--- conflicted
+++ resolved
@@ -2,7 +2,6 @@
  * This is a file containing constants for all the top level keys in our store
  */
 export default {
-<<<<<<< HEAD
     ACTIVE_CLIENT_IDS: 'activeClientIDs',
     APP_REDIRECT_TO: 'app_redirectTo',
     CREDENTIALS: 'credentials',
@@ -10,14 +9,5 @@
     ACTIVE_REPORT: 'active_report',
     REPORTS: 'reports',
     SESSION: 'session',
-=======
-  ACTIVE_CLIENT_IDS: 'activeClientIDs',
-  APP_REDIRECT_TO: 'app_redirectTo',
-  CREDENTIALS: 'credentials',
-  REPORT: 'report',
-  ACTIVE_REPORT: 'active_report',
-  REPORTS: 'reports',
-  SESSION: 'session',
-  LAST_AUTHENTICATED: 'last_authenticated',
->>>>>>> c8598829
+    LAST_AUTHENTICATED: 'last_authenticated',
 };