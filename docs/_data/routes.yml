home:
  href: home
  title: Welcome to the New Expensify!
  description: Find the answers to all of your questions about receipts, expenses, corporate cards, or anything else in the spend management universe.

# Hubs are comprised of sections and articles. Sections contain multiple related articles, but there can be standalone articles as well
hubs:
  - href: send-money
    title: Send money
    description: With only a couple of clicks, send money to your friends or coworkers using NewExpensify.
<<<<<<< HEAD
    icon: /assets/images/paper-airplane.svg
=======
    icon: /assets/images/send.svg
    articles:
      - href: Request-and-Send-Money
        title: Request and Send Money
>>>>>>> 91acada3
    sections:
      - href: workspaces
        title: Workspaces
        articles:
          - href: The-Free-Plan
            title: The Free Plan
      - href: chat
        title: Chat
        articles:
          - href: Everything-About-Chat
            title: Everything About Chat

  - href: request-money
    title: Request money
    icon: /assets/images/money-case.svg
    description: Request money for work expenses, bills, or a night out with friends using NewExpensify.
    articles:
      - href: Request-and-Send-Money
        title: Request and Send Money

  - href: other
    title: Other
    description: Everything else you're looking for is right here.
    icon: /assets/images/lightbulb.svg
    articles:
      - href: Account-Management
        title: Account Management<|MERGE_RESOLUTION|>--- conflicted
+++ resolved
@@ -8,14 +8,10 @@
   - href: send-money
     title: Send money
     description: With only a couple of clicks, send money to your friends or coworkers using NewExpensify.
-<<<<<<< HEAD
     icon: /assets/images/paper-airplane.svg
-=======
-    icon: /assets/images/send.svg
     articles:
       - href: Request-and-Send-Money
         title: Request and Send Money
->>>>>>> 91acada3
     sections:
       - href: workspaces
         title: Workspaces
