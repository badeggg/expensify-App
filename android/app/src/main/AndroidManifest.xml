<manifest xmlns:android="http://schemas.android.com/apk/res/android"
    xmlns:tools="http://schemas.android.com/tools"
    package="com.expensify.chat">

    <uses-permission android:name="android.permission.INTERNET" />
    <uses-permission android:name="android.permission.ACCESS_NETWORK_STATE" />
    <uses-permission android:name="android.permission.CAMERA" />
    <uses-permission android:name="android.permission.WRITE_EXTERNAL_STORAGE" />
    <uses-permission android:name="android.permission.READ_EXTERNAL_STORAGE" />

    <!-- android:hardwareAccelerated is essential for Android performance: https://developer.android.com/topic/performance/hardware-accel -->
    <application
        android:name=".MainApplication"
        android:allowBackup="false"
        android:hardwareAccelerated="true"
        android:icon="@mipmap/ic_launcher"
        android:label="@string/app_name"
        android:resizeableActivity="false"
        android:roundIcon="@mipmap/ic_launcher_round"
        android:supportsRtl="false"
        android:theme="@style/AppTheme"
        tools:replace="android:supportsRtl">

        <activity
            android:name=".MainActivity"
            android:configChanges="keyboard|keyboardHidden|orientation|screenLayout|screenSize|smallestScreenSize|uiMode"
            android:exported="true"
            android:label="@string/app_name"
            android:launchMode="singleTask"
            android:theme="@style/BootTheme"
            android:windowSoftInputMode="adjustResize">

            <intent-filter android:autoVerify="true">
                <action android:name="android.intent.action.MAIN" />
                <category android:name="android.intent.category.LAUNCHER" />
            </intent-filter>

            <!-- Custom URI handlers. Used to intercept Urban Airship deep links. -->
            <intent-filter android:autoVerify="true">
                <action android:name="android.intent.action.VIEW" />

                <category android:name="android.intent.category.DEFAULT" />
                <category android:name="android.intent.category.BROWSABLE" />

                <data android:scheme="new-expensify" />
            </intent-filter>

            <!-- Web URL handlers. Used to intercept web links. -->
            <intent-filter android:autoVerify="true">
                <action android:name="android.intent.action.VIEW" />

                <category android:name="android.intent.category.DEFAULT" />
                <category android:name="android.intent.category.BROWSABLE" />

                <!-- Production URLs -->
                <data
                    android:host="new.expensify.com"
                    android:pathPrefix="/r"
                    android:scheme="https" />
                <data
                    android:host="new.expensify.com"
                    android:pathPrefix="/settings"
                    android:scheme="https" />
                <data
                    android:host="new.expensify.com"
                    android:pathPrefix="/setpassword"
                    android:scheme="https" />
                <data
                    android:host="new.expensify.com"
                    android:pathPrefix="/details"
                    android:scheme="https" />
                <data
                    android:host="new.expensify.com"
                    android:pathPrefix="/v"
                    android:scheme="https" />
                <data
                    android:host="new.expensify.com"
                    android:pathPrefix="/bank-account"
                    android:scheme="https" />
                <data
                    android:host="new.expensify.com"
                    android:pathPrefix="/iou"
                    android:scheme="https" />
                <data
                    android:host="new.expensify.com"
                    android:pathPrefix="/enable-payments"
                    android:scheme="https" />
                <data
                    android:host="new.expensify.com"
                    android:pathPrefix="/statements"
                    android:scheme="https" />
                <data
                    android:host="new.expensify.com"
                    android:pathPrefix="/concierge"
                    android:scheme="https" />

                <!-- Staging URLs -->
                <data
                    android:host="staging.new.expensify.com"
                    android:pathPrefix="/r"
                    android:scheme="https" />
                <data
                    android:host="staging.new.expensify.com"
                    android:pathPrefix="/settings"
                    android:scheme="https" />
                <data
                    android:host="staging.new.expensify.com"
                    android:pathPrefix="/setpassword"
                    android:scheme="https" />
                <data
                    android:host="staging.new.expensify.com"
                    android:pathPrefix="/details"
                    android:scheme="https" />
                <data
                    android:host="staging.new.expensify.com"
                    android:pathPrefix="/v"
                    android:scheme="https" />
                <data
                    android:host="staging.new.expensify.com"
                    android:pathPrefix="/bank-account"
                    android:scheme="https" />
                <data
                    android:host="staging.new.expensify.com"
                    android:pathPrefix="/iou"
                    android:scheme="https" />
                <data
                    android:host="staging.new.expensify.com"
                    android:pathPrefix="/enable-payments"
                    android:scheme="https" />
                <data
                    android:host="staging.new.expensify.com"
                    android:pathPrefix="/statements"
                    android:scheme="https" />
                <data
                    android:host="staging.new.expensify.com"
                    android:pathPrefix="/concierge"
                    android:scheme="https" />
            </intent-filter>
        </activity>

        <meta-data
            android:name="com.urbanairship.reactnative.AIRSHIP_EXTENDER"
            android:value="com.expensify.chat.customairshipextender.CustomAirshipExtender" />

<<<<<<< HEAD
        <meta-data
            android:name="com.google.firebase.messaging.default_notification_icon"
            android:resource="@drawable/ic_launcher" />

        <meta-data
            android:name="com.google.firebase.messaging.default_notification_color"
            android:resource="@color/bootsplash_background" />
=======
            <!-- Production URLs -->
            <data android:scheme="https" android:host="new.expensify.com" android:pathPrefix="/r"/>
            <data android:scheme="https" android:host="new.expensify.com" android:pathPrefix="/settings"/>
            <data android:scheme="https" android:host="new.expensify.com" android:pathPrefix="/details"/>
            <data android:scheme="https" android:host="new.expensify.com" android:pathPrefix="/v"/>
            <data android:scheme="https" android:host="new.expensify.com" android:pathPrefix="/bank-account"/>
            <data android:scheme="https" android:host="new.expensify.com" android:pathPrefix="/iou"/>
            <data android:scheme="https" android:host="new.expensify.com" android:pathPrefix="/enable-payments"/>
            <data android:scheme="https" android:host="new.expensify.com" android:pathPrefix="/statements"/>
            <data android:scheme="https" android:host="new.expensify.com" android:pathPrefix="/concierge"/>

            <!-- Staging URLs -->
            <data android:scheme="https" android:host="staging.new.expensify.com" android:pathPrefix="/r"/>
            <data android:scheme="https" android:host="staging.new.expensify.com" android:pathPrefix="/settings"/>
            <data android:scheme="https" android:host="staging.new.expensify.com" android:pathPrefix="/details"/>
            <data android:scheme="https" android:host="staging.new.expensify.com" android:pathPrefix="/v"/>
            <data android:scheme="https" android:host="staging.new.expensify.com" android:pathPrefix="/bank-account"/>
            <data android:scheme="https" android:host="staging.new.expensify.com" android:pathPrefix="/iou"/>
            <data android:scheme="https" android:host="staging.new.expensify.com" android:pathPrefix="/enable-payments"/>
            <data android:scheme="https" android:host="staging.new.expensify.com" android:pathPrefix="/statements"/>
            <data android:scheme="https" android:host="staging.new.expensify.com" android:pathPrefix="/concierge"/>
        </intent-filter>
      </activity>
>>>>>>> ffd9672e

    </application>
</manifest><|MERGE_RESOLUTION|>--- conflicted
+++ resolved
@@ -53,88 +53,26 @@
                 <category android:name="android.intent.category.BROWSABLE" />
 
                 <!-- Production URLs -->
-                <data
-                    android:host="new.expensify.com"
-                    android:pathPrefix="/r"
-                    android:scheme="https" />
-                <data
-                    android:host="new.expensify.com"
-                    android:pathPrefix="/settings"
-                    android:scheme="https" />
-                <data
-                    android:host="new.expensify.com"
-                    android:pathPrefix="/setpassword"
-                    android:scheme="https" />
-                <data
-                    android:host="new.expensify.com"
-                    android:pathPrefix="/details"
-                    android:scheme="https" />
-                <data
-                    android:host="new.expensify.com"
-                    android:pathPrefix="/v"
-                    android:scheme="https" />
-                <data
-                    android:host="new.expensify.com"
-                    android:pathPrefix="/bank-account"
-                    android:scheme="https" />
-                <data
-                    android:host="new.expensify.com"
-                    android:pathPrefix="/iou"
-                    android:scheme="https" />
-                <data
-                    android:host="new.expensify.com"
-                    android:pathPrefix="/enable-payments"
-                    android:scheme="https" />
-                <data
-                    android:host="new.expensify.com"
-                    android:pathPrefix="/statements"
-                    android:scheme="https" />
-                <data
-                    android:host="new.expensify.com"
-                    android:pathPrefix="/concierge"
-                    android:scheme="https" />
+                <data android:scheme="https" android:host="new.expensify.com" android:pathPrefix="/r"/>
+                <data android:scheme="https" android:host="new.expensify.com" android:pathPrefix="/settings"/>
+                <data android:scheme="https" android:host="new.expensify.com" android:pathPrefix="/details"/>
+                <data android:scheme="https" android:host="new.expensify.com" android:pathPrefix="/v"/>
+                <data android:scheme="https" android:host="new.expensify.com" android:pathPrefix="/bank-account"/>
+                <data android:scheme="https" android:host="new.expensify.com" android:pathPrefix="/iou"/>
+                <data android:scheme="https" android:host="new.expensify.com" android:pathPrefix="/enable-payments"/>
+                <data android:scheme="https" android:host="new.expensify.com" android:pathPrefix="/statements"/>
+                <data android:scheme="https" android:host="new.expensify.com" android:pathPrefix="/concierge"/>
 
                 <!-- Staging URLs -->
-                <data
-                    android:host="staging.new.expensify.com"
-                    android:pathPrefix="/r"
-                    android:scheme="https" />
-                <data
-                    android:host="staging.new.expensify.com"
-                    android:pathPrefix="/settings"
-                    android:scheme="https" />
-                <data
-                    android:host="staging.new.expensify.com"
-                    android:pathPrefix="/setpassword"
-                    android:scheme="https" />
-                <data
-                    android:host="staging.new.expensify.com"
-                    android:pathPrefix="/details"
-                    android:scheme="https" />
-                <data
-                    android:host="staging.new.expensify.com"
-                    android:pathPrefix="/v"
-                    android:scheme="https" />
-                <data
-                    android:host="staging.new.expensify.com"
-                    android:pathPrefix="/bank-account"
-                    android:scheme="https" />
-                <data
-                    android:host="staging.new.expensify.com"
-                    android:pathPrefix="/iou"
-                    android:scheme="https" />
-                <data
-                    android:host="staging.new.expensify.com"
-                    android:pathPrefix="/enable-payments"
-                    android:scheme="https" />
-                <data
-                    android:host="staging.new.expensify.com"
-                    android:pathPrefix="/statements"
-                    android:scheme="https" />
-                <data
-                    android:host="staging.new.expensify.com"
-                    android:pathPrefix="/concierge"
-                    android:scheme="https" />
+                <data android:scheme="https" android:host="staging.new.expensify.com" android:pathPrefix="/r"/>
+                <data android:scheme="https" android:host="staging.new.expensify.com" android:pathPrefix="/settings"/>
+                <data android:scheme="https" android:host="staging.new.expensify.com" android:pathPrefix="/details"/>
+                <data android:scheme="https" android:host="staging.new.expensify.com" android:pathPrefix="/v"/>
+                <data android:scheme="https" android:host="staging.new.expensify.com" android:pathPrefix="/bank-account"/>
+                <data android:scheme="https" android:host="staging.new.expensify.com" android:pathPrefix="/iou"/>
+                <data android:scheme="https" android:host="staging.new.expensify.com" android:pathPrefix="/enable-payments"/>
+                <data android:scheme="https" android:host="staging.new.expensify.com" android:pathPrefix="/statements"/>
+                <data android:scheme="https" android:host="staging.new.expensify.com" android:pathPrefix="/concierge"/>
             </intent-filter>
         </activity>
 
@@ -142,7 +80,6 @@
             android:name="com.urbanairship.reactnative.AIRSHIP_EXTENDER"
             android:value="com.expensify.chat.customairshipextender.CustomAirshipExtender" />
 
-<<<<<<< HEAD
         <meta-data
             android:name="com.google.firebase.messaging.default_notification_icon"
             android:resource="@drawable/ic_launcher" />
@@ -150,31 +87,6 @@
         <meta-data
             android:name="com.google.firebase.messaging.default_notification_color"
             android:resource="@color/bootsplash_background" />
-=======
-            <!-- Production URLs -->
-            <data android:scheme="https" android:host="new.expensify.com" android:pathPrefix="/r"/>
-            <data android:scheme="https" android:host="new.expensify.com" android:pathPrefix="/settings"/>
-            <data android:scheme="https" android:host="new.expensify.com" android:pathPrefix="/details"/>
-            <data android:scheme="https" android:host="new.expensify.com" android:pathPrefix="/v"/>
-            <data android:scheme="https" android:host="new.expensify.com" android:pathPrefix="/bank-account"/>
-            <data android:scheme="https" android:host="new.expensify.com" android:pathPrefix="/iou"/>
-            <data android:scheme="https" android:host="new.expensify.com" android:pathPrefix="/enable-payments"/>
-            <data android:scheme="https" android:host="new.expensify.com" android:pathPrefix="/statements"/>
-            <data android:scheme="https" android:host="new.expensify.com" android:pathPrefix="/concierge"/>
-
-            <!-- Staging URLs -->
-            <data android:scheme="https" android:host="staging.new.expensify.com" android:pathPrefix="/r"/>
-            <data android:scheme="https" android:host="staging.new.expensify.com" android:pathPrefix="/settings"/>
-            <data android:scheme="https" android:host="staging.new.expensify.com" android:pathPrefix="/details"/>
-            <data android:scheme="https" android:host="staging.new.expensify.com" android:pathPrefix="/v"/>
-            <data android:scheme="https" android:host="staging.new.expensify.com" android:pathPrefix="/bank-account"/>
-            <data android:scheme="https" android:host="staging.new.expensify.com" android:pathPrefix="/iou"/>
-            <data android:scheme="https" android:host="staging.new.expensify.com" android:pathPrefix="/enable-payments"/>
-            <data android:scheme="https" android:host="staging.new.expensify.com" android:pathPrefix="/statements"/>
-            <data android:scheme="https" android:host="staging.new.expensify.com" android:pathPrefix="/concierge"/>
-        </intent-filter>
-      </activity>
->>>>>>> ffd9672e
 
     </application>
 </manifest>