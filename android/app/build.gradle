apply plugin: "com.android.application"
apply plugin: "com.google.firebase.firebase-perf"
apply from: project(':react-native-config').projectDir.getPath() + "/dotenv.gradle"

import com.android.build.OutputFile

/**
 * The react.gradle file registers a task for each build variant (e.g. bundleDebugJsAndAssets
 * and bundleReleaseJsAndAssets).
 * These basically call `react-native bundle` with the correct arguments during the Android build
 * cycle. By default, bundleDebugJsAndAssets is skipped, as in debug/dev mode we prefer to load the
 * bundle directly from the development server. Below you can see all the possible configurations
 * and their defaults. If you decide to add a configuration block, make sure to add it before the
 * `apply from: "../../node_modules/react-native/react.gradle"` line.
 *
 * project.ext.react = [
 *   // the name of the generated asset file containing your JS bundle
 *   bundleAssetName: "index.android.bundle",
 *
 *   // the entry file for bundle generation. If none specified and
 *   // "index.android.js" exists, it will be used. Otherwise "index.js" is
 *   // default. Can be overridden with ENTRY_FILE environment variable.
 *   entryFile: "index.android.js",
 *
 *   // https://reactnative.dev/docs/performance#enable-the-ram-format
 *   bundleCommand: "ram-bundle",
 *
 *   // whether to bundle JS and assets in debug mode
 *   bundleInDebug: false,
 *
 *   // whether to bundle JS and assets in release mode
 *   bundleInRelease: true,
 *
 *   // whether to bundle JS and assets in another build variant (if configured).
 *   // See http://tools.android.com/tech-docs/new-build-system/user-guide#TOC-Build-Variants
 *   // The configuration property can be in the following formats
 *   //         'bundleIn${productFlavor}${buildType}'
 *   //         'bundleIn${buildType}'
 *   // bundleInFreeDebug: true,
 *   // bundleInPaidRelease: true,
 *   // bundleInBeta: true,
 *
 *   // whether to disable dev mode in custom build variants (by default only disabled in release)
 *   // for example: to disable dev mode in the staging build type (if configured)
 *   devDisabledInStaging: true,
 *   // The configuration property can be in the following formats
 *   //         'devDisabledIn${productFlavor}${buildType}'
 *   //         'devDisabledIn${buildType}'
 *
 *   // the root of your project, i.e. where "package.json" lives
 *   root: "../../",
 *
 *   // where to put the JS bundle asset in debug mode
 *   jsBundleDirDebug: "$buildDir/intermediates/assets/debug",
 *
 *   // where to put the JS bundle asset in release mode
 *   jsBundleDirRelease: "$buildDir/intermediates/assets/release",
 *
 *   // where to put drawable resources / React Native assets, e.g. the ones you use via
 *   // require('./image.png')), in debug mode
 *   resourcesDirDebug: "$buildDir/intermediates/res/merged/debug",
 *
 *   // where to put drawable resources / React Native assets, e.g. the ones you use via
 *   // require('./image.png')), in release mode
 *   resourcesDirRelease: "$buildDir/intermediates/res/merged/release",
 *
 *   // by default the gradle tasks are skipped if none of the JS files or assets change; this means
 *   // that we don't look at files in android/ or ios/ to determine whether the tasks are up to
 *   // date; if you have any other folders that you want to ignore for performance reasons (gradle
 *   // indexes the entire tree), add them here. Alternatively, if you have JS files in android/
 *   // for example, you might want to remove it from here.
 *   inputExcludes: ["android/**", "ios/**"],
 *
 *   // override which node gets called and with what additional arguments
 *   nodeExecutableAndArgs: ["node"],
 *
 *   // supply additional arguments to the packager
 *   extraPackagerArgs: []
 * ]
 */

project.ext.react = [
    enableHermes: true,  // clean and rebuild if changing
]

project.ext.envConfigFiles = [
    debug: ".env",
    release: ".env.production",
]

apply from: "../../node_modules/react-native/react.gradle"

/**
 * Set this to true to create two separate APKs instead of one:
 *   - An APK that only works on ARM devices
 *   - An APK that only works on x86 devices
 * The advantage is the size of the APK is reduced by about 4MB.
 * Upload all the APKs to the Play Store and people will download
 * the correct one based on the CPU architecture of their device.
 */
def enableSeparateBuildPerCPUArchitecture = false

/**
 * Run Proguard to shrink the Java bytecode in release builds.
 */
def enableProguardInReleaseBuilds = false

/**
 * The preferred build flavor of JavaScriptCore.
 *
 * For example, to use the international variant, you can use:
 * `def jscFlavor = 'org.webkit:android-jsc-intl:+'`
 *
 * The international variant includes ICU i18n library and necessary data
 * allowing to use e.g. `Date.toLocaleString` and `String.localeCompare` that
 * give correct results when using with locales other than en-US.  Note that
 * this variant is about 6MiB larger per architecture than default.
 */
def jscFlavor = 'org.webkit:android-jsc:+'

/**
 * Whether to enable the Hermes VM.
 *
 * This should be set on project.ext.react and mirrored here.  If it is not set
 * on project.ext.react, JavaScript will not be compiled to Hermes Bytecode
 * and the benefits of using Hermes will therefore be sharply reduced.
 */
def enableHermes = project.ext.react.get("enableHermes", false);

/**
 * Required in order to build native code for debug builds
 */
def nativeArchitectures = project.getProperties().get("reactNativeDebugArchitectures")

android {
    compileSdkVersion rootProject.ext.compileSdkVersion

    packagingOptions {
        pickFirst 'lib/x86/libc++_shared.so'
        pickFirst 'lib/x86_64/libjsc.so'
        pickFirst 'lib/arm64-v8a/libjsc.so'
        pickFirst 'lib/arm64-v8a/libc++_shared.so'
        pickFirst 'lib/x86_64/libc++_shared.so'
        pickFirst 'lib/armeabi-v7a/libc++_shared.so'

        // Exclude generated files from APK, to fix 'More than one file was found with path' error
        exclude 'META-INF/*'
    }

    defaultConfig {
        applicationId "com.expensify.chat"
        minSdkVersion rootProject.ext.minSdkVersion
        targetSdkVersion rootProject.ext.targetSdkVersion
        multiDexEnabled rootProject.ext.multiDexEnabled
<<<<<<< HEAD
        versionCode 1001017104
        versionName "1.1.71-4"
=======
        versionCode 1001017200
        versionName "1.1.72-0"
>>>>>>> 19e67330
    }
    splits {
        abi {
            reset()
            enable enableSeparateBuildPerCPUArchitecture
            universalApk false  // If true, also generate a universal APK
            include "armeabi-v7a", "x86", "arm64-v8a", "x86_64"
        }
    }
    signingConfigs {
        release {
            if (project.hasProperty('MYAPP_UPLOAD_STORE_FILE')) {
                storeFile file(MYAPP_UPLOAD_STORE_FILE)
                storePassword MYAPP_UPLOAD_STORE_PASSWORD
                keyAlias MYAPP_UPLOAD_KEY_ALIAS
                keyPassword MYAPP_UPLOAD_KEY_PASSWORD
            }
        }
        debug {
            storeFile file('debug.keystore')
            storePassword 'android'
            keyAlias 'androiddebugkey'
            keyPassword 'android'
        }
    }
    buildTypes {
        debug {
            signingConfig signingConfigs.debug
            if (nativeArchitectures) {
                ndk {
                    abiFilters nativeArchitectures.split(',')
                }
            }
        }
        release {
            signingConfig signingConfigs.release
            minifyEnabled enableProguardInReleaseBuilds
            proguardFiles getDefaultProguardFile("proguard-android.txt"), "proguard-rules.pro"
        }
    }

    // applicationVariants are e.g. debug, release
    applicationVariants.all { variant ->
        variant.outputs.each { output ->
            // For each separate APK per architecture, set a unique version code as described here:
            // https://developer.android.com/studio/build/configure-apk-splits.html
            def versionCodes = ["armeabi-v7a": 1, "x86": 2, "arm64-v8a": 3, "x86_64": 4]
            def abi = output.getFilter(OutputFile.ABI)
            if (abi != null) {  // null for the universal-debug, universal-release variants
                output.versionCodeOverride =
                        versionCodes.get(abi) * 1048576 + defaultConfig.versionCode
            }

        }
    }
}

dependencies {
    implementation fileTree(dir: "libs", include: ["*.jar"])
    //noinspection GradleDynamicVersion
    implementation "com.facebook.react:react-native:+"  // From node_modules

    implementation "androidx.swiperefreshlayout:swiperefreshlayout:1.0.0"

    debugImplementation("com.facebook.flipper:flipper:${FLIPPER_VERSION}") {
      exclude group:'com.facebook.fbjni'
    }

    debugImplementation("com.facebook.flipper:flipper-network-plugin:${FLIPPER_VERSION}") {
        exclude group:'com.facebook.flipper'
        exclude group:'com.squareup.okhttp3', module:'okhttp'
    }

    debugImplementation("com.facebook.flipper:flipper-fresco-plugin:${FLIPPER_VERSION}") {
        exclude group:'com.facebook.flipper'
    }

    if (enableHermes) {
        def hermesPath = "../../node_modules/hermes-engine/android/";
        debugImplementation files(hermesPath + "hermes-debug.aar")
        releaseImplementation files(hermesPath + "hermes-release.aar")
    } else {
        implementation jscFlavor
    }

    // Firebase libraries (using the Firebase BoM for consistency - see https://firebase.google.com/docs/android/learn-more#bom)
    implementation platform("com.google.firebase:firebase-bom:29.0.3")
    implementation "com.google.firebase:firebase-perf"
    implementation "com.google.firebase:firebase-crashlytics"

    // GIF support
    implementation 'com.facebook.fresco:fresco:2.5.0'
    implementation 'com.facebook.fresco:animated-gif:2.5.0'

    // Android support library
    implementation 'com.android.support:support-core-utils:28.0.0'

    // Multi Dex Support: https://developer.android.com/studio/build/multidex#mdex-gradle
    implementation 'com.android.support:multidex:1.0.3'

    // Plaid SDK
    implementation project(':react-native-plaid-link-sdk')
    // This okhttp3 dependency prevents the app from crashing - See https://github.com/plaid/react-native-plaid-link-sdk/issues/74#issuecomment-648435002
    implementation "com.squareup.okhttp3:okhttp-urlconnection:4.+"
}

// Run this once to be able to run the application with BUCK
// puts all compile dependencies into folder libs for BUCK to use
task copyDownloadableDepsToLibs(type: Copy) {
    from configurations.implementation
    into 'libs'
}

apply from: file("../../node_modules/@react-native-community/cli-platform-android/native_modules.gradle"); applyNativeModulesAppBuildGradle(project)
def googleServicesFile = rootProject.file('app/google-services.json')
if (googleServicesFile.exists()) {
    apply plugin: 'com.google.gms.google-services'  // Google Play services Gradle plugin
}
apply plugin: 'com.google.firebase.crashlytics'

<|MERGE_RESOLUTION|>--- conflicted
+++ resolved
@@ -152,13 +152,8 @@
         minSdkVersion rootProject.ext.minSdkVersion
         targetSdkVersion rootProject.ext.targetSdkVersion
         multiDexEnabled rootProject.ext.multiDexEnabled
-<<<<<<< HEAD
-        versionCode 1001017104
-        versionName "1.1.71-4"
-=======
         versionCode 1001017200
         versionName "1.1.72-0"
->>>>>>> 19e67330
     }
     splits {
         abi {
