import type {EventJSON} from '@kie/act-js/build/src/action-event/action-event.types';
import type {StepIdentifier} from '@kie/act-js/build/src/step-mocker/step-mocker.types';
import fs from 'fs';
import path from 'path';
import yaml from 'yaml';
import type ExtendedAct from './ExtendedAct';

<<<<<<< HEAD
type StepAssertionInputEntry = {key: string; value: string};
=======
type EventOptions = {
    action?: string;
};

type StepAssertionInputEntry = {key: string; value: string | boolean};
>>>>>>> 9d9757ff

type StepAssertion = {
    name: string;
    status: number;
    output: string;
};

function setUpActParams(
    act: ExtendedAct,
    event: string | null = null,
    eventOptions: EventJSON | null = null,
    secrets: Record<string, string> | null = null,
    githubToken: string | null = null,
    envVars: Record<string, string> | null = null,
    inputs: Record<string, string> | null = null,
): ExtendedAct {
    let updatedAct = act;

    if (event && eventOptions) {
        // according to `Act` docs event data should be under the key with the event name (`[event]: eventOptions`), but
        // for some event types this does not work (like `issues`), but providing the data on the JSON top level does,
        // hence `...eventOptions` - this seems to cover all options
        const eventData = {
            [event]: eventOptions,
            ...eventOptions,
        };
        updatedAct = updatedAct.setEvent(eventData);
    }

    if (secrets) {
        Object.entries(secrets).forEach(([key, value]) => {
            updatedAct = updatedAct.setSecret(key, value);
        });
    }

    if (githubToken) {
        updatedAct = updatedAct.setGithubToken(githubToken);
    }

    if (envVars) {
        Object.entries(envVars).forEach(([key, value]) => {
            updatedAct = updatedAct.setEnv(key, value);
        });
    }

    if (inputs) {
        Object.entries(inputs).forEach(([key, value]) => {
            updatedAct = updatedAct.setInput(key, value);
        });
    }

    return updatedAct;
}

function createMockStep(
    name: string,
    message: string,
    jobId: string | null = null,
    inputs: string[] | null = null,
    inEnvs: string[] | null = null,
    outputs: Record<string, string | boolean | number> | null = null,
    outEnvs: Record<string, string> | null = null,
    isSuccessful = true,
    id: string | null = null,
): StepIdentifier {
    const mockStepName = name;
    let mockWithCommand = 'echo [MOCK]';
    if (jobId) {
        mockWithCommand += ` [${jobId}]`;
    }
    mockWithCommand += ` ${message}`;
    if (inputs) {
        inputs.forEach((input) => {
            mockWithCommand += `, ${input}="\${{ inputs.${input} && inputs.${input} || github.event.inputs.${input} }}"`;
        });
    }
    if (inEnvs) {
        inEnvs.forEach((env) => {
            mockWithCommand += `, ${env}="\${{ env.${env} }}"`;
        });
    }
    if (outputs) {
        Object.entries(outputs).forEach(([key, value]) => {
            mockWithCommand += `\necho "${key}=${value}" >> "$GITHUB_OUTPUT"`;
        });
    }
    if (outEnvs) {
        Object.entries(outEnvs).forEach(([key, value]) => {
            mockWithCommand += `\necho "${key}=${value}" >> "$GITHUB_ENV"`;
        });
    }
    if (!isSuccessful) {
        mockWithCommand += '\nexit 1';
    }
    if (!id) {
        return {
            name: mockStepName,
            mockWith: mockWithCommand,
        };
    }

    return {
        id,
        name: mockStepName,
        mockWith: mockWithCommand,
    };
}

function createStepAssertion(
    name: string,
    isSuccessful = true,
    expectedOutput: string | null = null,
    jobId: string | null = null,
    message: string | null = null,
    inputs: StepAssertionInputEntry[] | null = null,
    envs: StepAssertionInputEntry[] | null = null,
): StepAssertion {
    const stepName = `Main ${name}`;
    const stepStatus = isSuccessful ? 0 : 1;
    let stepOutput: string;
    if (expectedOutput !== null) {
        stepOutput = expectedOutput;
    } else {
        stepOutput = '[MOCK]';
        if (jobId) {
            stepOutput += ` [${jobId}]`;
        }
        if (message) {
            stepOutput += ` ${message}`;
        }
        if (inputs) {
            inputs.forEach((input) => {
                stepOutput += `, ${input.key}=${input.value}`;
            });
        }
        if (envs) {
            envs.forEach((env) => {
                stepOutput += `, ${env.key}=${env.value}`;
            });
        }
    }
    return {
        name: stepName,
        status: stepStatus,
        output: stepOutput,
    };
}

function setJobRunners(act: ExtendedAct, jobs: Record<string, string>, workflowPath: string): ExtendedAct {
    if (!act || !jobs || !workflowPath) {
        return act;
    }

    const workflow = yaml.parse(fs.readFileSync(workflowPath, 'utf8'));
    Object.entries(jobs).forEach(([jobId, runner]) => {
        const job = workflow.jobs[jobId];
        job['runs-on'] = runner;
    });
    fs.writeFileSync(workflowPath, yaml.stringify(workflow), 'utf8');
    return act;
}

function deepCopy<TObject>(originalObject: TObject): TObject {
    return JSON.parse(JSON.stringify(originalObject)) as TObject;
}

function getLogFilePath(workflowName: string, testName: string | undefined): string {
    if (!testName) {
        throw new Error();
    }

    const logsDir = path.resolve(__dirname, '..', 'logs');
    if (!fs.existsSync(logsDir)) {
        fs.mkdirSync(logsDir);
    }
    const workflowTestsLogDir = path.resolve(logsDir, workflowName);
    if (!fs.existsSync(workflowTestsLogDir)) {
        fs.mkdirSync(workflowTestsLogDir);
    }
    const cleanTestName = testName.replace(' ', '_').replace('-', '_').substr(0, 240);
    return path.resolve(workflowTestsLogDir, `${cleanTestName}.log`);
}

function removeMockRepoDir() {
    const mockDirRepo = path.resolve(__dirname, '..', '..', 'repo');
    if (fs.existsSync(mockDirRepo)) {
        fs.rmSync(mockDirRepo, {recursive: true, force: true});
    }
}

const FILES_TO_COPY_INTO_TEST_REPO = [
    {
        src: path.resolve(__dirname, '..', '..', '.github', 'actions'),
        dest: '.github/actions',
    },
    {
        src: path.resolve(__dirname, '..', '..', '.github', 'libs'),
        dest: '.github/libs',
    },
    {
        src: path.resolve(__dirname, '..', '..', '.github', 'scripts'),
        dest: '.github/scripts',
    },
];

export {setUpActParams, createMockStep, createStepAssertion, setJobRunners, deepCopy, getLogFilePath, FILES_TO_COPY_INTO_TEST_REPO, removeMockRepoDir};<|MERGE_RESOLUTION|>--- conflicted
+++ resolved
@@ -5,15 +5,7 @@
 import yaml from 'yaml';
 import type ExtendedAct from './ExtendedAct';
 
-<<<<<<< HEAD
-type StepAssertionInputEntry = {key: string; value: string};
-=======
-type EventOptions = {
-    action?: string;
-};
-
 type StepAssertionInputEntry = {key: string; value: string | boolean};
->>>>>>> 9d9757ff
 
 type StepAssertion = {
     name: string;
