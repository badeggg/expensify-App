/**
 * This is a file containing constants for all the top level keys in our store
 */
export default {
    // Holds information about the users account that is logging in
    ACCOUNT: 'account',

    // Holds the reportID for the report between the user and their account manager
    ACCOUNT_MANAGER_REPORT_ID: 'accountManagerReportID',

    // Boolean flag only true when first set
    NVP_IS_FIRST_TIME_NEW_EXPENSIFY_USER: 'isFirstTimeNewExpensifyUser',

    // Holds an array of client IDs which is used for multi-tabs on web in order to know
    // which tab is the leader, and which ones are the followers
    ACTIVE_CLIENTS: 'activeClients',

    // A unique ID for the device
    DEVICE_ID: 'deviceID',

    // Boolean flag set whenever the sidebar has loaded
    IS_SIDEBAR_LOADED: 'isSidebarLoaded',

    // Note: These are Persisted Requests - not all requests in the main queue as the key name might lead one to believe
    PERSISTED_REQUESTS: 'networkRequestQueue',

    // Onyx updates from a response, or success or failure data from a request.
    QUEUED_ONYX_UPDATES: 'queuedOnyxUpdates',

    // Stores current date
    CURRENT_DATE: 'currentDate',

    // Credentials to authenticate the user
    CREDENTIALS: 'credentials',

    // Contains loading data for the IOU feature (MoneyRequestModal, IOUDetail, & IOUPreview Components)
    IOU: 'iou',

    // Keeps track if there is modal currently visible or not
    MODAL: 'modal',

    // Has information about the network status (offline/online)
    NETWORK: 'network',

    // Contains all the personalDetails the user has access to, keyed by accountID
    PERSONAL_DETAILS_LIST: 'personalDetailsList',

    // Contains all the private personal details of the user
    PRIVATE_PERSONAL_DETAILS: 'private_personalDetails',

    // Contains all the info for Tasks
    TASK: 'task',

    // Contains a list of all currencies available to the user - user can
    // select a currency based on the list
    CURRENCY_LIST: 'currencyList',

    // Indicates whether an update is available and ready to be installed.
    UPDATE_AVAILABLE: 'updateAvailable',

    // Indicates that a request to join a screen share with a GuidesPlus agent was received
    SCREEN_SHARE_REQUEST: 'screenShareRequest',

    // Saves the current country code which is displayed when the user types a phone number without
    // an international code
    COUNTRY_CODE: 'countryCode',

    // Contains all the users settings for the Settings page and sub pages
    USER: 'user',

    // Contains metadata (partner, login, validation date) for all of the user's logins
    LOGIN_LIST: 'loginList',

    // Information about the current session (authToken, accountID, email, loading, error)
    SESSION: 'session',
    BETAS: 'betas',

    // NVP keys
    // Contains the user's payPalMe data
    PAYPAL: 'paypal',

    // Contains the user preference for the LHN priority mode
    NVP_PRIORITY_MODE: 'nvp_priorityMode',

    // Contains the users's block expiration (if they have one)
    NVP_BLOCKED_FROM_CONCIERGE: 'private_blockedFromConcierge',

    // A unique identifier that each user has that's used to send notifications
    NVP_PRIVATE_PUSH_NOTIFICATION_ID: 'private_pushNotificationID',

    // The NVP with the last payment method used per policy
    NVP_LAST_PAYMENT_METHOD: 'nvp_lastPaymentMethod',

    // Does this user have push notifications enabled for this device?
    PUSH_NOTIFICATIONS_ENABLED: 'pushNotificationsEnabled',

    // Plaid data (access tokens, bank accounts ...)
    PLAID_DATA: 'plaidData',

    // If we disabled Plaid because of too many attempts
    IS_PLAID_DISABLED: 'isPlaidDisabled',

    // Token needed to initialize Plaid link
    PLAID_LINK_TOKEN: 'plaidLinkToken',

    // Token needed to initialize Onfido
    ONFIDO_TOKEN: 'onfidoToken',

    // Collection Keys
    COLLECTION: {
        DOWNLOAD: 'download_',
        POLICY: 'policy_',
        POLICY_MEMBERS: 'policyMembers_',
        WORKSPACE_INVITE_MEMBERS_DRAFT: 'workspaceInviteMembersDraft_',
        REPORT: 'report_',
        REPORT_ACTIONS: 'reportActions_',
        REPORT_ACTIONS_DRAFTS: 'reportActionsDrafts_',
        REPORT_ACTIONS_REACTIONS: 'reportActionsReactions_',
        REPORT_DRAFT_COMMENT: 'reportDraftComment_',
        REPORT_DRAFT_COMMENT_NUMBER_OF_LINES: 'reportDraftCommentNumberOfLines_',
        REPORT_IS_COMPOSER_FULL_SIZE: 'reportIsComposerFullSize_',
        REPORT_USER_IS_TYPING: 'reportUserIsTyping_',
        SECURITY_GROUP: 'securityGroup_',
        TRANSACTION: 'transactions_',

        // This is deprecated, but needed for a migration, so we still need to include it here so that it will be initialized in Onyx.init
        DEPRECATED_POLICY_MEMBER_LIST: 'policyMemberList_',
    },

    // Indicates which locale should be used
    NVP_PREFERRED_LOCALE: 'preferredLocale',

    // List of transactionIDs in process of rejection
    TRANSACTIONS_BEING_REJECTED: 'transactionsBeingRejected',

    // User's Expensify Wallet
    USER_WALLET: 'userWallet',

    // Object containing Onfido SDK Token + applicantID
    WALLET_ONFIDO: 'walletOnfido',

    // Stores information about additional details form entry
    WALLET_ADDITIONAL_DETAILS: 'walletAdditionalDetails',

    // Object containing Wallet terms step state
    WALLET_TERMS: 'walletTerms',

    // The user's bank accounts
    BANK_ACCOUNT_LIST: 'bankAccountList',

    // The user's credit cards
    CARD_LIST: 'cardList',

    // Stores information about the user's saved statements
    WALLET_STATEMENT: 'walletStatement',

    // Stores information about the active personal bank account being set up
    PERSONAL_BANK_ACCOUNT: 'personalBankAccount',

    // Stores information about the active reimbursement account being set up
    REIMBURSEMENT_ACCOUNT: 'reimbursementAccount',

    // Stores draft information about the active reimbursement account being set up
    REIMBURSEMENT_ACCOUNT_DRAFT: 'reimbursementAccountDraft',

    // Store preferred skintone for emoji
    PREFERRED_EMOJI_SKIN_TONE: 'preferredEmojiSkinTone',

    // Store frequently used emojis for this user
    FREQUENTLY_USED_EMOJIS: 'frequentlyUsedEmojis',

    // Stores Workspace ID that will be tied to reimbursement account during setup
    REIMBURSEMENT_ACCOUNT_WORKSPACE_ID: 'reimbursementAccountWorkspaceID',

    // Set when we are loading payment methods
    IS_LOADING_PAYMENT_METHODS: 'isLoadingPaymentMethods',

    // Is report data loading?
    IS_LOADING_REPORT_DATA: 'isLoadingReportData',

    // Is Keyboard shortcuts modal open?
    IS_SHORTCUTS_MODAL_OPEN: 'isShortcutsModalOpen',

    // Is the test tools modal open?
    IS_TEST_TOOLS_MODAL_OPEN: 'isTestToolsModalOpen',

    // Stores information about active wallet transfer amount, selectedAccountID, status, etc
    WALLET_TRANSFER: 'walletTransfer',

    // The policyID of the last workspace whose settings were accessed by the user
    LAST_ACCESSED_WORKSPACE_POLICY_ID: 'lastAccessedWorkspacePolicyID',

    // List of Form ids
    FORMS: {
        ADD_DEBIT_CARD_FORM: 'addDebitCardForm',
        REIMBURSEMENT_ACCOUNT_FORM: 'reimbursementAccount',
        WORKSPACE_SETTINGS_FORM: 'workspaceSettingsForm',
        WORKSPACE_RATE_AND_UNIT_FORM: 'workspaceRateAndUnitForm',
        CLOSE_ACCOUNT_FORM: 'closeAccount',
        PROFILE_SETTINGS_FORM: 'profileSettingsForm',
        DISPLAY_NAME_FORM: 'displayNameForm',
        ROOM_NAME_FORM: 'roomNameForm',
        WELCOME_MESSAGE_FORM: 'welcomeMessageForm',
        LEGAL_NAME_FORM: 'legalNameForm',
        WORKSPACE_INVITE_MESSAGE_FORM: 'workspaceInviteMessageForm',
        DATE_OF_BIRTH_FORM: 'dateOfBirthForm',
        HOME_ADDRESS_FORM: 'homeAddressForm',
        NEW_ROOM_FORM: 'newRoomForm',
        ROOM_SETTINGS_FORM: 'roomSettingsForm',
        NEW_TASK_FORM: 'newTaskForm',
        EDIT_TASK_FORM: 'editTaskForm',
        MONEY_REQUEST_DESCRIPTION_FORM: 'moneyRequestDescriptionForm',
        NEW_CONTACT_METHOD_FORM: 'newContactMethodForm',
    },

    // Whether we should show the compose input or not
    SHOULD_SHOW_COMPOSE_INPUT: 'shouldShowComposeInput',

    // Is app in beta version
    IS_BETA: 'isBeta',

    // Whether the auth token is valid
    IS_TOKEN_VALID: 'isTokenValid',

    // The theme setting set by the user in preferences.
    // This can be either "light", "dark" or "system"
    PREFERRED_THEME: 'preferredTheme',

    // Whether we're checking if the room is public or not
    IS_CHECKING_PUBLIC_ROOM: 'isCheckingPublicRoom',

    // A map of the user's security group IDs they belong to in specific domains
    MY_DOMAIN_SECURITY_GROUPS: 'myDomainSecurityGroups',

    // Report ID of the last report the user viewed as anonymous user
    LAST_OPENED_PUBLIC_ROOM_ID: 'lastOpenedPublicRoomID',

<<<<<<< HEAD
    TAB_SELECTOR: 'tabSelector',
=======
    // Experimental memory only Onyx mode flag
    IS_USING_MEMORY_ONLY_KEYS: 'isUsingMemoryOnlyKeys',
>>>>>>> a5f64675
};<|MERGE_RESOLUTION|>--- conflicted
+++ resolved
@@ -235,10 +235,8 @@
     // Report ID of the last report the user viewed as anonymous user
     LAST_OPENED_PUBLIC_ROOM_ID: 'lastOpenedPublicRoomID',
 
-<<<<<<< HEAD
-    TAB_SELECTOR: 'tabSelector',
-=======
     // Experimental memory only Onyx mode flag
     IS_USING_MEMORY_ONLY_KEYS: 'isUsingMemoryOnlyKeys',
->>>>>>> a5f64675
+
+    TAB_SELECTOR: 'tabSelector',
 };