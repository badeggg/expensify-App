/**
 * This is a file containing constants for all the top level keys in our store
 */
export default {
    // Holds information about the users account that is logging in
    ACCOUNT: 'account',

    // Holds an array of client IDs which is used for multi-tabs on web in order to know
    // which tab is the leader, and which ones are the followers
    ACTIVE_CLIENTS: 'activeClients',

    // A key that is set while we are still waiting for the initial round of reports to load. Once set it should not be
    // false unless we sign out. If there are reports in storage when the app inits this will be `true`.
    INITIAL_REPORT_DATA_LOADED: 'initialReportDataLoaded',

    // Boolean flag set whenever we are waiting for the reconnection callbacks to finish.
    IS_LOADING_AFTER_RECONNECT: 'isLoadingAfterReconnect',

    NETWORK_REQUEST_QUEUE: 'networkRequestQueue',

    // What the active route is for our navigator. Global route that determines what views to display.
    CURRENT_URL: 'currentURL',

    // Stores current date
    CURRENT_DATE: 'currentDate',

    // Currently viewed reportID
    CURRENTLY_VIEWED_REPORTID: 'currentlyViewedReportID',

    // Credentials to authenticate the user
    CREDENTIALS: 'credentials',

    // Contains loading data for the IOU feature (IOUModal, IOUDetail, & IOUPreview Components)
    IOU: 'iou',

    // Keeps track if there is modal currently visible or not
    MODAL: 'modal',

    // Contains the personalDetails of the user as well as their timezone
    MY_PERSONAL_DETAILS: 'myPersonalDetails',

    // Has information about the network status (offline/online)
    NETWORK: 'network',

    // Contains all the personalDetails the user has access to
    PERSONAL_DETAILS: 'personalDetails',

    // Contains a list of all currencies available to the user - user can
    // select a currency based on the list
    CURRENCY_LIST: 'currencyList',

    // Indicates whether an update is available and ready to beinstalled.
    UPDATE_AVAILABLE: 'updateAvailable',

    // Saves the current country code which is displayed when the user types a phone number without
    // an international code
    COUNTRY_CODE: 'countryCode',

    // Contains all the users settings for the Settings page and sub pages
    USER: 'user',

    // Information about the current session (authToken, accountID, email, loading, error)
    SESSION: 'session',
    BETAS: 'betas',

    // NVP keys
    // Contains the user's payPalMe address
    NVP_PAYPAL_ME_ADDRESS: 'nvp_paypalMeAddress',

    // Contains the user preference for the LHN priority mode
    NVP_PRIORITY_MODE: 'nvp_priorityMode',

    // SDK token used to communicate with Plaid API
    PLAID_LINK_TOKEN: 'plaidLinkToken',

    // List of bank accounts returned by Plaid
    PLAID_BANK_ACCOUNTS: 'plaidBankAccounts',

    // Collection Keys
    COLLECTION: {
        REPORT: 'report_',
        REPORT_ACTIONS: 'reportActions_',
        REPORT_DRAFT_COMMENT: 'reportDraftComment_',
        REPORT_ACTIONS_DRAFTS: 'reportActionsDrafts_',
        REPORT_USER_IS_TYPING: 'reportUserIsTyping_',
        REPORT_IOUS: 'reportIOUs_',
        POLICY: 'policy_',
    },

    // Indicates which locale should be used
    PREFERRED_LOCALE: 'preferredLocale',

    // List of transactionIDs in process of rejection
    TRANSACTIONS_BEING_REJECTED: 'transactionsBeingRejected',

    // User's Expensify Wallet
    USER_WALLET: 'userWallet',

    // Object containing Onfido SDK Token + applicantID
    WALLET_ONFIDO: 'walletOnfido',

    // Stores information about additional details form entry
    WALLET_ADDITIONAL_DETAILS: 'walletAdditionalDetails',

    // Object containing Wallet terms step state
    WALLET_TERMS: 'walletTerms',

<<<<<<< HEAD
    BANK_ACCOUNT_LIST: 'bankAccountList',

    CARD_LIST: 'cardList',
=======
    // Stores information about the active reimbursement account being set up
    REIMBURSEMENT_ACCOUNT: 'reimbursementAccount',
>>>>>>> e53af0da
};<|MERGE_RESOLUTION|>--- conflicted
+++ resolved
@@ -105,12 +105,10 @@
     // Object containing Wallet terms step state
     WALLET_TERMS: 'walletTerms',
 
-<<<<<<< HEAD
     BANK_ACCOUNT_LIST: 'bankAccountList',
 
     CARD_LIST: 'cardList',
-=======
+
     // Stores information about the active reimbursement account being set up
     REIMBURSEMENT_ACCOUNT: 'reimbursementAccount',
->>>>>>> e53af0da
 };