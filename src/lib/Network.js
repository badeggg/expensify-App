import _ from 'underscore';
import Ion from './Ion';
import CONFIG from '../CONFIG';
import IONKEYS from '../IONKEYS';
<<<<<<< HEAD
import ROUTES from '../ROUTES';
import Str from './Str';
import Guid from './Guid';
=======
import {registerSocketEventCallback} from './Pusher/pusher';
>>>>>>> a674d5bb
import redirectToSignIn from './actions/ActionsSignInRedirect';

let isAppOffline = false;
let reauthenticating = false;

// Holds a queue of all the write requests that need to happen
const delayedWriteQueue = [];

/**
<<<<<<< HEAD
 * A method to write data to the API in a delayed fashion that supports the app being offline
=======
 * Events that happen on the pusher socket are used to determine if the app is online or offline. The offline setting
 * is stored in Ion so the rest of the app has access to it.
 *
 * @params {string} eventName,
 * @params {object} data
 */
registerSocketEventCallback((eventName, data) => {
    let isCurrentlyOffline = false;
    switch (eventName) {
        case 'connected':
            isCurrentlyOffline = false;
            break;
        case 'disconnected':
            isCurrentlyOffline = true;
            break;
        case 'state_change':
            if (data.current === 'connecting' || data.current === 'unavailable') {
                isCurrentlyOffline = true;
            }
            break;
        default:
            break;
    }
    isAppOffline = isCurrentlyOffline;
    Ion.merge(IONKEYS.NETWORK, {isOffline: isCurrentlyOffline});
});

/**
 * Make an XHR to the server
>>>>>>> a674d5bb
 *
 * @param {string} command
 * @param {mixed} data
 * @returns {Promise}
 */
function delayedWrite(command, data) {
    return new Promise((resolve) => {
        // Add the write request to a queue of actions to perform
        delayedWriteQueue.push({
            command,
            data,
            callback: resolve,
        });
    });
}

/**
 * Sets API data in the store when we make a successful "Authenticate"/"CreateLogin" request
 *
 * @param {object} data
 * @param {string} exitTo
 * @returns {Promise}
 */
function setSuccessfulSignInData(data, exitTo) {
    return Ion.multiSet({
        // The response from Authenticate includes requestID, jsonCode, etc
        // but we only care about setting these three values in Ion
        [IONKEYS.SESSION]: _.pick(data, 'authToken', 'accountID', 'email'),
        [IONKEYS.APP_REDIRECT_TO]: exitTo ? `/${exitTo}` : ROUTES.HOME,
        [IONKEYS.LAST_AUTHENTICATED]: new Date().getTime(),
    });
}

/**
 * Makes XHR request
 * @param {String} command the name of the API command
 * @param {Object} data parameters for the API command
 * @param {String} type HTTP request type (get/post)
 * @returns {Promise}
 */
function xhr(command, data, type = 'post') {
    return Ion.get(IONKEYS.SESSION, 'authToken')
        .then((authToken) => {
            const formData = new FormData();

            // If we're calling Authenticate we don't need an authToken, so let's not send "undefined"
            if (command !== 'Authenticate') {
                formData.append('authToken', authToken);
            }
            _.each(data, (val, key) => formData.append(key, val));
            return formData;
        })
        .then(formData => fetch(`${CONFIG.EXPENSIFY.API_ROOT}command=${command}`, {
            method: type,
            body: formData,
        })
            .then(response => response.json()))

        // This will catch any HTTP network errors (like 404s and such), not to be confused with jsonCode which this
        // does NOT catch
        .catch(() => {
            isAppOffline = true;
            Ion.merge(IONKEYS.NETWORK, {isOffline: true});

            // Throw a new error to prevent any other `then()` in the promise chain from being triggered (until another
            // catch() happens
            throw new Error('API is offline');
        });
}

/**
 * Create login
 * @param {string} login
 * @param {string} password
 * @returns {Promise}
 */
function createLogin(login, password) {
    // We call createLogin after getting a successful response to the Authenticate request
    // so it's very unlikely that this will fail with 407 authToken expired which means we
    // won't need to replay this request and thus we can use xhr instead of request
    return xhr('CreateLogin', {
        partnerName: CONFIG.EXPENSIFY.PARTNER_NAME,
        partnerPassword: CONFIG.EXPENSIFY.PARTNER_PASSWORD,
        partnerUserID: login,
        partnerUserSecret: password,
    })
        .then(() => Ion.set(IONKEYS.CREDENTIALS, {login, password}))
        .catch(err => Ion.merge(IONKEYS.SESSION, {error: err}));
}

/**
 * Make an XHR to the server
 *
 * @param {string} command
 * @param {mixed} data
 * @param {string} [type]
 * @returns {Promise}
 */
function request(command, data, type = 'post') {
    // If we're in the process of re-authenticating, queue this request for after we're done re-authenticating
    if (reauthenticating) {
        return delayedWrite(command, data);
    }

    // We treat Authenticate in a special way because unlike other commands, this one can't fail
    // with 407 authToken expired. When other api commands fail with this error we call Authenticate
    // to get a new authToken and then fire the original api command again
    if (command === 'Authenticate') {
        return xhr(command, data, type)
            .then((response) => {
                // If we didn't get a 200 response from authenticate, the user needs to sign in again
                // TODO: check for response.useExpensifyLogin
                if (!command.useExpensifyLogin && response.jsonCode !== 200) {
                    // eslint-disable-next-line no-console
                    return Ion.multiSet({
                        [IONKEYS.CREDENTIALS]: {},
                        [IONKEYS.SESSION]: {error: response.message},
                    })
                        .then(redirectToSignIn);
                }
                return setSuccessfulSignInData(response, command.exitTo);
            })
            .then((response) => {
                // If Expensify login, it's the users first time signing in and we need to
                // create a login for the user
                if (data.useExpensifyLogin) {
                    console.debug('[SIGNIN] Creating a login');
                    return createLogin(Str.generateDeviceLoginID(), Guid());
                }

                return response;
            });
    }

    // Make the http request, and if we get 407 jsonCode in the response,
    // re-authenticate to get a fresh authToken and make the original http request again
    return xhr(command, data, type)
        .then((responseData) => {
            if (!reauthenticating && responseData.jsonCode === 407) {
                reauthenticating = true;
                return Ion.get(IONKEYS.CREDENTIALS)
                    .then(({login, password}) => xhr('Authenticate', {
                        useExpensifyLogin: false,
                        partnerName: CONFIG.EXPENSIFY.PARTNER_NAME,
                        partnerPassword: CONFIG.EXPENSIFY.PARTNER_PASSWORD,
                        partnerUserID: login,
                        partnerUserSecret: password,
                        twoFactorAuthCode: ''
                    })
                        .then((response) => {
                            reauthenticating = false;
                            return setSuccessfulSignInData(response);
                        })
                        .then(() => xhr(command, data, type))
                        .catch(() => {
                            reauthenticating = false;
                            redirectToSignIn();
                            return Promise.reject();
                        }));
            }
            return responseData;
        });
}

/**
 * Process the write queue by looping through the queue and attempting to make the requests
 */
function processWriteQueue() {
    if (isAppOffline) {
        // Don't do anything if we are offline. Once pusher reconnects, then it should be online again
        return;
    }

    // Don't make any requests until we're done re-authenticating
    if (reauthenticating) {
        return;
    }

    if (delayedWriteQueue.length === 0) {
        return;
    }

    for (let i = 0; i < delayedWriteQueue.length; i++) {
        // Take the request object out of the queue and make the request
        const delayedWriteRequest = delayedWriteQueue.shift();

        request(delayedWriteRequest.command, delayedWriteRequest.data)
            .then(delayedWriteRequest.callback)
            .catch(() => {
                // If the request failed, we need to put the request object back into the queue
                delayedWriteQueue.push(delayedWriteRequest);
            });
    }
}

// Process our write queue very often
setInterval(processWriteQueue, 1000);

export {
    request,
    delayedWrite,
};<|MERGE_RESOLUTION|>--- conflicted
+++ resolved
@@ -2,13 +2,10 @@
 import Ion from './Ion';
 import CONFIG from '../CONFIG';
 import IONKEYS from '../IONKEYS';
-<<<<<<< HEAD
 import ROUTES from '../ROUTES';
 import Str from './Str';
 import Guid from './Guid';
-=======
 import {registerSocketEventCallback} from './Pusher/pusher';
->>>>>>> a674d5bb
 import redirectToSignIn from './actions/ActionsSignInRedirect';
 
 let isAppOffline = false;
@@ -18,9 +15,6 @@
 const delayedWriteQueue = [];
 
 /**
-<<<<<<< HEAD
- * A method to write data to the API in a delayed fashion that supports the app being offline
-=======
  * Events that happen on the pusher socket are used to determine if the app is online or offline. The offline setting
  * is stored in Ion so the rest of the app has access to it.
  *
@@ -50,7 +44,6 @@
 
 /**
  * Make an XHR to the server
->>>>>>> a674d5bb
  *
  * @param {string} command
  * @param {mixed} data
