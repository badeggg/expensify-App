import moment from 'moment';
import _ from 'underscore';
import lodashGet from 'lodash.get';
import Ion from '../Ion';
import {queueRequest, onReconnect} from '../Network';
import IONKEYS from '../../IONKEYS';
import CONFIG from '../../CONFIG';
import * as Pusher from '../Pusher/pusher';
import promiseAllSettled from '../promiseAllSettled';
import ExpensiMark from '../ExpensiMark';
import Notification from '../Notification';
import * as PersonalDetails from './PersonalDetails';

let currentUserEmail;
let currentUserAccountID;
Ion.connect({key: IONKEYS.SESSION, callback: (val) => {
    currentUserEmail = val.email;
    currentUserAccountID = val.accountID;
}});

let currentURL;
Ion.connect({key: IONKEYS.CURRENT_URL, callback: val => currentURL = val});

let personalDetails;

// Use a regex pattern here for an exact match so it doesn't also match "my_personal_details"
Ion.connect({key: `^${IONKEYS.PERSONAL_DETAILS}$`, callback: val => personalDetails = val});

let myPersonalDetails;
Ion.connect({key: IONKEYS.MY_PERSONAL_DETAILS, callback: val => myPersonalDetails = val});

const currentReports = {};
Ion.connect({key: `${IONKEYS.REPORT}_[0-9]+$`, callback: (val, key) => currentReports[key] = val});

const currentReportHistories = {};
Ion.connect({key: `${IONKEYS.REPORT_HISTORY}_[0-9]+$`, callback: (val, key) => currentReportHistories[key] = val});

/**
 * Checks the report to see if there are any unread history items
 *
 * @param {string} accountID
 * @param {object} report
 * @returns {boolean}
 */
function hasUnreadHistoryItems(accountID, report) {
    const usersLastReadActionID = lodashGet(report, ['reportNameValuePairs', `lastReadActionID_${accountID}`]);
    if (!usersLastReadActionID || report.reportActionList.length === 0) {
        return false;
    }

    // Find the most recent sequence number from the report history
    const lastReportAction = _.chain(report.reportActionList)
        .pluck('sequenceNumber')
        .max()
        .value();

    if (!lastReportAction) {
        return false;
    }

    // There are unread items if the last one the user has read is less than the highest sequence number we have
    return usersLastReadActionID < lastReportAction.sequenceNumber;
}

/**
<<<<<<< HEAD
 * Returns a generated report title based on the participants
 *
 * @param {array} sharedReportList
 * @return {string}
 */
function getChatReportName(sharedReportList) {
    return _.chain(sharedReportList)
        .map(participant => participant.email)
        .filter(participant => participant !== currentUserEmail)
        .map(participant => lodashGet(personalDetails, [participant, 'firstName']) || participant)
        .value()
        .join(', ');
}

/**
=======
>>>>>>> f8c6c825
 * Only store the minimal amount of data in Ion that needs to be stored
 * because space is limited
 *
 * @param {object} report
 * @param {number} report.reportID
 * @param {string} report.reportName
 * @param {object} report.reportNameValuePairs
<<<<<<< HEAD
 * @param {object} report.sharedReportList
 * @returns {object}
 */
function getSimplifiedReportObject(report) {
    return {
        reportID: report.reportID,
        reportName: !_.isEmpty(personalDetails) && lodashGet(report, 'reportNameValuePairs.type') === 'chat'
            ? getChatReportName(report.sharedReportList)
            : report.reportName,
=======
 * @param {string} accountID
 * @returns {object}
 */
function getSimplifiedReportObject(report, accountID) {
    return {
        reportID: report.reportID,
        reportName: report.reportName,
>>>>>>> f8c6c825
        reportNameValuePairs: report.reportNameValuePairs,
        hasUnread: hasUnreadHistoryItems(currentUserAccountID, report),
    };
}

/**
 * Returns a generated report title based on the participants
 *
 * @param {array} sharedReportList
 * @param {object} personalDetails
 * @param {string} currentUserEmail
 * @return {string}
 */
function getChatReportName(sharedReportList, personalDetails, currentUserEmail) {
    return _.chain(sharedReportList)
        .map(participant => participant.email)
        .filter(participant => participant !== currentUserEmail)
        .map(participant => lodashGet(personalDetails, [participant, 'firstName']) || participant)
        .value()
        .join(', ');
}

/**
 * Fetches chat reports when provided a list of
 * chat report IDs
 *
 * @param {Array} chatList
 * @return {Promise}
 */
function fetchChatReportsByIDs(chatList) {
    let fetchedReports;
    return queueRequest('Get', {
        returnValueList: 'reportStuff',
        reportIDList: chatList.join(','),
        shouldLoadOptionalKeys: true,
    })
        .then(({reports}) => {
            fetchedReports = reports;

            // Build array of all participant emails so we can
            // get the personal details.
            const emails = _.chain(reports)
                .pluck('sharedReportList')
                .reduce((participants, sharedList) => {
                    const emailArray = _.map(sharedList, participant => participant.email);
                    return [...participants, ...emailArray];
                }, [])
                .filter(email => email !== currentUserEmail)
                .unique()
                .value();

            return PersonalDetails.getForEmails(emails.join(','));
        })
        .then(() => {
            // Process the reports and store them in Ion
            const ionPromises = _.map(fetchedReports, (report) => {
                // Store only the absolute bare minimum of data in Ion because space is limited
<<<<<<< HEAD
                const newReport = getSimplifiedReportObject(report);
=======
                const newReport = getSimplifiedReportObject(report, currentUserAccountID);

                if (lodashGet(report, 'reportNameValuePairs.type') === 'chat') {
                    newReport.reportName = getChatReportName(
                        report.sharedReportList,
                        personalDetails,
                        currentUserEmail
                    );
                }
>>>>>>> f8c6c825

                // Merge the data into Ion. Don't use set() here or multiSet() because then that would
                // overwrite any existing data (like if they have unread messages)
                return Ion.merge(`${IONKEYS.REPORT}_${report.reportID}`, newReport);
            });

            return Promise.all(ionPromises);
        });
}

/**
 * Updates a report in the store with a new report action
 *
 * @param {string} reportID
 * @param {object} reportAction
 */
function updateReportWithNewAction(reportID, reportAction) {
    let promise;

    // This is necessary for local development because there will be pusher events from other engineers with
    // different reportIDs. This means that while in development it's not possible to make new chats appear
    // by creating chats then leaving comments in other windows.
    if (!CONFIG.IS_IN_PRODUCTION && !currentReports[`${IONKEYS.REPORT}_${reportID}`]) {
        throw new Error('report does not exist in the store, so ignoring new comments');
    }

    // When handling a realtime update for a chat that does not yet exist in our store we
    // need to fetch it so that we can properly navigate to it. This enables us populate
    // newly created  chats in the LHN without requiring a full refresh of the app.
    if (!currentReports[`${IONKEYS.REPORT}_${reportID}`]) {
        promise = fetchChatReportsByIDs([reportID])
            .then(() => currentReportHistories[`${IONKEYS.REPORT_HISTORY}_${reportID}`]);
    } else {
        // Get the report history and return that to the next chain
        promise = new Promise((resolve) => {
            resolve(currentReportHistories[`${IONKEYS.REPORT_HISTORY}_${reportID}`]);
        });
    }

    // Get the report history and return that to the next chain
    promise

        // Look to see if the report action from pusher already exists or not (it would exist if it's a comment just
        // written by the user). If the action doesn't exist, then update the unread flag on the report so the user
        // knows there is a new comment
        .then((reportHistory) => {
            if (reportHistory && !reportHistory[reportAction.sequenceNumber]) {
                Ion.merge(`${IONKEYS.REPORT}_${reportID}`, {hasUnread: true});
            }
            return reportHistory || {};
        })

        // Put the report action from pusher into the history, it's OK to overwrite it if it already exists
        .then(reportHistory => ({
            ...reportHistory,
            [reportAction.sequenceNumber]: reportAction,
        }))

        // Put the report history back into Ion
        .then(reportHistory => Ion.set(`${IONKEYS.REPORT_HISTORY}_${reportID}`, reportHistory))

        .then(() => {
            // If this comment is from the current user we don't want to parrot whatever they wrote back to them.
            if (reportAction.actorEmail === currentUserEmail) {
                return;
            }

            const currentReportID = Number(lodashGet(currentURL.split('/'), [1], 0));

            // If we are currently viewing this report do not show a notification.
            if (reportID === currentReportID) {
                return;
            }

            Notification.showCommentNotification({
                reportAction,
                onClick: () => {
                    // Navigate to this report onClick
                    Ion.set(IONKEYS.APP_REDIRECT_TO, `/${reportID}`);
                }
            });
        });
}

/**
 * Initialize our pusher subscriptions to listen for new report comments
 */
function subscribeToReportCommentEvents() {
<<<<<<< HEAD
    const pusherChannelName = `private-user-accountID-${currentUserAccountID}`;
    Pusher.subscribe(pusherChannelName, 'reportComment', (pushJSON) => {
        updateReportWithNewAction(pushJSON.reportID, pushJSON.reportAction);
    });
=======
    return Ion.get(IONKEYS.SESSION, 'accountID')
        .then((accountID) => {
            const pusherChannelName = `private-user-accountID-${accountID}`;
            if (Pusher.isSubscribed(pusherChannelName) || Pusher.isAlreadySubscribing(pusherChannelName)) {
                return;
            }

            Pusher.subscribe(pusherChannelName, 'reportComment', (pushJSON) => {
                updateReportWithNewAction(pushJSON.reportID, pushJSON.reportAction);
            });
        });
>>>>>>> f8c6c825
}

/**
 * Get all chat reports and provide the proper report name
 * by fetching sharedReportList and personalDetails
 *
 * @returns {Promise}
 */
function fetchChatReports() {
    return queueRequest('Get', {returnValueList: 'chatList'})

        // The string cast below is necessary as Get rvl='chatList' may return an int
        .then(({chatList}) => fetchChatReportsByIDs(String(chatList).split(',')));
}

/**
 * Get all of our reports
 *
 * @returns {Promise}
 */
function fetchAll() {
    let fetchedReports;

    // Request each report one at a time to allow individual reports to fail if access to it is prevented by Auth
    const reportFetchPromises = _.map(CONFIG.REPORT_IDS.split(','), reportID => queueRequest('Get', {
        returnValueList: 'reportStuff',
        reportIDList: reportID,
        shouldLoadOptionalKeys: true,
    }));

    // Chat reports need to be fetched separately than the reports hard-coded in the config
    // files. The promise for fetching them is added to the array of promises here so
    // that both types of reports (chat reports and hard-coded reports) are fetched in
    // parallel
    reportFetchPromises.push(fetchChatReports());

    return promiseAllSettled(reportFetchPromises)
        .then(data => fetchedReports = _.compact(_.map(data, (promiseResult) => {
            // Grab the report from the promise result which stores it in the `value` key
            const report = lodashGet(promiseResult, 'value.reports', {});

            // If there is no report found from the promise, return null
            // Otherwise, grab the actual report object from the first index in the values array
            return _.isEmpty(report) ? null : _.values(report)[0];
        })))
        .then(() => Ion.set(IONKEYS.FIRST_REPORT_ID, _.first(_.pluck(fetchedReports, 'reportID')) || 0))
        .then(() => {
            const ionPromises = _.map(fetchedReports, (report) => {
                // Store only the absolute bare minimum of data in Ion because space is limited
                const newReport = getSimplifiedReportObject(report);

                // Merge the data into Ion. Don't use set() here or multiSet() because then that would
                // overwrite any existing data (like if they have unread messages)
                return Ion.merge(`${IONKEYS.REPORT}_${report.reportID}`, newReport);
            });

            return promiseAllSettled(ionPromises);
        })
        .then(() => fetchedReports);
}

/**
 * Get the history of a report
 *
 * @param {string} reportID
 * @returns {Promise}
 */
function fetchHistory(reportID) {
    return queueRequest('Report_GetHistory', {
        reportID,
        offset: 0,
    })
        .then((data) => {
            const indexedData = _.indexBy(data.history, 'sequenceNumber');
            Ion.set(`${IONKEYS.REPORT_HISTORY}_${reportID}`, indexedData);
        });
}

/**
 * Get the chat report ID, and then the history, for a chat report for a specific
 * set of participants
 *
 * @param {string[]} participants
 * @returns {Promise}
 */
function fetchChatReport(participants) {
    let reportID;

    // Get the current users accountID and set it aside in a local variable
    // which is used for checking if there are unread comments
    return queueRequest('CreateChatReport', {
        emailList: participants.join(','),
    })

        // Set aside the reportID in a local variable so it can be accessed in the rest of the chain
        .then(data => reportID = data.reportID)

        // Make a request to get all the information about the report
        .then(() => queueRequest('Get', {
            returnValueList: 'reportStuff',
            reportIDList: reportID,
            shouldLoadOptionalKeys: true,
        }))

        // Put the report object into Ion
        .then((data) => {
            const report = data.reports[reportID];

            // Store only the absolute bare minimum of data in Ion because space is limited
<<<<<<< HEAD
            const newReport = getSimplifiedReportObject(report);
=======
            const newReport = getSimplifiedReportObject(report, currentUserAccountID);
            newReport.reportName = getChatReportName(report.sharedReportList, personalDetails, currentUserEmail);
>>>>>>> f8c6c825

            // Merge the data into Ion. Don't use set() here or multiSet() because then that would
            // overwrite any existing data (like if they have unread messages)
            return Ion.merge(`${IONKEYS.REPORT}_${reportID}`, newReport);
        })

        // Return the reportID as the final return value
        .then(() => reportID);
}

/**
<<<<<<< HEAD
 * Looks for a report in Ion and if it doesn't exist, the report will be fetched from the API and placed in Ion
 *
 * @param {string} reportID
 */
function fetchReportByIDIfNotExists(reportID) {
    const report = currentReports[`${IONKEYS.REPORT}_${reportID}`];
    if (lodashGet(report, 'reportName', false)) {
        return;
    }

    // We don't have this report so let's fetch it
    queueRequest('Get', {
        returnValueList: 'reportStuff',
        reportIDList: reportID,
        shouldLoadOptionalKeys: true,
    })
        .then(({reports}) => {
            if (reports === undefined) {
                return;
            }

            // Store only the absolute bare minimum of data in Ion because space is limited
            const newReport = getSimplifiedReportObject(reports[reportID]);
            Ion.merge(`${IONKEYS.REPORT}_${reportID}`, newReport);
        });
}

/**
=======
>>>>>>> f8c6c825
 * Add a history item to a report
 *
 * @param {string} reportID
 * @param {string} reportComment
 * @returns {Promise}
 */
function addHistoryItem(reportID, reportComment) {
    const historyKey = `${IONKEYS.REPORT_HISTORY}_${reportID}`;

    // Convert the comment from MD into HTML because that's how it is stored in the database
    const parser = new ExpensiMark();
    const htmlComment = parser.replace(reportComment);
    const reportHistory = currentReportHistories[historyKey];

    // The new sequence number will be one higher than the highest
    let highestSequenceNumber = _.chain(reportHistory)
        .pluck('sequenceNumber')
        .max()
        .value() || 0;
    const newSequenceNumber = highestSequenceNumber + 1;

    // Optimistically add the new comment to the store before waiting to save it to the server
    return Ion.merge(historyKey, {
        [newSequenceNumber]: {
            actionName: 'ADDCOMMENT',
            actorEmail: currentUserEmail,
            person: [
                {
                    style: 'strong',
                    text: myPersonalDetails.displayName || currentUserEmail,
                    type: 'TEXT'
                }
            ],
            automatic: false,
            sequenceNumber: ++highestSequenceNumber,
            avatar: myPersonalDetails.avatarURL,
            timestamp: moment().unix(),
            message: [
                {
                    type: 'COMMENT',
                    html: htmlComment,

                    // Remove HTML from text when applying optimistic offline comment
                    text: htmlComment.replace(/<[^>]*>?/gm, ''),
                }
            ],
            isFirstItem: false,
            isAttachmentPlaceHolder: false,
        }
    })
        .then(() => queueRequest('Report_AddComment', {
            reportID,
            reportComment: htmlComment,
        }));
}

/**
 * Updates the last read action ID on the report. It optimistically makes the change to the store, and then let's the
 * network layer handle the delayed write.
 *
 * @param {string} accountID
 * @param {string} reportID
 * @param {number} sequenceNumber
 * @returns {Promise}
 */
function updateLastReadActionID(accountID, reportID, sequenceNumber) {
    // Mark the report as not having any unread items
    return Ion.merge(`${IONKEYS.REPORT}_${reportID}`, {
        hasUnread: false,
        reportNameValuePairs: {
            [`lastReadActionID_${accountID}`]: sequenceNumber,
        }
    })

        // Update the lastReadActionID on the report optimistically
        .then(() => queueRequest('Report_SetLastReadActionID', {
            accountID,
            reportID,
            sequenceNumber,
        }));
}

// When the app reconnects from being offline, fetch all of the reports and their history
onReconnect(() => {
    fetchAll().then(reports => _.each(reports, report => fetchHistory(report.reportID)));
});

export {
    fetchAll,
    fetchHistory,
    fetchChatReport,
    addHistoryItem,
    updateLastReadActionID,
    subscribeToReportCommentEvents,
};<|MERGE_RESOLUTION|>--- conflicted
+++ resolved
@@ -63,24 +63,6 @@
 }
 
 /**
-<<<<<<< HEAD
- * Returns a generated report title based on the participants
- *
- * @param {array} sharedReportList
- * @return {string}
- */
-function getChatReportName(sharedReportList) {
-    return _.chain(sharedReportList)
-        .map(participant => participant.email)
-        .filter(participant => participant !== currentUserEmail)
-        .map(participant => lodashGet(personalDetails, [participant, 'firstName']) || participant)
-        .value()
-        .join(', ');
-}
-
-/**
-=======
->>>>>>> f8c6c825
  * Only store the minimal amount of data in Ion that needs to be stored
  * because space is limited
  *
@@ -88,17 +70,6 @@
  * @param {number} report.reportID
  * @param {string} report.reportName
  * @param {object} report.reportNameValuePairs
-<<<<<<< HEAD
- * @param {object} report.sharedReportList
- * @returns {object}
- */
-function getSimplifiedReportObject(report) {
-    return {
-        reportID: report.reportID,
-        reportName: !_.isEmpty(personalDetails) && lodashGet(report, 'reportNameValuePairs.type') === 'chat'
-            ? getChatReportName(report.sharedReportList)
-            : report.reportName,
-=======
  * @param {string} accountID
  * @returns {object}
  */
@@ -106,7 +77,6 @@
     return {
         reportID: report.reportID,
         reportName: report.reportName,
->>>>>>> f8c6c825
         reportNameValuePairs: report.reportNameValuePairs,
         hasUnread: hasUnreadHistoryItems(currentUserAccountID, report),
     };
@@ -163,10 +133,6 @@
         .then(() => {
             // Process the reports and store them in Ion
             const ionPromises = _.map(fetchedReports, (report) => {
-                // Store only the absolute bare minimum of data in Ion because space is limited
-<<<<<<< HEAD
-                const newReport = getSimplifiedReportObject(report);
-=======
                 const newReport = getSimplifiedReportObject(report, currentUserAccountID);
 
                 if (lodashGet(report, 'reportNameValuePairs.type') === 'chat') {
@@ -176,7 +142,6 @@
                         currentUserEmail
                     );
                 }
->>>>>>> f8c6c825
 
                 // Merge the data into Ion. Don't use set() here or multiSet() because then that would
                 // overwrite any existing data (like if they have unread messages)
@@ -265,12 +230,6 @@
  * Initialize our pusher subscriptions to listen for new report comments
  */
 function subscribeToReportCommentEvents() {
-<<<<<<< HEAD
-    const pusherChannelName = `private-user-accountID-${currentUserAccountID}`;
-    Pusher.subscribe(pusherChannelName, 'reportComment', (pushJSON) => {
-        updateReportWithNewAction(pushJSON.reportID, pushJSON.reportAction);
-    });
-=======
     return Ion.get(IONKEYS.SESSION, 'accountID')
         .then((accountID) => {
             const pusherChannelName = `private-user-accountID-${accountID}`;
@@ -282,7 +241,6 @@
                 updateReportWithNewAction(pushJSON.reportID, pushJSON.reportAction);
             });
         });
->>>>>>> f8c6c825
 }
 
 /**
@@ -392,12 +350,8 @@
             const report = data.reports[reportID];
 
             // Store only the absolute bare minimum of data in Ion because space is limited
-<<<<<<< HEAD
-            const newReport = getSimplifiedReportObject(report);
-=======
             const newReport = getSimplifiedReportObject(report, currentUserAccountID);
             newReport.reportName = getChatReportName(report.sharedReportList, personalDetails, currentUserEmail);
->>>>>>> f8c6c825
 
             // Merge the data into Ion. Don't use set() here or multiSet() because then that would
             // overwrite any existing data (like if they have unread messages)
@@ -409,37 +363,6 @@
 }
 
 /**
-<<<<<<< HEAD
- * Looks for a report in Ion and if it doesn't exist, the report will be fetched from the API and placed in Ion
- *
- * @param {string} reportID
- */
-function fetchReportByIDIfNotExists(reportID) {
-    const report = currentReports[`${IONKEYS.REPORT}_${reportID}`];
-    if (lodashGet(report, 'reportName', false)) {
-        return;
-    }
-
-    // We don't have this report so let's fetch it
-    queueRequest('Get', {
-        returnValueList: 'reportStuff',
-        reportIDList: reportID,
-        shouldLoadOptionalKeys: true,
-    })
-        .then(({reports}) => {
-            if (reports === undefined) {
-                return;
-            }
-
-            // Store only the absolute bare minimum of data in Ion because space is limited
-            const newReport = getSimplifiedReportObject(reports[reportID]);
-            Ion.merge(`${IONKEYS.REPORT}_${reportID}`, newReport);
-        });
-}
-
-/**
-=======
->>>>>>> f8c6c825
  * Add a history item to a report
  *
  * @param {string} reportID
