--- conflicted
+++ resolved
@@ -102,11 +102,8 @@
         reportNameValuePairs: report.reportNameValuePairs,
         unreadActionCount: getUnreadActionCount(report),
         pinnedReport: configReportIDs.includes(report.reportID),
-<<<<<<< HEAD
         canModifyPin: !configReportIDs.includes(report.reportID),
-=======
         maxSequenceNumber: report.reportActionList.length,
->>>>>>> 569d2025
     };
 }
 
