import moment from 'moment';
import _ from 'underscore';
import lodashGet from 'lodash.get';
import Ion from '../Ion';
import {queueRequest, onReconnect} from '../Network';
import IONKEYS from '../../IONKEYS';
import CONFIG from '../../CONFIG';
import * as Pusher from '../Pusher/pusher';
import promiseAllSettled from '../promiseAllSettled';
import ExpensiMark from '../ExpensiMark';
import * as PersonalDetails from './PersonalDetails';

/**
 * Updates a report in the store with a new report action
 *
 * @param {string} reportID
 * @param {object} reportAction
 */
function updateReportWithNewAction(reportID, reportAction) {
    Ion.get(`${IONKEYS.REPORT}_${reportID}`, 'reportID')
        .then((ionReportID) => {
            // This is necessary for local development because there will be pusher events from other engineers with
            // different reportIDs
            if (!CONFIG.IS_IN_PRODUCTION && !ionReportID) {
                throw new Error('report does not exist in the store, so ignoring new comments');
            }

            // Get the report history and return that to the next chain
            return Ion.get(`${IONKEYS.REPORT_HISTORY}_${reportID}`);
        })

        // Look to see if the report action from pusher already exists or not (it would exist if it's a comment just
        // written by the user). If the action doesn't exist, then update the unread flag on the report so the user
        // knows there is a new comment
        .then((reportHistory) => {
            if (reportHistory && !reportHistory[reportAction.sequenceNumber]) {
                Ion.merge(`${IONKEYS.REPORT}_${reportID}`, {hasUnread: true});
            }
            return reportHistory || {};
        })

        // Put the report action from pusher into the history, it's OK to overwrite it if it already exists
        .then(reportHistory => ({
            ...reportHistory,
            [reportAction.sequenceNumber]: reportAction,
        }))

        // Put the report history back into Ion
        .then((reportHistory) => {
            Ion.set(`${IONKEYS.REPORT_HISTORY}_${reportID}`, reportHistory);
        });
}

/**
 * Checks the report to see if there are any unread history items
 *
 * @param {string} accountID
 * @param {object} report
 * @returns {boolean}
 */
function hasUnreadHistoryItems(accountID, report) {
    const usersLastReadActionID = lodashGet(report, ['reportNameValuePairs', `lastReadActionID_${accountID}`]);
    if (!usersLastReadActionID || report.reportActionList.length === 0) {
        return false;
    }

    // Find the most recent sequence number from the report history
    const lastReportAction = _.chain(report.reportActionList)
        .pluck('sequenceNumber')
        .max()
        .value();

    if (!lastReportAction) {
        return false;
    }

    // There are unread items if the last one the user has read is less than the highest sequence number we have
    return usersLastReadActionID < lastReportAction.sequenceNumber;
}

/**
<<<<<<< HEAD
 * Only store the minimal amount of data in Ion that needs to be stored
 * because space is limited
 *
 * @param {object} report
 * @param {number} report.reportID
 * @param {string} report.reportName
 * @param {object} report.reportNameValuePairs
 * @param {string} accountID
 * @returns {object}
 */
function getSimplifiedReportObject(report, accountID) {
    return {
        reportID: report.reportID,
        reportName: report.reportName,
        reportNameValuePairs: report.reportNameValuePairs,
        hasUnread: hasUnreadHistoryItems(accountID, report),
    };
}

/**
 * Initialize our pusher subscriptions to listen for new report comments
=======
 * Listen for new report comments via Pusher
>>>>>>> 5968b301
 *
 * @returns {Promise}
 */
function subscribeToReportCommentEvents() {
    return Ion.get(IONKEYS.SESSION, 'accountID')
        .then((accountID) => {
            const pusherChannelName = `private-user-accountID-${accountID}`;
            Pusher.subscribe(pusherChannelName, 'reportComment', (pushJSON) => {
                updateReportWithNewAction(pushJSON.reportID, pushJSON.reportAction);
            });
        });
}

/**
 * Get all chat reports and provide the proper report name
 * by fetching sharedReportList and personalDetails
 *
 * @returns {Promise}
 */
function fetchChatReports() {
    let currentUserEmail;
    let currentUserAccountID;
    let fetchedChatList;
    let fetchedReports;
    let fetchedSharedReportList;

    return Ion.get(IONKEYS.SESSION)
        .then((session) => {
            currentUserEmail = session.email;
            currentUserAccountID = session.accountID;
            return queueRequest('Get', {returnValueList: 'chatList'});
        })
        .then(({chatList}) => {
            fetchedChatList = chatList;
            return queueRequest('Get', {
                returnValueList: 'reportStuff',
                reportIDList: chatList,
                shouldLoadOptionalKeys: true,
            });
        })
        .then(({reports}) => {
            fetchedReports = reports;
            return queueRequest('Get', {
                returnValueList: 'sharedReportList',
                reportIDList: fetchedChatList,
            });
        })
        .then(({sharedReportList}) => {
            fetchedSharedReportList = sharedReportList;

            // Build array of all participant emails so we can
            // get the personal details.
            const emails = _.chain(sharedReportList)
                .reduce((participants, sharedList) => {
                    const emailArray = _.map(sharedList, participant => participant.email);
                    return [...participants, ...emailArray];
                }, [])
                .filter(email => email !== currentUserEmail)
                .unique()
                .value();

            return PersonalDetails.getForEmails(emails);
        })
        .then((personalDetails) => {
            // Process the reports and store them in Ion
            const ionPromises = _.map(fetchedReports, (report) => {
                // Store only the absolute bare minimum of data in Ion because space is limited
                const newReport = {
                    reportID: report.reportID,
                    reportName: report.reportName,
                    reportNameValuePairs: report.reportNameValuePairs,
                    hasUnread: hasUnreadHistoryItems(currentUserAccountID, report),
                };

                if (lodashGet(report, 'reportNameValuePairs.type') === 'chat') {
                    newReport.reportName = _.chain(fetchedSharedReportList[report.reportID])
                        .map(participant => participant.email)
                        .filter(participant => participant !== currentUserEmail)
                        .map(participant => lodashGet(personalDetails, [participant, 'firstName'], participant))
                        .value()
                        .join(', ');
                }

                // Merge the data into Ion. Don't use set() here or multiSet() because then that would
                // overwrite any existing data (like if they have unread messages)
                return Ion.merge(`${IONKEYS.REPORT}_${report.reportID}`, newReport);
            });

            return Promise.all(ionPromises);
        });
}

/**
 * Get all of our reports
 *
 * @returns {Promise}
 */
function fetchAll() {
    let fetchedReports;

    // Request each report one at a time to allow individual reports to fail if access to it is prevented by Auth
    const reportFetchPromises = _.map(CONFIG.REPORT_IDS.split(','), reportID => queueRequest('Get', {
        returnValueList: 'reportStuff',
        reportIDList: reportID,
        shouldLoadOptionalKeys: true,
    }));

    return promiseAllSettled(reportFetchPromises)
        .then(data => fetchedReports = _.compact(_.map(data, (promiseResult) => {
            // Grab the report from the promise result which stores it in the `value` key
            const report = lodashGet(promiseResult, 'value.reports', {});

            // If there is no report found from the promise, return null
            // Otherwise, grab the actual report object from the first index in the values array
            return _.isEmpty(report) ? null : _.values(report)[0];
        })))
        .then(() => Ion.set(IONKEYS.FIRST_REPORT_ID, _.first(_.pluck(fetchedReports, 'reportID')) || 0))
        .then(() => Ion.get(IONKEYS.SESSION, 'accountID'))
        .then((accountID) => {
            const ionPromises = _.map(fetchedReports, (report) => {
                // Store only the absolute bare minimum of data in Ion because space is limited
                const newReport = getSimplifiedReportObject(report, accountID);

                // Merge the data into Ion. Don't use set() here or multiSet() because then that would
                // overwrite any existing data (like if they have unread messages)
                return Ion.merge(`${IONKEYS.REPORT}_${report.reportID}`, newReport);
            });

            return promiseAllSettled(ionPromises);
        })
        .then(() => fetchedReports);
}

/**
 * Get the history of a report
 *
 * @param {string} reportID
 * @returns {Promise}
 */
function fetchHistory(reportID) {
    return queueRequest('Report_GetHistory', {
        reportID,
        offset: 0,
    })
        .then((data) => {
            const indexedData = _.indexBy(data.history, 'sequenceNumber');
            Ion.set(`${IONKEYS.REPORT_HISTORY}_${reportID}`, indexedData);
        });
}

/**
 * Get the chat report ID, and then the history, for a chat report for a specific
 * set of participants
 *
 * @param {string[]} participants
 * @returns {Promise}
 */
function fetchChatReport(participants) {
    let currentAccountID;
    let reportID;

    // Get the current users accountID and set it aside in a local variable
    // which is used for checking if there are unread comments
    return Ion.get(IONKEYS.SESSION, 'accountID')
        .then(accountID => currentAccountID = accountID)

        // Make a request to get the reportID for this list of participants
        .then(() => queueRequest('CreateChatReport', {
            emailList: participants.join(','),
        }))

        // Set aside the reportID in a local variable so it can be accessed in the rest of the chain
        .then(data => reportID = data.reportID)

        // Make a request to get all the information about the report
        .then(() => queueRequest('Get', {
            returnValueList: 'reportStuff',
            reportIDList: reportID,
            shouldLoadOptionalKeys: true,
        }))

        // Put the report object into Ion
        .then((data) => {
            const report = data.reports[reportID];

            // Store only the absolute bare minimum of data in Ion because space is limited
            const newReport = getSimplifiedReportObject(report, currentAccountID);

            // Merge the data into Ion. Don't use set() here or multiSet() because then that would
            // overwrite any existing data (like if they have unread messages)
            return Ion.merge(`${IONKEYS.REPORT}_${reportID}`, newReport);
        })

        // Finally, fetch all the history for the report
        .then(() => fetchHistory(reportID))

        // Return the reportID as the final return value
        .then(() => reportID);
}

/**
 * Add a history item to a report
 *
 * @param {string} reportID
 * @param {string} reportComment
 * @returns {Promise}
 */
function addHistoryItem(reportID, reportComment) {
    const historyKey = `${IONKEYS.REPORT_HISTORY}_${reportID}`;

    // Convert the comment from MD into HTML because that's how it is stored in the database
    const parser = new ExpensiMark();
    const htmlComment = parser.replace(reportComment);

    return Ion.multiGet([historyKey, IONKEYS.SESSION, IONKEYS.PERSONAL_DETAILS])
        .then((values) => {
            const reportHistory = values[historyKey];
            const email = values[IONKEYS.SESSION].email || '';
            const personalDetails = lodashGet(values, [IONKEYS.PERSONAL_DETAILS, email], {});

            // The new sequence number will be one higher than the highest
            let highestSequenceNumber = _.chain(reportHistory)
                .pluck('sequenceNumber')
                .max()
                .value() || 0;
            const newSequenceNumber = highestSequenceNumber + 1;

            // Optimistically add the new comment to the store before waiting to save it to the server
            return Ion.set(historyKey, {
                ...reportHistory,
                [newSequenceNumber]: {
                    actionName: 'ADDCOMMENT',
                    actorEmail: Ion.get(IONKEYS.SESSION, 'email'),
                    person: [
                        {
                            style: 'strong',
                            text: personalDetails.displayName || email,
                            type: 'TEXT'
                        }
                    ],
                    automatic: false,
                    sequenceNumber: ++highestSequenceNumber,
                    avatar: personalDetails.avatarURL,
                    timestamp: moment().unix(),
                    message: [
                        {
                            type: 'COMMENT',
                            html: htmlComment,

                            // Remove HTML from text when applying optimistic offline comment
                            text: htmlComment.replace(/<[^>]*>?/gm, ''),
                        }
                    ],
                    isFirstItem: false,
                    isAttachmentPlaceHolder: false,
                }
            });
        })
        .then(() => queueRequest('Report_AddComment', {
            reportID,
            reportComment: htmlComment,
        }));
}

/**
 * Updates the last read action ID on the report. It optimistically makes the change to the store, and then let's the
 * network layer handle the delayed write.
 *
 * @param {string} accountID
 * @param {string} reportID
 * @param {number} sequenceNumber
 * @returns {Promise}
 */
function updateLastReadActionID(accountID, reportID, sequenceNumber) {
    // Mark the report as not having any unread items
    return Ion.merge(`${IONKEYS.REPORT}_${reportID}`, {
        hasUnread: false,
        reportNameValuePairs: {
            [`lastReadActionID_${accountID}`]: sequenceNumber,
        }
    })

        // Update the lastReadActionID on the report optimistically
        .then(() => queueRequest('Report_SetLastReadActionID', {
            accountID,
            reportID,
            sequenceNumber,
        }));
}

// When the app reconnects from being offline, fetch all of the reports and their history
onReconnect(() => {
    fetchAll().then(reports => _.each(reports, report => fetchHistory(report.reportID)));
});

export {
    fetchAll,
    fetchHistory,
<<<<<<< HEAD
    fetchChatReport,
=======
    fetchChatReports,
>>>>>>> 5968b301
    addHistoryItem,
    updateLastReadActionID,
    subscribeToReportCommentEvents,
};<|MERGE_RESOLUTION|>--- conflicted
+++ resolved
@@ -79,7 +79,6 @@
 }
 
 /**
-<<<<<<< HEAD
  * Only store the minimal amount of data in Ion that needs to be stored
  * because space is limited
  *
@@ -101,9 +100,6 @@
 
 /**
  * Initialize our pusher subscriptions to listen for new report comments
-=======
- * Listen for new report comments via Pusher
->>>>>>> 5968b301
  *
  * @returns {Promise}
  */
@@ -402,11 +398,8 @@
 export {
     fetchAll,
     fetchHistory,
-<<<<<<< HEAD
     fetchChatReport,
-=======
     fetchChatReports,
->>>>>>> 5968b301
     addHistoryItem,
     updateLastReadActionID,
     subscribeToReportCommentEvents,
