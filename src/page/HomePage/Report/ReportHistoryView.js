import React from 'react';
import {View, Text, ScrollView} from 'react-native';
import PropTypes from 'prop-types';
import _ from 'underscore';
import lodashGet from 'lodash.get';
import Ion from '../../../lib/Ion';
import {fetchHistory, updateLastReadActionID} from '../../../lib/actions/ActionsReport';
import WithIon from '../../../components/WithIon';
import IONKEYS from '../../../IONKEYS';
import ReportHistoryItem from './ReportHistoryItem';
import styles from '../../../style/StyleSheet';

const propTypes = {
    // The ID of the report being looked at
    reportID: PropTypes.string.isRequired,
};

class ReportHistoryView extends React.Component {
    constructor(props) {
        super(props);

<<<<<<< HEAD
        // Keeps track of the history length so that when length changes, the list is scrolled to the bottom
        this.previousReportHistoryLength = 0;

=======
>>>>>>> 15394aa9
        this.recordlastReadActionID = _.debounce(this.recordlastReadActionID.bind(this), 1000, true);
        this.scrollToBottomWhenListSizeChanges = this.scrollToBottomWhenListSizeChanges.bind(this);
    }

    /**
     * Returns true when the report action immediately before the
     * specified index is a comment made by the same actor who who
     * is leaving a comment in the action at the specified index.
     * Also checks to ensure that the comment is not too old to
     * be considered part of the same comment
     *
     * @param {Number} historyItemIndex - index of the comment item in state to check
     *
     * @return {Boolean}
     */
    // eslint-disable-next-line
    isConsecutiveHistoryItemMadeByPreviousActor(historyItemIndex) {
        // Disable this for now
        return false;

        // const filteredHistory = this.getFilteredReportHistory();
        //
        // // This is the created action and the very first action so it cannot be a consecutive comment.
        // if (historyItemIndex === 0) {
        //     return false;
        // }
        //
        // const previousAction = filteredHistory[historyItemIndex - 1];
        // const currentAction = filteredHistory[historyItemIndex];
        //
        // if (currentAction.timestamp - previousAction.timestamp > 300) {
        //     return false;
        // }
        //
        // return currentAction.actorEmail === previousAction.actorEmail;
    }

    /**
     * When the bottom of the list is reached, this is triggered, so it's a little different than recording the max
     * action when scrolled
     */
    recordMaxAction() {
        const reportHistory = lodashGet(this.state, 'reportHistory', []);
        const maxVisibleSequenceNumber = _.chain(reportHistory)
            .pluck('sequenceNumber')
            .max()
            .value();
        this.recordlastReadActionID(maxVisibleSequenceNumber);
    }

    /**
     * Takes a max seqNum and if it's greater than the last read action, then make a request to the API to
     * update the report
     *
     * @param {number} maxSequenceNumber
     */
    recordlastReadActionID(maxSequenceNumber) {
        let myAccountID;
        Ion.get(IONKEYS.SESSION, 'accountID')
            .then((accountID) => {
                myAccountID = accountID;
                const path = `reportNameValuePairs.lastReadActionID_${accountID}`;
                return Ion.get(`${IONKEYS.REPORT}_${this.props.reportID}`, path, 0);
            })
            .then((lastReadActionID) => {
                if (maxSequenceNumber > lastReadActionID) {
                    updateLastReadActionID(myAccountID, this.props.reportID, maxSequenceNumber);
                }
            });
    }

    /**
     * This function is triggered from the ref callback for the scrollview. That way it can be scrolled once all the
     * items have been rendered. If the number of items in our history have changed since it was last rendered, then
     * scroll the list to the end.
     */
    scrollToBottomWhenListSizeChanges() {
<<<<<<< HEAD
        if (this.historyListElement) {
            if (this.previousReportHistoryLength < this.state.reportHistory.length) {
                this.historyListElement.scrollToEnd({animated: false});
                this.recordMaxAction();
            }

            this.previousReportHistoryLength = this.state.reportHistory.length;
        }
=======
        this.historyListElement.scrollToEnd({animated: false});
        this.recordMaxAction();
>>>>>>> 15394aa9
    }

    render() {
        const reportHistory = lodashGet(this.state || {}, 'reportHistory', []);
        if (reportHistory.length === 0) {
            return (
                <View style={[styles.chatContent, styles.chatContentEmpty]}>
                    <Text>Be the first person to comment!</Text>
                </View>
            );
        }

        return (
            <ScrollView
                ref={(el) => {
                    this.historyListElement = el;
                }}
                onContentSizeChange={this.scrollToBottomWhenListSizeChanges}
                bounces={false}
            >
                {_.map(reportHistory, (item, index) => (
                    <ReportHistoryItem
                        key={item.sequenceNumber}
                        historyItem={item}
                        displayAsGroup={this.isConsecutiveHistoryItemMadeByPreviousActor(index)}
                    />
                ))}
            </ScrollView>
        );
    }
}
ReportHistoryView.propTypes = propTypes;

const key = `${IONKEYS.REPORT_HISTORY}_%DATAFROMPROPS%`;
export default WithIon({
    reportHistory: {
        key,
        loader: fetchHistory,
        loaderParams: ['%DATAFROMPROPS%'],
        prefillWithKey: key,
        pathForProps: 'reportID',
    },
})(ReportHistoryView);<|MERGE_RESOLUTION|>--- conflicted
+++ resolved
@@ -19,12 +19,6 @@
     constructor(props) {
         super(props);
 
-<<<<<<< HEAD
-        // Keeps track of the history length so that when length changes, the list is scrolled to the bottom
-        this.previousReportHistoryLength = 0;
-
-=======
->>>>>>> 15394aa9
         this.recordlastReadActionID = _.debounce(this.recordlastReadActionID.bind(this), 1000, true);
         this.scrollToBottomWhenListSizeChanges = this.scrollToBottomWhenListSizeChanges.bind(this);
     }
@@ -102,19 +96,8 @@
      * scroll the list to the end.
      */
     scrollToBottomWhenListSizeChanges() {
-<<<<<<< HEAD
-        if (this.historyListElement) {
-            if (this.previousReportHistoryLength < this.state.reportHistory.length) {
-                this.historyListElement.scrollToEnd({animated: false});
-                this.recordMaxAction();
-            }
-
-            this.previousReportHistoryLength = this.state.reportHistory.length;
-        }
-=======
         this.historyListElement.scrollToEnd({animated: false});
         this.recordMaxAction();
->>>>>>> 15394aa9
     }
 
     render() {
