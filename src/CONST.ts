/* eslint-disable @typescript-eslint/naming-convention */
import dateAdd from 'date-fns/add';
import dateSubtract from 'date-fns/sub';
import Config from 'react-native-config';
import * as KeyCommand from 'react-native-key-command';
import type {ValueOf} from 'type-fest';
import * as Url from './libs/Url';
import SCREENS from './SCREENS';
import type {Unit} from './types/onyx/Policy';

type RateAndUnit = {
    unit: Unit;
    rate: number;
};
type CurrencyDefaultMileageRate = Record<string, RateAndUnit>;

// Creating a default array and object this way because objects ({}) and arrays ([]) are not stable types.
// Freezing the array ensures that it cannot be unintentionally modified.
const EMPTY_ARRAY = Object.freeze([]);
const EMPTY_OBJECT = Object.freeze({});

const CLOUDFRONT_DOMAIN = 'cloudfront.net';
const CLOUDFRONT_URL = `https://d2k5nsl2zxldvw.${CLOUDFRONT_DOMAIN}`;
const ACTIVE_EXPENSIFY_URL = Url.addTrailingForwardSlash(Config?.NEW_EXPENSIFY_URL ?? 'https://new.expensify.com');
const USE_EXPENSIFY_URL = 'https://use.expensify.com';
const PLATFORM_OS_MACOS = 'Mac OS';
const PLATFORM_IOS = 'iOS';
const ANDROID_PACKAGE_NAME = 'com.expensify.chat';
const CURRENT_YEAR = new Date().getFullYear();
const PULL_REQUEST_NUMBER = Config?.PULL_REQUEST_NUMBER ?? '';
const MAX_DATE = dateAdd(new Date(), {years: 1});
const MIN_DATE = dateSubtract(new Date(), {years: 20});

const keyModifierControl = KeyCommand?.constants?.keyModifierControl ?? 'keyModifierControl';
const keyModifierCommand = KeyCommand?.constants?.keyModifierCommand ?? 'keyModifierCommand';
const keyModifierShiftControl = KeyCommand?.constants?.keyModifierShiftControl ?? 'keyModifierShiftControl';
const keyModifierShiftCommand = KeyCommand?.constants?.keyModifierShiftCommand ?? 'keyModifierShiftCommand';
const keyInputEscape = KeyCommand?.constants?.keyInputEscape ?? 'keyInputEscape';
const keyInputEnter = KeyCommand?.constants?.keyInputEnter ?? 'keyInputEnter';
const keyInputUpArrow = KeyCommand?.constants?.keyInputUpArrow ?? 'keyInputUpArrow';
const keyInputDownArrow = KeyCommand?.constants?.keyInputDownArrow ?? 'keyInputDownArrow';
const keyInputLeftArrow = KeyCommand?.constants?.keyInputLeftArrow ?? 'keyInputLeftArrow';
const keyInputRightArrow = KeyCommand?.constants?.keyInputRightArrow ?? 'keyInputRightArrow';

// describes if a shortcut key can cause navigation
const KEYBOARD_SHORTCUT_NAVIGATION_TYPE = 'NAVIGATION_SHORTCUT';

const chatTypes = {
    POLICY_ANNOUNCE: 'policyAnnounce',
    POLICY_ADMINS: 'policyAdmins',
    GROUP: 'group',
    DOMAIN_ALL: 'domainAll',
    POLICY_ROOM: 'policyRoom',
    POLICY_EXPENSE_CHAT: 'policyExpenseChat',
    SELF_DM: 'selfDM',
} as const;

// Explicit type annotation is required
const cardActiveStates: number[] = [2, 3, 4, 7];

const onboardingChoices = {
    TRACK: 'newDotTrack',
    EMPLOYER: 'newDotEmployer',
    MANAGE_TEAM: 'newDotManageTeam',
    PERSONAL_SPEND: 'newDotPersonalSpend',
    CHAT_SPLIT: 'newDotSplitChat',
    LOOKING_AROUND: 'newDotLookingAround',
};

type OnboardingPurposeType = ValueOf<typeof onboardingChoices>;

const CONST = {
    MERGED_ACCOUNT_PREFIX: 'MERGED_',
    DEFAULT_POLICY_ROOM_CHAT_TYPES: [chatTypes.POLICY_ADMINS, chatTypes.POLICY_ANNOUNCE, chatTypes.DOMAIN_ALL],

    // Note: Group and Self-DM excluded as these are not tied to a Workspace
    WORKSPACE_ROOM_TYPES: [chatTypes.POLICY_ADMINS, chatTypes.POLICY_ANNOUNCE, chatTypes.DOMAIN_ALL, chatTypes.POLICY_ROOM, chatTypes.POLICY_EXPENSE_CHAT],
    ANDROID_PACKAGE_NAME,
    ANIMATED_HIGHLIGHT_DELAY: 500,
    ANIMATED_HIGHLIGHT_DURATION: 500,
    ANIMATED_TRANSITION: 300,
    ANIMATED_TRANSITION_FROM_VALUE: 100,
    ANIMATION_IN_TIMING: 100,
    ANIMATION_DIRECTION: {
        IN: 'in',
        OUT: 'out',
    },
    // Multiplier for gyroscope animation in order to make it a bit more subtle
    ANIMATION_GYROSCOPE_VALUE: 0.4,
    BACKGROUND_IMAGE_TRANSITION_DURATION: 1000,
    ARROW_HIDE_DELAY: 3000,

    API_ATTACHMENT_VALIDATIONS: {
        // 24 megabytes in bytes, this is limit set on servers, do not update without wider internal discussion
        MAX_SIZE: 25165824,

        // An arbitrary size, but the same minimum as in the PHP layer
        MIN_SIZE: 240,

        // Allowed extensions for receipts
        ALLOWED_RECEIPT_EXTENSIONS: ['jpg', 'jpeg', 'gif', 'png', 'pdf', 'htm', 'html', 'text', 'rtf', 'doc', 'tif', 'tiff', 'msword', 'zip', 'xml', 'message'],
    },

    // This is limit set on servers, do not update without wider internal discussion
    API_TRANSACTION_CATEGORY_MAX_LENGTH: 255,

    AUTO_AUTH_STATE: {
        NOT_STARTED: 'not-started',
        SIGNING_IN: 'signing-in',
        JUST_SIGNED_IN: 'just-signed-in',
        FAILED: 'failed',
    },

    AUTH_TOKEN_TYPES: {
        ANONYMOUS: 'anonymousAccount',
        SUPPORT: 'support',
    },

    AVATAR_MAX_ATTACHMENT_SIZE: 6291456,

    AVATAR_ALLOWED_EXTENSIONS: ['jpg', 'jpeg', 'png', 'gif', 'bmp', 'svg'],

    // Minimum width and height size in px for a selected image
    AVATAR_MIN_WIDTH_PX: 80,
    AVATAR_MIN_HEIGHT_PX: 80,

    // Maximum width and height size in px for a selected image
    AVATAR_MAX_WIDTH_PX: 4096,
    AVATAR_MAX_HEIGHT_PX: 4096,

    LOGO_MAX_SCALE: 1.5,

    BREADCRUMB_TYPE: {
        ROOT: 'root',
        STRONG: 'strong',
        NORMAL: 'normal',
    },

    DEFAULT_GROUP_AVATAR_COUNT: 18,
    DEFAULT_AVATAR_COUNT: 24,
    OLD_DEFAULT_AVATAR_COUNT: 8,

    DISPLAY_NAME: {
        MAX_LENGTH: 50,
        RESERVED_NAMES: ['Expensify', 'Concierge'],
    },

    LEGAL_NAME: {
        MAX_LENGTH: 40,
    },

    REPORT_DESCRIPTION: {
        MAX_LENGTH: 500,
    },

    PULL_REQUEST_NUMBER,

    MERCHANT_NAME_MAX_LENGTH: 255,

    REQUEST_PREVIEW: {
        MAX_LENGTH: 83,
    },

    CALENDAR_PICKER: {
        // Numbers were arbitrarily picked.
        MIN_YEAR: CURRENT_YEAR - 100,
        MAX_YEAR: CURRENT_YEAR + 100,
        MAX_DATE,
        MIN_DATE,
    },

    DATE_BIRTH: {
        MIN_AGE: 0,
        MIN_AGE_FOR_PAYMENT: 18,
        MAX_AGE: 150,
    },

    DESKTOP_SHORTCUT_ACCELERATOR: {
        PASTE_AND_MATCH_STYLE: 'Option+Shift+CmdOrCtrl+V',
        PASTE_AS_PLAIN_TEXT: 'CmdOrCtrl+Shift+V',
    },

    // This is used to enable a rotation/transform style to any component.
    DIRECTION: {
        LEFT: 'left',
        RIGHT: 'right',
    },

    // Sizes needed for report empty state background image handling
    EMPTY_STATE_BACKGROUND: {
        ASPECT_RATIO: 3.72,
        SMALL_SCREEN: {
            IMAGE_HEIGHT: 300,
            CONTAINER_MINHEIGHT: 200,
            VIEW_HEIGHT: 240,
        },
        WIDE_SCREEN: {
            IMAGE_HEIGHT: 450,
            CONTAINER_MINHEIGHT: 500,
            VIEW_HEIGHT: 390,
        },
        MONEY_OR_TASK_REPORT: {
            SMALL_SCREEN: {
                IMAGE_HEIGHT: 300,
                CONTAINER_MINHEIGHT: 280,
                VIEW_HEIGHT: 240,
            },
            WIDE_SCREEN: {
                IMAGE_HEIGHT: 450,
                CONTAINER_MINHEIGHT: 280,
                VIEW_HEIGHT: 390,
            },
        },
    },

    NEW_EXPENSIFY_URL: ACTIVE_EXPENSIFY_URL,
    APP_DOWNLOAD_LINKS: {
        ANDROID: `https://play.google.com/store/apps/details?id=${ANDROID_PACKAGE_NAME}`,
        IOS: 'https://apps.apple.com/us/app/expensify-cash/id1530278510',
        DESKTOP: `${ACTIVE_EXPENSIFY_URL}NewExpensify.dmg`,
    },
    DATE: {
        SQL_DATE_TIME: 'YYYY-MM-DD HH:mm:ss',
        FNS_FORMAT_STRING: 'yyyy-MM-dd',
        FNS_DATE_TIME_FORMAT_STRING: 'yyyy-MM-dd HH:mm:ss',
        LOCAL_TIME_FORMAT: 'h:mm a',
        YEAR_MONTH_FORMAT: 'yyyyMM',
        MONTH_FORMAT: 'MMMM',
        WEEKDAY_TIME_FORMAT: 'eeee',
        MONTH_DAY_ABBR_FORMAT: 'MMM d',
        SHORT_DATE_FORMAT: 'MM-dd',
        MONTH_DAY_YEAR_ABBR_FORMAT: 'MMM d, yyyy',
        MONTH_DAY_YEAR_FORMAT: 'MMMM d, yyyy',
        FNS_TIMEZONE_FORMAT_STRING: "yyyy-MM-dd'T'HH:mm:ssXXX",
        FNS_DB_FORMAT_STRING: 'yyyy-MM-dd HH:mm:ss.SSS',
        LONG_DATE_FORMAT_WITH_WEEKDAY: 'eeee, MMMM d, yyyy',
        UNIX_EPOCH: '1970-01-01 00:00:00.000',
        MAX_DATE: '9999-12-31',
        MIN_DATE: '0001-01-01',
        ORDINAL_DAY_OF_MONTH: 'do',
    },
    SMS: {
        DOMAIN: '@expensify.sms',
    },
    BANK_ACCOUNT: {
        BENEFICIAL_OWNER_INFO_STEP: {
            SUBSTEP: {
                IS_USER_UBO: 1,
                IS_ANYONE_ELSE_UBO: 2,
                UBO_DETAILS_FORM: 3,
                ARE_THERE_MORE_UBOS: 4,
                UBOS_LIST: 5,
            },
            BENEFICIAL_OWNER_DATA: {
                BENEFICIAL_OWNER_KEYS: 'beneficialOwnerKeys',
                PREFIX: 'beneficialOwner',
                FIRST_NAME: 'firstName',
                LAST_NAME: 'lastName',
                DOB: 'dob',
                SSN_LAST_4: 'ssnLast4',
                STREET: 'street',
                CITY: 'city',
                STATE: 'state',
                ZIP_CODE: 'zipCode',
            },
        },
        PLAID: {
            ALLOWED_THROTTLED_COUNT: 2,
            ERROR: {
                TOO_MANY_ATTEMPTS: 'Too many attempts',
            },
            EVENTS_NAME: {
                OPEN: 'OPEN',
                EXIT: 'EXIT',
            },
        },
        ERROR: {
            MISSING_ROUTING_NUMBER: '402 Missing routingNumber',
            MAX_ROUTING_NUMBER: '402 Maximum Size Exceeded routingNumber',
            MISSING_INCORPORATION_STATE: '402 Missing incorporationState in additionalData',
            MISSING_INCORPORATION_TYPE: '402 Missing incorporationType in additionalData',
        },
        STEP: {
            // In the order they appear in the VBA flow
            BANK_ACCOUNT: 'BankAccountStep',
            REQUESTOR: 'RequestorStep',
            COMPANY: 'CompanyStep',
            BENEFICIAL_OWNERS: 'BeneficialOwnersStep',
            ACH_CONTRACT: 'ACHContractStep',
            VALIDATION: 'ValidationStep',
            ENABLE: 'EnableStep',
        },
        STEP_NAMES: ['1', '2', '3', '4', '5'],
        STEPS_HEADER_HEIGHT: 40,
        SUBSTEP: {
            MANUAL: 'manual',
            PLAID: 'plaid',
        },
        VERIFICATIONS: {
            ERROR_MESSAGE: 'verifications.errorMessage',
            THROTTLED: 'verifications.throttled',
        },
        FIELDS_TYPE: {
            LOCAL: 'local',
        },
        ONFIDO_RESPONSE: {
            SDK_TOKEN: 'apiResult.sdkToken',
            PASS: 'pass',
        },
        QUESTIONS: {
            QUESTION: 'apiResult.questions.question',
            DIFFERENTIATOR_QUESTION: 'apiResult.differentiator-question',
        },
        SETUP_TYPE: {
            MANUAL: 'manual',
            PLAID: 'plaid',
        },
        REGEX: {
            US_ACCOUNT_NUMBER: /^[0-9]{4,17}$/,

            // The back-end is always returning account number with 4 last digits and mask the rest with X
            MASKED_US_ACCOUNT_NUMBER: /^[X]{0,13}[0-9]{4}$/,
            SWIFT_BIC: /^[A-Za-z0-9]{8,11}$/,
        },
        VERIFICATION_MAX_ATTEMPTS: 7,
        STATE: {
            VERIFYING: 'VERIFYING',
            PENDING: 'PENDING',
            OPEN: 'OPEN',
        },
        MAX_LENGTH: {
            SSN: 4,
            ZIP_CODE: 10,
        },
        TYPE: {
            BUSINESS: 'BUSINESS',
            PERSONAL: 'PERSONAL',
        },
    },
    INCORPORATION_TYPES: {
        LLC: 'LLC',
        CORPORATION: 'Corp',
        PARTNERSHIP: 'Partnership',
        COOPERATIVE: 'Cooperative',
        SOLE_PROPRIETORSHIP: 'Sole Proprietorship',
        OTHER: 'Other',
    },
    BETAS: {
        ALL: 'all',
        CHRONOS_IN_CASH: 'chronosInCash',
        DEFAULT_ROOMS: 'defaultRooms',
        VIOLATIONS: 'violations',
        REPORT_FIELDS: 'reportFields',
        TRACK_EXPENSE: 'trackExpense',
        P2P_DISTANCE_REQUESTS: 'p2pDistanceRequests',
        WORKFLOWS_DELAYED_SUBMISSION: 'workflowsDelayedSubmission',
        ACCOUNTING_ON_NEW_EXPENSIFY: 'accountingOnNewExpensify',
    },
    BUTTON_STATES: {
        DEFAULT: 'default',
        ACTIVE: 'active',
        PRESSED: 'pressed',
        COMPLETE: 'complete',
        DISABLED: 'disabled',
    },
    BANK_ACCOUNT_TYPES: {
        WALLET: 'WALLET',
    },
    COUNTRY: {
        US: 'US',
        MX: 'MX',
        AU: 'AU',
        CA: 'CA',
        GB: 'GB',
    },
    DESKTOP_DEEPLINK_APP_STATE: {
        CHECKING: 'checking',
        INSTALLED: 'installed',
        NOT_INSTALLED: 'not-installed',
    },
    TAX_RATES: {
        CUSTOM_NAME_MAX_LENGTH: 8,
        NAME_MAX_LENGTH: 50,
    },
    PLATFORM: {
        IOS: 'ios',
        ANDROID: 'android',
        WEB: 'web',
        DESKTOP: 'desktop',
    },
    PLATFORM_SPECIFIC_KEYS: {
        CTRL: {
            DEFAULT: 'control',
            [PLATFORM_OS_MACOS]: 'meta',
            [PLATFORM_IOS]: 'meta',
        },
        SHIFT: {
            DEFAULT: 'shift',
        },
    },
    KEYBOARD_SHORTCUTS: {
        SEARCH: {
            descriptionKey: 'search',
            shortcutKey: 'K',
            modifiers: ['CTRL'],
            trigger: {
                DEFAULT: {input: 'k', modifierFlags: keyModifierControl},
                [PLATFORM_OS_MACOS]: {input: 'k', modifierFlags: keyModifierCommand},
                [PLATFORM_IOS]: {input: 'k', modifierFlags: keyModifierCommand},
            },
            type: KEYBOARD_SHORTCUT_NAVIGATION_TYPE,
        },
        NEW_CHAT: {
            descriptionKey: 'newChat',
            shortcutKey: 'K',
            modifiers: ['CTRL', 'SHIFT'],
            trigger: {
                DEFAULT: {input: 'k', modifierFlags: keyModifierShiftControl},
                [PLATFORM_OS_MACOS]: {input: 'k', modifierFlags: keyModifierShiftCommand},
                [PLATFORM_IOS]: {input: 'k', modifierFlags: keyModifierShiftCommand},
            },
            type: KEYBOARD_SHORTCUT_NAVIGATION_TYPE,
        },
        SHORTCUTS: {
            descriptionKey: 'openShortcutDialog',
            shortcutKey: 'J',
            modifiers: ['CTRL'],
            trigger: {
                DEFAULT: {input: 'j', modifierFlags: keyModifierControl},
                [PLATFORM_OS_MACOS]: {input: 'j', modifierFlags: keyModifierCommand},
                [PLATFORM_IOS]: {input: 'j', modifierFlags: keyModifierCommand},
            },
        },
        ESCAPE: {
            descriptionKey: 'escape',
            shortcutKey: 'Escape',
            modifiers: [],
            trigger: {
                DEFAULT: {input: keyInputEscape},
                [PLATFORM_OS_MACOS]: {input: keyInputEscape},
                [PLATFORM_IOS]: {input: keyInputEscape},
            },
        },
        ENTER: {
            descriptionKey: null,
            shortcutKey: 'Enter',
            modifiers: [],
            trigger: {
                DEFAULT: {input: keyInputEnter},
                [PLATFORM_OS_MACOS]: {input: keyInputEnter},
                [PLATFORM_IOS]: {input: keyInputEnter},
            },
        },
        CTRL_ENTER: {
            descriptionKey: null,
            shortcutKey: 'Enter',
            modifiers: ['CTRL'],
            trigger: {
                DEFAULT: {input: keyInputEnter, modifierFlags: keyModifierControl},
                [PLATFORM_OS_MACOS]: {input: keyInputEnter, modifierFlags: keyModifierCommand},
                [PLATFORM_IOS]: {input: keyInputEnter, modifierFlags: keyModifierCommand},
            },
        },
        COPY: {
            descriptionKey: 'copy',
            shortcutKey: 'C',
            modifiers: ['CTRL'],
            trigger: {
                DEFAULT: {input: 'c', modifierFlags: keyModifierControl},
                [PLATFORM_OS_MACOS]: {input: 'c', modifierFlags: keyModifierCommand},
                [PLATFORM_IOS]: {input: 'c', modifierFlags: keyModifierCommand},
            },
        },
        ARROW_UP: {
            descriptionKey: null,
            shortcutKey: 'ArrowUp',
            modifiers: [],
            trigger: {
                DEFAULT: {input: keyInputUpArrow},
                [PLATFORM_OS_MACOS]: {input: keyInputUpArrow},
                [PLATFORM_IOS]: {input: keyInputUpArrow},
            },
        },
        ARROW_DOWN: {
            descriptionKey: null,
            shortcutKey: 'ArrowDown',
            modifiers: [],
            trigger: {
                DEFAULT: {input: keyInputDownArrow},
                [PLATFORM_OS_MACOS]: {input: keyInputDownArrow},
                [PLATFORM_IOS]: {input: keyInputDownArrow},
            },
        },
        ARROW_LEFT: {
            descriptionKey: null,
            shortcutKey: 'ArrowLeft',
            modifiers: [],
            trigger: {
                DEFAULT: {input: keyInputLeftArrow},
                [PLATFORM_OS_MACOS]: {input: keyInputLeftArrow},
                [PLATFORM_IOS]: {input: keyInputLeftArrow},
            },
        },
        ARROW_RIGHT: {
            descriptionKey: null,
            shortcutKey: 'ArrowRight',
            modifiers: [],
            trigger: {
                DEFAULT: {input: keyInputRightArrow},
                [PLATFORM_OS_MACOS]: {input: keyInputRightArrow},
                [PLATFORM_IOS]: {input: keyInputRightArrow},
            },
        },
        TAB: {
            descriptionKey: null,
            shortcutKey: 'Tab',
            modifiers: [],
        },
    },
    KEYBOARD_SHORTCUTS_TYPES: {
        NAVIGATION_SHORTCUT: KEYBOARD_SHORTCUT_NAVIGATION_TYPE,
    },
    KEYBOARD_SHORTCUT_KEY_DISPLAY_NAME: {
        CONTROL: 'CTRL',
        ESCAPE: 'ESC',
        META: 'CMD',
        SHIFT: 'Shift',
    },
    CURRENCY: {
        USD: 'USD',
        AUD: 'AUD',
        CAD: 'CAD',
        GBP: 'GBP',
        NZD: 'NZD',
        EUR: 'EUR',
    },
    get DIRECT_REIMBURSEMENT_CURRENCIES() {
        return [this.CURRENCY.USD, this.CURRENCY.AUD, this.CURRENCY.CAD, this.CURRENCY.GBP, this.CURRENCY.EUR];
    },
    EXAMPLE_PHONE_NUMBER: '+15005550006',
    CONCIERGE_CHAT_NAME: 'Concierge',
    CLOUDFRONT_URL,
    EMPTY_ARRAY,
    EMPTY_OBJECT,
    USE_EXPENSIFY_URL,
    GOOGLE_MEET_URL_ANDROID: 'https://meet.google.com',
    GOOGLE_DOC_IMAGE_LINK_MATCH: 'googleusercontent.com',
    IMAGE_BASE64_MATCH: 'base64',
    DEEPLINK_BASE_URL: 'new-expensify://',
    PDF_VIEWER_URL: '/pdf/web/viewer.html',
    CLOUDFRONT_DOMAIN_REGEX: /^https:\/\/\w+\.cloudfront\.net/i,
    EXPENSIFY_ICON_URL: `${CLOUDFRONT_URL}/images/favicon-2019.png`,
    CONCIERGE_ICON_URL_2021: `${CLOUDFRONT_URL}/images/icons/concierge_2021.png`,
    CONCIERGE_ICON_URL: `${CLOUDFRONT_URL}/images/icons/concierge_2022.png`,
    UPWORK_URL: 'https://github.com/Expensify/App/issues?q=is%3Aopen+is%3Aissue+label%3A%22Help+Wanted%22',
    DEEP_DIVE_EXPENSIFY_CARD: 'https://community.expensify.com/discussion/4848/deep-dive-expensify-card-and-quickbooks-online-auto-reconciliation-how-it-works',
    GITHUB_URL: 'https://github.com/Expensify/App',
    TERMS_URL: `${USE_EXPENSIFY_URL}/terms`,
    PRIVACY_URL: `${USE_EXPENSIFY_URL}/privacy`,
    LICENSES_URL: `${USE_EXPENSIFY_URL}/licenses`,
    ACH_TERMS_URL: `${USE_EXPENSIFY_URL}/achterms`,
    WALLET_AGREEMENT_URL: `${USE_EXPENSIFY_URL}/walletagreement`,
    HELP_LINK_URL: `${USE_EXPENSIFY_URL}/usa-patriot-act`,
    ELECTRONIC_DISCLOSURES_URL: `${USE_EXPENSIFY_URL}/esignagreement`,
    GITHUB_RELEASE_URL: 'https://api.github.com/repos/expensify/app/releases/latest',
    ADD_SECONDARY_LOGIN_URL: encodeURI('settings?param={"section":"account","openModal":"secondaryLogin"}'),
    MANAGE_CARDS_URL: 'domain_companycards',
    FEES_URL: `${USE_EXPENSIFY_URL}/fees`,
    CFPB_PREPAID_URL: 'https://cfpb.gov/prepaid',
    STAGING_NEW_EXPENSIFY_URL: 'https://staging.new.expensify.com',
    NEWHELP_URL: 'https://help.expensify.com',
    INTERNAL_DEV_EXPENSIFY_URL: 'https://www.expensify.com.dev',
    STAGING_EXPENSIFY_URL: 'https://staging.expensify.com',
    EXPENSIFY_URL: 'https://www.expensify.com',
    BANK_ACCOUNT_PERSONAL_DOCUMENTATION_INFO_URL:
        'https://community.expensify.com/discussion/6983/faq-why-do-i-need-to-provide-personal-documentation-when-setting-up-updating-my-bank-account',
    PERSONAL_DATA_PROTECTION_INFO_URL: 'https://community.expensify.com/discussion/5677/deep-dive-security-how-expensify-protects-your-information',
    ONFIDO_FACIAL_SCAN_POLICY_URL: 'https://onfido.com/facial-scan-policy-and-release/',
    ONFIDO_PRIVACY_POLICY_URL: 'https://onfido.com/privacy/',
    ONFIDO_TERMS_OF_SERVICE_URL: 'https://onfido.com/terms-of-service/',
    LIST_OF_RESTRICTED_BUSINESSES: 'https://community.expensify.com/discussion/6191/list-of-restricted-businesses',

    // Use Environment.getEnvironmentURL to get the complete URL with port number
    DEV_NEW_EXPENSIFY_URL: 'https://dev.new.expensify.com:',
    OLDDOT_URLS: {
        ADMIN_POLICIES_URL: 'admin_policies',
        ADMIN_DOMAINS_URL: 'admin_domains',
        INBOX: 'inbox',
        DISMMISSED_REASON: '?dismissedReason=missingFeatures',
    },

    SIGN_IN_FORM_WIDTH: 300,

    DEEPLINK_PROMPT_DENYLIST: [SCREENS.HOME, SCREENS.SIGN_IN_WITH_APPLE_DESKTOP, SCREENS.SIGN_IN_WITH_GOOGLE_DESKTOP],

    SIGN_IN_METHOD: {
        APPLE: 'Apple',
        GOOGLE: 'Google',
    },

    OPTION_TYPE: {
        REPORT: 'report',
        PERSONAL_DETAIL: 'personalDetail',
    },

    QUICK_ACTIONS: {
        REQUEST_MANUAL: 'requestManual',
        REQUEST_SCAN: 'requestScan',
        REQUEST_DISTANCE: 'requestDistance',
        SPLIT_MANUAL: 'splitManual',
        SPLIT_SCAN: 'splitScan',
        SPLIT_DISTANCE: 'splitDistance',
        TRACK_MANUAL: 'trackManual',
        TRACK_SCAN: 'trackScan',
        TRACK_DISTANCE: 'trackDistance',
        ASSIGN_TASK: 'assignTask',
        SEND_MONEY: 'sendMoney',
    },

    RECEIPT: {
        ICON_SIZE: 164,
        PERMISSION_GRANTED: 'granted',
        HAND_ICON_HEIGHT: 152,
        HAND_ICON_WIDTH: 200,
        SHUTTER_SIZE: 90,
        MAX_REPORT_PREVIEW_RECEIPTS: 3,
    },
    REPORT: {
        ROLE: {
            ADMIN: 'admin',
            MEMBER: 'member',
        },
        MAX_COUNT_BEFORE_FOCUS_UPDATE: 30,
        MAXIMUM_PARTICIPANTS: 8,
        SPLIT_REPORTID: '-2',
        ACTIONS: {
            LIMIT: 50,
            // OldDot Actions render getMessage from Web-Expensify/lib/Report/Action PHP files via getMessageOfOldDotReportAction in ReportActionsUtils.ts
            TYPE: {
                ACTIONABLE_JOIN_REQUEST: 'ACTIONABLEJOINREQUEST',
                ACTIONABLE_MENTION_WHISPER: 'ACTIONABLEMENTIONWHISPER',
                ACTIONABLE_TRACK_EXPENSE_WHISPER: 'ACTIONABLETRACKEXPENSEWHISPER',
                ADD_COMMENT: 'ADDCOMMENT',
                APPROVED: 'APPROVED',
                CHANGE_FIELD: 'CHANGEFIELD', // OldDot Action
                CHANGE_POLICY: 'CHANGEPOLICY', // OldDot Action
                CHANGE_TYPE: 'CHANGETYPE', // OldDot Action
                CHRONOS_OOO_LIST: 'CHRONOSOOOLIST',
                CLOSED: 'CLOSED',
                CREATED: 'CREATED',
                DELEGATE_SUBMIT: 'DELEGATESUBMIT', // OldDot Action
                DELETED_ACCOUNT: 'DELETEDACCOUNT', // OldDot Action
                DONATION: 'DONATION', // OldDot Action
                EXPORTED_TO_CSV: 'EXPORTEDTOCSV', // OldDot Action
                EXPORTED_TO_INTEGRATION: 'EXPORTEDTOINTEGRATION', // OldDot Action
                EXPORTED_TO_QUICK_BOOKS: 'EXPORTEDTOQUICKBOOKS', // OldDot Action
                FORWARDED: 'FORWARDED', // OldDot Action
                HOLD: 'HOLD',
                HOLD_COMMENT: 'HOLDCOMMENT',
                IOU: 'IOU',
                INTEGRATIONS_MESSAGE: 'INTEGRATIONSMESSAGE', // OldDot Action
                MANAGER_ATTACH_RECEIPT: 'MANAGERATTACHRECEIPT', // OldDot Action
                MANAGER_DETACH_RECEIPT: 'MANAGERDETACHRECEIPT', // OldDot Action
                MARKED_REIMBURSED: 'MARKEDREIMBURSED', // OldDot Action
                MARK_REIMBURSED_FROM_INTEGRATION: 'MARKREIMBURSEDFROMINTEGRATION', // OldDot Action
                MODIFIED_EXPENSE: 'MODIFIEDEXPENSE',
                MOVED: 'MOVED',
                OUTDATED_BANK_ACCOUNT: 'OUTDATEDBANKACCOUNT', // OldDot Action
                REIMBURSEMENT_ACH_BOUNCE: 'REIMBURSEMENTACHBOUNCE', // OldDot Action
                REIMBURSEMENT_ACH_CANCELLED: 'REIMBURSEMENTACHCANCELLED', // OldDot Action
                REIMBURSEMENT_ACCOUNT_CHANGED: 'REIMBURSEMENTACCOUNTCHANGED', // OldDot Action
                REIMBURSEMENT_DELAYED: 'REIMBURSEMENTDELAYED', // OldDot Action
                REIMBURSEMENT_QUEUED: 'REIMBURSEMENTQUEUED',
                REIMBURSEMENT_DEQUEUED: 'REIMBURSEMENTDEQUEUED',
                REIMBURSEMENT_REQUESTED: 'REIMBURSEMENTREQUESTED', // OldDot Action
                REIMBURSEMENT_SETUP: 'REIMBURSEMENTSETUP', // OldDot Action
                RENAMED: 'RENAMED',
                REPORT_PREVIEW: 'REPORTPREVIEW',
                SELECTED_FOR_RANDOM_AUDIT: 'SELECTEDFORRANDOMAUDIT', // OldDot Action
                SHARE: 'SHARE', // OldDot Action
                STRIPE_PAID: 'STRIPEPAID', // OldDot Action
                SUBMITTED: 'SUBMITTED',
                TAKE_CONTROL: 'TAKECONTROL', // OldDot Action
                TASK_CANCELLED: 'TASKCANCELLED',
                TASK_COMPLETED: 'TASKCOMPLETED',
                TASK_EDITED: 'TASKEDITED',
                TASK_REOPENED: 'TASKREOPENED',
                UNAPPROVED: 'UNAPPROVED', // OldDot Action
                UNHOLD: 'UNHOLD',
                UNSHARE: 'UNSHARE', // OldDot Action
                UPDATE_GROUP_CHAT_MEMBER_ROLE: 'UPDATEGROUPCHATMEMBERROLE',
                POLICY_CHANGE_LOG: {
                    ADD_APPROVER_RULE: 'POLICYCHANGELOG_ADD_APPROVER_RULE',
                    ADD_BUDGET: 'POLICYCHANGELOG_ADD_BUDGET',
                    ADD_CATEGORY: 'POLICYCHANGELOG_ADD_CATEGORY',
                    ADD_CUSTOM_UNIT: 'POLICYCHANGELOG_ADD_CUSTOM_UNIT',
                    ADD_CUSTOM_UNIT_RATE: 'POLICYCHANGELOG_ADD_CUSTOM_UNIT_RATE',
                    ADD_EMPLOYEE: 'POLICYCHANGELOG_ADD_EMPLOYEE',
                    ADD_INTEGRATION: 'POLICYCHANGELOG_ADD_INTEGRATION',
                    ADD_REPORT_FIELD: 'POLICYCHANGELOG_ADD_REPORT_FIELD',
                    ADD_TAG: 'POLICYCHANGELOG_ADD_TAG',
                    DELETE_ALL_TAGS: 'POLICYCHANGELOG_DELETE_ALL_TAGS',
                    DELETE_APPROVER_RULE: 'POLICYCHANGELOG_DELETE_APPROVER_RULE',
                    DELETE_BUDGET: 'POLICYCHANGELOG_DELETE_BUDGET',
                    DELETE_CATEGORY: 'POLICYCHANGELOG_DELETE_CATEGORY',
                    DELETE_CUSTOM_UNIT: 'POLICYCHANGELOG_DELETE_CUSTOM_UNIT',
                    DELETE_CUSTOM_UNIT_RATE: 'POLICYCHANGELOG_DELETE_CUSTOM_UNIT_RATE',
                    DELETE_CUSTOM_UNIT_SUB_RATE: 'POLICYCHANGELOG_DELETE_CUSTOM_UNIT_SUB_RATE',
                    DELETE_EMPLOYEE: 'POLICYCHANGELOG_DELETE_EMPLOYEE',
                    DELETE_INTEGRATION: 'POLICYCHANGELOG_DELETE_INTEGRATION',
                    DELETE_REPORT_FIELD: 'POLICYCHANGELOG_DELETE_REPORT_FIELD',
                    DELETE_TAG: 'POLICYCHANGELOG_DELETE_TAG',
                    IMPORT_CUSTOM_UNIT_RATES: 'POLICYCHANGELOG_IMPORT_CUSTOM_UNIT_RATES',
                    IMPORT_TAGS: 'POLICYCHANGELOG_IMPORT_TAGS',
                    INDIVIDUAL_BUDGET_NOTIFICATION: 'POLICYCHANGELOG_INDIVIDUAL_BUDGET_NOTIFICATION',
                    INVITE_TO_ROOM: 'POLICYCHANGELOG_INVITETOROOM',
                    REMOVE_FROM_ROOM: 'POLICYCHANGELOG_REMOVEFROMROOM',
                    LEAVE_ROOM: 'POLICYCHANGELOG_LEAVEROOM',
                    REPLACE_CATEGORIES: 'POLICYCHANGELOG_REPLACE_CATEGORIES',
                    SET_AUTO_REIMBURSEMENT: 'POLICYCHANGELOG_SET_AUTOREIMBURSEMENT',
                    SET_AUTO_JOIN: 'POLICYCHANGELOG_SET_AUTO_JOIN',
                    SET_CATEGORY_NAME: 'POLICYCHANGELOG_SET_CATEGORY_NAME',
                    SHARED_BUDGET_NOTIFICATION: 'POLICYCHANGELOG_SHARED_BUDGET_NOTIFICATION',
                    UPDATE_ACH_ACCOUNT: 'POLICYCHANGELOG_UPDATE_ACH_ACCOUNT',
                    UPDATE_APPROVER_RULE: 'POLICYCHANGELOG_UPDATE_APPROVER_RULE',
                    UPDATE_AUDIT_RATE: 'POLICYCHANGELOG_UPDATE_AUDIT_RATE',
                    UPDATE_AUTO_HARVESTING: 'POLICYCHANGELOG_UPDATE_AUTOHARVESTING',
                    UPDATE_AUTO_REIMBURSEMENT: 'POLICYCHANGELOG_UPDATE_AUTOREIMBURSEMENT',
                    UPDATE_AUTO_REPORTING_FREQUENCY: 'POLICYCHANGELOG_UPDATE_AUTOREPORTING_FREQUENCY',
                    UPDATE_BUDGET: 'POLICYCHANGELOG_UPDATE_BUDGET',
                    UPDATE_CATEGORY: 'POLICYCHANGELOG_UPDATE_CATEGORY',
                    UPDATE_CURRENCY: 'POLICYCHANGELOG_UPDATE_CURRENCY',
                    UPDATE_CUSTOM_UNIT: 'POLICYCHANGELOG_UPDATE_CUSTOM_UNIT',
                    UPDATE_CUSTOM_UNIT_RATE: 'POLICYCHANGELOG_UPDATE_CUSTOM_UNIT_RATE',
                    UPDATE_CUSTOM_UNIT_SUB_RATE: 'POLICYCHANGELOG_UPDATE_CUSTOM_UNIT_SUB_RATE',
                    UPDATE_DEFAULT_BILLABLE: 'POLICYCHANGELOG_UPDATE_DEFAULT_BILLABLE',
                    UPDATE_DEFAULT_REIMBURSABLE: 'POLICYCHANGELOG_UPDATE_DEFAULT_REIMBURSABLE',
                    UPDATE_DEFAULT_TITLE: 'POLICYCHANGELOG_UPDATE_DEFAULT_TITLE',
                    UPDATE_DEFAULT_TITLE_ENFORCED: 'POLICYCHANGELOG_UPDATE_DEFAULT_TITLE_ENFORCED',
                    UPDATE_DISABLED_FIELDS: 'POLICYCHANGELOG_UPDATE_DISABLED_FIELDS',
                    UPDATE_EMPLOYEE: 'POLICYCHANGELOG_UPDATE_EMPLOYEE',
                    UPDATE_FIELD: 'POLICYCHANGELOG_UPDATE_FIELD',
                    UPDATE_MANUAL_APPROVAL_THRESHOLD: 'POLICYCHANGELOG_UPDATE_MANUAL_APPROVAL_THRESHOLD',
                    UPDATE_MAX_EXPENSE_AMOUNT: 'POLICYCHANGELOG_UPDATE_MAX_EXPENSE_AMOUNT',
                    UPDATE_MAX_EXPENSE_AMOUNT_NO_RECEIPT: 'POLICYCHANGELOG_UPDATE_MAX_EXPENSE_AMOUNT_NO_RECEIPT',
                    UPDATE_NAME: 'POLICYCHANGELOG_UPDATE_NAME',
                    UPDATE_DESCRIPTION: 'POLICYCHANGELOG_UPDATE_DESCRIPTION',
                    UPDATE_OWNERSHIP: 'POLICYCHANGELOG_UPDATE_OWNERSHIP',
                    UPDATE_REIMBURSEMENT_CHOICE: 'POLICYCHANGELOG_UPDATE_REIMBURSEMENT_CHOICE',
                    UPDATE_REPORT_FIELD: 'POLICYCHANGELOG_UPDATE_REPORT_FIELD',
                    UPDATE_TAG: 'POLICYCHANGELOG_UPDATE_TAG',
                    UPDATE_TAG_ENABLED: 'POLICYCHANGELOG_UPDATE_TAG_ENABLED',
                    UPDATE_TAG_LIST: 'POLICYCHANGELOG_UPDATE_TAG_LIST',
                    UPDATE_TAG_LIST_NAME: 'POLICYCHANGELOG_UPDATE_TAG_LIST_NAME',
                    UPDATE_TAG_NAME: 'POLICYCHANGELOG_UPDATE_TAG_NAME',
                    UPDATE_TIME_ENABLED: 'POLICYCHANGELOG_UPDATE_TIME_ENABLED',
                    UPDATE_TIME_RATE: 'POLICYCHANGELOG_UPDATE_TIME_RATE',
                    LEAVE_POLICY: 'POLICYCHANGELOG_LEAVE_POLICY',
                },
                ROOM_CHANGE_LOG: {
                    INVITE_TO_ROOM: 'INVITETOROOM',
                    REMOVE_FROM_ROOM: 'REMOVEFROMROOM',
                    LEAVE_ROOM: 'LEAVEROOM',
                    UPDATE_ROOM_DESCRIPTION: 'UPDATEROOMDESCRIPTION',
                },
            },
            THREAD_DISABLED: ['CREATED'],
        },
        CANCEL_PAYMENT_REASONS: {
            ADMIN: 'CANCEL_REASON_ADMIN',
        },
        ACTIONABLE_MENTION_WHISPER_RESOLUTION: {
            INVITE: 'invited',
            NOTHING: 'nothing',
        },
        ACTIONABLE_TRACK_EXPENSE_WHISPER_RESOLUTION: {
            NOTHING: 'nothing',
        },
        ACTIONABLE_MENTION_JOIN_WORKSPACE_RESOLUTION: {
            ACCEPT: 'accept',
            DECLINE: 'decline',
        },
        ARCHIVE_REASON: {
            DEFAULT: 'default',
            ACCOUNT_CLOSED: 'accountClosed',
            ACCOUNT_MERGED: 'accountMerged',
            REMOVED_FROM_POLICY: 'removedFromPolicy',
            POLICY_DELETED: 'policyDeleted',
        },
        MESSAGE: {
            TYPE: {
                COMMENT: 'COMMENT',
                TEXT: 'TEXT',
            },
        },
        TYPE: {
            CHAT: 'chat',
            EXPENSE: 'expense',
            IOU: 'iou',
            TASK: 'task',
        },
        CHAT_TYPE: chatTypes,
        WORKSPACE_CHAT_ROOMS: {
            ANNOUNCE: '#announce',
            ADMINS: '#admins',
        },
        STATE_NUM: {
            OPEN: 0,
            SUBMITTED: 1,
            APPROVED: 2,
            BILLING: 3,
        },
        STATUS_NUM: {
            OPEN: 0,
            SUBMITTED: 1,
            CLOSED: 2,
            APPROVED: 3,
            REIMBURSED: 4,
        },
        NOTIFICATION_PREFERENCE: {
            MUTE: 'mute',
            DAILY: 'daily',
            ALWAYS: 'always',
            HIDDEN: 'hidden',
        },
        // Options for which room members can post
        WRITE_CAPABILITIES: {
            ALL: 'all',
            ADMINS: 'admins',
        },
        VISIBILITY: {
            PUBLIC: 'public',
            PUBLIC_ANNOUNCE: 'public_announce',
            PRIVATE: 'private',
            RESTRICTED: 'restricted',
        },
        RESERVED_ROOM_NAMES: ['#admins', '#announce'],
        MAX_PREVIEW_AVATARS: 4,
        MAX_ROOM_NAME_LENGTH: 79,
        LAST_MESSAGE_TEXT_MAX_LENGTH: 200,
        OWNER_EMAIL_FAKE: '__FAKE__',
        OWNER_ACCOUNT_ID_FAKE: 0,
        DEFAULT_REPORT_NAME: 'Chat Report',
    },
    NEXT_STEP: {
        FINISHED: 'Finished!',
    },
    COMPOSER: {
        MAX_LINES: 16,
        MAX_LINES_SMALL_SCREEN: 6,
        MAX_LINES_FULL: -1,

        // The minimum number of typed lines needed to enable the full screen composer
        FULL_COMPOSER_MIN_LINES: 3,
    },
    MODAL: {
        MODAL_TYPE: {
            CONFIRM: 'confirm',
            CENTERED: 'centered',
            CENTERED_UNSWIPEABLE: 'centered_unswipeable',
            CENTERED_SMALL: 'centered_small',
            BOTTOM_DOCKED: 'bottom_docked',
            POPOVER: 'popover',
            RIGHT_DOCKED: 'right_docked',
            ONBOARDING: 'onboarding',
        },
        ANCHOR_ORIGIN_VERTICAL: {
            TOP: 'top',
            CENTER: 'center',
            BOTTOM: 'bottom',
        },
        ANCHOR_ORIGIN_HORIZONTAL: {
            LEFT: 'left',
            CENTER: 'center',
            RIGHT: 'right',
        },
        POPOVER_MENU_PADDING: 8,
        RESTORE_FOCUS_TYPE: {
            DEFAULT: 'default',
            DELETE: 'delete',
            PRESERVE: 'preserve',
        },
    },
    TIMING: {
        CALCULATE_MOST_RECENT_LAST_MODIFIED_ACTION: 'calc_most_recent_last_modified_action',
        CHAT_FINDER_RENDER: 'search_render',
        CHAT_RENDER: 'chat_render',
        OPEN_REPORT: 'open_report',
        HOMEPAGE_INITIAL_RENDER: 'homepage_initial_render',
        REPORT_INITIAL_RENDER: 'report_initial_render',
        SWITCH_REPORT: 'switch_report',
        SIDEBAR_LOADED: 'sidebar_loaded',
        LOAD_SEARCH_OPTIONS: 'load_search_options',
        COLD: 'cold',
        WARM: 'warm',
        REPORT_ACTION_ITEM_LAYOUT_DEBOUNCE_TIME: 1500,
        SHOW_LOADING_SPINNER_DEBOUNCE_TIME: 250,
        TEST_TOOLS_MODAL_THROTTLE_TIME: 800,
        TOOLTIP_SENSE: 1000,
        TRIE_INITIALIZATION: 'trie_initialization',
        COMMENT_LENGTH_DEBOUNCE_TIME: 500,
        SEARCH_OPTION_LIST_DEBOUNCE_TIME: 300,
        RESIZE_DEBOUNCE_TIME: 100,
    },
    PRIORITY_MODE: {
        GSD: 'gsd',
        DEFAULT: 'default',
    },
    THEME: {
        DEFAULT: 'system',
        FALLBACK: 'dark',
        DARK: 'dark',
        LIGHT: 'light',
        SYSTEM: 'system',
    },
    COLOR_SCHEME: {
        LIGHT: 'light',
        DARK: 'dark',
    },
    STATUS_BAR_STYLE: {
        LIGHT_CONTENT: 'light-content',
        DARK_CONTENT: 'dark-content',
    },
    TRANSACTION: {
        DEFAULT_MERCHANT: 'Request',
        UNKNOWN_MERCHANT: 'Unknown Merchant',
        PARTIAL_TRANSACTION_MERCHANT: '(none)',
        TYPE: {
            CUSTOM_UNIT: 'customUnit',
        },
        STATUS: {
            PENDING: 'Pending',
            POSTED: 'Posted',
        },
    },
    MCC_GROUPS: {
        AIRLINES: 'Airlines',
        COMMUTER: 'Commuter',
        GAS: 'Gas',
        GOODS: 'Goods',
        GROCERIES: 'Groceries',
        HOTEL: 'Hotel',
        MAIL: 'Mail',
        MEALS: 'Meals',
        RENTAL: 'Rental',
        SERVICES: 'Services',
        TAXI: 'Taxi',
        MISCELLANEOUS: 'Miscellaneous',
        UTILITIES: 'Utilities',
    },
    JSON_CODE: {
        SUCCESS: 200,
        BAD_REQUEST: 400,
        NOT_AUTHENTICATED: 407,
        EXP_ERROR: 666,
        MANY_WRITES_ERROR: 665,
        UNABLE_TO_RETRY: 'unableToRetry',
        UPDATE_REQUIRED: 426,
    },
    HTTP_STATUS: {
        // When Cloudflare throttles
        TOO_MANY_REQUESTS: 429,
        INTERNAL_SERVER_ERROR: 500,
        BAD_GATEWAY: 502,
        GATEWAY_TIMEOUT: 504,
        UNKNOWN_ERROR: 520,
    },
    ERROR: {
        XHR_FAILED: 'xhrFailed',
        THROTTLED: 'throttled',
        UNKNOWN_ERROR: 'Unknown error',
        REQUEST_CANCELLED: 'AbortError',
        FAILED_TO_FETCH: 'Failed to fetch',
        ENSURE_BUGBOT: 'ENSURE_BUGBOT',
        PUSHER_ERROR: 'PusherError',
        WEB_SOCKET_ERROR: 'WebSocketError',
        NETWORK_REQUEST_FAILED: 'Network request failed',
        SAFARI_DOCUMENT_LOAD_ABORTED: 'cancelled',
        FIREFOX_DOCUMENT_LOAD_ABORTED: 'NetworkError when attempting to fetch resource.',
        IOS_NETWORK_CONNECTION_LOST: 'The network connection was lost.',
        IOS_NETWORK_CONNECTION_LOST_RUSSIAN: 'Сетевое соединение потеряно.',
        IOS_NETWORK_CONNECTION_LOST_SWEDISH: 'Nätverksanslutningen förlorades.',
        IOS_NETWORK_CONNECTION_LOST_SPANISH: 'La conexión a Internet parece estar desactivada.',
        IOS_LOAD_FAILED: 'Load failed',
        SAFARI_CANNOT_PARSE_RESPONSE: 'cannot parse response',
        GATEWAY_TIMEOUT: 'Gateway Timeout',
        EXPENSIFY_SERVICE_INTERRUPTED: 'Expensify service interrupted',
        DUPLICATE_RECORD: 'A record already exists with this ID',

        // The "Upgrade" is intentional as the 426 HTTP code means "Upgrade Required" and sent by the API. We use the "Update" language everywhere else in the front end when this gets returned.
        UPDATE_REQUIRED: 'Upgrade Required',
    },
    ERROR_TYPE: {
        SOCKET: 'Expensify\\Auth\\Error\\Socket',
    },
    ERROR_TITLE: {
        SOCKET: 'Issue connecting to database',
        DUPLICATE_RECORD: '400 Unique Constraints Violation',
    },
    NETWORK: {
        METHOD: {
            POST: 'post',
        },
        MIN_RETRY_WAIT_TIME_MS: 10,
        MAX_RANDOM_RETRY_WAIT_TIME_MS: 100,
        MAX_RETRY_WAIT_TIME_MS: 10 * 1000,
        PROCESS_REQUEST_DELAY_MS: 1000,
        MAX_PENDING_TIME_MS: 10 * 1000,
        MAX_REQUEST_RETRIES: 10,
    },
    WEEK_STARTS_ON: 1, // Monday
    DEFAULT_TIME_ZONE: {automatic: true, selected: 'America/Los_Angeles'},
    DEFAULT_ACCOUNT_DATA: {errors: null, success: '', isLoading: false},
    DEFAULT_CLOSE_ACCOUNT_DATA: {errors: null, success: '', isLoading: false},
    DEFAULT_NETWORK_DATA: {isOffline: false},
    FORMS: {
        LOGIN_FORM: 'LoginForm',
        VALIDATE_CODE_FORM: 'ValidateCodeForm',
        VALIDATE_TFA_CODE_FORM: 'ValidateTfaCodeForm',
        RESEND_VALIDATION_FORM: 'ResendValidationForm',
        UNLINK_LOGIN_FORM: 'UnlinkLoginForm',
        RESEND_VALIDATE_CODE_FORM: 'ResendValidateCodeForm',
    },
    APP_STATE: {
        ACTIVE: 'active',
        BACKGROUND: 'background',
        INACTIVE: 'inactive',
    },

    // at least 8 characters, 1 capital letter, 1 lowercase number, 1 number
    PASSWORD_COMPLEXITY_REGEX_STRING: '^(?=.*[A-Z])(?=.*[0-9])(?=.*[a-z]).{8,}$',

    // 6 numeric digits
    VALIDATE_CODE_REGEX_STRING: /^\d{6}$/,

    // 8 alphanumeric characters
    RECOVERY_CODE_REGEX_STRING: /^[a-zA-Z0-9]{8}$/,

    // The server has a WAF (Web Application Firewall) which will strip out HTML/XML tags using this regex pattern.
    // It's copied here so that the same regex pattern can be used in form validations to be consistent with the server.
    VALIDATE_FOR_HTML_TAG_REGEX: /<([^>\s]+)(?:[^>]*?)>/g,

    VALIDATE_FOR_LEADINGSPACES_HTML_TAG_REGEX: /<([\s]+.+[\s]*)>/g,

    WHITELISTED_TAGS: [/<>/, /< >/, /<->/, /<-->/, /<br>/, /<br\/>/],

    PASSWORD_PAGE: {
        ERROR: {
            ALREADY_VALIDATED: 'Account already validated',
            VALIDATE_CODE_FAILED: 'Validate code failed',
        },
    },

    PUSHER: {
        PRIVATE_USER_CHANNEL_PREFIX: 'private-encrypted-user-accountID-',
        PRIVATE_REPORT_CHANNEL_PREFIX: 'private-report-reportID-',
    },

    EMOJI_SPACER: 'SPACER',

    // This is the number of columns in each row of the picker.
    // Because of how flatList implements these rows, each row is an index rather than each element
    // For this reason to make headers work, we need to have the header be the only rendered element in its row
    // If this number is changed, emojis.js will need to be updated to have the proper number of spacer elements
    // around each header.
    EMOJI_NUM_PER_ROW: 8,

    EMOJI_FREQUENT_ROW_COUNT: 3,

    EMOJI_DEFAULT_SKIN_TONE: -1,

    // Amount of emojis to render ahead at the end of the update cycle
    EMOJI_DRAW_AMOUNT: 250,

    INVISIBLE_CODEPOINTS: ['fe0f', '200d', '2066'],

    UNICODE: {
        LTR: '\u2066',
    },

    TOOLTIP_MAX_LINES: 3,

    LOGIN_TYPE: {
        PHONE: 'phone',
        EMAIL: 'email',
    },

    MAGIC_CODE_LENGTH: 6,
    MAGIC_CODE_EMPTY_CHAR: ' ',

    KEYBOARD_TYPE: {
        VISIBLE_PASSWORD: 'visible-password',
        ASCII_CAPABLE: 'ascii-capable',
        NUMBER_PAD: 'number-pad',
    },

    INPUT_MODE: {
        NONE: 'none',
        TEXT: 'text',
        DECIMAL: 'decimal',
        NUMERIC: 'numeric',
        TEL: 'tel',
        SEARCH: 'search',
        EMAIL: 'email',
        URL: 'url',
    },

    YOUR_LOCATION_TEXT: 'Your Location',

    ATTACHMENT_MESSAGE_TEXT: '[Attachment]',
    // This is a placeholder for attachment which is uploading
    ATTACHMENT_UPLOADING_MESSAGE_HTML: 'Uploading attachment...',
    ATTACHMENT_SOURCE_ATTRIBUTE: 'data-expensify-source',
    ATTACHMENT_PREVIEW_ATTRIBUTE: 'src',
    ATTACHMENT_ORIGINAL_FILENAME_ATTRIBUTE: 'data-name',
    ATTACHMENT_LOCAL_URL_PREFIX: ['blob:', 'file:'],
    ATTACHMENT_THUMBNAIL_URL_ATTRIBUTE: 'data-expensify-thumbnail-url',
    ATTACHMENT_THUMBNAIL_WIDTH_ATTRIBUTE: 'data-expensify-width',
    ATTACHMENT_THUMBNAIL_HEIGHT_ATTRIBUTE: 'data-expensify-height',
    ATTACHMENT_DURATION_ATTRIBUTE: 'data-expensify-duration',

    ATTACHMENT_PICKER_TYPE: {
        FILE: 'file',
        IMAGE: 'image',
    },

    ATTACHMENT_FILE_TYPE: {
        FILE: 'file',
        IMAGE: 'image',
        VIDEO: 'video',
    },

    IMAGE_FILE_FORMAT: {
        PNG: 'image/png',
        WEBP: 'image/webp',
        JPEG: 'image/jpeg',
    },

    IMAGE_OBJECT_POSITION: {
        TOP: 'top',
        INITIAL: 'initial',
    },

    FILE_TYPE_REGEX: {
        // Image MimeTypes allowed by iOS photos app.
        IMAGE: /\.(jpg|jpeg|png|webp|gif|tiff|bmp|heic|heif)$/,
        // Video MimeTypes allowed by iOS photos app.
        VIDEO: /\.(mov|mp4)$/,
    },
    IOS_CAMERAROLL_ACCESS_ERROR: 'Access to photo library was denied',
    ADD_PAYMENT_MENU_POSITION_Y: 226,
    ADD_PAYMENT_MENU_POSITION_X: 356,
    EMOJI_PICKER_ITEM_TYPES: {
        HEADER: 'header',
        EMOJI: 'emoji',
        SPACER: 'spacer',
    },
    EMOJI_PICKER_SIZE: {
        WIDTH: 320,
        HEIGHT: 416,
    },
    DESKTOP_HEADER_PADDING: 12,
    CATEGORY_SHORTCUT_BAR_HEIGHT: 32,
    SMALL_EMOJI_PICKER_SIZE: {
        WIDTH: '100%',
    },
    MENU_POSITION_REPORT_ACTION_COMPOSE_BOTTOM: 83,
    NON_NATIVE_EMOJI_PICKER_LIST_HEIGHT: 300,
    NON_NATIVE_EMOJI_PICKER_LIST_HEIGHT_WEB: 200,
    EMOJI_PICKER_ITEM_HEIGHT: 32,
    EMOJI_PICKER_HEADER_HEIGHT: 32,
    RECIPIENT_LOCAL_TIME_HEIGHT: 25,
    AUTO_COMPLETE_SUGGESTER: {
        SUGGESTER_PADDING: 6,
        SUGGESTER_INNER_PADDING: 8,
        SUGGESTION_ROW_HEIGHT: 40,
        SMALL_CONTAINER_HEIGHT_FACTOR: 2.5,
        MAX_AMOUNT_OF_SUGGESTIONS: 20,
        MAX_AMOUNT_OF_VISIBLE_SUGGESTIONS_IN_CONTAINER: 5,
        HERE_TEXT: '@here',
    },
    COMPOSER_MAX_HEIGHT: 125,
    CHAT_FOOTER_SECONDARY_ROW_HEIGHT: 15,
    CHAT_FOOTER_SECONDARY_ROW_PADDING: 5,
    CHAT_FOOTER_MIN_HEIGHT: 65,
    CHAT_FOOTER_HORIZONTAL_PADDING: 40,
    CHAT_SKELETON_VIEW: {
        AVERAGE_ROW_HEIGHT: 80,
        HEIGHT_FOR_ROW_COUNT: {
            1: 60,
            2: 80,
            3: 100,
        },
    },
    CENTRAL_PANE_ANIMATION_HEIGHT: 200,
    LHN_SKELETON_VIEW_ITEM_HEIGHT: 64,
    EXPENSIFY_PARTNER_NAME: 'expensify.com',
    EMAIL: {
        ACCOUNTING: 'accounting@expensify.com',
        ADMIN: 'admin@expensify.com',
        BILLS: 'bills@expensify.com',
        CHRONOS: 'chronos@expensify.com',
        CONCIERGE: 'concierge@expensify.com',
        CONTRIBUTORS: 'contributors@expensify.com',
        FIRST_RESPONDER: 'firstresponders@expensify.com',
        GUIDES_DOMAIN: 'team.expensify.com',
        HELP: 'help@expensify.com',
        INTEGRATION_TESTING_CREDS: 'integrationtestingcreds@expensify.com',
        NOTIFICATIONS: 'notifications@expensify.com',
        PAYROLL: 'payroll@expensify.com',
        QA: 'qa@expensify.com',
        QA_TRAVIS: 'qa+travisreceipts@expensify.com',
        RECEIPTS: 'receipts@expensify.com',
        STUDENT_AMBASSADOR: 'studentambassadors@expensify.com',
        SVFG: 'svfg@expensify.com',
        EXPENSIFY_EMAIL_DOMAIN: '@expensify.com',
    },

    INTEGRATION_ENTITY_MAP_TYPES: {
        DEFAULT: 'DEFAULT',
        NONE: 'NONE',
        TAG: 'TAG',
        REPORT_FIELD: 'REPORT_FIELD',
        NOT_IMPORTED: 'NOT_IMPORTED',
        IMPORTED: 'IMPORTED',
    },
    QUICKBOOKS_ONLINE: 'quickbooksOnline',

    QUICK_BOOKS_CONFIG: {
        SYNC_CLASSES: 'syncClasses',
        ENABLE_NEW_CATEGORIES: 'enableNewCategories',
        SYNC_CUSTOMERS: 'syncCustomers',
        SYNC_LOCATIONS: 'syncLocations',
        SYNC_TAXES: 'syncTaxes',
<<<<<<< HEAD
        AUTO_SYNC: 'autoSync',
        SYNCE_PEOPLE: 'syncPeople',
        AUTO_CREATE_VENDOR: 'autoCreateVendor',
        REIMBURSEMENT_ACCOUNT_ID: 'reimbursementAccountID',
        COLLECTION_ACCOUNT_ID: 'collectionAccountID',
=======
        PREFERRED_EXPORTER: 'exporter',
        EXPORT_DATE: 'exportDate',
        OUT_OF_POCKET_EXPENSES: 'outOfPocketExpenses',
        EXPORT_INVOICE: 'exportInvoice',
        EXPORT_ENTITY: 'exportEntity',
        EXPORT_ACCOUNT: 'exportAccount',
        EXPORT_COMPANY_CARD: 'exportCompanyCard',
    },

    QUICKBOOKS_EXPORT_ENTITY: {
        VENDOR_BILL: 'vendorBill',
        CHECK: 'check',
        JOURNAL_ENTRY: 'journalEntry',
>>>>>>> f3321747
    },

    ACCOUNT_ID: {
        ACCOUNTING: Number(Config?.EXPENSIFY_ACCOUNT_ID_ACCOUNTING ?? 9645353),
        ADMIN: Number(Config?.EXPENSIFY_ACCOUNT_ID_ADMIN ?? -1),
        BILLS: Number(Config?.EXPENSIFY_ACCOUNT_ID_BILLS ?? 1371),
        CHRONOS: Number(Config?.EXPENSIFY_ACCOUNT_ID_CHRONOS ?? 10027416),
        CONCIERGE: Number(Config?.EXPENSIFY_ACCOUNT_ID_CONCIERGE ?? 8392101),
        CONTRIBUTORS: Number(Config?.EXPENSIFY_ACCOUNT_ID_CONTRIBUTORS ?? 9675014),
        FIRST_RESPONDER: Number(Config?.EXPENSIFY_ACCOUNT_ID_FIRST_RESPONDER ?? 9375152),
        HELP: Number(Config?.EXPENSIFY_ACCOUNT_ID_HELP ?? -1),
        INTEGRATION_TESTING_CREDS: Number(Config?.EXPENSIFY_ACCOUNT_ID_INTEGRATION_TESTING_CREDS ?? -1),
        NOTIFICATIONS: Number(Config?.EXPENSIFY_ACCOUNT_ID_NOTIFICATIONS ?? 11665625),
        PAYROLL: Number(Config?.EXPENSIFY_ACCOUNT_ID_PAYROLL ?? 9679724),
        QA: Number(Config?.EXPENSIFY_ACCOUNT_ID_QA ?? 3126513),
        QA_TRAVIS: Number(Config?.EXPENSIFY_ACCOUNT_ID_QA_TRAVIS ?? 8595733),
        RECEIPTS: Number(Config?.EXPENSIFY_ACCOUNT_ID_RECEIPTS ?? -1),
        REWARDS: Number(Config?.EXPENSIFY_ACCOUNT_ID_REWARDS ?? 11023767), // rewards@expensify.com
        STUDENT_AMBASSADOR: Number(Config?.EXPENSIFY_ACCOUNT_ID_STUDENT_AMBASSADOR ?? 10476956),
        SVFG: Number(Config?.EXPENSIFY_ACCOUNT_ID_SVFG ?? 2012843),
    },

    ENVIRONMENT: {
        DEV: 'development',
        STAGING: 'staging',
        PRODUCTION: 'production',
        ADHOC: 'adhoc',
    },

    // Used to delay the initial fetching of reportActions when the app first inits or reconnects (e.g. returning
    // from backgound). The times are based on how long it generally seems to take for the app to become interactive
    // in each scenario.
    FETCH_ACTIONS_DELAY: {
        STARTUP: 8000,
        RECONNECT: 1000,
    },

    WALLET: {
        TRANSFER_METHOD_TYPE: {
            INSTANT: 'instant',
            ACH: 'ach',
        },
        TRANSFER_METHOD_TYPE_FEE: {
            INSTANT: {
                RATE: 1.5,
                MINIMUM_FEE: 25,
            },
            ACH: {
                RATE: 0,
                MINIMUM_FEE: 0,
            },
        },
        ERROR: {
            // If these get updated, we need to update the codes on the Web side too
            SSN: 'ssnError',
            KBA: 'kbaNeeded',
            KYC: 'kycFailed',
            FULL_SSN_NOT_FOUND: 'Full SSN not found',
            MISSING_FIELD: 'Missing required additional details fields',
            WRONG_ANSWERS: 'Wrong answers',
            ONFIDO_FIXABLE_ERROR: 'Onfido returned a fixable error',
            ONFIDO_USER_CONSENT_DENIED: 'user_consent_denied',

            // KBA stands for Knowledge Based Answers (requiring us to show Idology questions)
            KBA_NEEDED: 'KBA needed',
            NO_ACCOUNT_TO_LINK: '405 No account to link to wallet',
            INVALID_WALLET: '405 Invalid wallet account',
            NOT_OWNER_OF_BANK_ACCOUNT: '401 Wallet owner does not own linked bank account',
            INVALID_BANK_ACCOUNT: '405 Attempting to link an invalid bank account to a wallet',
            NOT_OWNER_OF_FUND: '401 Wallet owner does not own linked fund',
            INVALID_FUND: '405 Attempting to link an invalid fund to a wallet',
        },
        STEP: {
            // In the order they appear in the Wallet flow
            ADDITIONAL_DETAILS: 'AdditionalDetailsStep',
            ADDITIONAL_DETAILS_KBA: 'AdditionalDetailsKBAStep',
            ONFIDO: 'OnfidoStep',
            TERMS: 'TermsStep',
            ACTIVATE: 'ActivateStep',
        },
        STEP_REFACTOR: {
            ADD_BANK_ACCOUNT: 'AddBankAccountStep',
            ADDITIONAL_DETAILS: 'AdditionalDetailsStep',
            VERIFY_IDENTITY: 'VerifyIdentityStep',
            TERMS_AND_FEES: 'TermsAndFeesStep',
        },
        STEP_NAMES: ['1', '2', '3', '4'],
        SUBSTEP_INDEXES: {
            BANK_ACCOUNT: {
                ACCOUNT_NUMBERS: 0,
            },
            PERSONAL_INFO: {
                LEGAL_NAME: 0,
                DATE_OF_BIRTH: 1,
                SSN: 2,
                ADDRESS: 3,
            },
        },
        TIER_NAME: {
            PLATINUM: 'PLATINUM',
            GOLD: 'GOLD',
            SILVER: 'SILVER',
            BRONZE: 'BRONZE',
        },
        WEB_MESSAGE_TYPE: {
            STATEMENT: 'STATEMENT_NAVIGATE',
            CONCIERGE: 'CONCIERGE_NAVIGATE',
        },
        MTL_WALLET_PROGRAM_ID: '760',
        PROGRAM_ISSUERS: {
            EXPENSIFY_PAYMENTS: 'Expensify Payments LLC',
            BANCORP_BANK: 'The Bancorp Bank',
        },
    },

    PLAID: {
        EVENT: {
            ERROR: 'ERROR',
            EXIT: 'EXIT',
        },
    },

    ONFIDO: {
        CONTAINER_ID: 'onfido-mount',
        TYPE: {
            DOCUMENT: 'document',
            FACE: 'face',
        },
        VARIANT: {
            VIDEO: 'video',
        },
        SMS_NUMBER_COUNTRY_CODE: 'US',
        ERROR: {
            USER_CANCELLED: 'User canceled flow.',
            USER_TAPPED_BACK: 'User exited by clicking the back button.',
            USER_EXITED: 'User exited by manual action.',
        },
    },

    KYC_WALL_SOURCE: {
        REPORT: 'REPORT', // The user attempted to pay an expense
        ENABLE_WALLET: 'ENABLE_WALLET', // The user clicked on the `Enable wallet` button on the Wallet page
        TRANSFER_BALANCE: 'TRANSFER_BALANCE', // The user attempted to transfer their wallet balance to their bank account or debit card
    },

    OS: {
        WINDOWS: 'Windows',
        MAC_OS: PLATFORM_OS_MACOS,
        ANDROID: 'Android',
        IOS: PLATFORM_IOS,
        LINUX: 'Linux',
        NATIVE: 'Native',
    },

    BROWSER: {
        CHROME: 'chrome',
        FIREFOX: 'firefox',
        IE: 'ie',
        EDGE: 'edge',
        Opera: 'opera',
        SAFARI: 'safari',
        OTHER: 'other',
    },

    PAYMENT_METHODS: {
        DEBIT_CARD: 'debitCard',
        PERSONAL_BANK_ACCOUNT: 'bankAccount',
        BUSINESS_BANK_ACCOUNT: 'businessBankAccount',
    },

    PAYMENT_METHOD_ID_KEYS: {
        DEBIT_CARD: 'fundID',
        BANK_ACCOUNT: 'bankAccountID',
    },

    IOU: {
        // This is the transactionID used when going through the create expense flow so that it mimics a real transaction (like the edit flow)
        OPTIMISTIC_TRANSACTION_ID: '1',
        // Note: These payment types are used when building IOU reportAction message values in the server and should
        // not be changed.
        PAYMENT_TYPE: {
            ELSEWHERE: 'Elsewhere',
            EXPENSIFY: 'Expensify',
            VBBA: 'ACH',
        },
        ACTION: {
            EDIT: 'edit',
            CREATE: 'create',
            SUBMIT: 'submit',
            CATEGORIZE: 'categorize',
            SHARE: 'share',
        },
        DEFAULT_AMOUNT: 0,
        TYPE: {
            SEND: 'send',
            PAY: 'pay',
            SPLIT: 'split',
            REQUEST: 'request',
            SUBMIT: 'submit',
            TRACK: 'track',
        },
        REQUEST_TYPE: {
            DISTANCE: 'distance',
            MANUAL: 'manual',
            SCAN: 'scan',
        },
        REPORT_ACTION_TYPE: {
            PAY: 'pay',
            CREATE: 'create',
            SPLIT: 'split',
            DECLINE: 'decline',
            CANCEL: 'cancel',
            DELETE: 'delete',
            APPROVE: 'approve',
            TRACK: 'track',
        },
        AMOUNT_MAX_LENGTH: 10,
        RECEIPT_STATE: {
            SCANREADY: 'SCANREADY',
            OPEN: 'OPEN',
            SCANNING: 'SCANNING',
            SCANCOMPLETE: 'SCANCOMPLETE',
            SCANFAILED: 'SCANFAILED',
        },
        FILE_TYPES: {
            HTML: 'html',
            DOC: 'doc',
            DOCX: 'docx',
            SVG: 'svg',
        },
        RECEIPT_ERROR: 'receiptError',
        CANCEL_REASON: {
            PAYMENT_EXPIRED: 'CANCEL_REASON_PAYMENT_EXPIRED',
        },
        SHARE: {
            ROLE: {
                ACCOUNTANT: 'accountant',
            },
        },
    },

    GROWL: {
        SUCCESS: 'success',
        ERROR: 'error',
        WARNING: 'warning',
        DURATION: 2000,
        DURATION_LONG: 3500,
    },

    LOCALES: {
        EN: 'en',
        ES: 'es',
        ES_ES: 'es-ES',
        ES_ES_ONFIDO: 'es_ES',

        DEFAULT: 'en',
    },

    LANGUAGES: ['en', 'es'],

    PRONOUNS_LIST: [
        'coCos',
        'eEyEmEir',
        'heHimHis',
        'heHimHisTheyThemTheirs',
        'sheHerHers',
        'sheHerHersTheyThemTheirs',
        'merMers',
        'neNirNirs',
        'neeNerNers',
        'perPers',
        'theyThemTheirs',
        'thonThons',
        'veVerVis',
        'viVir',
        'xeXemXyr',
        'zeZieZirHir',
        'zeHirHirs',
        'callMeByMyName',
    ],

    // Map updated pronouns key to deprecated pronouns
    DEPRECATED_PRONOUNS_LIST: {
        heHimHis: 'He/him',
        sheHerHers: 'She/her',
        theyThemTheirs: 'They/them',
        zeHirHirs: 'Ze/hir',
        callMeByMyName: 'Call me by my name',
    },

    POLICY: {
        TYPE: {
            FREE: 'free',
            PERSONAL: 'personal',

            // Often referred to as "control" workspaces
            CORPORATE: 'corporate',

            // Often referred to as "collect" workspaces
            TEAM: 'team',
        },
        ROLE: {
            ADMIN: 'admin',
            AUDITOR: 'auditor',
            USER: 'user',
        },
        AUTO_REPORTING_FREQUENCIES: {
            INSTANT: 'instant',
            IMMEDIATE: 'immediate',
            WEEKLY: 'weekly',
            SEMI_MONTHLY: 'semimonthly',
            MONTHLY: 'monthly',
            TRIP: 'trip',
            MANUAL: 'manual',
        },
        AUTO_REPORTING_OFFSET: {
            LAST_BUSINESS_DAY_OF_MONTH: 'lastBusinessDayOfMonth',
            LAST_DAY_OF_MONTH: 'lastDayOfMonth',
        },
        APPROVAL_MODE: {
            OPTIONAL: 'OPTIONAL',
            BASIC: 'BASIC',
            ADVANCED: 'ADVANCED',
            DYNAMICEXTERNAL: 'DYNAMIC_EXTERNAL',
            SMARTREPORT: 'SMARTREPORT',
            BILLCOM: 'BILLCOM',
        },
        ROOM_PREFIX: '#',
        CUSTOM_UNIT_RATE_BASE_OFFSET: 100,
        OWNER_EMAIL_FAKE: '_FAKE_',
        OWNER_ACCOUNT_ID_FAKE: 0,
        REIMBURSEMENT_CHOICES: {
            REIMBURSEMENT_YES: 'reimburseYes', // Direct
            REIMBURSEMENT_NO: 'reimburseNo', // None
            REIMBURSEMENT_MANUAL: 'reimburseManual', // Indirect
        },
        ID_FAKE: '_FAKE_',
        EMPTY: 'EMPTY',
        MEMBERS_BULK_ACTION_TYPES: {
            REMOVE: 'remove',
            MAKE_MEMBER: 'makeMember',
            MAKE_ADMIN: 'makeAdmin',
        },
        MORE_FEATURES: {
            ARE_CATEGORIES_ENABLED: 'areCategoriesEnabled',
            ARE_TAGS_ENABLED: 'areTagsEnabled',
            ARE_DISTANCE_RATES_ENABLED: 'areDistanceRatesEnabled',
            ARE_WORKFLOWS_ENABLED: 'areWorkflowsEnabled',
            ARE_REPORTFIELDS_ENABLED: 'areReportFieldsEnabled',
            ARE_CONNECTIONS_ENABLED: 'areConnectionsEnabled',
            ARE_TAXES_ENABLED: 'tax',
        },
        CATEGORIES_BULK_ACTION_TYPES: {
            DELETE: 'delete',
            DISABLE: 'disable',
            ENABLE: 'enable',
        },
        TAGS_BULK_ACTION_TYPES: {
            DELETE: 'delete',
            DISABLE: 'disable',
            ENABLE: 'enable',
        },
        DISTANCE_RATES_BULK_ACTION_TYPES: {
            DELETE: 'delete',
            DISABLE: 'disable',
            ENABLE: 'enable',
        },
        OWNERSHIP_ERRORS: {
            NO_BILLING_CARD: 'noBillingCard',
            AMOUNT_OWED: 'amountOwed',
            HAS_FAILED_SETTLEMENTS: 'hasFailedSettlements',
            OWNER_OWES_AMOUNT: 'ownerOwesAmount',
            SUBSCRIPTION: 'subscription',
            DUPLICATE_SUBSCRIPTION: 'duplicateSubscription',
            FAILED_TO_CLEAR_BALANCE: 'failedToClearBalance',
        },
        TAX_RATES_BULK_ACTION_TYPES: {
            DELETE: 'delete',
            DISABLE: 'disable',
            ENABLE: 'enable',
        },
        COLLECTION_KEYS: {
            DESCRIPTION: 'description',
            REIMBURSER: 'reimburser',
            REIMBURSEMENT_CHOICE: 'reimbursementChoice',
            APPROVAL_MODE: 'approvalMode',
            AUTOREPORTING: 'autoReporting',
            AUTOREPORTING_FREQUENCY: 'autoReportingFrequency',
            AUTOREPORTING_OFFSET: 'autoReportingOffset',
            GENERAL_SETTINGS: 'generalSettings',
        },
        CONNECTIONS: {
            NAME: {
                // Here we will add other connections names when we add support for them
                QBO: 'quickbooksOnline',
            },
            SYNC_STAGE_NAME: {
                STARTING_IMPORT: 'startingImport',
                QBO_IMPORT_MAIN: 'quickbooksOnlineImportMain',
                QBO_IMPORT_CUSTOMERS: 'quickbooksOnlineImportCustomers',
                QBO_IMPORT_EMPLOYEES: 'quickbooksOnlineImportEmployees',
                QBO_IMPORT_ACCOUNTS: 'quickbooksOnlineImportAccounts',
                QBO_IMPORT_CLASSES: 'quickbooksOnlineImportClasses',
                QBO_IMPORT_LOCATIONS: 'quickbooksOnlineImportLocations',
                QBO_IMPORT_PROCESSING: 'quickbooksOnlineImportProcessing',
                QBO_SYNC_PAYMENTS: 'quickbooksOnlineSyncBillPayments',
                QBO_IMPORT_TAX_CODES: 'quickbooksOnlineSyncTaxCodes',
                QBO_CHECK_CONNECTION: 'quickbooksOnlineCheckConnection',
                JOB_DONE: 'jobDone',
            },
        },
    },

    CUSTOM_UNITS: {
        NAME_DISTANCE: 'Distance',
        DISTANCE_UNIT_MILES: 'mi',
        DISTANCE_UNIT_KILOMETERS: 'km',
        MILEAGE_IRS_RATE: 0.655,
        DEFAULT_RATE: 'Default Rate',
        RATE_DECIMALS: 3,
        FAKE_P2P_ID: '_FAKE_P2P_ID_',
    },

    TERMS: {
        CFPB_PREPAID: 'cfpb.gov/prepaid',
        CFPB_COMPLAINT: 'cfpb.gov/complaint',
        FDIC_PREPAID: 'fdic.gov/deposit/deposits/prepaid.html',
        USE_EXPENSIFY_FEES: 'use.expensify.com/fees',
    },

    LAYOUT_WIDTH: {
        WIDE: 'wide',
        NARROW: 'narrow',
        NONE: 'none',
    },

    ICON_TYPE_ICON: 'icon',
    ICON_TYPE_AVATAR: 'avatar',
    ICON_TYPE_WORKSPACE: 'workspace',

    ACTIVITY_INDICATOR_SIZE: {
        LARGE: 'large',
    },

    AVATAR_SIZE: {
        XLARGE: 'xlarge',
        LARGE: 'large',
        MEDIUM: 'medium',
        DEFAULT: 'default',
        SMALL: 'small',
        SMALLER: 'smaller',
        SUBSCRIPT: 'subscript',
        SMALL_SUBSCRIPT: 'small-subscript',
        MID_SUBSCRIPT: 'mid-subscript',
        LARGE_BORDERED: 'large-bordered',
        HEADER: 'header',
        MENTION_ICON: 'mention-icon',
        SMALL_NORMAL: 'small-normal',
    },
    EXPENSIFY_CARD: {
        BANK: 'Expensify Card',
        FRAUD_TYPES: {
            DOMAIN: 'domain',
            INDIVIDUAL: 'individual',
            NONE: 'none',
        },
        STATE: {
            STATE_NOT_ISSUED: 2,
            OPEN: 3,
            NOT_ACTIVATED: 4,
            STATE_DEACTIVATED: 5,
            CLOSED: 6,
            STATE_SUSPENDED: 7,
        },
        ACTIVE_STATES: cardActiveStates,
        LIMIT_TYPES: {
            SMART: 'smart',
            MONTHLY: 'monthly',
            FIXED: 'fixed',
        },
    },
    AVATAR_ROW_SIZE: {
        DEFAULT: 4,
        LARGE_SCREEN: 8,
    },
    OPTION_MODE: {
        COMPACT: 'compact',
        DEFAULT: 'default',
    },
    REGEX: {
        SPECIAL_CHARS_WITHOUT_NEWLINE: /((?!\n)[()-\s\t])/g,
        DIGITS_AND_PLUS: /^\+?[0-9]*$/,
        ALPHABETIC_AND_LATIN_CHARS: /^[\p{Script=Latin} ]*$/u,
        NON_ALPHABETIC_AND_NON_LATIN_CHARS: /[^\p{Script=Latin}]/gu,
        ACCENT_LATIN_CHARS: /[\u00C0-\u017F]/g,
        POSITIVE_INTEGER: /^\d+$/,
        PO_BOX: /\b[P|p]?(OST|ost)?\.?\s*[O|o|0]?(ffice|FFICE)?\.?\s*[B|b][O|o|0]?[X|x]?\.?\s+[#]?(\d+)\b/,
        ANY_VALUE: /^.+$/,
        ZIP_CODE: /^[0-9]{5}(?:[- ][0-9]{4})?$/,
        INDUSTRY_CODE: /^[0-9]{6}$/,
        SSN_LAST_FOUR: /^(?!0000)[0-9]{4}$/,
        SSN_FULL_NINE: /^(?!0000)[0-9]{9}$/,
        NUMBER: /^[0-9]+$/,
        CARD_NUMBER: /^[0-9]{15,16}$/,
        CARD_SECURITY_CODE: /^[0-9]{3,4}$/,
        CARD_EXPIRATION_DATE: /^(0[1-9]|1[0-2])([^0-9])?([0-9]{4}|([0-9]{2}))$/,
        ROOM_NAME: /^#[\p{Ll}0-9-]{1,80}$/u,

        // eslint-disable-next-line max-len, no-misleading-character-class
        EMOJI: /[\p{Extended_Pictographic}\u200d\u{1f1e6}-\u{1f1ff}\u{1f3fb}-\u{1f3ff}\u{e0020}-\u{e007f}\u20E3\uFE0F]|[#*0-9]\uFE0F?\u20E3/gu,
        // eslint-disable-next-line max-len, no-misleading-character-class
        EMOJIS: /[\p{Extended_Pictographic}](\u200D[\p{Extended_Pictographic}]|[\u{1F3FB}-\u{1F3FF}]|[\u{E0020}-\u{E007F}]|\uFE0F|\u20E3)*|[\u{1F1E6}-\u{1F1FF}]{2}|[#*0-9]\uFE0F?\u20E3/gu,
        // eslint-disable-next-line max-len, no-misleading-character-class
        EMOJI_SKIN_TONES: /[\u{1f3fb}-\u{1f3ff}]/gu,

        TAX_ID: /^\d{9}$/,
        NON_NUMERIC: /\D/g,
        ANY_SPACE: /\s/g,

        // Extract attachment's source from the data's html string
        ATTACHMENT_DATA: /(data-expensify-source|data-name)="([^"]+)"/g,

        EMOJI_NAME: /:[\w+-]+:/g,
        EMOJI_SUGGESTIONS: /:[a-zA-Z0-9_+-]{1,40}$/,
        AFTER_FIRST_LINE_BREAK: /\n.*/g,
        LINE_BREAK: /\r|\n/g,
        CODE_2FA: /^\d{6}$/,
        ATTACHMENT_ID: /chat-attachments\/(\d+)/,
        HAS_COLON_ONLY_AT_THE_BEGINNING: /^:[^:]+$/,
        HAS_AT_MOST_TWO_AT_SIGNS: /^@[^@]*@?[^@]*$/,

        SPECIAL_CHAR: /[,/?"{}[\]()&^%;`$=#<>!*]/g,

        FIRST_SPACE: /.+?(?=\s)/,

        get SPECIAL_CHAR_OR_EMOJI() {
            return new RegExp(`[~\\n\\s]|(_\\b(?!$))|${this.SPECIAL_CHAR.source}|${this.EMOJI.source}`, 'gu');
        },

        get SPACE_OR_EMOJI() {
            return new RegExp(`(\\s+|(?:${this.EMOJI.source})+)`, 'gu');
        },

        // Define the regular expression pattern to find a potential end of a mention suggestion:
        // It might be a space, a newline character, an emoji, or a special character (excluding underscores & tildes, which might be used in usernames)
        get MENTION_BREAKER() {
            return new RegExp(`[\\n\\s]|${this.SPECIAL_CHAR.source}|${this.EMOJI.source}`, 'gu');
        },

        MERGED_ACCOUNT_PREFIX: /^(MERGED_\d+@)/,

        ROUTES: {
            VALIDATE_LOGIN: /\/v($|(\/\/*))/,
            UNLINK_LOGIN: /\/u($|(\/\/*))/,
            REDUNDANT_SLASHES: /(\/{2,})|(\/$)/g,
        },

        TIME_STARTS_01: /^01:\d{2} [AP]M$/,
        TIME_FORMAT: /^\d{2}:\d{2} [AP]M$/,
        DATE_TIME_FORMAT: /^\d{2}-\d{2} \d{2}:\d{2} [AP]M$/,
        ILLEGAL_FILENAME_CHARACTERS: /\/|<|>|\*|"|:|\?|\\|\|/g,

        ENCODE_PERCENT_CHARACTER: /%(25)+/g,

        INVISIBLE_CHARACTERS_GROUPS: /[\p{C}\p{Z}]/gu,

        OTHER_INVISIBLE_CHARACTERS: /[\u3164]/g,

        REPORT_FIELD_TITLE: /{report:([a-zA-Z]+)}/g,

        PATH_WITHOUT_POLICY_ID: /\/w\/[a-zA-Z0-9]+(\/|$)/,

        POLICY_ID_FROM_PATH: /\/w\/([a-zA-Z0-9]+)(\/|$)/,

        SHORT_MENTION: new RegExp(`@[\\w\\-\\+\\'#@]+(?:\\.[\\w\\-\\'\\+]+)*`, 'gim'),
    },

    PRONOUNS: {
        PREFIX: '__predefined_',
        SELF_SELECT: '__predefined_selfSelect',
    },
    GUIDES_CALL_TASK_IDS: {
        CONCIERGE_DM: 'NewExpensifyConciergeDM',
        WORKSPACE_INITIAL: 'WorkspaceHome',
        WORKSPACE_PROFILE: 'WorkspaceProfile',
        WORKSPACE_CARD: 'WorkspaceCorporateCards',
        WORKSPACE_REIMBURSE: 'WorkspaceReimburseReceipts',
        WORKSPACE_BILLS: 'WorkspacePayBills',
        WORKSPACE_INVOICES: 'WorkspaceSendInvoices',
        WORKSPACE_TRAVEL: 'WorkspaceBookTravel',
        WORKSPACE_MEMBERS: 'WorkspaceManageMembers',
        WORKSPACE_WORKFLOWS: 'WorkspaceWorkflows',
        WORKSPACE_BANK_ACCOUNT: 'WorkspaceBankAccount',
        WORKSPACE_SETTINGS: 'WorkspaceSettings',
    },
    get EXPENSIFY_EMAILS() {
        return [
            this.EMAIL.ACCOUNTING,
            this.EMAIL.ADMIN,
            this.EMAIL.BILLS,
            this.EMAIL.CHRONOS,
            this.EMAIL.CONCIERGE,
            this.EMAIL.CONTRIBUTORS,
            this.EMAIL.FIRST_RESPONDER,
            this.EMAIL.HELP,
            this.EMAIL.INTEGRATION_TESTING_CREDS,
            this.EMAIL.NOTIFICATIONS,
            this.EMAIL.PAYROLL,
            this.EMAIL.QA,
            this.EMAIL.QA_TRAVIS,
            this.EMAIL.RECEIPTS,
            this.EMAIL.STUDENT_AMBASSADOR,
            this.EMAIL.SVFG,
        ];
    },
    get EXPENSIFY_ACCOUNT_IDS() {
        return [
            this.ACCOUNT_ID.ACCOUNTING,
            this.ACCOUNT_ID.ADMIN,
            this.ACCOUNT_ID.BILLS,
            this.ACCOUNT_ID.CHRONOS,
            this.ACCOUNT_ID.CONCIERGE,
            this.ACCOUNT_ID.CONTRIBUTORS,
            this.ACCOUNT_ID.FIRST_RESPONDER,
            this.ACCOUNT_ID.HELP,
            this.ACCOUNT_ID.INTEGRATION_TESTING_CREDS,
            this.ACCOUNT_ID.PAYROLL,
            this.ACCOUNT_ID.QA,
            this.ACCOUNT_ID.QA_TRAVIS,
            this.ACCOUNT_ID.RECEIPTS,
            this.ACCOUNT_ID.REWARDS,
            this.ACCOUNT_ID.STUDENT_AMBASSADOR,
            this.ACCOUNT_ID.SVFG,
        ];
    },

    // Emails that profile view is prohibited
    get RESTRICTED_EMAILS(): readonly string[] {
        return [this.EMAIL.NOTIFICATIONS];
    },
    // Account IDs that profile view is prohibited
    get RESTRICTED_ACCOUNT_IDS() {
        return [this.ACCOUNT_ID.NOTIFICATIONS];
    },

    // Auth limit is 60k for the column but we store edits and other metadata along the html so let's use a lower limit to accommodate for it.
    MAX_COMMENT_LENGTH: 10000,

    // Use the same value as MAX_COMMENT_LENGTH to ensure the entire comment is parsed. Note that applying markup is very resource-consuming.
    MAX_MARKUP_LENGTH: 10000,

    MAX_THREAD_REPLIES_PREVIEW: 99,

    // Character Limits
    FORM_CHARACTER_LIMIT: 50,
    LEGAL_NAMES_CHARACTER_LIMIT: 150,
    LOGIN_CHARACTER_LIMIT: 254,
    CATEGORY_NAME_LIMIT: 256,
    TAG_NAME_LIMIT: 256,
    REPORT_NAME_LIMIT: 256,
    TITLE_CHARACTER_LIMIT: 100,
    DESCRIPTION_LIMIT: 500,
    WORKSPACE_NAME_CHARACTER_LIMIT: 80,

    AVATAR_CROP_MODAL: {
        // The next two constants control what is min and max value of the image crop scale.
        // Values define in how many times the image can be bigger than its container.
        // Notice: that values less than 1 mean that the image won't cover the container fully.
        MAX_SCALE: 3, // 3x scale is used commonly in different apps.
        MIN_SCALE: 1, // 1x min scale means that the image covers the container completely

        // This const defines the initial container size, before layout measurement.
        // Since size cant be null, we have to define some initial value.
        INITIAL_SIZE: 1, // 1 was chosen because there is a very low probability that initialized component will have such size.
    },
    MICROSECONDS_PER_MS: 1000,
    RED_BRICK_ROAD_PENDING_ACTION: {
        ADD: 'add',
        DELETE: 'delete',
        UPDATE: 'update',
    },
    BRICK_ROAD_INDICATOR_STATUS: {
        ERROR: 'error',
        INFO: 'info',
    },
    REPORT_DETAILS_MENU_ITEM: {
        SHARE_CODE: 'shareCode',
        MEMBERS: 'member',
        INVITE: 'invite',
        SETTINGS: 'settings',
        LEAVE_ROOM: 'leaveRoom',
        PRIVATE_NOTES: 'privateNotes',
    },
    EDIT_REQUEST_FIELD: {
        AMOUNT: 'amount',
        CURRENCY: 'currency',
        DATE: 'date',
        DESCRIPTION: 'description',
        MERCHANT: 'merchant',
        CATEGORY: 'category',
        RECEIPT: 'receipt',
        DISTANCE: 'distance',
        TAG: 'tag',
        TAX_RATE: 'taxRate',
        TAX_AMOUNT: 'taxAmount',
    },
    FOOTER: {
        EXPENSE_MANAGEMENT_URL: `${USE_EXPENSIFY_URL}/expense-management`,
        SPEND_MANAGEMENT_URL: `${USE_EXPENSIFY_URL}/spend-management`,
        EXPENSE_REPORTS_URL: `${USE_EXPENSIFY_URL}/expense-reports`,
        COMPANY_CARD_URL: `${USE_EXPENSIFY_URL}/company-credit-card`,
        RECIEPT_SCANNING_URL: `${USE_EXPENSIFY_URL}/receipt-scanning-app`,
        BILL_PAY_URL: `${USE_EXPENSIFY_URL}/bills`,
        INVOICES_URL: `${USE_EXPENSIFY_URL}/invoices`,
        PAYROLL_URL: `${USE_EXPENSIFY_URL}/payroll`,
        TRAVEL_URL: `${USE_EXPENSIFY_URL}/travel`,
        EXPENSIFY_APPROVED_URL: `${USE_EXPENSIFY_URL}/accountants`,
        PRESS_KIT_URL: 'https://we.are.expensify.com/press-kit',
        SUPPORT_URL: `${USE_EXPENSIFY_URL}/support`,
        COMMUNITY_URL: 'https://community.expensify.com/',
        PRIVACY_URL: `${USE_EXPENSIFY_URL}/privacy`,
        ABOUT_URL: 'https://we.are.expensify.com/how-we-got-here',
        BLOG_URL: 'https://blog.expensify.com/',
        JOBS_URL: 'https://we.are.expensify.com/apply',
        ORG_URL: 'https://expensify.org/',
        INVESTOR_RELATIONS_URL: 'https://ir.expensify.com/',
    },

    SOCIALS: {
        PODCAST: 'https://we.are.expensify.com/podcast',
        TWITTER: 'https://www.twitter.com/expensify',
        INSTAGRAM: 'https://www.instagram.com/expensify',
        FACEBOOK: 'https://www.facebook.com/expensify',
        LINKEDIN: 'https://www.linkedin.com/company/expensify',
    },

    // These split the maximum decimal value of a signed 64-bit number (9,223,372,036,854,775,807) into parts where none of them are too big to fit into a 32-bit number, so that we can
    // generate them each with a random number generator with only 32-bits of precision.
    MAX_64BIT_LEFT_PART: 92233,
    MAX_64BIT_MIDDLE_PART: 7203685,
    MAX_64BIT_RIGHT_PART: 4775807,
    INVALID_CATEGORY_NAME: '###',

    // When generating a random value to fit in 7 digits (for the `middle` or `right` parts above), this is the maximum value to multiply by Math.random().
    MAX_INT_FOR_RANDOM_7_DIGIT_VALUE: 10000000,
    IOS_KEYBOARD_SPACE_OFFSET: -30,

    API_REQUEST_TYPE: {
        READ: 'read',
        WRITE: 'write',
        MAKE_REQUEST_WITH_SIDE_EFFECTS: 'makeRequestWithSideEffects',
    },

    ERECEIPT_COLORS: {
        YELLOW: 'Yellow',
        ICE: 'Ice',
        BLUE: 'Blue',
        GREEN: 'Green',
        TANGERINE: 'Tangerine',
        PINK: 'Pink',
    },

    MAP_PADDING: 50,
    MAP_MARKER_SIZE: 20,

    QUICK_REACTIONS: [
        {
            name: '+1',
            code: '👍',
            types: ['👍🏿', '👍🏾', '👍🏽', '👍🏼', '👍🏻'],
        },
        {
            name: 'heart',
            code: '❤️',
        },
        {
            name: 'joy',
            code: '😂',
        },
        {
            name: 'fire',
            code: '🔥',
        },
    ],

    TFA_CODE_LENGTH: 6,
    CHAT_ATTACHMENT_TOKEN_KEY: 'X-Chat-Attachment-Token',

    SPACE_LENGTH: 1,

    ALL_COUNTRIES: {
        AF: 'Afghanistan',
        AX: 'Åland Islands',
        AL: 'Albania',
        DZ: 'Algeria',
        AS: 'American Samoa',
        AD: 'Andorra',
        AO: 'Angola',
        AI: 'Anguilla',
        AQ: 'Antarctica',
        AG: 'Antigua & Barbuda',
        AR: 'Argentina',
        AM: 'Armenia',
        AW: 'Aruba',
        AC: 'Ascension Island',
        AU: 'Australia',
        AT: 'Austria',
        AZ: 'Azerbaijan',
        BS: 'Bahamas',
        BH: 'Bahrain',
        BD: 'Bangladesh',
        BB: 'Barbados',
        BY: 'Belarus',
        BE: 'Belgium',
        BZ: 'Belize',
        BJ: 'Benin',
        BM: 'Bermuda',
        BT: 'Bhutan',
        BO: 'Bolivia',
        BA: 'Bosnia & Herzegovina',
        BW: 'Botswana',
        BR: 'Brazil',
        IO: 'British Indian Ocean Territory',
        VG: 'British Virgin Islands',
        BN: 'Brunei',
        BG: 'Bulgaria',
        BF: 'Burkina Faso',
        BI: 'Burundi',
        KH: 'Cambodia',
        CM: 'Cameroon',
        CA: 'Canada',
        CV: 'Cape Verde',
        BQ: 'Caribbean Netherlands',
        KY: 'Cayman Islands',
        CF: 'Central African Republic',
        TD: 'Chad',
        CL: 'Chile',
        CN: 'China',
        CX: 'Christmas Island',
        CC: 'Cocos (Keeling) Islands',
        CO: 'Colombia',
        KM: 'Comoros',
        CG: 'Congo - Brazzaville',
        CD: 'Congo - Kinshasa',
        CK: 'Cook Islands',
        CR: 'Costa Rica',
        CI: "Côte d'Ivoire",
        HR: 'Croatia',
        CU: 'Cuba',
        CW: 'Curaçao',
        CY: 'Cyprus',
        CZ: 'Czech Republic',
        DK: 'Denmark',
        DJ: 'Djibouti',
        DM: 'Dominica',
        DO: 'Dominican Republic',
        EC: 'Ecuador',
        EG: 'Egypt',
        SV: 'El Salvador',
        GQ: 'Equatorial Guinea',
        ER: 'Eritrea',
        EE: 'Estonia',
        ET: 'Ethiopia',
        FK: 'Falkland Islands',
        FO: 'Faroe Islands',
        FJ: 'Fiji',
        FI: 'Finland',
        FR: 'France',
        GF: 'French Guiana',
        PF: 'French Polynesia',
        TF: 'French Southern Territories',
        GA: 'Gabon',
        GM: 'Gambia',
        GE: 'Georgia',
        DE: 'Germany',
        GH: 'Ghana',
        GI: 'Gibraltar',
        GR: 'Greece',
        GL: 'Greenland',
        GD: 'Grenada',
        GP: 'Guadeloupe',
        GU: 'Guam',
        GT: 'Guatemala',
        GG: 'Guernsey',
        GN: 'Guinea',
        GW: 'Guinea-Bissau',
        GY: 'Guyana',
        HT: 'Haiti',
        HN: 'Honduras',
        HK: 'Hong Kong',
        HU: 'Hungary',
        IS: 'Iceland',
        IN: 'India',
        ID: 'Indonesia',
        IR: 'Iran',
        IQ: 'Iraq',
        IE: 'Ireland',
        IM: 'Isle of Man',
        IL: 'Israel',
        IT: 'Italy',
        JM: 'Jamaica',
        JP: 'Japan',
        JE: 'Jersey',
        JO: 'Jordan',
        KZ: 'Kazakhstan',
        KE: 'Kenya',
        KI: 'Kiribati',
        XK: 'Kosovo',
        KW: 'Kuwait',
        KG: 'Kyrgyzstan',
        LA: 'Laos',
        LV: 'Latvia',
        LB: 'Lebanon',
        LS: 'Lesotho',
        LR: 'Liberia',
        LY: 'Libya',
        LI: 'Liechtenstein',
        LT: 'Lithuania',
        LU: 'Luxembourg',
        MO: 'Macau',
        MK: 'Macedonia',
        MG: 'Madagascar',
        MW: 'Malawi',
        MY: 'Malaysia',
        MV: 'Maldives',
        ML: 'Mali',
        MT: 'Malta',
        MH: 'Marshall Islands',
        MQ: 'Martinique',
        MR: 'Mauritania',
        MU: 'Mauritius',
        YT: 'Mayotte',
        MX: 'Mexico',
        FM: 'Micronesia',
        MD: 'Moldova',
        MC: 'Monaco',
        MN: 'Mongolia',
        ME: 'Montenegro',
        MS: 'Montserrat',
        MA: 'Morocco',
        MZ: 'Mozambique',
        MM: 'Myanmar (Burma)',
        NA: 'Namibia',
        NR: 'Nauru',
        NP: 'Nepal',
        NL: 'Netherlands',
        NC: 'New Caledonia',
        NZ: 'New Zealand',
        NI: 'Nicaragua',
        NE: 'Niger',
        NG: 'Nigeria',
        NU: 'Niue',
        NF: 'Norfolk Island',
        KP: 'North Korea',
        MP: 'Northern Mariana Islands',
        NO: 'Norway',
        OM: 'Oman',
        PK: 'Pakistan',
        PW: 'Palau',
        PS: 'Palestinian Territories',
        PA: 'Panama',
        PG: 'Papua New Guinea',
        PY: 'Paraguay',
        PE: 'Peru',
        PH: 'Philippines',
        PN: 'Pitcairn Islands',
        PL: 'Poland',
        PT: 'Portugal',
        PR: 'Puerto Rico',
        QA: 'Qatar',
        RE: 'Réunion',
        RO: 'Romania',
        RU: 'Russia',
        RW: 'Rwanda',
        BL: 'Saint Barthélemy',
        WS: 'Samoa',
        SM: 'San Marino',
        ST: 'São Tomé & Príncipe',
        SA: 'Saudi Arabia',
        SN: 'Senegal',
        RS: 'Serbia',
        SC: 'Seychelles',
        SL: 'Sierra Leone',
        SG: 'Singapore',
        SX: 'Sint Maarten',
        SK: 'Slovakia',
        SI: 'Slovenia',
        SB: 'Solomon Islands',
        SO: 'Somalia',
        ZA: 'South Africa',
        GS: 'South Georgia & South Sandwich Islands',
        KR: 'South Korea',
        SS: 'South Sudan',
        ES: 'Spain',
        LK: 'Sri Lanka',
        SH: 'St. Helena',
        KN: 'St. Kitts & Nevis',
        LC: 'St. Lucia',
        MF: 'St. Martin',
        PM: 'St. Pierre & Miquelon',
        VC: 'St. Vincent & Grenadines',
        SD: 'Sudan',
        SR: 'Suriname',
        SJ: 'Svalbard & Jan Mayen',
        SZ: 'Swaziland',
        SE: 'Sweden',
        CH: 'Switzerland',
        SY: 'Syria',
        TW: 'Taiwan',
        TJ: 'Tajikistan',
        TZ: 'Tanzania',
        TH: 'Thailand',
        TL: 'Timor-Leste',
        TG: 'Togo',
        TK: 'Tokelau',
        TO: 'Tonga',
        TT: 'Trinidad & Tobago',
        TA: 'Tristan da Cunha',
        TN: 'Tunisia',
        TR: 'Turkey',
        TM: 'Turkmenistan',
        TC: 'Turks & Caicos Islands',
        TV: 'Tuvalu',
        UM: 'U.S. Outlying Islands',
        VI: 'U.S. Virgin Islands',
        UG: 'Uganda',
        UA: 'Ukraine',
        AE: 'United Arab Emirates',
        GB: 'United Kingdom',
        US: 'United States',
        UY: 'Uruguay',
        UZ: 'Uzbekistan',
        VU: 'Vanuatu',
        VA: 'Vatican City',
        VE: 'Venezuela',
        VN: 'Vietnam',
        WF: 'Wallis & Futuna',
        EH: 'Western Sahara',
        YE: 'Yemen',
        ZM: 'Zambia',
        ZW: 'Zimbabwe',
    },

    // Sources: https://github.com/Expensify/App/issues/14958#issuecomment-1442138427
    // https://github.com/Expensify/App/issues/14958#issuecomment-1456026810
    COUNTRY_ZIP_REGEX_DATA: {
        AC: {
            regex: /^ASCN 1ZZ$/,
            samples: 'ASCN 1ZZ',
        },
        AD: {
            regex: /^AD[1-7]0\d$/,
            samples: 'AD206, AD403, AD106, AD406',
        },

        // We have kept the empty object for the countries which do not have any zip code validation
        // to ensure consistency so that the amount of countries displayed and in this object are same
        AE: {},
        AF: {
            regex: /^\d{4}$/,
            samples: '9536, 1476, 3842, 7975',
        },
        AG: {},
        AI: {
            regex: /^AI-2640$/,
            samples: 'AI-2640',
        },
        AL: {
            regex: /^\d{4}$/,
            samples: '1631, 9721, 2360, 5574',
        },
        AM: {
            regex: /^\d{4}$/,
            samples: '5581, 7585, 8434, 2492',
        },
        AO: {},
        AQ: {},
        AR: {
            regex: /^((?:[A-HJ-NP-Z])?\d{4})([A-Z]{3})?$/,
            samples: 'Q7040GFQ, K2178ZHR, P6240EJG, J6070IAE',
        },
        AS: {
            regex: /^96799$/,
            samples: '96799',
        },
        AT: {
            regex: /^\d{4}$/,
            samples: '4223, 2052, 3544, 5488',
        },
        AU: {
            regex: /^\d{4}$/,
            samples: '7181, 7735, 9169, 8780',
        },
        AW: {},
        AX: {
            regex: /^22\d{3}$/,
            samples: '22270, 22889, 22906, 22284',
        },
        AZ: {
            regex: /^(AZ) (\d{4})$/,
            samples: 'AZ 6704, AZ 5332, AZ 3907, AZ 6892',
        },
        BA: {
            regex: /^\d{5}$/,
            samples: '62722, 80420, 44595, 74614',
        },
        BB: {
            regex: /^BB\d{5}$/,
            samples: 'BB64089, BB17494, BB73163, BB25752',
        },
        BD: {
            regex: /^\d{4}$/,
            samples: '8585, 8175, 7381, 0154',
        },
        BE: {
            regex: /^\d{4}$/,
            samples: '7944, 5303, 6746, 7921',
        },
        BF: {},
        BG: {
            regex: /^\d{4}$/,
            samples: '6409, 7657, 1206, 7908',
        },
        BH: {
            regex: /^\d{3}\d?$/,
            samples: '047, 1116, 490, 631',
        },
        BI: {},
        BJ: {},
        BL: {
            regex: /^97133$/,
            samples: '97133',
        },
        BM: {
            regex: /^[A-Z]{2} ?[A-Z0-9]{2}$/,
            samples: 'QV9P, OSJ1, PZ 3D, GR YK',
        },
        BN: {
            regex: /^[A-Z]{2} ?\d{4}$/,
            samples: 'PF 9925, TH1970, SC 4619, NF0781',
        },
        BO: {},
        BQ: {},
        BR: {
            regex: /^\d{5}-?\d{3}$/,
            samples: '18816-403, 95177-465, 43447-782, 39403-136',
        },
        BS: {},
        BT: {
            regex: /^\d{5}$/,
            samples: '28256, 52484, 30608, 93524',
        },
        BW: {},
        BY: {
            regex: /^\d{6}$/,
            samples: '504154, 360246, 741167, 895047',
        },
        BZ: {},
        CA: {
            regex: /^[ABCEGHJKLMNPRSTVXY]\d[ABCEGHJ-NPRSTV-Z] ?\d[ABCEGHJ-NPRSTV-Z]\d$/,
            samples: 'S1A7K8, Y5H 4G6, H9V0P2, H1A1B5',
        },
        CC: {
            regex: /^6799$/,
            samples: '6799',
        },
        CD: {},
        CF: {},
        CG: {},
        CH: {
            regex: /^\d{4}$/,
            samples: '6370, 5271, 7873, 8220',
        },
        CI: {},
        CK: {},
        CL: {
            regex: /^\d{7}$/,
            samples: '7565829, 8702008, 3161669, 1607703',
        },
        CM: {},
        CN: {
            regex: /^\d{6}$/,
            samples: '240543, 870138, 295528, 861683',
        },
        CO: {
            regex: /^\d{6}$/,
            samples: '678978, 775145, 823943, 913970',
        },
        CR: {
            regex: /^\d{5}$/,
            samples: '28256, 52484, 30608, 93524',
        },
        CU: {
            regex: /^(?:CP)?(\d{5})$/,
            samples: '28256, 52484, 30608, 93524',
        },
        CV: {
            regex: /^\d{4}$/,
            samples: '9056, 8085, 0491, 4627',
        },
        CW: {},
        CX: {
            regex: /^6798$/,
            samples: '6798',
        },
        CY: {
            regex: /^\d{4}$/,
            samples: '9301, 2478, 1981, 6162',
        },
        CZ: {
            regex: /^\d{3} ?\d{2}$/,
            samples: '150 56, 50694, 229 08, 82811',
        },
        DE: {
            regex: /^\d{5}$/,
            samples: '33185, 37198, 81711, 44262',
        },
        DJ: {},
        DK: {
            regex: /^\d{4}$/,
            samples: '1429, 2457, 0637, 5764',
        },
        DM: {},
        DO: {
            regex: /^\d{5}$/,
            samples: '11877, 95773, 93875, 98032',
        },
        DZ: {
            regex: /^\d{5}$/,
            samples: '26581, 64621, 57550, 72201',
        },
        EC: {
            regex: /^\d{6}$/,
            samples: '541124, 873848, 011495, 334509',
        },
        EE: {
            regex: /^\d{5}$/,
            samples: '87173, 01127, 73214, 52381',
        },
        EG: {
            regex: /^\d{5}$/,
            samples: '98394, 05129, 91463, 77359',
        },
        EH: {
            regex: /^\d{5}$/,
            samples: '30577, 60264, 16487, 38593',
        },
        ER: {},
        ES: {
            regex: /^\d{5}$/,
            samples: '03315, 00413, 23179, 89324',
        },
        ET: {
            regex: /^\d{4}$/,
            samples: '6269, 8498, 4514, 7820',
        },
        FI: {
            regex: /^\d{5}$/,
            samples: '21859, 72086, 22422, 03774',
        },
        FJ: {},
        FK: {
            regex: /^FIQQ 1ZZ$/,
            samples: 'FIQQ 1ZZ',
        },
        FM: {
            regex: /^(9694[1-4])(?:[ -](\d{4}))?$/,
            samples: '96942-9352, 96944-4935, 96941 9065, 96943-5369',
        },
        FO: {
            regex: /^\d{3}$/,
            samples: '334, 068, 741, 787',
        },
        FR: {
            regex: /^\d{2} ?\d{3}$/,
            samples: '25822, 53 637, 55354, 82522',
        },
        GA: {},
        GB: {
            regex: /^[A-Z]{1,2}[0-9R][0-9A-Z]?\s*[0-9][A-Z-CIKMOV]{2}$/,
            samples: 'LA102UX, BL2F8FX, BD1S9LU, WR4G 6LH',
        },
        GD: {},
        GE: {
            regex: /^\d{4}$/,
            samples: '1232, 9831, 4717, 9428',
        },
        GF: {
            regex: /^9[78]3\d{2}$/,
            samples: '98380, 97335, 98344, 97300',
        },
        GG: {
            regex: /^GY\d[\dA-Z]? ?\d[ABD-HJLN-UW-Z]{2}$/,
            samples: 'GY757LD, GY6D 6XL, GY3Y2BU, GY85 1YO',
        },
        GH: {},
        GI: {
            regex: /^GX11 1AA$/,
            samples: 'GX11 1AA',
        },
        GL: {
            regex: /^39\d{2}$/,
            samples: '3964, 3915, 3963, 3956',
        },
        GM: {},
        GN: {
            regex: /^\d{3}$/,
            samples: '465, 994, 333, 078',
        },
        GP: {
            regex: /^9[78][01]\d{2}$/,
            samples: '98069, 97007, 97147, 97106',
        },
        GQ: {},
        GR: {
            regex: /^\d{3} ?\d{2}$/,
            samples: '98654, 319 78, 127 09, 590 52',
        },
        GS: {
            regex: /^SIQQ 1ZZ$/,
            samples: 'SIQQ 1ZZ',
        },
        GT: {
            regex: /^\d{5}$/,
            samples: '30553, 69925, 09376, 83719',
        },
        GU: {
            regex: /^((969)[1-3][0-2])$/,
            samples: '96922, 96932, 96921, 96911',
        },
        GW: {
            regex: /^\d{4}$/,
            samples: '1742, 7941, 4437, 7728',
        },
        GY: {},
        HK: {
            regex: /^999077$|^$/,
            samples: '999077',
        },
        HN: {
            regex: /^\d{5}$/,
            samples: '86238, 78999, 03594, 30406',
        },
        HR: {
            regex: /^\d{5}$/,
            samples: '85240, 80710, 78235, 98766',
        },
        HT: {
            regex: /^(?:HT)?(\d{4})$/,
            samples: '5101, HT6991, HT3871, 1126',
        },
        HU: {
            regex: /^\d{4}$/,
            samples: '0360, 2604, 3362, 4775',
        },
        ID: {
            regex: /^\d{5}$/,
            samples: '60993, 52656, 16521, 34931',
        },
        IE: {},
        IL: {
            regex: /^\d{5}(?:\d{2})?$/,
            samples: '74213, 6978354, 2441689, 4971551',
        },
        IM: {
            regex: /^IM\d[\dA-Z]? ?\d[ABD-HJLN-UW-Z]{2}$/,
            samples: 'IM2X1JP, IM4V 9JU, IM3B1UP, IM8E 5XF',
        },
        IN: {
            regex: /^\d{6}$/,
            samples: '946956, 143659, 243258, 938385',
        },
        IO: {
            regex: /^BBND 1ZZ$/,
            samples: 'BBND 1ZZ',
        },
        IQ: {
            regex: /^\d{5}$/,
            samples: '63282, 87817, 38580, 47725',
        },
        IR: {
            regex: /^\d{5}-?\d{5}$/,
            samples: '0666174250, 6052682188, 02360-81920, 25102-08646',
        },
        IS: {
            regex: /^\d{3}$/,
            samples: '408, 013, 001, 936',
        },
        IT: {
            regex: /^\d{5}$/,
            samples: '31701, 61341, 92781, 45609',
        },
        JE: {
            regex: /^JE\d[\dA-Z]? ?\d[ABD-HJLN-UW-Z]{2}$/,
            samples: 'JE0D 2EX, JE59 2OF, JE1X1ZW, JE0V 1SO',
        },
        JM: {},
        JO: {
            regex: /^\d{5}$/,
            samples: '20789, 02128, 52170, 40284',
        },
        JP: {
            regex: /^\d{3}-?\d{4}$/,
            samples: '5429642, 046-1544, 6463599, 368-5362',
        },
        KE: {
            regex: /^\d{5}$/,
            samples: '33043, 98830, 59324, 42876',
        },
        KG: {
            regex: /^\d{6}$/,
            samples: '500371, 176592, 184133, 225279',
        },
        KH: {
            regex: /^\d{5,6}$/,
            samples: '220281, 18824, 35379, 09570',
        },
        KI: {
            regex: /^KI\d{4}$/,
            samples: 'KI0104, KI0109, KI0112, KI0306',
        },
        KM: {},
        KN: {
            regex: /^KN\d{4}(-\d{4})?$/,
            samples: 'KN2522, KN2560-3032, KN3507, KN4440',
        },
        KP: {},
        KR: {
            regex: /^\d{5}$/,
            samples: '67417, 66648, 08359, 93750',
        },
        KW: {
            regex: /^\d{5}$/,
            samples: '74840, 53309, 71276, 59262',
        },
        KY: {
            regex: /^KY\d-\d{4}$/,
            samples: 'KY0-3078, KY1-7812, KY8-3729, KY3-4664',
        },
        KZ: {
            regex: /^\d{6}$/,
            samples: '129113, 976562, 226811, 933781',
        },
        LA: {
            regex: /^\d{5}$/,
            samples: '08875, 50779, 87756, 75932',
        },
        LB: {
            regex: /^(?:\d{4})(?: ?(?:\d{4}))?$/,
            samples: '5436 1302, 9830 7470, 76911911, 9453 1306',
        },
        LC: {
            regex: /^(LC)?\d{2} ?\d{3}$/,
            samples: '21080, LC99127, LC24 258, 51 740',
        },
        LI: {
            regex: /^\d{4}$/,
            samples: '6644, 2852, 4630, 4541',
        },
        LK: {
            regex: /^\d{5}$/,
            samples: '44605, 27721, 90695, 65514',
        },
        LR: {
            regex: /^\d{4}$/,
            samples: '6644, 2852, 4630, 4541',
        },
        LS: {
            regex: /^\d{3}$/,
            samples: '779, 803, 104, 897',
        },
        LT: {
            regex: /^((LT)[-])?(\d{5})$/,
            samples: 'LT-22248, LT-12796, 69822, 37280',
        },
        LU: {
            regex: /^((L)[-])?(\d{4})$/,
            samples: '5469, L-4476, 6304, 9739',
        },
        LV: {
            regex: /^((LV)[-])?\d{4}$/,
            samples: '9344, LV-5030, LV-0132, 8097',
        },
        LY: {},
        MA: {
            regex: /^\d{5}$/,
            samples: '50219, 95871, 80907, 79804',
        },
        MC: {
            regex: /^980\d{2}$/,
            samples: '98084, 98041, 98070, 98062',
        },
        MD: {
            regex: /^(MD[-]?)?(\d{4})$/,
            samples: '6250, MD-9681, MD3282, MD-0652',
        },
        ME: {
            regex: /^\d{5}$/,
            samples: '87622, 92688, 23129, 59566',
        },
        MF: {
            regex: /^9[78][01]\d{2}$/,
            samples: '97169, 98180, 98067, 98043',
        },
        MG: {
            regex: /^\d{3}$/,
            samples: '854, 084, 524, 064',
        },
        MH: {
            regex: /^((969)[6-7][0-9])(-\d{4})?/,
            samples: '96962, 96969, 96970-8530, 96960-3226',
        },
        MK: {
            regex: /^\d{4}$/,
            samples: '8299, 6904, 6144, 9753',
        },
        ML: {},
        MM: {
            regex: /^\d{5}$/,
            samples: '59188, 93943, 40829, 69981',
        },
        MN: {
            regex: /^\d{5}$/,
            samples: '94129, 29906, 53374, 80141',
        },
        MO: {},
        MP: {
            regex: /^(9695[012])(?:[ -](\d{4}))?$/,
            samples: '96952 3162, 96950 1567, 96951 2994, 96950 8745',
        },
        MQ: {
            regex: /^9[78]2\d{2}$/,
            samples: '98297, 97273, 97261, 98282',
        },
        MR: {},
        MS: {
            regex: /^[Mm][Ss][Rr]\s{0,1}\d{4}$/,
            samples: 'MSR1110, MSR1230, MSR1250, MSR1330',
        },
        MT: {
            regex: /^[A-Z]{3} [0-9]{4}|[A-Z]{2}[0-9]{2}|[A-Z]{2} [0-9]{2}|[A-Z]{3}[0-9]{4}|[A-Z]{3}[0-9]{2}|[A-Z]{3} [0-9]{2}$/,
            samples: 'DKV 8196, KSU9264, QII0259, HKH 1020',
        },
        MU: {
            regex: /^([0-9A-R]\d{4})$/,
            samples: 'H8310, 52591, M9826, F5810',
        },
        MV: {
            regex: /^\d{5}$/,
            samples: '16354, 20857, 50991, 72527',
        },
        MW: {},
        MX: {
            regex: /^\d{5}$/,
            samples: '71530, 76424, 73811, 50503',
        },
        MY: {
            regex: /^\d{5}$/,
            samples: '75958, 15826, 86715, 37081',
        },
        MZ: {
            regex: /^\d{4}$/,
            samples: '0902, 6258, 7826, 7150',
        },
        NA: {
            regex: /^\d{5}$/,
            samples: '68338, 63392, 21820, 61211',
        },
        NC: {
            regex: /^988\d{2}$/,
            samples: '98865, 98813, 98820, 98855',
        },
        NE: {
            regex: /^\d{4}$/,
            samples: '9790, 3270, 2239, 0400',
        },
        NF: {
            regex: /^2899$/,
            samples: '2899',
        },
        NG: {
            regex: /^\d{6}$/,
            samples: '289096, 223817, 199970, 840648',
        },
        NI: {
            regex: /^\d{5}$/,
            samples: '86308, 60956, 49945, 15470',
        },
        NL: {
            regex: /^\d{4} ?[A-Z]{2}$/,
            samples: '6998 VY, 5390 CK, 2476 PS, 8873OX',
        },
        NO: {
            regex: /^\d{4}$/,
            samples: '0711, 4104, 2683, 5015',
        },
        NP: {
            regex: /^\d{5}$/,
            samples: '42438, 73964, 66400, 33976',
        },
        NR: {
            regex: /^(NRU68)$/,
            samples: 'NRU68',
        },
        NU: {
            regex: /^(9974)$/,
            samples: '9974',
        },
        NZ: {
            regex: /^\d{4}$/,
            samples: '7015, 0780, 4109, 1422',
        },
        OM: {
            regex: /^(?:PC )?\d{3}$/,
            samples: 'PC 851, PC 362, PC 598, PC 499',
        },
        PA: {
            regex: /^\d{4}$/,
            samples: '0711, 4104, 2683, 5015',
        },
        PE: {
            regex: /^\d{5}$/,
            samples: '10013, 12081, 14833, 24615',
        },
        PF: {
            regex: /^987\d{2}$/,
            samples: '98755, 98710, 98748, 98791',
        },
        PG: {
            regex: /^\d{3}$/,
            samples: '193, 166, 880, 553',
        },
        PH: {
            regex: /^\d{4}$/,
            samples: '0137, 8216, 2876, 0876',
        },
        PK: {
            regex: /^\d{5}$/,
            samples: '78219, 84497, 62102, 12564',
        },
        PL: {
            regex: /^\d{2}-\d{3}$/,
            samples: '63-825, 26-714, 05-505, 15-200',
        },
        PM: {
            regex: /^(97500)$/,
            samples: '97500',
        },
        PN: {
            regex: /^PCRN 1ZZ$/,
            samples: 'PCRN 1ZZ',
        },
        PR: {
            regex: /^(00[679]\d{2})(?:[ -](\d{4}))?$/,
            samples: '00989 3603, 00639 0720, 00707-9803, 00610 7362',
        },
        PS: {
            regex: /^(00[679]\d{2})(?:[ -](\d{4}))?$/,
            samples: '00748, 00663, 00779-4433, 00934 1559',
        },
        PT: {
            regex: /^\d{4}-\d{3}$/,
            samples: '0060-917, 4391-979, 5551-657, 9961-093',
        },
        PW: {
            regex: /^(969(?:39|40))(?:[ -](\d{4}))?$/,
            samples: '96940, 96939, 96939 6004, 96940-1871',
        },
        PY: {
            regex: /^\d{4}$/,
            samples: '7895, 5835, 8783, 5887',
        },
        QA: {},
        RE: {
            regex: /^9[78]4\d{2}$/,
            samples: '98445, 97404, 98421, 98434',
        },
        RO: {
            regex: /^\d{6}$/,
            samples: '935929, 407608, 637434, 174574',
        },
        RS: {
            regex: /^\d{5,6}$/,
            samples: '929863, 259131, 687739, 07011',
        },
        RU: {
            regex: /^\d{6}$/,
            samples: '138294, 617323, 307906, 981238',
        },
        RW: {},
        SA: {
            regex: /^\d{5}(-{1}\d{4})?$/,
            samples: '86020-1256, 72375, 70280, 96328',
        },
        SB: {},
        SC: {},
        SD: {
            regex: /^\d{5}$/,
            samples: '78219, 84497, 62102, 12564',
        },
        SE: {
            regex: /^\d{3} ?\d{2}$/,
            samples: '095 39, 41052, 84687, 563 66',
        },
        SG: {
            regex: /^\d{6}$/,
            samples: '606542, 233985, 036755, 265255',
        },
        SH: {
            regex: /^(?:ASCN|TDCU|STHL) 1ZZ$/,
            samples: 'STHL 1ZZ, ASCN 1ZZ, TDCU 1ZZ',
        },
        SI: {
            regex: /^\d{4}$/,
            samples: '6898, 3413, 2031, 5732',
        },
        SJ: {
            regex: /^\d{4}$/,
            samples: '7616, 3163, 5769, 0237',
        },
        SK: {
            regex: /^\d{3} ?\d{2}$/,
            samples: '594 52, 813 34, 867 67, 41814',
        },
        SL: {},
        SM: {
            regex: /^4789\d$/,
            samples: '47894, 47895, 47893, 47899',
        },
        SN: {
            regex: /^[1-8]\d{4}$/,
            samples: '48336, 23224, 33261, 82430',
        },
        SO: {},
        SR: {},
        SS: {
            regex: /^[A-Z]{2} ?\d{5}$/,
            samples: 'JQ 80186, CU 46474, DE33738, MS 59107',
        },
        ST: {},
        SV: {},
        SX: {},
        SY: {},
        SZ: {
            regex: /^[HLMS]\d{3}$/,
            samples: 'H458, L986, M477, S916',
        },
        TA: {
            regex: /^TDCU 1ZZ$/,
            samples: 'TDCU 1ZZ',
        },
        TC: {
            regex: /^TKCA 1ZZ$/,
            samples: 'TKCA 1ZZ',
        },
        TD: {},
        TF: {},
        TG: {},
        TH: {
            regex: /^\d{5}$/,
            samples: '30706, 18695, 21044, 42496',
        },
        TJ: {
            regex: /^\d{6}$/,
            samples: '381098, 961344, 519925, 667883',
        },
        TK: {},
        TL: {},
        TM: {
            regex: /^\d{6}$/,
            samples: '544985, 164362, 425224, 374603',
        },
        TN: {
            regex: /^\d{4}$/,
            samples: '6075, 7340, 2574, 8988',
        },
        TO: {},
        TR: {
            regex: /^\d{5}$/,
            samples: '42524, 81057, 50859, 42677',
        },
        TT: {
            regex: /^\d{6}$/,
            samples: '041238, 033990, 763476, 981118',
        },
        TV: {},
        TW: {
            regex: /^\d{3}(?:\d{2})?$/,
            samples: '21577, 76068, 68698, 08912',
        },
        TZ: {},
        UA: {
            regex: /^\d{5}$/,
            samples: '10629, 81138, 15668, 30055',
        },
        UG: {},
        UM: {},
        US: {
            regex: /^[0-9]{5}(?:[- ][0-9]{4})?$/,
            samples: '12345, 12345-1234, 12345 1234',
        },
        UY: {
            regex: /^\d{5}$/,
            samples: '40073, 30136, 06583, 00021',
        },
        UZ: {
            regex: /^\d{6}$/,
            samples: '205122, 219713, 441699, 287471',
        },
        VA: {
            regex: /^(00120)$/,
            samples: '00120',
        },
        VC: {
            regex: /^VC\d{4}$/,
            samples: 'VC0600, VC0176, VC0616, VC4094',
        },
        VE: {
            regex: /^\d{4}$/,
            samples: '9692, 1953, 6680, 8302',
        },
        VG: {
            regex: /^VG\d{4}$/,
            samples: 'VG1204, VG7387, VG3431, VG6021',
        },
        VI: {
            regex: /^(008(?:(?:[0-4]\d)|(?:5[01])))(?:[ -](\d{4}))?$/,
            samples: '00820, 00804 2036, 00825 3344, 00811-5900',
        },
        VN: {
            regex: /^\d{6}$/,
            samples: '133836, 748243, 894060, 020597',
        },
        VU: {},
        WF: {
            regex: /^986\d{2}$/,
            samples: '98692, 98697, 98698, 98671',
        },
        WS: {
            regex: /^WS[1-2]\d{3}$/,
            samples: 'WS1349, WS2798, WS1751, WS2090',
        },
        XK: {
            regex: /^[1-7]\d{4}$/,
            samples: '56509, 15863, 46644, 21896',
        },
        YE: {},
        YT: {
            regex: /^976\d{2}$/,
            samples: '97698, 97697, 97632, 97609',
        },
        ZA: {
            regex: /^\d{4}$/,
            samples: '6855, 5179, 6956, 7147',
        },
        ZM: {
            regex: /^\d{5}$/,
            samples: '77603, 97367, 80454, 94484',
        },
        ZW: {},
    },

    GENERIC_ZIP_CODE_REGEX: /^(?:(?![\s-])[\w -]{0,9}[\w])?$/,

    // Values for checking if polyfill is required on a platform
    POLYFILL_TEST: {
        STYLE: 'currency',
        CURRENCY: 'XAF',
        FORMAT: 'symbol',
        SAMPLE_INPUT: '123456.789',
        EXPECTED_OUTPUT: 'FCFA 123,457',
    },

    PATHS_TO_TREAT_AS_EXTERNAL: ['NewExpensify.dmg', 'docs/index.html'],

    // Test tool menu parameters
    TEST_TOOL: {
        // Number of concurrent taps to open then the Test modal menu
        NUMBER_OF_TAPS: 4,
    },

    MENU_HELP_URLS: {
        LEARN_MORE: 'https://www.expensify.com',
        DOCUMENTATION: 'https://github.com/Expensify/App/blob/main/README.md',
        COMMUNITY_DISCUSSIONS: 'https://expensify.slack.com/archives/C01GTK53T8Q',
        SEARCH_ISSUES: 'https://github.com/Expensify/App/issues',
    },

    CONCIERGE_TRAVEL_URL: 'https://community.expensify.com/discussion/7066/introducing-concierge-travel',
    SCREEN_READER_STATES: {
        ALL: 'all',
        ACTIVE: 'active',
        DISABLED: 'disabled',
    },
    SPACE_CHARACTER_WIDTH: 4,

    // The attribute used in the SelectionScraper.js helper to query all the DOM elements
    // that should be removed from the copied contents in the getHTMLOfSelection() method
    SELECTION_SCRAPER_HIDDEN_ELEMENT: 'selection-scrapper-hidden-element',
    MODERATION: {
        MODERATOR_DECISION_PENDING: 'pending',
        MODERATOR_DECISION_PENDING_HIDE: 'pendingHide',
        MODERATOR_DECISION_PENDING_REMOVE: 'pendingRemove',
        MODERATOR_DECISION_APPROVED: 'approved',
        MODERATOR_DECISION_HIDDEN: 'hidden',
        FLAG_SEVERITY_SPAM: 'spam',
        FLAG_SEVERITY_INCONSIDERATE: 'inconsiderate',
        FLAG_SEVERITY_INTIMIDATION: 'intimidation',
        FLAG_SEVERITY_BULLYING: 'bullying',
        FLAG_SEVERITY_HARASSMENT: 'harassment',
        FLAG_SEVERITY_ASSAULT: 'assault',
    },
    EMOJI_PICKER_TEXT_INPUT_SIZES: 152,
    QR: {
        DEFAULT_LOGO_SIZE_RATIO: 0.25,
        DEFAULT_LOGO_MARGIN_RATIO: 0.02,
        EXPENSIFY_LOGO_SIZE_RATIO: 0.22,
        EXPENSIFY_LOGO_MARGIN_RATIO: 0.03,
    },
    /**
     * Acceptable values for the `accessibilityRole` prop on react native components.
     *
     * **IMPORTANT:** Do not use with the `role` prop as it can cause errors.
     *
     * @deprecated ACCESSIBILITY_ROLE is deprecated. Please use CONST.ROLE instead.
     */
    ACCESSIBILITY_ROLE: {
        /**
         * @deprecated Please stop using the accessibilityRole prop and use the role prop instead.
         */
        BUTTON: 'button',

        /**
         * @deprecated Please stop using the accessibilityRole prop and use the role prop instead.
         */
        LINK: 'link',

        /**
         * @deprecated Please stop using the accessibilityRole prop and use the role prop instead.
         */
        MENUITEM: 'menuitem',

        /**
         * @deprecated Please stop using the accessibilityRole prop and use the role prop instead.
         */
        TEXT: 'text',

        /**
         * @deprecated Please stop using the accessibilityRole prop and use the role prop instead.
         */
        RADIO: 'radio',

        /**
         * @deprecated Please stop using the accessibilityRole prop and use the role prop instead.
         */
        IMAGEBUTTON: 'imagebutton',

        /**
         * @deprecated Please stop using the accessibilityRole prop and use the role prop instead.
         */
        CHECKBOX: 'checkbox',

        /**
         * @deprecated Please stop using the accessibilityRole prop and use the role prop instead.
         */
        SWITCH: 'switch',

        /**
         * @deprecated Please stop using the accessibilityRole prop and use the role prop instead.
         */
        ADJUSTABLE: 'adjustable',

        /**
         * @deprecated Please stop using the accessibilityRole prop and use the role prop instead.
         */
        IMAGE: 'image',
    },
    /**
     * Acceptable values for the `role` attribute on react native components.
     *
     * **IMPORTANT:** Not for use with the `accessibilityRole` prop, as it accepts different values, and new components
     * should use the `role` prop instead.
     */
    ROLE: {
        /** Use for elements with important, time-sensitive information. */
        ALERT: 'alert',
        /** Use for elements that act as buttons. */
        BUTTON: 'button',
        /** Use for elements representing checkboxes. */
        CHECKBOX: 'checkbox',
        /** Use for elements that allow a choice from multiple options. */
        COMBOBOX: 'combobox',
        /** Use with scrollable lists to represent a grid layout. */
        GRID: 'grid',
        /** Use for section headers or titles. */
        HEADING: 'heading',
        /** Use for image elements. */
        IMG: 'img',
        /** Use for elements that navigate to other pages or content. */
        LINK: 'link',
        /** Use to identify a list of items. */
        LIST: 'list',
        /** Use for a list of choices or options. */
        MENU: 'menu',
        /** Use for a container of multiple menus. */
        MENUBAR: 'menubar',
        /** Use for items within a menu. */
        MENUITEM: 'menuitem',
        /** Use when no specific role is needed. */
        NONE: 'none',
        /** Use for elements that don't require a specific role. */
        PRESENTATION: 'presentation',
        /** Use for elements showing progress of a task. */
        PROGRESSBAR: 'progressbar',
        /** Use for radio buttons. */
        RADIO: 'radio',
        /** Use for groups of radio buttons. */
        RADIOGROUP: 'radiogroup',
        /** Use for scrollbar elements. */
        SCROLLBAR: 'scrollbar',
        /** Use for text fields that are used for searching. */
        SEARCHBOX: 'searchbox',
        /** Use for adjustable elements like sliders. */
        SLIDER: 'slider',
        /** Use for a button that opens a list of choices. */
        SPINBUTTON: 'spinbutton',
        /** Use for elements providing a summary of app conditions. */
        SUMMARY: 'summary',
        /** Use for on/off switch elements. */
        SWITCH: 'switch',
        /** Use for tab elements in a tab list. */
        TAB: 'tab',
        /** Use for a list of tabs. */
        TABLIST: 'tablist',
        /** Use for timer elements. */
        TIMER: 'timer',
        /** Use for toolbars containing action buttons or components. */
        TOOLBAR: 'toolbar',
    },
    TRANSLATION_KEYS: {
        ATTACHMENT: 'common.attachment',
    },
    TEACHERS_UNITE: {
        PROD_PUBLIC_ROOM_ID: '7470147100835202',
        PROD_POLICY_ID: 'B795B6319125BDF2',
        TEST_PUBLIC_ROOM_ID: '207591744844000',
        TEST_POLICY_ID: 'ABD1345ED7293535',
        POLICY_NAME: 'Expensify.org / Teachers Unite!',
        PUBLIC_ROOM_NAME: '#teachers-unite',
    },
    CUSTOM_STATUS_TYPES: {
        NEVER: 'never',
        THIRTY_MINUTES: 'thirtyMinutes',
        ONE_HOUR: 'oneHour',
        AFTER_TODAY: 'afterToday',
        AFTER_WEEK: 'afterWeek',
        CUSTOM: 'custom',
    },
    TWO_FACTOR_AUTH_STEPS: {
        CODES: 'CODES',
        VERIFY: 'VERIFY',
        SUCCESS: 'SUCCESS',
        ENABLED: 'ENABLED',
        DISABLED: 'DISABLED',
    },
    TAB: {
        NEW_CHAT_TAB_ID: 'NewChatTab',
        NEW_CHAT: 'chat',
        NEW_ROOM: 'room',
        RECEIPT_TAB_ID: 'ReceiptTab',
        IOU_REQUEST_TYPE: 'iouRequestType',
    },
    TAB_REQUEST: {
        MANUAL: 'manual',
        SCAN: 'scan',
        DISTANCE: 'distance',
    },
    TAB_SEARCH: {
        ALL: 'all',
        SENT: 'sent',
        DRAFTS: 'drafts',
        WAITING_ON_YOU: 'waitingOnYou',
        FINISHED: 'finished',
    },
    STATUS_TEXT_MAX_LENGTH: 100,

    DROPDOWN_BUTTON_SIZE: {
        LARGE: 'large',
        MEDIUM: 'medium',
    },

    SF_COORDINATES: [-122.4194, 37.7749],

    NAVIGATION: {
        TYPE: {
            FORCED_UP: 'FORCED_UP',
            UP: 'UP',
        },
        ACTION_TYPE: {
            REPLACE: 'REPLACE',
            PUSH: 'PUSH',
            NAVIGATE: 'NAVIGATE',
        },
    },
    TIME_PERIOD: {
        AM: 'AM',
        PM: 'PM',
    },
    INDENTS: '    ',
    PARENT_CHILD_SEPARATOR: ': ',
    CATEGORY_LIST_THRESHOLD: 8,
    TAG_LIST_THRESHOLD: 8,
    TAX_RATES_LIST_THRESHOLD: 8,
    COLON: ':',
    MAPBOX: {
        PADDING: 50,
        DEFAULT_ZOOM: 10,
        SINGLE_MARKER_ZOOM: 15,
        DEFAULT_COORDINATE: [-122.4021, 37.7911],
        STYLE_URL: 'mapbox://styles/expensify/cllcoiqds00cs01r80kp34tmq',
    },
    ONYX_UPDATE_TYPES: {
        HTTPS: 'https',
        PUSHER: 'pusher',
        AIRSHIP: 'airship',
    },
    EVENTS: {
        SCROLLING: 'scrolling',
    },

    CHAT_HEADER_LOADER_HEIGHT: 36,

    HORIZONTAL_SPACER: {
        DEFAULT_BORDER_BOTTOM_WIDTH: 1,
        DEFAULT_MARGIN_VERTICAL: 8,
        HIDDEN_MARGIN_VERTICAL: 4,
        HIDDEN_BORDER_BOTTOM_WIDTH: 0,
    },

    LIST_COMPONENTS: {
        HEADER: 'header',
        FOOTER: 'footer',
    },

    MISSING_TRANSLATION: 'MISSING TRANSLATION',
    SEARCH_MAX_LENGTH: 500,

    /**
     * The count of characters we'll allow the user to type after reaching SEARCH_MAX_LENGTH in an input.
     */
    ADDITIONAL_ALLOWED_CHARACTERS: 20,

    VALIDATION_REIMBURSEMENT_INPUT_LIMIT: 20,

    REFERRAL_PROGRAM: {
        CONTENT_TYPES: {
            SUBMIT_EXPENSE: 'submitExpense',
            START_CHAT: 'startChat',
            PAY_SOMEONE: 'paySomeone',
            REFER_FRIEND: 'referralFriend',
            SHARE_CODE: 'shareCode',
        },
        REVENUE: 250,
        LEARN_MORE_LINK: 'https://help.expensify.com/articles/new-expensify/expenses/Referral-Program',
        LINK: 'https://join.my.expensify.com',
    },

    /**
     * native IDs for close buttons in Overlay component
     */
    OVERLAY: {
        TOP_BUTTON_NATIVE_ID: 'overLayTopButton',
        BOTTOM_BUTTON_NATIVE_ID: 'overLayBottomButton',
    },

    BACK_BUTTON_NATIVE_ID: 'backButton',

    /**
     * The maximum count of items per page for OptionsSelector.
     * When paginate, it multiplies by page number.
     */
    MAX_OPTIONS_SELECTOR_PAGE_LENGTH: 500,

    /**
     * Bank account names
     */
    BANK_NAMES: {
        EXPENSIFY: 'expensify',
        AMERICAN_EXPRESS: 'americanexpress',
        BANK_OF_AMERICA: 'bank of america',
        BB_T: 'bbt',
        CAPITAL_ONE: 'capital one',
        CHASE: 'chase',
        CHARLES_SCHWAB: 'charles schwab',
        CITIBANK: 'citibank',
        CITIZENS_BANK: 'citizens bank',
        DISCOVER: 'discover',
        FIDELITY: 'fidelity',
        GENERIC_BANK: 'generic bank',
        HUNTINGTON_BANK: 'huntington bank',
        HUNTINGTON_NATIONAL: 'huntington national',
        NAVY_FEDERAL_CREDIT_UNION: 'navy federal credit union',
        PNC: 'pnc',
        REGIONS_BANK: 'regions bank',
        SUNTRUST: 'suntrust',
        TD_BANK: 'td bank',
        US_BANK: 'us bank',
        USAA: 'usaa',
    },

    /**
     * Constants for maxToRenderPerBatch parameter that is used for FlatList or SectionList. This controls the amount of items rendered per batch, which is the next chunk of items
     * rendered on every scroll.
     */
    MAX_TO_RENDER_PER_BATCH: {
        DEFAULT: 5,
        CAROUSEL: 3,
    },

    /**
     * Constants for types of violation.
     */
    VIOLATION_TYPES: {
        VIOLATION: 'violation',
        NOTICE: 'notice',
        WARNING: 'warning',
    },

    /**
     * Constants for types of violation names.
     * Defined here because they need to be referenced by the type system to generate the
     * ViolationNames type.
     */
    VIOLATIONS: {
        ALL_TAG_LEVELS_REQUIRED: 'allTagLevelsRequired',
        AUTO_REPORTED_REJECTED_EXPENSE: 'autoReportedRejectedExpense',
        BILLABLE_EXPENSE: 'billableExpense',
        CASH_EXPENSE_WITH_NO_RECEIPT: 'cashExpenseWithNoReceipt',
        CATEGORY_OUT_OF_POLICY: 'categoryOutOfPolicy',
        CONVERSION_SURCHARGE: 'conversionSurcharge',
        CUSTOM_UNIT_OUT_OF_POLICY: 'customUnitOutOfPolicy',
        DUPLICATED_TRANSACTION: 'duplicatedTransaction',
        FIELD_REQUIRED: 'fieldRequired',
        FUTURE_DATE: 'futureDate',
        INVOICE_MARKUP: 'invoiceMarkup',
        MAX_AGE: 'maxAge',
        MISSING_CATEGORY: 'missingCategory',
        MISSING_COMMENT: 'missingComment',
        MISSING_TAG: 'missingTag',
        MODIFIED_AMOUNT: 'modifiedAmount',
        MODIFIED_DATE: 'modifiedDate',
        NON_EXPENSIWORKS_EXPENSE: 'nonExpensiworksExpense',
        OVER_AUTO_APPROVAL_LIMIT: 'overAutoApprovalLimit',
        OVER_CATEGORY_LIMIT: 'overCategoryLimit',
        OVER_LIMIT: 'overLimit',
        OVER_LIMIT_ATTENDEE: 'overLimitAttendee',
        PER_DAY_LIMIT: 'perDayLimit',
        RECEIPT_NOT_SMART_SCANNED: 'receiptNotSmartScanned',
        RECEIPT_REQUIRED: 'receiptRequired',
        RTER: 'rter',
        SMARTSCAN_FAILED: 'smartscanFailed',
        SOME_TAG_LEVELS_REQUIRED: 'someTagLevelsRequired',
        TAG_OUT_OF_POLICY: 'tagOutOfPolicy',
        TAX_AMOUNT_CHANGED: 'taxAmountChanged',
        TAX_OUT_OF_POLICY: 'taxOutOfPolicy',
        TAX_RATE_CHANGED: 'taxRateChanged',
        TAX_REQUIRED: 'taxRequired',
    },

    /** Context menu types */
    CONTEXT_MENU_TYPES: {
        LINK: 'LINK',
        REPORT_ACTION: 'REPORT_ACTION',
        EMAIL: 'EMAIL',
        REPORT: 'REPORT',
    },

    THUMBNAIL_IMAGE: {
        SMALL_SCREEN: {
            SIZE: 250,
        },
        WIDE_SCREEN: {
            SIZE: 350,
        },
        NAN_ASPECT_RATIO: 1.5,
    },

    VIDEO_PLAYER: {
        POPOVER_Y_OFFSET: -30,
        PLAYBACK_SPEEDS: [0.25, 0.5, 1, 1.5, 2],
        HIDE_TIME_TEXT_WIDTH: 250,
        MIN_WIDTH: 170,
        MIN_HEIGHT: 120,
        CONTROLS_STATUS: {
            SHOW: 'show',
            HIDE: 'hide',
            VOLUME_ONLY: 'volumeOnly',
        },
        CONTROLS_POSITION: {
            NATIVE: 32,
            NORMAL: 8,
        },
        DEFAULT_VIDEO_DIMENSIONS: {width: 1900, height: 1400},
    },

    INTRO_CHOICES: {
        TRACK: 'newDotTrack',
        SUBMIT: 'newDotSubmit',
        MANAGE_TEAM: 'newDotManageTeam',
        CHAT_SPLIT: 'newDotSplitChat',
    },

    MANAGE_TEAMS_CHOICE: {
        MULTI_LEVEL: 'multiLevelApproval',
        CUSTOM_EXPENSE: 'customExpenseCoding',
        CARD_TRACKING: 'companyCardTracking',
        ACCOUNTING: 'accountingIntegrations',
        RULE: 'ruleEnforcement',
    },

    MINI_CONTEXT_MENU_MAX_ITEMS: 4,

    WORKSPACE_SWITCHER: {
        NAME: 'Expensify',
        SUBSCRIPT_ICON_SIZE: 8,
        MINIMUM_WORKSPACES_TO_SHOW_SEARCH: 8,
    },

    WELCOME_VIDEO_URL: `${CLOUDFRONT_URL}/videos/intro-1280.mp4`,

    ONBOARDING_CHOICES: {...onboardingChoices},

    ONBOARDING_CONCIERGE: {
        [onboardingChoices.TRACK]:
            "# Let's start tracking your expenses!\n" +
            '\n' +
            "To track your expenses, create a workspace to keep everything in one place. Here's how:\n" +
            '1. From the home screen, click the green + button > *New Workspace*\n' +
            '2. Give your workspace a name (e.g. "My business expenses").\n' +
            '\n' +
            'Then, add expenses to your workspace:\n' +
            '1. Find your workspace using the search field.\n' +
            '2. Click the gray + button next to the message field.\n' +
            '3. Click Request money, then add your expense type.\n' +
            '\n' +
            "We'll store all expenses in your new workspace for easy access. Let me know if you have any questions!",
        [onboardingChoices.EMPLOYER]:
            '# Expensify is the fastest way to get paid back!\n' +
            '\n' +
            'To submit expenses for reimbursement:\n' +
            '1. From the home screen, click the green + button > *Request money*.\n' +
            "2. Enter an amount or scan a receipt, then input your boss's email.\n" +
            '\n' +
            "That'll send a request to get you paid back. Let me know if you have any questions!",
        [onboardingChoices.MANAGE_TEAM]:
            "# Let's start managing your team's expenses!\n" +
            '\n' +
            "To manage your team's expenses, create a workspace to keep everything in one place. Here's how:\n" +
            '1. From the home screen, click the green + button > *New Workspace*\n' +
            '2. Give your workspace a name (e.g. "Sales team expenses").\n' +
            '\n' +
            'Then, invite your team to your workspace via the Members pane and [connect a business bank account](https://help.expensify.com/articles/new-expensify/bank-accounts/Connect-a-Bank-Account) to reimburse them. Let me know if you have any questions!',
        [onboardingChoices.PERSONAL_SPEND]:
            "# Let's start tracking your expenses! \n" +
            '\n' +
            "To track your expenses, create a workspace to keep everything in one place. Here's how:\n" +
            '1. From the home screen, click the green + button > *New Workspace*\n' +
            '2. Give your workspace a name (e.g. "My expenses").\n' +
            '\n' +
            'Then, add expenses to your workspace:\n' +
            '1. Find your workspace using the search field.\n' +
            '2. Click the gray + button next to the message field.\n' +
            '3. Click Request money, then add your expense type.\n' +
            '\n' +
            "We'll store all expenses in your new workspace for easy access. Let me know if you have any questions!",
        [onboardingChoices.CHAT_SPLIT]:
            '# Splitting the bill is as easy as a conversation!\n' +
            '\n' +
            'To split an expense:\n' +
            '1. From the home screen, click the green + button > *Request money*.\n' +
            '2. Enter an amount or scan a receipt, then choose who you want to split it with.\n' +
            '\n' +
            "We'll send a request to each person so they can pay you back. Let me know if you have any questions!",
    },

    ONBOARDING_MESSAGES: {
        [onboardingChoices.TRACK]: {
            message: 'Here are some essential tasks to keep your business spend in shape for tax season.',
            video: {
                url: `${CLOUDFRONT_URL}/videos/intro-1280.mp4`,
                thumbnailUrl: `${CLOUDFRONT_URL}/images/expensify__favicon.png`,
                duration: 55,
                width: 1280,
                height: 960,
            },
            tasks: [
                {
                    type: 'createWorkspace',
                    autoCompleted: true,
                    title: 'Create a workspace',
                    subtitle: 'Create a workspace to track expenses, scan receipts, chat, and more.',
                    message:
                        'Here’s how to create a workspace:\n' +
                        '\n' +
                        '1. Click your profile picture.\n' +
                        '2. Click <strong>Workspaces</strong> > <strong>New workspace</strong>.\n' +
                        '\n' +
                        'Your new workspace is ready! It’ll keep all of your spend (and chats) in one place.',
                },
                {
                    type: 'trackExpense',
                    autoCompleted: false,
                    title: 'Track an expense',
                    subtitle: 'Track an expense in any currency, in just a few clicks.',
                    message:
                        'Here’s how to track an expense:\n' +
                        '\n' +
                        '1. Click the green + button.\n' +
                        '2. Choose <strong>Track expense</strong>.\n' +
                        '3. Enter an amount or scan a receipt.\n' +
                        '4. Click <strong>Track</strong>.\n' +
                        '\n' +
                        'And you’re done! Yep, it’s that easy.',
                },
            ],
        },
        [onboardingChoices.EMPLOYER]: {
            message: 'Getting paid back is as easy as sending a message. Let’s go over the basics.',
            video: {
                url: `${CLOUDFRONT_URL}/videos/intro-1280.mp4`,
                thumbnailUrl: `${CLOUDFRONT_URL}/images/expensify__favicon.png`,
                duration: 55,
                width: 1280,
                height: 960,
            },
            tasks: [
                {
                    type: 'submitExpense',
                    autoCompleted: false,
                    title: 'Submit an expense',
                    subtitle: 'Submit an expense by entering an amount or scanning a receipt.',
                    message:
                        'Here’s how to submit an expense:\n' +
                        '\n' +
                        '1. Click the green + button.\n' +
                        '2. Choose <strong>Submit expense</strong>.\n' +
                        '3. Enter an amount or scan a receipt.\n' +
                        '4. Add your reimburser to the request.\n' +
                        '\n' +
                        'Then, send your request and wait for that sweet “Cha-ching!” when it’s complete.',
                },
                {
                    type: 'enableWallet',
                    autoCompleted: false,
                    title: 'Enable your wallet',
                    subtitle: 'You’ll need to enable your Expensify Wallet to get paid back. Don’t worry, it’s easy!',
                    message:
                        'Here’s how to set up your wallet:\n' +
                        '\n' +
                        '1. Click your profile picture.\n' +
                        '2. Click <strong>Wallet</strong> > <strong>Enable wallet</strong>.\n' +
                        '3. Connect your bank account.\n' +
                        '\n' +
                        'Once that’s done, you can request money from anyone and get paid back right into your personal bank account.',
                },
            ],
        },
        [onboardingChoices.MANAGE_TEAM]: {
            message: 'Here are some important tasks to help get your team’s expenses under control.',
            video: {
                url: `${CLOUDFRONT_URL}/videos/intro-1280.mp4`,
                thumbnailUrl: `${CLOUDFRONT_URL}/images/expensify__favicon.png`,
                duration: 55,
                width: 1280,
                height: 960,
            },
            tasks: [
                {
                    type: 'createWorkspace',
                    autoCompleted: true,
                    title: 'Create a workspace',
                    subtitle: 'Create a workspace to track expenses, scan receipts, chat, and more.',
                    message:
                        'Here’s how to create a workspace:\n' +
                        '\n' +
                        '1. Click your profile picture.\n' +
                        '2. Click <strong>Workspaces<strong> > <strong>New workspace<strong>.\n' +
                        '\n' +
                        'Your new workspace is ready! It’ll keep all of your spend (and chats) in one place.',
                },
                {
                    type: 'meetGuide',
                    autoCompleted: false,
                    title: 'Meet your setup specialist',
                    subtitle: '',
                    message: ({adminsRoomLink, guideCalendarLink}: {adminsRoomLink: string; guideCalendarLink: string}) =>
                        `Meet your setup specialist, who can answer any questions as you get started with Expensify. Yes, a real human!\n` +
                        '\n' +
                        `Chat with the specialist in your [#admins room](${adminsRoomLink}) or [schedule a call](${guideCalendarLink}) today.`,
                },
                {
                    type: 'setupCategories',
                    autoCompleted: false,
                    title: 'Set up categories',
                    subtitle: 'Set up categories so your team can code expenses for easy reporting.',
                    message:
                        'Here’s how to set up categories:\n' +
                        '\n' +
                        '1. Click your profile picture.\n' +
                        '2. Go to <strong>Workspaces</strong> > [your workspace].\n' +
                        '3. Click <strong>Categories</strong>.\n' +
                        '4. Enable and disable default categories.\n' +
                        '5. Click <strong>Add categories</strong> to make your own.\n' +
                        '\n' +
                        'For more controls like requiring a category for every expense, click Settings.',
                },
                {
                    type: 'addExpenseApprovals',
                    autoCompleted: false,
                    title: 'Add expense approvals',
                    subtitle: 'Add expense approvals to review your team’s spend and keep it under control.',
                    message:
                        'Here’s how to add expense approvals:\n' +
                        '\n' +
                        '1. Click your profile picture.\n' +
                        '2. Go to Workspaces > [your workspace].\n' +
                        '3. Click <strong>More features</strong>.\n' +
                        '4. Enable <strong>Workflows</strong>.\n' +
                        '5. In Workflows, enable <strong>Add approvals</strong>.\n' +
                        '\n' +
                        'You’ll be set as the expense approver. You can change this to any admin once you invite your team.',
                },
                {
                    type: 'inviteTeam',
                    autoCompleted: false,
                    title: 'Invite your team',
                    subtitle: 'Invite your team to Expensify so they can start tracking expenses today.',
                    message:
                        'Here’s how to invite your team:\n' +
                        '\n' +
                        '1. Click your profile picture.\n' +
                        '2. Go to <strong>Workspaces</strong> > [your workspace].\n' +
                        '3. Click <strong>Members</strong> > <strong>Invite member</strong>.\n' +
                        '4. Enter emails or phone numbers. \n' +
                        '5. Add an invite message if you want.\n' +
                        '\n' +
                        'That’s it! Happy expensing :)',
                },
            ],
        },
        [onboardingChoices.PERSONAL_SPEND]: {
            message: 'Here’s how to track your spend in a few clicks.',
            video: {
                url: `${CLOUDFRONT_URL}/videos/intro-1280.mp4`,
                thumbnailUrl: `${CLOUDFRONT_URL}/images/expensify__favicon.png`,
                duration: 55,
                width: 1280,
                height: 960,
            },
            tasks: [
                {
                    type: 'trackExpense',
                    autoCompleted: false,
                    title: 'Track an expense',
                    subtitle: 'Track an expense in any currency, whether you have a receipt or not.',
                    message:
                        'Here’s how to track an expense:\n' +
                        '\n' +
                        '1. Click the green + button.\n' +
                        '2. Choose <strong>Track expense</strong>.\n' +
                        '3. Enter an amount or scan a receipt.\n' +
                        '4. Click Track.\n' +
                        '\n' +
                        'And you’re done! Yep, it’s that easy.',
                },
            ],
        },
        [onboardingChoices.CHAT_SPLIT]: {
            message: 'Splitting bills with friends is as easy as sending a message. Here’s how.',
            video: {
                url: `${CLOUDFRONT_URL}/videos/intro-1280.mp4`,
                thumbnailUrl: `${CLOUDFRONT_URL}/images/expensify__favicon.png`,
                duration: 55,
                width: 1280,
                height: 960,
            },
            tasks: [
                {
                    type: 'startChat',
                    autoCompleted: false,
                    title: 'Start a chat',
                    subtitle: 'Start a chat with a friend or group using their email or phone number.',
                    message:
                        'Here’s how to start a chat:\n' +
                        '\n' +
                        '1. Click the green + button.\n' +
                        '2. Choose <strong>Start chat</strong>.\n' +
                        '3. Enter emails or phone numbers.\n' +
                        '\n' +
                        'If any of your friends aren’t using Expensify already, they’ll be invited automatically. \n' +
                        '\n' +
                        'Every chat will also turn into an email or text that they can respond to directly.',
                },
                {
                    type: 'splitExpense',
                    autoCompleted: false,
                    title: 'Split an expense',
                    subtitle: 'Split an expense right in your chat with one or more friends.',
                    message:
                        'Here’s how to request money:\n' +
                        '\n' +
                        '1. Click the green + button.\n' +
                        '2. Choose <strong>Split expense</strong>.\n' +
                        '3. Scan a receipt or enter an amount.\n' +
                        '4. Add your friend(s) to the request.\n' +
                        '\n' +
                        'Feel free to add more details if you want, or just send it off. Let’s get you paid back!',
                },
                {
                    type: 'enableWallet',
                    autoCompleted: false,
                    title: 'Enable your wallet',
                    subtitle: 'You’ll need to enable your Expensify Wallet to get paid back. Don’t worry, it’s easy!',
                    message:
                        'Here’s how to enable your wallet:\n' +
                        '\n' +
                        '1. Click your profile picture.\n' +
                        '2. <strong>Click Wallet</strong> > <strong>Enable wallet</strong>.\n' +
                        '3. Add your bank account.\n' +
                        '\n' +
                        'Once that’s done, you can request money from anyone and get paid right into your personal bank account.',
                },
            ],
        },
        [onboardingChoices.LOOKING_AROUND]: {
            message:
                '# Welcome to Expensify!\n' +
                "Hi there, I'm Concierge. Chat with me here for anything you need.\n" +
                '\n' +
                "Expensify is best known for expense and corporate card management, but we do a lot more than that. Let me know what you're interested in and I'll help get you started.",
            video: {
                url: `${CLOUDFRONT_URL}/videos/intro-1280.mp4`,
                thumbnailUrl: `${CLOUDFRONT_URL}/images/expensify__favicon.png`,
                duration: 55,
                width: 1280,
                height: 960,
            },
            tasks: [],
        },
    },

    REPORT_FIELD_TITLE_FIELD_ID: 'text_title',

    MOBILE_PAGINATION_SIZE: 15,
    WEB_PAGINATION_SIZE: 50,

    /** Dimensions for illustration shown in Confirmation Modal */
    CONFIRM_CONTENT_SVG_SIZE: {
        HEIGHT: 220,
        WIDTH: 130,
    },

    DEBUG_CONSOLE: {
        LEVELS: {
            INFO: 'INFO',
            ERROR: 'ERROR',
            RESULT: 'RESULT',
            DEBUG: 'DEBUG',
        },
    },
    REIMBURSEMENT_ACCOUNT_SUBSTEP_INDEX: {
        BANK_ACCOUNT: {
            ACCOUNT_NUMBERS: 0,
        },
        PERSONAL_INFO: {
            LEGAL_NAME: 0,
            DATE_OF_BIRTH: 1,
            SSN: 2,
            ADDRESS: 3,
        },
        BUSINESS_INFO: {
            BUSINESS_NAME: 0,
            TAX_ID_NUMBER: 1,
            COMPANY_WEBSITE: 2,
            PHONE_NUMBER: 3,
            COMPANY_ADDRESS: 4,
            COMPANY_TYPE: 5,
            INCORPORATION_DATE: 6,
            INCORPORATION_STATE: 7,
        },
        UBO: {
            LEGAL_NAME: 0,
            DATE_OF_BIRTH: 1,
            SSN: 2,
            ADDRESS: 3,
        },
    },
    CURRENCY_TO_DEFAULT_MILEAGE_RATE: JSON.parse(`{
        "AED": {
            "rate": 396,
            "unit": "km"
        },
        "AFN": {
            "rate": 8369,
            "unit": "km"
        },
        "ALL": {
            "rate": 11104,
            "unit": "km"
        },
        "AMD": {
            "rate": 56842,
            "unit": "km"
        },
        "ANG": {
            "rate": 193,
            "unit": "km"
        },
        "AOA": {
            "rate": 67518,
            "unit": "km"
        },
        "ARS": {
            "rate": 9873,
            "unit": "km"
        },
        "AUD": {
            "rate": 85,
            "unit": "km"
        },
        "AWG": {
            "rate": 195,
            "unit": "km"
        },
        "AZN": {
            "rate": 183,
            "unit": "km"
        },
        "BAM": {
            "rate": 177,
            "unit": "km"
        },
        "BBD": {
            "rate": 216,
            "unit": "km"
        },
        "BDT": {
            "rate": 9130,
            "unit": "km"
        },
        "BGN": {
            "rate": 177,
            "unit": "km"
        },
        "BHD": {
            "rate": 40,
            "unit": "km"
        },
        "BIF": {
            "rate": 210824,
            "unit": "km"
        },
        "BMD": {
            "rate": 108,
            "unit": "km"
        },
        "BND": {
            "rate": 145,
            "unit": "km"
        },
        "BOB": {
            "rate": 745,
            "unit": "km"
        },
        "BRL": {
            "rate": 594,
            "unit": "km"
        },
        "BSD": {
            "rate": 108,
            "unit": "km"
        },
        "BTN": {
            "rate": 7796,
            "unit": "km"
        },
        "BWP": {
            "rate": 1180,
            "unit": "km"
        },
        "BYN": {
            "rate": 280,
            "unit": "km"
        },
        "BYR": {
            "rate": 2159418,
            "unit": "km"
        },
        "BZD": {
            "rate": 217,
            "unit": "km"
        },
        "CAD": {
            "rate": 70,
            "unit": "km"
        },
        "CDF": {
            "rate": 213674,
            "unit": "km"
        },
        "CHF": {
            "rate": 100,
            "unit": "km"
        },
        "CLP": {
            "rate": 77249,
            "unit": "km"
        },
        "CNY": {
            "rate": 702,
            "unit": "km"
        },
        "COP": {
            "rate": 383668,
            "unit": "km"
        },
        "CRC": {
            "rate": 65899,
            "unit": "km"
        },
        "CUC": {
            "rate": 108,
            "unit": "km"
        },
        "CUP": {
            "rate": 2776,
            "unit": "km"
        },
        "CVE": {
            "rate": 6112,
            "unit": "km"
        },
        "CZK": {
            "rate": 2356,
            "unit": "km"
        },
        "DJF": {
            "rate": 19151,
            "unit": "km"
        },
        "DKK": {
            "rate": 673,
            "unit": "km"
        },
        "DOP": {
            "rate": 6144,
            "unit": "km"
        },
        "DZD": {
            "rate": 14375,
            "unit": "km"
        },
        "EEK": {
            "rate": 1576,
            "unit": "km"
        },
        "EGP": {
            "rate": 1696,
            "unit": "km"
        },
        "ERN": {
            "rate": 1617,
            "unit": "km"
        },
        "ETB": {
            "rate": 4382,
            "unit": "km"
        },
        "EUR": {
            "rate": 3,
            "unit": "km"
        },
        "FJD": {
            "rate": 220,
            "unit": "km"
        },
        "FKP": {
            "rate": 77,
            "unit": "km"
        },
        "GBP": {
            "rate": 45,
            "unit": "mi"
        },
        "GEL": {
            "rate": 359,
            "unit": "km"
        },
        "GHS": {
            "rate": 620,
            "unit": "km"
        },
        "GIP": {
            "rate": 77,
            "unit": "km"
        },
        "GMD": {
            "rate": 5526,
            "unit": "km"
        },
        "GNF": {
            "rate": 1081319,
            "unit": "km"
        },
        "GTQ": {
            "rate": 832,
            "unit": "km"
        },
        "GYD": {
            "rate": 22537,
            "unit": "km"
        },
        "HKD": {
            "rate": 837,
            "unit": "km"
        },
        "HNL": {
            "rate": 2606,
            "unit": "km"
        },
        "HRK": {
            "rate": 684,
            "unit": "km"
        },
        "HTG": {
            "rate": 8563,
            "unit": "km"
        },
        "HUF": {
            "rate": 33091,
            "unit": "km"
        },
        "IDR": {
            "rate": 1555279,
            "unit": "km"
        },
        "ILS": {
            "rate": 356,
            "unit": "km"
        },
        "INR": {
            "rate": 7805,
            "unit": "km"
        },
        "IQD": {
            "rate": 157394,
            "unit": "km"
        },
        "IRR": {
            "rate": 4539961,
            "unit": "km"
        },
        "ISK": {
            "rate": 13518,
            "unit": "km"
        },
        "JMD": {
            "rate": 15794,
            "unit": "km"
        },
        "JOD": {
            "rate": 77,
            "unit": "km"
        },
        "JPY": {
            "rate": 11748,
            "unit": "km"
        },
        "KES": {
            "rate": 11845,
            "unit": "km"
        },
        "KGS": {
            "rate": 9144,
            "unit": "km"
        },
        "KHR": {
            "rate": 437658,
            "unit": "km"
        },
        "KMF": {
            "rate": 44418,
            "unit": "km"
        },
        "KPW": {
            "rate": 97043,
            "unit": "km"
        },
        "KRW": {
            "rate": 121345,
            "unit": "km"
        },
        "KWD": {
            "rate": 32,
            "unit": "km"
        },
        "KYD": {
            "rate": 90,
            "unit": "km"
        },
        "KZT": {
            "rate": 45396,
            "unit": "km"
        },
        "LAK": {
            "rate": 1010829,
            "unit": "km"
        },
        "LBP": {
            "rate": 164153,
            "unit": "km"
        },
        "LKR": {
            "rate": 21377,
            "unit": "km"
        },
        "LRD": {
            "rate": 18709,
            "unit": "km"
        },
        "LSL": {
            "rate": 1587,
            "unit": "km"
        },
        "LTL": {
            "rate": 348,
            "unit": "km"
        },
        "LVL": {
            "rate": 71,
            "unit": "km"
        },
        "LYD": {
            "rate": 486,
            "unit": "km"
        },
        "MAD": {
            "rate": 967,
            "unit": "km"
        },
        "MDL": {
            "rate": 1910,
            "unit": "km"
        },
        "MGA": {
            "rate": 406520,
            "unit": "km"
        },
        "MKD": {
            "rate": 5570,
            "unit": "km"
        },
        "MMK": {
            "rate": 152083,
            "unit": "km"
        },
        "MNT": {
            "rate": 306788,
            "unit": "km"
        },
        "MOP": {
            "rate": 863,
            "unit": "km"
        },
        "MRO": {
            "rate": 38463,
            "unit": "km"
        },
        "MRU": {
            "rate": 3862,
            "unit": "km"
        },
        "MUR": {
            "rate": 4340,
            "unit": "km"
        },
        "MVR": {
            "rate": 1667,
            "unit": "km"
        },
        "MWK": {
            "rate": 84643,
            "unit": "km"
        },
        "MXN": {
            "rate": 2219,
            "unit": "km"
        },
        "MYR": {
            "rate": 444,
            "unit": "km"
        },
        "MZN": {
            "rate": 7772,
            "unit": "km"
        },
        "NAD": {
            "rate": 1587,
            "unit": "km"
        },
        "NGN": {
            "rate": 42688,
            "unit": "km"
        },
        "NIO": {
            "rate": 3772,
            "unit": "km"
        },
        "NOK": {
            "rate": 917,
            "unit": "km"
        },
        "NPR": {
            "rate": 12474,
            "unit": "km"
        },
        "NZD": {
            "rate": 151,
            "unit": "km"
        },
        "OMR": {
            "rate": 42,
            "unit": "km"
        },
        "PAB": {
            "rate": 108,
            "unit": "km"
        },
        "PEN": {
            "rate": 401,
            "unit": "km"
        },
        "PGK": {
            "rate": 380,
            "unit": "km"
        },
        "PHP": {
            "rate": 5234,
            "unit": "km"
        },
        "PKR": {
            "rate": 16785,
            "unit": "km"
        },
        "PLN": {
            "rate": 415,
            "unit": "km"
        },
        "PYG": {
            "rate": 704732,
            "unit": "km"
        },
        "QAR": {
            "rate": 393,
            "unit": "km"
        },
        "RON": {
            "rate": 443,
            "unit": "km"
        },
        "RSD": {
            "rate": 10630,
            "unit": "km"
        },
        "RUB": {
            "rate": 8074,
            "unit": "km"
        },
        "RWF": {
            "rate": 107182,
            "unit": "km"
        },
        "SAR": {
            "rate": 404,
            "unit": "km"
        },
        "SBD": {
            "rate": 859,
            "unit": "km"
        },
        "SCR": {
            "rate": 2287,
            "unit": "km"
        },
        "SDG": {
            "rate": 41029,
            "unit": "km"
        },
        "SEK": {
            "rate": 917,
            "unit": "km"
        },
        "SGD": {
            "rate": 145,
            "unit": "km"
        },
        "SHP": {
            "rate": 77,
            "unit": "km"
        },
        "SLL": {
            "rate": 1102723,
            "unit": "km"
        },
        "SOS": {
            "rate": 62604,
            "unit": "km"
        },
        "SRD": {
            "rate": 1526,
            "unit": "km"
        },
        "STD": {
            "rate": 2223309,
            "unit": "km"
        },
        "STN": {
            "rate": 2232,
            "unit": "km"
        },
        "SVC": {
            "rate": 943,
            "unit": "km"
        },
        "SYP": {
            "rate": 82077,
            "unit": "km"
        },
        "SZL": {
            "rate": 1585,
            "unit": "km"
        },
        "THB": {
            "rate": 3328,
            "unit": "km"
        },
        "TJS": {
            "rate": 1230,
            "unit": "km"
        },
        "TMT": {
            "rate": 378,
            "unit": "km"
        },
        "TND": {
            "rate": 295,
            "unit": "km"
        },
        "TOP": {
            "rate": 245,
            "unit": "km"
        },
        "TRY": {
            "rate": 845,
            "unit": "km"
        },
        "TTD": {
            "rate": 732,
            "unit": "km"
        },
        "TWD": {
            "rate": 3055,
            "unit": "km"
        },
        "TZS": {
            "rate": 250116,
            "unit": "km"
        },
        "UAH": {
            "rate": 2985,
            "unit": "km"
        },
        "UGX": {
            "rate": 395255,
            "unit": "km"
        },
        "USD": {
            "rate": 67,
            "unit": "mi"
        },
        "UYU": {
            "rate": 4777,
            "unit": "km"
        },
        "UZS": {
            "rate": 1131331,
            "unit": "km"
        },
        "VEB": {
            "rate": 679346,
            "unit": "km"
        },
        "VEF": {
            "rate": 26793449,
            "unit": "km"
        },
        "VES": {
            "rate": 194381905,
            "unit": "km"
        },
        "VND": {
            "rate": 2487242,
            "unit": "km"
        },
        "VUV": {
            "rate": 11748,
            "unit": "km"
        },
        "WST": {
            "rate": 272,
            "unit": "km"
        },
        "XAF": {
            "rate": 59224,
            "unit": "km"
        },
        "XCD": {
            "rate": 291,
            "unit": "km"
        },
        "XOF": {
            "rate": 59224,
            "unit": "km"
        },
        "XPF": {
            "rate": 10783,
            "unit": "km"
        },
        "YER": {
            "rate": 27037,
            "unit": "km"
        },
        "ZAR": {
            "rate": 1588,
            "unit": "km"
        },
        "ZMK": {
            "rate": 566489,
            "unit": "km"
        },
        "ZMW": {
            "rate": 2377,
            "unit": "km"
        }
    }`) as CurrencyDefaultMileageRate,

    EXIT_SURVEY: {
        REASONS: {
            FEATURE_NOT_AVAILABLE: 'featureNotAvailable',
            DONT_UNDERSTAND: 'dontUnderstand',
            PREFER_CLASSIC: 'preferClassic',
        },
    },

    QUICKBOOKS_EXPORT_DATE: {
        LAST_EXPENSE: 'lastExpense',
        EXPORTED_DATE: 'exportedDate',
        SUBMITTED_DATA: 'submittedData',
    },

    SESSION_STORAGE_KEYS: {
        INITIAL_URL: 'INITIAL_URL',
    },

    DOT_SEPARATOR: '•',

    DEFAULT_TAX: {
        defaultExternalID: 'id_TAX_EXEMPT',
        defaultValue: '0%',
        foreignTaxDefault: 'id_TAX_EXEMPT',
        name: 'Tax',
        taxes: {
            id_TAX_EXEMPT: {
                name: 'Tax exempt',
                value: '0%',
            },
            id_TAX_RATE_1: {
                name: 'Tax Rate 1',
                value: '5%',
            },
        },
    },

    MAX_TAX_RATE_INTEGER_PLACES: 4,
    MAX_TAX_RATE_DECIMAL_PLACES: 4,
} as const;

type Country = keyof typeof CONST.ALL_COUNTRIES;

type IOUType = ValueOf<typeof CONST.IOU.TYPE>;
type IOUAction = ValueOf<typeof CONST.IOU.ACTION>;

export type {Country, IOUAction, IOUType, RateAndUnit, OnboardingPurposeType};

export default CONST;<|MERGE_RESOLUTION|>--- conflicted
+++ resolved
@@ -1232,13 +1232,6 @@
         SYNC_CUSTOMERS: 'syncCustomers',
         SYNC_LOCATIONS: 'syncLocations',
         SYNC_TAXES: 'syncTaxes',
-<<<<<<< HEAD
-        AUTO_SYNC: 'autoSync',
-        SYNCE_PEOPLE: 'syncPeople',
-        AUTO_CREATE_VENDOR: 'autoCreateVendor',
-        REIMBURSEMENT_ACCOUNT_ID: 'reimbursementAccountID',
-        COLLECTION_ACCOUNT_ID: 'collectionAccountID',
-=======
         PREFERRED_EXPORTER: 'exporter',
         EXPORT_DATE: 'exportDate',
         OUT_OF_POCKET_EXPENSES: 'outOfPocketExpenses',
@@ -1246,13 +1239,17 @@
         EXPORT_ENTITY: 'exportEntity',
         EXPORT_ACCOUNT: 'exportAccount',
         EXPORT_COMPANY_CARD: 'exportCompanyCard',
+        AUTO_SYNC: 'autoSync',
+        SYNCE_PEOPLE: 'syncPeople',
+        AUTO_CREATE_VENDOR: 'autoCreateVendor',
+        REIMBURSEMENT_ACCOUNT_ID: 'reimbursementAccountID',
+        COLLECTION_ACCOUNT_ID: 'collectionAccountID',
     },
 
     QUICKBOOKS_EXPORT_ENTITY: {
         VENDOR_BILL: 'vendorBill',
         CHECK: 'check',
         JOURNAL_ENTRY: 'journalEntry',
->>>>>>> f3321747
     },
 
     ACCOUNT_ID: {
