--- conflicted
+++ resolved
@@ -1301,23 +1301,14 @@
     XERO_CONFIG: {
         AUTO_SYNC: 'autoSync',
         SYNC: 'sync',
-<<<<<<< HEAD
-=======
         ENABLE_NEW_CATEGORIES: 'enableNewCategories',
->>>>>>> a6cb60c6
         EXPORT: 'export',
         IMPORT_CUSTOMERS: 'importCustomers',
         IMPORT_TAX_RATES: 'importTaxRates',
         INVOICE_STATUS: {
-<<<<<<< HEAD
             DRAFT: 'DRAFT',
             AWAITING_APPROVAL: 'AWT_APPROVAL',
             AWAITING_PAYMENT: 'AWT_PAYMENT',
-=======
-            AWAITING_PAYMENT: 'AWT_PAYMENT',
-            DRAFT: 'DRAFT',
-            AWAITING_APPROVAL: 'AWT_APPROVAL',
->>>>>>> a6cb60c6
         },
         IMPORT_TRACKING_CATEGORIES: 'importTrackingCategories',
         MAPPINGS: 'mappings',
