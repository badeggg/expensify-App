--- conflicted
+++ resolved
@@ -483,12 +483,6 @@
                 CHRONOSOOOLIST: 'CHRONOSOOOLIST',
                 CLOSED: 'CLOSED',
                 CREATED: 'CREATED',
-<<<<<<< HEAD
-=======
-                SUBMITTED: 'SUBMITTED',
-                TASKEDITED: 'TASKEDITED',
-                TASKCANCELLED: 'TASKCANCELLED',
->>>>>>> 5fb236e8
                 IOU: 'IOU',
                 MODIFIEDEXPENSE: 'MODIFIEDEXPENSE',
                 REIMBURSEMENTQUEUED: 'REIMBURSEMENTQUEUED',
