--- conflicted
+++ resolved
@@ -4623,12 +4623,8 @@
 type IOUType = ValueOf<typeof CONST.IOU.TYPE>;
 type IOUAction = ValueOf<typeof CONST.IOU.ACTION>;
 
-<<<<<<< HEAD
 type ReportNameKeys = keyof typeof CONST.REPORT_NAME_KEYS;
 
-export type {Country, IOUAction, IOUType, RateAndUnit, ReportNameKeys};
-=======
-export type {Country, IOUAction, IOUType, RateAndUnit, OnboardingPurposeType};
->>>>>>> 77a3c12a
+export type {Country, IOUAction, IOUType, RateAndUnit, OnboardingPurposeType, ReportNameKeys};
 
 export default CONST;