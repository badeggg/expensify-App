--- conflicted
+++ resolved
@@ -1180,13 +1180,10 @@
             EXPENSIFY: 'Expensify',
             VBBA: 'ACH',
         },
-<<<<<<< HEAD
         ACTION: {
             EDIT: 'edit',
             CREATE: 'create',
         },
-=======
->>>>>>> 0f2e55b3
         DEFAULT_AMOUNT: 0,
         TYPE: {
             SEND: 'send',
