--- conflicted
+++ resolved
@@ -4338,10 +4338,6 @@
 type Country = keyof typeof CONST.ALL_COUNTRIES;
 type IOUType = ValueOf<typeof CONST.IOU.TYPE>;
 
-<<<<<<< HEAD
-export type {Country, RateAndUnit};
-=======
-export type {Country, IOUType};
->>>>>>> 1446d37e
+export type {Country, RateAndUnit, IOUType};
 
 export default CONST;