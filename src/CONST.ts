/* eslint-disable @typescript-eslint/naming-convention */
import Config from 'react-native-config';
import * as KeyCommand from 'react-native-key-command';
import * as Url from './libs/Url';
import SCREENS from './SCREENS';

// Creating a default array and object this way because objects ({}) and arrays ([]) are not stable types.
// Freezing the array ensures that it cannot be unintentionally modified.
const EMPTY_ARRAY = Object.freeze([]);
const EMPTY_OBJECT = Object.freeze({});

const CLOUDFRONT_DOMAIN = 'cloudfront.net';
const CLOUDFRONT_URL = `https://d2k5nsl2zxldvw.${CLOUDFRONT_DOMAIN}`;
const ACTIVE_EXPENSIFY_URL = Url.addTrailingForwardSlash(Config?.NEW_EXPENSIFY_URL ?? 'https://new.expensify.com');
const USE_EXPENSIFY_URL = 'https://use.expensify.com';
const PLATFORM_OS_MACOS = 'Mac OS';
const PLATFORM_IOS = 'iOS';
const ANDROID_PACKAGE_NAME = 'com.expensify.chat';
const CURRENT_YEAR = new Date().getFullYear();
const PULL_REQUEST_NUMBER = Config?.PULL_REQUEST_NUMBER ?? '';

const keyModifierControl = KeyCommand?.constants?.keyModifierControl ?? 'keyModifierControl';
const keyModifierCommand = KeyCommand?.constants?.keyModifierCommand ?? 'keyModifierCommand';
const keyModifierShiftControl = KeyCommand?.constants?.keyModifierShiftControl ?? 'keyModifierShiftControl';
const keyModifierShiftCommand = KeyCommand?.constants?.keyModifierShiftCommand ?? 'keyModifierShiftCommand';
const keyInputEscape = KeyCommand?.constants?.keyInputEscape ?? 'keyInputEscape';
const keyInputEnter = KeyCommand?.constants?.keyInputEnter ?? 'keyInputEnter';
const keyInputUpArrow = KeyCommand?.constants?.keyInputUpArrow ?? 'keyInputUpArrow';
const keyInputDownArrow = KeyCommand?.constants?.keyInputDownArrow ?? 'keyInputDownArrow';
const keyInputLeftArrow = KeyCommand?.constants?.keyInputLeftArrow ?? 'keyInputLeftArrow';
const keyInputRightArrow = KeyCommand?.constants?.keyInputRightArrow ?? 'keyInputRightArrow';

// describes if a shortcut key can cause navigation
const KEYBOARD_SHORTCUT_NAVIGATION_TYPE = 'NAVIGATION_SHORTCUT';

const CONST = {
    ANDROID_PACKAGE_NAME,
    ANIMATED_TRANSITION: 300,
    ANIMATED_TRANSITION_FROM_VALUE: 100,
    ANIMATION_IN_TIMING: 100,
    ANIMATION_DIRECTION: {
        IN: 'in',
        OUT: 'out',
    },
    ARROW_HIDE_DELAY: 3000,

    API_ATTACHMENT_VALIDATIONS: {
        // 24 megabytes in bytes, this is limit set on servers, do not update without wider internal discussion
        MAX_SIZE: 25165824,

        // An arbitrary size, but the same minimum as in the PHP layer
        MIN_SIZE: 240,

        // Allowed extensions for receipts
        ALLOWED_RECEIPT_EXTENSIONS: ['jpg', 'jpeg', 'gif', 'png', 'pdf', 'htm', 'html', 'text', 'rtf', 'doc', 'tif', 'tiff', 'msword', 'zip', 'xml', 'message'],
    },

    AUTO_AUTH_STATE: {
        NOT_STARTED: 'not-started',
        SIGNING_IN: 'signing-in',
        JUST_SIGNED_IN: 'just-signed-in',
        FAILED: 'failed',
    },

    AVATAR_MAX_ATTACHMENT_SIZE: 6291456,

    AVATAR_ALLOWED_EXTENSIONS: ['jpg', 'jpeg', 'png', 'gif', 'bmp', 'svg'],

    // Minimum width and height size in px for a selected image
    AVATAR_MIN_WIDTH_PX: 80,
    AVATAR_MIN_HEIGHT_PX: 80,

    // Maximum width and height size in px for a selected image
    AVATAR_MAX_WIDTH_PX: 4096,
    AVATAR_MAX_HEIGHT_PX: 4096,

    DEFAULT_AVATAR_COUNT: 24,
    OLD_DEFAULT_AVATAR_COUNT: 8,

    DISPLAY_NAME: {
        MAX_LENGTH: 50,
        RESERVED_FIRST_NAMES: ['Expensify', 'Concierge'],
    },

    LEGAL_NAME: {
        MAX_LENGTH: 40,
    },

    PULL_REQUEST_NUMBER,

    MERCHANT_NAME_MAX_LENGTH: 255,

    CALENDAR_PICKER: {
        // Numbers were arbitrarily picked.
        MIN_YEAR: CURRENT_YEAR - 100,
        MAX_YEAR: CURRENT_YEAR + 100,
    },

    DATE_BIRTH: {
        MIN_AGE: 5,
        MIN_AGE_FOR_PAYMENT: 18,
        MAX_AGE: 150,
    },

    DESKTOP_SHORTCUT_ACCELERATOR: {
        PASTE_AND_MATCH_STYLE: 'Option+Shift+CmdOrCtrl+V',
        PASTE_AS_PLAIN_TEXT: 'CmdOrCtrl+Shift+V',
    },

    // This is used to enable a rotation/transform style to any component.
    DIRECTION: {
        LEFT: 'left',
        RIGHT: 'right',
    },

    // Sizes needed for report empty state background image handling
    EMPTY_STATE_BACKGROUND: {
        ASPECT_RATIO: 3.72,
        SMALL_SCREEN: {
            IMAGE_HEIGHT: 300,
            CONTAINER_MINHEIGHT: 200,
            VIEW_HEIGHT: 185,
        },
        WIDE_SCREEN: {
            IMAGE_HEIGHT: 450,
            CONTAINER_MINHEIGHT: 500,
            VIEW_HEIGHT: 275,
        },
        MONEY_REPORT: {
            SMALL_SCREEN: {
                IMAGE_HEIGHT: 300,
                CONTAINER_MINHEIGHT: 280,
                VIEW_HEIGHT: 220,
            },
            WIDE_SCREEN: {
                IMAGE_HEIGHT: 450,
                CONTAINER_MINHEIGHT: 280,
                VIEW_HEIGHT: 275,
            },
        },
    },

    NEW_EXPENSIFY_URL: ACTIVE_EXPENSIFY_URL,
    APP_DOWNLOAD_LINKS: {
        ANDROID: `https://play.google.com/store/apps/details?id=${ANDROID_PACKAGE_NAME}`,
        IOS: 'https://apps.apple.com/us/app/expensify-cash/id1530278510',
        DESKTOP: `${ACTIVE_EXPENSIFY_URL}NewExpensify.dmg`,
    },
    DATE: {
        SQL_DATE_TIME: 'YYYY-MM-DD HH:mm:ss',
        FNS_FORMAT_STRING: 'yyyy-MM-dd',
        LOCAL_TIME_FORMAT: 'h:mm a',
        YEAR_MONTH_FORMAT: 'yyyyMM',
        MONTH_FORMAT: 'MMMM',
        WEEKDAY_TIME_FORMAT: 'eeee',
        MONTH_DAY_ABBR_FORMAT: 'MMM d',
        SHORT_DATE_FORMAT: 'MM-dd',
        MONTH_DAY_YEAR_ABBR_FORMAT: 'MMM d, yyyy',
        MONTH_DAY_YEAR_FORMAT: 'MMMM d, yyyy',
        FNS_TIMEZONE_FORMAT_STRING: "yyyy-MM-dd'T'HH:mm:ssXXX",
        FNS_DB_FORMAT_STRING: 'yyyy-MM-dd HH:mm:ss.SSS',
        LONG_DATE_FORMAT_WITH_WEEKDAY: 'eeee, MMMM d, yyyy',
        UNIX_EPOCH: '1970-01-01 00:00:00.000',
        MAX_DATE: '9999-12-31',
        MIN_DATE: '0001-01-01',
    },
    SMS: {
        DOMAIN: '@expensify.sms',
    },
    BANK_ACCOUNT: {
        PLAID: {
            ALLOWED_THROTTLED_COUNT: 2,
            ERROR: {
                TOO_MANY_ATTEMPTS: 'Too many attempts',
            },
            EVENTS_NAME: {
                OPEN: 'OPEN',
                EXIT: 'EXIT',
            },
        },
        ERROR: {
            MISSING_ROUTING_NUMBER: '402 Missing routingNumber',
            MAX_ROUTING_NUMBER: '402 Maximum Size Exceeded routingNumber',
            MISSING_INCORPORATION_STATE: '402 Missing incorporationState in additionalData',
            MISSING_INCORPORATION_TYPE: '402 Missing incorporationType in additionalData',
        },
        STEP: {
            // In the order they appear in the VBA flow
            BANK_ACCOUNT: 'BankAccountStep',
            COMPANY: 'CompanyStep',
            REQUESTOR: 'RequestorStep',
            ACH_CONTRACT: 'ACHContractStep',
            VALIDATION: 'ValidationStep',
            ENABLE: 'EnableStep',
        },
        SUBSTEP: {
            MANUAL: 'manual',
        },
        VERIFICATIONS: {
            ERROR_MESSAGE: 'verifications.errorMessage',
            THROTTLED: 'verifications.throttled',
        },
        FIELDS_TYPE: {
            LOCAL: 'local',
        },
        ONFIDO_RESPONSE: {
            SDK_TOKEN: 'apiResult.sdkToken',
            PASS: 'pass',
        },
        QUESTIONS: {
            QUESTION: 'apiResult.questions.question',
            DIFFERENTIATOR_QUESTION: 'apiResult.differentiator-question',
        },
        SETUP_TYPE: {
            MANUAL: 'manual',
            PLAID: 'plaid',
        },
        REGEX: {
            US_ACCOUNT_NUMBER: /^[0-9]{4,17}$/,

            // If the account number length is from 4 to 13 digits, we show the last 4 digits and hide the rest with X
            // If the length is longer than 13 digits, we show the first 6 and last 4 digits, hiding the rest with X
            MASKED_US_ACCOUNT_NUMBER: /^[X]{0,9}[0-9]{4}$|^[0-9]{6}[X]{4,7}[0-9]{4}$/,
            SWIFT_BIC: /^[A-Za-z0-9]{8,11}$/,
        },
        VERIFICATION_MAX_ATTEMPTS: 7,
        STATE: {
            VERIFYING: 'VERIFYING',
            PENDING: 'PENDING',
            OPEN: 'OPEN',
        },
        MAX_LENGTH: {
            SSN: 4,
            ZIP_CODE: 10,
        },
        TYPE: {
            BUSINESS: 'BUSINESS',
            PERSONAL: 'PERSONAL',
        },
    },
    INCORPORATION_TYPES: {
        LLC: 'LLC',
        CORPORATION: 'Corp',
        PARTNERSHIP: 'Partnership',
        COOPERATIVE: 'Cooperative',
        SOLE_PROPRIETORSHIP: 'Sole Proprietorship',
        OTHER: 'Other',
    },
    BETAS: {
        ALL: 'all',
        CHRONOS_IN_CASH: 'chronosInCash',
        PAY_WITH_EXPENSIFY: 'payWithExpensify',
        FREE_PLAN: 'freePlan',
        DEFAULT_ROOMS: 'defaultRooms',
        BETA_EXPENSIFY_WALLET: 'expensifyWallet',
        BETA_COMMENT_LINKING: 'commentLinking',
        INTERNATIONALIZATION: 'internationalization',
        POLICY_ROOMS: 'policyRooms',
        PASSWORDLESS: 'passwordless',
        TASKS: 'tasks',
        THREADS: 'threads',
        CUSTOM_STATUS: 'customStatus',
        NEW_DOT_SAML: 'newDotSAML',
        PDF_META_STORE: 'pdfMetaStore',
        REPORT_ACTION_CONTEXT_MENU: 'reportActionContextMenu',
        SUBMIT_POLICY: 'submitPolicy',
        ATTENDEES: 'attendees',
        AUTO_EXPORT: 'autoExport',
        AUTO_EXPORT_INTACCT: 'autoExportIntacct',
        AUTO_EXPORT_QBO: 'autoExportQbo',
        AUTO_EXPORT_XERO: 'autoExportXero',
        AUTO_JOIN_POLICY: 'autoJoinPolicy',
        AUTOMATED_TAX_EXEMPTION: 'automatedTaxExemption',
        BILL_PAY: 'billPay',
        CATEGORY_DEFAULT_TAX: 'categoryDefaultTax',
        COLLECTABLE_DEPOSIT_ACCOUNTS: 'collectableDepositAccounts',
        CONCIERGE_TRAVEL: 'conciergeTravel',
        CONNECTED_CARDS: 'connectedCards',
        DISCREPANCY: 'discrepancy',
        DOMAIN_CONTACT_BILLING: 'domainContactBilling',
        DOMAIN_TWO_FACTOR_AUTH: 'domainTwoFactorAuth',
        DUPLICATE_DETECTION: 'duplicateDetection',
        EMAIL_SUPPRESSION_BETA: 'emailSuppressionBeta',
        EXPENSES_V2: 'expensesV2',
        EXPENSIFY_CARD: 'expensifyCard',
        EXPENSIFY_CARD_INTACCT_RECONCILIATION: 'expensifyCardIntacctReconciliation',
        EXPENSIFY_CARD_NETSUITE_RECONCILIATION: 'expensifyCardNetSuiteReconciliation',
        EXPENSIFY_CARD_QBO_RECONCILIATION: 'expensifyCardQBOReconciliation',
        EXPENSIFY_CARD_RAPID_INCREASE_FRAUD: 'expensifyCardRapidIncreaseFraud',
        EXPENSIFY_CARD_XERO_RECONCILIATION: 'expensifyCardXeroReconciliation',
        EXPENSIFY_ORG: 'expensifyOrg',
        FIX_VIOLATION_PUSH_NOTIFICATION: 'fixViolationPushNotification',
        FREE_PLAN_FULL_LAUNCH: 'freePlanFullLaunch',
        FREE_PLAN_SOFT_LAUNCH: 'freePlanSoftLaunch',
        GUSTO: 'gusto',
        INBOX_CACHE: 'inboxCache',
        INBOX_HIDDEN_TASKS: 'inboxHiddenTasks',
        INDIRECT_INTEGRATION_SETUP: 'indirectIntegrationSetup',
        IOU: 'IOU',
        JOIN_POLICY: 'joinPolicy',
        LOAD_POLICY_ASYNC: 'loadPolicyAsync',
        MAP_RECEIPT: 'mapReceipt',
        MERGE_API: 'mergeAPI',
        MOBILE_REALTIME_REPORT_COMMENTS: 'mobileRealtimeReportComments',
        MOBILE_SECURE_RECEIPTS: 'mobileSecureReceipts',
        MONTHLY_SETTLEMENT: 'monthlySettlement',
        NAMES_AND_AVATARS: 'namesAndAvatars',
        NATIVE_CHAT: 'nativeChat',
        NEW_PRICING: 'newPricing',
        NEWSLETTER_THREE: 'newsletterThree',
        NEXT_STEPS: 'nextSteps',
        OPEN_FACE_HAMBURGER: 'openFaceHamburger',
        PER_DIEM: 'perDiem',
        PER_DIEM_INTERNATIONAL: 'perDiemInternational',
        PRICING_COPY_CHANGES: 'pricingCopyChanges',
        QBO_INVOICES: 'qboInvoices',
        QUICKBOOKS_DESKTOP_V2: 'quickbooksDesktopV2',
        REALTIME_REPORT_COMMENTS: 'realtimeReportComments',
        S2W_ANNOUNCEMENT: 's2wAnnouncement',
        SCHEDULED_AUTO_REPORTING: 'scheduledAutoReporting',
        SECURE_RECEIPTS: 'secureReceipts',
        SECURE_RECEIPTS_REPORTS: 'secureReceiptsReports',
        SELF_SERVICE_HARD_LAUNCH: 'selfServiceHardLaunch',
        SEND_MONEY: 'sendMoney',
        SMART_SCAN_USER_DISPUTES: 'smartScanUserDisputes',
        SMS_SIGN_UP: 'smsSignUp',
        STRIPE_CONNECT: 'stripeConnect',
        SUMMARY_EMAIL: 'summaryEmail',
        SWIPE_TO_WIN: 'swipeToWin',
        TAX_FOR_MILEAGE: 'taxForMileage',
        TWO_FACTOR_AUTH: 'twoFactorAuth',
        VENMO_INTEGRATION: 'venmoIntegration',
        ZENEFITS_INTEGRATION: 'zenefitsIntegration',
        VIOLATIONS: 'violations',
    },
    BUTTON_STATES: {
        DEFAULT: 'default',
        ACTIVE: 'active',
        PRESSED: 'pressed',
        COMPLETE: 'complete',
        DISABLED: 'disabled',
    },
    BANK_ACCOUNT_TYPES: {
        WALLET: 'WALLET',
    },
    COUNTRY: {
        US: 'US',
        MX: 'MX',
        AU: 'AU',
        CA: 'CA',
        GB: 'GB',
    },
    DESKTOP_DEEPLINK_APP_STATE: {
        CHECKING: 'checking',
        INSTALLED: 'installed',
        NOT_INSTALLED: 'not-installed',
    },
    PLATFORM: {
        IOS: 'ios',
        ANDROID: 'android',
        WEB: 'web',
        DESKTOP: 'desktop',
    },
    PLATFORM_SPECIFIC_KEYS: {
        CTRL: {
            DEFAULT: 'control',
            [PLATFORM_OS_MACOS]: 'meta',
            [PLATFORM_IOS]: 'meta',
        },
        SHIFT: {
            DEFAULT: 'shift',
        },
    },
    KEYBOARD_SHORTCUTS: {
        SEARCH: {
            descriptionKey: 'search',
            shortcutKey: 'K',
            modifiers: ['CTRL'],
            trigger: {
                DEFAULT: {input: 'k', modifierFlags: keyModifierControl},
                [PLATFORM_OS_MACOS]: {input: 'k', modifierFlags: keyModifierCommand},
                [PLATFORM_IOS]: {input: 'k', modifierFlags: keyModifierCommand},
            },
            type: KEYBOARD_SHORTCUT_NAVIGATION_TYPE,
        },
        NEW_CHAT: {
            descriptionKey: 'newChat',
            shortcutKey: 'K',
            modifiers: ['CTRL', 'SHIFT'],
            trigger: {
                DEFAULT: {input: 'k', modifierFlags: keyModifierShiftControl},
                [PLATFORM_OS_MACOS]: {input: 'k', modifierFlags: keyModifierShiftCommand},
                [PLATFORM_IOS]: {input: 'k', modifierFlags: keyModifierShiftCommand},
            },
            type: KEYBOARD_SHORTCUT_NAVIGATION_TYPE,
        },
        SHORTCUTS: {
            descriptionKey: 'openShortcutDialog',
            shortcutKey: 'J',
            modifiers: ['CTRL'],
            trigger: {
                DEFAULT: {input: 'j', modifierFlags: keyModifierControl},
                [PLATFORM_OS_MACOS]: {input: 'j', modifierFlags: keyModifierCommand},
                [PLATFORM_IOS]: {input: 'j', modifierFlags: keyModifierCommand},
            },
        },
        ESCAPE: {
            descriptionKey: 'escape',
            shortcutKey: 'Escape',
            modifiers: [],
            trigger: {
                DEFAULT: {input: keyInputEscape},
                [PLATFORM_OS_MACOS]: {input: keyInputEscape},
                [PLATFORM_IOS]: {input: keyInputEscape},
            },
        },
        ENTER: {
            descriptionKey: null,
            shortcutKey: 'Enter',
            modifiers: [],
            trigger: {
                DEFAULT: {input: keyInputEnter},
                [PLATFORM_OS_MACOS]: {input: keyInputEnter},
                [PLATFORM_IOS]: {input: keyInputEnter},
            },
        },
        CTRL_ENTER: {
            descriptionKey: null,
            shortcutKey: 'Enter',
            modifiers: ['CTRL'],
            trigger: {
                DEFAULT: {input: keyInputEnter, modifierFlags: keyModifierControl},
                [PLATFORM_OS_MACOS]: {input: keyInputEnter, modifierFlags: keyModifierCommand},
                [PLATFORM_IOS]: {input: keyInputEnter, modifierFlags: keyModifierCommand},
            },
        },
        COPY: {
            descriptionKey: 'copy',
            shortcutKey: 'C',
            modifiers: ['CTRL'],
            trigger: {
                DEFAULT: {input: 'c', modifierFlags: keyModifierControl},
                [PLATFORM_OS_MACOS]: {input: 'c', modifierFlags: keyModifierCommand},
                [PLATFORM_IOS]: {input: 'c', modifierFlags: keyModifierCommand},
            },
        },
        ARROW_UP: {
            descriptionKey: null,
            shortcutKey: 'ArrowUp',
            modifiers: [],
            trigger: {
                DEFAULT: {input: keyInputUpArrow},
                [PLATFORM_OS_MACOS]: {input: keyInputUpArrow},
                [PLATFORM_IOS]: {input: keyInputUpArrow},
            },
        },
        ARROW_DOWN: {
            descriptionKey: null,
            shortcutKey: 'ArrowDown',
            modifiers: [],
            trigger: {
                DEFAULT: {input: keyInputDownArrow},
                [PLATFORM_OS_MACOS]: {input: keyInputDownArrow},
                [PLATFORM_IOS]: {input: keyInputDownArrow},
            },
        },
        ARROW_LEFT: {
            descriptionKey: null,
            shortcutKey: 'ArrowLeft',
            modifiers: [],
            trigger: {
                DEFAULT: {input: keyInputLeftArrow},
                [PLATFORM_OS_MACOS]: {input: keyInputLeftArrow},
                [PLATFORM_IOS]: {input: keyInputLeftArrow},
            },
        },
        ARROW_RIGHT: {
            descriptionKey: null,
            shortcutKey: 'ArrowRight',
            modifiers: [],
            trigger: {
                DEFAULT: {input: keyInputRightArrow},
                [PLATFORM_OS_MACOS]: {input: keyInputRightArrow},
                [PLATFORM_IOS]: {input: keyInputRightArrow},
            },
        },
        TAB: {
            descriptionKey: null,
            shortcutKey: 'Tab',
            modifiers: [],
        },
    },
    KEYBOARD_SHORTCUTS_TYPES: {
        NAVIGATION_SHORTCUT: KEYBOARD_SHORTCUT_NAVIGATION_TYPE,
    },
    KEYBOARD_SHORTCUT_KEY_DISPLAY_NAME: {
        CONTROL: 'CTRL',
        ESCAPE: 'ESC',
        META: 'CMD',
        SHIFT: 'Shift',
    },
    CURRENCY: {
        USD: 'USD',
    },
    EXAMPLE_PHONE_NUMBER: '+15005550006',
    CONCIERGE_CHAT_NAME: 'Concierge',
    CLOUDFRONT_URL,
    EMPTY_ARRAY,
    EMPTY_OBJECT,
    USE_EXPENSIFY_URL,
    NEW_ZOOM_MEETING_URL: 'https://zoom.us/start/videomeeting',
    NEW_GOOGLE_MEET_MEETING_URL: 'https://meet.google.com/new',
    GOOGLE_MEET_URL_ANDROID: 'https://meet.google.com',
    DEEPLINK_BASE_URL: 'new-expensify://',
    PDF_VIEWER_URL: '/pdf/web/viewer.html',
    CLOUDFRONT_DOMAIN_REGEX: /^https:\/\/\w+\.cloudfront\.net/i,
    EXPENSIFY_ICON_URL: `${CLOUDFRONT_URL}/images/favicon-2019.png`,
    CONCIERGE_ICON_URL_2021: `${CLOUDFRONT_URL}/images/icons/concierge_2021.png`,
    CONCIERGE_ICON_URL: `${CLOUDFRONT_URL}/images/icons/concierge_2022.png`,
    UPWORK_URL: 'https://github.com/Expensify/App/issues?q=is%3Aopen+is%3Aissue+label%3A%22Help+Wanted%22',
    GITHUB_URL: 'https://github.com/Expensify/App',
    TERMS_URL: `${USE_EXPENSIFY_URL}/terms`,
    PRIVACY_URL: `${USE_EXPENSIFY_URL}/privacy`,
    LICENSES_URL: `${USE_EXPENSIFY_URL}/licenses`,
    GITHUB_RELEASE_URL: 'https://api.github.com/repos/expensify/app/releases/latest',
    ADD_SECONDARY_LOGIN_URL: encodeURI('settings?param={"section":"account","openModal":"secondaryLogin"}'),
    MANAGE_CARDS_URL: 'domain_companycards',
    FEES_URL: `${USE_EXPENSIFY_URL}/fees`,
    CFPB_PREPAID_URL: 'https://cfpb.gov/prepaid',
    STAGING_NEW_EXPENSIFY_URL: 'https://staging.new.expensify.com',
    NEWHELP_URL: 'https://help.expensify.com',
    INTERNAL_DEV_EXPENSIFY_URL: 'https://www.expensify.com.dev',
    STAGING_EXPENSIFY_URL: 'https://staging.expensify.com',
    EXPENSIFY_URL: 'https://www.expensify.com',
    BANK_ACCOUNT_PERSONAL_DOCUMENTATION_INFO_URL:
        'https://community.expensify.com/discussion/6983/faq-why-do-i-need-to-provide-personal-documentation-when-setting-up-updating-my-bank-account',
    PERSONAL_DATA_PROTECTION_INFO_URL: 'https://community.expensify.com/discussion/5677/deep-dive-security-how-expensify-protects-your-information',
    ONFIDO_FACIAL_SCAN_POLICY_URL: 'https://onfido.com/facial-scan-policy-and-release/',
    ONFIDO_PRIVACY_POLICY_URL: 'https://onfido.com/privacy/',
    ONFIDO_TERMS_OF_SERVICE_URL: 'https://onfido.com/terms-of-service/',
    // Use Environment.getEnvironmentURL to get the complete URL with port number
    DEV_NEW_EXPENSIFY_URL: 'https://dev.new.expensify.com:',

    SIGN_IN_FORM_WIDTH: 300,

    DEEPLINK_PROMPT_DENYLIST: [SCREENS.HOME, SCREENS.SIGN_IN_WITH_APPLE_DESKTOP, SCREENS.SIGN_IN_WITH_GOOGLE_DESKTOP],

    SIGN_IN_METHOD: {
        APPLE: 'Apple',
        GOOGLE: 'Google',
    },

    OPTION_TYPE: {
        REPORT: 'report',
        PERSONAL_DETAIL: 'personalDetail',
    },
    RECEIPT: {
        ICON_SIZE: 164,
        PERMISSION_GRANTED: 'granted',
        HAND_ICON_HEIGHT: 152,
        HAND_ICON_WIDTH: 200,
        SHUTTER_SIZE: 90,
        MAX_REPORT_PREVIEW_RECEIPTS: 3,
    },
    REPORT: {
        MAXIMUM_PARTICIPANTS: 8,
        SPLIT_REPORTID: '-2',
        ACTIONS: {
            LIMIT: 50,
            TYPE: {
                ADDCOMMENT: 'ADDCOMMENT',
                APPROVED: 'APPROVED',
                CHRONOSOOOLIST: 'CHRONOSOOOLIST',
                CLOSED: 'CLOSED',
                CREATED: 'CREATED',
                IOU: 'IOU',
                MODIFIEDEXPENSE: 'MODIFIEDEXPENSE',
                REIMBURSEMENTQUEUED: 'REIMBURSEMENTQUEUED',
                RENAMED: 'RENAMED',
                REPORTPREVIEW: 'REPORTPREVIEW',
                SUBMITTED: 'SUBMITTED',
                TASKCANCELLED: 'TASKCANCELLED',
                TASKCOMPLETED: 'TASKCOMPLETED',
                TASKEDITED: 'TASKEDITED',
                TASKREOPENED: 'TASKREOPENED',
                POLICYCHANGELOG: {
                    ADD_APPROVER_RULE: 'POLICYCHANGELOG_ADD_APPROVER_RULE',
                    ADD_CATEGORY: 'POLICYCHANGELOG_ADD_CATEGORY',
                    ADD_CUSTOM_UNIT: 'POLICYCHANGELOG_ADD_CUSTOM_UNIT',
                    ADD_CUSTOM_UNIT_RATE: 'POLICYCHANGELOG_ADD_CUSTOM_UNIT_RATE',
                    ADD_EMPLOYEE: 'POLICYCHANGELOG_ADD_EMPLOYEE',
                    ADD_INTEGRATION: 'POLICYCHANGELOG_ADD_INTEGRATION',
                    ADD_REPORT_FIELD: 'POLICYCHANGELOG_ADD_REPORT_FIELD',
                    ADD_TAG: 'POLICYCHANGELOG_ADD_TAG',
                    DELETE_ALL_TAGS: 'POLICYCHANGELOG_DELETE_ALL_TAGS',
                    DELETE_APPROVER_RULE: 'POLICYCHANGELOG_DELETE_APPROVER_RULE',
                    DELETE_CATEGORY: 'POLICYCHANGELOG_DELETE_CATEGORY',
                    DELETE_CUSTOM_UNIT: 'POLICYCHANGELOG_DELETE_CUSTOM_UNIT',
                    DELETE_CUSTOM_UNIT_RATE: 'POLICYCHANGELOG_DELETE_CUSTOM_UNIT_RATE',
                    DELETE_CUSTOM_UNIT_SUB_RATE: 'POLICYCHANGELOG_DELETE_CUSTOM_UNIT_SUB_RATE',
                    DELETE_EMPLOYEE: 'POLICYCHANGELOG_DELETE_EMPLOYEE',
                    DELETE_INTEGRATION: 'POLICYCHANGELOG_DELETE_INTEGRATION',
                    DELETE_REPORT_FIELD: 'POLICYCHANGELOG_DELETE_REPORT_FIELD',
                    DELETE_TAG: 'POLICYCHANGELOG_DELETE_TAG',
                    IMPORT_CUSTOM_UNIT_RATES: 'POLICYCHANGELOG_IMPORT_CUSTOM_UNIT_RATES',
                    IMPORT_TAGS: 'POLICYCHANGELOG_IMPORT_TAGS',
                    INVITE_TO_ROOM: 'POLICYCHANGELOG_INVITETOROOM',
                    REMOVE_FROM_ROOM: 'POLICYCHANGELOG_REMOVEFROMROOM',
                    SET_AUTOREIMBURSEMENT: 'POLICYCHANGELOG_SET_AUTOREIMBURSEMENT',
                    SET_AUTO_JOIN: 'POLICYCHANGELOG_SET_AUTO_JOIN',
                    SET_CATEGORY_NAME: 'POLICYCHANGELOG_SET_CATEGORY_NAME',
                    UPDATE_ACH_ACCOUNT: 'POLICYCHANGELOG_UPDATE_ACH_ACCOUNT',
                    UPDATE_APPROVER_RULE: 'POLICYCHANGELOG_UPDATE_APPROVER_RULE',
                    UPDATE_AUDIT_RATE: 'POLICYCHANGELOG_UPDATE_AUDIT_RATE',
                    UPDATE_AUTOHARVESTING: 'POLICYCHANGELOG_UPDATE_AUTOHARVESTING',
                    UPDATE_AUTOREIMBURSEMENT: 'POLICYCHANGELOG_UPDATE_AUTOREIMBURSEMENT',
                    UPDATE_AUTOREPORTING_FREQUENCY: 'POLICYCHANGELOG_UPDATE_AUTOREPORTING_FREQUENCY',
                    UPDATE_CATEGORY: 'POLICYCHANGELOG_UPDATE_CATEGORY',
                    UPDATE_CURRENCY: 'POLICYCHANGELOG_UPDATE_CURRENCY',
                    UPDATE_CUSTOM_UNIT: 'POLICYCHANGELOG_UPDATE_CUSTOM_UNIT',
                    UPDATE_CUSTOM_UNIT_RATE: 'POLICYCHANGELOG_UPDATE_CUSTOM_UNIT_RATE',
                    UPDATE_CUSTOM_UNIT_SUB_RATE: 'POLICYCHANGELOG_UPDATE_CUSTOM_UNIT_SUB_RATE',
                    UPDATE_DEFAULT_BILLABLE: 'POLICYCHANGELOG_UPDATE_DEFAULT_BILLABLE',
                    UPDATE_DEFAULT_REIMBURSABLE: 'POLICYCHANGELOG_UPDATE_DEFAULT_REIMBURSABLE',
                    UPDATE_DEFAULT_TITLE: 'POLICYCHANGELOG_UPDATE_DEFAULT_TITLE',
                    UPDATE_DEFAULT_TITLE_ENFORCED: 'POLICYCHANGELOG_UPDATE_DEFAULT_TITLE_ENFORCED',
                    UPDATE_DISABLED_FIELDS: 'POLICYCHANGELOG_UPDATE_DISABLED_FIELDS',
                    UPDATE_EMPLOYEE: 'POLICYCHANGELOG_UPDATE_EMPLOYEE',
                    UPDATE_FIELD: 'POLICYCHANGELOG_UPDATE_FIELD',
                    UPDATE_MANUAL_APPROVAL_THRESHOLD: 'POLICYCHANGELOG_UPDATE_MANUAL_APPROVAL_THRESHOLD',
                    UPDATE_MAX_EXPENSE_AMOUNT: 'POLICYCHANGELOG_UPDATE_MAX_EXPENSE_AMOUNT',
                    UPDATE_MAX_EXPENSE_AMOUNT_NO_RECEIPT: 'POLICYCHANGELOG_UPDATE_MAX_EXPENSE_AMOUNT_NO_RECEIPT',
                    UPDATE_NAME: 'POLICYCHANGELOG_UPDATE_NAME',
                    UPDATE_OWNERSHIP: 'POLICYCHANGELOG_UPDATE_OWNERSHIP',
                    UPDATE_REIMBURSEMENT_CHOICE: 'POLICYCHANGELOG_UPDATE_REIMBURSEMENT_CHOICE',
                    UPDATE_REPORT_FIELD: 'POLICYCHANGELOG_UPDATE_REPORT_FIELD',
                    UPDATE_TAG: 'POLICYCHANGELOG_UPDATE_TAG',
                    UPDATE_TAG_LIST_NAME: 'POLICYCHANGELOG_UPDATE_TAG_LIST_NAME',
                    UPDATE_TAG_NAME: 'POLICYCHANGELOG_UPDATE_TAG_NAME',
                    UPDATE_TIME_ENABLED: 'POLICYCHANGELOG_UPDATE_TIME_ENABLED',
                    UPDATE_TIME_RATE: 'POLICYCHANGELOG_UPDATE_TIME_RATE',
                },
                ROOMCHANGELOG: {
                    INVITE_TO_ROOM: 'INVITETOROOM',
                    REMOVE_FROM_ROOM: 'REMOVEFROMROOM',
                    JOIN_ROOM: 'JOINROOM',
                },
            },
        },
        ARCHIVE_REASON: {
            DEFAULT: 'default',
            ACCOUNT_CLOSED: 'accountClosed',
            ACCOUNT_MERGED: 'accountMerged',
            REMOVED_FROM_POLICY: 'removedFromPolicy',
            POLICY_DELETED: 'policyDeleted',
        },
        MESSAGE: {
            TYPE: {
                COMMENT: 'COMMENT',
                TEXT: 'TEXT',
            },
        },
        TYPE: {
            CHAT: 'chat',
            EXPENSE: 'expense',
            IOU: 'iou',
            TASK: 'task',
        },
        CHAT_TYPE: {
            POLICY_ANNOUNCE: 'policyAnnounce',
            POLICY_ADMINS: 'policyAdmins',
            DOMAIN_ALL: 'domainAll',
            POLICY_ROOM: 'policyRoom',
            POLICY_EXPENSE_CHAT: 'policyExpenseChat',
        },
        WORKSPACE_CHAT_ROOMS: {
            ANNOUNCE: '#announce',
            ADMINS: '#admins',
        },
        STATE: {
            SUBMITTED: 'SUBMITTED',
            PROCESSING: 'PROCESSING',
        },
        STATE_NUM: {
            OPEN: 0,
            PROCESSING: 1,
            SUBMITTED: 2,
            BILLING: 3,
        },
        STATUS: {
            OPEN: 0,
            SUBMITTED: 1,
            CLOSED: 2,
            APPROVED: 3,
            REIMBURSED: 4,
        },
        NOTIFICATION_PREFERENCE: {
            MUTE: 'mute',
            DAILY: 'daily',
            ALWAYS: 'always',
            HIDDEN: 'hidden',
        },
        // Options for which room members can post
        WRITE_CAPABILITIES: {
            ALL: 'all',
            ADMINS: 'admins',
        },
        VISIBILITY: {
            PUBLIC: 'public',
            PUBLIC_ANNOUNCE: 'public_announce',
            PRIVATE: 'private',
            RESTRICTED: 'restricted',
        },
        RESERVED_ROOM_NAMES: ['#admins', '#announce'],
        MAX_PREVIEW_AVATARS: 4,
        MAX_ROOM_NAME_LENGTH: 79,
        LAST_MESSAGE_TEXT_MAX_LENGTH: 200,
        OWNER_EMAIL_FAKE: '__FAKE__',
        OWNER_ACCOUNT_ID_FAKE: 0,
        DEFAULT_REPORT_NAME: 'Chat Report',
    },
    COMPOSER: {
        MAX_LINES: 16,
        MAX_LINES_SMALL_SCREEN: 6,
        MAX_LINES_FULL: -1,

        // The minimum number of typed lines needed to enable the full screen composer
        FULL_COMPOSER_MIN_LINES: 3,
    },
    MODAL: {
        MODAL_TYPE: {
            CONFIRM: 'confirm',
            CENTERED: 'centered',
            CENTERED_UNSWIPEABLE: 'centered_unswipeable',
            CENTERED_SMALL: 'centered_small',
            BOTTOM_DOCKED: 'bottom_docked',
            POPOVER: 'popover',
            RIGHT_DOCKED: 'right_docked',
        },
        ANCHOR_ORIGIN_VERTICAL: {
            TOP: 'top',
            CENTER: 'center',
            BOTTOM: 'bottom',
        },
        ANCHOR_ORIGIN_HORIZONTAL: {
            LEFT: 'left',
            CENTER: 'center',
            RIGHT: 'right',
        },
        POPOVER_MENU_PADDING: 8,
    },
    TIMING: {
        CALCULATE_MOST_RECENT_LAST_MODIFIED_ACTION: 'calc_most_recent_last_modified_action',
        SEARCH_RENDER: 'search_render',
        HOMEPAGE_INITIAL_RENDER: 'homepage_initial_render',
        REPORT_INITIAL_RENDER: 'report_initial_render',
        SWITCH_REPORT: 'switch_report',
        SIDEBAR_LOADED: 'sidebar_loaded',
        COLD: 'cold',
        WARM: 'warm',
        REPORT_ACTION_ITEM_LAYOUT_DEBOUNCE_TIME: 1500,
        SHOW_LOADING_SPINNER_DEBOUNCE_TIME: 250,
        TEST_TOOLS_MODAL_THROTTLE_TIME: 800,
        TOOLTIP_SENSE: 1000,
        TRIE_INITIALIZATION: 'trie_initialization',
        COMMENT_LENGTH_DEBOUNCE_TIME: 500,
        SEARCH_FOR_REPORTS_DEBOUNCE_TIME: 300,
    },
    PRIORITY_MODE: {
        GSD: 'gsd',
        DEFAULT: 'default',
    },
    THEME: {
        DEFAULT: 'dark',
        LIGHT: 'light',
        DARK: 'dark',
        SYSTEM: 'system',
    },
    TRANSACTION: {
        DEFAULT_MERCHANT: 'Request',
        UNKNOWN_MERCHANT: 'Unknown Merchant',
        PARTIAL_TRANSACTION_MERCHANT: '(none)',
        TYPE: {
            CUSTOM_UNIT: 'customUnit',
        },
        STATUS: {
            PENDING: 'Pending',
            POSTED: 'Posted',
        },
    },
    MCC_GROUPS: {
        AIRLINES: 'Airlines',
        COMMUTER: 'Commuter',
        GAS: 'Gas',
        GOODS: 'Goods',
        GROCERIES: 'Groceries',
        HOTEL: 'Hotel',
        MAIL: 'Mail',
        MEALS: 'Meals',
        RENTAL: 'Rental',
        SERVICES: 'Services',
        TAXI: 'Taxi',
        MISCELLANEOUS: 'Miscellaneous',
        UTILITIES: 'Utilities',
    },
    JSON_CODE: {
        SUCCESS: 200,
        BAD_REQUEST: 400,
        NOT_AUTHENTICATED: 407,
        EXP_ERROR: 666,
        MANY_WRITES_ERROR: 665,
        UNABLE_TO_RETRY: 'unableToRetry',
    },
    HTTP_STATUS: {
        // When Cloudflare throttles
        TOO_MANY_REQUESTS: 429,
        INTERNAL_SERVER_ERROR: 500,
        BAD_GATEWAY: 502,
        GATEWAY_TIMEOUT: 504,
        UNKNOWN_ERROR: 520,
    },
    ERROR: {
        XHR_FAILED: 'xhrFailed',
        THROTTLED: 'throttled',
        UNKNOWN_ERROR: 'Unknown error',
        REQUEST_CANCELLED: 'AbortError',
        FAILED_TO_FETCH: 'Failed to fetch',
        ENSURE_BUGBOT: 'ENSURE_BUGBOT',
        PUSHER_ERROR: 'PusherError',
        WEB_SOCKET_ERROR: 'WebSocketError',
        NETWORK_REQUEST_FAILED: 'Network request failed',
        SAFARI_DOCUMENT_LOAD_ABORTED: 'cancelled',
        FIREFOX_DOCUMENT_LOAD_ABORTED: 'NetworkError when attempting to fetch resource.',
        IOS_NETWORK_CONNECTION_LOST: 'The network connection was lost.',
        IOS_NETWORK_CONNECTION_LOST_RUSSIAN: 'Сетевое соединение потеряно.',
        IOS_NETWORK_CONNECTION_LOST_SWEDISH: 'Nätverksanslutningen förlorades.',
        IOS_NETWORK_CONNECTION_LOST_SPANISH: 'La conexión a Internet parece estar desactivada.',
        IOS_LOAD_FAILED: 'Load failed',
        SAFARI_CANNOT_PARSE_RESPONSE: 'cannot parse response',
        GATEWAY_TIMEOUT: 'Gateway Timeout',
        EXPENSIFY_SERVICE_INTERRUPTED: 'Expensify service interrupted',
        DUPLICATE_RECORD: 'A record already exists with this ID',
    },
    ERROR_TYPE: {
        SOCKET: 'Expensify\\Auth\\Error\\Socket',
    },
    ERROR_TITLE: {
        SOCKET: 'Issue connecting to database',
        DUPLICATE_RECORD: '400 Unique Constraints Violation',
    },
    NETWORK: {
        METHOD: {
            POST: 'post',
        },
        MIN_RETRY_WAIT_TIME_MS: 10,
        MAX_RANDOM_RETRY_WAIT_TIME_MS: 100,
        MAX_RETRY_WAIT_TIME_MS: 10 * 1000,
        PROCESS_REQUEST_DELAY_MS: 1000,
        MAX_PENDING_TIME_MS: 10 * 1000,
        MAX_REQUEST_RETRIES: 10,
    },
    DEFAULT_TIME_ZONE: {automatic: true, selected: 'America/Los_Angeles'},
    DEFAULT_ACCOUNT_DATA: {errors: null, success: '', isLoading: false},
    DEFAULT_CLOSE_ACCOUNT_DATA: {errors: null, success: '', isLoading: false},
    FORMS: {
        LOGIN_FORM: 'LoginForm',
        VALIDATE_CODE_FORM: 'ValidateCodeForm',
        VALIDATE_TFA_CODE_FORM: 'ValidateTfaCodeForm',
        RESEND_VALIDATION_FORM: 'ResendValidationForm',
        UNLINK_LOGIN_FORM: 'UnlinkLoginForm',
        RESEND_VALIDATE_CODE_FORM: 'ResendValidateCodeForm',
    },
    APP_STATE: {
        ACTIVE: 'active',
        BACKGROUND: 'background',
        INACTIVE: 'inactive',
    },

    // at least 8 characters, 1 capital letter, 1 lowercase number, 1 number
    PASSWORD_COMPLEXITY_REGEX_STRING: '^(?=.*[A-Z])(?=.*[0-9])(?=.*[a-z]).{8,}$',

    // 6 numeric digits
    VALIDATE_CODE_REGEX_STRING: /^\d{6}$/,

    // 8 alphanumeric characters
    RECOVERY_CODE_REGEX_STRING: /^[a-zA-Z0-9]{8}$/,

    // The server has a WAF (Web Application Firewall) which will strip out HTML/XML tags using this regex pattern.
    // It's copied here so that the same regex pattern can be used in form validations to be consistent with the server.
    VALIDATE_FOR_HTML_TAG_REGEX: /<([^>\s]+)(?:[^>]*?)>/g,

    VALIDATE_FOR_LEADINGSPACES_HTML_TAG_REGEX: /<([\s]+[\s\w~!@#$%^&*(){}[\];':"`|?.,/\\+\-=<]+.*[\s]*)>/g,

    WHITELISTED_TAGS: [/<>/, /< >/, /<->/, /<-->/, /<br>/, /<br\/>/],

    PASSWORD_PAGE: {
        ERROR: {
            ALREADY_VALIDATED: 'Account already validated',
            VALIDATE_CODE_FAILED: 'Validate code failed',
        },
    },

    PUSHER: {
        PRIVATE_USER_CHANNEL_PREFIX: 'private-encrypted-user-accountID-',
        PRIVATE_REPORT_CHANNEL_PREFIX: 'private-report-reportID-',
    },

    EMOJI_SPACER: 'SPACER',

    // This is the number of columns in each row of the picker.
    // Because of how flatList implements these rows, each row is an index rather than each element
    // For this reason to make headers work, we need to have the header be the only rendered element in its row
    // If this number is changed, emojis.js will need to be updated to have the proper number of spacer elements
    // around each header.
    EMOJI_NUM_PER_ROW: 8,

    EMOJI_FREQUENT_ROW_COUNT: 3,

    EMOJI_DEFAULT_SKIN_TONE: -1,

    INVISIBLE_CODEPOINTS: ['fe0f', '200d', '2066'],

    UNICODE: {
        LTR: '\u2066',
    },

    TOOLTIP_MAX_LINES: 3,

    LOGIN_TYPE: {
        PHONE: 'phone',
        EMAIL: 'email',
    },

    MAGIC_CODE_LENGTH: 6,
    MAGIC_CODE_EMPTY_CHAR: ' ',

    RECOVERY_CODE_LENGTH: 8,

    KEYBOARD_TYPE: {
        VISIBLE_PASSWORD: 'visible-password',
        ASCII_CAPABLE: 'ascii-capable',
    },

    INPUT_MODE: {
        NONE: 'none',
        TEXT: 'text',
        DECIMAL: 'decimal',
        NUMERIC: 'numeric',
        TEL: 'tel',
        SEARCH: 'search',
        EMAIL: 'email',
        URL: 'url',
    },

    YOUR_LOCATION_TEXT: 'Your Location',

    ATTACHMENT_MESSAGE_TEXT: '[Attachment]',
    // This is a placeholder for attachment which is uploading
    ATTACHMENT_UPLOADING_MESSAGE_HTML: 'Uploading attachment...',
    ATTACHMENT_SOURCE_ATTRIBUTE: 'data-expensify-source',
    ATTACHMENT_PREVIEW_ATTRIBUTE: 'src',
    ATTACHMENT_ORIGINAL_FILENAME_ATTRIBUTE: 'data-name',
    ATTACHMENT_LOCAL_URL_PREFIX: ['blob:', 'file:'],

    ATTACHMENT_PICKER_TYPE: {
        FILE: 'file',
        IMAGE: 'image',
    },

    ATTACHMENT_FILE_TYPE: {
        FILE: 'file',
        IMAGE: 'image',
        VIDEO: 'video',
    },

    FILE_TYPE_REGEX: {
        // Image MimeTypes allowed by iOS photos app.
        IMAGE: /\.(jpg|jpeg|png|webp|gif|tiff|bmp|heic|heif)$/,
        // Video MimeTypes allowed by iOS photos app.
        VIDEO: /\.(mov|mp4)$/,
    },
    IOS_CAMERAROLL_ACCESS_ERROR: 'Access to photo library was denied',
    ADD_PAYMENT_MENU_POSITION_Y: 226,
    ADD_PAYMENT_MENU_POSITION_X: 356,
    EMOJI_PICKER_SIZE: {
        WIDTH: 320,
        HEIGHT: 416,
    },
    DESKTOP_HEADER_PADDING: 12,
    CATEGORY_SHORTCUT_BAR_HEIGHT: 32,
    SMALL_EMOJI_PICKER_SIZE: {
        WIDTH: '100%',
    },
    NON_NATIVE_EMOJI_PICKER_LIST_HEIGHT: 300,
    NON_NATIVE_EMOJI_PICKER_LIST_HEIGHT_WEB: 200,
    EMOJI_PICKER_ITEM_HEIGHT: 32,
    EMOJI_PICKER_HEADER_HEIGHT: 32,
    RECIPIENT_LOCAL_TIME_HEIGHT: 25,
    AUTO_COMPLETE_SUGGESTER: {
        SUGGESTER_PADDING: 6,
        SUGGESTER_INNER_PADDING: 8,
        SUGGESTION_ROW_HEIGHT: 40,
        SMALL_CONTAINER_HEIGHT_FACTOR: 2.5,
        MIN_AMOUNT_OF_SUGGESTIONS: 3,
        MAX_AMOUNT_OF_SUGGESTIONS: 20,
        MAX_AMOUNT_OF_VISIBLE_SUGGESTIONS_IN_CONTAINER: 5,
        HERE_TEXT: '@here',
    },
    COMPOSER_MAX_HEIGHT: 125,
    CHAT_FOOTER_SECONDARY_ROW_HEIGHT: 15,
    CHAT_FOOTER_SECONDARY_ROW_PADDING: 5,
    CHAT_FOOTER_MIN_HEIGHT: 65,
    CHAT_SKELETON_VIEW: {
        AVERAGE_ROW_HEIGHT: 80,
        HEIGHT_FOR_ROW_COUNT: {
            1: 60,
            2: 80,
            3: 100,
        },
    },
    LHN_SKELETON_VIEW_ITEM_HEIGHT: 64,
    EXPENSIFY_PARTNER_NAME: 'expensify.com',
    EMAIL: {
        ACCOUNTING: 'accounting@expensify.com',
        ADMIN: 'admin@expensify.com',
        BILLS: 'bills@expensify.com',
        CHRONOS: 'chronos@expensify.com',
        CONCIERGE: 'concierge@expensify.com',
        CONTRIBUTORS: 'contributors@expensify.com',
        FIRST_RESPONDER: 'firstresponders@expensify.com',
        GUIDES_DOMAIN: 'team.expensify.com',
        HELP: 'help@expensify.com',
        INTEGRATION_TESTING_CREDS: 'integrationtestingcreds@expensify.com',
        PAYROLL: 'payroll@expensify.com',
        QA: 'qa@expensify.com',
        QA_TRAVIS: 'qa+travisreceipts@expensify.com',
        RECEIPTS: 'receipts@expensify.com',
        STUDENT_AMBASSADOR: 'studentambassadors@expensify.com',
        SVFG: 'svfg@expensify.com',
        EXPENSIFY_EMAIL_DOMAIN: '@expensify.com',
    },

    ACCOUNT_ID: {
        ACCOUNTING: Number(Config?.EXPENSIFY_ACCOUNT_ID_ACCOUNTING ?? 9645353),
        ADMIN: Number(Config?.EXPENSIFY_ACCOUNT_ID_ADMIN ?? -1),
        BILLS: Number(Config?.EXPENSIFY_ACCOUNT_ID_BILLS ?? 1371),
        CHRONOS: Number(Config?.EXPENSIFY_ACCOUNT_ID_CHRONOS ?? 10027416),
        CONCIERGE: Number(Config?.EXPENSIFY_ACCOUNT_ID_CONCIERGE ?? 8392101),
        CONTRIBUTORS: Number(Config?.EXPENSIFY_ACCOUNT_ID_CONTRIBUTORS ?? 9675014),
        FIRST_RESPONDER: Number(Config?.EXPENSIFY_ACCOUNT_ID_FIRST_RESPONDER ?? 9375152),
        HELP: Number(Config?.EXPENSIFY_ACCOUNT_ID_HELP ?? -1),
        INTEGRATION_TESTING_CREDS: Number(Config?.EXPENSIFY_ACCOUNT_ID_INTEGRATION_TESTING_CREDS ?? -1),
        PAYROLL: Number(Config?.EXPENSIFY_ACCOUNT_ID_PAYROLL ?? 9679724),
        QA: Number(Config?.EXPENSIFY_ACCOUNT_ID_QA ?? 3126513),
        QA_TRAVIS: Number(Config?.EXPENSIFY_ACCOUNT_ID_QA_TRAVIS ?? 8595733),
        RECEIPTS: Number(Config?.EXPENSIFY_ACCOUNT_ID_RECEIPTS ?? -1),
        REWARDS: Number(Config?.EXPENSIFY_ACCOUNT_ID_REWARDS ?? 11023767), // rewards@expensify.com
        STUDENT_AMBASSADOR: Number(Config?.EXPENSIFY_ACCOUNT_ID_STUDENT_AMBASSADOR ?? 10476956),
        SVFG: Number(Config?.EXPENSIFY_ACCOUNT_ID_SVFG ?? 2012843),
    },

    ENVIRONMENT: {
        DEV: 'development',
        STAGING: 'staging',
        PRODUCTION: 'production',
        ADHOC: 'adhoc',
    },

    // Used to delay the initial fetching of reportActions when the app first inits or reconnects (e.g. returning
    // from backgound). The times are based on how long it generally seems to take for the app to become interactive
    // in each scenario.
    FETCH_ACTIONS_DELAY: {
        STARTUP: 8000,
        RECONNECT: 1000,
    },

    WALLET: {
        TRANSFER_METHOD_TYPE: {
            INSTANT: 'instant',
            ACH: 'ach',
        },
        TRANSFER_METHOD_TYPE_FEE: {
            INSTANT: {
                RATE: 1.5,
                MINIMUM_FEE: 25,
            },
            ACH: {
                RATE: 0,
                MINIMUM_FEE: 0,
            },
        },
        ERROR: {
            // If these get updated, we need to update the codes on the Web side too
            SSN: 'ssnError',
            KBA: 'kbaNeeded',
            KYC: 'kycFailed',
            FULL_SSN_NOT_FOUND: 'Full SSN not found',
            MISSING_FIELD: 'Missing required additional details fields',
            WRONG_ANSWERS: 'Wrong answers',
            ONFIDO_FIXABLE_ERROR: 'Onfido returned a fixable error',

            // KBA stands for Knowledge Based Answers (requiring us to show Idology questions)
            KBA_NEEDED: 'KBA needed',
            NO_ACCOUNT_TO_LINK: '405 No account to link to wallet',
            INVALID_WALLET: '405 Invalid wallet account',
            NOT_OWNER_OF_BANK_ACCOUNT: '401 Wallet owner does not own linked bank account',
            INVALID_BANK_ACCOUNT: '405 Attempting to link an invalid bank account to a wallet',
            NOT_OWNER_OF_FUND: '401 Wallet owner does not own linked fund',
            INVALID_FUND: '405 Attempting to link an invalid fund to a wallet',
        },
        STEP: {
            // In the order they appear in the Wallet flow
            ADDITIONAL_DETAILS: 'AdditionalDetailsStep',
            ADDITIONAL_DETAILS_KBA: 'AdditionalDetailsKBAStep',
            ONFIDO: 'OnfidoStep',
            TERMS: 'TermsStep',
            ACTIVATE: 'ActivateStep',
        },
        TIER_NAME: {
            PLATINUM: 'PLATINUM',
            GOLD: 'GOLD',
            SILVER: 'SILVER',
            BRONZE: 'BRONZE',
        },
        WEB_MESSAGE_TYPE: {
            STATEMENT: 'STATEMENT_NAVIGATE',
            CONCIERGE: 'CONCIERGE_NAVIGATE',
        },
        MTL_WALLET_PROGRAM_ID: '760',
        PROGRAM_ISSUERS: {
            EXPENSIFY_PAYMENTS: 'Expensify Payments LLC',
            BANCORP_BANK: 'The Bancorp Bank',
        },
    },

    PLAID: {
        EVENT: {
            ERROR: 'ERROR',
            EXIT: 'EXIT',
        },
    },

    ONFIDO: {
        CONTAINER_ID: 'onfido-mount',
        TYPE: {
            DOCUMENT: 'document',
            FACE: 'face',
        },
        VARIANT: {
            VIDEO: 'video',
        },
        SMS_NUMBER_COUNTRY_CODE: 'US',
        ERROR: {
            USER_CANCELLED: 'User canceled flow.',
            USER_TAPPED_BACK: 'User exited by clicking the back button.',
            USER_EXITED: 'User exited by manual action.',
            USER_CAMERA_DENINED: 'Onfido.OnfidoFlowError',
            USER_CAMERA_PERMISSION: 'Encountered an error: cameraPermission',
            // eslint-disable-next-line max-len
            USER_CAMERA_CONSENT_DENIED:
                'Unexpected result Intent. It might be a result of incorrect integration, make sure you only pass Onfido intent to handleActivityResult. It might be due to unpredictable crash or error. Please report the problem to android-sdk@onfido.com. Intent: null \n resultCode: 0',
        },
    },

    KYC_WALL_SOURCE: {
        REPORT: 'REPORT', // The user attempted to pay a money request
        ENABLE_WALLET: 'ENABLE_WALLET', // The user clicked on the `Enable wallet` button on the Wallet page
        TRANSFER_BALANCE: 'TRANSFER_BALANCE', // The user attempted to transfer their wallet balance to their bank account or debit card
    },

    OS: {
        WINDOWS: 'Windows',
        MAC_OS: PLATFORM_OS_MACOS,
        ANDROID: 'Android',
        IOS: PLATFORM_IOS,
        LINUX: 'Linux',
        NATIVE: 'Native',
    },

    BROWSER: {
        CHROME: 'chrome',
        FIREFOX: 'firefox',
        IE: 'ie',
        EDGE: 'edge',
        Opera: 'opera',
        SAFARI: 'safari',
        OTHER: 'other',
    },

    PAYMENT_METHODS: {
        DEBIT_CARD: 'debitCard',
        BANK_ACCOUNT: 'bankAccount',
    },

    PAYMENT_METHOD_ID_KEYS: {
        DEBIT_CARD: 'fundID',
        BANK_ACCOUNT: 'bankAccountID',
    },

    IOU: {
        // Note: These payment types are used when building IOU reportAction message values in the server and should
        // not be changed.
        PAYMENT_TYPE: {
            ELSEWHERE: 'Elsewhere',
            EXPENSIFY: 'Expensify',
            VBBA: 'ACH',
        },
        TYPE: {
            SEND: 'send',
            SPLIT: 'split',
            REQUEST: 'request',
        },
        REPORT_ACTION_TYPE: {
            PAY: 'pay',
            CREATE: 'create',
            SPLIT: 'split',
            DECLINE: 'decline',
            CANCEL: 'cancel',
            DELETE: 'delete',
        },
        AMOUNT_MAX_LENGTH: 10,
        RECEIPT_STATE: {
            SCANREADY: 'SCANREADY',
            OPEN: 'OPEN',
            SCANNING: 'SCANNING',
            SCANCOMPLETE: 'SCANCOMPLETE',
            SCANFAILED: 'SCANFAILED',
        },
        FILE_TYPES: {
            HTML: 'html',
            DOC: 'doc',
            DOCX: 'docx',
            SVG: 'svg',
        },
    },

    GROWL: {
        SUCCESS: 'success',
        ERROR: 'error',
        WARNING: 'warning',
        DURATION: 2000,
        DURATION_LONG: 3500,
    },

    LOCALES: {
        EN: 'en',
        ES: 'es',
        ES_ES: 'es-ES',
        ES_ES_ONFIDO: 'es_ES',

        DEFAULT: 'en',
    },

    LANGUAGES: ['en', 'es'],

    PRONOUNS_LIST: [
        'coCos',
        'eEyEmEir',
        'heHimHis',
        'heHimHisTheyThemTheirs',
        'sheHerHers',
        'sheHerHersTheyThemTheirs',
        'merMers',
        'neNirNirs',
        'neeNerNers',
        'perPers',
        'theyThemTheirs',
        'thonThons',
        'veVerVis',
        'viVir',
        'xeXemXyr',
        'zeZieZirHir',
        'zeHirHirs',
        'callMeByMyName',
    ],

    POLICY: {
        TYPE: {
            FREE: 'free',
            PERSONAL: 'personal',
            CORPORATE: 'corporate',
            TEAM: 'team',
        },
        ROLE: {
            ADMIN: 'admin',
            AUDITOR: 'auditor',
            USER: 'user',
        },
        AUTO_REPORTING_FREQUENCIES: {
            IMMEDIATE: 'immediate',
            WEEKLY: 'weekly',
            SEMI_MONTHLY: 'semimonthly',
            MONTHLY: 'monthly',
            TRIP: 'trip',
            MANUAL: 'manual',
        },
        ROOM_PREFIX: '#',
        CUSTOM_UNIT_RATE_BASE_OFFSET: 100,
        OWNER_EMAIL_FAKE: '_FAKE_',
        OWNER_ACCOUNT_ID_FAKE: 0,
    },

    CUSTOM_UNITS: {
        NAME_DISTANCE: 'Distance',
        DISTANCE_UNIT_MILES: 'mi',
        DISTANCE_UNIT_KILOMETERS: 'km',
        MILEAGE_IRS_RATE: 0.655,
        DEFAULT_RATE: 'Default Rate',
        RATE_DECIMALS: 3,
    },

    TERMS: {
        CFPB_PREPAID: 'cfpb.gov/prepaid',
        CFPB_COMPLAINT: 'cfpb.gov/complaint',
        FDIC_PREPAID: 'fdic.gov/deposit/deposits/prepaid.html',
        USE_EXPENSIFY_FEES: 'use.expensify.com/fees',
    },

    ICON_TYPE_ICON: 'icon',
    ICON_TYPE_AVATAR: 'avatar',
    ICON_TYPE_WORKSPACE: 'workspace',

    ACTIVITY_INDICATOR_SIZE: {
        LARGE: 'large',
    },

    AVATAR_SIZE: {
        XLARGE: 'xlarge',
        LARGE: 'large',
        MEDIUM: 'medium',
        DEFAULT: 'default',
        SMALL: 'small',
        SMALLER: 'smaller',
        SUBSCRIPT: 'subscript',
        SMALL_SUBSCRIPT: 'small-subscript',
        MID_SUBSCRIPT: 'mid-subscript',
        LARGE_BORDERED: 'large-bordered',
        HEADER: 'header',
        MENTION_ICON: 'mention-icon',
        SMALL_NORMAL: 'small-normal',
    },
    EXPENSIFY_CARD: {
        BANK: 'Expensify Card',
        FRAUD_TYPES: {
            DOMAIN: 'domain',
            INDIVIDUAL: 'individual',
            NONE: 'none',
        },
        STATE: {
            STATE_NOT_ISSUED: 2,
            OPEN: 3,
            NOT_ACTIVATED: 4,
            STATE_DEACTIVATED: 5,
            CLOSED: 6,
            STATE_SUSPENDED: 7,
        },
        ACTIVE_STATES: [2, 3, 4, 7],
    },
    AVATAR_ROW_SIZE: {
        DEFAULT: 4,
        LARGE_SCREEN: 8,
    },
    OPTION_MODE: {
        COMPACT: 'compact',
        DEFAULT: 'default',
    },
    REGEX: {
        SPECIAL_CHARS_WITHOUT_NEWLINE: /((?!\n)[()-\s\t])/g,
        DIGITS_AND_PLUS: /^\+?[0-9]*$/,
        ALPHABETIC_AND_LATIN_CHARS: /^[\p{Script=Latin} ]*$/u,
        NON_ALPHABETIC_AND_NON_LATIN_CHARS: /[^\p{Script=Latin}]/gu,
        POSITIVE_INTEGER: /^\d+$/,
        PO_BOX: /\b[P|p]?(OST|ost)?\.?\s*[O|o|0]?(ffice|FFICE)?\.?\s*[B|b][O|o|0]?[X|x]?\.?\s+[#]?(\d+)\b/,
        ANY_VALUE: /^.+$/,
        ZIP_CODE: /^[0-9]{5}(?:[- ][0-9]{4})?$/,
        INDUSTRY_CODE: /^[0-9]{6}$/,
        SSN_LAST_FOUR: /^(?!0000)[0-9]{4}$/,
        SSN_FULL_NINE: /^(?!0000)[0-9]{9}$/,
        NUMBER: /^[0-9]+$/,
        CARD_NUMBER: /^[0-9]{15,16}$/,
        CARD_SECURITY_CODE: /^[0-9]{3,4}$/,
        CARD_EXPIRATION_DATE: /^(0[1-9]|1[0-2])([^0-9])?([0-9]{4}|([0-9]{2}))$/,
        ROOM_NAME: /^#[\p{Ll}0-9-]{1,80}$/u,

        // eslint-disable-next-line max-len, no-misleading-character-class
        EMOJI: /[\p{Extended_Pictographic}\u200d\u{1f1e6}-\u{1f1ff}\u{1f3fb}-\u{1f3ff}\u{e0020}-\u{e007f}\u20E3\uFE0F]|[#*0-9]\uFE0F?\u20E3/gu,
        // eslint-disable-next-line max-len, no-misleading-character-class
        EMOJIS: /[\p{Extended_Pictographic}](\u200D[\p{Extended_Pictographic}]|[\u{1F3FB}-\u{1F3FF}]|[\u{E0020}-\u{E007F}]|\uFE0F|\u20E3)*|[\u{1F1E6}-\u{1F1FF}]{2}|[#*0-9]\uFE0F?\u20E3/gu,

        TAX_ID: /^\d{9}$/,
        NON_NUMERIC: /\D/g,
        ANY_SPACE: /\s/g,

        // Extract attachment's source from the data's html string
        ATTACHMENT_DATA: /(data-expensify-source|data-name)="([^"]+)"/g,

        EMOJI_NAME: /:[\w+-]+:/g,
        EMOJI_SUGGESTIONS: /:[a-zA-Z0-9_+-]{1,40}$/,
        AFTER_FIRST_LINE_BREAK: /\n.*/g,
        LINE_BREAK: /\n/g,
        CODE_2FA: /^\d{6}$/,
        ATTACHMENT_ID: /chat-attachments\/(\d+)/,
        HAS_COLON_ONLY_AT_THE_BEGINNING: /^:[^:]+$/,
        HAS_AT_MOST_TWO_AT_SIGNS: /^@[^@]*@?[^@]*$/,

        SPECIAL_CHAR: /[,/?"{}[\]()&^%;`$=#<>!*]/g,

        FIRST_SPACE: /.+?(?=\s)/,

        get SPECIAL_CHAR_OR_EMOJI() {
            return new RegExp(`[~\\n\\s]|(_\\b(?!$))|${this.SPECIAL_CHAR.source}|${this.EMOJI.source}`, 'gu');
        },

        get SPACE_OR_EMOJI() {
            return new RegExp(`(\\s+|(?:${this.EMOJI.source})+)`, 'gu');
        },

        // Define the regular expression pattern to find a potential end of a mention suggestion:
        // It might be a space, a newline character, an emoji, or a special character (excluding underscores & tildes, which might be used in usernames)
        get MENTION_BREAKER() {
            return new RegExp(`[\\n\\s]|${this.SPECIAL_CHAR.source}|${this.EMOJI.source}`, 'gu');
        },

        MERGED_ACCOUNT_PREFIX: /^(MERGED_\d+@)/,

        ROUTES: {
            VALIDATE_LOGIN: /\/v($|(\/\/*))/,
            UNLINK_LOGIN: /\/u($|(\/\/*))/,
        },

        TIME_STARTS_01: /^01:\d{2} [AP]M$/,
        TIME_FORMAT: /^\d{2}:\d{2} [AP]M$/,
        DATE_TIME_FORMAT: /^\d{2}-\d{2} \d{2}:\d{2} [AP]M$/,
        ATTACHMENT_ROUTE: /\/r\/(\d*)\/attachment/,
        ILLEGAL_FILENAME_CHARACTERS: /\/|<|>|\*|"|:|\?|\\|\|/g,

        ENCODE_PERCENT_CHARACTER: /%(25)+/g,

        INVISIBLE_CHARACTERS_GROUPS: /[\p{C}\p{Z}]/gu,

        OTHER_INVISIBLE_CHARACTERS: /[\u3164]/g,
    },

    PRONOUNS: {
        PREFIX: '__predefined_',
        SELF_SELECT: '__predefined_selfSelect',
    },
    GUIDES_CALL_TASK_IDS: {
        CONCIERGE_DM: 'NewExpensifyConciergeDM',
        WORKSPACE_INITIAL: 'WorkspaceHome',
        WORKSPACE_SETTINGS: 'WorkspaceGeneralSettings',
        WORKSPACE_CARD: 'WorkspaceCorporateCards',
        WORKSPACE_REIMBURSE: 'WorkspaceReimburseReceipts',
        WORKSPACE_BILLS: 'WorkspacePayBills',
        WORKSPACE_INVOICES: 'WorkspaceSendInvoices',
        WORKSPACE_TRAVEL: 'WorkspaceBookTravel',
        WORKSPACE_MEMBERS: 'WorkspaceManageMembers',
        WORKSPACE_BANK_ACCOUNT: 'WorkspaceBankAccount',
    },
    get EXPENSIFY_EMAILS() {
        return [
            this.EMAIL.ACCOUNTING,
            this.EMAIL.ADMIN,
            this.EMAIL.BILLS,
            this.EMAIL.CHRONOS,
            this.EMAIL.CONCIERGE,
            this.EMAIL.CONTRIBUTORS,
            this.EMAIL.FIRST_RESPONDER,
            this.EMAIL.HELP,
            this.EMAIL.INTEGRATION_TESTING_CREDS,
            this.EMAIL.PAYROLL,
            this.EMAIL.QA,
            this.EMAIL.QA_TRAVIS,
            this.EMAIL.RECEIPTS,
            this.EMAIL.STUDENT_AMBASSADOR,
            this.EMAIL.SVFG,
        ];
    },
    get EXPENSIFY_ACCOUNT_IDS() {
        return [
            this.ACCOUNT_ID.ACCOUNTING,
            this.ACCOUNT_ID.ADMIN,
            this.ACCOUNT_ID.BILLS,
            this.ACCOUNT_ID.CHRONOS,
            this.ACCOUNT_ID.CONCIERGE,
            this.ACCOUNT_ID.CONTRIBUTORS,
            this.ACCOUNT_ID.FIRST_RESPONDER,
            this.ACCOUNT_ID.HELP,
            this.ACCOUNT_ID.INTEGRATION_TESTING_CREDS,
            this.ACCOUNT_ID.PAYROLL,
            this.ACCOUNT_ID.QA,
            this.ACCOUNT_ID.QA_TRAVIS,
            this.ACCOUNT_ID.RECEIPTS,
            this.ACCOUNT_ID.REWARDS,
            this.ACCOUNT_ID.STUDENT_AMBASSADOR,
            this.ACCOUNT_ID.SVFG,
        ];
    },

    // Auth limit is 60k for the column but we store edits and other metadata along the html so let's use a lower limit to accommodate for it.
    MAX_COMMENT_LENGTH: 10000,

    // Use the same value as MAX_COMMENT_LENGTH to ensure the entire comment is parsed. Note that applying markup is very resource-consuming.
    MAX_MARKUP_LENGTH: 10000,

    MAX_THREAD_REPLIES_PREVIEW: 99,

    FORM_CHARACTER_LIMIT: 50,
    LEGAL_NAMES_CHARACTER_LIMIT: 150,
    LOGIN_CHARACTER_LIMIT: 254,
    WORKSPACE_NAME_CHARACTER_LIMIT: 80,
    AVATAR_CROP_MODAL: {
        // The next two constants control what is min and max value of the image crop scale.
        // Values define in how many times the image can be bigger than its container.
        // Notice: that values less than 1 mean that the image won't cover the container fully.
        MAX_SCALE: 3, // 3x scale is used commonly in different apps.
        MIN_SCALE: 1, // 1x min scale means that the image covers the container completely

        // This const defines the initial container size, before layout measurement.
        // Since size cant be null, we have to define some initial value.
        INITIAL_SIZE: 1, // 1 was chosen because there is a very low probability that initialized component will have such size.
    },
    MICROSECONDS_PER_MS: 1000,
    RED_BRICK_ROAD_PENDING_ACTION: {
        ADD: 'add',
        DELETE: 'delete',
        UPDATE: 'update',
    },
    BRICK_ROAD_INDICATOR_STATUS: {
        ERROR: 'error',
        INFO: 'info',
    },
    REPORT_DETAILS_MENU_ITEM: {
        SHARE_CODE: 'shareCode',
        MEMBERS: 'member',
        INVITE: 'invite',
        SETTINGS: 'settings',
        LEAVE_ROOM: 'leaveRoom',
        WELCOME_MESSAGE: 'welcomeMessage',
        PRIVATE_NOTES: 'privateNotes',
    },
    EDIT_REQUEST_FIELD: {
        AMOUNT: 'amount',
        CURRENCY: 'currency',
        DATE: 'date',
        DESCRIPTION: 'description',
        MERCHANT: 'merchant',
        CATEGORY: 'category',
        RECEIPT: 'receipt',
        DISTANCE: 'distance',
        TAG: 'tag',
    },
    FOOTER: {
        EXPENSE_MANAGEMENT_URL: `${USE_EXPENSIFY_URL}/expense-management`,
        SPEND_MANAGEMENT_URL: `${USE_EXPENSIFY_URL}/spend-management`,
        EXPENSE_REPORTS_URL: `${USE_EXPENSIFY_URL}/expense-reports`,
        COMPANY_CARD_URL: `${USE_EXPENSIFY_URL}/company-credit-card`,
        RECIEPT_SCANNING_URL: `${USE_EXPENSIFY_URL}/receipt-scanning-app`,
        BILL_PAY_URL: `${USE_EXPENSIFY_URL}/bills`,
        INVOICES_URL: `${USE_EXPENSIFY_URL}/invoices`,
        PAYROLL_URL: `${USE_EXPENSIFY_URL}/payroll`,
        TRAVEL_URL: `${USE_EXPENSIFY_URL}/travel`,
        EXPENSIFY_APPROVED_URL: `${USE_EXPENSIFY_URL}/accountants`,
        PRESS_KIT_URL: 'https://we.are.expensify.com/press-kit',
        SUPPORT_URL: `${USE_EXPENSIFY_URL}/support`,
        COMMUNITY_URL: 'https://community.expensify.com/',
        PRIVACY_URL: `${USE_EXPENSIFY_URL}/privacy`,
        ABOUT_URL: 'https://we.are.expensify.com/how-we-got-here',
        BLOG_URL: 'https://blog.expensify.com/',
        JOBS_URL: 'https://we.are.expensify.com/apply',
        ORG_URL: 'https://expensify.org/',
        INVESTOR_RELATIONS_URL: 'https://ir.expensify.com/',
    },

    SOCIALS: {
        PODCAST: 'https://we.are.expensify.com/podcast',
        TWITTER: 'https://www.twitter.com/expensify',
        INSTAGRAM: 'https://www.instagram.com/expensify',
        FACEBOOK: 'https://www.facebook.com/expensify',
        LINKEDIN: 'https://www.linkedin.com/company/expensify',
    },

    // These split the maximum decimal value of a signed 64-bit number (9,223,372,036,854,775,807) into parts where none of them are too big to fit into a 32-bit number, so that we can
    // generate them each with a random number generator with only 32-bits of precision.
    MAX_64BIT_LEFT_PART: 92233,
    MAX_64BIT_MIDDLE_PART: 7203685,
    MAX_64BIT_RIGHT_PART: 4775807,

    // When generating a random value to fit in 7 digits (for the `middle` or `right` parts above), this is the maximum value to multiply by Math.random().
    MAX_INT_FOR_RANDOM_7_DIGIT_VALUE: 10000000,
    IOS_KEYBOARD_SPACE_OFFSET: -30,

    PDF_PASSWORD_FORM: {
        // Constants for password-related error responses received from react-pdf.
        REACT_PDF_PASSWORD_RESPONSES: {
            NEED_PASSWORD: 1,
            INCORRECT_PASSWORD: 2,
        },
    },
    API_REQUEST_TYPE: {
        READ: 'read',
        WRITE: 'write',
        MAKE_REQUEST_WITH_SIDE_EFFECTS: 'makeRequestWithSideEffects',
    },

    ERECEIPT_COLORS: {
        YELLOW: 'Yellow',
        ICE: 'Ice',
        BLUE: 'Blue',
        GREEN: 'Green',
        TANGERINE: 'Tangerine',
        PINK: 'Pink',
    },

    MAP_PADDING: 50,
    MAP_MARKER_SIZE: 20,

    QUICK_REACTIONS: [
        {
            name: '+1',
            code: '👍',
            types: ['👍🏿', '👍🏾', '👍🏽', '👍🏼', '👍🏻'],
        },
        {
            name: 'heart',
            code: '❤️',
        },
        {
            name: 'joy',
            code: '😂',
        },
        {
            name: 'fire',
            code: '🔥',
        },
    ],

    TFA_CODE_LENGTH: 6,
    CHAT_ATTACHMENT_TOKEN_KEY: 'X-Chat-Attachment-Token',

    SPACE_LENGTH: 1,

    ALL_COUNTRIES: {
        AF: 'Afghanistan',
        AX: 'Åland Islands',
        AL: 'Albania',
        DZ: 'Algeria',
        AS: 'American Samoa',
        AD: 'Andorra',
        AO: 'Angola',
        AI: 'Anguilla',
        AQ: 'Antarctica',
        AG: 'Antigua & Barbuda',
        AR: 'Argentina',
        AM: 'Armenia',
        AW: 'Aruba',
        AC: 'Ascension Island',
        AU: 'Australia',
        AT: 'Austria',
        AZ: 'Azerbaijan',
        BS: 'Bahamas',
        BH: 'Bahrain',
        BD: 'Bangladesh',
        BB: 'Barbados',
        BY: 'Belarus',
        BE: 'Belgium',
        BZ: 'Belize',
        BJ: 'Benin',
        BM: 'Bermuda',
        BT: 'Bhutan',
        BO: 'Bolivia',
        BA: 'Bosnia & Herzegovina',
        BW: 'Botswana',
        BR: 'Brazil',
        IO: 'British Indian Ocean Territory',
        VG: 'British Virgin Islands',
        BN: 'Brunei',
        BG: 'Bulgaria',
        BF: 'Burkina Faso',
        BI: 'Burundi',
        KH: 'Cambodia',
        CM: 'Cameroon',
        CA: 'Canada',
        CV: 'Cape Verde',
        BQ: 'Caribbean Netherlands',
        KY: 'Cayman Islands',
        CF: 'Central African Republic',
        TD: 'Chad',
        CL: 'Chile',
        CN: 'China',
        CX: 'Christmas Island',
        CC: 'Cocos (Keeling) Islands',
        CO: 'Colombia',
        KM: 'Comoros',
        CG: 'Congo - Brazzaville',
        CD: 'Congo - Kinshasa',
        CK: 'Cook Islands',
        CR: 'Costa Rica',
        CI: "Côte d'Ivoire",
        HR: 'Croatia',
        CU: 'Cuba',
        CW: 'Curaçao',
        CY: 'Cyprus',
        CZ: 'Czech Republic',
        DK: 'Denmark',
        DJ: 'Djibouti',
        DM: 'Dominica',
        DO: 'Dominican Republic',
        EC: 'Ecuador',
        EG: 'Egypt',
        SV: 'El Salvador',
        GQ: 'Equatorial Guinea',
        ER: 'Eritrea',
        EE: 'Estonia',
        ET: 'Ethiopia',
        FK: 'Falkland Islands',
        FO: 'Faroe Islands',
        FJ: 'Fiji',
        FI: 'Finland',
        FR: 'France',
        GF: 'French Guiana',
        PF: 'French Polynesia',
        TF: 'French Southern Territories',
        GA: 'Gabon',
        GM: 'Gambia',
        GE: 'Georgia',
        DE: 'Germany',
        GH: 'Ghana',
        GI: 'Gibraltar',
        GR: 'Greece',
        GL: 'Greenland',
        GD: 'Grenada',
        GP: 'Guadeloupe',
        GU: 'Guam',
        GT: 'Guatemala',
        GG: 'Guernsey',
        GN: 'Guinea',
        GW: 'Guinea-Bissau',
        GY: 'Guyana',
        HT: 'Haiti',
        HN: 'Honduras',
        HK: 'Hong Kong',
        HU: 'Hungary',
        IS: 'Iceland',
        IN: 'India',
        ID: 'Indonesia',
        IR: 'Iran',
        IQ: 'Iraq',
        IE: 'Ireland',
        IM: 'Isle of Man',
        IL: 'Israel',
        IT: 'Italy',
        JM: 'Jamaica',
        JP: 'Japan',
        JE: 'Jersey',
        JO: 'Jordan',
        KZ: 'Kazakhstan',
        KE: 'Kenya',
        KI: 'Kiribati',
        XK: 'Kosovo',
        KW: 'Kuwait',
        KG: 'Kyrgyzstan',
        LA: 'Laos',
        LV: 'Latvia',
        LB: 'Lebanon',
        LS: 'Lesotho',
        LR: 'Liberia',
        LY: 'Libya',
        LI: 'Liechtenstein',
        LT: 'Lithuania',
        LU: 'Luxembourg',
        MO: 'Macau',
        MK: 'Macedonia',
        MG: 'Madagascar',
        MW: 'Malawi',
        MY: 'Malaysia',
        MV: 'Maldives',
        ML: 'Mali',
        MT: 'Malta',
        MH: 'Marshall Islands',
        MQ: 'Martinique',
        MR: 'Mauritania',
        MU: 'Mauritius',
        YT: 'Mayotte',
        MX: 'Mexico',
        FM: 'Micronesia',
        MD: 'Moldova',
        MC: 'Monaco',
        MN: 'Mongolia',
        ME: 'Montenegro',
        MS: 'Montserrat',
        MA: 'Morocco',
        MZ: 'Mozambique',
        MM: 'Myanmar (Burma)',
        NA: 'Namibia',
        NR: 'Nauru',
        NP: 'Nepal',
        NL: 'Netherlands',
        NC: 'New Caledonia',
        NZ: 'New Zealand',
        NI: 'Nicaragua',
        NE: 'Niger',
        NG: 'Nigeria',
        NU: 'Niue',
        NF: 'Norfolk Island',
        KP: 'North Korea',
        MP: 'Northern Mariana Islands',
        NO: 'Norway',
        OM: 'Oman',
        PK: 'Pakistan',
        PW: 'Palau',
        PS: 'Palestinian Territories',
        PA: 'Panama',
        PG: 'Papua New Guinea',
        PY: 'Paraguay',
        PE: 'Peru',
        PH: 'Philippines',
        PN: 'Pitcairn Islands',
        PL: 'Poland',
        PT: 'Portugal',
        PR: 'Puerto Rico',
        QA: 'Qatar',
        RE: 'Réunion',
        RO: 'Romania',
        RU: 'Russia',
        RW: 'Rwanda',
        BL: 'Saint Barthélemy',
        WS: 'Samoa',
        SM: 'San Marino',
        ST: 'São Tomé & Príncipe',
        SA: 'Saudi Arabia',
        SN: 'Senegal',
        RS: 'Serbia',
        SC: 'Seychelles',
        SL: 'Sierra Leone',
        SG: 'Singapore',
        SX: 'Sint Maarten',
        SK: 'Slovakia',
        SI: 'Slovenia',
        SB: 'Solomon Islands',
        SO: 'Somalia',
        ZA: 'South Africa',
        GS: 'South Georgia & South Sandwich Islands',
        KR: 'South Korea',
        SS: 'South Sudan',
        ES: 'Spain',
        LK: 'Sri Lanka',
        SH: 'St. Helena',
        KN: 'St. Kitts & Nevis',
        LC: 'St. Lucia',
        MF: 'St. Martin',
        PM: 'St. Pierre & Miquelon',
        VC: 'St. Vincent & Grenadines',
        SD: 'Sudan',
        SR: 'Suriname',
        SJ: 'Svalbard & Jan Mayen',
        SZ: 'Swaziland',
        SE: 'Sweden',
        CH: 'Switzerland',
        SY: 'Syria',
        TW: 'Taiwan',
        TJ: 'Tajikistan',
        TZ: 'Tanzania',
        TH: 'Thailand',
        TL: 'Timor-Leste',
        TG: 'Togo',
        TK: 'Tokelau',
        TO: 'Tonga',
        TT: 'Trinidad & Tobago',
        TA: 'Tristan da Cunha',
        TN: 'Tunisia',
        TR: 'Turkey',
        TM: 'Turkmenistan',
        TC: 'Turks & Caicos Islands',
        TV: 'Tuvalu',
        UM: 'U.S. Outlying Islands',
        VI: 'U.S. Virgin Islands',
        UG: 'Uganda',
        UA: 'Ukraine',
        AE: 'United Arab Emirates',
        GB: 'United Kingdom',
        US: 'United States',
        UY: 'Uruguay',
        UZ: 'Uzbekistan',
        VU: 'Vanuatu',
        VA: 'Vatican City',
        VE: 'Venezuela',
        VN: 'Vietnam',
        WF: 'Wallis & Futuna',
        EH: 'Western Sahara',
        YE: 'Yemen',
        ZM: 'Zambia',
        ZW: 'Zimbabwe',
    },

    // Sources: https://github.com/Expensify/App/issues/14958#issuecomment-1442138427
    // https://github.com/Expensify/App/issues/14958#issuecomment-1456026810
    COUNTRY_ZIP_REGEX_DATA: {
        AC: {
            regex: /^ASCN 1ZZ$/,
            samples: 'ASCN 1ZZ',
        },
        AD: {
            regex: /^AD[1-7]0\d$/,
            samples: 'AD206, AD403, AD106, AD406',
        },

        // We have kept the empty object for the countries which do not have any zip code validation
        // to ensure consistency so that the amount of countries displayed and in this object are same
        AE: {},
        AF: {
            regex: /^\d{4}$/,
            samples: '9536, 1476, 3842, 7975',
        },
        AG: {},
        AI: {
            regex: /^AI-2640$/,
            samples: 'AI-2640',
        },
        AL: {
            regex: /^\d{4}$/,
            samples: '1631, 9721, 2360, 5574',
        },
        AM: {
            regex: /^\d{4}$/,
            samples: '5581, 7585, 8434, 2492',
        },
        AO: {},
        AQ: {},
        AR: {
            regex: /^((?:[A-HJ-NP-Z])?\d{4})([A-Z]{3})?$/,
            samples: 'Q7040GFQ, K2178ZHR, P6240EJG, J6070IAE',
        },
        AS: {
            regex: /^96799$/,
            samples: '96799',
        },
        AT: {
            regex: /^\d{4}$/,
            samples: '4223, 2052, 3544, 5488',
        },
        AU: {
            regex: /^\d{4}$/,
            samples: '7181, 7735, 9169, 8780',
        },
        AW: {},
        AX: {
            regex: /^22\d{3}$/,
            samples: '22270, 22889, 22906, 22284',
        },
        AZ: {
            regex: /^(AZ) (\d{4})$/,
            samples: 'AZ 6704, AZ 5332, AZ 3907, AZ 6892',
        },
        BA: {
            regex: /^\d{5}$/,
            samples: '62722, 80420, 44595, 74614',
        },
        BB: {
            regex: /^BB\d{5}$/,
            samples: 'BB64089, BB17494, BB73163, BB25752',
        },
        BD: {
            regex: /^\d{4}$/,
            samples: '8585, 8175, 7381, 0154',
        },
        BE: {
            regex: /^\d{4}$/,
            samples: '7944, 5303, 6746, 7921',
        },
        BF: {},
        BG: {
            regex: /^\d{4}$/,
            samples: '6409, 7657, 1206, 7908',
        },
        BH: {
            regex: /^\d{3}\d?$/,
            samples: '047, 1116, 490, 631',
        },
        BI: {},
        BJ: {},
        BL: {
            regex: /^97133$/,
            samples: '97133',
        },
        BM: {
            regex: /^[A-Z]{2} ?[A-Z0-9]{2}$/,
            samples: 'QV9P, OSJ1, PZ 3D, GR YK',
        },
        BN: {
            regex: /^[A-Z]{2} ?\d{4}$/,
            samples: 'PF 9925, TH1970, SC 4619, NF0781',
        },
        BO: {},
        BQ: {},
        BR: {
            regex: /^\d{5}-?\d{3}$/,
            samples: '18816-403, 95177-465, 43447-782, 39403-136',
        },
        BS: {},
        BT: {
            regex: /^\d{5}$/,
            samples: '28256, 52484, 30608, 93524',
        },
        BW: {},
        BY: {
            regex: /^\d{6}$/,
            samples: '504154, 360246, 741167, 895047',
        },
        BZ: {},
        CA: {
            regex: /^[ABCEGHJKLMNPRSTVXY]\d[ABCEGHJ-NPRSTV-Z] ?\d[ABCEGHJ-NPRSTV-Z]\d$/,
            samples: 'S1A7K8, Y5H 4G6, H9V0P2, H1A1B5',
        },
        CC: {
            regex: /^6799$/,
            samples: '6799',
        },
        CD: {},
        CF: {},
        CG: {},
        CH: {
            regex: /^\d{4}$/,
            samples: '6370, 5271, 7873, 8220',
        },
        CI: {},
        CK: {},
        CL: {
            regex: /^\d{7}$/,
            samples: '7565829, 8702008, 3161669, 1607703',
        },
        CM: {},
        CN: {
            regex: /^\d{6}$/,
            samples: '240543, 870138, 295528, 861683',
        },
        CO: {
            regex: /^\d{6}$/,
            samples: '678978, 775145, 823943, 913970',
        },
        CR: {
            regex: /^\d{5}$/,
            samples: '28256, 52484, 30608, 93524',
        },
        CU: {
            regex: /^(?:CP)?(\d{5})$/,
            samples: '28256, 52484, 30608, 93524',
        },
        CV: {
            regex: /^\d{4}$/,
            samples: '9056, 8085, 0491, 4627',
        },
        CW: {},
        CX: {
            regex: /^6798$/,
            samples: '6798',
        },
        CY: {
            regex: /^\d{4}$/,
            samples: '9301, 2478, 1981, 6162',
        },
        CZ: {
            regex: /^\d{3} ?\d{2}$/,
            samples: '150 56, 50694, 229 08, 82811',
        },
        DE: {
            regex: /^\d{5}$/,
            samples: '33185, 37198, 81711, 44262',
        },
        DJ: {},
        DK: {
            regex: /^\d{4}$/,
            samples: '1429, 2457, 0637, 5764',
        },
        DM: {},
        DO: {
            regex: /^\d{5}$/,
            samples: '11877, 95773, 93875, 98032',
        },
        DZ: {
            regex: /^\d{5}$/,
            samples: '26581, 64621, 57550, 72201',
        },
        EC: {
            regex: /^\d{6}$/,
            samples: '541124, 873848, 011495, 334509',
        },
        EE: {
            regex: /^\d{5}$/,
            samples: '87173, 01127, 73214, 52381',
        },
        EG: {
            regex: /^\d{5}$/,
            samples: '98394, 05129, 91463, 77359',
        },
        EH: {
            regex: /^\d{5}$/,
            samples: '30577, 60264, 16487, 38593',
        },
        ER: {},
        ES: {
            regex: /^\d{5}$/,
            samples: '03315, 00413, 23179, 89324',
        },
        ET: {
            regex: /^\d{4}$/,
            samples: '6269, 8498, 4514, 7820',
        },
        FI: {
            regex: /^\d{5}$/,
            samples: '21859, 72086, 22422, 03774',
        },
        FJ: {},
        FK: {
            regex: /^FIQQ 1ZZ$/,
            samples: 'FIQQ 1ZZ',
        },
        FM: {
            regex: /^(9694[1-4])(?:[ -](\d{4}))?$/,
            samples: '96942-9352, 96944-4935, 96941 9065, 96943-5369',
        },
        FO: {
            regex: /^\d{3}$/,
            samples: '334, 068, 741, 787',
        },
        FR: {
            regex: /^\d{2} ?\d{3}$/,
            samples: '25822, 53 637, 55354, 82522',
        },
        GA: {},
        GB: {
            regex: /^[A-Z]{1,2}[0-9R][0-9A-Z]?\s*[0-9][A-Z-CIKMOV]{2}$/,
            samples: 'LA102UX, BL2F8FX, BD1S9LU, WR4G 6LH',
        },
        GD: {},
        GE: {
            regex: /^\d{4}$/,
            samples: '1232, 9831, 4717, 9428',
        },
        GF: {
            regex: /^9[78]3\d{2}$/,
            samples: '98380, 97335, 98344, 97300',
        },
        GG: {
            regex: /^GY\d[\dA-Z]? ?\d[ABD-HJLN-UW-Z]{2}$/,
            samples: 'GY757LD, GY6D 6XL, GY3Y2BU, GY85 1YO',
        },
        GH: {},
        GI: {
            regex: /^GX11 1AA$/,
            samples: 'GX11 1AA',
        },
        GL: {
            regex: /^39\d{2}$/,
            samples: '3964, 3915, 3963, 3956',
        },
        GM: {},
        GN: {
            regex: /^\d{3}$/,
            samples: '465, 994, 333, 078',
        },
        GP: {
            regex: /^9[78][01]\d{2}$/,
            samples: '98069, 97007, 97147, 97106',
        },
        GQ: {},
        GR: {
            regex: /^\d{3} ?\d{2}$/,
            samples: '98654, 319 78, 127 09, 590 52',
        },
        GS: {
            regex: /^SIQQ 1ZZ$/,
            samples: 'SIQQ 1ZZ',
        },
        GT: {
            regex: /^\d{5}$/,
            samples: '30553, 69925, 09376, 83719',
        },
        GU: {
            regex: /^((969)[1-3][0-2])$/,
            samples: '96922, 96932, 96921, 96911',
        },
        GW: {
            regex: /^\d{4}$/,
            samples: '1742, 7941, 4437, 7728',
        },
        GY: {},
        HK: {
            regex: /^999077$|^$/,
            samples: '999077',
        },
        HN: {
            regex: /^\d{5}$/,
            samples: '86238, 78999, 03594, 30406',
        },
        HR: {
            regex: /^\d{5}$/,
            samples: '85240, 80710, 78235, 98766',
        },
        HT: {
            regex: /^(?:HT)?(\d{4})$/,
            samples: '5101, HT6991, HT3871, 1126',
        },
        HU: {
            regex: /^\d{4}$/,
            samples: '0360, 2604, 3362, 4775',
        },
        ID: {
            regex: /^\d{5}$/,
            samples: '60993, 52656, 16521, 34931',
        },
        IE: {},
        IL: {
            regex: /^\d{5}(?:\d{2})?$/,
            samples: '74213, 6978354, 2441689, 4971551',
        },
        IM: {
            regex: /^IM\d[\dA-Z]? ?\d[ABD-HJLN-UW-Z]{2}$/,
            samples: 'IM2X1JP, IM4V 9JU, IM3B1UP, IM8E 5XF',
        },
        IN: {
            regex: /^\d{6}$/,
            samples: '946956, 143659, 243258, 938385',
        },
        IO: {
            regex: /^BBND 1ZZ$/,
            samples: 'BBND 1ZZ',
        },
        IQ: {
            regex: /^\d{5}$/,
            samples: '63282, 87817, 38580, 47725',
        },
        IR: {
            regex: /^\d{5}-?\d{5}$/,
            samples: '0666174250, 6052682188, 02360-81920, 25102-08646',
        },
        IS: {
            regex: /^\d{3}$/,
            samples: '408, 013, 001, 936',
        },
        IT: {
            regex: /^\d{5}$/,
            samples: '31701, 61341, 92781, 45609',
        },
        JE: {
            regex: /^JE\d[\dA-Z]? ?\d[ABD-HJLN-UW-Z]{2}$/,
            samples: 'JE0D 2EX, JE59 2OF, JE1X1ZW, JE0V 1SO',
        },
        JM: {},
        JO: {
            regex: /^\d{5}$/,
            samples: '20789, 02128, 52170, 40284',
        },
        JP: {
            regex: /^\d{3}-?\d{4}$/,
            samples: '5429642, 046-1544, 6463599, 368-5362',
        },
        KE: {
            regex: /^\d{5}$/,
            samples: '33043, 98830, 59324, 42876',
        },
        KG: {
            regex: /^\d{6}$/,
            samples: '500371, 176592, 184133, 225279',
        },
        KH: {
            regex: /^\d{5,6}$/,
            samples: '220281, 18824, 35379, 09570',
        },
        KI: {
            regex: /^KI\d{4}$/,
            samples: 'KI0104, KI0109, KI0112, KI0306',
        },
        KM: {},
        KN: {
            regex: /^KN\d{4}(-\d{4})?$/,
            samples: 'KN2522, KN2560-3032, KN3507, KN4440',
        },
        KP: {},
        KR: {
            regex: /^\d{5}$/,
            samples: '67417, 66648, 08359, 93750',
        },
        KW: {
            regex: /^\d{5}$/,
            samples: '74840, 53309, 71276, 59262',
        },
        KY: {
            regex: /^KY\d-\d{4}$/,
            samples: 'KY0-3078, KY1-7812, KY8-3729, KY3-4664',
        },
        KZ: {
            regex: /^\d{6}$/,
            samples: '129113, 976562, 226811, 933781',
        },
        LA: {
            regex: /^\d{5}$/,
            samples: '08875, 50779, 87756, 75932',
        },
        LB: {
            regex: /^(?:\d{4})(?: ?(?:\d{4}))?$/,
            samples: '5436 1302, 9830 7470, 76911911, 9453 1306',
        },
        LC: {
            regex: /^(LC)?\d{2} ?\d{3}$/,
            samples: '21080, LC99127, LC24 258, 51 740',
        },
        LI: {
            regex: /^\d{4}$/,
            samples: '6644, 2852, 4630, 4541',
        },
        LK: {
            regex: /^\d{5}$/,
            samples: '44605, 27721, 90695, 65514',
        },
        LR: {
            regex: /^\d{4}$/,
            samples: '6644, 2852, 4630, 4541',
        },
        LS: {
            regex: /^\d{3}$/,
            samples: '779, 803, 104, 897',
        },
        LT: {
            regex: /^((LT)[-])?(\d{5})$/,
            samples: 'LT-22248, LT-12796, 69822, 37280',
        },
        LU: {
            regex: /^((L)[-])?(\d{4})$/,
            samples: '5469, L-4476, 6304, 9739',
        },
        LV: {
            regex: /^((LV)[-])?\d{4}$/,
            samples: '9344, LV-5030, LV-0132, 8097',
        },
        LY: {},
        MA: {
            regex: /^\d{5}$/,
            samples: '50219, 95871, 80907, 79804',
        },
        MC: {
            regex: /^980\d{2}$/,
            samples: '98084, 98041, 98070, 98062',
        },
        MD: {
            regex: /^(MD[-]?)?(\d{4})$/,
            samples: '6250, MD-9681, MD3282, MD-0652',
        },
        ME: {
            regex: /^\d{5}$/,
            samples: '87622, 92688, 23129, 59566',
        },
        MF: {
            regex: /^9[78][01]\d{2}$/,
            samples: '97169, 98180, 98067, 98043',
        },
        MG: {
            regex: /^\d{3}$/,
            samples: '854, 084, 524, 064',
        },
        MH: {
            regex: /^((969)[6-7][0-9])(-\d{4})?/,
            samples: '96962, 96969, 96970-8530, 96960-3226',
        },
        MK: {
            regex: /^\d{4}$/,
            samples: '8299, 6904, 6144, 9753',
        },
        ML: {},
        MM: {
            regex: /^\d{5}$/,
            samples: '59188, 93943, 40829, 69981',
        },
        MN: {
            regex: /^\d{5}$/,
            samples: '94129, 29906, 53374, 80141',
        },
        MO: {},
        MP: {
            regex: /^(9695[012])(?:[ -](\d{4}))?$/,
            samples: '96952 3162, 96950 1567, 96951 2994, 96950 8745',
        },
        MQ: {
            regex: /^9[78]2\d{2}$/,
            samples: '98297, 97273, 97261, 98282',
        },
        MR: {},
        MS: {
            regex: /^[Mm][Ss][Rr]\s{0,1}\d{4}$/,
            samples: 'MSR1110, MSR1230, MSR1250, MSR1330',
        },
        MT: {
            regex: /^[A-Z]{3} [0-9]{4}|[A-Z]{2}[0-9]{2}|[A-Z]{2} [0-9]{2}|[A-Z]{3}[0-9]{4}|[A-Z]{3}[0-9]{2}|[A-Z]{3} [0-9]{2}$/,
            samples: 'DKV 8196, KSU9264, QII0259, HKH 1020',
        },
        MU: {
            regex: /^([0-9A-R]\d{4})$/,
            samples: 'H8310, 52591, M9826, F5810',
        },
        MV: {
            regex: /^\d{5}$/,
            samples: '16354, 20857, 50991, 72527',
        },
        MW: {},
        MX: {
            regex: /^\d{5}$/,
            samples: '71530, 76424, 73811, 50503',
        },
        MY: {
            regex: /^\d{5}$/,
            samples: '75958, 15826, 86715, 37081',
        },
        MZ: {
            regex: /^\d{4}$/,
            samples: '0902, 6258, 7826, 7150',
        },
        NA: {
            regex: /^\d{5}$/,
            samples: '68338, 63392, 21820, 61211',
        },
        NC: {
            regex: /^988\d{2}$/,
            samples: '98865, 98813, 98820, 98855',
        },
        NE: {
            regex: /^\d{4}$/,
            samples: '9790, 3270, 2239, 0400',
        },
        NF: {
            regex: /^2899$/,
            samples: '2899',
        },
        NG: {
            regex: /^\d{6}$/,
            samples: '289096, 223817, 199970, 840648',
        },
        NI: {
            regex: /^\d{5}$/,
            samples: '86308, 60956, 49945, 15470',
        },
        NL: {
            regex: /^\d{4} ?[A-Z]{2}$/,
            samples: '6998 VY, 5390 CK, 2476 PS, 8873OX',
        },
        NO: {
            regex: /^\d{4}$/,
            samples: '0711, 4104, 2683, 5015',
        },
        NP: {
            regex: /^\d{5}$/,
            samples: '42438, 73964, 66400, 33976',
        },
        NR: {
            regex: /^(NRU68)$/,
            samples: 'NRU68',
        },
        NU: {
            regex: /^(9974)$/,
            samples: '9974',
        },
        NZ: {
            regex: /^\d{4}$/,
            samples: '7015, 0780, 4109, 1422',
        },
        OM: {
            regex: /^(?:PC )?\d{3}$/,
            samples: 'PC 851, PC 362, PC 598, PC 499',
        },
        PA: {
            regex: /^\d{4}$/,
            samples: '0711, 4104, 2683, 5015',
        },
        PE: {
            regex: /^\d{5}$/,
            samples: '10013, 12081, 14833, 24615',
        },
        PF: {
            regex: /^987\d{2}$/,
            samples: '98755, 98710, 98748, 98791',
        },
        PG: {
            regex: /^\d{3}$/,
            samples: '193, 166, 880, 553',
        },
        PH: {
            regex: /^\d{4}$/,
            samples: '0137, 8216, 2876, 0876',
        },
        PK: {
            regex: /^\d{5}$/,
            samples: '78219, 84497, 62102, 12564',
        },
        PL: {
            regex: /^\d{2}-\d{3}$/,
            samples: '63-825, 26-714, 05-505, 15-200',
        },
        PM: {
            regex: /^(97500)$/,
            samples: '97500',
        },
        PN: {
            regex: /^PCRN 1ZZ$/,
            samples: 'PCRN 1ZZ',
        },
        PR: {
            regex: /^(00[679]\d{2})(?:[ -](\d{4}))?$/,
            samples: '00989 3603, 00639 0720, 00707-9803, 00610 7362',
        },
        PS: {
            regex: /^(00[679]\d{2})(?:[ -](\d{4}))?$/,
            samples: '00748, 00663, 00779-4433, 00934 1559',
        },
        PT: {
            regex: /^\d{4}-\d{3}$/,
            samples: '0060-917, 4391-979, 5551-657, 9961-093',
        },
        PW: {
            regex: /^(969(?:39|40))(?:[ -](\d{4}))?$/,
            samples: '96940, 96939, 96939 6004, 96940-1871',
        },
        PY: {
            regex: /^\d{4}$/,
            samples: '7895, 5835, 8783, 5887',
        },
        QA: {},
        RE: {
            regex: /^9[78]4\d{2}$/,
            samples: '98445, 97404, 98421, 98434',
        },
        RO: {
            regex: /^\d{6}$/,
            samples: '935929, 407608, 637434, 174574',
        },
        RS: {
            regex: /^\d{5,6}$/,
            samples: '929863, 259131, 687739, 07011',
        },
        RU: {
            regex: /^\d{6}$/,
            samples: '138294, 617323, 307906, 981238',
        },
        RW: {},
        SA: {
            regex: /^\d{5}(-{1}\d{4})?$/,
            samples: '86020-1256, 72375, 70280, 96328',
        },
        SB: {},
        SC: {},
        SD: {
            regex: /^\d{5}$/,
            samples: '78219, 84497, 62102, 12564',
        },
        SE: {
            regex: /^\d{3} ?\d{2}$/,
            samples: '095 39, 41052, 84687, 563 66',
        },
        SG: {
            regex: /^\d{6}$/,
            samples: '606542, 233985, 036755, 265255',
        },
        SH: {
            regex: /^(?:ASCN|TDCU|STHL) 1ZZ$/,
            samples: 'STHL 1ZZ, ASCN 1ZZ, TDCU 1ZZ',
        },
        SI: {
            regex: /^\d{4}$/,
            samples: '6898, 3413, 2031, 5732',
        },
        SJ: {
            regex: /^\d{4}$/,
            samples: '7616, 3163, 5769, 0237',
        },
        SK: {
            regex: /^\d{3} ?\d{2}$/,
            samples: '594 52, 813 34, 867 67, 41814',
        },
        SL: {},
        SM: {
            regex: /^4789\d$/,
            samples: '47894, 47895, 47893, 47899',
        },
        SN: {
            regex: /^[1-8]\d{4}$/,
            samples: '48336, 23224, 33261, 82430',
        },
        SO: {},
        SR: {},
        SS: {
            regex: /^[A-Z]{2} ?\d{5}$/,
            samples: 'JQ 80186, CU 46474, DE33738, MS 59107',
        },
        ST: {},
        SV: {},
        SX: {},
        SY: {},
        SZ: {
            regex: /^[HLMS]\d{3}$/,
            samples: 'H458, L986, M477, S916',
        },
        TA: {
            regex: /^TDCU 1ZZ$/,
            samples: 'TDCU 1ZZ',
        },
        TC: {
            regex: /^TKCA 1ZZ$/,
            samples: 'TKCA 1ZZ',
        },
        TD: {},
        TF: {},
        TG: {},
        TH: {
            regex: /^\d{5}$/,
            samples: '30706, 18695, 21044, 42496',
        },
        TJ: {
            regex: /^\d{6}$/,
            samples: '381098, 961344, 519925, 667883',
        },
        TK: {},
        TL: {},
        TM: {
            regex: /^\d{6}$/,
            samples: '544985, 164362, 425224, 374603',
        },
        TN: {
            regex: /^\d{4}$/,
            samples: '6075, 7340, 2574, 8988',
        },
        TO: {},
        TR: {
            regex: /^\d{5}$/,
            samples: '42524, 81057, 50859, 42677',
        },
        TT: {
            regex: /^\d{6}$/,
            samples: '041238, 033990, 763476, 981118',
        },
        TV: {},
        TW: {
            regex: /^\d{3}(?:\d{2})?$/,
            samples: '21577, 76068, 68698, 08912',
        },
        TZ: {},
        UA: {
            regex: /^\d{5}$/,
            samples: '10629, 81138, 15668, 30055',
        },
        UG: {},
        UM: {},
        US: {
            regex: /^[0-9]{5}(?:[- ][0-9]{4})?$/,
            samples: '12345, 12345-1234, 12345 1234',
        },
        UY: {
            regex: /^\d{5}$/,
            samples: '40073, 30136, 06583, 00021',
        },
        UZ: {
            regex: /^\d{6}$/,
            samples: '205122, 219713, 441699, 287471',
        },
        VA: {
            regex: /^(00120)$/,
            samples: '00120',
        },
        VC: {
            regex: /^VC\d{4}$/,
            samples: 'VC0600, VC0176, VC0616, VC4094',
        },
        VE: {
            regex: /^\d{4}$/,
            samples: '9692, 1953, 6680, 8302',
        },
        VG: {
            regex: /^VG\d{4}$/,
            samples: 'VG1204, VG7387, VG3431, VG6021',
        },
        VI: {
            regex: /^(008(?:(?:[0-4]\d)|(?:5[01])))(?:[ -](\d{4}))?$/,
            samples: '00820, 00804 2036, 00825 3344, 00811-5900',
        },
        VN: {
            regex: /^\d{6}$/,
            samples: '133836, 748243, 894060, 020597',
        },
        VU: {},
        WF: {
            regex: /^986\d{2}$/,
            samples: '98692, 98697, 98698, 98671',
        },
        WS: {
            regex: /^WS[1-2]\d{3}$/,
            samples: 'WS1349, WS2798, WS1751, WS2090',
        },
        XK: {
            regex: /^[1-7]\d{4}$/,
            samples: '56509, 15863, 46644, 21896',
        },
        YE: {},
        YT: {
            regex: /^976\d{2}$/,
            samples: '97698, 97697, 97632, 97609',
        },
        ZA: {
            regex: /^\d{4}$/,
            samples: '6855, 5179, 6956, 7147',
        },
        ZM: {
            regex: /^\d{5}$/,
            samples: '77603, 97367, 80454, 94484',
        },
        ZW: {},
    },

    GENERIC_ZIP_CODE_REGEX: /^(?:(?![\s-])[\w -]{0,9}[\w])?$/,

    // Values for checking if polyfill is required on a platform
    POLYFILL_TEST: {
        STYLE: 'currency',
        CURRENCY: 'XAF',
        FORMAT: 'symbol',
        SAMPLE_INPUT: '123456.789',
        EXPECTED_OUTPUT: 'FCFA 123,457',
    },

    PATHS_TO_TREAT_AS_EXTERNAL: ['NewExpensify.dmg'],

    // Test tool menu parameters
    TEST_TOOL: {
        // Number of concurrent taps to open then the Test modal menu
        NUMBER_OF_TAPS: 4,
    },

    MENU_HELP_URLS: {
        LEARN_MORE: 'https://www.expensify.com',
        DOCUMENTATION: 'https://github.com/Expensify/App/blob/main/README.md',
        COMMUNITY_DISCUSSIONS: 'https://expensify.slack.com/archives/C01GTK53T8Q',
        SEARCH_ISSUES: 'https://github.com/Expensify/App/issues',
    },

    CONCIERGE_TRAVEL_URL: 'https://community.expensify.com/discussion/7066/introducing-concierge-travel',
    SCREEN_READER_STATES: {
        ALL: 'all',
        ACTIVE: 'active',
        DISABLED: 'disabled',
    },
    SPACE_CHARACTER_WIDTH: 4,

    // The attribute used in the SelectionScraper.js helper to query all the DOM elements
    // that should be removed from the copied contents in the getHTMLOfSelection() method
    SELECTION_SCRAPER_HIDDEN_ELEMENT: 'selection-scrapper-hidden-element',
    MODERATION: {
        MODERATOR_DECISION_PENDING: 'pending',
        MODERATOR_DECISION_PENDING_HIDE: 'pendingHide',
        MODERATOR_DECISION_PENDING_REMOVE: 'pendingRemove',
        MODERATOR_DECISION_APPROVED: 'approved',
        MODERATOR_DECISION_HIDDEN: 'hidden',
        FLAG_SEVERITY_SPAM: 'spam',
        FLAG_SEVERITY_INCONSIDERATE: 'inconsiderate',
        FLAG_SEVERITY_INTIMIDATION: 'intimidation',
        FLAG_SEVERITY_BULLYING: 'bullying',
        FLAG_SEVERITY_HARASSMENT: 'harassment',
        FLAG_SEVERITY_ASSAULT: 'assault',
    },
    EMOJI_PICKER_TEXT_INPUT_SIZES: 152,
    QR: {
        DEFAULT_LOGO_SIZE_RATIO: 0.25,
        DEFAULT_LOGO_MARGIN_RATIO: 0.02,
        EXPENSIFY_LOGO_SIZE_RATIO: 0.22,
        EXPENSIFY_LOGO_MARGIN_RATIO: 0.03,
    },
    ACCESSIBILITY_ROLE: {
        BUTTON: 'button',
        LINK: 'link',
        MENUITEM: 'menuitem',
        TEXT: 'presentation',
        RADIO: 'radio',
        IMAGEBUTTON: 'img button',
        CHECKBOX: 'checkbox',
        SWITCH: 'switch',
        ADJUSTABLE: 'slider',
        IMAGE: 'img',
    },
    TRANSLATION_KEYS: {
        ATTACHMENT: 'common.attachment',
    },
    TEACHERS_UNITE: {
        PUBLIC_ROOM_ID: '7470147100835202',
        POLICY_ID: 'B795B6319125BDF2',
        POLICY_NAME: 'Expensify.org / Teachers Unite!',
        PUBLIC_ROOM_NAME: '#teachers-unite',
    },
    CUSTOM_STATUS_TYPES: {
        NEVER: 'never',
        THIRTY_MINUTES: 'thirtyMinutes',
        ONE_HOUR: 'oneHour',
        AFTER_TODAY: 'afterToday',
        AFTER_WEEK: 'afterWeek',
        CUSTOM: 'custom',
    },
    TWO_FACTOR_AUTH_STEPS: {
        CODES: 'CODES',
        VERIFY: 'VERIFY',
        SUCCESS: 'SUCCESS',
        ENABLED: 'ENABLED',
        DISABLED: 'DISABLED',
    },
    TAB: {
        NEW_CHAT_TAB_ID: 'NewChatTab',
        NEW_CHAT: 'chat',
        NEW_ROOM: 'room',
        RECEIPT_TAB_ID: 'ReceiptTab',
        MANUAL: 'manual',
        SCAN: 'scan',
        DISTANCE: 'distance',
    },
    STATUS_TEXT_MAX_LENGTH: 100,

    DROPDOWN_BUTTON_SIZE: {
        LARGE: 'large',
        MEDIUM: 'medium',
    },

    SF_COORDINATES: [-122.4194, 37.7749],

    NAVIGATION: {
        TYPE: {
            FORCED_UP: 'FORCED_UP',
            UP: 'UP',
        },
        ACTION_TYPE: {
            REPLACE: 'REPLACE',
            PUSH: 'PUSH',
            NAVIGATE: 'NAVIGATE',
        },
    },
    INDENTS: '    ',
    PARENT_CHILD_SEPARATOR: ': ',
    CATEGORY_LIST_THRESHOLD: 8,
    TAG_LIST_THRESHOLD: 8,
    DEMO_PAGES: {
        SAASTR: 'SaaStrDemoSetup',
        SBE: 'SbeDemoSetup',
        MONEY2020: 'Money2020DemoSetup',
    },

    MAPBOX: {
        PADDING: 50,
        DEFAULT_ZOOM: 10,
        DEFAULT_COORDINATE: [-122.4021, 37.7911],
        STYLE_URL: 'mapbox://styles/expensify/cllcoiqds00cs01r80kp34tmq',
    },
    ONYX_UPDATE_TYPES: {
        HTTPS: 'https',
        PUSHER: 'pusher',
    },
    EVENTS: {
        SCROLLING: 'scrolling',
    },

    CHAT_HEADER_LOADER_HEIGHT: 36,

    HORIZONTAL_SPACER: {
        DEFAULT_BORDER_BOTTOM_WIDTH: 1,
        DEFAULT_MARGIN_VERTICAL: 8,
        HIDDEN_MARGIN_VERTICAL: 0,
        HIDDEN_BORDER_BOTTOM_WIDTH: 0,
    },

    LIST_COMPONENTS: {
        HEADER: 'header',
        FOOTER: 'footer',
    },

    MISSING_TRANSLATION: 'MISSING TRANSLATION',
    SEARCH_MAX_LENGTH: 500,

    /**
     * The count of characters we'll allow the user to type after reaching SEARCH_MAX_LENGTH in an input.
     */
    ADDITIONAL_ALLOWED_CHARACTERS: 20,

<<<<<<< HEAD
    MAX_COUNT_OF_TAGS: 500,
=======
    REFERRAL_PROGRAM: {
        CONTENT_TYPES: {
            MONEY_REQUEST: 'request',
            START_CHAT: 'startChat',
            SEND_MONEY: 'sendMoney',
            REFER_FRIEND: 'referralFriend',
        },
        REVENUE: 250,
        LEARN_MORE_LINK: 'https://help.expensify.com/articles/new-expensify/getting-started/Referral-Program',
        LINK: 'https://join.my.expensify.com',
    },
>>>>>>> 222993c4
} as const;

export default CONST;<|MERGE_RESOLUTION|>--- conflicted
+++ resolved
@@ -2880,9 +2880,6 @@
      */
     ADDITIONAL_ALLOWED_CHARACTERS: 20,
 
-<<<<<<< HEAD
-    MAX_COUNT_OF_TAGS: 500,
-=======
     REFERRAL_PROGRAM: {
         CONTENT_TYPES: {
             MONEY_REQUEST: 'request',
@@ -2894,7 +2891,8 @@
         LEARN_MORE_LINK: 'https://help.expensify.com/articles/new-expensify/getting-started/Referral-Program',
         LINK: 'https://join.my.expensify.com',
     },
->>>>>>> 222993c4
+
+    MAX_COUNT_OF_TAGS: 500,
 } as const;
 
 export default CONST;