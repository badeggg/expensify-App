--- conflicted
+++ resolved
@@ -2892,9 +2892,6 @@
         LINK: 'https://join.my.expensify.com',
     },
 
-<<<<<<< HEAD
-    MAX_COUNT_OF_TAGS: 500,
-=======
     /**
      * native IDs for close buttons in Overlay component
      */
@@ -2904,7 +2901,8 @@
     },
 
     BACK_BUTTON_NATIVE_ID: 'backButton',
->>>>>>> 21cf959f
+
+    MAX_COUNT_OF_TAGS: 500,
 } as const;
 
 export default CONST;