/* eslint-disable @typescript-eslint/naming-convention */
import Config from 'react-native-config';
import * as KeyCommand from 'react-native-key-command';
import * as Url from './libs/Url';
import SCREENS from './SCREENS';

const CLOUDFRONT_DOMAIN = 'cloudfront.net';
const CLOUDFRONT_URL = `https://d2k5nsl2zxldvw.${CLOUDFRONT_DOMAIN}`;
const ACTIVE_EXPENSIFY_URL = Url.addTrailingForwardSlash(Config?.NEW_EXPENSIFY_URL ?? 'https://new.expensify.com');
const USE_EXPENSIFY_URL = 'https://use.expensify.com';
const PLATFORM_OS_MACOS = 'Mac OS';
const PLATFORM_IOS = 'iOS';
const ANDROID_PACKAGE_NAME = 'com.expensify.chat';
const CURRENT_YEAR = new Date().getFullYear();
const PULL_REQUEST_NUMBER = Config?.PULL_REQUEST_NUMBER ?? '';

const keyModifierControl = KeyCommand?.constants?.keyModifierControl ?? 'keyModifierControl';
const keyModifierCommand = KeyCommand?.constants?.keyModifierCommand ?? 'keyModifierCommand';
const keyModifierShiftControl = KeyCommand?.constants?.keyModifierShiftControl ?? 'keyModifierShiftControl';
const keyModifierShiftCommand = KeyCommand?.constants?.keyModifierShiftCommand ?? 'keyModifierShiftCommand';
const keyInputEscape = KeyCommand?.constants?.keyInputEscape ?? 'keyInputEscape';
const keyInputEnter = KeyCommand?.constants?.keyInputEnter ?? 'keyInputEnter';
const keyInputUpArrow = KeyCommand?.constants?.keyInputUpArrow ?? 'keyInputUpArrow';
const keyInputDownArrow = KeyCommand?.constants?.keyInputDownArrow ?? 'keyInputDownArrow';
const keyInputLeftArrow = KeyCommand?.constants?.keyInputLeftArrow ?? 'keyInputLeftArrow';
const keyInputRightArrow = KeyCommand?.constants?.keyInputRightArrow ?? 'keyInputRightArrow';

// describes if a shortcut key can cause navigation
const KEYBOARD_SHORTCUT_NAVIGATION_TYPE = 'NAVIGATION_SHORTCUT';

const CONST = {
    ANDROID_PACKAGE_NAME,
    ANIMATED_TRANSITION: 300,
    ANIMATED_TRANSITION_FROM_VALUE: 100,
    ANIMATION_IN_TIMING: 100,
    ANIMATION_DIRECTION: {
        IN: 'in',
        OUT: 'out',
    },
    ARROW_HIDE_DELAY: 3000,

    API_ATTACHMENT_VALIDATIONS: {
        // 24 megabytes in bytes, this is limit set on servers, do not update without wider internal discussion
        MAX_SIZE: 25165824,

        // An arbitrary size, but the same minimum as in the PHP layer
        MIN_SIZE: 240,
    },

    AUTO_AUTH_STATE: {
        NOT_STARTED: 'not-started',
        SIGNING_IN: 'signing-in',
        JUST_SIGNED_IN: 'just-signed-in',
        FAILED: 'failed',
    },

    AVATAR_MAX_ATTACHMENT_SIZE: 6291456,

    AVATAR_ALLOWED_EXTENSIONS: ['jpg', 'jpeg', 'png', 'gif', 'bmp', 'svg'],

    // Minimum width and height size in px for a selected image
    AVATAR_MIN_WIDTH_PX: 80,
    AVATAR_MIN_HEIGHT_PX: 80,

    // Maximum width and height size in px for a selected image
    AVATAR_MAX_WIDTH_PX: 4096,
    AVATAR_MAX_HEIGHT_PX: 4096,

    DEFAULT_AVATAR_COUNT: 24,
    OLD_DEFAULT_AVATAR_COUNT: 8,

    DISPLAY_NAME: {
        MAX_LENGTH: 50,
        RESERVED_FIRST_NAMES: ['Expensify', 'Concierge'],
    },

    PULL_REQUEST_NUMBER,

    MERCHANT_NAME_MAX_LENGTH: 255,

    CALENDAR_PICKER: {
        // Numbers were arbitrarily picked.
        MIN_YEAR: CURRENT_YEAR - 100,
        MAX_YEAR: CURRENT_YEAR + 100,
    },

    DATE_BIRTH: {
        MIN_AGE: 5,
        MIN_AGE_FOR_PAYMENT: 18,
        MAX_AGE: 150,
    },

    DESKTOP_SHORTCUT_ACCELERATOR: {
        PASTE_AND_MATCH_STYLE: 'Option+Shift+CmdOrCtrl+V',
        PASTE_AS_PLAIN_TEXT: 'CmdOrCtrl+Shift+V',
    },

    // This is used to enable a rotation/transform style to any component.
    DIRECTION: {
        LEFT: 'left',
        RIGHT: 'right',
    },

    // Sizes needed for report empty state background image handling
    EMPTY_STATE_BACKGROUND: {
        SMALL_SCREEN: {
            IMAGE_HEIGHT: 300,
            CONTAINER_MINHEIGHT: 200,
            VIEW_HEIGHT: 185,
        },
        WIDE_SCREEN: {
            IMAGE_HEIGHT: 450,
            CONTAINER_MINHEIGHT: 500,
            VIEW_HEIGHT: 275,
        },
        MONEY_REPORT: {
            MIN_HEIGHT: 280,
        },
    },

    RIGHT_MODAL_BACKGROUND_OVERLAY_OPACITY: 0.4,

    NEW_EXPENSIFY_URL: ACTIVE_EXPENSIFY_URL,
    APP_DOWNLOAD_LINKS: {
        ANDROID: `https://play.google.com/store/apps/details?id=${ANDROID_PACKAGE_NAME}`,
        IOS: 'https://apps.apple.com/us/app/expensify-cash/id1530278510',
        DESKTOP: `${ACTIVE_EXPENSIFY_URL}NewExpensify.dmg`,
    },
    DATE: {
        MOMENT_FORMAT_STRING: 'YYYY-MM-DD',
        SQL_DATE_TIME: 'YYYY-MM-DD HH:mm:ss',
        FNS_FORMAT_STRING: 'yyyy-MM-dd',
        LOCAL_TIME_FORMAT: 'h:mm a',
        WEEKDAY_TIME_FORMAT: 'eeee',
        MONTH_DAY_ABBR_FORMAT: 'MMM d',
        SHORT_DATE_FORMAT: 'MM-dd',
        MONTH_DAY_YEAR_ABBR_FORMAT: 'MMM d, yyyy',
        FNS_TIMEZONE_FORMAT_STRING: "yyyy-MM-dd'T'HH:mm:ssXXX",
        FNS_DB_FORMAT_STRING: 'yyyy-MM-dd HH:mm:ss.SSS',
        LONG_DATE_FORMAT_WITH_WEEKDAY: 'eeee, MMMM d, yyyy',
        UNIX_EPOCH: '1970-01-01 00:00:00.000',
        MAX_DATE: '9999-12-31',
        MIN_DATE: '0001-01-01',
    },
    SMS: {
        DOMAIN: '@expensify.sms',
    },
    BANK_ACCOUNT: {
        PLAID: {
            ALLOWED_THROTTLED_COUNT: 2,
            ERROR: {
                TOO_MANY_ATTEMPTS: 'Too many attempts',
            },
        },
        ERROR: {
            MISSING_ROUTING_NUMBER: '402 Missing routingNumber',
            MAX_ROUTING_NUMBER: '402 Maximum Size Exceeded routingNumber',
            MISSING_INCORPORATION_STATE: '402 Missing incorporationState in additionalData',
            MISSING_INCORPORATION_TYPE: '402 Missing incorporationType in additionalData',
        },
        STEP: {
            // In the order they appear in the VBA flow
            BANK_ACCOUNT: 'BankAccountStep',
            COMPANY: 'CompanyStep',
            REQUESTOR: 'RequestorStep',
            ACH_CONTRACT: 'ACHContractStep',
            VALIDATION: 'ValidationStep',
            ENABLE: 'EnableStep',
        },
        SUBSTEP: {
            MANUAL: 'manual',
        },
        VERIFICATIONS: {
            ERROR_MESSAGE: 'verifications.errorMessage',
            THROTTLED: 'verifications.throttled',
        },
        FIELDS_TYPE: {
            LOCAL: 'local',
        },
        ONFIDO_RESPONSE: {
            SDK_TOKEN: 'apiResult.sdkToken',
            PASS: 'pass',
        },
        QUESTIONS: {
            QUESTION: 'apiResult.questions.question',
            DIFFERENTIATOR_QUESTION: 'apiResult.differentiator-question',
        },
        SETUP_TYPE: {
            MANUAL: 'manual',
            PLAID: 'plaid',
        },
        REGEX: {
            US_ACCOUNT_NUMBER: /^[0-9]{4,17}$/,

            // If the account number length is from 4 to 13 digits, we show the last 4 digits and hide the rest with X
            // If the length is longer than 13 digits, we show the first 6 and last 4 digits, hiding the rest with X
            MASKED_US_ACCOUNT_NUMBER: /^[X]{0,9}[0-9]{4}$|^[0-9]{6}[X]{4,7}[0-9]{4}$/,
            SWIFT_BIC: /^[A-Za-z0-9]{8,11}$/,
        },
        VERIFICATION_MAX_ATTEMPTS: 7,
        STATE: {
            VERIFYING: 'VERIFYING',
            PENDING: 'PENDING',
            OPEN: 'OPEN',
        },
        MAX_LENGTH: {
            SSN: 4,
            ZIP_CODE: 10,
        },
        TYPE: {
            BUSINESS: 'BUSINESS',
            PERSONAL: 'PERSONAL',
        },
    },
    INCORPORATION_TYPES: {
        LLC: 'LLC',
        CORPORATION: 'Corp',
        PARTNERSHIP: 'Partnership',
        COOPERATIVE: 'Cooperative',
        SOLE_PROPRIETORSHIP: 'Sole Proprietorship',
        OTHER: 'Other',
    },
    BETAS: {
        ALL: 'all',
        CHRONOS_IN_CASH: 'chronosInCash',
        PAY_WITH_EXPENSIFY: 'payWithExpensify',
        FREE_PLAN: 'freePlan',
        DEFAULT_ROOMS: 'defaultRooms',
        BETA_EXPENSIFY_WALLET: 'expensifyWallet',
        BETA_COMMENT_LINKING: 'commentLinking',
        INTERNATIONALIZATION: 'internationalization',
        IOU_SEND: 'sendMoney',
        POLICY_ROOMS: 'policyRooms',
        PASSWORDLESS: 'passwordless',
        TASKS: 'tasks',
        THREADS: 'threads',
        CUSTOM_STATUS: 'customStatus',
        DISTANCE_REQUESTS: 'distanceRequests',
    },
    BUTTON_STATES: {
        DEFAULT: 'default',
        ACTIVE: 'active',
        PRESSED: 'pressed',
        COMPLETE: 'complete',
        DISABLED: 'disabled',
    },
    BANK_ACCOUNT_TYPES: {
        WALLET: 'WALLET',
    },
    COUNTRY: {
        US: 'US',
        MX: 'MX',
        AU: 'AU',
        CA: 'CA',
        GB: 'GB',
    },
    DESKTOP_DEEPLINK_APP_STATE: {
        CHECKING: 'checking',
        INSTALLED: 'installed',
        NOT_INSTALLED: 'not-installed',
    },
    PLATFORM: {
        IOS: 'ios',
        ANDROID: 'android',
        WEB: 'web',
        DESKTOP: 'desktop',
    },
    PLATFORM_SPECIFIC_KEYS: {
        CTRL: {
            DEFAULT: 'control',
            [PLATFORM_OS_MACOS]: 'meta',
            [PLATFORM_IOS]: 'meta',
        },
        SHIFT: {
            DEFAULT: 'shift',
        },
    },
    KEYBOARD_SHORTCUTS: {
        SEARCH: {
            descriptionKey: 'search',
            shortcutKey: 'K',
            modifiers: ['CTRL'],
            trigger: {
                DEFAULT: {input: 'k', modifierFlags: keyModifierControl},
                [PLATFORM_OS_MACOS]: {input: 'k', modifierFlags: keyModifierCommand},
                [PLATFORM_IOS]: {input: 'k', modifierFlags: keyModifierCommand},
            },
            type: KEYBOARD_SHORTCUT_NAVIGATION_TYPE,
        },
        NEW_GROUP: {
            descriptionKey: 'newGroup',
            shortcutKey: 'K',
            modifiers: ['CTRL', 'SHIFT'],
            trigger: {
                DEFAULT: {input: 'k', modifierFlags: keyModifierShiftControl},
                [PLATFORM_OS_MACOS]: {input: 'k', modifierFlags: keyModifierShiftCommand},
                [PLATFORM_IOS]: {input: 'k', modifierFlags: keyModifierShiftCommand},
            },
            type: KEYBOARD_SHORTCUT_NAVIGATION_TYPE,
        },
        SHORTCUT_MODAL: {
            descriptionKey: 'openShortcutDialog',
            shortcutKey: 'J',
            modifiers: ['CTRL'],
            trigger: {
                DEFAULT: {input: 'j', modifierFlags: keyModifierControl},
                [PLATFORM_OS_MACOS]: {input: 'j', modifierFlags: keyModifierCommand},
                [PLATFORM_IOS]: {input: 'j', modifierFlags: keyModifierCommand},
            },
        },
        ESCAPE: {
            descriptionKey: 'escape',
            shortcutKey: 'Escape',
            modifiers: [],
            trigger: {
                DEFAULT: {input: keyInputEscape},
                [PLATFORM_OS_MACOS]: {input: keyInputEscape},
                [PLATFORM_IOS]: {input: keyInputEscape},
            },
        },
        ENTER: {
            descriptionKey: null,
            shortcutKey: 'Enter',
            modifiers: [],
            trigger: {
                DEFAULT: {input: keyInputEnter},
                [PLATFORM_OS_MACOS]: {input: keyInputEnter},
                [PLATFORM_IOS]: {input: keyInputEnter},
            },
        },
        CTRL_ENTER: {
            descriptionKey: null,
            shortcutKey: 'Enter',
            modifiers: ['CTRL'],
            trigger: {
                DEFAULT: {input: keyInputEnter, modifierFlags: keyModifierControl},
                [PLATFORM_OS_MACOS]: {input: keyInputEnter, modifierFlags: keyModifierCommand},
                [PLATFORM_IOS]: {input: keyInputEnter, modifierFlags: keyModifierCommand},
            },
        },
        COPY: {
            descriptionKey: 'copy',
            shortcutKey: 'C',
            modifiers: ['CTRL'],
            trigger: {
                DEFAULT: {input: 'c', modifierFlags: keyModifierControl},
                [PLATFORM_OS_MACOS]: {input: 'c', modifierFlags: keyModifierCommand},
                [PLATFORM_IOS]: {input: 'c', modifierFlags: keyModifierCommand},
            },
        },
        ARROW_UP: {
            descriptionKey: null,
            shortcutKey: 'ArrowUp',
            modifiers: [],
            trigger: {
                DEFAULT: {input: keyInputUpArrow},
                [PLATFORM_OS_MACOS]: {input: keyInputUpArrow},
                [PLATFORM_IOS]: {input: keyInputUpArrow},
            },
        },
        ARROW_DOWN: {
            descriptionKey: null,
            shortcutKey: 'ArrowDown',
            modifiers: [],
            trigger: {
                DEFAULT: {input: keyInputDownArrow},
                [PLATFORM_OS_MACOS]: {input: keyInputDownArrow},
                [PLATFORM_IOS]: {input: keyInputDownArrow},
            },
        },
        ARROW_LEFT: {
            descriptionKey: null,
            shortcutKey: 'ArrowLeft',
            modifiers: [],
            trigger: {
                DEFAULT: {input: keyInputLeftArrow},
                [PLATFORM_OS_MACOS]: {input: keyInputLeftArrow},
                [PLATFORM_IOS]: {input: keyInputLeftArrow},
            },
        },
        ARROW_RIGHT: {
            descriptionKey: null,
            shortcutKey: 'ArrowRight',
            modifiers: [],
            trigger: {
                DEFAULT: {input: keyInputRightArrow},
                [PLATFORM_OS_MACOS]: {input: keyInputRightArrow},
                [PLATFORM_IOS]: {input: keyInputRightArrow},
            },
        },
        TAB: {
            descriptionKey: null,
            shortcutKey: 'Tab',
            modifiers: [],
        },
    },
    KEYBOARD_SHORTCUTS_TYPES: {
        NAVIGATION_SHORTCUT: KEYBOARD_SHORTCUT_NAVIGATION_TYPE,
    },
    KEYBOARD_SHORTCUT_KEY_DISPLAY_NAME: {
        CONTROL: 'CTRL',
        ESCAPE: 'ESC',
        META: 'CMD',
        SHIFT: 'Shift',
    },
    CURRENCY: {
        USD: 'USD',
    },
    EXAMPLE_PHONE_NUMBER: '+15005550006',
    CONCIERGE_CHAT_NAME: 'Concierge',
    CLOUDFRONT_URL,
    USE_EXPENSIFY_URL,
    NEW_ZOOM_MEETING_URL: 'https://zoom.us/start/videomeeting',
    NEW_GOOGLE_MEET_MEETING_URL: 'https://meet.google.com/new',
    GOOGLE_MEET_URL_ANDROID: 'https://meet.google.com',
    DEEPLINK_BASE_URL: 'new-expensify://',
    PDF_VIEWER_URL: '/pdf/web/viewer.html',
    CLOUDFRONT_DOMAIN_REGEX: /^https:\/\/\w+\.cloudfront\.net/i,
    EXPENSIFY_ICON_URL: `${CLOUDFRONT_URL}/images/favicon-2019.png`,
    CONCIERGE_ICON_URL_2021: `${CLOUDFRONT_URL}/images/icons/concierge_2021.png`,
    CONCIERGE_ICON_URL: `${CLOUDFRONT_URL}/images/icons/concierge_2022.png`,
    UPWORK_URL: 'https://github.com/Expensify/App/issues?q=is%3Aopen+is%3Aissue+label%3A%22Help+Wanted%22',
    GITHUB_URL: 'https://github.com/Expensify/App',
    TERMS_URL: `${USE_EXPENSIFY_URL}/terms`,
    PRIVACY_URL: `${USE_EXPENSIFY_URL}/privacy`,
    LICENSES_URL: `${USE_EXPENSIFY_URL}/licenses`,
    GITHUB_RELEASE_URL: 'https://api.github.com/repos/expensify/app/releases/latest',
    ADD_SECONDARY_LOGIN_URL: encodeURI('settings?param={"section":"account","openModal":"secondaryLogin"}'),
    MANAGE_CARDS_URL: 'domain_companycards',
    FEES_URL: `${USE_EXPENSIFY_URL}/fees`,
    CFPB_PREPAID_URL: 'https://cfpb.gov/prepaid',
    STAGING_NEW_EXPENSIFY_URL: 'https://staging.new.expensify.com',
    NEWHELP_URL: 'https://help.expensify.com',
    INTERNAL_DEV_EXPENSIFY_URL: 'https://www.expensify.com.dev',
    STAGING_EXPENSIFY_URL: 'https://staging.expensify.com',
    EXPENSIFY_URL: 'https://www.expensify.com',

    // Use Environment.getEnvironmentURL to get the complete URL with port number
    DEV_NEW_EXPENSIFY_URL: 'http://localhost:',

    SIGN_IN_FORM_WIDTH: 300,

    DEEPLINK_PROMPT_DENYLIST: [SCREENS.HOME, SCREENS.SIGN_IN_WITH_APPLE_DESKTOP, SCREENS.SIGN_IN_WITH_GOOGLE_DESKTOP],

    SIGN_IN_METHOD: {
        APPLE: 'Apple',
        GOOGLE: 'Google',
    },

    OPTION_TYPE: {
        REPORT: 'report',
        PERSONAL_DETAIL: 'personalDetail',
    },
    RECEIPT: {
        ICON_SIZE: 164,
        PERMISSION_AUTHORIZED: 'authorized',
        HAND_ICON_HEIGHT: 152,
        HAND_ICON_WIDTH: 200,
        SHUTTER_SIZE: 90,
    },
    REPORT: {
        MAXIMUM_PARTICIPANTS: 8,
        SPLIT_REPORTID: '-2',
        ACTIONS: {
            LIMIT: 50,
            TYPE: {
                APPROVED: 'APPROVED',
                ADDCOMMENT: 'ADDCOMMENT',
                CLOSED: 'CLOSED',
                CREATED: 'CREATED',
                TASKEDITED: 'TASKEDITED',
                TASKCANCELLED: 'TASKCANCELLED',
                IOU: 'IOU',
                MODIFIEDEXPENSE: 'MODIFIEDEXPENSE',
                REIMBURSEMENTQUEUED: 'REIMBURSEMENTQUEUED',
                RENAMED: 'RENAMED',
                CHRONOSOOOLIST: 'CHRONOSOOOLIST',
                TASKCOMPLETED: 'TASKCOMPLETED',
                TASKREOPENED: 'TASKREOPENED',
                REPORTPREVIEW: 'REPORTPREVIEW',
                POLICYCHANGELOG: {
                    ADD_APPROVER_RULE: 'POLICYCHANGELOG_ADD_APPROVER_RULE',
                    ADD_CATEGORY: 'POLICYCHANGELOG_ADD_CATEGORY',
                    ADD_CUSTOM_UNIT: 'POLICYCHANGELOG_ADD_CUSTOM_UNIT',
                    ADD_CUSTOM_UNIT_RATE: 'POLICYCHANGELOG_ADD_CUSTOM_UNIT_RATE',
                    ADD_EMPLOYEE: 'POLICYCHANGELOG_ADD_EMPLOYEE',
                    ADD_INTEGRATION: 'POLICYCHANGELOG_ADD_INTEGRATION',
                    ADD_REPORT_FIELD: 'POLICYCHANGELOG_ADD_REPORT_FIELD',
                    ADD_TAG: 'POLICYCHANGELOG_ADD_TAG',
                    DELETE_ALL_TAGS: 'POLICYCHANGELOG_DELETE_ALL_TAGS',
                    DELETE_APPROVER_RULE: 'POLICYCHANGELOG_DELETE_APPROVER_RULE',
                    DELETE_CATEGORY: 'POLICYCHANGELOG_DELETE_CATEGORY',
                    DELETE_CUSTOM_UNIT: 'POLICYCHANGELOG_DELETE_CUSTOM_UNIT',
                    DELETE_CUSTOM_UNIT_RATE: 'POLICYCHANGELOG_DELETE_CUSTOM_UNIT_RATE',
                    DELETE_CUSTOM_UNIT_SUB_RATE: 'POLICYCHANGELOG_DELETE_CUSTOM_UNIT_SUB_RATE',
                    DELETE_EMPLOYEE: 'POLICYCHANGELOG_DELETE_EMPLOYEE',
                    DELETE_INTEGRATION: 'POLICYCHANGELOG_DELETE_INTEGRATION',
                    DELETE_REPORT_FIELD: 'POLICYCHANGELOG_DELETE_REPORT_FIELD',
                    DELETE_TAG: 'POLICYCHANGELOG_DELETE_TAG',
                    IMPORT_CUSTOM_UNIT_RATES: 'POLICYCHANGELOG_IMPORT_CUSTOM_UNIT_RATES',
                    IMPORT_TAGS: 'POLICYCHANGELOG_IMPORT_TAGS',
                    SET_AUTOREIMBURSEMENT: 'POLICYCHANGELOG_SET_AUTOREIMBURSEMENT',
                    SET_AUTO_JOIN: 'POLICYCHANGELOG_SET_AUTO_JOIN',
                    SET_CATEGORY_NAME: 'POLICYCHANGELOG_SET_CATEGORY_NAME',
                    UPDATE_ACH_ACCOUNT: 'POLICYCHANGELOG_UPDATE_ACH_ACCOUNT',
                    UPDATE_APPROVER_RULE: 'POLICYCHANGELOG_UPDATE_APPROVER_RULE',
                    UPDATE_AUDIT_RATE: 'POLICYCHANGELOG_UPDATE_AUDIT_RATE',
                    UPDATE_AUTOHARVESTING: 'POLICYCHANGELOG_UPDATE_AUTOHARVESTING',
                    UPDATE_AUTOREIMBURSEMENT: 'POLICYCHANGELOG_UPDATE_AUTOREIMBURSEMENT',
                    UPDATE_AUTOREPORTING_FREQUENCY: 'POLICYCHANGELOG_UPDATE_AUTOREPORTING_FREQUENCY',
                    UPDATE_CATEGORY: 'POLICYCHANGELOG_UPDATE_CATEGORY',
                    UPDATE_CURRENCY: 'POLICYCHANGELOG_UPDATE_CURRENCY',
                    UPDATE_CUSTOM_UNIT: 'POLICYCHANGELOG_UPDATE_CUSTOM_UNIT',
                    UPDATE_CUSTOM_UNIT_RATE: 'POLICYCHANGELOG_UPDATE_CUSTOM_UNIT_RATE',
                    UPDATE_CUSTOM_UNIT_SUB_RATE: 'POLICYCHANGELOG_UPDATE_CUSTOM_UNIT_SUB_RATE',
                    UPDATE_DEFAULT_BILLABLE: 'POLICYCHANGELOG_UPDATE_DEFAULT_BILLABLE',
                    UPDATE_DEFAULT_REIMBURSABLE: 'POLICYCHANGELOG_UPDATE_DEFAULT_REIMBURSABLE',
                    UPDATE_DEFAULT_TITLE: 'POLICYCHANGELOG_UPDATE_DEFAULT_TITLE',
                    UPDATE_DEFAULT_TITLE_ENFORCED: 'POLICYCHANGELOG_UPDATE_DEFAULT_TITLE_ENFORCED',
                    UPDATE_DISABLED_FIELDS: 'POLICYCHANGELOG_UPDATE_DISABLED_FIELDS',
                    UPDATE_EMPLOYEE: 'POLICYCHANGELOG_UPDATE_EMPLOYEE',
                    UPDATE_FIELD: 'POLICYCHANGELOG_UPDATE_FIELD',
                    UPDATE_MANUAL_APPROVAL_THRESHOLD: 'POLICYCHANGELOG_UPDATE_MANUAL_APPROVAL_THRESHOLD',
                    UPDATE_MAX_EXPENSE_AMOUNT: 'POLICYCHANGELOG_UPDATE_MAX_EXPENSE_AMOUNT',
                    UPDATE_MAX_EXPENSE_AMOUNT_NO_RECEIPT: 'POLICYCHANGELOG_UPDATE_MAX_EXPENSE_AMOUNT_NO_RECEIPT',
                    UPDATE_NAME: 'POLICYCHANGELOG_UPDATE_NAME',
                    UPDATE_OWNERSHIP: 'POLICYCHANGELOG_UPDATE_OWNERSHIP',
                    UPDATE_REIMBURSEMENT_CHOICE: 'POLICYCHANGELOG_UPDATE_REIMBURSEMENT_CHOICE',
                    UPDATE_REPORT_FIELD: 'POLICYCHANGELOG_UPDATE_REPORT_FIELD',
                    UPDATE_TAG: 'POLICYCHANGELOG_UPDATE_TAG',
                    UPDATE_TAG_LIST_NAME: 'POLICYCHANGELOG_UPDATE_TAG_LIST_NAME',
                    UPDATE_TAG_NAME: 'POLICYCHANGELOG_UPDATE_TAG_NAME',
                    UPDATE_TIME_ENABLED: 'POLICYCHANGELOG_UPDATE_TIME_ENABLED',
                    UPDATE_TIME_RATE: 'POLICYCHANGELOG_UPDATE_TIME_RATE',
                },
            },
        },
        ARCHIVE_REASON: {
            DEFAULT: 'default',
            ACCOUNT_CLOSED: 'accountClosed',
            ACCOUNT_MERGED: 'accountMerged',
            REMOVED_FROM_POLICY: 'removedFromPolicy',
            POLICY_DELETED: 'policyDeleted',
        },
        MESSAGE: {
            TYPE: {
                COMMENT: 'COMMENT',
                TEXT: 'TEXT',
            },
        },
        TYPE: {
            CHAT: 'chat',
            EXPENSE: 'expense',
            IOU: 'iou',
            TASK: 'task',
        },
        CHAT_TYPE: {
            POLICY_ANNOUNCE: 'policyAnnounce',
            POLICY_ADMINS: 'policyAdmins',
            DOMAIN_ALL: 'domainAll',
            POLICY_ROOM: 'policyRoom',
            POLICY_EXPENSE_CHAT: 'policyExpenseChat',
        },
        WORKSPACE_CHAT_ROOMS: {
            ANNOUNCE: '#announce',
            ADMINS: '#admins',
        },
        STATE: {
            SUBMITTED: 'SUBMITTED',
            PROCESSING: 'PROCESSING',
        },
        STATE_NUM: {
            OPEN: 0,
            PROCESSING: 1,
            SUBMITTED: 2,
            BILLING: 3,
        },
        STATUS: {
            OPEN: 0,
            SUBMITTED: 1,
            CLOSED: 2,
            APPROVED: 3,
            REIMBURSED: 4,
        },
        NOTIFICATION_PREFERENCE: {
            MUTE: 'mute',
            DAILY: 'daily',
            ALWAYS: 'always',
            HIDDEN: 'hidden',
        },
        // Options for which room members can post
        WRITE_CAPABILITIES: {
            ALL: 'all',
            ADMINS: 'admins',
        },
        VISIBILITY: {
            PUBLIC: 'public',
            PUBLIC_ANNOUNCE: 'public_announce',
            PRIVATE: 'private',
            RESTRICTED: 'restricted',
        },
        RESERVED_ROOM_NAMES: ['#admins', '#announce'],
        MAX_PREVIEW_AVATARS: 4,
        MAX_ROOM_NAME_LENGTH: 79,
        LAST_MESSAGE_TEXT_MAX_LENGTH: 200,
        OWNER_EMAIL_FAKE: '__FAKE__',
        OWNER_ACCOUNT_ID_FAKE: 0,
        DEFAULT_REPORT_NAME: 'Chat Report',
    },
    COMPOSER: {
        MAX_LINES: 16,
        MAX_LINES_SMALL_SCREEN: 6,
        MAX_LINES_FULL: -1,

        // The minimum number of typed lines needed to enable the full screen composer
        FULL_COMPOSER_MIN_LINES: 3,
    },
    MODAL: {
        MODAL_TYPE: {
            CONFIRM: 'confirm',
            CENTERED: 'centered',
            CENTERED_UNSWIPEABLE: 'centered_unswipeable',
            CENTERED_SMALL: 'centered_small',
            BOTTOM_DOCKED: 'bottom_docked',
            POPOVER: 'popover',
            RIGHT_DOCKED: 'right_docked',
        },
        ANCHOR_ORIGIN_VERTICAL: {
            TOP: 'top',
            CENTER: 'center',
            BOTTOM: 'bottom',
        },
        ANCHOR_ORIGIN_HORIZONTAL: {
            LEFT: 'left',
            CENTER: 'center',
            RIGHT: 'right',
        },
        POPOVER_MENU_PADDING: 8,
    },
    TIMING: {
        CALCULATE_MOST_RECENT_LAST_MODIFIED_ACTION: 'calc_most_recent_last_modified_action',
        SEARCH_RENDER: 'search_render',
        HOMEPAGE_INITIAL_RENDER: 'homepage_initial_render',
        REPORT_INITIAL_RENDER: 'report_initial_render',
        SWITCH_REPORT: 'switch_report',
        SIDEBAR_LOADED: 'sidebar_loaded',
        COLD: 'cold',
        WARM: 'warm',
        REPORT_ACTION_ITEM_LAYOUT_DEBOUNCE_TIME: 1500,
        SHOW_LOADING_SPINNER_DEBOUNCE_TIME: 250,
        TEST_TOOLS_MODAL_THROTTLE_TIME: 800,
        TOOLTIP_SENSE: 1000,
        TRIE_INITIALIZATION: 'trie_initialization',
        COMMENT_LENGTH_DEBOUNCE_TIME: 500,
    },
    PRIORITY_MODE: {
        GSD: 'gsd',
        DEFAULT: 'default',
    },
    THEME: {
        DEFAULT: 'dark',
        LIGHT: 'light',
        DARK: 'dark',
        SYSTEM: 'system',
    },
    TRANSACTION: {
        DEFAULT_MERCHANT: 'Request',
        UNKNOWN_MERCHANT: 'Unknown Merchant',
        PARTIAL_TRANSACTION_MERCHANT: '(none)',
        TYPE: {
            CUSTOM_UNIT: 'customUnit',
        },
    },
    JSON_CODE: {
        SUCCESS: 200,
        BAD_REQUEST: 400,
        NOT_AUTHENTICATED: 407,
        EXP_ERROR: 666,
        MANY_WRITES_ERROR: 665,
        UNABLE_TO_RETRY: 'unableToRetry',
    },
    HTTP_STATUS: {
        // When Cloudflare throttles
        TOO_MANY_REQUESTS: 429,
        INTERNAL_SERVER_ERROR: 500,
        BAD_GATEWAY: 502,
        GATEWAY_TIMEOUT: 504,
        UNKNOWN_ERROR: 520,
    },
    ERROR: {
        XHR_FAILED: 'xhrFailed',
        THROTTLED: 'throttled',
        UNKNOWN_ERROR: 'Unknown error',
        REQUEST_CANCELLED: 'AbortError',
        FAILED_TO_FETCH: 'Failed to fetch',
        ENSURE_BUGBOT: 'ENSURE_BUGBOT',
        PUSHER_ERROR: 'PusherError',
        WEB_SOCKET_ERROR: 'WebSocketError',
        NETWORK_REQUEST_FAILED: 'Network request failed',
        SAFARI_DOCUMENT_LOAD_ABORTED: 'cancelled',
        FIREFOX_DOCUMENT_LOAD_ABORTED: 'NetworkError when attempting to fetch resource.',
        IOS_NETWORK_CONNECTION_LOST: 'The network connection was lost.',
        IOS_NETWORK_CONNECTION_LOST_RUSSIAN: 'Сетевое соединение потеряно.',
        IOS_NETWORK_CONNECTION_LOST_SWEDISH: 'Nätverksanslutningen förlorades.',
        IOS_NETWORK_CONNECTION_LOST_SPANISH: 'La conexión a Internet parece estar desactivada.',
        IOS_LOAD_FAILED: 'Load failed',
        SAFARI_CANNOT_PARSE_RESPONSE: 'cannot parse response',
        GATEWAY_TIMEOUT: 'Gateway Timeout',
        EXPENSIFY_SERVICE_INTERRUPTED: 'Expensify service interrupted',
        DUPLICATE_RECORD: 'A record already exists with this ID',
    },
    ERROR_TYPE: {
        SOCKET: 'Expensify\\Auth\\Error\\Socket',
    },
    ERROR_TITLE: {
        SOCKET: 'Issue connecting to database',
        DUPLICATE_RECORD: '400 Unique Constraints Violation',
    },
    NETWORK: {
        METHOD: {
            POST: 'post',
        },
        MIN_RETRY_WAIT_TIME_MS: 10,
        MAX_RANDOM_RETRY_WAIT_TIME_MS: 100,
        MAX_RETRY_WAIT_TIME_MS: 10 * 1000,
        PROCESS_REQUEST_DELAY_MS: 1000,
        MAX_PENDING_TIME_MS: 10 * 1000,
    },
    DEFAULT_TIME_ZONE: {automatic: true, selected: 'America/Los_Angeles'},
    DEFAULT_ACCOUNT_DATA: {errors: null, success: '', isLoading: false},
    DEFAULT_CLOSE_ACCOUNT_DATA: {errors: {}, success: '', isLoading: false},
    FORMS: {
        LOGIN_FORM: 'LoginForm',
        VALIDATE_CODE_FORM: 'ValidateCodeForm',
        VALIDATE_TFA_CODE_FORM: 'ValidateTfaCodeForm',
        RESEND_VALIDATION_FORM: 'ResendValidationForm',
        UNLINK_LOGIN_FORM: 'UnlinkLoginForm',
        RESEND_VALIDATE_CODE_FORM: 'ResendValidateCodeForm',
    },
    APP_STATE: {
        ACTIVE: 'active',
        BACKGROUND: 'background',
        INACTIVE: 'inactive',
    },

    // at least 8 characters, 1 capital letter, 1 lowercase number, 1 number
    PASSWORD_COMPLEXITY_REGEX_STRING: '^(?=.*[A-Z])(?=.*[0-9])(?=.*[a-z]).{8,}$',

    // 6 numeric digits
    VALIDATE_CODE_REGEX_STRING: /^\d{6}$/,

    // The server has a WAF (Web Application Firewall) which will strip out HTML/XML tags using this regex pattern.
    // It's copied here so that the same regex pattern can be used in form validations to be consistent with the server.
    VALIDATE_FOR_HTML_TAG_REGEX: /<([^>\s]+)(?:[^>]*?)>/g,

    PASSWORD_PAGE: {
        ERROR: {
            ALREADY_VALIDATED: 'Account already validated',
            VALIDATE_CODE_FAILED: 'Validate code failed',
        },
    },

    PUSHER: {
        PRIVATE_USER_CHANNEL_PREFIX: 'private-encrypted-user-accountID-',
        PRIVATE_REPORT_CHANNEL_PREFIX: 'private-report-reportID-',
    },

    EMOJI_SPACER: 'SPACER',

    // This is the number of columns in each row of the picker.
    // Because of how flatList implements these rows, each row is an index rather than each element
    // For this reason to make headers work, we need to have the header be the only rendered element in its row
    // If this number is changed, emojis.js will need to be updated to have the proper number of spacer elements
    // around each header.
    EMOJI_NUM_PER_ROW: 8,

    EMOJI_FREQUENT_ROW_COUNT: 3,

    EMOJI_DEFAULT_SKIN_TONE: -1,

    INVISIBLE_CODEPOINTS: ['fe0f', '200d', '2066'],

    TOOLTIP_MAX_LINES: 3,

    LOGIN_TYPE: {
        PHONE: 'phone',
        EMAIL: 'email',
    },

    MAGIC_CODE_LENGTH: 6,
    MAGIC_CODE_EMPTY_CHAR: ' ',

    KEYBOARD_TYPE: {
        PHONE_PAD: 'phone-pad',
        NUMBER_PAD: 'number-pad',
        DECIMAL_PAD: 'decimal-pad',
        VISIBLE_PASSWORD: 'visible-password',
        EMAIL_ADDRESS: 'email-address',
        ASCII_CAPABLE: 'ascii-capable',
        URL: 'url',
        DEFAULT: 'default',
    },

    ATTACHMENT_MESSAGE_TEXT: '[Attachment]',
    // This is a placeholder for attachment which is uploading
    ATTACHMENT_UPLOADING_MESSAGE_HTML: 'Uploading attachment...',
    ATTACHMENT_SOURCE_ATTRIBUTE: 'data-expensify-source',
    ATTACHMENT_PREVIEW_ATTRIBUTE: 'src',
    ATTACHMENT_ORIGINAL_FILENAME_ATTRIBUTE: 'data-name',

    ATTACHMENT_PICKER_TYPE: {
        FILE: 'file',
        IMAGE: 'image',
    },

    ATTACHMENT_FILE_TYPE: {
        FILE: 'file',
        IMAGE: 'image',
        VIDEO: 'video',
    },

    FILE_TYPE_REGEX: {
        // Image MimeTypes allowed by iOS photos app.
        IMAGE: /\.(jpg|jpeg|png|webp|gif|tiff|bmp|heic|heif)$/,
        // Video MimeTypes allowed by iOS photos app.
        VIDEO: /\.(mov|mp4)$/,
    },
    IOS_CAMERAROLL_ACCESS_ERROR: 'Access to photo library was denied',
    ADD_PAYMENT_MENU_POSITION_Y: 226,
    ADD_PAYMENT_MENU_POSITION_X: 356,
    EMOJI_PICKER_SIZE: {
        WIDTH: 320,
        HEIGHT: 416,
    },
    DESKTOP_HEADER_PADDING: 12,
    CATEGORY_SHORTCUT_BAR_HEIGHT: 32,
    SMALL_EMOJI_PICKER_SIZE: {
        WIDTH: '100%',
    },
    NON_NATIVE_EMOJI_PICKER_LIST_HEIGHT: 300,
    NON_NATIVE_EMOJI_PICKER_LIST_HEIGHT_WEB: 200,
    EMOJI_PICKER_ITEM_HEIGHT: 32,
    EMOJI_PICKER_HEADER_HEIGHT: 32,
    RECIPIENT_LOCAL_TIME_HEIGHT: 25,
    AUTO_COMPLETE_SUGGESTER: {
        SUGGESTER_PADDING: 6,
        SUGGESTER_INNER_PADDING: 8,
        SUGGESTION_ROW_HEIGHT: 40,
        SMALL_CONTAINER_HEIGHT_FACTOR: 2.5,
        MIN_AMOUNT_OF_SUGGESTIONS: 3,
        MAX_AMOUNT_OF_SUGGESTIONS: 20,
        MAX_AMOUNT_OF_VISIBLE_SUGGESTIONS_IN_CONTAINER: 5,
        HERE_TEXT: '@here',
    },
    COMPOSER_MAX_HEIGHT: 125,
    CHAT_FOOTER_MIN_HEIGHT: 65,
    CHAT_SKELETON_VIEW: {
        AVERAGE_ROW_HEIGHT: 80,
        HEIGHT_FOR_ROW_COUNT: {
            1: 60,
            2: 80,
            3: 100,
        },
    },
    LHN_SKELETON_VIEW_ITEM_HEIGHT: 64,
    EXPENSIFY_PARTNER_NAME: 'expensify.com',
    EMAIL: {
        ACCOUNTING: 'accounting@expensify.com',
        ADMIN: 'admin@expensify.com',
        BILLS: 'bills@expensify.com',
        CHRONOS: 'chronos@expensify.com',
        CONCIERGE: 'concierge@expensify.com',
        CONTRIBUTORS: 'contributors@expensify.com',
        FIRST_RESPONDER: 'firstresponders@expensify.com',
        GUIDES_DOMAIN: 'team.expensify.com',
        HELP: 'help@expensify.com',
        INTEGRATION_TESTING_CREDS: 'integrationtestingcreds@expensify.com',
        PAYROLL: 'payroll@expensify.com',
        QA: 'qa@expensify.com',
        QA_TRAVIS: 'qa+travisreceipts@expensify.com',
        RECEIPTS: 'receipts@expensify.com',
        SAASTR: 'saastr@expensify.com',
        SBE: 'sbe@expensify.com',
        STUDENT_AMBASSADOR: 'studentambassadors@expensify.com',
        SVFG: 'svfg@expensify.com',
    },

    ACCOUNT_ID: {
        ACCOUNTING: Number(Config?.EXPENSIFY_ACCOUNT_ID_ACCOUNTING ?? 9645353),
        ADMIN: Number(Config?.EXPENSIFY_ACCOUNT_ID_ADMIN ?? -1),
        BILLS: Number(Config?.EXPENSIFY_ACCOUNT_ID_BILLS ?? 1371),
        CHRONOS: Number(Config?.EXPENSIFY_ACCOUNT_ID_CHRONOS ?? 10027416),
        CONCIERGE: Number(Config?.EXPENSIFY_ACCOUNT_ID_CONCIERGE ?? 8392101),
        CONTRIBUTORS: Number(Config?.EXPENSIFY_ACCOUNT_ID_CONTRIBUTORS ?? 9675014),
        FIRST_RESPONDER: Number(Config?.EXPENSIFY_ACCOUNT_ID_FIRST_RESPONDER ?? 9375152),
        HELP: Number(Config?.EXPENSIFY_ACCOUNT_ID_HELP ?? -1),
        INTEGRATION_TESTING_CREDS: Number(Config?.EXPENSIFY_ACCOUNT_ID_INTEGRATION_TESTING_CREDS ?? -1),
        PAYROLL: Number(Config?.EXPENSIFY_ACCOUNT_ID_PAYROLL ?? 9679724),
        QA: Number(Config?.EXPENSIFY_ACCOUNT_ID_QA ?? 3126513),
        QA_TRAVIS: Number(Config?.EXPENSIFY_ACCOUNT_ID_QA_TRAVIS ?? 8595733),
        RECEIPTS: Number(Config?.EXPENSIFY_ACCOUNT_ID_RECEIPTS ?? -1),
        REWARDS: Number(Config?.EXPENSIFY_ACCOUNT_ID_REWARDS ?? 11023767), // rewards@expensify.com
        STUDENT_AMBASSADOR: Number(Config?.EXPENSIFY_ACCOUNT_ID_STUDENT_AMBASSADOR ?? 10476956),
        SVFG: Number(Config?.EXPENSIFY_ACCOUNT_ID_SVFG ?? 2012843),
    },

    ENVIRONMENT: {
        DEV: 'development',
        STAGING: 'staging',
        PRODUCTION: 'production',
        ADHOC: 'adhoc',
    },

    // Used to delay the initial fetching of reportActions when the app first inits or reconnects (e.g. returning
    // from backgound). The times are based on how long it generally seems to take for the app to become interactive
    // in each scenario.
    FETCH_ACTIONS_DELAY: {
        STARTUP: 8000,
        RECONNECT: 1000,
    },

    WALLET: {
        TRANSFER_METHOD_TYPE: {
            INSTANT: 'instant',
            ACH: 'ach',
        },
        TRANSFER_METHOD_TYPE_FEE: {
            INSTANT: {
                RATE: 1.5,
                MINIMUM_FEE: 25,
            },
            ACH: {
                RATE: 0,
                MINIMUM_FEE: 0,
            },
        },
        ERROR: {
            // If these get updated, we need to update the codes on the Web side too
            SSN: 'ssnError',
            KBA: 'kbaNeeded',
            KYC: 'kycFailed',
            FULL_SSN_NOT_FOUND: 'Full SSN not found',
            MISSING_FIELD: 'Missing required additional details fields',
            WRONG_ANSWERS: 'Wrong answers',
            ONFIDO_FIXABLE_ERROR: 'Onfido returned a fixable error',

            // KBA stands for Knowledge Based Answers (requiring us to show Idology questions)
            KBA_NEEDED: 'KBA needed',
            NO_ACCOUNT_TO_LINK: '405 No account to link to wallet',
            INVALID_WALLET: '405 Invalid wallet account',
            NOT_OWNER_OF_BANK_ACCOUNT: '401 Wallet owner does not own linked bank account',
            INVALID_BANK_ACCOUNT: '405 Attempting to link an invalid bank account to a wallet',
            NOT_OWNER_OF_FUND: '401 Wallet owner does not own linked fund',
            INVALID_FUND: '405 Attempting to link an invalid fund to a wallet',
        },
        STEP: {
            // In the order they appear in the Wallet flow
            ADDITIONAL_DETAILS: 'AdditionalDetailsStep',
            ADDITIONAL_DETAILS_KBA: 'AdditionalDetailsKBAStep',
            ONFIDO: 'OnfidoStep',
            TERMS: 'TermsStep',
            ACTIVATE: 'ActivateStep',
        },
        TIER_NAME: {
            GOLD: 'GOLD',
            SILVER: 'SILVER',
        },
    },

    PLAID: {
        EVENT: {
            ERROR: 'ERROR',
            EXIT: 'EXIT',
        },
    },

    ONFIDO: {
        CONTAINER_ID: 'onfido-mount',
        TYPE: {
            DOCUMENT: 'document',
            FACE: 'face',
        },
        VARIANT: {
            VIDEO: 'video',
        },
        SMS_NUMBER_COUNTRY_CODE: 'US',
        ERROR: {
            USER_CANCELLED: 'User canceled flow.',
            USER_TAPPED_BACK: 'User exited by clicking the back button.',
            USER_EXITED: 'User exited by manual action.',
            USER_CAMERA_DENINED: 'Onfido.OnfidoFlowError',
            USER_CAMERA_PERMISSION: 'Encountered an error: cameraPermission',
            // eslint-disable-next-line max-len
            USER_CAMERA_CONSENT_DENIED:
                'Unexpected result Intent. It might be a result of incorrect integration, make sure you only pass Onfido intent to handleActivityResult. It might be due to unpredictable crash or error. Please report the problem to android-sdk@onfido.com. Intent: null \n resultCode: 0',
        },
    },

    OS: {
        WINDOWS: 'Windows',
        MAC_OS: PLATFORM_OS_MACOS,
        ANDROID: 'Android',
        IOS: PLATFORM_IOS,
        LINUX: 'Linux',
        NATIVE: 'Native',
    },

    BROWSER: {
        CHROME: 'chrome',
        FIREFOX: 'firefox',
        IE: 'ie',
        EDGE: 'edge',
        Opera: 'opera',
        SAFARI: 'safari',
        OTHER: 'other',
    },

    PAYMENT_METHODS: {
        PAYPAL: 'payPalMe',
        DEBIT_CARD: 'debitCard',
        BANK_ACCOUNT: 'bankAccount',
    },

    PAYMENT_METHOD_ID_KEYS: {
        DEBIT_CARD: 'fundID',
        BANK_ACCOUNT: 'bankAccountID',
    },

    IOU: {
        // Note: These payment types are used when building IOU reportAction message values in the server and should
        // not be changed.
        PAYMENT_TYPE: {
            ELSEWHERE: 'Elsewhere',
            EXPENSIFY: 'Expensify',
            PAYPAL_ME: 'PayPal.me',
            VBBA: 'ACH',
        },
        MONEY_REQUEST_TYPE: {
            SEND: 'send',
            SPLIT: 'split',
            REQUEST: 'request',
        },
        REPORT_ACTION_TYPE: {
            PAY: 'pay',
            CREATE: 'create',
            SPLIT: 'split',
            DECLINE: 'decline',
            CANCEL: 'cancel',
            DELETE: 'delete',
        },
        AMOUNT_MAX_LENGTH: 10,
        RECEIPT_STATE: {
            SCANREADY: 'SCANREADY',
            OPEN: 'OPEN',
            SCANNING: 'SCANNING',
            SCANCOMPLETE: 'SCANCOMPLETE',
            SCANFAILED: 'SCANFAILED',
        },
        FILE_TYPES: {
            HTML: 'html',
            DOC: 'doc',
            DOCX: 'docx',
            SVG: 'svg',
        },
    },

    GROWL: {
        SUCCESS: 'success',
        ERROR: 'error',
        WARNING: 'warning',
        DURATION: 2000,
        DURATION_LONG: 3500,
    },

    LOCALES: {
        EN: 'en',
        ES: 'es',
        ES_ES: 'es-ES',
        ES_ES_ONFIDO: 'es_ES',

        DEFAULT: 'en',
    },

    POLICY: {
        TYPE: {
            FREE: 'free',
            PERSONAL: 'personal',
            CORPORATE: 'corporate',
            TEAM: 'team',
        },
        ROLE: {
            ADMIN: 'admin',
            AUDITOR: 'auditor',
            USER: 'user',
        },
        ROOM_PREFIX: '#',
        CUSTOM_UNIT_RATE_BASE_OFFSET: 100,
        OWNER_EMAIL_FAKE: '_FAKE_',
        OWNER_ACCOUNT_ID_FAKE: 0,
    },

    CUSTOM_UNITS: {
        NAME_DISTANCE: 'Distance',
        DISTANCE_UNIT_MILES: 'mi',
        DISTANCE_UNIT_KILOMETERS: 'km',
        MILEAGE_IRS_RATE: 0.655,
        DEFAULT_RATE: 'Default Rate',
    },

    TERMS: {
        CFPB_PREPAID: 'cfpb.gov/prepaid',
        CFPB_COMPLAINT: 'cfpb.gov/complaint',
        FDIC_PREPAID: 'fdic.gov/deposit/deposits/prepaid.html',
        USE_EXPENSIFY_FEES: 'use.expensify.com/fees',
    },

    ICON_TYPE_ICON: 'icon',
    ICON_TYPE_AVATAR: 'avatar',
    ICON_TYPE_WORKSPACE: 'workspace',

    ACTIVITY_INDICATOR_SIZE: {
        LARGE: 'large',
    },

    AVATAR_SIZE: {
        LARGE: 'large',
        MEDIUM: 'medium',
        DEFAULT: 'default',
        SMALL: 'small',
        SMALLER: 'smaller',
        SUBSCRIPT: 'subscript',
        SMALL_SUBSCRIPT: 'small-subscript',
        MID_SUBSCRIPT: 'mid-subscript',
        LARGE_BORDERED: 'large-bordered',
        HEADER: 'header',
        MENTION_ICON: 'mention-icon',
        SMALL_NORMAL: 'small-normal',
    },
    EXPENSIFY_CARD: {
        FRAUD_TYPES: {
            DOMAIN: 'domain',
            INDIVIDUAL: 'individal',
            NONE: 'none',
        },
    },
    AVATAR_ROW_SIZE: {
        DEFAULT: 4,
        LARGE_SCREEN: 8,
    },
    OPTION_MODE: {
        COMPACT: 'compact',
        DEFAULT: 'default',
    },
    REGEX: {
        SPECIAL_CHARS_WITHOUT_NEWLINE: /((?!\n)[()-\s\t])/g,
        DIGITS_AND_PLUS: /^\+?[0-9]*$/,
        ALPHABETIC_AND_LATIN_CHARS: /^[\p{Script=Latin} ]*$/u,
        NON_ALPHABETIC_AND_NON_LATIN_CHARS: /[^\p{Script=Latin}]/gu,
        POSITIVE_INTEGER: /^\d+$/,
        PO_BOX: /\b[P|p]?(OST|ost)?\.?\s*[O|o|0]?(ffice|FFICE)?\.?\s*[B|b][O|o|0]?[X|x]?\.?\s+[#]?(\d+)\b/,
        ANY_VALUE: /^.+$/,
        ZIP_CODE: /^[0-9]{5}(?:[- ][0-9]{4})?$/,
        INDUSTRY_CODE: /^[0-9]{6}$/,
        SSN_LAST_FOUR: /^(?!0000)[0-9]{4}$/,
        SSN_FULL_NINE: /^(?!0000)[0-9]{9}$/,
        NUMBER: /^[0-9]+$/,
        CARD_NUMBER: /^[0-9]{15,16}$/,
        CARD_SECURITY_CODE: /^[0-9]{3,4}$/,
        CARD_EXPIRATION_DATE: /^(0[1-9]|1[0-2])([^0-9])?([0-9]{4}|([0-9]{2}))$/,
        PAYPAL_ME_USERNAME: /^[a-zA-Z0-9]{1,20}$/,
        ROOM_NAME: /^#[a-z0-9à-ÿ-]{1,80}$/,

        // eslint-disable-next-line max-len, no-misleading-character-class
        EMOJIS: /[\p{Extended_Pictographic}](\u200D[\p{Extended_Pictographic}]|[\u{1F3FB}-\u{1F3FF}]|[\u{E0020}-\u{E007F}]|\uFE0F|\u20E3)*|[\u{1F1E6}-\u{1F1FF}]{2}|[#*0-9]\uFE0F?\u20E3/gu,

        TAX_ID: /^\d{9}$/,
        NON_NUMERIC: /\D/g,

        // Extract attachment's source from the data's html string
        ATTACHMENT_DATA: /(data-expensify-source|data-name)="([^"]+)"/g,

        EMOJI_NAME: /:[\w+-]+:/g,
        EMOJI_SUGGESTIONS: /:[a-zA-Z0-9_+-]{1,40}$/,
        AFTER_FIRST_LINE_BREAK: /\n.*/g,
        CODE_2FA: /^\d{6}$/,
        ATTACHMENT_ID: /chat-attachments\/(\d+)/,
        HAS_COLON_ONLY_AT_THE_BEGINNING: /^:[^:]+$/,
        HAS_AT_MOST_TWO_AT_SIGNS: /^@[^@]*@?[^@]*$/,

        SPECIAL_CHAR_OR_EMOJI:
            // eslint-disable-next-line no-misleading-character-class
            /[\n\s,/?"{}[\]()&^%\\;`$=#<>!*\p{Extended_Pictographic}\u200d\u{1f1e6}-\u{1f1ff}\u{1f3fb}-\u{1f3ff}\u{e0020}-\u{e007f}\u20E3\uFE0F]|[#*0-9]\uFE0F?\u20E3/gu,

        SPACE_OR_EMOJI:
            // eslint-disable-next-line no-misleading-character-class
            /(\s+|(?:[\p{Extended_Pictographic}\u200d\u{1f1e6}-\u{1f1ff}\u{1f3fb}-\u{1f3ff}\u{e0020}-\u{e007f}\u20E3\uFE0F]|[#*0-9]\uFE0F?\u20E3)+)/gu,

        // Define the regular expression pattern to match a string starting with an at sign and ending with a space or newline character
        MENTION_REPLACER:
            // eslint-disable-next-line no-misleading-character-class
            /^@[^\n\r]*?(?=$|[\s,/?"{}[\]()&^%\\;`$=#<>!*\p{Extended_Pictographic}\u200d\u{1f1e6}-\u{1f1ff}\u{1f3fb}-\u{1f3ff}\u{e0020}-\u{e007f}\u20E3\uFE0F]|[#*0-9]\uFE0F?\u20E3)/u,

        MERGED_ACCOUNT_PREFIX: /^(MERGED_\d+@)/,

        ROUTES: {
            VALIDATE_LOGIN: /\/v($|(\/\/*))/,
            UNLINK_LOGIN: /\/u($|(\/\/*))/,
        },

        TIME_STARTS_01: /^01:\d{2} [AP]M$/,
        TIME_FORMAT: /^\d{2}:\d{2} [AP]M$/,
        DATE_TIME_FORMAT: /^\d{2}-\d{2} \d{2}:\d{2} [AP]M$/,
        ATTACHMENT_ROUTE: /\/r\/(\d*)\/attachment/,
        ILLEGAL_FILENAME_CHARACTERS: /\/|<|>|\*|"|:|\?|\\|\|/g,
    },

    PRONOUNS: {
        PREFIX: '__predefined_',
        SELF_SELECT: '__predefined_selfSelect',
    },
    GUIDES_CALL_TASK_IDS: {
        CONCIERGE_DM: 'NewExpensifyConciergeDM',
        WORKSPACE_INITIAL: 'WorkspaceHome',
        WORKSPACE_SETTINGS: 'WorkspaceGeneralSettings',
        WORKSPACE_CARD: 'WorkspaceCorporateCards',
        WORKSPACE_REIMBURSE: 'WorkspaceReimburseReceipts',
        WORKSPACE_BILLS: 'WorkspacePayBills',
        WORKSPACE_INVOICES: 'WorkspaceSendInvoices',
        WORKSPACE_TRAVEL: 'WorkspaceBookTravel',
        WORKSPACE_MEMBERS: 'WorkspaceManageMembers',
        WORKSPACE_BANK_ACCOUNT: 'WorkspaceBankAccount',
    },
    get EXPENSIFY_EMAILS() {
        return [
            this.EMAIL.ACCOUNTING,
            this.EMAIL.ADMIN,
            this.EMAIL.BILLS,
            this.EMAIL.CHRONOS,
            this.EMAIL.CONCIERGE,
            this.EMAIL.CONTRIBUTORS,
            this.EMAIL.FIRST_RESPONDER,
            this.EMAIL.HELP,
            this.EMAIL.INTEGRATION_TESTING_CREDS,
            this.EMAIL.PAYROLL,
            this.EMAIL.QA,
            this.EMAIL.QA_TRAVIS,
            this.EMAIL.RECEIPTS,
            this.EMAIL.STUDENT_AMBASSADOR,
            this.EMAIL.SVFG,
        ];
    },
    get EXPENSIFY_ACCOUNT_IDS() {
        return [
            this.ACCOUNT_ID.ACCOUNTING,
            this.ACCOUNT_ID.ADMIN,
            this.ACCOUNT_ID.BILLS,
            this.ACCOUNT_ID.CHRONOS,
            this.ACCOUNT_ID.CONCIERGE,
            this.ACCOUNT_ID.CONTRIBUTORS,
            this.ACCOUNT_ID.FIRST_RESPONDER,
            this.ACCOUNT_ID.HELP,
            this.ACCOUNT_ID.INTEGRATION_TESTING_CREDS,
            this.ACCOUNT_ID.PAYROLL,
            this.ACCOUNT_ID.QA,
            this.ACCOUNT_ID.QA_TRAVIS,
            this.ACCOUNT_ID.RECEIPTS,
            this.ACCOUNT_ID.REWARDS,
            this.ACCOUNT_ID.STUDENT_AMBASSADOR,
            this.ACCOUNT_ID.SVFG,
        ];
    },

    // Auth limit is 60k for the column but we store edits and other metadata along the html so let's use a lower limit to accommodate for it.
    MAX_COMMENT_LENGTH: 15000,

    // Furthermore, applying markup is very resource-consuming, so let's set a slightly lower limit for that
    MAX_MARKUP_LENGTH: 10000,

    MAX_THREAD_REPLIES_PREVIEW: 99,

    FORM_CHARACTER_LIMIT: 50,
    LEGAL_NAMES_CHARACTER_LIMIT: 150,
    LOGIN_CHARACTER_LIMIT: 254,
    WORKSPACE_NAME_CHARACTER_LIMIT: 80,
    AVATAR_CROP_MODAL: {
        // The next two constants control what is min and max value of the image crop scale.
        // Values define in how many times the image can be bigger than its container.
        // Notice: that values less than 1 mean that the image won't cover the container fully.
        MAX_SCALE: 3, // 3x scale is used commonly in different apps.
        MIN_SCALE: 1, // 1x min scale means that the image covers the container completely

        // This const defines the initial container size, before layout measurement.
        // Since size cant be null, we have to define some initial value.
        INITIAL_SIZE: 1, // 1 was chosen because there is a very low probability that initialized component will have such size.
    },
    MICROSECONDS_PER_MS: 1000,
    RED_BRICK_ROAD_PENDING_ACTION: {
        ADD: 'add',
        DELETE: 'delete',
        UPDATE: 'update',
    },
    BRICK_ROAD_INDICATOR_STATUS: {
        ERROR: 'error',
        INFO: 'info',
    },
    REPORT_DETAILS_MENU_ITEM: {
        SHARE_CODE: 'shareCode',
        MEMBERS: 'member',
        SETTINGS: 'settings',
        LEAVE_ROOM: 'leaveRoom',
        WELCOME_MESSAGE: 'welcomeMessage',
    },
    EDIT_REQUEST_FIELD: {
        AMOUNT: 'amount',
        CURRENCY: 'currency',
        DATE: 'date',
        DESCRIPTION: 'description',
        MERCHANT: 'merchant',
    },
    FOOTER: {
        EXPENSE_MANAGEMENT_URL: `${USE_EXPENSIFY_URL}/expense-management`,
        SPEND_MANAGEMENT_URL: `${USE_EXPENSIFY_URL}/spend-management`,
        EXPENSE_REPORTS_URL: `${USE_EXPENSIFY_URL}/expense-reports`,
        COMPANY_CARD_URL: `${USE_EXPENSIFY_URL}/company-credit-card`,
        RECIEPT_SCANNING_URL: `${USE_EXPENSIFY_URL}/receipt-scanning-app`,
        BILL_PAY_URL: `${USE_EXPENSIFY_URL}/bills`,
        INVOICES_URL: `${USE_EXPENSIFY_URL}/invoices`,
        CPA_CARD_URL: `${USE_EXPENSIFY_URL}/cpa-card`,
        PAYROLL_URL: `${USE_EXPENSIFY_URL}/payroll`,
        TRAVEL_URL: `${USE_EXPENSIFY_URL}/travel`,
        EXPENSIFY_APPROVED_URL: `${USE_EXPENSIFY_URL}/accountants`,
        PRESS_KIT_URL: 'https://we.are.expensify.com/press-kit',
        SUPPORT_URL: `${USE_EXPENSIFY_URL}/support`,
        COMMUNITY_URL: 'https://community.expensify.com/',
        PRIVACY_URL: `${USE_EXPENSIFY_URL}/privacy`,
        ABOUT_URL: 'https://we.are.expensify.com/how-we-got-here',
        BLOG_URL: 'https://blog.expensify.com/',
        JOBS_URL: 'https://we.are.expensify.com/apply',
        ORG_URL: 'https://expensify.org/',
        INVESTOR_RELATIONS_URL: 'https://ir.expensify.com/',
    },

    SOCIALS: {
        PODCAST: 'https://we.are.expensify.com/podcast',
        TWITTER: 'https://www.twitter.com/expensify',
        INSTAGRAM: 'https://www.instagram.com/expensify',
        FACEBOOK: 'https://www.facebook.com/expensify',
        LINKEDIN: 'https://www.linkedin.com/company/expensify',
    },

    // These split the maximum decimal value of a signed 64-bit number (9,223,372,036,854,775,807) into parts where none of them are too big to fit into a 32-bit number, so that we can
    // generate them each with a random number generator with only 32-bits of precision.
    MAX_64BIT_LEFT_PART: 92233,
    MAX_64BIT_MIDDLE_PART: 7203685,
    MAX_64BIT_RIGHT_PART: 4775807,

    // When generating a random value to fit in 7 digits (for the `middle` or `right` parts above), this is the maximum value to multiply by Math.random().
    MAX_INT_FOR_RANDOM_7_DIGIT_VALUE: 10000000,
    IOS_KEYBOARD_SPACE_OFFSET: -30,

    PDF_PASSWORD_FORM: {
        // Constants for password-related error responses received from react-pdf.
        REACT_PDF_PASSWORD_RESPONSES: {
            NEED_PASSWORD: 1,
            INCORRECT_PASSWORD: 2,
        },
    },
    API_REQUEST_TYPE: {
        READ: 'read',
        WRITE: 'write',
        MAKE_REQUEST_WITH_SIDE_EFFECTS: 'makeRequestWithSideEffects',
    },

    MAP_PADDING: 50,
    MAP_MARKER_SIZE: 20,

    QUICK_REACTIONS: [
        {
            name: '+1',
            code: '👍',
            types: ['👍🏿', '👍🏾', '👍🏽', '👍🏼', '👍🏻'],
        },
        {
            name: 'heart',
            code: '❤️',
        },
        {
            name: 'joy',
            code: '😂',
        },
        {
            name: 'fire',
            code: '🔥',
        },
    ],

    TFA_CODE_LENGTH: 6,
    CHAT_ATTACHMENT_TOKEN_KEY: 'X-Chat-Attachment-Token',

    SPACE_LENGTH: 1,

    ALL_COUNTRIES: {
        AF: 'Afghanistan',
        AX: 'Åland Islands',
        AL: 'Albania',
        DZ: 'Algeria',
        AS: 'American Samoa',
        AD: 'Andorra',
        AO: 'Angola',
        AI: 'Anguilla',
        AQ: 'Antarctica',
        AG: 'Antigua & Barbuda',
        AR: 'Argentina',
        AM: 'Armenia',
        AW: 'Aruba',
        AC: 'Ascension Island',
        AU: 'Australia',
        AT: 'Austria',
        AZ: 'Azerbaijan',
        BS: 'Bahamas',
        BH: 'Bahrain',
        BD: 'Bangladesh',
        BB: 'Barbados',
        BY: 'Belarus',
        BE: 'Belgium',
        BZ: 'Belize',
        BJ: 'Benin',
        BM: 'Bermuda',
        BT: 'Bhutan',
        BO: 'Bolivia',
        BA: 'Bosnia & Herzegovina',
        BW: 'Botswana',
        BR: 'Brazil',
        IO: 'British Indian Ocean Territory',
        VG: 'British Virgin Islands',
        BN: 'Brunei',
        BG: 'Bulgaria',
        BF: 'Burkina Faso',
        BI: 'Burundi',
        KH: 'Cambodia',
        CM: 'Cameroon',
        CA: 'Canada',
        CV: 'Cape Verde',
        BQ: 'Caribbean Netherlands',
        KY: 'Cayman Islands',
        CF: 'Central African Republic',
        TD: 'Chad',
        CL: 'Chile',
        CN: 'China',
        CX: 'Christmas Island',
        CC: 'Cocos (Keeling) Islands',
        CO: 'Colombia',
        KM: 'Comoros',
        CG: 'Congo - Brazzaville',
        CD: 'Congo - Kinshasa',
        CK: 'Cook Islands',
        CR: 'Costa Rica',
        CI: "Côte d'Ivoire",
        HR: 'Croatia',
        CU: 'Cuba',
        CW: 'Curaçao',
        CY: 'Cyprus',
        CZ: 'Czech Republic',
        DK: 'Denmark',
        DJ: 'Djibouti',
        DM: 'Dominica',
        DO: 'Dominican Republic',
        EC: 'Ecuador',
        EG: 'Egypt',
        SV: 'El Salvador',
        GQ: 'Equatorial Guinea',
        ER: 'Eritrea',
        EE: 'Estonia',
        ET: 'Ethiopia',
        FK: 'Falkland Islands',
        FO: 'Faroe Islands',
        FJ: 'Fiji',
        FI: 'Finland',
        FR: 'France',
        GF: 'French Guiana',
        PF: 'French Polynesia',
        TF: 'French Southern Territories',
        GA: 'Gabon',
        GM: 'Gambia',
        GE: 'Georgia',
        DE: 'Germany',
        GH: 'Ghana',
        GI: 'Gibraltar',
        GR: 'Greece',
        GL: 'Greenland',
        GD: 'Grenada',
        GP: 'Guadeloupe',
        GU: 'Guam',
        GT: 'Guatemala',
        GG: 'Guernsey',
        GN: 'Guinea',
        GW: 'Guinea-Bissau',
        GY: 'Guyana',
        HT: 'Haiti',
        HN: 'Honduras',
        HK: 'Hong Kong',
        HU: 'Hungary',
        IS: 'Iceland',
        IN: 'India',
        ID: 'Indonesia',
        IR: 'Iran',
        IQ: 'Iraq',
        IE: 'Ireland',
        IM: 'Isle of Man',
        IL: 'Israel',
        IT: 'Italy',
        JM: 'Jamaica',
        JP: 'Japan',
        JE: 'Jersey',
        JO: 'Jordan',
        KZ: 'Kazakhstan',
        KE: 'Kenya',
        KI: 'Kiribati',
        XK: 'Kosovo',
        KW: 'Kuwait',
        KG: 'Kyrgyzstan',
        LA: 'Laos',
        LV: 'Latvia',
        LB: 'Lebanon',
        LS: 'Lesotho',
        LR: 'Liberia',
        LY: 'Libya',
        LI: 'Liechtenstein',
        LT: 'Lithuania',
        LU: 'Luxembourg',
        MO: 'Macau',
        MK: 'Macedonia',
        MG: 'Madagascar',
        MW: 'Malawi',
        MY: 'Malaysia',
        MV: 'Maldives',
        ML: 'Mali',
        MT: 'Malta',
        MH: 'Marshall Islands',
        MQ: 'Martinique',
        MR: 'Mauritania',
        MU: 'Mauritius',
        YT: 'Mayotte',
        MX: 'Mexico',
        FM: 'Micronesia',
        MD: 'Moldova',
        MC: 'Monaco',
        MN: 'Mongolia',
        ME: 'Montenegro',
        MS: 'Montserrat',
        MA: 'Morocco',
        MZ: 'Mozambique',
        MM: 'Myanmar (Burma)',
        NA: 'Namibia',
        NR: 'Nauru',
        NP: 'Nepal',
        NL: 'Netherlands',
        NC: 'New Caledonia',
        NZ: 'New Zealand',
        NI: 'Nicaragua',
        NE: 'Niger',
        NG: 'Nigeria',
        NU: 'Niue',
        NF: 'Norfolk Island',
        KP: 'North Korea',
        MP: 'Northern Mariana Islands',
        NO: 'Norway',
        OM: 'Oman',
        PK: 'Pakistan',
        PW: 'Palau',
        PS: 'Palestinian Territories',
        PA: 'Panama',
        PG: 'Papua New Guinea',
        PY: 'Paraguay',
        PE: 'Peru',
        PH: 'Philippines',
        PN: 'Pitcairn Islands',
        PL: 'Poland',
        PT: 'Portugal',
        PR: 'Puerto Rico',
        QA: 'Qatar',
        RE: 'Réunion',
        RO: 'Romania',
        RU: 'Russia',
        RW: 'Rwanda',
        BL: 'Saint Barthélemy',
        WS: 'Samoa',
        SM: 'San Marino',
        ST: 'São Tomé & Príncipe',
        SA: 'Saudi Arabia',
        SN: 'Senegal',
        RS: 'Serbia',
        SC: 'Seychelles',
        SL: 'Sierra Leone',
        SG: 'Singapore',
        SX: 'Sint Maarten',
        SK: 'Slovakia',
        SI: 'Slovenia',
        SB: 'Solomon Islands',
        SO: 'Somalia',
        ZA: 'South Africa',
        GS: 'South Georgia & South Sandwich Islands',
        KR: 'South Korea',
        SS: 'South Sudan',
        ES: 'Spain',
        LK: 'Sri Lanka',
        SH: 'St. Helena',
        KN: 'St. Kitts & Nevis',
        LC: 'St. Lucia',
        MF: 'St. Martin',
        PM: 'St. Pierre & Miquelon',
        VC: 'St. Vincent & Grenadines',
        SD: 'Sudan',
        SR: 'Suriname',
        SJ: 'Svalbard & Jan Mayen',
        SZ: 'Swaziland',
        SE: 'Sweden',
        CH: 'Switzerland',
        SY: 'Syria',
        TW: 'Taiwan',
        TJ: 'Tajikistan',
        TZ: 'Tanzania',
        TH: 'Thailand',
        TL: 'Timor-Leste',
        TG: 'Togo',
        TK: 'Tokelau',
        TO: 'Tonga',
        TT: 'Trinidad & Tobago',
        TA: 'Tristan da Cunha',
        TN: 'Tunisia',
        TR: 'Turkey',
        TM: 'Turkmenistan',
        TC: 'Turks & Caicos Islands',
        TV: 'Tuvalu',
        UM: 'U.S. Outlying Islands',
        VI: 'U.S. Virgin Islands',
        UG: 'Uganda',
        UA: 'Ukraine',
        AE: 'United Arab Emirates',
        GB: 'United Kingdom',
        US: 'United States',
        UY: 'Uruguay',
        UZ: 'Uzbekistan',
        VU: 'Vanuatu',
        VA: 'Vatican City',
        VE: 'Venezuela',
        VN: 'Vietnam',
        WF: 'Wallis & Futuna',
        EH: 'Western Sahara',
        YE: 'Yemen',
        ZM: 'Zambia',
        ZW: 'Zimbabwe',
    },

    // Sources: https://github.com/Expensify/App/issues/14958#issuecomment-1442138427
    // https://github.com/Expensify/App/issues/14958#issuecomment-1456026810
    COUNTRY_ZIP_REGEX_DATA: {
        AC: {
            regex: /^ASCN 1ZZ$/,
            samples: 'ASCN 1ZZ',
        },
        AD: {
            regex: /^AD[1-7]0\d$/,
            samples: 'AD206, AD403, AD106, AD406',
        },

        // We have kept the empty object for the countries which do not have any zip code validation
        // to ensure consistency so that the amount of countries displayed and in this object are same
        AE: {},
        AF: {
            regex: /^\d{4}$/,
            samples: '9536, 1476, 3842, 7975',
        },
        AG: {},
        AI: {
            regex: /^AI-2640$/,
            samples: 'AI-2640',
        },
        AL: {
            regex: /^\d{4}$/,
            samples: '1631, 9721, 2360, 5574',
        },
        AM: {
            regex: /^\d{4}$/,
            samples: '5581, 7585, 8434, 2492',
        },
        AO: {},
        AQ: {},
        AR: {
            regex: /^((?:[A-HJ-NP-Z])?\d{4})([A-Z]{3})?$/,
            samples: 'Q7040GFQ, K2178ZHR, P6240EJG, J6070IAE',
        },
        AS: {
            regex: /^96799$/,
            samples: '96799',
        },
        AT: {
            regex: /^\d{4}$/,
            samples: '4223, 2052, 3544, 5488',
        },
        AU: {
            regex: /^\d{4}$/,
            samples: '7181, 7735, 9169, 8780',
        },
        AW: {},
        AX: {
            regex: /^22\d{3}$/,
            samples: '22270, 22889, 22906, 22284',
        },
        AZ: {
            regex: /^(AZ) (\d{4})$/,
            samples: 'AZ 6704, AZ 5332, AZ 3907, AZ 6892',
        },
        BA: {
            regex: /^\d{5}$/,
            samples: '62722, 80420, 44595, 74614',
        },
        BB: {
            regex: /^BB\d{5}$/,
            samples: 'BB64089, BB17494, BB73163, BB25752',
        },
        BD: {
            regex: /^\d{4}$/,
            samples: '8585, 8175, 7381, 0154',
        },
        BE: {
            regex: /^\d{4}$/,
            samples: '7944, 5303, 6746, 7921',
        },
        BF: {},
        BG: {
            regex: /^\d{4}$/,
            samples: '6409, 7657, 1206, 7908',
        },
        BH: {
            regex: /^\d{3}\d?$/,
            samples: '047, 1116, 490, 631',
        },
        BI: {},
        BJ: {},
        BL: {
            regex: /^97133$/,
            samples: '97133',
        },
        BM: {
            regex: /^[A-Z]{2} ?[A-Z0-9]{2}$/,
            samples: 'QV9P, OSJ1, PZ 3D, GR YK',
        },
        BN: {
            regex: /^[A-Z]{2} ?\d{4}$/,
            samples: 'PF 9925, TH1970, SC 4619, NF0781',
        },
        BO: {},
        BQ: {},
        BR: {
            regex: /^\d{5}-?\d{3}$/,
            samples: '18816-403, 95177-465, 43447-782, 39403-136',
        },
        BS: {},
        BT: {
            regex: /^\d{5}$/,
            samples: '28256, 52484, 30608, 93524',
        },
        BW: {},
        BY: {
            regex: /^\d{6}$/,
            samples: '504154, 360246, 741167, 895047',
        },
        BZ: {},
        CA: {
            regex: /^[ABCEGHJKLMNPRSTVXY]\d[ABCEGHJ-NPRSTV-Z] ?\d[ABCEGHJ-NPRSTV-Z]\d$/,
            samples: 'S1A7K8, Y5H 4G6, H9V0P2, H1A1B5',
        },
        CC: {
            regex: /^6799$/,
            samples: '6799',
        },
        CD: {},
        CF: {},
        CG: {},
        CH: {
            regex: /^\d{4}$/,
            samples: '6370, 5271, 7873, 8220',
        },
        CI: {},
        CK: {},
        CL: {
            regex: /^\d{7}$/,
            samples: '7565829, 8702008, 3161669, 1607703',
        },
        CM: {},
        CN: {
            regex: /^\d{6}$/,
            samples: '240543, 870138, 295528, 861683',
        },
        CO: {
            regex: /^\d{6}$/,
            samples: '678978, 775145, 823943, 913970',
        },
        CR: {
            regex: /^\d{5}$/,
            samples: '28256, 52484, 30608, 93524',
        },
        CU: {
            regex: /^(?:CP)?(\d{5})$/,
            samples: '28256, 52484, 30608, 93524',
        },
        CV: {
            regex: /^\d{4}$/,
            samples: '9056, 8085, 0491, 4627',
        },
        CW: {},
        CX: {
            regex: /^6798$/,
            samples: '6798',
        },
        CY: {
            regex: /^\d{4}$/,
            samples: '9301, 2478, 1981, 6162',
        },
        CZ: {
            regex: /^\d{3} ?\d{2}$/,
            samples: '150 56, 50694, 229 08, 82811',
        },
        DE: {
            regex: /^\d{5}$/,
            samples: '33185, 37198, 81711, 44262',
        },
        DJ: {},
        DK: {
            regex: /^\d{4}$/,
            samples: '1429, 2457, 0637, 5764',
        },
        DM: {},
        DO: {
            regex: /^\d{5}$/,
            samples: '11877, 95773, 93875, 98032',
        },
        DZ: {
            regex: /^\d{5}$/,
            samples: '26581, 64621, 57550, 72201',
        },
        EC: {
            regex: /^\d{6}$/,
            samples: '541124, 873848, 011495, 334509',
        },
        EE: {
            regex: /^\d{5}$/,
            samples: '87173, 01127, 73214, 52381',
        },
        EG: {
            regex: /^\d{5}$/,
            samples: '98394, 05129, 91463, 77359',
        },
        EH: {
            regex: /^\d{5}$/,
            samples: '30577, 60264, 16487, 38593',
        },
        ER: {},
        ES: {
            regex: /^\d{5}$/,
            samples: '03315, 00413, 23179, 89324',
        },
        ET: {
            regex: /^\d{4}$/,
            samples: '6269, 8498, 4514, 7820',
        },
        FI: {
            regex: /^\d{5}$/,
            samples: '21859, 72086, 22422, 03774',
        },
        FJ: {},
        FK: {
            regex: /^FIQQ 1ZZ$/,
            samples: 'FIQQ 1ZZ',
        },
        FM: {
            regex: /^(9694[1-4])(?:[ -](\d{4}))?$/,
            samples: '96942-9352, 96944-4935, 96941 9065, 96943-5369',
        },
        FO: {
            regex: /^\d{3}$/,
            samples: '334, 068, 741, 787',
        },
        FR: {
            regex: /^\d{2} ?\d{3}$/,
            samples: '25822, 53 637, 55354, 82522',
        },
        GA: {},
        GB: {
            regex: /^[A-Z]{1,2}[0-9R][0-9A-Z]?\s*[0-9][A-Z-CIKMOV]{2}$/,
            samples: 'LA102UX, BL2F8FX, BD1S9LU, WR4G 6LH',
        },
        GD: {},
        GE: {
            regex: /^\d{4}$/,
            samples: '1232, 9831, 4717, 9428',
        },
        GF: {
            regex: /^9[78]3\d{2}$/,
            samples: '98380, 97335, 98344, 97300',
        },
        GG: {
            regex: /^GY\d[\dA-Z]? ?\d[ABD-HJLN-UW-Z]{2}$/,
            samples: 'GY757LD, GY6D 6XL, GY3Y2BU, GY85 1YO',
        },
        GH: {},
        GI: {
            regex: /^GX11 1AA$/,
            samples: 'GX11 1AA',
        },
        GL: {
            regex: /^39\d{2}$/,
            samples: '3964, 3915, 3963, 3956',
        },
        GM: {},
        GN: {
            regex: /^\d{3}$/,
            samples: '465, 994, 333, 078',
        },
        GP: {
            regex: /^9[78][01]\d{2}$/,
            samples: '98069, 97007, 97147, 97106',
        },
        GQ: {},
        GR: {
            regex: /^\d{3} ?\d{2}$/,
            samples: '98654, 319 78, 127 09, 590 52',
        },
        GS: {
            regex: /^SIQQ 1ZZ$/,
            samples: 'SIQQ 1ZZ',
        },
        GT: {
            regex: /^\d{5}$/,
            samples: '30553, 69925, 09376, 83719',
        },
        GU: {
            regex: /^((969)[1-3][0-2])$/,
            samples: '96922, 96932, 96921, 96911',
        },
        GW: {
            regex: /^\d{4}$/,
            samples: '1742, 7941, 4437, 7728',
        },
        GY: {},
        HK: {
            regex: /^999077$|^$/,
            samples: '999077',
        },
        HN: {
            regex: /^\d{5}$/,
            samples: '86238, 78999, 03594, 30406',
        },
        HR: {
            regex: /^\d{5}$/,
            samples: '85240, 80710, 78235, 98766',
        },
        HT: {
            regex: /^(?:HT)?(\d{4})$/,
            samples: '5101, HT6991, HT3871, 1126',
        },
        HU: {
            regex: /^\d{4}$/,
            samples: '0360, 2604, 3362, 4775',
        },
        ID: {
            regex: /^\d{5}$/,
            samples: '60993, 52656, 16521, 34931',
        },
        IE: {},
        IL: {
            regex: /^\d{5}(?:\d{2})?$/,
            samples: '74213, 6978354, 2441689, 4971551',
        },
        IM: {
            regex: /^IM\d[\dA-Z]? ?\d[ABD-HJLN-UW-Z]{2}$/,
            samples: 'IM2X1JP, IM4V 9JU, IM3B1UP, IM8E 5XF',
        },
        IN: {
            regex: /^\d{6}$/,
            samples: '946956, 143659, 243258, 938385',
        },
        IO: {
            regex: /^BBND 1ZZ$/,
            samples: 'BBND 1ZZ',
        },
        IQ: {
            regex: /^\d{5}$/,
            samples: '63282, 87817, 38580, 47725',
        },
        IR: {
            regex: /^\d{5}-?\d{5}$/,
            samples: '0666174250, 6052682188, 02360-81920, 25102-08646',
        },
        IS: {
            regex: /^\d{3}$/,
            samples: '408, 013, 001, 936',
        },
        IT: {
            regex: /^\d{5}$/,
            samples: '31701, 61341, 92781, 45609',
        },
        JE: {
            regex: /^JE\d[\dA-Z]? ?\d[ABD-HJLN-UW-Z]{2}$/,
            samples: 'JE0D 2EX, JE59 2OF, JE1X1ZW, JE0V 1SO',
        },
        JM: {},
        JO: {
            regex: /^\d{5}$/,
            samples: '20789, 02128, 52170, 40284',
        },
        JP: {
            regex: /^\d{3}-?\d{4}$/,
            samples: '5429642, 046-1544, 6463599, 368-5362',
        },
        KE: {
            regex: /^\d{5}$/,
            samples: '33043, 98830, 59324, 42876',
        },
        KG: {
            regex: /^\d{6}$/,
            samples: '500371, 176592, 184133, 225279',
        },
        KH: {
            regex: /^\d{5,6}$/,
            samples: '220281, 18824, 35379, 09570',
        },
        KI: {
            regex: /^KI\d{4}$/,
            samples: 'KI0104, KI0109, KI0112, KI0306',
        },
        KM: {},
        KN: {
            regex: /^KN\d{4}(-\d{4})?$/,
            samples: 'KN2522, KN2560-3032, KN3507, KN4440',
        },
        KP: {},
        KR: {
            regex: /^\d{5}$/,
            samples: '67417, 66648, 08359, 93750',
        },
        KW: {
            regex: /^\d{5}$/,
            samples: '74840, 53309, 71276, 59262',
        },
        KY: {
            regex: /^KY\d-\d{4}$/,
            samples: 'KY0-3078, KY1-7812, KY8-3729, KY3-4664',
        },
        KZ: {
            regex: /^\d{6}$/,
            samples: '129113, 976562, 226811, 933781',
        },
        LA: {
            regex: /^\d{5}$/,
            samples: '08875, 50779, 87756, 75932',
        },
        LB: {
            regex: /^(?:\d{4})(?: ?(?:\d{4}))?$/,
            samples: '5436 1302, 9830 7470, 76911911, 9453 1306',
        },
        LC: {
            regex: /^(LC)?\d{2} ?\d{3}$/,
            samples: '21080, LC99127, LC24 258, 51 740',
        },
        LI: {
            regex: /^\d{4}$/,
            samples: '6644, 2852, 4630, 4541',
        },
        LK: {
            regex: /^\d{5}$/,
            samples: '44605, 27721, 90695, 65514',
        },
        LR: {
            regex: /^\d{4}$/,
            samples: '6644, 2852, 4630, 4541',
        },
        LS: {
            regex: /^\d{3}$/,
            samples: '779, 803, 104, 897',
        },
        LT: {
            regex: /^((LT)[-])?(\d{5})$/,
            samples: 'LT-22248, LT-12796, 69822, 37280',
        },
        LU: {
            regex: /^((L)[-])?(\d{4})$/,
            samples: '5469, L-4476, 6304, 9739',
        },
        LV: {
            regex: /^((LV)[-])?\d{4}$/,
            samples: '9344, LV-5030, LV-0132, 8097',
        },
        LY: {},
        MA: {
            regex: /^\d{5}$/,
            samples: '50219, 95871, 80907, 79804',
        },
        MC: {
            regex: /^980\d{2}$/,
            samples: '98084, 98041, 98070, 98062',
        },
        MD: {
            regex: /^(MD[-]?)?(\d{4})$/,
            samples: '6250, MD-9681, MD3282, MD-0652',
        },
        ME: {
            regex: /^\d{5}$/,
            samples: '87622, 92688, 23129, 59566',
        },
        MF: {
            regex: /^9[78][01]\d{2}$/,
            samples: '97169, 98180, 98067, 98043',
        },
        MG: {
            regex: /^\d{3}$/,
            samples: '854, 084, 524, 064',
        },
        MH: {
            regex: /^((969)[6-7][0-9])(-\d{4})?/,
            samples: '96962, 96969, 96970-8530, 96960-3226',
        },
        MK: {
            regex: /^\d{4}$/,
            samples: '8299, 6904, 6144, 9753',
        },
        ML: {},
        MM: {
            regex: /^\d{5}$/,
            samples: '59188, 93943, 40829, 69981',
        },
        MN: {
            regex: /^\d{5}$/,
            samples: '94129, 29906, 53374, 80141',
        },
        MO: {},
        MP: {
            regex: /^(9695[012])(?:[ -](\d{4}))?$/,
            samples: '96952 3162, 96950 1567, 96951 2994, 96950 8745',
        },
        MQ: {
            regex: /^9[78]2\d{2}$/,
            samples: '98297, 97273, 97261, 98282',
        },
        MR: {},
        MS: {
            regex: /^[Mm][Ss][Rr]\s{0,1}\d{4}$/,
            samples: 'MSR1110, MSR1230, MSR1250, MSR1330',
        },
        MT: {
            regex: /^[A-Z]{3} [0-9]{4}|[A-Z]{2}[0-9]{2}|[A-Z]{2} [0-9]{2}|[A-Z]{3}[0-9]{4}|[A-Z]{3}[0-9]{2}|[A-Z]{3} [0-9]{2}$/,
            samples: 'DKV 8196, KSU9264, QII0259, HKH 1020',
        },
        MU: {
            regex: /^([0-9A-R]\d{4})$/,
            samples: 'H8310, 52591, M9826, F5810',
        },
        MV: {
            regex: /^\d{5}$/,
            samples: '16354, 20857, 50991, 72527',
        },
        MW: {},
        MX: {
            regex: /^\d{5}$/,
            samples: '71530, 76424, 73811, 50503',
        },
        MY: {
            regex: /^\d{5}$/,
            samples: '75958, 15826, 86715, 37081',
        },
        MZ: {
            regex: /^\d{4}$/,
            samples: '0902, 6258, 7826, 7150',
        },
        NA: {
            regex: /^\d{5}$/,
            samples: '68338, 63392, 21820, 61211',
        },
        NC: {
            regex: /^988\d{2}$/,
            samples: '98865, 98813, 98820, 98855',
        },
        NE: {
            regex: /^\d{4}$/,
            samples: '9790, 3270, 2239, 0400',
        },
        NF: {
            regex: /^2899$/,
            samples: '2899',
        },
        NG: {
            regex: /^\d{6}$/,
            samples: '289096, 223817, 199970, 840648',
        },
        NI: {
            regex: /^\d{5}$/,
            samples: '86308, 60956, 49945, 15470',
        },
        NL: {
            regex: /^\d{4} ?[A-Z]{2}$/,
            samples: '6998 VY, 5390 CK, 2476 PS, 8873OX',
        },
        NO: {
            regex: /^\d{4}$/,
            samples: '0711, 4104, 2683, 5015',
        },
        NP: {
            regex: /^\d{5}$/,
            samples: '42438, 73964, 66400, 33976',
        },
        NR: {
            regex: /^(NRU68)$/,
            samples: 'NRU68',
        },
        NU: {
            regex: /^(9974)$/,
            samples: '9974',
        },
        NZ: {
            regex: /^\d{4}$/,
            samples: '7015, 0780, 4109, 1422',
        },
        OM: {
            regex: /^(?:PC )?\d{3}$/,
            samples: 'PC 851, PC 362, PC 598, PC 499',
        },
        PA: {
            regex: /^\d{4}$/,
            samples: '0711, 4104, 2683, 5015',
        },
        PE: {
            regex: /^\d{5}$/,
            samples: '10013, 12081, 14833, 24615',
        },
        PF: {
            regex: /^987\d{2}$/,
            samples: '98755, 98710, 98748, 98791',
        },
        PG: {
            regex: /^\d{3}$/,
            samples: '193, 166, 880, 553',
        },
        PH: {
            regex: /^\d{4}$/,
            samples: '0137, 8216, 2876, 0876',
        },
        PK: {
            regex: /^\d{5}$/,
            samples: '78219, 84497, 62102, 12564',
        },
        PL: {
            regex: /^\d{2}-\d{3}$/,
            samples: '63-825, 26-714, 05-505, 15-200',
        },
        PM: {
            regex: /^(97500)$/,
            samples: '97500',
        },
        PN: {
            regex: /^PCRN 1ZZ$/,
            samples: 'PCRN 1ZZ',
        },
        PR: {
            regex: /^(00[679]\d{2})(?:[ -](\d{4}))?$/,
            samples: '00989 3603, 00639 0720, 00707-9803, 00610 7362',
        },
        PS: {
            regex: /^(00[679]\d{2})(?:[ -](\d{4}))?$/,
            samples: '00748, 00663, 00779-4433, 00934 1559',
        },
        PT: {
            regex: /^\d{4}-\d{3}$/,
            samples: '0060-917, 4391-979, 5551-657, 9961-093',
        },
        PW: {
            regex: /^(969(?:39|40))(?:[ -](\d{4}))?$/,
            samples: '96940, 96939, 96939 6004, 96940-1871',
        },
        PY: {
            regex: /^\d{4}$/,
            samples: '7895, 5835, 8783, 5887',
        },
        QA: {},
        RE: {
            regex: /^9[78]4\d{2}$/,
            samples: '98445, 97404, 98421, 98434',
        },
        RO: {
            regex: /^\d{6}$/,
            samples: '935929, 407608, 637434, 174574',
        },
        RS: {
            regex: /^\d{5,6}$/,
            samples: '929863, 259131, 687739, 07011',
        },
        RU: {
            regex: /^\d{6}$/,
            samples: '138294, 617323, 307906, 981238',
        },
        RW: {},
        SA: {
            regex: /^\d{5}(-{1}\d{4})?$/,
            samples: '86020-1256, 72375, 70280, 96328',
        },
        SB: {},
        SC: {},
        SD: {
            regex: /^\d{5}$/,
            samples: '78219, 84497, 62102, 12564',
        },
        SE: {
            regex: /^\d{3} ?\d{2}$/,
            samples: '095 39, 41052, 84687, 563 66',
        },
        SG: {
            regex: /^\d{6}$/,
            samples: '606542, 233985, 036755, 265255',
        },
        SH: {
            regex: /^(?:ASCN|TDCU|STHL) 1ZZ$/,
            samples: 'STHL 1ZZ, ASCN 1ZZ, TDCU 1ZZ',
        },
        SI: {
            regex: /^\d{4}$/,
            samples: '6898, 3413, 2031, 5732',
        },
        SJ: {
            regex: /^\d{4}$/,
            samples: '7616, 3163, 5769, 0237',
        },
        SK: {
            regex: /^\d{3} ?\d{2}$/,
            samples: '594 52, 813 34, 867 67, 41814',
        },
        SL: {},
        SM: {
            regex: /^4789\d$/,
            samples: '47894, 47895, 47893, 47899',
        },
        SN: {
            regex: /^[1-8]\d{4}$/,
            samples: '48336, 23224, 33261, 82430',
        },
        SO: {},
        SR: {},
        SS: {
            regex: /^[A-Z]{2} ?\d{5}$/,
            samples: 'JQ 80186, CU 46474, DE33738, MS 59107',
        },
        ST: {},
        SV: {},
        SX: {},
        SY: {},
        SZ: {
            regex: /^[HLMS]\d{3}$/,
            samples: 'H458, L986, M477, S916',
        },
        TA: {
            regex: /^TDCU 1ZZ$/,
            samples: 'TDCU 1ZZ',
        },
        TC: {
            regex: /^TKCA 1ZZ$/,
            samples: 'TKCA 1ZZ',
        },
        TD: {},
        TF: {},
        TG: {},
        TH: {
            regex: /^\d{5}$/,
            samples: '30706, 18695, 21044, 42496',
        },
        TJ: {
            regex: /^\d{6}$/,
            samples: '381098, 961344, 519925, 667883',
        },
        TK: {},
        TL: {},
        TM: {
            regex: /^\d{6}$/,
            samples: '544985, 164362, 425224, 374603',
        },
        TN: {
            regex: /^\d{4}$/,
            samples: '6075, 7340, 2574, 8988',
        },
        TO: {},
        TR: {
            regex: /^\d{5}$/,
            samples: '42524, 81057, 50859, 42677',
        },
        TT: {
            regex: /^\d{6}$/,
            samples: '041238, 033990, 763476, 981118',
        },
        TV: {},
        TW: {
            regex: /^\d{3}(?:\d{2})?$/,
            samples: '21577, 76068, 68698, 08912',
        },
        TZ: {},
        UA: {
            regex: /^\d{5}$/,
            samples: '10629, 81138, 15668, 30055',
        },
        UG: {},
        UM: {},
        US: {
            regex: /^[0-9]{5}(?:[- ][0-9]{4})?$/,
            samples: '12345, 12345-1234, 12345 1234',
        },
        UY: {
            regex: /^\d{5}$/,
            samples: '40073, 30136, 06583, 00021',
        },
        UZ: {
            regex: /^\d{6}$/,
            samples: '205122, 219713, 441699, 287471',
        },
        VA: {
            regex: /^(00120)$/,
            samples: '00120',
        },
        VC: {
            regex: /^VC\d{4}$/,
            samples: 'VC0600, VC0176, VC0616, VC4094',
        },
        VE: {
            regex: /^\d{4}$/,
            samples: '9692, 1953, 6680, 8302',
        },
        VG: {
            regex: /^VG\d{4}$/,
            samples: 'VG1204, VG7387, VG3431, VG6021',
        },
        VI: {
            regex: /^(008(?:(?:[0-4]\d)|(?:5[01])))(?:[ -](\d{4}))?$/,
            samples: '00820, 00804 2036, 00825 3344, 00811-5900',
        },
        VN: {
            regex: /^\d{6}$/,
            samples: '133836, 748243, 894060, 020597',
        },
        VU: {},
        WF: {
            regex: /^986\d{2}$/,
            samples: '98692, 98697, 98698, 98671',
        },
        WS: {
            regex: /^WS[1-2]\d{3}$/,
            samples: 'WS1349, WS2798, WS1751, WS2090',
        },
        XK: {
            regex: /^[1-7]\d{4}$/,
            samples: '56509, 15863, 46644, 21896',
        },
        YE: {},
        YT: {
            regex: /^976\d{2}$/,
            samples: '97698, 97697, 97632, 97609',
        },
        ZA: {
            regex: /^\d{4}$/,
            samples: '6855, 5179, 6956, 7147',
        },
        ZM: {
            regex: /^\d{5}$/,
            samples: '77603, 97367, 80454, 94484',
        },
        ZW: {},
    },

    GENERIC_ZIP_CODE_REGEX: /^(?:(?![\s-])[\w -]{0,9}[\w])?$/,

    // Values for checking if polyfill is required on a platform
    POLYFILL_TEST: {
        STYLE: 'currency',
        CURRENCY: 'XAF',
        FORMAT: 'symbol',
        SAMPLE_INPUT: '123456.789',
        EXPECTED_OUTPUT: 'FCFA 123,457',
    },

    PATHS_TO_TREAT_AS_EXTERNAL: ['NewExpensify.dmg'],

    // Test tool menu parameters
    TEST_TOOL: {
        // Number of concurrent taps to open then the Test modal menu
        NUMBER_OF_TAPS: 4,
    },

    MENU_HELP_URLS: {
        LEARN_MORE: 'https://www.expensify.com',
        DOCUMENTATION: 'https://github.com/Expensify/App/blob/main/README.md',
        COMMUNITY_DISCUSSIONS: 'https://expensify.slack.com/archives/C01GTK53T8Q',
        SEARCH_ISSUES: 'https://github.com/Expensify/App/issues',
    },

    PAYPAL_SUPPORTED_CURRENCIES: [
        'AUD',
        'BRL',
        'CAD',
        'CZK',
        'DKK',
        'EUR',
        'HKD',
        'HUF',
        'ILS',
        'JPY',
        'MYR',
        'MXN',
        'TWD',
        'NZD',
        'NOK',
        'PHP',
        'PLN',
        'GBP',
        'RUB',
        'SGD',
        'SEK',
        'CHF',
        'THB',
        'USD',
    ],
    CONCIERGE_TRAVEL_URL: 'https://community.expensify.com/discussion/7066/introducing-concierge-travel',
    SCREEN_READER_STATES: {
        ALL: 'all',
        ACTIVE: 'active',
        DISABLED: 'disabled',
    },
    SPACE_CHARACTER_WIDTH: 4,

    // The attribute used in the SelectionScraper.js helper to query all the DOM elements
    // that should be removed from the copied contents in the getHTMLOfSelection() method
    SELECTION_SCRAPER_HIDDEN_ELEMENT: 'selection-scrapper-hidden-element',
    MODERATION: {
        MODERATOR_DECISION_PENDING: 'pending',
        MODERATOR_DECISION_PENDING_HIDE: 'pendingHide',
        MODERATOR_DECISION_PENDING_REMOVE: 'pendingRemove',
        MODERATOR_DECISION_APPROVED: 'approved',
        MODERATOR_DECISION_HIDDEN: 'hidden',
        FLAG_SEVERITY_SPAM: 'spam',
        FLAG_SEVERITY_INCONSIDERATE: 'inconsiderate',
        FLAG_SEVERITY_INTIMIDATION: 'intimidation',
        FLAG_SEVERITY_BULLYING: 'bullying',
        FLAG_SEVERITY_HARASSMENT: 'harassment',
        FLAG_SEVERITY_ASSAULT: 'assault',
    },
    EMOJI_PICKER_TEXT_INPUT_SIZES: 152,
    QR: {
        DEFAULT_LOGO_SIZE_RATIO: 0.25,
        DEFAULT_LOGO_MARGIN_RATIO: 0.02,
        EXPENSIFY_LOGO_SIZE_RATIO: 0.22,
        EXPENSIFY_LOGO_MARGIN_RATIO: 0.03,
    },
    ACCESSIBILITY_ROLE: {
        BUTTON: 'button',
        LINK: 'link',
        MENUITEM: 'menuitem',
        TEXT: 'text',
        RADIO: 'radio',
        IMAGEBUTTON: 'imagebutton',
        CHECKBOX: 'checkbox',
        SWITCH: 'switch',
        ADJUSTABLE: 'adjustable',
        IMAGE: 'image',
    },
    TRANSLATION_KEYS: {
        ATTACHMENT: 'common.attachment',
    },
    TEACHERS_UNITE: {
        PUBLIC_ROOM_ID: '207591744844000',
        POLICY_ID: 'ABD1345ED7293535',
        POLICY_NAME: 'Expensify.org / Teachers Unite!',
        PUBLIC_ROOM_NAME: '#teachers-unite',
    },
    CUSTOM_STATUS_TYPES: {
        NEVER: 'never',
        THIRTY_MINUTES: 'thirtyMinutes',
        ONE_HOUR: 'oneHour',
        AFTER_TODAY: 'afterToday',
        AFTER_WEEK: 'afterWeek',
        CUSTOM: 'custom',
    },
    TWO_FACTOR_AUTH_STEPS: {
        CODES: 'CODES',
        VERIFY: 'VERIFY',
        SUCCESS: 'SUCCESS',
        ENABLED: 'ENABLED',
        DISABLED: 'DISABLED',
    },
    TAB: {
        RECEIPT_TAB_ID: 'ReceiptTab',
        MANUAL: 'manual',
        SCAN: 'scan',
        DISTANCE: 'distance',
    },
    STATUS_TEXT_MAX_LENGTH: 100,

    DROPDOWN_BUTTON_SIZE: {
        LARGE: 'large',
        MEDIUM: 'medium',
    },

    SF_COORDINATES: [-122.4194, 37.7749],

    NAVIGATION: {
        TYPE: {
            FORCED_UP: 'FORCED_UP',
            UP: 'UP',
        },
        ACTION_TYPE: {
            REPLACE: 'REPLACE',
            PUSH: 'PUSH',
            NAVIGATE: 'NAVIGATE',
        },
    },
    TIME_PERIOD: {
        AM: 'AM',
        PM: 'PM',
    },
    INDENTS: '    ',
    PARENT_CHILD_SEPARATOR: ': ',
    CATEGORY_LIST_THRESHOLD: 8,
    DEMO_PAGES: {
        SAASTR: 'SaaStrDemoSetup',
        SBE: 'SbeDemoSetup',
    },
<<<<<<< HEAD
    BRICK_INDICATOR: {
        ERROR: 'error',
    },
    COLON: ':'
=======

    MAPBOX: {
        PADDING: 50,
        DEFAULT_ZOOM: 10,
        DEFAULT_COORDINATE: [-122.4021, 37.7911],
        STYLE_URL: 'mapbox://styles/expensify/cllcoiqds00cs01r80kp34tmq',
    },
>>>>>>> f0243c47
} as const;

export default CONST;<|MERGE_RESOLUTION|>--- conflicted
+++ resolved
@@ -2627,20 +2627,16 @@
         SAASTR: 'SaaStrDemoSetup',
         SBE: 'SbeDemoSetup',
     },
-<<<<<<< HEAD
     BRICK_INDICATOR: {
         ERROR: 'error',
     },
-    COLON: ':'
-=======
-
+    COLON: ':',
     MAPBOX: {
         PADDING: 50,
         DEFAULT_ZOOM: 10,
         DEFAULT_COORDINATE: [-122.4021, 37.7911],
         STYLE_URL: 'mapbox://styles/expensify/cllcoiqds00cs01r80kp34tmq',
     },
->>>>>>> f0243c47
 } as const;
 
 export default CONST;