/* eslint-disable @typescript-eslint/naming-convention */
import dateAdd from 'date-fns/add';
import dateSubtract from 'date-fns/sub';
import Config from 'react-native-config';
import * as KeyCommand from 'react-native-key-command';
import * as Url from './libs/Url';
import SCREENS from './SCREENS';

// Creating a default array and object this way because objects ({}) and arrays ([]) are not stable types.
// Freezing the array ensures that it cannot be unintentionally modified.
const EMPTY_ARRAY = Object.freeze([]);
const EMPTY_OBJECT = Object.freeze({});

const CLOUDFRONT_DOMAIN = 'cloudfront.net';
const CLOUDFRONT_URL = `https://d2k5nsl2zxldvw.${CLOUDFRONT_DOMAIN}`;
const ACTIVE_EXPENSIFY_URL = Url.addTrailingForwardSlash(Config?.NEW_EXPENSIFY_URL ?? 'https://new.expensify.com');
const USE_EXPENSIFY_URL = 'https://use.expensify.com';
const PLATFORM_OS_MACOS = 'Mac OS';
const PLATFORM_IOS = 'iOS';
const ANDROID_PACKAGE_NAME = 'com.expensify.chat';
const CURRENT_YEAR = new Date().getFullYear();
const PULL_REQUEST_NUMBER = Config?.PULL_REQUEST_NUMBER ?? '';
const MAX_DATE = dateAdd(new Date(), {years: 1});
const MIN_DATE = dateSubtract(new Date(), {years: 20});

const keyModifierControl = KeyCommand?.constants?.keyModifierControl ?? 'keyModifierControl';
const keyModifierCommand = KeyCommand?.constants?.keyModifierCommand ?? 'keyModifierCommand';
const keyModifierShiftControl = KeyCommand?.constants?.keyModifierShiftControl ?? 'keyModifierShiftControl';
const keyModifierShiftCommand = KeyCommand?.constants?.keyModifierShiftCommand ?? 'keyModifierShiftCommand';
const keyInputEscape = KeyCommand?.constants?.keyInputEscape ?? 'keyInputEscape';
const keyInputEnter = KeyCommand?.constants?.keyInputEnter ?? 'keyInputEnter';
const keyInputUpArrow = KeyCommand?.constants?.keyInputUpArrow ?? 'keyInputUpArrow';
const keyInputDownArrow = KeyCommand?.constants?.keyInputDownArrow ?? 'keyInputDownArrow';
const keyInputLeftArrow = KeyCommand?.constants?.keyInputLeftArrow ?? 'keyInputLeftArrow';
const keyInputRightArrow = KeyCommand?.constants?.keyInputRightArrow ?? 'keyInputRightArrow';

// describes if a shortcut key can cause navigation
const KEYBOARD_SHORTCUT_NAVIGATION_TYPE = 'NAVIGATION_SHORTCUT';

const chatTypes = {
    POLICY_ANNOUNCE: 'policyAnnounce',
    POLICY_ADMINS: 'policyAdmins',
    DOMAIN_ALL: 'domainAll',
    POLICY_ROOM: 'policyRoom',
    POLICY_EXPENSE_CHAT: 'policyExpenseChat',
} as const;

// Explicit type annotation is required
const cardActiveStates: number[] = [2, 3, 4, 7];

const CONST = {
    MERGED_ACCOUNT_PREFIX: 'MERGED_',
    DEFAULT_POLICY_ROOM_CHAT_TYPES: [chatTypes.POLICY_ADMINS, chatTypes.POLICY_ANNOUNCE, chatTypes.DOMAIN_ALL],
    ANDROID_PACKAGE_NAME,
    ANIMATED_TRANSITION: 300,
    ANIMATED_TRANSITION_FROM_VALUE: 100,
    ANIMATION_IN_TIMING: 100,
    ANIMATION_DIRECTION: {
        IN: 'in',
        OUT: 'out',
    },
    // Multiplier for gyroscope animation in order to make it a bit more subtle
    ANIMATION_GYROSCOPE_VALUE: 0.4,
    BACKGROUND_IMAGE_TRANSITION_DURATION: 1000,
    ARROW_HIDE_DELAY: 3000,

    API_ATTACHMENT_VALIDATIONS: {
        // 24 megabytes in bytes, this is limit set on servers, do not update without wider internal discussion
        MAX_SIZE: 25165824,

        // An arbitrary size, but the same minimum as in the PHP layer
        MIN_SIZE: 240,

        // Allowed extensions for receipts
        ALLOWED_RECEIPT_EXTENSIONS: ['jpg', 'jpeg', 'gif', 'png', 'pdf', 'htm', 'html', 'text', 'rtf', 'doc', 'tif', 'tiff', 'msword', 'zip', 'xml', 'message'],
    },

    // This is limit set on servers, do not update without wider internal discussion
    API_TRANSACTION_CATEGORY_MAX_LENGTH: 255,

    AUTO_AUTH_STATE: {
        NOT_STARTED: 'not-started',
        SIGNING_IN: 'signing-in',
        JUST_SIGNED_IN: 'just-signed-in',
        FAILED: 'failed',
    },

    AVATAR_MAX_ATTACHMENT_SIZE: 6291456,

    AVATAR_ALLOWED_EXTENSIONS: ['jpg', 'jpeg', 'png', 'gif', 'bmp', 'svg'],

    // Minimum width and height size in px for a selected image
    AVATAR_MIN_WIDTH_PX: 80,
    AVATAR_MIN_HEIGHT_PX: 80,

    // Maximum width and height size in px for a selected image
    AVATAR_MAX_WIDTH_PX: 4096,
    AVATAR_MAX_HEIGHT_PX: 4096,

    BREADCRUMB_TYPE: {
        ROOT: 'root',
        STRONG: 'strong',
        NORMAL: 'normal',
    },

    DEFAULT_AVATAR_COUNT: 24,
    OLD_DEFAULT_AVATAR_COUNT: 8,

    DISPLAY_NAME: {
        MAX_LENGTH: 50,
        RESERVED_NAMES: ['Expensify', 'Concierge'],
    },

    LEGAL_NAME: {
        MAX_LENGTH: 40,
    },

    REPORT_DESCRIPTION: {
        MAX_LENGTH: 500,
    },

    PULL_REQUEST_NUMBER,

    MERCHANT_NAME_MAX_LENGTH: 255,

    REQUEST_PREVIEW: {
        MAX_LENGTH: 83,
    },

    CALENDAR_PICKER: {
        // Numbers were arbitrarily picked.
        MIN_YEAR: CURRENT_YEAR - 100,
        MAX_YEAR: CURRENT_YEAR + 100,
        MAX_DATE,
        MIN_DATE,
    },

    DATE_BIRTH: {
        MIN_AGE: 0,
        MIN_AGE_FOR_PAYMENT: 18,
        MAX_AGE: 150,
    },

    DESKTOP_SHORTCUT_ACCELERATOR: {
        PASTE_AND_MATCH_STYLE: 'Option+Shift+CmdOrCtrl+V',
        PASTE_AS_PLAIN_TEXT: 'CmdOrCtrl+Shift+V',
    },

    // This is used to enable a rotation/transform style to any component.
    DIRECTION: {
        LEFT: 'left',
        RIGHT: 'right',
    },

    // Sizes needed for report empty state background image handling
    EMPTY_STATE_BACKGROUND: {
        ASPECT_RATIO: 3.72,
        SMALL_SCREEN: {
            IMAGE_HEIGHT: 300,
            CONTAINER_MINHEIGHT: 200,
            VIEW_HEIGHT: 240,
        },
        WIDE_SCREEN: {
            IMAGE_HEIGHT: 450,
            CONTAINER_MINHEIGHT: 500,
            VIEW_HEIGHT: 390,
        },
        MONEY_OR_TASK_REPORT: {
            SMALL_SCREEN: {
                IMAGE_HEIGHT: 300,
                CONTAINER_MINHEIGHT: 280,
                VIEW_HEIGHT: 240,
            },
            WIDE_SCREEN: {
                IMAGE_HEIGHT: 450,
                CONTAINER_MINHEIGHT: 280,
                VIEW_HEIGHT: 390,
            },
        },
    },

    NEW_EXPENSIFY_URL: ACTIVE_EXPENSIFY_URL,
    APP_DOWNLOAD_LINKS: {
        ANDROID: `https://play.google.com/store/apps/details?id=${ANDROID_PACKAGE_NAME}`,
        IOS: 'https://apps.apple.com/us/app/expensify-cash/id1530278510',
        DESKTOP: `${ACTIVE_EXPENSIFY_URL}NewExpensify.dmg`,
    },
    DATE: {
        SQL_DATE_TIME: 'YYYY-MM-DD HH:mm:ss',
        FNS_FORMAT_STRING: 'yyyy-MM-dd',
        FNS_DATE_TIME_FORMAT_STRING: 'yyyy-MM-dd HH:mm:ss',
        LOCAL_TIME_FORMAT: 'h:mm a',
        YEAR_MONTH_FORMAT: 'yyyyMM',
        MONTH_FORMAT: 'MMMM',
        WEEKDAY_TIME_FORMAT: 'eeee',
        MONTH_DAY_ABBR_FORMAT: 'MMM d',
        SHORT_DATE_FORMAT: 'MM-dd',
        MONTH_DAY_YEAR_ABBR_FORMAT: 'MMM d, yyyy',
        MONTH_DAY_YEAR_FORMAT: 'MMMM d, yyyy',
        FNS_TIMEZONE_FORMAT_STRING: "yyyy-MM-dd'T'HH:mm:ssXXX",
        FNS_DB_FORMAT_STRING: 'yyyy-MM-dd HH:mm:ss.SSS',
        LONG_DATE_FORMAT_WITH_WEEKDAY: 'eeee, MMMM d, yyyy',
        UNIX_EPOCH: '1970-01-01 00:00:00.000',
        MAX_DATE: '9999-12-31',
        MIN_DATE: '0001-01-01',
        ORDINAL_DAY_OF_MONTH: 'do',
    },
    SMS: {
        DOMAIN: '@expensify.sms',
    },
    BANK_ACCOUNT: {
        BENEFICIAL_OWNER_INFO_STEP: {
            SUBSTEP: {
                IS_USER_UBO: 1,
                IS_ANYONE_ELSE_UBO: 2,
                UBO_DETAILS_FORM: 3,
                ARE_THERE_MORE_UBOS: 4,
                UBOS_LIST: 5,
            },
            BENEFICIAL_OWNER_DATA: {
                BENEFICIAL_OWNER_KEYS: 'beneficialOwnerKeys',
                PREFIX: 'beneficialOwner',
                FIRST_NAME: 'firstName',
                LAST_NAME: 'lastName',
                DOB: 'dob',
                SSN_LAST_4: 'ssnLast4',
                STREET: 'street',
                CITY: 'city',
                STATE: 'state',
                ZIP_CODE: 'zipCode',
            },
        },
        PLAID: {
            ALLOWED_THROTTLED_COUNT: 2,
            ERROR: {
                TOO_MANY_ATTEMPTS: 'Too many attempts',
            },
            EVENTS_NAME: {
                OPEN: 'OPEN',
                EXIT: 'EXIT',
            },
        },
        ERROR: {
            MISSING_ROUTING_NUMBER: '402 Missing routingNumber',
            MAX_ROUTING_NUMBER: '402 Maximum Size Exceeded routingNumber',
            MISSING_INCORPORATION_STATE: '402 Missing incorporationState in additionalData',
            MISSING_INCORPORATION_TYPE: '402 Missing incorporationType in additionalData',
        },
        STEP: {
            // In the order they appear in the VBA flow
            BANK_ACCOUNT: 'BankAccountStep',
            REQUESTOR: 'RequestorStep',
            COMPANY: 'CompanyStep',
            BENEFICIAL_OWNERS: 'BeneficialOwnersStep',
            ACH_CONTRACT: 'ACHContractStep',
            VALIDATION: 'ValidationStep',
            ENABLE: 'EnableStep',
        },
        STEP_NAMES: ['1', '2', '3', '4', '5'],
        STEPS_HEADER_HEIGHT: 40,
        SUBSTEP: {
            MANUAL: 'manual',
            PLAID: 'plaid',
        },
        VERIFICATIONS: {
            ERROR_MESSAGE: 'verifications.errorMessage',
            THROTTLED: 'verifications.throttled',
        },
        FIELDS_TYPE: {
            LOCAL: 'local',
        },
        ONFIDO_RESPONSE: {
            SDK_TOKEN: 'apiResult.sdkToken',
            PASS: 'pass',
        },
        QUESTIONS: {
            QUESTION: 'apiResult.questions.question',
            DIFFERENTIATOR_QUESTION: 'apiResult.differentiator-question',
        },
        SETUP_TYPE: {
            MANUAL: 'manual',
            PLAID: 'plaid',
        },
        REGEX: {
            US_ACCOUNT_NUMBER: /^[0-9]{4,17}$/,

            // The back-end is always returning account number with 4 last digits and mask the rest with X
            MASKED_US_ACCOUNT_NUMBER: /^[X]{0,13}[0-9]{4}$/,
            SWIFT_BIC: /^[A-Za-z0-9]{8,11}$/,
        },
        VERIFICATION_MAX_ATTEMPTS: 7,
        STATE: {
            VERIFYING: 'VERIFYING',
            PENDING: 'PENDING',
            OPEN: 'OPEN',
        },
        MAX_LENGTH: {
            SSN: 4,
            ZIP_CODE: 10,
        },
        TYPE: {
            BUSINESS: 'BUSINESS',
            PERSONAL: 'PERSONAL',
        },
    },
    INCORPORATION_TYPES: {
        LLC: 'LLC',
        CORPORATION: 'Corp',
        PARTNERSHIP: 'Partnership',
        COOPERATIVE: 'Cooperative',
        SOLE_PROPRIETORSHIP: 'Sole Proprietorship',
        OTHER: 'Other',
    },
    BETAS: {
        ALL: 'all',
        CHRONOS_IN_CASH: 'chronosInCash',
        DEFAULT_ROOMS: 'defaultRooms',
        BETA_COMMENT_LINKING: 'commentLinking',
        VIOLATIONS: 'violations',
        REPORT_FIELDS: 'reportFields',
        WORKFLOWS_DELAYED_SUBMISSION: 'workflowsDelayedSubmission',
    },
    BUTTON_STATES: {
        DEFAULT: 'default',
        ACTIVE: 'active',
        PRESSED: 'pressed',
        COMPLETE: 'complete',
        DISABLED: 'disabled',
    },
    BANK_ACCOUNT_TYPES: {
        WALLET: 'WALLET',
    },
    COUNTRY: {
        US: 'US',
        MX: 'MX',
        AU: 'AU',
        CA: 'CA',
        GB: 'GB',
    },
    DESKTOP_DEEPLINK_APP_STATE: {
        CHECKING: 'checking',
        INSTALLED: 'installed',
        NOT_INSTALLED: 'not-installed',
    },
    PLATFORM: {
        IOS: 'ios',
        ANDROID: 'android',
        WEB: 'web',
        DESKTOP: 'desktop',
    },
    PLATFORM_SPECIFIC_KEYS: {
        CTRL: {
            DEFAULT: 'control',
            [PLATFORM_OS_MACOS]: 'meta',
            [PLATFORM_IOS]: 'meta',
        },
        SHIFT: {
            DEFAULT: 'shift',
        },
    },
    KEYBOARD_SHORTCUTS: {
        SEARCH: {
            descriptionKey: 'search',
            shortcutKey: 'K',
            modifiers: ['CTRL'],
            trigger: {
                DEFAULT: {input: 'k', modifierFlags: keyModifierControl},
                [PLATFORM_OS_MACOS]: {input: 'k', modifierFlags: keyModifierCommand},
                [PLATFORM_IOS]: {input: 'k', modifierFlags: keyModifierCommand},
            },
            type: KEYBOARD_SHORTCUT_NAVIGATION_TYPE,
        },
        NEW_CHAT: {
            descriptionKey: 'newChat',
            shortcutKey: 'K',
            modifiers: ['CTRL', 'SHIFT'],
            trigger: {
                DEFAULT: {input: 'k', modifierFlags: keyModifierShiftControl},
                [PLATFORM_OS_MACOS]: {input: 'k', modifierFlags: keyModifierShiftCommand},
                [PLATFORM_IOS]: {input: 'k', modifierFlags: keyModifierShiftCommand},
            },
            type: KEYBOARD_SHORTCUT_NAVIGATION_TYPE,
        },
        SHORTCUTS: {
            descriptionKey: 'openShortcutDialog',
            shortcutKey: 'J',
            modifiers: ['CTRL'],
            trigger: {
                DEFAULT: {input: 'j', modifierFlags: keyModifierControl},
                [PLATFORM_OS_MACOS]: {input: 'j', modifierFlags: keyModifierCommand},
                [PLATFORM_IOS]: {input: 'j', modifierFlags: keyModifierCommand},
            },
        },
        ESCAPE: {
            descriptionKey: 'escape',
            shortcutKey: 'Escape',
            modifiers: [],
            trigger: {
                DEFAULT: {input: keyInputEscape},
                [PLATFORM_OS_MACOS]: {input: keyInputEscape},
                [PLATFORM_IOS]: {input: keyInputEscape},
            },
        },
        ENTER: {
            descriptionKey: null,
            shortcutKey: 'Enter',
            modifiers: [],
            trigger: {
                DEFAULT: {input: keyInputEnter},
                [PLATFORM_OS_MACOS]: {input: keyInputEnter},
                [PLATFORM_IOS]: {input: keyInputEnter},
            },
        },
        CTRL_ENTER: {
            descriptionKey: null,
            shortcutKey: 'Enter',
            modifiers: ['CTRL'],
            trigger: {
                DEFAULT: {input: keyInputEnter, modifierFlags: keyModifierControl},
                [PLATFORM_OS_MACOS]: {input: keyInputEnter, modifierFlags: keyModifierCommand},
                [PLATFORM_IOS]: {input: keyInputEnter, modifierFlags: keyModifierCommand},
            },
        },
        COPY: {
            descriptionKey: 'copy',
            shortcutKey: 'C',
            modifiers: ['CTRL'],
            trigger: {
                DEFAULT: {input: 'c', modifierFlags: keyModifierControl},
                [PLATFORM_OS_MACOS]: {input: 'c', modifierFlags: keyModifierCommand},
                [PLATFORM_IOS]: {input: 'c', modifierFlags: keyModifierCommand},
            },
        },
        ARROW_UP: {
            descriptionKey: null,
            shortcutKey: 'ArrowUp',
            modifiers: [],
            trigger: {
                DEFAULT: {input: keyInputUpArrow},
                [PLATFORM_OS_MACOS]: {input: keyInputUpArrow},
                [PLATFORM_IOS]: {input: keyInputUpArrow},
            },
        },
        ARROW_DOWN: {
            descriptionKey: null,
            shortcutKey: 'ArrowDown',
            modifiers: [],
            trigger: {
                DEFAULT: {input: keyInputDownArrow},
                [PLATFORM_OS_MACOS]: {input: keyInputDownArrow},
                [PLATFORM_IOS]: {input: keyInputDownArrow},
            },
        },
        ARROW_LEFT: {
            descriptionKey: null,
            shortcutKey: 'ArrowLeft',
            modifiers: [],
            trigger: {
                DEFAULT: {input: keyInputLeftArrow},
                [PLATFORM_OS_MACOS]: {input: keyInputLeftArrow},
                [PLATFORM_IOS]: {input: keyInputLeftArrow},
            },
        },
        ARROW_RIGHT: {
            descriptionKey: null,
            shortcutKey: 'ArrowRight',
            modifiers: [],
            trigger: {
                DEFAULT: {input: keyInputRightArrow},
                [PLATFORM_OS_MACOS]: {input: keyInputRightArrow},
                [PLATFORM_IOS]: {input: keyInputRightArrow},
            },
        },
        TAB: {
            descriptionKey: null,
            shortcutKey: 'Tab',
            modifiers: [],
        },
    },
    KEYBOARD_SHORTCUTS_TYPES: {
        NAVIGATION_SHORTCUT: KEYBOARD_SHORTCUT_NAVIGATION_TYPE,
    },
    KEYBOARD_SHORTCUT_KEY_DISPLAY_NAME: {
        CONTROL: 'CTRL',
        ESCAPE: 'ESC',
        META: 'CMD',
        SHIFT: 'Shift',
    },
    CURRENCY: {
        USD: 'USD',
        AUD: 'AUD',
        CAD: 'CAD',
        GBP: 'GBP',
        NZD: 'NZD',
        EUR: 'EUR',
    },
    get DIRECT_REIMBURSEMENT_CURRENCIES() {
        return [this.CURRENCY.USD, this.CURRENCY.AUD, this.CURRENCY.CAD, this.CURRENCY.GBP, this.CURRENCY.NZD, this.CURRENCY.EUR];
    },
    EXAMPLE_PHONE_NUMBER: '+15005550006',
    CONCIERGE_CHAT_NAME: 'Concierge',
    CLOUDFRONT_URL,
    EMPTY_ARRAY,
    EMPTY_OBJECT,
    USE_EXPENSIFY_URL,
    GOOGLE_MEET_URL_ANDROID: 'https://meet.google.com',
    GOOGLE_DOC_IMAGE_LINK_MATCH: 'googleusercontent.com',
    IMAGE_BASE64_MATCH: 'base64',
    DEEPLINK_BASE_URL: 'new-expensify://',
    PDF_VIEWER_URL: '/pdf/web/viewer.html',
    CLOUDFRONT_DOMAIN_REGEX: /^https:\/\/\w+\.cloudfront\.net/i,
    EXPENSIFY_ICON_URL: `${CLOUDFRONT_URL}/images/favicon-2019.png`,
    CONCIERGE_ICON_URL_2021: `${CLOUDFRONT_URL}/images/icons/concierge_2021.png`,
    CONCIERGE_ICON_URL: `${CLOUDFRONT_URL}/images/icons/concierge_2022.png`,
    UPWORK_URL: 'https://github.com/Expensify/App/issues?q=is%3Aopen+is%3Aissue+label%3A%22Help+Wanted%22',
    GITHUB_URL: 'https://github.com/Expensify/App',
    TERMS_URL: `${USE_EXPENSIFY_URL}/terms`,
    PRIVACY_URL: `${USE_EXPENSIFY_URL}/privacy`,
    LICENSES_URL: `${USE_EXPENSIFY_URL}/licenses`,
    GITHUB_RELEASE_URL: 'https://api.github.com/repos/expensify/app/releases/latest',
    ADD_SECONDARY_LOGIN_URL: encodeURI('settings?param={"section":"account","openModal":"secondaryLogin"}'),
    MANAGE_CARDS_URL: 'domain_companycards',
    FEES_URL: `${USE_EXPENSIFY_URL}/fees`,
    CFPB_PREPAID_URL: 'https://cfpb.gov/prepaid',
    STAGING_NEW_EXPENSIFY_URL: 'https://staging.new.expensify.com',
    NEWHELP_URL: 'https://help.expensify.com',
    INTERNAL_DEV_EXPENSIFY_URL: 'https://www.expensify.com.dev',
    STAGING_EXPENSIFY_URL: 'https://staging.expensify.com',
    EXPENSIFY_URL: 'https://www.expensify.com',
    BANK_ACCOUNT_PERSONAL_DOCUMENTATION_INFO_URL:
        'https://community.expensify.com/discussion/6983/faq-why-do-i-need-to-provide-personal-documentation-when-setting-up-updating-my-bank-account',
    PERSONAL_DATA_PROTECTION_INFO_URL: 'https://community.expensify.com/discussion/5677/deep-dive-security-how-expensify-protects-your-information',
    ONFIDO_FACIAL_SCAN_POLICY_URL: 'https://onfido.com/facial-scan-policy-and-release/',
    ONFIDO_PRIVACY_POLICY_URL: 'https://onfido.com/privacy/',
    ONFIDO_TERMS_OF_SERVICE_URL: 'https://onfido.com/terms-of-service/',
    LIST_OF_RESTRICTED_BUSINESSES: 'https://community.expensify.com/discussion/6191/list-of-restricted-businesses',

    // Use Environment.getEnvironmentURL to get the complete URL with port number
    DEV_NEW_EXPENSIFY_URL: 'https://dev.new.expensify.com:',
    OLDDOT_URLS: {
        ADMIN_POLICIES_URL: 'admin_policies',
        ADMIN_DOMAINS_URL: 'admin_domains',
        INBOX: 'inbox',
        DISMMISSED_REASON: '?dismissedReason=missingFeatures',
    },

    SIGN_IN_FORM_WIDTH: 300,

    DEEPLINK_PROMPT_DENYLIST: [SCREENS.HOME, SCREENS.SIGN_IN_WITH_APPLE_DESKTOP, SCREENS.SIGN_IN_WITH_GOOGLE_DESKTOP],

    SIGN_IN_METHOD: {
        APPLE: 'Apple',
        GOOGLE: 'Google',
    },

    OPTION_TYPE: {
        REPORT: 'report',
        PERSONAL_DETAIL: 'personalDetail',
    },
    RECEIPT: {
        ICON_SIZE: 164,
        PERMISSION_GRANTED: 'granted',
        HAND_ICON_HEIGHT: 152,
        HAND_ICON_WIDTH: 200,
        SHUTTER_SIZE: 90,
        MAX_REPORT_PREVIEW_RECEIPTS: 3,
    },
    REPORT: {
        MAX_COUNT_BEFORE_FOCUS_UPDATE: 30,
        MAXIMUM_PARTICIPANTS: 8,
        SPLIT_REPORTID: '-2',
        ACTIONS: {
            LIMIT: 50,
            TYPE: {
                ADDCOMMENT: 'ADDCOMMENT',
                APPROVED: 'APPROVED',
                CHRONOSOOOLIST: 'CHRONOSOOOLIST',
                CLOSED: 'CLOSED',
                CREATED: 'CREATED',
                HOLD: 'HOLD',
                IOU: 'IOU',
                MARKEDREIMBURSED: 'MARKEDREIMBURSED',
                MODIFIEDEXPENSE: 'MODIFIEDEXPENSE',
                MOVED: 'MOVED',
                REIMBURSEMENTQUEUED: 'REIMBURSEMENTQUEUED',
                REIMBURSEMENTDEQUEUED: 'REIMBURSEMENTDEQUEUED',
                RENAMED: 'RENAMED',
                REPORTPREVIEW: 'REPORTPREVIEW',
                SUBMITTED: 'SUBMITTED',
                TASKCANCELLED: 'TASKCANCELLED',
                TASKCOMPLETED: 'TASKCOMPLETED',
                TASKEDITED: 'TASKEDITED',
                TASKREOPENED: 'TASKREOPENED',
                ACTIONABLEMENTIONWHISPER: 'ACTIONABLEMENTIONWHISPER',
                POLICYCHANGELOG: {
                    ADD_APPROVER_RULE: 'POLICYCHANGELOG_ADD_APPROVER_RULE',
                    ADD_BUDGET: 'POLICYCHANGELOG_ADD_BUDGET',
                    ADD_CATEGORY: 'POLICYCHANGELOG_ADD_CATEGORY',
                    ADD_CUSTOM_UNIT: 'POLICYCHANGELOG_ADD_CUSTOM_UNIT',
                    ADD_CUSTOM_UNIT_RATE: 'POLICYCHANGELOG_ADD_CUSTOM_UNIT_RATE',
                    ADD_EMPLOYEE: 'POLICYCHANGELOG_ADD_EMPLOYEE',
                    ADD_INTEGRATION: 'POLICYCHANGELOG_ADD_INTEGRATION',
                    ADD_REPORT_FIELD: 'POLICYCHANGELOG_ADD_REPORT_FIELD',
                    ADD_TAG: 'POLICYCHANGELOG_ADD_TAG',
                    DELETE_ALL_TAGS: 'POLICYCHANGELOG_DELETE_ALL_TAGS',
                    DELETE_APPROVER_RULE: 'POLICYCHANGELOG_DELETE_APPROVER_RULE',
                    DELETE_BUDGET: 'POLICYCHANGELOG_DELETE_BUDGET',
                    DELETE_CATEGORY: 'POLICYCHANGELOG_DELETE_CATEGORY',
                    DELETE_CUSTOM_UNIT: 'POLICYCHANGELOG_DELETE_CUSTOM_UNIT',
                    DELETE_CUSTOM_UNIT_RATE: 'POLICYCHANGELOG_DELETE_CUSTOM_UNIT_RATE',
                    DELETE_CUSTOM_UNIT_SUB_RATE: 'POLICYCHANGELOG_DELETE_CUSTOM_UNIT_SUB_RATE',
                    DELETE_EMPLOYEE: 'POLICYCHANGELOG_DELETE_EMPLOYEE',
                    DELETE_INTEGRATION: 'POLICYCHANGELOG_DELETE_INTEGRATION',
                    DELETE_REPORT_FIELD: 'POLICYCHANGELOG_DELETE_REPORT_FIELD',
                    DELETE_TAG: 'POLICYCHANGELOG_DELETE_TAG',
                    IMPORT_CUSTOM_UNIT_RATES: 'POLICYCHANGELOG_IMPORT_CUSTOM_UNIT_RATES',
                    IMPORT_TAGS: 'POLICYCHANGELOG_IMPORT_TAGS',
                    INDIVIDUAL_BUDGET_NOTIFICATION: 'POLICYCHANGELOG_INDIVIDUAL_BUDGET_NOTIFICATION',
                    INVITE_TO_ROOM: 'POLICYCHANGELOG_INVITETOROOM',
                    REMOVE_FROM_ROOM: 'POLICYCHANGELOG_REMOVEFROMROOM',
                    LEAVE_ROOM: 'POLICYCHANGELOG_LEAVEROOM',
                    REPLACE_CATEGORIES: 'POLICYCHANGELOG_REPLACE_CATEGORIES',
                    SET_AUTOREIMBURSEMENT: 'POLICYCHANGELOG_SET_AUTOREIMBURSEMENT',
                    SET_AUTO_JOIN: 'POLICYCHANGELOG_SET_AUTO_JOIN',
                    SET_CATEGORY_NAME: 'POLICYCHANGELOG_SET_CATEGORY_NAME',
                    SHARED_BUDGET_NOTIFICATION: 'POLICYCHANGELOG_SHARED_BUDGET_NOTIFICATION',
                    UPDATE_ACH_ACCOUNT: 'POLICYCHANGELOG_UPDATE_ACH_ACCOUNT',
                    UPDATE_APPROVER_RULE: 'POLICYCHANGELOG_UPDATE_APPROVER_RULE',
                    UPDATE_AUDIT_RATE: 'POLICYCHANGELOG_UPDATE_AUDIT_RATE',
                    UPDATE_AUTOHARVESTING: 'POLICYCHANGELOG_UPDATE_AUTOHARVESTING',
                    UPDATE_AUTOREIMBURSEMENT: 'POLICYCHANGELOG_UPDATE_AUTOREIMBURSEMENT',
                    UPDATE_AUTOREPORTING_FREQUENCY: 'POLICYCHANGELOG_UPDATE_AUTOREPORTING_FREQUENCY',
                    UPDATE_BUDGET: 'POLICYCHANGELOG_UPDATE_BUDGET',
                    UPDATE_CATEGORY: 'POLICYCHANGELOG_UPDATE_CATEGORY',
                    UPDATE_CURRENCY: 'POLICYCHANGELOG_UPDATE_CURRENCY',
                    UPDATE_CUSTOM_UNIT: 'POLICYCHANGELOG_UPDATE_CUSTOM_UNIT',
                    UPDATE_CUSTOM_UNIT_RATE: 'POLICYCHANGELOG_UPDATE_CUSTOM_UNIT_RATE',
                    UPDATE_CUSTOM_UNIT_SUB_RATE: 'POLICYCHANGELOG_UPDATE_CUSTOM_UNIT_SUB_RATE',
                    UPDATE_DEFAULT_BILLABLE: 'POLICYCHANGELOG_UPDATE_DEFAULT_BILLABLE',
                    UPDATE_DEFAULT_REIMBURSABLE: 'POLICYCHANGELOG_UPDATE_DEFAULT_REIMBURSABLE',
                    UPDATE_DEFAULT_TITLE: 'POLICYCHANGELOG_UPDATE_DEFAULT_TITLE',
                    UPDATE_DEFAULT_TITLE_ENFORCED: 'POLICYCHANGELOG_UPDATE_DEFAULT_TITLE_ENFORCED',
                    UPDATE_DISABLED_FIELDS: 'POLICYCHANGELOG_UPDATE_DISABLED_FIELDS',
                    UPDATE_EMPLOYEE: 'POLICYCHANGELOG_UPDATE_EMPLOYEE',
                    UPDATE_FIELD: 'POLICYCHANGELOG_UPDATE_FIELD',
                    UPDATE_MANUAL_APPROVAL_THRESHOLD: 'POLICYCHANGELOG_UPDATE_MANUAL_APPROVAL_THRESHOLD',
                    UPDATE_MAX_EXPENSE_AMOUNT: 'POLICYCHANGELOG_UPDATE_MAX_EXPENSE_AMOUNT',
                    UPDATE_MAX_EXPENSE_AMOUNT_NO_RECEIPT: 'POLICYCHANGELOG_UPDATE_MAX_EXPENSE_AMOUNT_NO_RECEIPT',
                    UPDATE_NAME: 'POLICYCHANGELOG_UPDATE_NAME',
                    UPDATE_DESCRIPTION: 'POLICYCHANGELOG_UPDATE_DESCRIPTION',
                    UPDATE_OWNERSHIP: 'POLICYCHANGELOG_UPDATE_OWNERSHIP',
                    UPDATE_REIMBURSEMENT_CHOICE: 'POLICYCHANGELOG_UPDATE_REIMBURSEMENT_CHOICE',
                    UPDATE_REPORT_FIELD: 'POLICYCHANGELOG_UPDATE_REPORT_FIELD',
                    UPDATE_TAG: 'POLICYCHANGELOG_UPDATE_TAG',
                    UPDATE_TAG_ENABLED: 'POLICYCHANGELOG_UPDATE_TAG_ENABLED',
                    UPDATE_TAG_LIST: 'POLICYCHANGELOG_UPDATE_TAG_LIST',
                    UPDATE_TAG_LIST_NAME: 'POLICYCHANGELOG_UPDATE_TAG_LIST_NAME',
                    UPDATE_TAG_NAME: 'POLICYCHANGELOG_UPDATE_TAG_NAME',
                    UPDATE_TIME_ENABLED: 'POLICYCHANGELOG_UPDATE_TIME_ENABLED',
                    UPDATE_TIME_RATE: 'POLICYCHANGELOG_UPDATE_TIME_RATE',
                },
                ROOMCHANGELOG: {
                    INVITE_TO_ROOM: 'INVITETOROOM',
                    REMOVE_FROM_ROOM: 'REMOVEFROMROOM',
                    LEAVE_ROOM: 'LEAVEROOM',
                    UPDATE_ROOM_DESCRIPTION: 'UPDATEROOMDESCRIPTION',
                },
                UNHOLD: 'UNHOLD',
            },
            THREAD_DISABLED: ['CREATED'],
        },
        CANCEL_PAYMENT_REASONS: {
            ADMIN: 'CANCEL_REASON_ADMIN',
        },
        ACTIONABLE_MENTION_WHISPER_RESOLUTION: {
            INVITE: 'invited',
            NOTHING: 'nothing',
        },
        ARCHIVE_REASON: {
            DEFAULT: 'default',
            ACCOUNT_CLOSED: 'accountClosed',
            ACCOUNT_MERGED: 'accountMerged',
            REMOVED_FROM_POLICY: 'removedFromPolicy',
            POLICY_DELETED: 'policyDeleted',
        },
        MESSAGE: {
            TYPE: {
                COMMENT: 'COMMENT',
                TEXT: 'TEXT',
            },
        },
        TYPE: {
            CHAT: 'chat',
            EXPENSE: 'expense',
            IOU: 'iou',
            TASK: 'task',
        },
<<<<<<< HEAD
        CHAT_TYPE: chatTypes,
=======
        CHAT_TYPE: {
            POLICY_ANNOUNCE: 'policyAnnounce',
            POLICY_ADMINS: 'policyAdmins',
            DOMAIN_ALL: 'domainAll',
            POLICY_ROOM: 'policyRoom',
            POLICY_EXPENSE_CHAT: 'policyExpenseChat',
            SELF_DM: 'selfDM',
        },
>>>>>>> af0f6a33
        WORKSPACE_CHAT_ROOMS: {
            ANNOUNCE: '#announce',
            ADMINS: '#admins',
        },
        STATE_NUM: {
            OPEN: 0,
            SUBMITTED: 1,
            APPROVED: 2,
            BILLING: 3,
        },
        STATUS_NUM: {
            OPEN: 0,
            SUBMITTED: 1,
            CLOSED: 2,
            APPROVED: 3,
            REIMBURSED: 4,
        },
        NOTIFICATION_PREFERENCE: {
            MUTE: 'mute',
            DAILY: 'daily',
            ALWAYS: 'always',
            HIDDEN: 'hidden',
        },
        // Options for which room members can post
        WRITE_CAPABILITIES: {
            ALL: 'all',
            ADMINS: 'admins',
        },
        VISIBILITY: {
            PUBLIC: 'public',
            PUBLIC_ANNOUNCE: 'public_announce',
            PRIVATE: 'private',
            RESTRICTED: 'restricted',
        },
        RESERVED_ROOM_NAMES: ['#admins', '#announce'],
        MAX_PREVIEW_AVATARS: 4,
        MAX_ROOM_NAME_LENGTH: 79,
        LAST_MESSAGE_TEXT_MAX_LENGTH: 200,
        OWNER_EMAIL_FAKE: '__FAKE__',
        OWNER_ACCOUNT_ID_FAKE: 0,
        DEFAULT_REPORT_NAME: 'Chat Report',
    },
    NEXT_STEP: {
        FINISHED: 'Finished!',
    },
    COMPOSER: {
        MAX_LINES: 16,
        MAX_LINES_SMALL_SCREEN: 6,
        MAX_LINES_FULL: -1,

        // The minimum number of typed lines needed to enable the full screen composer
        FULL_COMPOSER_MIN_LINES: 3,
    },
    MODAL: {
        MODAL_TYPE: {
            CONFIRM: 'confirm',
            CENTERED: 'centered',
            CENTERED_UNSWIPEABLE: 'centered_unswipeable',
            CENTERED_SMALL: 'centered_small',
            BOTTOM_DOCKED: 'bottom_docked',
            POPOVER: 'popover',
            RIGHT_DOCKED: 'right_docked',
        },
        ANCHOR_ORIGIN_VERTICAL: {
            TOP: 'top',
            CENTER: 'center',
            BOTTOM: 'bottom',
        },
        ANCHOR_ORIGIN_HORIZONTAL: {
            LEFT: 'left',
            CENTER: 'center',
            RIGHT: 'right',
        },
        POPOVER_MENU_PADDING: 8,
    },
    TIMING: {
        CALCULATE_MOST_RECENT_LAST_MODIFIED_ACTION: 'calc_most_recent_last_modified_action',
        SEARCH_RENDER: 'search_render',
        CHAT_RENDER: 'chat_render',
        HOMEPAGE_INITIAL_RENDER: 'homepage_initial_render',
        REPORT_INITIAL_RENDER: 'report_initial_render',
        SWITCH_REPORT: 'switch_report',
        SIDEBAR_LOADED: 'sidebar_loaded',
        LOAD_SEARCH_OPTIONS: 'load_search_options',
        COLD: 'cold',
        WARM: 'warm',
        REPORT_ACTION_ITEM_LAYOUT_DEBOUNCE_TIME: 1500,
        SHOW_LOADING_SPINNER_DEBOUNCE_TIME: 250,
        TEST_TOOLS_MODAL_THROTTLE_TIME: 800,
        TOOLTIP_SENSE: 1000,
        TRIE_INITIALIZATION: 'trie_initialization',
        COMMENT_LENGTH_DEBOUNCE_TIME: 500,
        SEARCH_OPTION_LIST_DEBOUNCE_TIME: 300,
        RESIZE_DEBOUNCE_TIME: 100,
    },
    PRIORITY_MODE: {
        GSD: 'gsd',
        DEFAULT: 'default',
    },
    THEME: {
        DEFAULT: 'system',
        FALLBACK: 'dark',
        DARK: 'dark',
        LIGHT: 'light',
        SYSTEM: 'system',
    },
    COLOR_SCHEME: {
        LIGHT: 'light',
        DARK: 'dark',
    },
    STATUS_BAR_STYLE: {
        LIGHT_CONTENT: 'light-content',
        DARK_CONTENT: 'dark-content',
    },
    TRANSACTION: {
        DEFAULT_MERCHANT: 'Request',
        UNKNOWN_MERCHANT: 'Unknown Merchant',
        PARTIAL_TRANSACTION_MERCHANT: '(none)',
        TYPE: {
            CUSTOM_UNIT: 'customUnit',
        },
        STATUS: {
            PENDING: 'Pending',
            POSTED: 'Posted',
        },
    },
    MCC_GROUPS: {
        AIRLINES: 'Airlines',
        COMMUTER: 'Commuter',
        GAS: 'Gas',
        GOODS: 'Goods',
        GROCERIES: 'Groceries',
        HOTEL: 'Hotel',
        MAIL: 'Mail',
        MEALS: 'Meals',
        RENTAL: 'Rental',
        SERVICES: 'Services',
        TAXI: 'Taxi',
        MISCELLANEOUS: 'Miscellaneous',
        UTILITIES: 'Utilities',
    },
    JSON_CODE: {
        SUCCESS: 200,
        BAD_REQUEST: 400,
        NOT_AUTHENTICATED: 407,
        EXP_ERROR: 666,
        MANY_WRITES_ERROR: 665,
        UNABLE_TO_RETRY: 'unableToRetry',
        UPDATE_REQUIRED: 426,
    },
    HTTP_STATUS: {
        // When Cloudflare throttles
        TOO_MANY_REQUESTS: 429,
        INTERNAL_SERVER_ERROR: 500,
        BAD_GATEWAY: 502,
        GATEWAY_TIMEOUT: 504,
        UNKNOWN_ERROR: 520,
    },
    ERROR: {
        XHR_FAILED: 'xhrFailed',
        THROTTLED: 'throttled',
        UNKNOWN_ERROR: 'Unknown error',
        REQUEST_CANCELLED: 'AbortError',
        FAILED_TO_FETCH: 'Failed to fetch',
        ENSURE_BUGBOT: 'ENSURE_BUGBOT',
        PUSHER_ERROR: 'PusherError',
        WEB_SOCKET_ERROR: 'WebSocketError',
        NETWORK_REQUEST_FAILED: 'Network request failed',
        SAFARI_DOCUMENT_LOAD_ABORTED: 'cancelled',
        FIREFOX_DOCUMENT_LOAD_ABORTED: 'NetworkError when attempting to fetch resource.',
        IOS_NETWORK_CONNECTION_LOST: 'The network connection was lost.',
        IOS_NETWORK_CONNECTION_LOST_RUSSIAN: 'Сетевое соединение потеряно.',
        IOS_NETWORK_CONNECTION_LOST_SWEDISH: 'Nätverksanslutningen förlorades.',
        IOS_NETWORK_CONNECTION_LOST_SPANISH: 'La conexión a Internet parece estar desactivada.',
        IOS_LOAD_FAILED: 'Load failed',
        SAFARI_CANNOT_PARSE_RESPONSE: 'cannot parse response',
        GATEWAY_TIMEOUT: 'Gateway Timeout',
        EXPENSIFY_SERVICE_INTERRUPTED: 'Expensify service interrupted',
        DUPLICATE_RECORD: 'A record already exists with this ID',

        // The "Upgrade" is intentional as the 426 HTTP code means "Upgrade Required" and sent by the API. We use the "Update" language everywhere else in the front end when this gets returned.
        UPDATE_REQUIRED: 'Upgrade Required',
    },
    ERROR_TYPE: {
        SOCKET: 'Expensify\\Auth\\Error\\Socket',
    },
    ERROR_TITLE: {
        SOCKET: 'Issue connecting to database',
        DUPLICATE_RECORD: '400 Unique Constraints Violation',
    },
    NETWORK: {
        METHOD: {
            POST: 'post',
        },
        MIN_RETRY_WAIT_TIME_MS: 10,
        MAX_RANDOM_RETRY_WAIT_TIME_MS: 100,
        MAX_RETRY_WAIT_TIME_MS: 10 * 1000,
        PROCESS_REQUEST_DELAY_MS: 1000,
        MAX_PENDING_TIME_MS: 10 * 1000,
        MAX_REQUEST_RETRIES: 10,
    },
    WEEK_STARTS_ON: 1, // Monday
    DEFAULT_TIME_ZONE: {automatic: true, selected: 'America/Los_Angeles'},
    DEFAULT_ACCOUNT_DATA: {errors: null, success: '', isLoading: false},
    DEFAULT_CLOSE_ACCOUNT_DATA: {errors: null, success: '', isLoading: false},
    DEFAULT_NETWORK_DATA: {isOffline: false},
    FORMS: {
        LOGIN_FORM: 'LoginForm',
        VALIDATE_CODE_FORM: 'ValidateCodeForm',
        VALIDATE_TFA_CODE_FORM: 'ValidateTfaCodeForm',
        RESEND_VALIDATION_FORM: 'ResendValidationForm',
        UNLINK_LOGIN_FORM: 'UnlinkLoginForm',
        RESEND_VALIDATE_CODE_FORM: 'ResendValidateCodeForm',
    },
    APP_STATE: {
        ACTIVE: 'active',
        BACKGROUND: 'background',
        INACTIVE: 'inactive',
    },

    // at least 8 characters, 1 capital letter, 1 lowercase number, 1 number
    PASSWORD_COMPLEXITY_REGEX_STRING: '^(?=.*[A-Z])(?=.*[0-9])(?=.*[a-z]).{8,}$',

    // 6 numeric digits
    VALIDATE_CODE_REGEX_STRING: /^\d{6}$/,

    // 8 alphanumeric characters
    RECOVERY_CODE_REGEX_STRING: /^[a-zA-Z0-9]{8}$/,

    // The server has a WAF (Web Application Firewall) which will strip out HTML/XML tags using this regex pattern.
    // It's copied here so that the same regex pattern can be used in form validations to be consistent with the server.
    VALIDATE_FOR_HTML_TAG_REGEX: /<([^>\s]+)(?:[^>]*?)>/g,

    VALIDATE_FOR_LEADINGSPACES_HTML_TAG_REGEX: /<([\s]+.+[\s]*)>/g,

    WHITELISTED_TAGS: [/<>/, /< >/, /<->/, /<-->/, /<br>/, /<br\/>/],

    PASSWORD_PAGE: {
        ERROR: {
            ALREADY_VALIDATED: 'Account already validated',
            VALIDATE_CODE_FAILED: 'Validate code failed',
        },
    },

    PUSHER: {
        PRIVATE_USER_CHANNEL_PREFIX: 'private-encrypted-user-accountID-',
        PRIVATE_REPORT_CHANNEL_PREFIX: 'private-report-reportID-',
    },

    EMOJI_SPACER: 'SPACER',

    // This is the number of columns in each row of the picker.
    // Because of how flatList implements these rows, each row is an index rather than each element
    // For this reason to make headers work, we need to have the header be the only rendered element in its row
    // If this number is changed, emojis.js will need to be updated to have the proper number of spacer elements
    // around each header.
    EMOJI_NUM_PER_ROW: 8,

    EMOJI_FREQUENT_ROW_COUNT: 3,

    EMOJI_DEFAULT_SKIN_TONE: -1,

    // Amount of emojis to render ahead at the end of the update cycle
    EMOJI_DRAW_AMOUNT: 250,

    INVISIBLE_CODEPOINTS: ['fe0f', '200d', '2066'],

    UNICODE: {
        LTR: '\u2066',
    },

    TOOLTIP_MAX_LINES: 3,

    LOGIN_TYPE: {
        PHONE: 'phone',
        EMAIL: 'email',
    },

    MAGIC_CODE_LENGTH: 6,
    MAGIC_CODE_EMPTY_CHAR: ' ',

    RECOVERY_CODE_LENGTH: 8,

    KEYBOARD_TYPE: {
        VISIBLE_PASSWORD: 'visible-password',
        ASCII_CAPABLE: 'ascii-capable',
        NUMBER_PAD: 'number-pad',
    },

    INPUT_MODE: {
        NONE: 'none',
        TEXT: 'text',
        DECIMAL: 'decimal',
        NUMERIC: 'numeric',
        TEL: 'tel',
        SEARCH: 'search',
        EMAIL: 'email',
        URL: 'url',
    },

    YOUR_LOCATION_TEXT: 'Your Location',

    ATTACHMENT_MESSAGE_TEXT: '[Attachment]',
    // This is a placeholder for attachment which is uploading
    ATTACHMENT_UPLOADING_MESSAGE_HTML: 'Uploading attachment...',
    ATTACHMENT_SOURCE_ATTRIBUTE: 'data-expensify-source',
    ATTACHMENT_PREVIEW_ATTRIBUTE: 'src',
    ATTACHMENT_ORIGINAL_FILENAME_ATTRIBUTE: 'data-name',
    ATTACHMENT_LOCAL_URL_PREFIX: ['blob:', 'file:'],
    ATTACHMENT_THUMBNAIL_URL_ATTRIBUTE: 'data-expensify-thumbnail-url',
    ATTACHMENT_THUMBNAIL_WIDTH_ATTRIBUTE: 'data-expensify-width',
    ATTACHMENT_THUMBNAIL_HEIGHT_ATTRIBUTE: 'data-expensify-height',
    ATTACHMENT_DURATION_ATTRIBUTE: 'data-expensify-duration',

    ATTACHMENT_PICKER_TYPE: {
        FILE: 'file',
        IMAGE: 'image',
    },

    ATTACHMENT_FILE_TYPE: {
        FILE: 'file',
        IMAGE: 'image',
        VIDEO: 'video',
    },

    FILE_TYPE_REGEX: {
        // Image MimeTypes allowed by iOS photos app.
        IMAGE: /\.(jpg|jpeg|png|webp|gif|tiff|bmp|heic|heif)$/,
        // Video MimeTypes allowed by iOS photos app.
        VIDEO: /\.(mov|mp4)$/,
    },
    IOS_CAMERAROLL_ACCESS_ERROR: 'Access to photo library was denied',
    ADD_PAYMENT_MENU_POSITION_Y: 226,
    ADD_PAYMENT_MENU_POSITION_X: 356,
    EMOJI_PICKER_ITEM_TYPES: {
        HEADER: 'header',
        EMOJI: 'emoji',
        SPACER: 'spacer',
    },
    EMOJI_PICKER_SIZE: {
        WIDTH: 320,
        HEIGHT: 416,
    },
    DESKTOP_HEADER_PADDING: 12,
    CATEGORY_SHORTCUT_BAR_HEIGHT: 32,
    SMALL_EMOJI_PICKER_SIZE: {
        WIDTH: '100%',
    },
    MENU_POSITION_REPORT_ACTION_COMPOSE_BOTTOM: 83,
    NON_NATIVE_EMOJI_PICKER_LIST_HEIGHT: 300,
    NON_NATIVE_EMOJI_PICKER_LIST_HEIGHT_WEB: 200,
    EMOJI_PICKER_ITEM_HEIGHT: 32,
    EMOJI_PICKER_HEADER_HEIGHT: 32,
    RECIPIENT_LOCAL_TIME_HEIGHT: 25,
    AUTO_COMPLETE_SUGGESTER: {
        SUGGESTER_PADDING: 6,
        SUGGESTER_INNER_PADDING: 8,
        SUGGESTION_ROW_HEIGHT: 40,
        SMALL_CONTAINER_HEIGHT_FACTOR: 2.5,
        MAX_AMOUNT_OF_SUGGESTIONS: 20,
        MAX_AMOUNT_OF_VISIBLE_SUGGESTIONS_IN_CONTAINER: 5,
        HERE_TEXT: '@here',
    },
    COMPOSER_MAX_HEIGHT: 125,
    CHAT_FOOTER_SECONDARY_ROW_HEIGHT: 15,
    CHAT_FOOTER_SECONDARY_ROW_PADDING: 5,
    CHAT_FOOTER_MIN_HEIGHT: 65,
    CHAT_FOOTER_HORIZONTAL_PADDING: 40,
    CHAT_SKELETON_VIEW: {
        AVERAGE_ROW_HEIGHT: 80,
        HEIGHT_FOR_ROW_COUNT: {
            1: 60,
            2: 80,
            3: 100,
        },
    },
    CENTRAL_PANE_ANIMATION_HEIGHT: 200,
    LHN_SKELETON_VIEW_ITEM_HEIGHT: 64,
    EXPENSIFY_PARTNER_NAME: 'expensify.com',
    EMAIL: {
        ACCOUNTING: 'accounting@expensify.com',
        ADMIN: 'admin@expensify.com',
        BILLS: 'bills@expensify.com',
        CHRONOS: 'chronos@expensify.com',
        CONCIERGE: 'concierge@expensify.com',
        CONTRIBUTORS: 'contributors@expensify.com',
        FIRST_RESPONDER: 'firstresponders@expensify.com',
        GUIDES_DOMAIN: 'team.expensify.com',
        HELP: 'help@expensify.com',
        INTEGRATION_TESTING_CREDS: 'integrationtestingcreds@expensify.com',
        NOTIFICATIONS: 'notifications@expensify.com',
        PAYROLL: 'payroll@expensify.com',
        QA: 'qa@expensify.com',
        QA_TRAVIS: 'qa+travisreceipts@expensify.com',
        RECEIPTS: 'receipts@expensify.com',
        STUDENT_AMBASSADOR: 'studentambassadors@expensify.com',
        SVFG: 'svfg@expensify.com',
        EXPENSIFY_EMAIL_DOMAIN: '@expensify.com',
    },

    ACCOUNT_ID: {
        ACCOUNTING: Number(Config?.EXPENSIFY_ACCOUNT_ID_ACCOUNTING ?? 9645353),
        ADMIN: Number(Config?.EXPENSIFY_ACCOUNT_ID_ADMIN ?? -1),
        BILLS: Number(Config?.EXPENSIFY_ACCOUNT_ID_BILLS ?? 1371),
        CHRONOS: Number(Config?.EXPENSIFY_ACCOUNT_ID_CHRONOS ?? 10027416),
        CONCIERGE: Number(Config?.EXPENSIFY_ACCOUNT_ID_CONCIERGE ?? 8392101),
        CONTRIBUTORS: Number(Config?.EXPENSIFY_ACCOUNT_ID_CONTRIBUTORS ?? 9675014),
        FIRST_RESPONDER: Number(Config?.EXPENSIFY_ACCOUNT_ID_FIRST_RESPONDER ?? 9375152),
        HELP: Number(Config?.EXPENSIFY_ACCOUNT_ID_HELP ?? -1),
        INTEGRATION_TESTING_CREDS: Number(Config?.EXPENSIFY_ACCOUNT_ID_INTEGRATION_TESTING_CREDS ?? -1),
        NOTIFICATIONS: Number(Config?.EXPENSIFY_ACCOUNT_ID_NOTIFICATIONS ?? 11665625),
        PAYROLL: Number(Config?.EXPENSIFY_ACCOUNT_ID_PAYROLL ?? 9679724),
        QA: Number(Config?.EXPENSIFY_ACCOUNT_ID_QA ?? 3126513),
        QA_TRAVIS: Number(Config?.EXPENSIFY_ACCOUNT_ID_QA_TRAVIS ?? 8595733),
        RECEIPTS: Number(Config?.EXPENSIFY_ACCOUNT_ID_RECEIPTS ?? -1),
        REWARDS: Number(Config?.EXPENSIFY_ACCOUNT_ID_REWARDS ?? 11023767), // rewards@expensify.com
        STUDENT_AMBASSADOR: Number(Config?.EXPENSIFY_ACCOUNT_ID_STUDENT_AMBASSADOR ?? 10476956),
        SVFG: Number(Config?.EXPENSIFY_ACCOUNT_ID_SVFG ?? 2012843),
    },

    ENVIRONMENT: {
        DEV: 'development',
        STAGING: 'staging',
        PRODUCTION: 'production',
        ADHOC: 'adhoc',
    },

    // Used to delay the initial fetching of reportActions when the app first inits or reconnects (e.g. returning
    // from backgound). The times are based on how long it generally seems to take for the app to become interactive
    // in each scenario.
    FETCH_ACTIONS_DELAY: {
        STARTUP: 8000,
        RECONNECT: 1000,
    },

    WALLET: {
        TRANSFER_METHOD_TYPE: {
            INSTANT: 'instant',
            ACH: 'ach',
        },
        TRANSFER_METHOD_TYPE_FEE: {
            INSTANT: {
                RATE: 1.5,
                MINIMUM_FEE: 25,
            },
            ACH: {
                RATE: 0,
                MINIMUM_FEE: 0,
            },
        },
        ERROR: {
            // If these get updated, we need to update the codes on the Web side too
            SSN: 'ssnError',
            KBA: 'kbaNeeded',
            KYC: 'kycFailed',
            FULL_SSN_NOT_FOUND: 'Full SSN not found',
            MISSING_FIELD: 'Missing required additional details fields',
            WRONG_ANSWERS: 'Wrong answers',
            ONFIDO_FIXABLE_ERROR: 'Onfido returned a fixable error',

            // KBA stands for Knowledge Based Answers (requiring us to show Idology questions)
            KBA_NEEDED: 'KBA needed',
            NO_ACCOUNT_TO_LINK: '405 No account to link to wallet',
            INVALID_WALLET: '405 Invalid wallet account',
            NOT_OWNER_OF_BANK_ACCOUNT: '401 Wallet owner does not own linked bank account',
            INVALID_BANK_ACCOUNT: '405 Attempting to link an invalid bank account to a wallet',
            NOT_OWNER_OF_FUND: '401 Wallet owner does not own linked fund',
            INVALID_FUND: '405 Attempting to link an invalid fund to a wallet',
        },
        STEP: {
            // In the order they appear in the Wallet flow
            ADDITIONAL_DETAILS: 'AdditionalDetailsStep',
            ADDITIONAL_DETAILS_KBA: 'AdditionalDetailsKBAStep',
            ONFIDO: 'OnfidoStep',
            TERMS: 'TermsStep',
            ACTIVATE: 'ActivateStep',
        },
        TIER_NAME: {
            PLATINUM: 'PLATINUM',
            GOLD: 'GOLD',
            SILVER: 'SILVER',
            BRONZE: 'BRONZE',
        },
        WEB_MESSAGE_TYPE: {
            STATEMENT: 'STATEMENT_NAVIGATE',
            CONCIERGE: 'CONCIERGE_NAVIGATE',
        },
        MTL_WALLET_PROGRAM_ID: '760',
        PROGRAM_ISSUERS: {
            EXPENSIFY_PAYMENTS: 'Expensify Payments LLC',
            BANCORP_BANK: 'The Bancorp Bank',
        },
    },

    PLAID: {
        EVENT: {
            ERROR: 'ERROR',
            EXIT: 'EXIT',
        },
    },

    ONFIDO: {
        CONTAINER_ID: 'onfido-mount',
        TYPE: {
            DOCUMENT: 'document',
            FACE: 'face',
        },
        VARIANT: {
            VIDEO: 'video',
        },
        SMS_NUMBER_COUNTRY_CODE: 'US',
        ERROR: {
            USER_CANCELLED: 'User canceled flow.',
            USER_TAPPED_BACK: 'User exited by clicking the back button.',
            USER_EXITED: 'User exited by manual action.',
        },
    },

    KYC_WALL_SOURCE: {
        REPORT: 'REPORT', // The user attempted to pay a money request
        ENABLE_WALLET: 'ENABLE_WALLET', // The user clicked on the `Enable wallet` button on the Wallet page
        TRANSFER_BALANCE: 'TRANSFER_BALANCE', // The user attempted to transfer their wallet balance to their bank account or debit card
    },

    OS: {
        WINDOWS: 'Windows',
        MAC_OS: PLATFORM_OS_MACOS,
        ANDROID: 'Android',
        IOS: PLATFORM_IOS,
        LINUX: 'Linux',
        NATIVE: 'Native',
    },

    BROWSER: {
        CHROME: 'chrome',
        FIREFOX: 'firefox',
        IE: 'ie',
        EDGE: 'edge',
        Opera: 'opera',
        SAFARI: 'safari',
        OTHER: 'other',
    },

    PAYMENT_METHODS: {
        DEBIT_CARD: 'debitCard',
        PERSONAL_BANK_ACCOUNT: 'bankAccount',
        BUSINESS_BANK_ACCOUNT: 'businessBankAccount',
    },

    PAYMENT_METHOD_ID_KEYS: {
        DEBIT_CARD: 'fundID',
        BANK_ACCOUNT: 'bankAccountID',
    },

    IOU: {
        // This is the transactionID used when going through the create money request flow so that it mimics a real transaction (like the edit flow)
        OPTIMISTIC_TRANSACTION_ID: '1',
        // Note: These payment types are used when building IOU reportAction message values in the server and should
        // not be changed.
        PAYMENT_TYPE: {
            ELSEWHERE: 'Elsewhere',
            EXPENSIFY: 'Expensify',
            VBBA: 'ACH',
        },
        ACTION: {
            EDIT: 'edit',
            CREATE: 'create',
        },
        DEFAULT_AMOUNT: 0,
        TYPE: {
            SEND: 'send',
            SPLIT: 'split',
            REQUEST: 'request',
        },
        REQUEST_TYPE: {
            DISTANCE: 'distance',
            MANUAL: 'manual',
            SCAN: 'scan',
        },
        REPORT_ACTION_TYPE: {
            PAY: 'pay',
            CREATE: 'create',
            SPLIT: 'split',
            DECLINE: 'decline',
            CANCEL: 'cancel',
            DELETE: 'delete',
            APPROVE: 'approve',
        },
        AMOUNT_MAX_LENGTH: 10,
        RECEIPT_STATE: {
            SCANREADY: 'SCANREADY',
            OPEN: 'OPEN',
            SCANNING: 'SCANNING',
            SCANCOMPLETE: 'SCANCOMPLETE',
            SCANFAILED: 'SCANFAILED',
        },
        FILE_TYPES: {
            HTML: 'html',
            DOC: 'doc',
            DOCX: 'docx',
            SVG: 'svg',
        },
        RECEIPT_ERROR: 'receiptError',
        CANCEL_REASON: {
            PAYMENT_EXPIRED: 'CANCEL_REASON_PAYMENT_EXPIRED',
        },
    },

    GROWL: {
        SUCCESS: 'success',
        ERROR: 'error',
        WARNING: 'warning',
        DURATION: 2000,
        DURATION_LONG: 3500,
    },

    LOCALES: {
        EN: 'en',
        ES: 'es',
        ES_ES: 'es-ES',
        ES_ES_ONFIDO: 'es_ES',

        DEFAULT: 'en',
    },

    LANGUAGES: ['en', 'es'],

    PRONOUNS_LIST: [
        'coCos',
        'eEyEmEir',
        'heHimHis',
        'heHimHisTheyThemTheirs',
        'sheHerHers',
        'sheHerHersTheyThemTheirs',
        'merMers',
        'neNirNirs',
        'neeNerNers',
        'perPers',
        'theyThemTheirs',
        'thonThons',
        'veVerVis',
        'viVir',
        'xeXemXyr',
        'zeZieZirHir',
        'zeHirHirs',
        'callMeByMyName',
    ],

    POLICY: {
        TYPE: {
            FREE: 'free',
            PERSONAL: 'personal',

            // Often referred to as "control" workspaces
            CORPORATE: 'corporate',

            // Often referred to as "collect" workspaces
            TEAM: 'team',
        },
        ROLE: {
            ADMIN: 'admin',
            AUDITOR: 'auditor',
            USER: 'user',
        },
        AUTO_REPORTING_FREQUENCIES: {
            INSTANT: 'instant',
            IMMEDIATE: 'immediate',
            WEEKLY: 'weekly',
            SEMI_MONTHLY: 'semimonthly',
            MONTHLY: 'monthly',
            TRIP: 'trip',
            MANUAL: 'manual',
        },
        AUTO_REPORTING_OFFSET: {
            LAST_BUSINESS_DAY_OF_MONTH: 'lastBusinessDayOfMonth',
            LAST_DAY_OF_MONTH: 'lastDayOfMonth',
        },
        APPROVAL_MODE: {
            OPTIONAL: 'OPTIONAL',
            BASIC: 'BASIC',
            ADVANCED: 'ADVANCED',
            DYNAMICEXTERNAL: 'DYNAMIC_EXTERNAL',
            SMARTREPORT: 'SMARTREPORT',
            BILLCOM: 'BILLCOM',
        },
        ROOM_PREFIX: '#',
        CUSTOM_UNIT_RATE_BASE_OFFSET: 100,
        OWNER_EMAIL_FAKE: '_FAKE_',
        OWNER_ACCOUNT_ID_FAKE: 0,
        REIMBURSEMENT_CHOICES: {
            REIMBURSEMENT_YES: 'reimburseYes',
            REIMBURSEMENT_NO: 'reimburseNo',
            REIMBURSEMENT_MANUAL: 'reimburseManual',
        },
        ID_FAKE: '_FAKE_',
        EMPTY: 'EMPTY',
        MEMBERS_BULK_ACTION_TYPES: {
            REMOVE: 'remove',
            MAKE_MEMBER: 'makeMember',
            MAKE_ADMIN: 'makeAdmin',
        },
    },

    CUSTOM_UNITS: {
        NAME_DISTANCE: 'Distance',
        DISTANCE_UNIT_MILES: 'mi',
        DISTANCE_UNIT_KILOMETERS: 'km',
        MILEAGE_IRS_RATE: 0.655,
        DEFAULT_RATE: 'Default Rate',
        RATE_DECIMALS: 3,
    },

    TERMS: {
        CFPB_PREPAID: 'cfpb.gov/prepaid',
        CFPB_COMPLAINT: 'cfpb.gov/complaint',
        FDIC_PREPAID: 'fdic.gov/deposit/deposits/prepaid.html',
        USE_EXPENSIFY_FEES: 'use.expensify.com/fees',
    },

    LAYOUT_WIDTH: {
        WIDE: 'wide',
        NARROW: 'narrow',
        NONE: 'none',
    },

    ICON_TYPE_ICON: 'icon',
    ICON_TYPE_AVATAR: 'avatar',
    ICON_TYPE_WORKSPACE: 'workspace',

    ACTIVITY_INDICATOR_SIZE: {
        LARGE: 'large',
    },

    AVATAR_SIZE: {
        XLARGE: 'xlarge',
        LARGE: 'large',
        MEDIUM: 'medium',
        DEFAULT: 'default',
        SMALL: 'small',
        SMALLER: 'smaller',
        SUBSCRIPT: 'subscript',
        SMALL_SUBSCRIPT: 'small-subscript',
        MID_SUBSCRIPT: 'mid-subscript',
        LARGE_BORDERED: 'large-bordered',
        HEADER: 'header',
        MENTION_ICON: 'mention-icon',
        SMALL_NORMAL: 'small-normal',
    },
    EXPENSIFY_CARD: {
        BANK: 'Expensify Card',
        FRAUD_TYPES: {
            DOMAIN: 'domain',
            INDIVIDUAL: 'individual',
            NONE: 'none',
        },
        STATE: {
            STATE_NOT_ISSUED: 2,
            OPEN: 3,
            NOT_ACTIVATED: 4,
            STATE_DEACTIVATED: 5,
            CLOSED: 6,
            STATE_SUSPENDED: 7,
        },
        ACTIVE_STATES: cardActiveStates,
    },
    AVATAR_ROW_SIZE: {
        DEFAULT: 4,
        LARGE_SCREEN: 8,
    },
    OPTION_MODE: {
        COMPACT: 'compact',
        DEFAULT: 'default',
    },
    REGEX: {
        SPECIAL_CHARS_WITHOUT_NEWLINE: /((?!\n)[()-\s\t])/g,
        DIGITS_AND_PLUS: /^\+?[0-9]*$/,
        ALPHABETIC_AND_LATIN_CHARS: /^[\p{Script=Latin} ]*$/u,
        NON_ALPHABETIC_AND_NON_LATIN_CHARS: /[^\p{Script=Latin}]/gu,
        ACCENT_LATIN_CHARS: /[\u00C0-\u017F]/g,
        POSITIVE_INTEGER: /^\d+$/,
        PO_BOX: /\b[P|p]?(OST|ost)?\.?\s*[O|o|0]?(ffice|FFICE)?\.?\s*[B|b][O|o|0]?[X|x]?\.?\s+[#]?(\d+)\b/,
        ANY_VALUE: /^.+$/,
        ZIP_CODE: /^[0-9]{5}(?:[- ][0-9]{4})?$/,
        INDUSTRY_CODE: /^[0-9]{6}$/,
        SSN_LAST_FOUR: /^(?!0000)[0-9]{4}$/,
        SSN_FULL_NINE: /^(?!0000)[0-9]{9}$/,
        NUMBER: /^[0-9]+$/,
        CARD_NUMBER: /^[0-9]{15,16}$/,
        CARD_SECURITY_CODE: /^[0-9]{3,4}$/,
        CARD_EXPIRATION_DATE: /^(0[1-9]|1[0-2])([^0-9])?([0-9]{4}|([0-9]{2}))$/,
        ROOM_NAME: /^#[\p{Ll}0-9-]{1,80}$/u,

        // eslint-disable-next-line max-len, no-misleading-character-class
        EMOJI: /[\p{Extended_Pictographic}\u200d\u{1f1e6}-\u{1f1ff}\u{1f3fb}-\u{1f3ff}\u{e0020}-\u{e007f}\u20E3\uFE0F]|[#*0-9]\uFE0F?\u20E3/gu,
        // eslint-disable-next-line max-len, no-misleading-character-class
        EMOJIS: /[\p{Extended_Pictographic}](\u200D[\p{Extended_Pictographic}]|[\u{1F3FB}-\u{1F3FF}]|[\u{E0020}-\u{E007F}]|\uFE0F|\u20E3)*|[\u{1F1E6}-\u{1F1FF}]{2}|[#*0-9]\uFE0F?\u20E3/gu,
        // eslint-disable-next-line max-len, no-misleading-character-class
        EMOJI_SKIN_TONES: /[\u{1f3fb}-\u{1f3ff}]/gu,

        TAX_ID: /^\d{9}$/,
        NON_NUMERIC: /\D/g,
        ANY_SPACE: /\s/g,

        // Extract attachment's source from the data's html string
        ATTACHMENT_DATA: /(data-expensify-source|data-name)="([^"]+)"/g,

        EMOJI_NAME: /:[\w+-]+:/g,
        EMOJI_SUGGESTIONS: /:[a-zA-Z0-9_+-]{1,40}$/,
        AFTER_FIRST_LINE_BREAK: /\n.*/g,
        LINE_BREAK: /\n/g,
        CODE_2FA: /^\d{6}$/,
        ATTACHMENT_ID: /chat-attachments\/(\d+)/,
        HAS_COLON_ONLY_AT_THE_BEGINNING: /^:[^:]+$/,
        HAS_AT_MOST_TWO_AT_SIGNS: /^@[^@]*@?[^@]*$/,

        SPECIAL_CHAR: /[,/?"{}[\]()&^%;`$=#<>!*]/g,

        FIRST_SPACE: /.+?(?=\s)/,

        get SPECIAL_CHAR_OR_EMOJI() {
            return new RegExp(`[~\\n\\s]|(_\\b(?!$))|${this.SPECIAL_CHAR.source}|${this.EMOJI.source}`, 'gu');
        },

        get SPACE_OR_EMOJI() {
            return new RegExp(`(\\s+|(?:${this.EMOJI.source})+)`, 'gu');
        },

        // Define the regular expression pattern to find a potential end of a mention suggestion:
        // It might be a space, a newline character, an emoji, or a special character (excluding underscores & tildes, which might be used in usernames)
        get MENTION_BREAKER() {
            return new RegExp(`[\\n\\s]|${this.SPECIAL_CHAR.source}|${this.EMOJI.source}`, 'gu');
        },

        MERGED_ACCOUNT_PREFIX: /^(MERGED_\d+@)/,

        ROUTES: {
            VALIDATE_LOGIN: /\/v($|(\/\/*))/,
            UNLINK_LOGIN: /\/u($|(\/\/*))/,
            REDUNDANT_SLASHES: /(\/{2,})|(\/$)/g,
        },

        TIME_STARTS_01: /^01:\d{2} [AP]M$/,
        TIME_FORMAT: /^\d{2}:\d{2} [AP]M$/,
        DATE_TIME_FORMAT: /^\d{2}-\d{2} \d{2}:\d{2} [AP]M$/,
        ILLEGAL_FILENAME_CHARACTERS: /\/|<|>|\*|"|:|\?|\\|\|/g,

        ENCODE_PERCENT_CHARACTER: /%(25)+/g,

        INVISIBLE_CHARACTERS_GROUPS: /[\p{C}\p{Z}]/gu,

        OTHER_INVISIBLE_CHARACTERS: /[\u3164]/g,

        REPORT_FIELD_TITLE: /{report:([a-zA-Z]+)}/g,

        PATH_WITHOUT_POLICY_ID: /\/w\/[a-zA-Z0-9]+(\/|$)/,

        POLICY_ID_FROM_PATH: /\/w\/([a-zA-Z0-9]+)(\/|$)/,

        SHORT_MENTION: new RegExp(`@[\\w\\-\\+\\'#]+(?:\\.[\\w\\-\\'\\+]+)*`, 'gim'),
    },

    PRONOUNS: {
        PREFIX: '__predefined_',
        SELF_SELECT: '__predefined_selfSelect',
    },
    GUIDES_CALL_TASK_IDS: {
        CONCIERGE_DM: 'NewExpensifyConciergeDM',
        WORKSPACE_INITIAL: 'WorkspaceHome',
        WORKSPACE_PROFILE: 'WorkspaceProfile',
        WORKSPACE_CARD: 'WorkspaceCorporateCards',
        WORKSPACE_REIMBURSE: 'WorkspaceReimburseReceipts',
        WORKSPACE_BILLS: 'WorkspacePayBills',
        WORKSPACE_INVOICES: 'WorkspaceSendInvoices',
        WORKSPACE_TRAVEL: 'WorkspaceBookTravel',
        WORKSPACE_MEMBERS: 'WorkspaceManageMembers',
        WORKSPACE_WORKFLOWS: 'WorkspaceWorkflows',
        WORKSPACE_BANK_ACCOUNT: 'WorkspaceBankAccount',
        WORKSPACE_SETTINGS: 'WorkspaceSettings',
    },
    get EXPENSIFY_EMAILS() {
        return [
            this.EMAIL.ACCOUNTING,
            this.EMAIL.ADMIN,
            this.EMAIL.BILLS,
            this.EMAIL.CHRONOS,
            this.EMAIL.CONCIERGE,
            this.EMAIL.CONTRIBUTORS,
            this.EMAIL.FIRST_RESPONDER,
            this.EMAIL.HELP,
            this.EMAIL.INTEGRATION_TESTING_CREDS,
            this.EMAIL.NOTIFICATIONS,
            this.EMAIL.PAYROLL,
            this.EMAIL.QA,
            this.EMAIL.QA_TRAVIS,
            this.EMAIL.RECEIPTS,
            this.EMAIL.STUDENT_AMBASSADOR,
            this.EMAIL.SVFG,
        ];
    },
    get EXPENSIFY_ACCOUNT_IDS() {
        return [
            this.ACCOUNT_ID.ACCOUNTING,
            this.ACCOUNT_ID.ADMIN,
            this.ACCOUNT_ID.BILLS,
            this.ACCOUNT_ID.CHRONOS,
            this.ACCOUNT_ID.CONCIERGE,
            this.ACCOUNT_ID.CONTRIBUTORS,
            this.ACCOUNT_ID.FIRST_RESPONDER,
            this.ACCOUNT_ID.HELP,
            this.ACCOUNT_ID.INTEGRATION_TESTING_CREDS,
            this.ACCOUNT_ID.PAYROLL,
            this.ACCOUNT_ID.QA,
            this.ACCOUNT_ID.QA_TRAVIS,
            this.ACCOUNT_ID.RECEIPTS,
            this.ACCOUNT_ID.REWARDS,
            this.ACCOUNT_ID.STUDENT_AMBASSADOR,
            this.ACCOUNT_ID.SVFG,
        ];
    },

    // Emails that profile view is prohibited
    get RESTRICTED_EMAILS(): readonly string[] {
        return [this.EMAIL.NOTIFICATIONS];
    },
    // Account IDs that profile view is prohibited
    get RESTRICTED_ACCOUNT_IDS() {
        return [this.ACCOUNT_ID.NOTIFICATIONS];
    },

    // Auth limit is 60k for the column but we store edits and other metadata along the html so let's use a lower limit to accommodate for it.
    MAX_COMMENT_LENGTH: 10000,

    // Use the same value as MAX_COMMENT_LENGTH to ensure the entire comment is parsed. Note that applying markup is very resource-consuming.
    MAX_MARKUP_LENGTH: 10000,

    MAX_THREAD_REPLIES_PREVIEW: 99,

    FORM_CHARACTER_LIMIT: 50,
    LEGAL_NAMES_CHARACTER_LIMIT: 150,
    LOGIN_CHARACTER_LIMIT: 254,

    TITLE_CHARACTER_LIMIT: 100,
    DESCRIPTION_LIMIT: 500,

    WORKSPACE_NAME_CHARACTER_LIMIT: 80,
    AVATAR_CROP_MODAL: {
        // The next two constants control what is min and max value of the image crop scale.
        // Values define in how many times the image can be bigger than its container.
        // Notice: that values less than 1 mean that the image won't cover the container fully.
        MAX_SCALE: 3, // 3x scale is used commonly in different apps.
        MIN_SCALE: 1, // 1x min scale means that the image covers the container completely

        // This const defines the initial container size, before layout measurement.
        // Since size cant be null, we have to define some initial value.
        INITIAL_SIZE: 1, // 1 was chosen because there is a very low probability that initialized component will have such size.
    },
    MICROSECONDS_PER_MS: 1000,
    RED_BRICK_ROAD_PENDING_ACTION: {
        ADD: 'add',
        DELETE: 'delete',
        UPDATE: 'update',
    },
    BRICK_ROAD_INDICATOR_STATUS: {
        ERROR: 'error',
        INFO: 'info',
    },
    REPORT_DETAILS_MENU_ITEM: {
        SHARE_CODE: 'shareCode',
        MEMBERS: 'member',
        INVITE: 'invite',
        SETTINGS: 'settings',
        LEAVE_ROOM: 'leaveRoom',
        PRIVATE_NOTES: 'privateNotes',
    },
    EDIT_REQUEST_FIELD: {
        AMOUNT: 'amount',
        CURRENCY: 'currency',
        DATE: 'date',
        DESCRIPTION: 'description',
        MERCHANT: 'merchant',
        CATEGORY: 'category',
        RECEIPT: 'receipt',
        DISTANCE: 'distance',
        TAG: 'tag',
    },
    FOOTER: {
        EXPENSE_MANAGEMENT_URL: `${USE_EXPENSIFY_URL}/expense-management`,
        SPEND_MANAGEMENT_URL: `${USE_EXPENSIFY_URL}/spend-management`,
        EXPENSE_REPORTS_URL: `${USE_EXPENSIFY_URL}/expense-reports`,
        COMPANY_CARD_URL: `${USE_EXPENSIFY_URL}/company-credit-card`,
        RECIEPT_SCANNING_URL: `${USE_EXPENSIFY_URL}/receipt-scanning-app`,
        BILL_PAY_URL: `${USE_EXPENSIFY_URL}/bills`,
        INVOICES_URL: `${USE_EXPENSIFY_URL}/invoices`,
        PAYROLL_URL: `${USE_EXPENSIFY_URL}/payroll`,
        TRAVEL_URL: `${USE_EXPENSIFY_URL}/travel`,
        EXPENSIFY_APPROVED_URL: `${USE_EXPENSIFY_URL}/accountants`,
        PRESS_KIT_URL: 'https://we.are.expensify.com/press-kit',
        SUPPORT_URL: `${USE_EXPENSIFY_URL}/support`,
        COMMUNITY_URL: 'https://community.expensify.com/',
        PRIVACY_URL: `${USE_EXPENSIFY_URL}/privacy`,
        ABOUT_URL: 'https://we.are.expensify.com/how-we-got-here',
        BLOG_URL: 'https://blog.expensify.com/',
        JOBS_URL: 'https://we.are.expensify.com/apply',
        ORG_URL: 'https://expensify.org/',
        INVESTOR_RELATIONS_URL: 'https://ir.expensify.com/',
    },

    SOCIALS: {
        PODCAST: 'https://we.are.expensify.com/podcast',
        TWITTER: 'https://www.twitter.com/expensify',
        INSTAGRAM: 'https://www.instagram.com/expensify',
        FACEBOOK: 'https://www.facebook.com/expensify',
        LINKEDIN: 'https://www.linkedin.com/company/expensify',
    },

    // These split the maximum decimal value of a signed 64-bit number (9,223,372,036,854,775,807) into parts where none of them are too big to fit into a 32-bit number, so that we can
    // generate them each with a random number generator with only 32-bits of precision.
    MAX_64BIT_LEFT_PART: 92233,
    MAX_64BIT_MIDDLE_PART: 7203685,
    MAX_64BIT_RIGHT_PART: 4775807,

    // When generating a random value to fit in 7 digits (for the `middle` or `right` parts above), this is the maximum value to multiply by Math.random().
    MAX_INT_FOR_RANDOM_7_DIGIT_VALUE: 10000000,
    IOS_KEYBOARD_SPACE_OFFSET: -30,

    PDF_PASSWORD_FORM: {
        // Constants for password-related error responses received from react-pdf.
        REACT_PDF_PASSWORD_RESPONSES: {
            NEED_PASSWORD: 1,
            INCORRECT_PASSWORD: 2,
        },
    },
    API_REQUEST_TYPE: {
        READ: 'read',
        WRITE: 'write',
        MAKE_REQUEST_WITH_SIDE_EFFECTS: 'makeRequestWithSideEffects',
    },

    ERECEIPT_COLORS: {
        YELLOW: 'Yellow',
        ICE: 'Ice',
        BLUE: 'Blue',
        GREEN: 'Green',
        TANGERINE: 'Tangerine',
        PINK: 'Pink',
    },

    MAP_PADDING: 50,
    MAP_MARKER_SIZE: 20,

    QUICK_REACTIONS: [
        {
            name: '+1',
            code: '👍',
            types: ['👍🏿', '👍🏾', '👍🏽', '👍🏼', '👍🏻'],
        },
        {
            name: 'heart',
            code: '❤️',
        },
        {
            name: 'joy',
            code: '😂',
        },
        {
            name: 'fire',
            code: '🔥',
        },
    ],

    TFA_CODE_LENGTH: 6,
    CHAT_ATTACHMENT_TOKEN_KEY: 'X-Chat-Attachment-Token',

    SPACE_LENGTH: 1,

    ALL_COUNTRIES: {
        AF: 'Afghanistan',
        AX: 'Åland Islands',
        AL: 'Albania',
        DZ: 'Algeria',
        AS: 'American Samoa',
        AD: 'Andorra',
        AO: 'Angola',
        AI: 'Anguilla',
        AQ: 'Antarctica',
        AG: 'Antigua & Barbuda',
        AR: 'Argentina',
        AM: 'Armenia',
        AW: 'Aruba',
        AC: 'Ascension Island',
        AU: 'Australia',
        AT: 'Austria',
        AZ: 'Azerbaijan',
        BS: 'Bahamas',
        BH: 'Bahrain',
        BD: 'Bangladesh',
        BB: 'Barbados',
        BY: 'Belarus',
        BE: 'Belgium',
        BZ: 'Belize',
        BJ: 'Benin',
        BM: 'Bermuda',
        BT: 'Bhutan',
        BO: 'Bolivia',
        BA: 'Bosnia & Herzegovina',
        BW: 'Botswana',
        BR: 'Brazil',
        IO: 'British Indian Ocean Territory',
        VG: 'British Virgin Islands',
        BN: 'Brunei',
        BG: 'Bulgaria',
        BF: 'Burkina Faso',
        BI: 'Burundi',
        KH: 'Cambodia',
        CM: 'Cameroon',
        CA: 'Canada',
        CV: 'Cape Verde',
        BQ: 'Caribbean Netherlands',
        KY: 'Cayman Islands',
        CF: 'Central African Republic',
        TD: 'Chad',
        CL: 'Chile',
        CN: 'China',
        CX: 'Christmas Island',
        CC: 'Cocos (Keeling) Islands',
        CO: 'Colombia',
        KM: 'Comoros',
        CG: 'Congo - Brazzaville',
        CD: 'Congo - Kinshasa',
        CK: 'Cook Islands',
        CR: 'Costa Rica',
        CI: "Côte d'Ivoire",
        HR: 'Croatia',
        CU: 'Cuba',
        CW: 'Curaçao',
        CY: 'Cyprus',
        CZ: 'Czech Republic',
        DK: 'Denmark',
        DJ: 'Djibouti',
        DM: 'Dominica',
        DO: 'Dominican Republic',
        EC: 'Ecuador',
        EG: 'Egypt',
        SV: 'El Salvador',
        GQ: 'Equatorial Guinea',
        ER: 'Eritrea',
        EE: 'Estonia',
        ET: 'Ethiopia',
        FK: 'Falkland Islands',
        FO: 'Faroe Islands',
        FJ: 'Fiji',
        FI: 'Finland',
        FR: 'France',
        GF: 'French Guiana',
        PF: 'French Polynesia',
        TF: 'French Southern Territories',
        GA: 'Gabon',
        GM: 'Gambia',
        GE: 'Georgia',
        DE: 'Germany',
        GH: 'Ghana',
        GI: 'Gibraltar',
        GR: 'Greece',
        GL: 'Greenland',
        GD: 'Grenada',
        GP: 'Guadeloupe',
        GU: 'Guam',
        GT: 'Guatemala',
        GG: 'Guernsey',
        GN: 'Guinea',
        GW: 'Guinea-Bissau',
        GY: 'Guyana',
        HT: 'Haiti',
        HN: 'Honduras',
        HK: 'Hong Kong',
        HU: 'Hungary',
        IS: 'Iceland',
        IN: 'India',
        ID: 'Indonesia',
        IR: 'Iran',
        IQ: 'Iraq',
        IE: 'Ireland',
        IM: 'Isle of Man',
        IL: 'Israel',
        IT: 'Italy',
        JM: 'Jamaica',
        JP: 'Japan',
        JE: 'Jersey',
        JO: 'Jordan',
        KZ: 'Kazakhstan',
        KE: 'Kenya',
        KI: 'Kiribati',
        XK: 'Kosovo',
        KW: 'Kuwait',
        KG: 'Kyrgyzstan',
        LA: 'Laos',
        LV: 'Latvia',
        LB: 'Lebanon',
        LS: 'Lesotho',
        LR: 'Liberia',
        LY: 'Libya',
        LI: 'Liechtenstein',
        LT: 'Lithuania',
        LU: 'Luxembourg',
        MO: 'Macau',
        MK: 'Macedonia',
        MG: 'Madagascar',
        MW: 'Malawi',
        MY: 'Malaysia',
        MV: 'Maldives',
        ML: 'Mali',
        MT: 'Malta',
        MH: 'Marshall Islands',
        MQ: 'Martinique',
        MR: 'Mauritania',
        MU: 'Mauritius',
        YT: 'Mayotte',
        MX: 'Mexico',
        FM: 'Micronesia',
        MD: 'Moldova',
        MC: 'Monaco',
        MN: 'Mongolia',
        ME: 'Montenegro',
        MS: 'Montserrat',
        MA: 'Morocco',
        MZ: 'Mozambique',
        MM: 'Myanmar (Burma)',
        NA: 'Namibia',
        NR: 'Nauru',
        NP: 'Nepal',
        NL: 'Netherlands',
        NC: 'New Caledonia',
        NZ: 'New Zealand',
        NI: 'Nicaragua',
        NE: 'Niger',
        NG: 'Nigeria',
        NU: 'Niue',
        NF: 'Norfolk Island',
        KP: 'North Korea',
        MP: 'Northern Mariana Islands',
        NO: 'Norway',
        OM: 'Oman',
        PK: 'Pakistan',
        PW: 'Palau',
        PS: 'Palestinian Territories',
        PA: 'Panama',
        PG: 'Papua New Guinea',
        PY: 'Paraguay',
        PE: 'Peru',
        PH: 'Philippines',
        PN: 'Pitcairn Islands',
        PL: 'Poland',
        PT: 'Portugal',
        PR: 'Puerto Rico',
        QA: 'Qatar',
        RE: 'Réunion',
        RO: 'Romania',
        RU: 'Russia',
        RW: 'Rwanda',
        BL: 'Saint Barthélemy',
        WS: 'Samoa',
        SM: 'San Marino',
        ST: 'São Tomé & Príncipe',
        SA: 'Saudi Arabia',
        SN: 'Senegal',
        RS: 'Serbia',
        SC: 'Seychelles',
        SL: 'Sierra Leone',
        SG: 'Singapore',
        SX: 'Sint Maarten',
        SK: 'Slovakia',
        SI: 'Slovenia',
        SB: 'Solomon Islands',
        SO: 'Somalia',
        ZA: 'South Africa',
        GS: 'South Georgia & South Sandwich Islands',
        KR: 'South Korea',
        SS: 'South Sudan',
        ES: 'Spain',
        LK: 'Sri Lanka',
        SH: 'St. Helena',
        KN: 'St. Kitts & Nevis',
        LC: 'St. Lucia',
        MF: 'St. Martin',
        PM: 'St. Pierre & Miquelon',
        VC: 'St. Vincent & Grenadines',
        SD: 'Sudan',
        SR: 'Suriname',
        SJ: 'Svalbard & Jan Mayen',
        SZ: 'Swaziland',
        SE: 'Sweden',
        CH: 'Switzerland',
        SY: 'Syria',
        TW: 'Taiwan',
        TJ: 'Tajikistan',
        TZ: 'Tanzania',
        TH: 'Thailand',
        TL: 'Timor-Leste',
        TG: 'Togo',
        TK: 'Tokelau',
        TO: 'Tonga',
        TT: 'Trinidad & Tobago',
        TA: 'Tristan da Cunha',
        TN: 'Tunisia',
        TR: 'Turkey',
        TM: 'Turkmenistan',
        TC: 'Turks & Caicos Islands',
        TV: 'Tuvalu',
        UM: 'U.S. Outlying Islands',
        VI: 'U.S. Virgin Islands',
        UG: 'Uganda',
        UA: 'Ukraine',
        AE: 'United Arab Emirates',
        GB: 'United Kingdom',
        US: 'United States',
        UY: 'Uruguay',
        UZ: 'Uzbekistan',
        VU: 'Vanuatu',
        VA: 'Vatican City',
        VE: 'Venezuela',
        VN: 'Vietnam',
        WF: 'Wallis & Futuna',
        EH: 'Western Sahara',
        YE: 'Yemen',
        ZM: 'Zambia',
        ZW: 'Zimbabwe',
    },

    // Sources: https://github.com/Expensify/App/issues/14958#issuecomment-1442138427
    // https://github.com/Expensify/App/issues/14958#issuecomment-1456026810
    COUNTRY_ZIP_REGEX_DATA: {
        AC: {
            regex: /^ASCN 1ZZ$/,
            samples: 'ASCN 1ZZ',
        },
        AD: {
            regex: /^AD[1-7]0\d$/,
            samples: 'AD206, AD403, AD106, AD406',
        },

        // We have kept the empty object for the countries which do not have any zip code validation
        // to ensure consistency so that the amount of countries displayed and in this object are same
        AE: {},
        AF: {
            regex: /^\d{4}$/,
            samples: '9536, 1476, 3842, 7975',
        },
        AG: {},
        AI: {
            regex: /^AI-2640$/,
            samples: 'AI-2640',
        },
        AL: {
            regex: /^\d{4}$/,
            samples: '1631, 9721, 2360, 5574',
        },
        AM: {
            regex: /^\d{4}$/,
            samples: '5581, 7585, 8434, 2492',
        },
        AO: {},
        AQ: {},
        AR: {
            regex: /^((?:[A-HJ-NP-Z])?\d{4})([A-Z]{3})?$/,
            samples: 'Q7040GFQ, K2178ZHR, P6240EJG, J6070IAE',
        },
        AS: {
            regex: /^96799$/,
            samples: '96799',
        },
        AT: {
            regex: /^\d{4}$/,
            samples: '4223, 2052, 3544, 5488',
        },
        AU: {
            regex: /^\d{4}$/,
            samples: '7181, 7735, 9169, 8780',
        },
        AW: {},
        AX: {
            regex: /^22\d{3}$/,
            samples: '22270, 22889, 22906, 22284',
        },
        AZ: {
            regex: /^(AZ) (\d{4})$/,
            samples: 'AZ 6704, AZ 5332, AZ 3907, AZ 6892',
        },
        BA: {
            regex: /^\d{5}$/,
            samples: '62722, 80420, 44595, 74614',
        },
        BB: {
            regex: /^BB\d{5}$/,
            samples: 'BB64089, BB17494, BB73163, BB25752',
        },
        BD: {
            regex: /^\d{4}$/,
            samples: '8585, 8175, 7381, 0154',
        },
        BE: {
            regex: /^\d{4}$/,
            samples: '7944, 5303, 6746, 7921',
        },
        BF: {},
        BG: {
            regex: /^\d{4}$/,
            samples: '6409, 7657, 1206, 7908',
        },
        BH: {
            regex: /^\d{3}\d?$/,
            samples: '047, 1116, 490, 631',
        },
        BI: {},
        BJ: {},
        BL: {
            regex: /^97133$/,
            samples: '97133',
        },
        BM: {
            regex: /^[A-Z]{2} ?[A-Z0-9]{2}$/,
            samples: 'QV9P, OSJ1, PZ 3D, GR YK',
        },
        BN: {
            regex: /^[A-Z]{2} ?\d{4}$/,
            samples: 'PF 9925, TH1970, SC 4619, NF0781',
        },
        BO: {},
        BQ: {},
        BR: {
            regex: /^\d{5}-?\d{3}$/,
            samples: '18816-403, 95177-465, 43447-782, 39403-136',
        },
        BS: {},
        BT: {
            regex: /^\d{5}$/,
            samples: '28256, 52484, 30608, 93524',
        },
        BW: {},
        BY: {
            regex: /^\d{6}$/,
            samples: '504154, 360246, 741167, 895047',
        },
        BZ: {},
        CA: {
            regex: /^[ABCEGHJKLMNPRSTVXY]\d[ABCEGHJ-NPRSTV-Z] ?\d[ABCEGHJ-NPRSTV-Z]\d$/,
            samples: 'S1A7K8, Y5H 4G6, H9V0P2, H1A1B5',
        },
        CC: {
            regex: /^6799$/,
            samples: '6799',
        },
        CD: {},
        CF: {},
        CG: {},
        CH: {
            regex: /^\d{4}$/,
            samples: '6370, 5271, 7873, 8220',
        },
        CI: {},
        CK: {},
        CL: {
            regex: /^\d{7}$/,
            samples: '7565829, 8702008, 3161669, 1607703',
        },
        CM: {},
        CN: {
            regex: /^\d{6}$/,
            samples: '240543, 870138, 295528, 861683',
        },
        CO: {
            regex: /^\d{6}$/,
            samples: '678978, 775145, 823943, 913970',
        },
        CR: {
            regex: /^\d{5}$/,
            samples: '28256, 52484, 30608, 93524',
        },
        CU: {
            regex: /^(?:CP)?(\d{5})$/,
            samples: '28256, 52484, 30608, 93524',
        },
        CV: {
            regex: /^\d{4}$/,
            samples: '9056, 8085, 0491, 4627',
        },
        CW: {},
        CX: {
            regex: /^6798$/,
            samples: '6798',
        },
        CY: {
            regex: /^\d{4}$/,
            samples: '9301, 2478, 1981, 6162',
        },
        CZ: {
            regex: /^\d{3} ?\d{2}$/,
            samples: '150 56, 50694, 229 08, 82811',
        },
        DE: {
            regex: /^\d{5}$/,
            samples: '33185, 37198, 81711, 44262',
        },
        DJ: {},
        DK: {
            regex: /^\d{4}$/,
            samples: '1429, 2457, 0637, 5764',
        },
        DM: {},
        DO: {
            regex: /^\d{5}$/,
            samples: '11877, 95773, 93875, 98032',
        },
        DZ: {
            regex: /^\d{5}$/,
            samples: '26581, 64621, 57550, 72201',
        },
        EC: {
            regex: /^\d{6}$/,
            samples: '541124, 873848, 011495, 334509',
        },
        EE: {
            regex: /^\d{5}$/,
            samples: '87173, 01127, 73214, 52381',
        },
        EG: {
            regex: /^\d{5}$/,
            samples: '98394, 05129, 91463, 77359',
        },
        EH: {
            regex: /^\d{5}$/,
            samples: '30577, 60264, 16487, 38593',
        },
        ER: {},
        ES: {
            regex: /^\d{5}$/,
            samples: '03315, 00413, 23179, 89324',
        },
        ET: {
            regex: /^\d{4}$/,
            samples: '6269, 8498, 4514, 7820',
        },
        FI: {
            regex: /^\d{5}$/,
            samples: '21859, 72086, 22422, 03774',
        },
        FJ: {},
        FK: {
            regex: /^FIQQ 1ZZ$/,
            samples: 'FIQQ 1ZZ',
        },
        FM: {
            regex: /^(9694[1-4])(?:[ -](\d{4}))?$/,
            samples: '96942-9352, 96944-4935, 96941 9065, 96943-5369',
        },
        FO: {
            regex: /^\d{3}$/,
            samples: '334, 068, 741, 787',
        },
        FR: {
            regex: /^\d{2} ?\d{3}$/,
            samples: '25822, 53 637, 55354, 82522',
        },
        GA: {},
        GB: {
            regex: /^[A-Z]{1,2}[0-9R][0-9A-Z]?\s*[0-9][A-Z-CIKMOV]{2}$/,
            samples: 'LA102UX, BL2F8FX, BD1S9LU, WR4G 6LH',
        },
        GD: {},
        GE: {
            regex: /^\d{4}$/,
            samples: '1232, 9831, 4717, 9428',
        },
        GF: {
            regex: /^9[78]3\d{2}$/,
            samples: '98380, 97335, 98344, 97300',
        },
        GG: {
            regex: /^GY\d[\dA-Z]? ?\d[ABD-HJLN-UW-Z]{2}$/,
            samples: 'GY757LD, GY6D 6XL, GY3Y2BU, GY85 1YO',
        },
        GH: {},
        GI: {
            regex: /^GX11 1AA$/,
            samples: 'GX11 1AA',
        },
        GL: {
            regex: /^39\d{2}$/,
            samples: '3964, 3915, 3963, 3956',
        },
        GM: {},
        GN: {
            regex: /^\d{3}$/,
            samples: '465, 994, 333, 078',
        },
        GP: {
            regex: /^9[78][01]\d{2}$/,
            samples: '98069, 97007, 97147, 97106',
        },
        GQ: {},
        GR: {
            regex: /^\d{3} ?\d{2}$/,
            samples: '98654, 319 78, 127 09, 590 52',
        },
        GS: {
            regex: /^SIQQ 1ZZ$/,
            samples: 'SIQQ 1ZZ',
        },
        GT: {
            regex: /^\d{5}$/,
            samples: '30553, 69925, 09376, 83719',
        },
        GU: {
            regex: /^((969)[1-3][0-2])$/,
            samples: '96922, 96932, 96921, 96911',
        },
        GW: {
            regex: /^\d{4}$/,
            samples: '1742, 7941, 4437, 7728',
        },
        GY: {},
        HK: {
            regex: /^999077$|^$/,
            samples: '999077',
        },
        HN: {
            regex: /^\d{5}$/,
            samples: '86238, 78999, 03594, 30406',
        },
        HR: {
            regex: /^\d{5}$/,
            samples: '85240, 80710, 78235, 98766',
        },
        HT: {
            regex: /^(?:HT)?(\d{4})$/,
            samples: '5101, HT6991, HT3871, 1126',
        },
        HU: {
            regex: /^\d{4}$/,
            samples: '0360, 2604, 3362, 4775',
        },
        ID: {
            regex: /^\d{5}$/,
            samples: '60993, 52656, 16521, 34931',
        },
        IE: {},
        IL: {
            regex: /^\d{5}(?:\d{2})?$/,
            samples: '74213, 6978354, 2441689, 4971551',
        },
        IM: {
            regex: /^IM\d[\dA-Z]? ?\d[ABD-HJLN-UW-Z]{2}$/,
            samples: 'IM2X1JP, IM4V 9JU, IM3B1UP, IM8E 5XF',
        },
        IN: {
            regex: /^\d{6}$/,
            samples: '946956, 143659, 243258, 938385',
        },
        IO: {
            regex: /^BBND 1ZZ$/,
            samples: 'BBND 1ZZ',
        },
        IQ: {
            regex: /^\d{5}$/,
            samples: '63282, 87817, 38580, 47725',
        },
        IR: {
            regex: /^\d{5}-?\d{5}$/,
            samples: '0666174250, 6052682188, 02360-81920, 25102-08646',
        },
        IS: {
            regex: /^\d{3}$/,
            samples: '408, 013, 001, 936',
        },
        IT: {
            regex: /^\d{5}$/,
            samples: '31701, 61341, 92781, 45609',
        },
        JE: {
            regex: /^JE\d[\dA-Z]? ?\d[ABD-HJLN-UW-Z]{2}$/,
            samples: 'JE0D 2EX, JE59 2OF, JE1X1ZW, JE0V 1SO',
        },
        JM: {},
        JO: {
            regex: /^\d{5}$/,
            samples: '20789, 02128, 52170, 40284',
        },
        JP: {
            regex: /^\d{3}-?\d{4}$/,
            samples: '5429642, 046-1544, 6463599, 368-5362',
        },
        KE: {
            regex: /^\d{5}$/,
            samples: '33043, 98830, 59324, 42876',
        },
        KG: {
            regex: /^\d{6}$/,
            samples: '500371, 176592, 184133, 225279',
        },
        KH: {
            regex: /^\d{5,6}$/,
            samples: '220281, 18824, 35379, 09570',
        },
        KI: {
            regex: /^KI\d{4}$/,
            samples: 'KI0104, KI0109, KI0112, KI0306',
        },
        KM: {},
        KN: {
            regex: /^KN\d{4}(-\d{4})?$/,
            samples: 'KN2522, KN2560-3032, KN3507, KN4440',
        },
        KP: {},
        KR: {
            regex: /^\d{5}$/,
            samples: '67417, 66648, 08359, 93750',
        },
        KW: {
            regex: /^\d{5}$/,
            samples: '74840, 53309, 71276, 59262',
        },
        KY: {
            regex: /^KY\d-\d{4}$/,
            samples: 'KY0-3078, KY1-7812, KY8-3729, KY3-4664',
        },
        KZ: {
            regex: /^\d{6}$/,
            samples: '129113, 976562, 226811, 933781',
        },
        LA: {
            regex: /^\d{5}$/,
            samples: '08875, 50779, 87756, 75932',
        },
        LB: {
            regex: /^(?:\d{4})(?: ?(?:\d{4}))?$/,
            samples: '5436 1302, 9830 7470, 76911911, 9453 1306',
        },
        LC: {
            regex: /^(LC)?\d{2} ?\d{3}$/,
            samples: '21080, LC99127, LC24 258, 51 740',
        },
        LI: {
            regex: /^\d{4}$/,
            samples: '6644, 2852, 4630, 4541',
        },
        LK: {
            regex: /^\d{5}$/,
            samples: '44605, 27721, 90695, 65514',
        },
        LR: {
            regex: /^\d{4}$/,
            samples: '6644, 2852, 4630, 4541',
        },
        LS: {
            regex: /^\d{3}$/,
            samples: '779, 803, 104, 897',
        },
        LT: {
            regex: /^((LT)[-])?(\d{5})$/,
            samples: 'LT-22248, LT-12796, 69822, 37280',
        },
        LU: {
            regex: /^((L)[-])?(\d{4})$/,
            samples: '5469, L-4476, 6304, 9739',
        },
        LV: {
            regex: /^((LV)[-])?\d{4}$/,
            samples: '9344, LV-5030, LV-0132, 8097',
        },
        LY: {},
        MA: {
            regex: /^\d{5}$/,
            samples: '50219, 95871, 80907, 79804',
        },
        MC: {
            regex: /^980\d{2}$/,
            samples: '98084, 98041, 98070, 98062',
        },
        MD: {
            regex: /^(MD[-]?)?(\d{4})$/,
            samples: '6250, MD-9681, MD3282, MD-0652',
        },
        ME: {
            regex: /^\d{5}$/,
            samples: '87622, 92688, 23129, 59566',
        },
        MF: {
            regex: /^9[78][01]\d{2}$/,
            samples: '97169, 98180, 98067, 98043',
        },
        MG: {
            regex: /^\d{3}$/,
            samples: '854, 084, 524, 064',
        },
        MH: {
            regex: /^((969)[6-7][0-9])(-\d{4})?/,
            samples: '96962, 96969, 96970-8530, 96960-3226',
        },
        MK: {
            regex: /^\d{4}$/,
            samples: '8299, 6904, 6144, 9753',
        },
        ML: {},
        MM: {
            regex: /^\d{5}$/,
            samples: '59188, 93943, 40829, 69981',
        },
        MN: {
            regex: /^\d{5}$/,
            samples: '94129, 29906, 53374, 80141',
        },
        MO: {},
        MP: {
            regex: /^(9695[012])(?:[ -](\d{4}))?$/,
            samples: '96952 3162, 96950 1567, 96951 2994, 96950 8745',
        },
        MQ: {
            regex: /^9[78]2\d{2}$/,
            samples: '98297, 97273, 97261, 98282',
        },
        MR: {},
        MS: {
            regex: /^[Mm][Ss][Rr]\s{0,1}\d{4}$/,
            samples: 'MSR1110, MSR1230, MSR1250, MSR1330',
        },
        MT: {
            regex: /^[A-Z]{3} [0-9]{4}|[A-Z]{2}[0-9]{2}|[A-Z]{2} [0-9]{2}|[A-Z]{3}[0-9]{4}|[A-Z]{3}[0-9]{2}|[A-Z]{3} [0-9]{2}$/,
            samples: 'DKV 8196, KSU9264, QII0259, HKH 1020',
        },
        MU: {
            regex: /^([0-9A-R]\d{4})$/,
            samples: 'H8310, 52591, M9826, F5810',
        },
        MV: {
            regex: /^\d{5}$/,
            samples: '16354, 20857, 50991, 72527',
        },
        MW: {},
        MX: {
            regex: /^\d{5}$/,
            samples: '71530, 76424, 73811, 50503',
        },
        MY: {
            regex: /^\d{5}$/,
            samples: '75958, 15826, 86715, 37081',
        },
        MZ: {
            regex: /^\d{4}$/,
            samples: '0902, 6258, 7826, 7150',
        },
        NA: {
            regex: /^\d{5}$/,
            samples: '68338, 63392, 21820, 61211',
        },
        NC: {
            regex: /^988\d{2}$/,
            samples: '98865, 98813, 98820, 98855',
        },
        NE: {
            regex: /^\d{4}$/,
            samples: '9790, 3270, 2239, 0400',
        },
        NF: {
            regex: /^2899$/,
            samples: '2899',
        },
        NG: {
            regex: /^\d{6}$/,
            samples: '289096, 223817, 199970, 840648',
        },
        NI: {
            regex: /^\d{5}$/,
            samples: '86308, 60956, 49945, 15470',
        },
        NL: {
            regex: /^\d{4} ?[A-Z]{2}$/,
            samples: '6998 VY, 5390 CK, 2476 PS, 8873OX',
        },
        NO: {
            regex: /^\d{4}$/,
            samples: '0711, 4104, 2683, 5015',
        },
        NP: {
            regex: /^\d{5}$/,
            samples: '42438, 73964, 66400, 33976',
        },
        NR: {
            regex: /^(NRU68)$/,
            samples: 'NRU68',
        },
        NU: {
            regex: /^(9974)$/,
            samples: '9974',
        },
        NZ: {
            regex: /^\d{4}$/,
            samples: '7015, 0780, 4109, 1422',
        },
        OM: {
            regex: /^(?:PC )?\d{3}$/,
            samples: 'PC 851, PC 362, PC 598, PC 499',
        },
        PA: {
            regex: /^\d{4}$/,
            samples: '0711, 4104, 2683, 5015',
        },
        PE: {
            regex: /^\d{5}$/,
            samples: '10013, 12081, 14833, 24615',
        },
        PF: {
            regex: /^987\d{2}$/,
            samples: '98755, 98710, 98748, 98791',
        },
        PG: {
            regex: /^\d{3}$/,
            samples: '193, 166, 880, 553',
        },
        PH: {
            regex: /^\d{4}$/,
            samples: '0137, 8216, 2876, 0876',
        },
        PK: {
            regex: /^\d{5}$/,
            samples: '78219, 84497, 62102, 12564',
        },
        PL: {
            regex: /^\d{2}-\d{3}$/,
            samples: '63-825, 26-714, 05-505, 15-200',
        },
        PM: {
            regex: /^(97500)$/,
            samples: '97500',
        },
        PN: {
            regex: /^PCRN 1ZZ$/,
            samples: 'PCRN 1ZZ',
        },
        PR: {
            regex: /^(00[679]\d{2})(?:[ -](\d{4}))?$/,
            samples: '00989 3603, 00639 0720, 00707-9803, 00610 7362',
        },
        PS: {
            regex: /^(00[679]\d{2})(?:[ -](\d{4}))?$/,
            samples: '00748, 00663, 00779-4433, 00934 1559',
        },
        PT: {
            regex: /^\d{4}-\d{3}$/,
            samples: '0060-917, 4391-979, 5551-657, 9961-093',
        },
        PW: {
            regex: /^(969(?:39|40))(?:[ -](\d{4}))?$/,
            samples: '96940, 96939, 96939 6004, 96940-1871',
        },
        PY: {
            regex: /^\d{4}$/,
            samples: '7895, 5835, 8783, 5887',
        },
        QA: {},
        RE: {
            regex: /^9[78]4\d{2}$/,
            samples: '98445, 97404, 98421, 98434',
        },
        RO: {
            regex: /^\d{6}$/,
            samples: '935929, 407608, 637434, 174574',
        },
        RS: {
            regex: /^\d{5,6}$/,
            samples: '929863, 259131, 687739, 07011',
        },
        RU: {
            regex: /^\d{6}$/,
            samples: '138294, 617323, 307906, 981238',
        },
        RW: {},
        SA: {
            regex: /^\d{5}(-{1}\d{4})?$/,
            samples: '86020-1256, 72375, 70280, 96328',
        },
        SB: {},
        SC: {},
        SD: {
            regex: /^\d{5}$/,
            samples: '78219, 84497, 62102, 12564',
        },
        SE: {
            regex: /^\d{3} ?\d{2}$/,
            samples: '095 39, 41052, 84687, 563 66',
        },
        SG: {
            regex: /^\d{6}$/,
            samples: '606542, 233985, 036755, 265255',
        },
        SH: {
            regex: /^(?:ASCN|TDCU|STHL) 1ZZ$/,
            samples: 'STHL 1ZZ, ASCN 1ZZ, TDCU 1ZZ',
        },
        SI: {
            regex: /^\d{4}$/,
            samples: '6898, 3413, 2031, 5732',
        },
        SJ: {
            regex: /^\d{4}$/,
            samples: '7616, 3163, 5769, 0237',
        },
        SK: {
            regex: /^\d{3} ?\d{2}$/,
            samples: '594 52, 813 34, 867 67, 41814',
        },
        SL: {},
        SM: {
            regex: /^4789\d$/,
            samples: '47894, 47895, 47893, 47899',
        },
        SN: {
            regex: /^[1-8]\d{4}$/,
            samples: '48336, 23224, 33261, 82430',
        },
        SO: {},
        SR: {},
        SS: {
            regex: /^[A-Z]{2} ?\d{5}$/,
            samples: 'JQ 80186, CU 46474, DE33738, MS 59107',
        },
        ST: {},
        SV: {},
        SX: {},
        SY: {},
        SZ: {
            regex: /^[HLMS]\d{3}$/,
            samples: 'H458, L986, M477, S916',
        },
        TA: {
            regex: /^TDCU 1ZZ$/,
            samples: 'TDCU 1ZZ',
        },
        TC: {
            regex: /^TKCA 1ZZ$/,
            samples: 'TKCA 1ZZ',
        },
        TD: {},
        TF: {},
        TG: {},
        TH: {
            regex: /^\d{5}$/,
            samples: '30706, 18695, 21044, 42496',
        },
        TJ: {
            regex: /^\d{6}$/,
            samples: '381098, 961344, 519925, 667883',
        },
        TK: {},
        TL: {},
        TM: {
            regex: /^\d{6}$/,
            samples: '544985, 164362, 425224, 374603',
        },
        TN: {
            regex: /^\d{4}$/,
            samples: '6075, 7340, 2574, 8988',
        },
        TO: {},
        TR: {
            regex: /^\d{5}$/,
            samples: '42524, 81057, 50859, 42677',
        },
        TT: {
            regex: /^\d{6}$/,
            samples: '041238, 033990, 763476, 981118',
        },
        TV: {},
        TW: {
            regex: /^\d{3}(?:\d{2})?$/,
            samples: '21577, 76068, 68698, 08912',
        },
        TZ: {},
        UA: {
            regex: /^\d{5}$/,
            samples: '10629, 81138, 15668, 30055',
        },
        UG: {},
        UM: {},
        US: {
            regex: /^[0-9]{5}(?:[- ][0-9]{4})?$/,
            samples: '12345, 12345-1234, 12345 1234',
        },
        UY: {
            regex: /^\d{5}$/,
            samples: '40073, 30136, 06583, 00021',
        },
        UZ: {
            regex: /^\d{6}$/,
            samples: '205122, 219713, 441699, 287471',
        },
        VA: {
            regex: /^(00120)$/,
            samples: '00120',
        },
        VC: {
            regex: /^VC\d{4}$/,
            samples: 'VC0600, VC0176, VC0616, VC4094',
        },
        VE: {
            regex: /^\d{4}$/,
            samples: '9692, 1953, 6680, 8302',
        },
        VG: {
            regex: /^VG\d{4}$/,
            samples: 'VG1204, VG7387, VG3431, VG6021',
        },
        VI: {
            regex: /^(008(?:(?:[0-4]\d)|(?:5[01])))(?:[ -](\d{4}))?$/,
            samples: '00820, 00804 2036, 00825 3344, 00811-5900',
        },
        VN: {
            regex: /^\d{6}$/,
            samples: '133836, 748243, 894060, 020597',
        },
        VU: {},
        WF: {
            regex: /^986\d{2}$/,
            samples: '98692, 98697, 98698, 98671',
        },
        WS: {
            regex: /^WS[1-2]\d{3}$/,
            samples: 'WS1349, WS2798, WS1751, WS2090',
        },
        XK: {
            regex: /^[1-7]\d{4}$/,
            samples: '56509, 15863, 46644, 21896',
        },
        YE: {},
        YT: {
            regex: /^976\d{2}$/,
            samples: '97698, 97697, 97632, 97609',
        },
        ZA: {
            regex: /^\d{4}$/,
            samples: '6855, 5179, 6956, 7147',
        },
        ZM: {
            regex: /^\d{5}$/,
            samples: '77603, 97367, 80454, 94484',
        },
        ZW: {},
    },

    GENERIC_ZIP_CODE_REGEX: /^(?:(?![\s-])[\w -]{0,9}[\w])?$/,

    // Values for checking if polyfill is required on a platform
    POLYFILL_TEST: {
        STYLE: 'currency',
        CURRENCY: 'XAF',
        FORMAT: 'symbol',
        SAMPLE_INPUT: '123456.789',
        EXPECTED_OUTPUT: 'FCFA 123,457',
    },

    PATHS_TO_TREAT_AS_EXTERNAL: ['NewExpensify.dmg', 'docs/index.html'],

    // Test tool menu parameters
    TEST_TOOL: {
        // Number of concurrent taps to open then the Test modal menu
        NUMBER_OF_TAPS: 4,
    },

    MENU_HELP_URLS: {
        LEARN_MORE: 'https://www.expensify.com',
        DOCUMENTATION: 'https://github.com/Expensify/App/blob/main/README.md',
        COMMUNITY_DISCUSSIONS: 'https://expensify.slack.com/archives/C01GTK53T8Q',
        SEARCH_ISSUES: 'https://github.com/Expensify/App/issues',
    },

    CONCIERGE_TRAVEL_URL: 'https://community.expensify.com/discussion/7066/introducing-concierge-travel',
    SCREEN_READER_STATES: {
        ALL: 'all',
        ACTIVE: 'active',
        DISABLED: 'disabled',
    },
    SPACE_CHARACTER_WIDTH: 4,

    // The attribute used in the SelectionScraper.js helper to query all the DOM elements
    // that should be removed from the copied contents in the getHTMLOfSelection() method
    SELECTION_SCRAPER_HIDDEN_ELEMENT: 'selection-scrapper-hidden-element',
    MODERATION: {
        MODERATOR_DECISION_PENDING: 'pending',
        MODERATOR_DECISION_PENDING_HIDE: 'pendingHide',
        MODERATOR_DECISION_PENDING_REMOVE: 'pendingRemove',
        MODERATOR_DECISION_APPROVED: 'approved',
        MODERATOR_DECISION_HIDDEN: 'hidden',
        FLAG_SEVERITY_SPAM: 'spam',
        FLAG_SEVERITY_INCONSIDERATE: 'inconsiderate',
        FLAG_SEVERITY_INTIMIDATION: 'intimidation',
        FLAG_SEVERITY_BULLYING: 'bullying',
        FLAG_SEVERITY_HARASSMENT: 'harassment',
        FLAG_SEVERITY_ASSAULT: 'assault',
    },
    EMOJI_PICKER_TEXT_INPUT_SIZES: 152,
    QR: {
        DEFAULT_LOGO_SIZE_RATIO: 0.25,
        DEFAULT_LOGO_MARGIN_RATIO: 0.02,
        EXPENSIFY_LOGO_SIZE_RATIO: 0.22,
        EXPENSIFY_LOGO_MARGIN_RATIO: 0.03,
    },
    /**
     * Acceptable values for the `accessibilityRole` prop on react native components.
     *
     * **IMPORTANT:** Do not use with the `role` prop as it can cause errors.
     *
     * @deprecated ACCESSIBILITY_ROLE is deprecated. Please use CONST.ROLE instead.
     */
    ACCESSIBILITY_ROLE: {
        /**
         * @deprecated Please stop using the accessibilityRole prop and use the role prop instead.
         */
        BUTTON: 'button',

        /**
         * @deprecated Please stop using the accessibilityRole prop and use the role prop instead.
         */
        LINK: 'link',

        /**
         * @deprecated Please stop using the accessibilityRole prop and use the role prop instead.
         */
        MENUITEM: 'menuitem',

        /**
         * @deprecated Please stop using the accessibilityRole prop and use the role prop instead.
         */
        TEXT: 'text',

        /**
         * @deprecated Please stop using the accessibilityRole prop and use the role prop instead.
         */
        RADIO: 'radio',

        /**
         * @deprecated Please stop using the accessibilityRole prop and use the role prop instead.
         */
        IMAGEBUTTON: 'imagebutton',

        /**
         * @deprecated Please stop using the accessibilityRole prop and use the role prop instead.
         */
        CHECKBOX: 'checkbox',

        /**
         * @deprecated Please stop using the accessibilityRole prop and use the role prop instead.
         */
        SWITCH: 'switch',

        /**
         * @deprecated Please stop using the accessibilityRole prop and use the role prop instead.
         */
        ADJUSTABLE: 'adjustable',

        /**
         * @deprecated Please stop using the accessibilityRole prop and use the role prop instead.
         */
        IMAGE: 'image',
    },
    /**
     * Acceptable values for the `role` attribute on react native components.
     *
     * **IMPORTANT:** Not for use with the `accessibilityRole` prop, as it accepts different values, and new components
     * should use the `role` prop instead.
     */
    ROLE: {
        /** Use for elements with important, time-sensitive information. */
        ALERT: 'alert',
        /** Use for elements that act as buttons. */
        BUTTON: 'button',
        /** Use for elements representing checkboxes. */
        CHECKBOX: 'checkbox',
        /** Use for elements that allow a choice from multiple options. */
        COMBOBOX: 'combobox',
        /** Use with scrollable lists to represent a grid layout. */
        GRID: 'grid',
        /** Use for section headers or titles. */
        HEADING: 'heading',
        /** Use for image elements. */
        IMG: 'img',
        /** Use for elements that navigate to other pages or content. */
        LINK: 'link',
        /** Use to identify a list of items. */
        LIST: 'list',
        /** Use for a list of choices or options. */
        MENU: 'menu',
        /** Use for a container of multiple menus. */
        MENUBAR: 'menubar',
        /** Use for items within a menu. */
        MENUITEM: 'menuitem',
        /** Use when no specific role is needed. */
        NONE: 'none',
        /** Use for elements that don't require a specific role. */
        PRESENTATION: 'presentation',
        /** Use for elements showing progress of a task. */
        PROGRESSBAR: 'progressbar',
        /** Use for radio buttons. */
        RADIO: 'radio',
        /** Use for groups of radio buttons. */
        RADIOGROUP: 'radiogroup',
        /** Use for scrollbar elements. */
        SCROLLBAR: 'scrollbar',
        /** Use for text fields that are used for searching. */
        SEARCHBOX: 'searchbox',
        /** Use for adjustable elements like sliders. */
        SLIDER: 'slider',
        /** Use for a button that opens a list of choices. */
        SPINBUTTON: 'spinbutton',
        /** Use for elements providing a summary of app conditions. */
        SUMMARY: 'summary',
        /** Use for on/off switch elements. */
        SWITCH: 'switch',
        /** Use for tab elements in a tab list. */
        TAB: 'tab',
        /** Use for a list of tabs. */
        TABLIST: 'tablist',
        /** Use for timer elements. */
        TIMER: 'timer',
        /** Use for toolbars containing action buttons or components. */
        TOOLBAR: 'toolbar',
    },
    TRANSLATION_KEYS: {
        ATTACHMENT: 'common.attachment',
    },
    TEACHERS_UNITE: {
        PROD_PUBLIC_ROOM_ID: '7470147100835202',
        PROD_POLICY_ID: 'B795B6319125BDF2',
        TEST_PUBLIC_ROOM_ID: '207591744844000',
        TEST_POLICY_ID: 'ABD1345ED7293535',
        POLICY_NAME: 'Expensify.org / Teachers Unite!',
        PUBLIC_ROOM_NAME: '#teachers-unite',
    },
    CUSTOM_STATUS_TYPES: {
        NEVER: 'never',
        THIRTY_MINUTES: 'thirtyMinutes',
        ONE_HOUR: 'oneHour',
        AFTER_TODAY: 'afterToday',
        AFTER_WEEK: 'afterWeek',
        CUSTOM: 'custom',
    },
    TWO_FACTOR_AUTH_STEPS: {
        CODES: 'CODES',
        VERIFY: 'VERIFY',
        SUCCESS: 'SUCCESS',
        ENABLED: 'ENABLED',
        DISABLED: 'DISABLED',
    },
    TAB: {
        NEW_CHAT_TAB_ID: 'NewChatTab',
        NEW_CHAT: 'chat',
        NEW_ROOM: 'room',
        RECEIPT_TAB_ID: 'ReceiptTab',
        IOU_REQUEST_TYPE: 'iouRequestType',
    },
    TAB_REQUEST: {
        MANUAL: 'manual',
        SCAN: 'scan',
        DISTANCE: 'distance',
    },
    STATUS_TEXT_MAX_LENGTH: 100,

    DROPDOWN_BUTTON_SIZE: {
        LARGE: 'large',
        MEDIUM: 'medium',
    },

    SF_COORDINATES: [-122.4194, 37.7749],

    NAVIGATION: {
        TYPE: {
            FORCED_UP: 'FORCED_UP',
            UP: 'UP',
        },
        ACTION_TYPE: {
            REPLACE: 'REPLACE',
            PUSH: 'PUSH',
            NAVIGATE: 'NAVIGATE',
        },
    },
    TIME_PERIOD: {
        AM: 'AM',
        PM: 'PM',
    },
    INDENTS: '    ',
    PARENT_CHILD_SEPARATOR: ': ',
    CATEGORY_LIST_THRESHOLD: 8,
    TAG_LIST_THRESHOLD: 8,
    TAX_RATES_LIST_THRESHOLD: 8,
    COLON: ':',
    MAPBOX: {
        PADDING: 50,
        DEFAULT_ZOOM: 10,
        SINGLE_MARKER_ZOOM: 15,
        DEFAULT_COORDINATE: [-122.4021, 37.7911],
        STYLE_URL: 'mapbox://styles/expensify/cllcoiqds00cs01r80kp34tmq',
    },
    ONYX_UPDATE_TYPES: {
        HTTPS: 'https',
        PUSHER: 'pusher',
    },
    EVENTS: {
        SCROLLING: 'scrolling',
    },

    CHAT_HEADER_LOADER_HEIGHT: 36,

    HORIZONTAL_SPACER: {
        DEFAULT_BORDER_BOTTOM_WIDTH: 1,
        DEFAULT_MARGIN_VERTICAL: 8,
        HIDDEN_MARGIN_VERTICAL: 4,
        HIDDEN_BORDER_BOTTOM_WIDTH: 0,
    },

    LIST_COMPONENTS: {
        HEADER: 'header',
        FOOTER: 'footer',
    },

    MISSING_TRANSLATION: 'MISSING TRANSLATION',
    SEARCH_MAX_LENGTH: 500,

    /**
     * The count of characters we'll allow the user to type after reaching SEARCH_MAX_LENGTH in an input.
     */
    ADDITIONAL_ALLOWED_CHARACTERS: 20,

    VALIDATION_REIMBURSEMENT_INPUT_LIMIT: 20,

    REFERRAL_PROGRAM: {
        CONTENT_TYPES: {
            MONEY_REQUEST: 'request',
            START_CHAT: 'startChat',
            SEND_MONEY: 'sendMoney',
            REFER_FRIEND: 'referralFriend',
            SHARE_CODE: 'shareCode',
        },
        REVENUE: 250,
        LEARN_MORE_LINK: 'https://help.expensify.com/articles/new-expensify/get-paid-back/Referral-Program',
        LINK: 'https://join.my.expensify.com',
    },

    /**
     * native IDs for close buttons in Overlay component
     */
    OVERLAY: {
        TOP_BUTTON_NATIVE_ID: 'overLayTopButton',
        BOTTOM_BUTTON_NATIVE_ID: 'overLayBottomButton',
    },

    BACK_BUTTON_NATIVE_ID: 'backButton',

    /**
     * The maximum count of items per page for OptionsSelector.
     * When paginate, it multiplies by page number.
     */
    MAX_OPTIONS_SELECTOR_PAGE_LENGTH: 500,

    /**
     * Bank account names
     */
    BANK_NAMES: {
        EXPENSIFY: 'expensify',
        AMERICAN_EXPRESS: 'americanexpress',
        BANK_OF_AMERICA: 'bank of america',
        BB_T: 'bbt',
        CAPITAL_ONE: 'capital one',
        CHASE: 'chase',
        CHARLES_SCHWAB: 'charles schwab',
        CITIBANK: 'citibank',
        CITIZENS_BANK: 'citizens bank',
        DISCOVER: 'discover',
        FIDELITY: 'fidelity',
        GENERIC_BANK: 'generic bank',
        HUNTINGTON_BANK: 'huntington bank',
        HUNTINGTON_NATIONAL: 'huntington national',
        NAVY_FEDERAL_CREDIT_UNION: 'navy federal credit union',
        PNC: 'pnc',
        REGIONS_BANK: 'regions bank',
        SUNTRUST: 'suntrust',
        TD_BANK: 'td bank',
        US_BANK: 'us bank',
        USAA: 'usaa',
    },

    /**
     * Constants for maxToRenderPerBatch parameter that is used for FlatList or SectionList. This controls the amount of items rendered per batch, which is the next chunk of items
     * rendered on every scroll.
     */
    MAX_TO_RENDER_PER_BATCH: {
        DEFAULT: 5,
        CAROUSEL: 3,
    },

    /**
     * Constants for types of violations.
     * Defined here because they need to be referenced by the type system to generate the
     * ViolationNames type.
     */
    VIOLATIONS: {
        ALL_TAG_LEVELS_REQUIRED: 'allTagLevelsRequired',
        AUTO_REPORTED_REJECTED_EXPENSE: 'autoReportedRejectedExpense',
        BILLABLE_EXPENSE: 'billableExpense',
        CASH_EXPENSE_WITH_NO_RECEIPT: 'cashExpenseWithNoReceipt',
        CATEGORY_OUT_OF_POLICY: 'categoryOutOfPolicy',
        CONVERSION_SURCHARGE: 'conversionSurcharge',
        CUSTOM_UNIT_OUT_OF_POLICY: 'customUnitOutOfPolicy',
        DUPLICATED_TRANSACTION: 'duplicatedTransaction',
        FIELD_REQUIRED: 'fieldRequired',
        FUTURE_DATE: 'futureDate',
        INVOICE_MARKUP: 'invoiceMarkup',
        MAX_AGE: 'maxAge',
        MISSING_CATEGORY: 'missingCategory',
        MISSING_COMMENT: 'missingComment',
        MISSING_TAG: 'missingTag',
        MODIFIED_AMOUNT: 'modifiedAmount',
        MODIFIED_DATE: 'modifiedDate',
        NON_EXPENSIWORKS_EXPENSE: 'nonExpensiworksExpense',
        OVER_AUTO_APPROVAL_LIMIT: 'overAutoApprovalLimit',
        OVER_CATEGORY_LIMIT: 'overCategoryLimit',
        OVER_LIMIT: 'overLimit',
        OVER_LIMIT_ATTENDEE: 'overLimitAttendee',
        PER_DAY_LIMIT: 'perDayLimit',
        RECEIPT_NOT_SMART_SCANNED: 'receiptNotSmartScanned',
        RECEIPT_REQUIRED: 'receiptRequired',
        RTER: 'rter',
        SMARTSCAN_FAILED: 'smartscanFailed',
        SOME_TAG_LEVELS_REQUIRED: 'someTagLevelsRequired',
        TAG_OUT_OF_POLICY: 'tagOutOfPolicy',
        TAX_AMOUNT_CHANGED: 'taxAmountChanged',
        TAX_OUT_OF_POLICY: 'taxOutOfPolicy',
        TAX_RATE_CHANGED: 'taxRateChanged',
        TAX_REQUIRED: 'taxRequired',
    },

    /** Context menu types */
    CONTEXT_MENU_TYPES: {
        LINK: 'LINK',
        REPORT_ACTION: 'REPORT_ACTION',
        EMAIL: 'EMAIL',
        REPORT: 'REPORT',
    },

    THUMBNAIL_IMAGE: {
        SMALL_SCREEN: {
            SIZE: 250,
        },
        WIDE_SCREEN: {
            SIZE: 350,
        },
        NAN_ASPECT_RATIO: 1.5,
    },

    VIDEO_PLAYER: {
        POPOVER_Y_OFFSET: -30,
        PLAYBACK_SPEEDS: [0.25, 0.5, 1, 1.5, 2],
        HIDE_TIME_TEXT_WIDTH: 250,
        MIN_WIDTH: 170,
        MIN_HEIGHT: 120,
        CONTROLS_POSITION: {
            NATIVE: 32,
            NORMAL: 8,
        },
        DEFAULT_VIDEO_DIMENSIONS: {width: 1900, height: 1400},
    },

    INTRO_CHOICES: {
        TRACK: 'newDotTrack',
        SUBMIT: 'newDotSubmit',
        MANAGE_TEAM: 'newDotManageTeam',
        CHAT_SPLIT: 'newDotSplitChat',
    },

    MANAGE_TEAMS_CHOICE: {
        MULTI_LEVEL: 'multiLevelApproval',
        CUSTOM_EXPENSE: 'customExpenseCoding',
        CARD_TRACKING: 'companyCardTracking',
        ACCOUNTING: 'accountingIntegrations',
        RULE: 'ruleEnforcement',
    },

    MINI_CONTEXT_MENU_MAX_ITEMS: 4,

    WORKSPACE_SWITCHER: {
        NAME: 'Expensify',
        SUBSCRIPT_ICON_SIZE: 8,
        MINIMUM_WORKSPACES_TO_SHOW_SEARCH: 8,
    },

    REPORT_FIELD_TITLE_FIELD_ID: 'text_title',

    /** Dimensions for illustration shown in Confirmation Modal */
    CONFIRM_CONTENT_SVG_SIZE: {
        HEIGHT: 220,
        WIDTH: 130,
    },

    DEBUG_CONSOLE: {
        LEVELS: {
            INFO: 'INFO',
            ERROR: 'ERROR',
            RESULT: 'RESULT',
            DEBUG: 'DEBUG',
        },
    },
    REIMBURSEMENT_ACCOUNT_SUBSTEP_INDEX: {
        BANK_ACCOUNT: {
            ACCOUNT_NUMBERS: 0,
        },
        PERSONAL_INFO: {
            LEGAL_NAME: 0,
            DATE_OF_BIRTH: 1,
            SSN: 2,
            ADDRESS: 3,
        },
        BUSINESS_INFO: {
            BUSINESS_NAME: 0,
            TAX_ID_NUMBER: 1,
            COMPANY_WEBSITE: 2,
            PHONE_NUMBER: 3,
            COMPANY_ADDRESS: 4,
            COMPANY_TYPE: 5,
            INCORPORATION_DATE: 6,
            INCORPORATION_STATE: 7,
        },
        UBO: {
            LEGAL_NAME: 0,
            DATE_OF_BIRTH: 1,
            SSN: 2,
            ADDRESS: 3,
        },
    },

    EXIT_SURVEY: {
        REASONS: {
            FEATURE_NOT_AVAILABLE: 'featureNotAvailable',
            DONT_UNDERSTAND: 'dontUnderstand',
            PREFER_CLASSIC: 'preferClassic',
        },
    },

    SESSION_STORAGE_KEYS: {
        INITIAL_URL: 'INITIAL_URL',
    },

    AUTH_TOKEN_TYPE: {
        ANONYMOUS: 'anonymousAccount',
    },
} as const;

type Country = keyof typeof CONST.ALL_COUNTRIES;

export type {Country};

export default CONST;<|MERGE_RESOLUTION|>--- conflicted
+++ resolved
@@ -43,6 +43,7 @@
     DOMAIN_ALL: 'domainAll',
     POLICY_ROOM: 'policyRoom',
     POLICY_EXPENSE_CHAT: 'policyExpenseChat',
+    SELF_DM: 'selfDM',
 } as const;
 
 // Explicit type annotation is required
@@ -695,18 +696,7 @@
             IOU: 'iou',
             TASK: 'task',
         },
-<<<<<<< HEAD
         CHAT_TYPE: chatTypes,
-=======
-        CHAT_TYPE: {
-            POLICY_ANNOUNCE: 'policyAnnounce',
-            POLICY_ADMINS: 'policyAdmins',
-            DOMAIN_ALL: 'domainAll',
-            POLICY_ROOM: 'policyRoom',
-            POLICY_EXPENSE_CHAT: 'policyExpenseChat',
-            SELF_DM: 'selfDM',
-        },
->>>>>>> af0f6a33
         WORKSPACE_CHAT_ROOMS: {
             ANNOUNCE: '#announce',
             ADMINS: '#admins',
