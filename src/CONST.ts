--- conflicted
+++ resolved
@@ -605,11 +605,7 @@
         },
         ACTIONABLE_MENTION_WHISPER_RESOLUTION: {
             INVITE: 'invited',
-<<<<<<< HEAD
-            NOTHING: '',
-=======
             NOTHING: 'nothing',
->>>>>>> 4da7fdab
         },
         ARCHIVE_REASON: {
             DEFAULT: 'default',
