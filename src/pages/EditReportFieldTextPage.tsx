import React, {useCallback, useRef} from 'react';
import {View} from 'react-native';
import FormProvider from '@components/Form/FormProvider';
import InputWrapper from '@components/Form/InputWrapper';
import type {FormInputErrors, FormOnyxValues} from '@components/Form/types';
import HeaderWithBackButton from '@components/HeaderWithBackButton';
import type {ThreeDotsMenuItem} from '@components/HeaderWithBackButton/types';
import type {AnimatedTextInputRef} from '@components/RNTextInput';
import ScreenWrapper from '@components/ScreenWrapper';
import TextInput from '@components/TextInput';
import useLocalize from '@hooks/useLocalize';
import useThemeStyles from '@hooks/useThemeStyles';
import useWindowDimensions from '@hooks/useWindowDimensions';
import CONST from '@src/CONST';
import ONYXKEYS from '@src/ONYXKEYS';

type EditReportFieldTextPageProps = {
    /** Value of the policy report field */
    fieldValue: string;

    /** Name of the policy report field */
    fieldName: string;

    /** Key of the policy report field */
    fieldKey: string;

    /** Flag to indicate if the field can be left blank */
    isRequired: boolean;

    /** Three dot menu item options */
    menuItems?: ThreeDotsMenuItem[];

    /** Callback to fire when the Save button is pressed  */
    onSubmit: (form: FormOnyxValues<typeof ONYXKEYS.FORMS.REPORT_FIELD_EDIT_FORM>) => void;
};

<<<<<<< HEAD
function EditReportFieldTextPage({fieldName, onSubmit, fieldValue, isRequired, fieldID, menuItems}: EditReportFieldTextPageProps) {
    const {windowWidth} = useWindowDimensions();
=======
function EditReportFieldTextPage({fieldName, onSubmit, fieldValue, isRequired, fieldKey}: EditReportFieldTextPageProps) {
>>>>>>> a51e60e7
    const styles = useThemeStyles();
    const {translate} = useLocalize();
    const inputRef = useRef<AnimatedTextInputRef>(null);

    const validate = useCallback(
        (values: FormOnyxValues<typeof ONYXKEYS.FORMS.REPORT_FIELD_EDIT_FORM>) => {
            const errors: FormInputErrors<typeof ONYXKEYS.FORMS.REPORT_FIELD_EDIT_FORM> = {};
            if (isRequired && values[fieldKey].trim() === '') {
                errors[fieldKey] = 'common.error.fieldRequired';
            }
            return errors;
        },
        [fieldKey, isRequired],
    );

    return (
        <ScreenWrapper
            includeSafeAreaPaddingBottom={false}
            shouldEnableMaxHeight
            onEntryTransitionEnd={() => {
                inputRef.current?.focus();
            }}
            testID={EditReportFieldTextPage.displayName}
        >
            <HeaderWithBackButton
                title={fieldName}
                threeDotsMenuItems={menuItems}
                shouldShowThreeDotsButton={!!menuItems?.length}
                threeDotsAnchorPosition={styles.threeDotsPopoverOffsetNoCloseButton(windowWidth)}
            />
            <FormProvider
                style={[styles.flexGrow1, styles.ph5]}
                formID={ONYXKEYS.FORMS.REPORT_FIELD_EDIT_FORM}
                onSubmit={onSubmit}
                validate={validate}
                submitButtonText={translate('common.save')}
                enabledWhenOffline
            >
                <View style={styles.mb4}>
                    <InputWrapper
                        InputComponent={TextInput}
                        inputID={fieldKey}
                        name={fieldKey}
                        defaultValue={fieldValue}
                        label={fieldName}
                        accessibilityLabel={fieldName}
                        role={CONST.ROLE.PRESENTATION}
                        ref={inputRef}
                    />
                </View>
            </FormProvider>
        </ScreenWrapper>
    );
}

EditReportFieldTextPage.displayName = 'EditReportFieldTextPage';

export default EditReportFieldTextPage;<|MERGE_RESOLUTION|>--- conflicted
+++ resolved
@@ -34,12 +34,8 @@
     onSubmit: (form: FormOnyxValues<typeof ONYXKEYS.FORMS.REPORT_FIELD_EDIT_FORM>) => void;
 };
 
-<<<<<<< HEAD
-function EditReportFieldTextPage({fieldName, onSubmit, fieldValue, isRequired, fieldID, menuItems}: EditReportFieldTextPageProps) {
+function EditReportFieldTextPage({fieldName, onSubmit, fieldValue, isRequired, fieldKey, menuItems}: EditReportFieldTextPageProps) {
     const {windowWidth} = useWindowDimensions();
-=======
-function EditReportFieldTextPage({fieldName, onSubmit, fieldValue, isRequired, fieldKey}: EditReportFieldTextPageProps) {
->>>>>>> a51e60e7
     const styles = useThemeStyles();
     const {translate} = useLocalize();
     const inputRef = useRef<AnimatedTextInputRef>(null);
