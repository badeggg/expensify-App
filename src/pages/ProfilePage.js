import Str from 'expensify-common/lib/str';
import lodashGet from 'lodash/get';
import PropTypes from 'prop-types';
import React, {useEffect} from 'react';
import {ScrollView, View} from 'react-native';
import {withOnyx} from 'react-native-onyx';
import _ from 'underscore';
import AutoUpdateTime from '@components/AutoUpdateTime';
import Avatar from '@components/Avatar';
import BlockingView from '@components/BlockingViews/BlockingView';
import CommunicationsLink from '@components/CommunicationsLink';
import FullScreenLoadingIndicator from '@components/FullscreenLoadingIndicator';
import HeaderWithBackButton from '@components/HeaderWithBackButton';
import * as Expensicons from '@components/Icon/Expensicons';
import * as Illustrations from '@components/Icon/Illustrations';
import MenuItem from '@components/MenuItem';
import MenuItemWithTopDescription from '@components/MenuItemWithTopDescription';
import OfflineWithFeedback from '@components/OfflineWithFeedback';
import PressableWithoutFocus from '@components/Pressable/PressableWithoutFocus';
import ScreenWrapper from '@components/ScreenWrapper';
import Text from '@components/Text';
import UserDetailsTooltip from '@components/UserDetailsTooltip';
import withLocalize, {withLocalizePropTypes} from '@components/withLocalize';
import useThemeStyles from '@hooks/useThemeStyles';
import compose from '@libs/compose';
import Navigation from '@libs/Navigation/Navigation';
import * as PersonalDetailsUtils from '@libs/PersonalDetailsUtils';
import {parsePhoneNumber} from '@libs/PhoneNumber';
import * as ReportUtils from '@libs/ReportUtils';
import * as UserUtils from '@libs/UserUtils';
import * as ValidationUtils from '@libs/ValidationUtils';
import variables from '@styles/variables';
import * as PersonalDetails from '@userActions/PersonalDetails';
import * as Report from '@userActions/Report';
import * as Session from '@userActions/Session';
import CONST from '@src/CONST';
import ONYXKEYS from '@src/ONYXKEYS';
import ROUTES from '@src/ROUTES';
import personalDetailsPropType from './personalDetailsPropType';

const matchType = PropTypes.shape({
    params: PropTypes.shape({
        /** accountID passed via route /a/:accountID */
        accountID: PropTypes.string,

        /** report ID passed */
        reportID: PropTypes.string,
    }),
});

const propTypes = {
    /* Onyx Props */

    /** The personal details of all users */
    personalDetails: PropTypes.objectOf(personalDetailsPropType),

    /** Route params */
    route: matchType.isRequired,

    /** Session info for the currently logged in user. */
    session: PropTypes.shape({
        /** Currently logged in user accountID */
        accountID: PropTypes.number,
    }),

    ...withLocalizePropTypes,
};

const defaultProps = {
    // When opening someone else's profile (via deep link) before login, this is empty
    personalDetails: {},
    session: {
        accountID: 0,
    },
};

/**
 * Gets the phone number to display for SMS logins
 *
 * @param {Object} details
 * @param {String} details.login
 * @param {String} details.displayName
 * @returns {String}
 */
const getPhoneNumber = (details) => {
    // If the user hasn't set a displayName, it is set to their phone number, so use that
    const displayName = lodashGet(details, 'displayName', '');
    const parsedPhoneNumber = parsePhoneNumber(displayName);
    if (parsedPhoneNumber.possible) {
        return parsedPhoneNumber.number.e164;
    }

    // If the user has set a displayName, get the phone number from the SMS login
    return details.login ? Str.removeSMSDomain(details.login) : '';
};

function ProfilePage(props) {
    const styles = useThemeStyles();
    const accountID = Number(lodashGet(props.route.params, 'accountID', 0));
    const details = lodashGet(props.personalDetails, accountID, ValidationUtils.isValidAccountRoute(accountID) ? {} : {isloading: false});

    const displayName = PersonalDetailsUtils.getDisplayNameOrDefault(details);
    const avatar = lodashGet(details, 'avatar', UserUtils.getDefaultAvatar());
    const fallbackIcon = lodashGet(details, 'fallbackIcon', '');
    const login = lodashGet(details, 'login', '');
    const timezone = lodashGet(details, 'timezone', {});

    // If we have a reportID param this means that we
    // arrived here via the ParticipantsPage and should be allowed to navigate back to it
    const shouldShowLocalTime = !ReportUtils.hasAutomatedExpensifyAccountIDs([accountID]) && !_.isEmpty(timezone);
    let pronouns = lodashGet(details, 'pronouns', '');
    if (pronouns && pronouns.startsWith(CONST.PRONOUNS.PREFIX)) {
        const localeKey = pronouns.replace(CONST.PRONOUNS.PREFIX, '');
        pronouns = props.translate(`pronouns.${localeKey}`);
    }

    const isSMSLogin = Str.isSMSLogin(login);
    const phoneNumber = getPhoneNumber(details);
    const phoneOrEmail = isSMSLogin ? getPhoneNumber(details) : login;

    const isCurrentUser = props.session.accountID === accountID;
    const hasMinimumDetails = !_.isEmpty(details.avatar);
    const isLoading = lodashGet(details, 'isLoading', false) || _.isEmpty(details);

    // If the API returns an error for some reason there won't be any details and isLoading will get set to false, so we want to show a blocking screen
    const shouldShowBlockingView = !hasMinimumDetails && !isLoading;

    const statusEmojiCode = lodashGet(details, 'status.emojiCode', '');
    const statusText = lodashGet(details, 'status.text', '');
    const hasStatus = !!statusEmojiCode;
    const statusContent = `${statusEmojiCode}  ${statusText}`;

    const navigateBackTo = lodashGet(props.route, 'params.backTo', ROUTES.HOME);

    const shouldShowNotificationPreference = !_.isEmpty(props.report) && props.report.notificationPreference !== CONST.REPORT.NOTIFICATION_PREFERENCE.HIDDEN;
    const notificationPreference = shouldShowNotificationPreference ? props.translate(`notificationPreferencesPage.notificationPreferences.${props.report.notificationPreference}`) : '';

    // eslint-disable-next-line rulesdir/prefer-early-return
    useEffect(() => {
        if (ValidationUtils.isValidAccountRoute(accountID) && !hasMinimumDetails) {
            PersonalDetails.openPublicProfilePage(accountID);
        }
    }, [accountID, hasMinimumDetails]);

    return (
        <ScreenWrapper testID={ProfilePage.displayName}>
            <HeaderWithBackButton
                title={props.translate('common.profile')}
                onBackButtonPress={() => Navigation.goBack(navigateBackTo)}
            />
            <View style={[styles.containerWithSpaceBetween, styles.pointerEventsBoxNone]}>
                {hasMinimumDetails && (
                    <ScrollView>
                        <View style={styles.avatarSectionWrapper}>
<<<<<<< HEAD
                            <AttachmentModal
                                headerTitle={displayName}
                                source={UserUtils.getFullSizeAvatar(avatar, accountID)}
                                isAuthTokenRequired
                                originalFileName={originalFileName}
                                fallbackSource={fallbackIcon}
                                maybeIcon
=======
                            <PressableWithoutFocus
                                style={[styles.noOutline]}
                                onPress={() => Navigation.navigate(ROUTES.PROFILE_AVATAR.getRoute(String(accountID)))}
                                accessibilityLabel={props.translate('common.profile')}
                                accessibilityRole={CONST.ACCESSIBILITY_ROLE.IMAGEBUTTON}
>>>>>>> 0d0b0a8c
                            >
                                <OfflineWithFeedback pendingAction={lodashGet(details, 'pendingFields.avatar', null)}>
                                    <Avatar
                                        containerStyles={[styles.avatarLarge, styles.mb3]}
                                        imageStyles={[styles.avatarLarge]}
                                        source={UserUtils.getAvatar(avatar, accountID)}
                                        size={CONST.AVATAR_SIZE.LARGE}
                                        fallbackIcon={fallbackIcon}
                                    />
                                </OfflineWithFeedback>
                            </PressableWithoutFocus>
                            {Boolean(displayName) && (
                                <Text
                                    style={[styles.textHeadline, styles.pre, styles.mb6, styles.w100, styles.textAlignCenter]}
                                    numberOfLines={1}
                                >
                                    {displayName}
                                </Text>
                            )}
                            {hasStatus && (
                                <View style={[styles.mb6, styles.detailsPageSectionContainer, styles.mw100]}>
                                    <Text
                                        style={[styles.textLabelSupporting, styles.mb1]}
                                        numberOfLines={1}
                                    >
                                        {props.translate('statusPage.status')}
                                    </Text>
                                    <Text>{statusContent}</Text>
                                </View>
                            )}

                            {login ? (
                                <View style={[styles.mb6, styles.detailsPageSectionContainer, styles.w100]}>
                                    <Text
                                        style={[styles.textLabelSupporting, styles.mb1]}
                                        numberOfLines={1}
                                    >
                                        {props.translate(isSMSLogin ? 'common.phoneNumber' : 'common.email')}
                                    </Text>
                                    <CommunicationsLink value={phoneOrEmail}>
                                        <UserDetailsTooltip accountID={details.accountID}>
                                            <Text numberOfLines={1}>{isSMSLogin ? props.formatPhoneNumber(phoneNumber) : login}</Text>
                                        </UserDetailsTooltip>
                                    </CommunicationsLink>
                                </View>
                            ) : null}
                            {pronouns ? (
                                <View style={[styles.mb6, styles.detailsPageSectionContainer]}>
                                    <Text
                                        style={[styles.textLabelSupporting, styles.mb1]}
                                        numberOfLines={1}
                                    >
                                        {props.translate('profilePage.preferredPronouns')}
                                    </Text>
                                    <Text numberOfLines={1}>{pronouns}</Text>
                                </View>
                            ) : null}
                            {shouldShowLocalTime && <AutoUpdateTime timezone={timezone} />}
                        </View>
                        {shouldShowNotificationPreference && (
                            <MenuItemWithTopDescription
                                shouldShowRightIcon
                                title={notificationPreference}
                                description={props.translate('notificationPreferencesPage.label')}
                                onPress={() => Navigation.navigate(ROUTES.REPORT_SETTINGS_NOTIFICATION_PREFERENCES.getRoute(props.report.reportID))}
                                wrapperStyle={[styles.mtn6, styles.mb5]}
                            />
                        )}
                        {!isCurrentUser && !Session.isAnonymousUser() && (
                            <MenuItem
                                title={`${props.translate('common.message')}${displayName}`}
                                titleStyle={styles.flex1}
                                icon={Expensicons.ChatBubble}
                                onPress={() => Report.navigateToAndOpenReportWithAccountIDs([accountID])}
                                wrapperStyle={styles.breakAll}
                                shouldShowRightIcon
                            />
                        )}
                        {!_.isEmpty(props.report) && (
                            <MenuItem
                                title={`${props.translate('privateNotes.title')}`}
                                titleStyle={styles.flex1}
                                icon={Expensicons.Pencil}
                                onPress={() => ReportUtils.navigateToPrivateNotes(props.report, props.session)}
                                wrapperStyle={styles.breakAll}
                                shouldShowRightIcon
                                brickRoadIndicator={Report.hasErrorInPrivateNotes(props.report) ? CONST.BRICK_ROAD_INDICATOR_STATUS.ERROR : ''}
                            />
                        )}
                    </ScrollView>
                )}
                {!hasMinimumDetails && isLoading && <FullScreenLoadingIndicator style={styles.flex1} />}
                {shouldShowBlockingView && (
                    <BlockingView
                        icon={Illustrations.ToddBehindCloud}
                        iconWidth={variables.modalTopIconWidth}
                        iconHeight={variables.modalTopIconHeight}
                        title={props.translate('notFound.notHere')}
                        shouldShowLink
                        link={props.translate('notFound.goBackHome')}
                    />
                )}
            </View>
        </ScreenWrapper>
    );
}

ProfilePage.propTypes = propTypes;
ProfilePage.defaultProps = defaultProps;
ProfilePage.displayName = 'ProfilePage';

export default compose(
    withLocalize,
    withOnyx({
        personalDetails: {
            key: ONYXKEYS.PERSONAL_DETAILS_LIST,
        },
        session: {
            key: ONYXKEYS.SESSION,
        },
        report: {
            key: ({route, session}) => {
                const accountID = Number(lodashGet(route.params, 'accountID', 0));
                const reportID = lodashGet(ReportUtils.getChatByParticipants([accountID]), 'reportID', '');
                if ((session && Number(session.accountID) === accountID) || Session.isAnonymousUser() || !reportID) {
                    return null;
                }
                return `${ONYXKEYS.COLLECTION.REPORT}${reportID}`;
            },
        },
    }),
)(ProfilePage);<|MERGE_RESOLUTION|>--- conflicted
+++ resolved
@@ -152,21 +152,11 @@
                 {hasMinimumDetails && (
                     <ScrollView>
                         <View style={styles.avatarSectionWrapper}>
-<<<<<<< HEAD
-                            <AttachmentModal
-                                headerTitle={displayName}
-                                source={UserUtils.getFullSizeAvatar(avatar, accountID)}
-                                isAuthTokenRequired
-                                originalFileName={originalFileName}
-                                fallbackSource={fallbackIcon}
-                                maybeIcon
-=======
                             <PressableWithoutFocus
                                 style={[styles.noOutline]}
                                 onPress={() => Navigation.navigate(ROUTES.PROFILE_AVATAR.getRoute(String(accountID)))}
                                 accessibilityLabel={props.translate('common.profile')}
                                 accessibilityRole={CONST.ACCESSIBILITY_ROLE.IMAGEBUTTON}
->>>>>>> 0d0b0a8c
                             >
                                 <OfflineWithFeedback pendingAction={lodashGet(details, 'pendingFields.avatar', null)}>
                                     <Avatar
