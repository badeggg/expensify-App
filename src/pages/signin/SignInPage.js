import React, {Component} from 'react';
import PropTypes from 'prop-types';
import {withOnyx} from 'react-native-onyx';
import lodashGet from 'lodash/get';
import Str from 'expensify-common/lib/str';
import {SafeAreaView} from 'react-native-safe-area-context';
import ONYXKEYS from '../../ONYXKEYS';
import styles from '../../styles/styles';
import compose from '../../libs/compose';
import SignInPageLayout from './SignInPageLayout';
import LoginForm from './LoginForm';
import PasswordForm from './PasswordForm';
import ValidateCodeForm from './ValidateCodeForm';
import ResendValidationForm from './ResendValidationForm';
import withLocalize, {withLocalizePropTypes} from '../../components/withLocalize';
import Performance from '../../libs/Performance';
import * as App from '../../libs/actions/App';
import Permissions from '../../libs/Permissions';
import withWindowDimensions, {windowDimensionsPropTypes} from '../../components/withWindowDimensions';
import * as Localize from '../../libs/Localize';

const propTypes = {
    /* Onyx Props */

    /** The details about the account that the user is signing in with */
    account: PropTypes.shape({
        /** Error to display when there is an account error returned */
        errors: PropTypes.objectOf(PropTypes.string),

        /** Whether the account is validated */
        validated: PropTypes.bool,
    }),

    /** List of betas available to current user */
    betas: PropTypes.arrayOf(PropTypes.string),

    /** The credentials of the person signing in */
    credentials: PropTypes.shape({
        login: PropTypes.string,
        password: PropTypes.string,
        twoFactorAuthCode: PropTypes.string,
    }),

    ...withLocalizePropTypes,

    ...windowDimensionsPropTypes,
};

const defaultProps = {
    account: {},
    betas: [],
    credentials: {},
};

class SignInPage extends Component {
    componentDidMount() {
        Performance.measureTTI();

        App.setLocale(Localize.getDevicePreferredLocale());
    }

    render() {
        // Show the login form if
        // - A login has not been entered yet
        // - AND a validateCode has not been cached with sign in link
        const showLoginForm = !this.props.credentials.login && !this.props.credentials.validateCode;

        // Show the old password form if
        // - A login has been entered
        // - AND an account exists and is validated for this login
        // - AND a password hasn't been entered yet
        // - AND haven't forgotten password
        // - AND the user is NOT on the passwordless beta
        const showPasswordForm = Boolean(this.props.credentials.login)
            && this.props.account.validated
            && !this.props.credentials.password
            && !this.props.account.forgotPassword
            && !Permissions.canUsePasswordlessLogins(this.props.betas);

        // Show the new magic code / validate code form if
        // - A login has been entered or a validateCode has been cached from sign in link
        // - AND the user is on the 'passwordless' beta
        const showValidateCodeForm = (this.props.credentials.login
            || this.props.credentials.validateCode)
            && Permissions.canUsePasswordlessLogins(this.props.betas);

        // Show the resend validation link form if
        // - A login has been entered
        // - AND is not validated or password is forgotten
        // - AND user is not on 'passwordless' beta
        const showResendValidationForm = Boolean(this.props.credentials.login)
            && (!this.props.account.validated || this.props.account.forgotPassword)
            && !Permissions.canUsePasswordlessLogins(this.props.betas);

        let welcomeHeader = '';
        let welcomeText = '';
        if (showValidateCodeForm) {
            if (this.props.account.requiresTwoFactorAuth) {
                // We will only know this after a user signs in successfully, without their 2FA code
                welcomeHeader = this.props.isSmallScreenWidth ? '' : this.props.translate('welcomeText.welcomeBack');
                welcomeText = this.props.translate('validateCodeForm.enterAuthenticatorCode');
            } else {
                const userLogin = Str.removeSMSDomain(lodashGet(this.props, 'credentials.login', ''));

<<<<<<< HEAD
                // replacing spaces with "hard spaces" to prevent breaking the number
                const userLoginToDisplay = Str.isSMSLogin(userLogin) ? this.props.formatPhoneNumber(userLogin).replace(/ /g, '\u00A0') : userLogin;

                welcomeText = this.props.account.validated
                    ? this.props.translate('welcomeText.welcomeBackEnterMagicCode', {login: userLoginToDisplay})
                    : this.props.translate('welcomeText.welcomeEnterMagicCode', {login: userLoginToDisplay});
=======
                if (this.props.account.validated) {
                    welcomeHeader = this.props.isSmallScreenWidth ? '' : this.props.translate('welcomeText.welcomeBack');
                    welcomeText = this.props.isSmallScreenWidth
                        ? `${this.props.translate('welcomeText.welcomeBack')} ${this.props.translate('welcomeText.welcomeEnterMagicCode', {login: userLogin})}`
                        : this.props.translate('welcomeText.welcomeEnterMagicCode', {login: userLogin});
                } else {
                    welcomeHeader = this.props.isSmallScreenWidth ? '' : this.props.translate('welcomeText.welcome');
                    welcomeText = this.props.isSmallScreenWidth
                        ? `${this.props.translate('welcomeText.welcome')} ${this.props.translate('welcomeText.newFaceEnterMagicCode', {login: userLogin})}`
                        : this.props.translate('welcomeText.newFaceEnterMagicCode', {login: userLogin});
                }
>>>>>>> 2e00faf2
            }
        } else if (showPasswordForm) {
            welcomeHeader = this.props.isSmallScreenWidth ? '' : this.props.translate('welcomeText.welcomeBack');
            welcomeText = this.props.isSmallScreenWidth
                ? `${this.props.translate('welcomeText.welcomeBack')} ${this.props.translate('welcomeText.enterPassword')}`
                : this.props.translate('welcomeText.enterPassword');
        } else if (!showResendValidationForm) {
            welcomeHeader = this.props.isSmallScreenWidth ? this.props.translate('login.hero.header') : this.props.translate('welcomeText.getStarted');
            welcomeText = this.props.isSmallScreenWidth ? this.props.translate('welcomeText.getStarted') : '';
        }

        return (
            <SafeAreaView style={[styles.signInPage]}>
                <SignInPageLayout
                    welcomeHeader={welcomeHeader}
                    welcomeText={welcomeText}
                    shouldShowWelcomeHeader={(showLoginForm || showPasswordForm || showValidateCodeForm || !showResendValidationForm) || !this.props.isSmallScreenWidth}
                    shouldShowWelcomeText={showLoginForm || showPasswordForm || showValidateCodeForm || !showResendValidationForm}
                >
                    {/* LoginForm and PasswordForm must use the isVisible prop. This keeps them mounted, but visually hidden
                    so that password managers can access the values. Conditionally rendering these components will break this feature. */}
                    <LoginForm isVisible={showLoginForm} blurOnSubmit={this.props.account.validated === false} />
                    {showValidateCodeForm ? (
                        <ValidateCodeForm isVisible={showValidateCodeForm} />
                    ) : (
                        <PasswordForm isVisible={showPasswordForm} />
                    )}
                    {showResendValidationForm && <ResendValidationForm />}
                </SignInPageLayout>
            </SafeAreaView>
        );
    }
}

SignInPage.propTypes = propTypes;
SignInPage.defaultProps = defaultProps;

export default compose(
    withLocalize,
    withWindowDimensions,
    withOnyx({
        account: {key: ONYXKEYS.ACCOUNT},
        betas: {key: ONYXKEYS.BETAS},
        credentials: {key: ONYXKEYS.CREDENTIALS},
    }),
)(SignInPage);<|MERGE_RESOLUTION|>--- conflicted
+++ resolved
@@ -102,26 +102,19 @@
             } else {
                 const userLogin = Str.removeSMSDomain(lodashGet(this.props, 'credentials.login', ''));
 
-<<<<<<< HEAD
                 // replacing spaces with "hard spaces" to prevent breaking the number
                 const userLoginToDisplay = Str.isSMSLogin(userLogin) ? this.props.formatPhoneNumber(userLogin).replace(/ /g, '\u00A0') : userLogin;
-
-                welcomeText = this.props.account.validated
-                    ? this.props.translate('welcomeText.welcomeBackEnterMagicCode', {login: userLoginToDisplay})
-                    : this.props.translate('welcomeText.welcomeEnterMagicCode', {login: userLoginToDisplay});
-=======
                 if (this.props.account.validated) {
                     welcomeHeader = this.props.isSmallScreenWidth ? '' : this.props.translate('welcomeText.welcomeBack');
                     welcomeText = this.props.isSmallScreenWidth
-                        ? `${this.props.translate('welcomeText.welcomeBack')} ${this.props.translate('welcomeText.welcomeEnterMagicCode', {login: userLogin})}`
-                        : this.props.translate('welcomeText.welcomeEnterMagicCode', {login: userLogin});
+                        ? `${this.props.translate('welcomeText.welcomeBack')} ${this.props.translate('welcomeText.welcomeEnterMagicCode', {login: userLoginToDisplay})}`
+                        : this.props.translate('welcomeText.welcomeEnterMagicCode', {login: userLoginToDisplay});
                 } else {
                     welcomeHeader = this.props.isSmallScreenWidth ? '' : this.props.translate('welcomeText.welcome');
                     welcomeText = this.props.isSmallScreenWidth
-                        ? `${this.props.translate('welcomeText.welcome')} ${this.props.translate('welcomeText.newFaceEnterMagicCode', {login: userLogin})}`
-                        : this.props.translate('welcomeText.newFaceEnterMagicCode', {login: userLogin});
+                        ? `${this.props.translate('welcomeText.welcome')} ${this.props.translate('welcomeText.newFaceEnterMagicCode', {login: userLoginToDisplay})}`
+                        : this.props.translate('welcomeText.newFaceEnterMagicCode', {login: userLoginToDisplay});
                 }
->>>>>>> 2e00faf2
             }
         } else if (showPasswordForm) {
             welcomeHeader = this.props.isSmallScreenWidth ? '' : this.props.translate('welcomeText.welcomeBack');
