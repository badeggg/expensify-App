--- conflicted
+++ resolved
@@ -16,11 +16,8 @@
 import Performance from '../../libs/Performance';
 import * as App from '../../libs/actions/App';
 import Permissions from '../../libs/Permissions';
-<<<<<<< HEAD
 import UnlinkLoginForm from './UnlinkLoginForm';
-=======
 import withWindowDimensions, {windowDimensionsPropTypes} from '../../components/withWindowDimensions';
->>>>>>> 92aaf8e5
 import * as Localize from '../../libs/Localize';
 
 const propTypes = {
@@ -152,12 +149,8 @@
                 <SignInPageLayout
                     welcomeHeader={welcomeHeader}
                     welcomeText={welcomeText}
-<<<<<<< HEAD
+                    shouldShowWelcomeHeader={(showLoginForm || showPasswordForm || showValidateCodeForm) || !this.props.isSmallScreenWidth}
                     shouldShowWelcomeText={showLoginForm || showPasswordForm || showValidateCodeForm}
-=======
-                    shouldShowWelcomeHeader={(showLoginForm || showPasswordForm || showValidateCodeForm || !showResendValidationForm) || !this.props.isSmallScreenWidth}
-                    shouldShowWelcomeText={showLoginForm || showPasswordForm || showValidateCodeForm || !showResendValidationForm}
->>>>>>> 92aaf8e5
                 >
                     {/* LoginForm and PasswordForm must use the isVisible prop. This keeps them mounted, but visually hidden
                     so that password managers can access the values. Conditionally rendering these components will break this feature. */}
