--- conflicted
+++ resolved
@@ -113,20 +113,12 @@
     }
 
     const shouldShowLoginForm = isClientTheLeader && !hasLogin && !hasValidateCode;
-<<<<<<< HEAD
-    const shouldShowEmailDeliveryFailurePage = isClientTheLeader && hasLogin && hasEmailDeliveryFailure;
-    const isUnvalidatedSecondaryLogin = isClientTheLeader && hasLogin && !isPrimaryLogin && !isAccountValidated && !hasEmailDeliveryFailure;
-    const shouldShowValidateCodeForm = isClientTheLeader && hasAccount && (hasLogin || hasValidateCode) && !isUnvalidatedSecondaryLogin && !hasEmailDeliveryFailure;
-    const shouldShowWelcomeHeader = shouldShowLoginForm || shouldShowValidateCodeForm || isUnvalidatedSecondaryLogin;
-    const shouldShowWelcomeText = shouldShowLoginForm || shouldShowValidateCodeForm || !isClientTheLeader;
-=======
     const shouldShowEmailDeliveryFailurePage = hasLogin && hasEmailDeliveryFailure && !shouldShowChooseSSOOrMagicCode && !shouldInitiateSAMLLogin;
     const isUnvalidatedSecondaryLogin = hasLogin && !isPrimaryLogin && !account.validated && !hasEmailDeliveryFailure;
     const shouldShowValidateCodeForm =
         hasAccount && (hasLogin || hasValidateCode) && !isUnvalidatedSecondaryLogin && !hasEmailDeliveryFailure && !shouldShowChooseSSOOrMagicCode && !isSAMLRequired;
     const shouldShowWelcomeHeader = shouldShowLoginForm || shouldShowValidateCodeForm || shouldShowChooseSSOOrMagicCode || isUnvalidatedSecondaryLogin;
     const shouldShowWelcomeText = shouldShowLoginForm || shouldShowValidateCodeForm || shouldShowChooseSSOOrMagicCode || !isClientTheLeader;
->>>>>>> e92c44f2
     return {
         shouldShowLoginForm,
         shouldShowEmailDeliveryFailurePage,
