import React, {Component} from 'react';
import {
    SafeAreaView,
} from 'react-native';
import PropTypes from 'prop-types';
import {withOnyx} from 'react-native-onyx';
import lodashGet from 'lodash/get';
import ONYXKEYS from '../../ONYXKEYS';
import styles from '../../styles/styles';
import updateUnread from '../../libs/UnreadIndicatorUpdater/updateUnread/index';
import compose from '../../libs/compose';
import SignInPageLayout from './SignInPageLayout';
import LoginForm from './LoginForm';
import PasswordForm from './PasswordForm';
import ResendValidationForm from './ResendValidationForm';
import withLocalize, {withLocalizePropTypes} from '../../components/withLocalize';

const propTypes = {
    /* Onyx Props */

    /** The details about the account that the user is signing in with */
    account: PropTypes.shape({
        /** Whether or not the account already exists */
        accountExists: PropTypes.bool,

        /** Error to display when there is an account error returned */
        error: PropTypes.string,

        /** Whether or not the account is validated */
        validated: PropTypes.bool,

        /** Whether or not the account is validated */
        forgotPassword: PropTypes.bool,
    }),

    /** The credentials of the person signing in */
    credentials: PropTypes.shape({
        login: PropTypes.string,
        password: PropTypes.string,
        twoFactorAuthCode: PropTypes.string,
    }),

    ...withLocalizePropTypes,
};

const defaultProps = {
    account: {},
    credentials: {},
};

class SignInPage extends Component {
    componentDidMount() {
        // Always reset the unread counter to zero on this page
        // NOTE: We need to wait for the next tick to ensure that the unread indicator is updated
        setTimeout(() => updateUnread(0), 0);
    }

    render() {
        // Show the login form if
        // - A login has not been entered yet
        const showLoginForm = !this.props.credentials.login;

        const validateCodeExpired = lodashGet(this.props.account, 'validateCodeExpired', false);

        const validAccount = this.props.account.accountExists
            && this.props.account.validated
            && !this.props.account.forgotPassword
            && !validateCodeExpired;

        // Show the password form if
        // - A login has been entered
        // - AND a GitHub username has been entered OR they already have access to New Expensify
        // - AND an account exists and is validated for this login
        // - AND a password hasn't been entered yet
        const showPasswordForm = this.props.credentials.login
            && validAccount
            && !this.props.credentials.password;

        // Show the resend validation link form if
        // - A login has been entered
        // - AND a GitHub username has been entered OR they already have access to this app
        // - AND an account did not exist or is not validated for that login
        const shouldShowResendValidationLinkForm = this.props.credentials.login && !validAccount;

        const welcomeText = shouldShowResendValidationLinkForm
            ? ''
            : this.props.translate(`welcomeText.${showPasswordForm ? 'welcomeBack' : 'welcome'}`);

        return (
<<<<<<< HEAD
            <>
                <SafeAreaView style={[styles.signInPage]}>
                    <SignInPageLayout
                        welcomeText={welcomeText}
                        shouldShowWelcomeText={showLoginForm || showPasswordForm || !shouldShowResendValidationLinkForm}
                        shouldShowWelcomeScreenshot={showLoginForm}
                    >
                        {showLoginForm && <LoginForm />}

                        {showPasswordForm && <PasswordForm />}

                        {shouldShowResendValidationLinkForm && <ResendValidationForm />}
                    </SignInPageLayout>
                </SafeAreaView>
            </>
=======
            <SafeAreaView style={[styles.signInPage]}>
                <SignInPageLayout
                    welcomeText={welcomeText}
                    shouldShowWelcomeText={showLoginForm || showPasswordForm || !showResendValidationLinkForm}
                >
                    {/* LoginForm and PasswordForm must use the isVisible prop. This keeps them mounted, but visually hidden
                    so that password managers can access the values. Conditionally rendering these components will break this feature. */}
                    <LoginForm isVisible={showLoginForm} />
                    <PasswordForm isVisible={showPasswordForm} />
                    {showResendValidationLinkForm && <ResendValidationForm />}
                </SignInPageLayout>
            </SafeAreaView>
>>>>>>> fbb46745
        );
    }
}

SignInPage.propTypes = propTypes;
SignInPage.defaultProps = defaultProps;

export default compose(
    withLocalize,
    withOnyx({
        account: {key: ONYXKEYS.ACCOUNT},
        credentials: {key: ONYXKEYS.CREDENTIALS},
    }),
)(SignInPage);<|MERGE_RESOLUTION|>--- conflicted
+++ resolved
@@ -87,36 +87,18 @@
             : this.props.translate(`welcomeText.${showPasswordForm ? 'welcomeBack' : 'welcome'}`);
 
         return (
-<<<<<<< HEAD
-            <>
-                <SafeAreaView style={[styles.signInPage]}>
-                    <SignInPageLayout
-                        welcomeText={welcomeText}
-                        shouldShowWelcomeText={showLoginForm || showPasswordForm || !shouldShowResendValidationLinkForm}
-                        shouldShowWelcomeScreenshot={showLoginForm}
-                    >
-                        {showLoginForm && <LoginForm />}
-
-                        {showPasswordForm && <PasswordForm />}
-
-                        {shouldShowResendValidationLinkForm && <ResendValidationForm />}
-                    </SignInPageLayout>
-                </SafeAreaView>
-            </>
-=======
             <SafeAreaView style={[styles.signInPage]}>
                 <SignInPageLayout
                     welcomeText={welcomeText}
-                    shouldShowWelcomeText={showLoginForm || showPasswordForm || !showResendValidationLinkForm}
+                    shouldShowWelcomeText={showLoginForm || showPasswordForm || !shouldShowResendValidationLinkForm}
                 >
                     {/* LoginForm and PasswordForm must use the isVisible prop. This keeps them mounted, but visually hidden
                     so that password managers can access the values. Conditionally rendering these components will break this feature. */}
                     <LoginForm isVisible={showLoginForm} />
                     <PasswordForm isVisible={showPasswordForm} />
-                    {showResendValidationLinkForm && <ResendValidationForm />}
+                    {shouldShowResendValidationLinkForm && <ResendValidationForm />}
                 </SignInPageLayout>
             </SafeAreaView>
->>>>>>> fbb46745
         );
     }
 }
