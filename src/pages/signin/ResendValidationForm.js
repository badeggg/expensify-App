--- conflicted
+++ resolved
@@ -62,15 +62,8 @@
             reopenAccount();
         } else if (!this.props.account.validated) {
             resendValidationLink();
-<<<<<<< HEAD
         } else {
             resetPassword();
-=======
-            console.debug(this.props.translate('resendValidationForm.accountUnvalidated'));
-        } else {
-            resetPassword();
-            console.debug(this.props.translate('resendValidationForm.accountForgotPassword'));
->>>>>>> 569a2ef4
         }
 
         this.successMessageTimer = setTimeout(() => {
