--- conflicted
+++ resolved
@@ -226,7 +226,6 @@
                             autoFocus
                         />
                         <View style={[styles.changeExpensifyLoginLinkContainer]}>
-<<<<<<< HEAD
                             <TouchableOpacity
                                 style={[styles.mt2]}
                                 onPress={this.resendValidateCode}
@@ -240,18 +239,6 @@
                                 <Text style={[styles.mt2]}>
                                     {this.props.account.message ? this.props.translate(this.props.account.message) : ''}
                                 </Text>
-=======
-                            {this.state.linkSent ? (
-                                <Text style={[styles.mt2]}>{this.props.account.message ? this.props.translate(this.props.account.message) : ''}</Text>
-                            ) : (
-                                <TouchableOpacity
-                                    style={[styles.mt2]}
-                                    onPress={this.resendValidateCode}
-                                    underlayColor={themeColors.componentBG}
-                                >
-                                    <Text style={[styles.link]}>{this.props.translate('validateCodeForm.magicCodeNotReceived')}</Text>
-                                </TouchableOpacity>
->>>>>>> b10f19d7
                             )}
                         </View>
                     </View>
