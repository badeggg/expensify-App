--- conflicted
+++ resolved
@@ -147,11 +147,7 @@
             formError: null,
         });
 
-<<<<<<< HEAD
-        Session.signIn(this.state.password, '', this.state.twoFactorAuthCode);
-=======
-        Session.signIn(password, twoFactorCode);
->>>>>>> 3d17dcf7
+        Session.signIn(password, '', twoFactorCode);
     }
 
     render() {
