--- conflicted
+++ resolved
@@ -140,11 +140,6 @@
                         autoCapitalize="none"
                         autoCorrect={false}
                         keyboardType={getEmailKeyboardType()}
-<<<<<<< HEAD
-                        translateX={-18}
-=======
-                        autoFocus={canFocusInputOnScreenFocus()}
->>>>>>> c2b96c10
                     />
                 </View>
                 {this.state.formError && (
