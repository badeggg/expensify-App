--- conflicted
+++ resolved
@@ -193,25 +193,15 @@
                                             key={row.translationPath}
                                         >
                                             {hovered => (
-<<<<<<< HEAD
                                                 <View>
                                                     <TextLink
                                                         style={[styles.footerRow, hovered ? styles.textBlue : {}]}
                                                         href={row.link}
-                                                        onPress={row.onPress}
+                                                        onPress={row.onPress ? () => row.onPress(props.scrollViewRef) : undefined}
                                                     >
                                                         {props.translate(row.translationPath)}
                                                     </TextLink>
                                                 </View>
-=======
-                                                <TextLink
-                                                    style={[styles.footerRow, hovered ? styles.textBlue : {}]}
-                                                    href={row.link}
-                                                    onPress={row.onPress ? () => row.onPress(props.scrollViewRef) : undefined}
-                                                >
-                                                    {props.translate(row.translationPath)}
-                                                </TextLink>
->>>>>>> 5d9dd0c7
                                             )}
                                         </Hoverable>
                                     ))}
