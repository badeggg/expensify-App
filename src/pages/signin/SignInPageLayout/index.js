--- conflicted
+++ resolved
@@ -1,9 +1,6 @@
 import React from 'react';
 import {View, ScrollView} from 'react-native';
-<<<<<<< HEAD
-=======
 import {withSafeAreaInsets} from 'react-native-safe-area-context';
->>>>>>> 9f1c192d
 import PropTypes from 'prop-types';
 import compose from '../../../libs/compose';
 import SignInPageContent from './SignInPageContent';
@@ -33,11 +30,7 @@
     let contentContainerStyles = [styles.flex1, styles.flexRow];
 
     // To scroll on both mobile and web, we need to set the container height manually
-<<<<<<< HEAD
-    const containerHeight = StyleUtils.getHeight(props.windowHeight);
-=======
     const containerHeight = props.windowHeight - props.insets.top - props.insets.bottom;
->>>>>>> 9f1c192d
 
     if (props.isSmallScreenWidth) {
         containerStyles = [styles.flex1];
@@ -56,35 +49,13 @@
                             {props.children}
                         </SignInPageContent>
                         <ScrollView
-<<<<<<< HEAD
-                            style={[styles.flex1, containerHeight]}
-                            contentContainerStyle={[scrollViewContentContainerStyles]}
-=======
                             style={[styles.flex1]}
                             contentContainerStyle={[styles.flex1]}
->>>>>>> 9f1c192d
                         >
                             <SignInPageGraphics />
                             <Footer />
                         </ScrollView>
                     </View>
-<<<<<<< HEAD
-                )
-                : (
-                    <ScrollView
-                        style={containerHeight}
-                        contentContainerStyle={scrollViewContentContainerStyles}
-                        keyboardShouldPersistTaps="handled"
-                        keyboardDismissMode="on-drag"
-                    >
-                        <SignInPageContent
-                            welcomeText={props.welcomeText}
-                            shouldShowWelcomeText={props.shouldShowWelcomeText}
-                        >
-                            {props.children}
-                        </SignInPageContent>
-                        <Footer />
-=======
                 ) : (
                     <ScrollView
                         contentContainerStyle={scrollViewContentContainerStyles}
@@ -101,7 +72,6 @@
                         <View style={[styles.flex0]}>
                             <Footer />
                         </View>
->>>>>>> 9f1c192d
                     </ScrollView>
                 )}
         </View>
