--- conflicted
+++ resolved
@@ -31,7 +31,6 @@
 const SignInPageLayoutWide = props => (
     <View style={[styles.flex1, styles.signInPageInner]}>
         <View style={[styles.flex1, styles.flexRow, styles.flexGrow1]}>
-<<<<<<< HEAD
             <ScrollView
                 keyboardShouldPersistTaps="handled"
                 showsVerticalScrollIndicator={false}
@@ -63,48 +62,11 @@
                 </KeyboardAvoidingView>
                 <View style={[styles.mv5, styles.ph4, styles.w100, styles.alignSelfCenter]}>
                     <TermsAndLicenses />
-=======
-            <View style={[styles.signInPageWideLeftContainer, styles.dFlex, styles.flexColumn, styles.ph6]}>
-                <View style={[
-                    styles.flex1,
-                    styles.dFlex,
-                    styles.flexColumn,
-                    styles.mt40Percentage,
-                    styles.signInPageFormContainer,
-                    styles.alignSelfCenter,
-                ]}
-                >
-                    <View style={[styles.flex1]}>
-                        <View style={[styles.signInPageLogo, styles.mt6, styles.mb5]}>
-                            <ExpensifyCashLogo
-                                width={variables.componentSizeLarge}
-                                height={variables.componentSizeLarge}
-                            />
-                        </View>
-                        {props.shouldShowWelcomeText && (
-                            <Text style={[styles.mv5, styles.textLabel, styles.h3]}>
-                                {props.welcomeText}
-                            </Text>
-                        )}
-                        <View>
-                            {props.children}
-                        </View>
-                    </View>
-                    <View style={[styles.mv5]}>
-                        <TermsAndLicenses />
-                    </View>
->>>>>>> f5a1b58d
                 </View>
             </ScrollView>
             <View style={[
                 styles.flexGrow1,
-<<<<<<< HEAD
-                styles.flexRow,
-                styles.background100,
-                backgroundStyle,
-=======
                 getBackgroundColorStyle(backgroundStyle.backgroundColor),
->>>>>>> f5a1b58d
                 props.isMediumScreenWidth && styles.alignItemsCenter,
             ]}
             >
