import _ from 'underscore';
import React, {Component} from 'react';
import {View, Text, Pressable} from 'react-native';
import PropTypes from 'prop-types';
import {withOnyx} from 'react-native-onyx';
import OptionsSelector from '../components/OptionsSelector';
import {getNewGroupOptions, getHeaderMessage} from '../libs/OptionsListUtils';
import ONYXKEYS from '../ONYXKEYS';
import styles from '../styles/styles';
import {fetchOrCreateChatReport} from '../libs/actions/Report';
import CONST from '../CONST';
import KeyboardSpacer from '../components/KeyboardSpacer';
import withWindowDimensions, {windowDimensionsPropTypes} from '../components/withWindowDimensions';
import HeaderWithCloseButton from '../components/HeaderWithCloseButton';
import ScreenWrapper from '../components/ScreenWrapper';
import Navigation from '../libs/Navigation/Navigation';

const personalDetailsPropTypes = PropTypes.shape({
    // The login of the person (either email or phone number)
    login: PropTypes.string.isRequired,

    // The URL of the person's avatar (there should already be a default avatar if
    // the person doesn't have their own avatar uploaded yet)
    avatar: PropTypes.string.isRequired,

    // This is either the user's full name, or their login if full name is an empty string
    displayName: PropTypes.string.isRequired,
});

const propTypes = {
    // All of the personal details for everyone
    personalDetails: PropTypes.objectOf(personalDetailsPropTypes).isRequired,

    // All reports shared with the user
    reports: PropTypes.shape({
        reportID: PropTypes.number,
        reportName: PropTypes.string,
    }).isRequired,

    // Session of currently logged in user
    session: PropTypes.shape({
        email: PropTypes.string.isRequired,
    }).isRequired,

    ...windowDimensionsPropTypes,
};

class NewGroupPage extends Component {
    constructor(props) {
        super(props);

        this.toggleOption = this.toggleOption.bind(this);
        this.createGroup = this.createGroup.bind(this);

        const {
            recentReports,
            personalDetails,
            userToInvite,
        } = getNewGroupOptions(
            props.reports,
            props.personalDetails,
            '',
            [],
        );

        this.state = {
            searchValue: '',
            recentReports,
            personalDetails,
            selectedOptions: [],
            userToInvite,
        };
    }

    /**
     * Returns the sections needed for the OptionsSelector
     *
     * @param {Boolean} maxParticipantsReached
     * @returns {Array}
     */
    getSections(maxParticipantsReached) {
        const sections = [];
        sections.push({
            title: undefined,
            data: this.state.selectedOptions,
            shouldShow: true,
            indexOffset: 0,
        });

        if (maxParticipantsReached) {
            return sections;
        }

        sections.push({
            title: 'RECENTS',
            data: this.state.recentReports,
            shouldShow: this.state.recentReports.length > 0,
            indexOffset: sections.reduce((prev, {data}) => prev + data.length, 0),
        });

        sections.push({
            title: 'CONTACTS',
            data: this.state.personalDetails,
            shouldShow: this.state.personalDetails.length > 0,
            indexOffset: sections.reduce((prev, {data}) => prev + data.length, 0),
        });

        if (this.state.userToInvite) {
            sections.push(({
                undefined,
                data: [this.state.userToInvite],
                shouldShow: true,
                indexOffset: 0,
            }));
        }

        return sections;
    }

    /**
     * Once all our options are selected this method will call the API and  create new chat between all selected users
     * and the currently logged in user
     */
    createGroup() {
        const userLogins = _.map(this.state.selectedOptions, option => option.login);
        if (userLogins.length < 1) {
            return;
        }
        fetchOrCreateChatReport([this.props.session.email, ...userLogins]);
    }

    /**
     * Removes a selected option from list if already selected. If not already selected add this option to the list.
     * @param {Object} option
     */
    toggleOption(option) {
        this.setState((prevState) => {
            const isOptionInList = _.some(prevState.selectedOptions, selectedOption => (
                selectedOption.login === option.login
            ));

            let newSelectedOptions;

            if (isOptionInList) {
                newSelectedOptions = _.reject(prevState.selectedOptions, selectedOption => (
                    selectedOption.login === option.login
                ));
            } else {
                newSelectedOptions = [...prevState.selectedOptions, option];
            }

            const {
                recentReports,
                personalDetails,
                userToInvite,
            } = getNewGroupOptions(
                this.props.reports,
                this.props.personalDetails,
                isOptionInList ? prevState.searchValue : '',
                newSelectedOptions,
            );

            return {
                selectedOptions: newSelectedOptions,
                recentReports,
                personalDetails,
                userToInvite,
                searchValue: isOptionInList ? prevState.searchValue : '',
            };
        });
    }

    render() {
        const maxParticipantsReached = this.state.selectedOptions.length === CONST.REPORT.MAXIMUM_PARTICIPANTS;
        const sections = this.getSections(maxParticipantsReached);
        const headerMessage = getHeaderMessage(
            this.state.personalDetails.length + this.state.recentReports.length !== 0,
            Boolean(this.state.userToInvite),
            maxParticipantsReached,
        );
        return (
<<<<<<< HEAD
            <ScreenWrapper>
                {() => (
                    <>
                        <HeaderWithCloseButton
                            title="New Group"
                            onCloseButtonPress={() => Navigation.dismissModal()}
                        />
                        <View style={[styles.flex1, styles.w100]}>
                            <OptionsSelector
                                canSelectMultipleOptions
                                sections={sections}
                                selectedOptions={this.state.selectedOptions}
                                value={this.state.searchValue}
                                onSelectRow={this.toggleOption}
                                onChangeText={(searchValue = '') => {
                                    const {
                                        recentReports,
                                        personalDetails,
                                        userToInvite,
                                    } = getNewGroupOptions(
                                        this.props.reports,
                                        this.props.personalDetails,
                                        searchValue,
                                        [],
                                    );
                                    this.setState({
                                        searchValue,
                                        userToInvite,
                                        recentReports,
                                        personalDetails,
                                    });
                                }}
                                headerTitle={headerTitle}
                                headerMessage={headerMessage}
                                disableArrowKeysActions
                                hideAdditionalOptionStates
                                forceTextUnreadStyle
                            />
                            {this.state.selectedOptions?.length > 0 && (
                                <View style={[styles.ph5, styles.pb5]}>
                                    <Pressable
                                        onPress={this.createGroup}
                                        style={({hovered}) => [
                                            styles.button,
                                            styles.buttonSuccess,
                                            styles.w100,
                                            hovered && styles.buttonSuccessHovered,
                                        ]}
                                    >
                                        <Text style={[styles.buttonText, styles.buttonSuccessText]}>
                                            Create Group
                                        </Text>
                                    </Pressable>
                                </View>
                            )}
=======
            <>
                <HeaderGap />
                <HeaderWithCloseButton
                    title="New Group"
                    onCloseButtonPress={redirectToLastReport}
                />
                <View style={[styles.flex1, styles.w100]}>
                    <OptionsSelector
                        canSelectMultipleOptions
                        sections={sections}
                        selectedOptions={this.state.selectedOptions}
                        value={this.state.searchValue}
                        onSelectRow={this.toggleOption}
                        onChangeText={(searchValue = '') => {
                            const {
                                recentReports,
                                personalDetails,
                                userToInvite,
                            } = getNewGroupOptions(
                                this.props.reports,
                                this.props.personalDetails,
                                searchValue,
                                [],
                            );
                            this.setState({
                                searchValue,
                                userToInvite,
                                recentReports,
                                personalDetails,
                            });
                        }}
                        headerMessage={headerMessage}
                        disableArrowKeysActions
                        hideAdditionalOptionStates
                        forceTextUnreadStyle
                    />
                    {this.state.selectedOptions?.length > 0 && (
                        <View style={[styles.ph5, styles.pb5]}>
                            <Pressable
                                onPress={this.createGroup}
                                style={({hovered}) => [
                                    styles.button,
                                    styles.buttonSuccess,
                                    styles.w100,
                                    hovered && styles.buttonSuccessHovered,
                                ]}
                            >
                                <Text style={[styles.buttonText, styles.buttonSuccessText]}>
                                    Create Group
                                </Text>
                            </Pressable>
>>>>>>> eb67f039
                        </View>
                        <KeyboardSpacer />
                    </>
                )}
            </ScreenWrapper>
        );
    }
}

NewGroupPage.propTypes = propTypes;

export default withWindowDimensions(withOnyx({
    reports: {
        key: ONYXKEYS.COLLECTION.REPORT,
    },
    personalDetails: {
        key: ONYXKEYS.PERSONAL_DETAILS,
    },
    session: {
        key: ONYXKEYS.SESSION,
    },
})(NewGroupPage));<|MERGE_RESOLUTION|>--- conflicted
+++ resolved
@@ -179,7 +179,6 @@
             maxParticipantsReached,
         );
         return (
-<<<<<<< HEAD
             <ScreenWrapper>
                 {() => (
                     <>
@@ -212,7 +211,6 @@
                                         personalDetails,
                                     });
                                 }}
-                                headerTitle={headerTitle}
                                 headerMessage={headerMessage}
                                 disableArrowKeysActions
                                 hideAdditionalOptionStates
@@ -235,59 +233,6 @@
                                     </Pressable>
                                 </View>
                             )}
-=======
-            <>
-                <HeaderGap />
-                <HeaderWithCloseButton
-                    title="New Group"
-                    onCloseButtonPress={redirectToLastReport}
-                />
-                <View style={[styles.flex1, styles.w100]}>
-                    <OptionsSelector
-                        canSelectMultipleOptions
-                        sections={sections}
-                        selectedOptions={this.state.selectedOptions}
-                        value={this.state.searchValue}
-                        onSelectRow={this.toggleOption}
-                        onChangeText={(searchValue = '') => {
-                            const {
-                                recentReports,
-                                personalDetails,
-                                userToInvite,
-                            } = getNewGroupOptions(
-                                this.props.reports,
-                                this.props.personalDetails,
-                                searchValue,
-                                [],
-                            );
-                            this.setState({
-                                searchValue,
-                                userToInvite,
-                                recentReports,
-                                personalDetails,
-                            });
-                        }}
-                        headerMessage={headerMessage}
-                        disableArrowKeysActions
-                        hideAdditionalOptionStates
-                        forceTextUnreadStyle
-                    />
-                    {this.state.selectedOptions?.length > 0 && (
-                        <View style={[styles.ph5, styles.pb5]}>
-                            <Pressable
-                                onPress={this.createGroup}
-                                style={({hovered}) => [
-                                    styles.button,
-                                    styles.buttonSuccess,
-                                    styles.w100,
-                                    hovered && styles.buttonSuccessHovered,
-                                ]}
-                            >
-                                <Text style={[styles.buttonText, styles.buttonSuccessText]}>
-                                    Create Group
-                                </Text>
-                            </Pressable>
->>>>>>> eb67f039
                         </View>
                         <KeyboardSpacer />
                     </>
