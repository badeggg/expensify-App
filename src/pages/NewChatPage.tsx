import {useFocusEffect} from '@react-navigation/native';
import isEmpty from 'lodash/isEmpty';
import reject from 'lodash/reject';
import React, {useCallback, useEffect, useMemo, useState} from 'react';
import type {SectionListData} from 'react-native';
import {InteractionManager, View} from 'react-native';
import {withOnyx} from 'react-native-onyx';
import type {OnyxCollection, OnyxEntry} from 'react-native-onyx';
import Button from '@components/Button';
import KeyboardAvoidingView from '@components/KeyboardAvoidingView';
import OfflineIndicator from '@components/OfflineIndicator';
<<<<<<< HEAD
import OptionsSelector from '@components/OptionsSelector';
import ScreenWrapper from '@components/ScreenWrapper';
import useAutoFocusInput from '@hooks/useAutoFocusInput';
import useCurrentUserPersonalDetails from '@hooks/useCurrentUserPersonalDetails';
=======
import {useBetas, usePersonalDetails} from '@components/OnyxProvider';
import {PressableWithFeedback} from '@components/Pressable';
import ReferralProgramCTA from '@components/ReferralProgramCTA';
import SelectCircle from '@components/SelectCircle';
import SelectionList from '@components/SelectionList';
import type {ListItem, Section} from '@components/SelectionList/types';
import UserListItem from '@components/SelectionList/UserListItem';
import useDebouncedState from '@hooks/useDebouncedState';
>>>>>>> 0dc21513
import useLocalize from '@hooks/useLocalize';
import useNetwork from '@hooks/useNetwork';
import useStyledSafeAreaInsets from '@hooks/useStyledSafeAreaInsets';
import useThemeStyles from '@hooks/useThemeStyles';
import useWindowDimensions from '@hooks/useWindowDimensions';
import * as DeviceCapabilities from '@libs/DeviceCapabilities';
<<<<<<< HEAD
import doInteractionTask from '@libs/DoInteractionTask';
import Navigation from '@libs/Navigation/Navigation';
=======
>>>>>>> 0dc21513
import * as OptionsListUtils from '@libs/OptionsListUtils';
import * as ReportUtils from '@libs/ReportUtils';
import type {OptionData} from '@libs/ReportUtils';
import variables from '@styles/variables';
import * as Report from '@userActions/Report';
import CONST from '@src/CONST';
import ONYXKEYS from '@src/ONYXKEYS';
import ROUTES from '@src/ROUTES';
import type * as OnyxTypes from '@src/types/onyx';

type NewChatPageWithOnyxProps = {
    /** All reports shared with the user */
    reports: OnyxCollection<OnyxTypes.Report>;

<<<<<<< HEAD
    /** New group chat draft data */
    newGroupDraft: OnyxEntry<OnyxTypes.NewGroupChatDraft>;

    /** All of the personal details for everyone */
    personalDetails: OnyxEntry<OnyxTypes.PersonalDetailsList>;

    betas: OnyxEntry<OnyxTypes.Beta[]>;

    /** An object that holds data about which referral banners have been dismissed */
    dismissedReferralBanners: DismissedReferralBanners;

=======
>>>>>>> 0dc21513
    /** Whether we are searching for reports in the server */
    isSearchingForReports: OnyxEntry<boolean>;
};

type NewChatPageProps = NewChatPageWithOnyxProps & {
    isGroupChat: boolean;
};

const excludedGroupEmails = CONST.EXPENSIFY_EMAILS.filter((value) => value !== CONST.EMAIL.CONCIERGE);

<<<<<<< HEAD
function NewChatPage({betas, isGroupChat, personalDetails, reports, isSearchingForReports, dismissedReferralBanners, newGroupDraft}: NewChatPageProps) {
=======
const EMPTY_ARRAY: Array<SectionListData<ListItem, Section<ListItem>>> = [];

function useOptions({reports, isGroupChat}: Omit<NewChatPageProps, 'isSearchingForReports'>) {
    const [searchTerm, debouncedSearchTerm, setSearchTerm] = useDebouncedState('');
    const personalDetails = usePersonalDetails();
    const isOptionsDataReady = ReportUtils.isReportDataReady() && OptionsListUtils.isPersonalDetailsReady(personalDetails);
    const [selectedOptions, setSelectedOptions] = useState<Array<ListItem & OptionData>>([]);
    const betas = useBetas();

    const options = useMemo(() => {
        const filteredOptions = OptionsListUtils.getFilteredOptions(
            reports,
            personalDetails,
            betas,
            debouncedSearchTerm,
            selectedOptions,
            isGroupChat ? excludedGroupEmails : [],
            false,
            true,
            false,
            {},
            [],
            false,
            {},
            [],
            true,
            false,
        );
        const maxParticipantsReached = selectedOptions.length === CONST.REPORT.MAXIMUM_PARTICIPANTS;

        const headerMessage = OptionsListUtils.getHeaderMessage(
            filteredOptions.personalDetails.length + filteredOptions.recentReports.length !== 0,
            Boolean(filteredOptions.userToInvite),
            debouncedSearchTerm.trim(),
            maxParticipantsReached,
            selectedOptions.some((participant) => participant?.searchText?.toLowerCase?.().includes(debouncedSearchTerm.trim().toLowerCase())),
        );
        return {...filteredOptions, headerMessage, maxParticipantsReached};
    }, [betas, debouncedSearchTerm, isGroupChat, personalDetails, reports, selectedOptions]);

    useEffect(() => {
        if (!debouncedSearchTerm.length || options.maxParticipantsReached) {
            return;
        }

        Report.searchInServer(debouncedSearchTerm);
    }, [debouncedSearchTerm, options.maxParticipantsReached]);

    return {...options, searchTerm, debouncedSearchTerm, setSearchTerm, isOptionsDataReady, selectedOptions, setSelectedOptions};
}

function NewChatPage({isGroupChat, reports, isSearchingForReports}: NewChatPageProps) {
>>>>>>> 0dc21513
    const {translate} = useLocalize();
    const styles = useThemeStyles();
    const [didScreenTransitionEnd, setDidScreenTransitionEnd] = useState(false);
    const {isOffline} = useNetwork();
    const {isSmallScreenWidth} = useWindowDimensions();
<<<<<<< HEAD
    const [didScreenTransitionEnd, setDidScreenTransitionEnd] = useState(false);

    const personalData = useCurrentUserPersonalDetails();

    const maxParticipantsReached = selectedOptions.length === CONST.REPORT.MAXIMUM_PARTICIPANTS;
    const setSearchTermAndSearchInServer = useSearchTermAndSearch(setSearchTerm, maxParticipantsReached);
=======
>>>>>>> 0dc21513

    const {
        headerMessage,
        maxParticipantsReached,
        searchTerm,
        debouncedSearchTerm,
        setSearchTerm,
        selectedOptions,
        setSelectedOptions,
        recentReports,
        personalDetails,
        userToInvite,
        isOptionsDataReady,
    } = useOptions({
        reports,
        isGroupChat,
    });

    const sections = useMemo(() => {
        const sectionsList = [];
        let indexOffset = 0;

        const formatResults = OptionsListUtils.formatSectionsFromSearchTerm(debouncedSearchTerm, selectedOptions, recentReports, personalDetails, true, indexOffset);
        sectionsList.push(formatResults.section);
        indexOffset = formatResults.newIndexOffset;

        if (maxParticipantsReached) {
            return sectionsList as unknown as Array<SectionListData<ListItem, Section<ListItem>>>;
        }

        sectionsList.push({
            title: translate('common.recents'),
            data: recentReports,
            shouldShow: !isEmpty(recentReports),
            indexOffset,
        });
        indexOffset += recentReports.length;

        sectionsList.push({
            title: translate('common.contacts'),
            data: personalDetails,
            shouldShow: !isEmpty(personalDetails),
            indexOffset,
        });
        indexOffset += personalDetails.length;

        if (userToInvite) {
            sectionsList.push({
                title: undefined,
                data: [userToInvite],
                shouldShow: true,
                indexOffset,
            });
        }

<<<<<<< HEAD
        return sectionsList;
    }, [translate, filteredPersonalDetails, filteredRecentReports, filteredUserToInvite, maxParticipantsReached, selectedOptions, searchTerm]);

    /**
     * Removes a selected option from list if already selected. If not already selected add this option to the list.
     */
    const toggleOption = (option: OptionData) => {
        const isOptionInList = selectedOptions.some((selectedOption) => selectedOption.login === option.login);

        let newSelectedOptions;

        if (isOptionInList) {
            newSelectedOptions = selectedOptions.filter((selectedOption) => selectedOption.login !== option.login);
        } else {
            newSelectedOptions = [...selectedOptions, option];
        }

        const {
            recentReports,
            personalDetails: newChatPersonalDetails,
            userToInvite,
        } = OptionsListUtils.getFilteredOptions(
            reports,
            personalDetails,
            betas ?? [],
            searchTerm,
            newSelectedOptions,
            isGroupChat ? excludedGroupEmails : [],
            false,
            true,
            false,
            {},
            [],
            false,
            {},
            [],
            true,
        );
        setSelectedOptions(newSelectedOptions);
        setFilteredRecentReports(recentReports);
        setFilteredPersonalDetails(newChatPersonalDetails);
        setFilteredUserToInvite(userToInvite);
    };
=======
        return sectionsList as unknown as Array<SectionListData<ListItem, Section<ListItem>>>;
    }, [debouncedSearchTerm, selectedOptions, recentReports, personalDetails, maxParticipantsReached, translate, userToInvite]);
>>>>>>> 0dc21513

    /**
     * Creates a new 1:1 chat with the option and the current user,
     * or navigates to the existing chat if one with those participants already exists.
     */
<<<<<<< HEAD
    const createChat = (option: OptionData) => {
        if ((!option.login && selectedOptions.length !== 1) || !selectedOptions[0].login) {
=======
    const createChat = (option: ListItem) => {
        if (!option.login) {
>>>>>>> 0dc21513
            return;
        }
        const login = option.login ?? selectedOptions[0].login;
        Report.navigateToAndOpenReport([login]);
    };
    /**
<<<<<<< HEAD
     * Navigates to create group confirm page
     */
    const navigateToConfirmPage = () => {
        const selectedAccountIDs: number[] = selectedOptions
            .map((option: OptionData) => option.accountID)
            .filter((accountID): accountID is number => accountID !== null && accountID !== undefined);
        if (personalData) {
            const accountIDs = [...selectedAccountIDs, personalData.accountID];
            Report.setGroupDraft(accountIDs);
            Navigation.navigate(ROUTES.NEW_CHAT_CONFIRM);
        }
    };
=======
     *  This hook is used to set the state of didScreenTransitionEnd to true after the screen has transitioned.
     *  This is used to prevent the screen from rendering sections until transition has ended.
     */
    useFocusEffect(
        React.useCallback(() => {
            const task = InteractionManager.runAfterInteractions(() => {
                setDidScreenTransitionEnd(true);
            });

            return () => task.cancel();
        }, []),
    );

    const itemRightSideComponent = useCallback(
        (listItem: ListItem) => {
            const item = listItem as ListItem & OptionData;
            /**
             * Removes a selected option from list if already selected. If not already selected add this option to the list.
             * @param  option
             */
            function toggleOption(option: ListItem & OptionData) {
                const isOptionInList = !!option.isSelected;

                let newSelectedOptions: Array<ListItem & OptionData>;

                if (isOptionInList) {
                    newSelectedOptions = reject(selectedOptions, (selectedOption) => selectedOption.login === option.login);
                } else {
                    newSelectedOptions = [...selectedOptions, {...option, isSelected: true, selected: true}];
                }

                setSelectedOptions(newSelectedOptions);
            }
>>>>>>> 0dc21513

            if (item.isSelected) {
                return (
                    <PressableWithFeedback
                        onPress={() => toggleOption(item)}
                        disabled={item.isDisabled}
                        role={CONST.ACCESSIBILITY_ROLE.CHECKBOX}
                        accessibilityLabel={CONST.ACCESSIBILITY_ROLE.CHECKBOX}
                        style={[styles.flexRow, styles.alignItemsCenter, styles.ml3]}
                    >
                        <SelectCircle isChecked={item.isSelected} />
                    </PressableWithFeedback>
                );
            }

            return (
                <Button
                    onPress={() => toggleOption(item)}
                    style={[styles.pl2]}
                    text={translate('newChatPage.addToGroup')}
                    small
                />
            );
        },
        [selectedOptions, setSelectedOptions, styles, translate],
    );

    const footerContent = useMemo(() => {
        /**
         * Creates a new group chat with all the selected options and the current user,
         * or navigates to the existing chat if one with those participants already exists.
         */
        const createGroup = () => {
            const logins = selectedOptions.map((option) => option.login).filter((login): login is string => typeof login === 'string');

            if (logins.length < 1) {
                return;
            }

            Report.navigateToAndOpenReport(logins);
        };
<<<<<<< HEAD
    }, []);

    useEffect(() => {
        if (!didScreenTransitionEnd) {
            return;
        }
        updateOptions();
        if (newGroupDraft?.participantAccountIDs) {
            const invitedUsersPersonalDetails = OptionsListUtils.getPersonalDetailsForAccountIDs(newGroupDraft?.participantAccountIDs, personalDetails);
            const groupSelectedOptions = OptionsListUtils.getMemberInviteOptions(invitedUsersPersonalDetails).personalDetails;
            setSelectedOptions(groupSelectedOptions);
        }
    }, [didScreenTransitionEnd, updateOptions, newGroupDraft?.participantAccountIDs, personalDetails]);

    const {inputCallbackRef} = useAutoFocusInput();
=======
        return (
            <>
                <ReferralProgramCTA
                    referralContentType={CONST.REFERRAL_PROGRAM.CONTENT_TYPES.START_CHAT}
                    style={[!!selectedOptions.length && styles.mb5]}
                />

                {!!selectedOptions.length && (
                    <Button
                        success
                        text={selectedOptions.length > 1 ? translate('newChatPage.createGroup') : translate('newChatPage.createChat')}
                        onPress={createGroup}
                        pressOnEnter
                    />
                )}
            </>
        );
    }, [selectedOptions, styles, translate]);
>>>>>>> 0dc21513

    const {insets, safeAreaPaddingBottomStyle} = useStyledSafeAreaInsets();
    return (
        <View
            testID={NewChatPage.displayName}
            style={styles.flex1}
        >
<<<<<<< HEAD
            {({safeAreaPaddingBottomStyle, insets}) => (
                <KeyboardAvoidingView
                    style={{height: '100%'}}
                    behavior="padding"
                    // Offset is needed as KeyboardAvoidingView in nested inside of TabNavigator instead of wrapping whole screen.
                    // This is because when wrapping whole screen the screen was freezing when changing Tabs.
                    keyboardVerticalOffset={variables.contentHeaderHeight + (insets?.top ?? 0) + variables.tabSelectorButtonHeight + variables.tabSelectorButtonPadding}
                >
                    <View style={[styles.flex1, styles.w100, styles.pRelative, selectedOptions.length > 0 ? safeAreaPaddingBottomStyle : {}]}>
                        <OptionsSelector
                            ref={inputCallbackRef}
                            // @ts-expect-error TODO: Remove this once OptionsSelector (https://github.com/Expensify/App/issues/25125) is migrated to TypeScript.
                            canSelectMultipleOptions
                            shouldShowMultipleOptionSelectorAsButton
                            multipleOptionSelectorButtonText={translate('newChatPage.addToGroup')}
                            onAddToSelection={toggleOption}
                            sections={sections}
                            selectedOptions={selectedOptions}
                            onSelectRow={createChat}
                            onChangeText={setSearchTermAndSearchInServer}
                            headerMessage={headerMessage}
                            boldStyle
                            shouldPreventDefaultFocusOnSelectRow={!DeviceCapabilities.canUseTouchScreen()}
                            shouldShowOptions={isOptionsDataReady && didScreenTransitionEnd}
                            shouldShowConfirmButton
                            shouldShowReferralCTA={!dismissedReferralBanners[CONST.REFERRAL_PROGRAM.CONTENT_TYPES.START_CHAT]}
                            referralContentType={CONST.REFERRAL_PROGRAM.CONTENT_TYPES.START_CHAT}
                            confirmButtonText={selectedOptions.length > 1 ? translate('common.next') : translate('newChatPage.createChat')}
                            textInputAlert={isOffline ? [`${translate('common.youAppearToBeOffline')} ${translate('search.resultsAreLimited')}`, {isTranslated: true}] : ''}
                            onConfirmSelection={selectedOptions.length > 1 ? navigateToConfirmPage : createChat}
                            textInputLabel={translate('optionsSelector.nameEmailOrPhoneNumber')}
                            safeAreaPaddingBottomStyle={safeAreaPaddingBottomStyle}
                            isLoadingNewOptions={isSearchingForReports}
                            autoFocus={false}
                        />
                    </View>
                    {isSmallScreenWidth && <OfflineIndicator />}
                </KeyboardAvoidingView>
            )}
        </ScreenWrapper>
=======
            <KeyboardAvoidingView
                style={styles.flex1}
                behavior="padding"
                // Offset is needed as KeyboardAvoidingView in nested inside of TabNavigator instead of wrapping whole screen.
                // This is because when wrapping whole screen the screen was freezing when changing Tabs.
                keyboardVerticalOffset={variables.contentHeaderHeight + insets.top + variables.tabSelectorButtonHeight + variables.tabSelectorButtonPadding}
            >
                <View style={[styles.flex1, styles.w100, styles.pRelative, selectedOptions.length > 0 ? safeAreaPaddingBottomStyle : {}]}>
                    <SelectionList
                        ListItem={UserListItem}
                        sections={isOptionsDataReady && didScreenTransitionEnd ? sections : EMPTY_ARRAY}
                        textInputValue={searchTerm}
                        textInputHint={isOffline ? `${translate('common.youAppearToBeOffline')} ${translate('search.resultsAreLimited')}` : ''}
                        onChangeText={setSearchTerm}
                        textInputLabel={translate('optionsSelector.nameEmailOrPhoneNumber')}
                        headerMessage={headerMessage}
                        onSelectRow={createChat}
                        rightHandSideComponent={itemRightSideComponent}
                        footerContent={footerContent}
                        showLoadingPlaceholder={!didScreenTransitionEnd}
                        shouldPreventDefaultFocusOnSelectRow={!DeviceCapabilities.canUseTouchScreen()}
                        isLoadingNewOptions={!!isSearchingForReports}
                    />
                </View>
                {isSmallScreenWidth && <OfflineIndicator />}
            </KeyboardAvoidingView>
        </View>
>>>>>>> 0dc21513
    );
}

NewChatPage.displayName = 'NewChatPage';

export default withOnyx<NewChatPageProps, NewChatPageWithOnyxProps>({
<<<<<<< HEAD
    dismissedReferralBanners: {
        key: ONYXKEYS.ACCOUNT,
        selector: (data) => data?.dismissedReferralBanners ?? {},
    },
    newGroupDraft: {
        key: ONYXKEYS.NEW_GROUP_CHAT_DRAFT,
    },
=======
>>>>>>> 0dc21513
    reports: {
        key: ONYXKEYS.COLLECTION.REPORT,
    },
    isSearchingForReports: {
        key: ONYXKEYS.IS_SEARCHING_FOR_REPORTS,
        initWithStoredValues: false,
    },
})(NewChatPage);<|MERGE_RESOLUTION|>--- conflicted
+++ resolved
@@ -9,12 +9,6 @@
 import Button from '@components/Button';
 import KeyboardAvoidingView from '@components/KeyboardAvoidingView';
 import OfflineIndicator from '@components/OfflineIndicator';
-<<<<<<< HEAD
-import OptionsSelector from '@components/OptionsSelector';
-import ScreenWrapper from '@components/ScreenWrapper';
-import useAutoFocusInput from '@hooks/useAutoFocusInput';
-import useCurrentUserPersonalDetails from '@hooks/useCurrentUserPersonalDetails';
-=======
 import {useBetas, usePersonalDetails} from '@components/OnyxProvider';
 import {PressableWithFeedback} from '@components/Pressable';
 import ReferralProgramCTA from '@components/ReferralProgramCTA';
@@ -22,19 +16,15 @@
 import SelectionList from '@components/SelectionList';
 import type {ListItem, Section} from '@components/SelectionList/types';
 import UserListItem from '@components/SelectionList/UserListItem';
+import useCurrentUserPersonalDetails from '@hooks/useCurrentUserPersonalDetails';
 import useDebouncedState from '@hooks/useDebouncedState';
->>>>>>> 0dc21513
 import useLocalize from '@hooks/useLocalize';
 import useNetwork from '@hooks/useNetwork';
 import useStyledSafeAreaInsets from '@hooks/useStyledSafeAreaInsets';
 import useThemeStyles from '@hooks/useThemeStyles';
 import useWindowDimensions from '@hooks/useWindowDimensions';
 import * as DeviceCapabilities from '@libs/DeviceCapabilities';
-<<<<<<< HEAD
-import doInteractionTask from '@libs/DoInteractionTask';
 import Navigation from '@libs/Navigation/Navigation';
-=======
->>>>>>> 0dc21513
 import * as OptionsListUtils from '@libs/OptionsListUtils';
 import * as ReportUtils from '@libs/ReportUtils';
 import type {OptionData} from '@libs/ReportUtils';
@@ -49,20 +39,6 @@
     /** All reports shared with the user */
     reports: OnyxCollection<OnyxTypes.Report>;
 
-<<<<<<< HEAD
-    /** New group chat draft data */
-    newGroupDraft: OnyxEntry<OnyxTypes.NewGroupChatDraft>;
-
-    /** All of the personal details for everyone */
-    personalDetails: OnyxEntry<OnyxTypes.PersonalDetailsList>;
-
-    betas: OnyxEntry<OnyxTypes.Beta[]>;
-
-    /** An object that holds data about which referral banners have been dismissed */
-    dismissedReferralBanners: DismissedReferralBanners;
-
-=======
->>>>>>> 0dc21513
     /** Whether we are searching for reports in the server */
     isSearchingForReports: OnyxEntry<boolean>;
 };
@@ -73,9 +49,6 @@
 
 const excludedGroupEmails = CONST.EXPENSIFY_EMAILS.filter((value) => value !== CONST.EMAIL.CONCIERGE);
 
-<<<<<<< HEAD
-function NewChatPage({betas, isGroupChat, personalDetails, reports, isSearchingForReports, dismissedReferralBanners, newGroupDraft}: NewChatPageProps) {
-=======
 const EMPTY_ARRAY: Array<SectionListData<ListItem, Section<ListItem>>> = [];
 
 function useOptions({reports, isGroupChat}: Omit<NewChatPageProps, 'isSearchingForReports'>) {
@@ -122,27 +95,18 @@
         }
 
         Report.searchInServer(debouncedSearchTerm);
-    }, [debouncedSearchTerm, options.maxParticipantsReached]);
+    }, [debouncedSearchTerm, options.maxParticipantsReached, personalDetails]);
 
     return {...options, searchTerm, debouncedSearchTerm, setSearchTerm, isOptionsDataReady, selectedOptions, setSelectedOptions};
 }
 
 function NewChatPage({isGroupChat, reports, isSearchingForReports}: NewChatPageProps) {
->>>>>>> 0dc21513
     const {translate} = useLocalize();
     const styles = useThemeStyles();
     const [didScreenTransitionEnd, setDidScreenTransitionEnd] = useState(false);
     const {isOffline} = useNetwork();
     const {isSmallScreenWidth} = useWindowDimensions();
-<<<<<<< HEAD
-    const [didScreenTransitionEnd, setDidScreenTransitionEnd] = useState(false);
-
     const personalData = useCurrentUserPersonalDetails();
-
-    const maxParticipantsReached = selectedOptions.length === CONST.REPORT.MAXIMUM_PARTICIPANTS;
-    const setSearchTermAndSearchInServer = useSearchTermAndSearch(setSearchTerm, maxParticipantsReached);
-=======
->>>>>>> 0dc21513
 
     const {
         headerMessage,
@@ -160,7 +124,6 @@
         reports,
         isGroupChat,
     });
-
     const sections = useMemo(() => {
         const sectionsList = [];
         let indexOffset = 0;
@@ -198,86 +161,22 @@
             });
         }
 
-<<<<<<< HEAD
-        return sectionsList;
-    }, [translate, filteredPersonalDetails, filteredRecentReports, filteredUserToInvite, maxParticipantsReached, selectedOptions, searchTerm]);
-
-    /**
-     * Removes a selected option from list if already selected. If not already selected add this option to the list.
-     */
-    const toggleOption = (option: OptionData) => {
-        const isOptionInList = selectedOptions.some((selectedOption) => selectedOption.login === option.login);
-
-        let newSelectedOptions;
-
-        if (isOptionInList) {
-            newSelectedOptions = selectedOptions.filter((selectedOption) => selectedOption.login !== option.login);
-        } else {
-            newSelectedOptions = [...selectedOptions, option];
-        }
-
-        const {
-            recentReports,
-            personalDetails: newChatPersonalDetails,
-            userToInvite,
-        } = OptionsListUtils.getFilteredOptions(
-            reports,
-            personalDetails,
-            betas ?? [],
-            searchTerm,
-            newSelectedOptions,
-            isGroupChat ? excludedGroupEmails : [],
-            false,
-            true,
-            false,
-            {},
-            [],
-            false,
-            {},
-            [],
-            true,
-        );
-        setSelectedOptions(newSelectedOptions);
-        setFilteredRecentReports(recentReports);
-        setFilteredPersonalDetails(newChatPersonalDetails);
-        setFilteredUserToInvite(userToInvite);
-    };
-=======
         return sectionsList as unknown as Array<SectionListData<ListItem, Section<ListItem>>>;
     }, [debouncedSearchTerm, selectedOptions, recentReports, personalDetails, maxParticipantsReached, translate, userToInvite]);
->>>>>>> 0dc21513
 
     /**
      * Creates a new 1:1 chat with the option and the current user,
      * or navigates to the existing chat if one with those participants already exists.
      */
-<<<<<<< HEAD
     const createChat = (option: OptionData) => {
         if ((!option.login && selectedOptions.length !== 1) || !selectedOptions[0].login) {
-=======
-    const createChat = (option: ListItem) => {
-        if (!option.login) {
->>>>>>> 0dc21513
             return;
         }
         const login = option.login ?? selectedOptions[0].login;
         Report.navigateToAndOpenReport([login]);
     };
+
     /**
-<<<<<<< HEAD
-     * Navigates to create group confirm page
-     */
-    const navigateToConfirmPage = () => {
-        const selectedAccountIDs: number[] = selectedOptions
-            .map((option: OptionData) => option.accountID)
-            .filter((accountID): accountID is number => accountID !== null && accountID !== undefined);
-        if (personalData) {
-            const accountIDs = [...selectedAccountIDs, personalData.accountID];
-            Report.setGroupDraft(accountIDs);
-            Navigation.navigate(ROUTES.NEW_CHAT_CONFIRM);
-        }
-    };
-=======
      *  This hook is used to set the state of didScreenTransitionEnd to true after the screen has transitioned.
      *  This is used to prevent the screen from rendering sections until transition has ended.
      */
@@ -311,7 +210,6 @@
 
                 setSelectedOptions(newSelectedOptions);
             }
->>>>>>> 0dc21513
 
             if (item.isSelected) {
                 return (
@@ -341,35 +239,18 @@
 
     const footerContent = useMemo(() => {
         /**
-         * Creates a new group chat with all the selected options and the current user,
-         * or navigates to the existing chat if one with those participants already exists.
+         * Navigates to create group confirm page
          */
-        const createGroup = () => {
-            const logins = selectedOptions.map((option) => option.login).filter((login): login is string => typeof login === 'string');
-
-            if (logins.length < 1) {
-                return;
+        const navigateToConfirmPage = () => {
+            const selectedAccountIDs: number[] = selectedOptions
+                .map((option: OptionData) => option.accountID)
+                .filter((accountID): accountID is number => accountID !== null && accountID !== undefined);
+            if (personalData) {
+                const accountIDs = [...selectedAccountIDs, personalData.accountID];
+                Report.setGroupDraft(accountIDs);
+                Navigation.navigate(ROUTES.NEW_CHAT_CONFIRM);
             }
-
-            Report.navigateToAndOpenReport(logins);
         };
-<<<<<<< HEAD
-    }, []);
-
-    useEffect(() => {
-        if (!didScreenTransitionEnd) {
-            return;
-        }
-        updateOptions();
-        if (newGroupDraft?.participantAccountIDs) {
-            const invitedUsersPersonalDetails = OptionsListUtils.getPersonalDetailsForAccountIDs(newGroupDraft?.participantAccountIDs, personalDetails);
-            const groupSelectedOptions = OptionsListUtils.getMemberInviteOptions(invitedUsersPersonalDetails).personalDetails;
-            setSelectedOptions(groupSelectedOptions);
-        }
-    }, [didScreenTransitionEnd, updateOptions, newGroupDraft?.participantAccountIDs, personalDetails]);
-
-    const {inputCallbackRef} = useAutoFocusInput();
-=======
         return (
             <>
                 <ReferralProgramCTA
@@ -380,15 +261,14 @@
                 {!!selectedOptions.length && (
                     <Button
                         success
-                        text={selectedOptions.length > 1 ? translate('newChatPage.createGroup') : translate('newChatPage.createChat')}
-                        onPress={createGroup}
+                        text={selectedOptions.length > 1 ? translate('common.next') : translate('newChatPage.createChat')}
+                        onPress={navigateToConfirmPage}
                         pressOnEnter
                     />
                 )}
             </>
         );
-    }, [selectedOptions, styles, translate]);
->>>>>>> 0dc21513
+    }, [personalData, selectedOptions, styles.mb5, translate]);
 
     const {insets, safeAreaPaddingBottomStyle} = useStyledSafeAreaInsets();
     return (
@@ -396,48 +276,6 @@
             testID={NewChatPage.displayName}
             style={styles.flex1}
         >
-<<<<<<< HEAD
-            {({safeAreaPaddingBottomStyle, insets}) => (
-                <KeyboardAvoidingView
-                    style={{height: '100%'}}
-                    behavior="padding"
-                    // Offset is needed as KeyboardAvoidingView in nested inside of TabNavigator instead of wrapping whole screen.
-                    // This is because when wrapping whole screen the screen was freezing when changing Tabs.
-                    keyboardVerticalOffset={variables.contentHeaderHeight + (insets?.top ?? 0) + variables.tabSelectorButtonHeight + variables.tabSelectorButtonPadding}
-                >
-                    <View style={[styles.flex1, styles.w100, styles.pRelative, selectedOptions.length > 0 ? safeAreaPaddingBottomStyle : {}]}>
-                        <OptionsSelector
-                            ref={inputCallbackRef}
-                            // @ts-expect-error TODO: Remove this once OptionsSelector (https://github.com/Expensify/App/issues/25125) is migrated to TypeScript.
-                            canSelectMultipleOptions
-                            shouldShowMultipleOptionSelectorAsButton
-                            multipleOptionSelectorButtonText={translate('newChatPage.addToGroup')}
-                            onAddToSelection={toggleOption}
-                            sections={sections}
-                            selectedOptions={selectedOptions}
-                            onSelectRow={createChat}
-                            onChangeText={setSearchTermAndSearchInServer}
-                            headerMessage={headerMessage}
-                            boldStyle
-                            shouldPreventDefaultFocusOnSelectRow={!DeviceCapabilities.canUseTouchScreen()}
-                            shouldShowOptions={isOptionsDataReady && didScreenTransitionEnd}
-                            shouldShowConfirmButton
-                            shouldShowReferralCTA={!dismissedReferralBanners[CONST.REFERRAL_PROGRAM.CONTENT_TYPES.START_CHAT]}
-                            referralContentType={CONST.REFERRAL_PROGRAM.CONTENT_TYPES.START_CHAT}
-                            confirmButtonText={selectedOptions.length > 1 ? translate('common.next') : translate('newChatPage.createChat')}
-                            textInputAlert={isOffline ? [`${translate('common.youAppearToBeOffline')} ${translate('search.resultsAreLimited')}`, {isTranslated: true}] : ''}
-                            onConfirmSelection={selectedOptions.length > 1 ? navigateToConfirmPage : createChat}
-                            textInputLabel={translate('optionsSelector.nameEmailOrPhoneNumber')}
-                            safeAreaPaddingBottomStyle={safeAreaPaddingBottomStyle}
-                            isLoadingNewOptions={isSearchingForReports}
-                            autoFocus={false}
-                        />
-                    </View>
-                    {isSmallScreenWidth && <OfflineIndicator />}
-                </KeyboardAvoidingView>
-            )}
-        </ScreenWrapper>
-=======
             <KeyboardAvoidingView
                 style={styles.flex1}
                 behavior="padding"
@@ -465,23 +303,12 @@
                 {isSmallScreenWidth && <OfflineIndicator />}
             </KeyboardAvoidingView>
         </View>
->>>>>>> 0dc21513
     );
 }
 
 NewChatPage.displayName = 'NewChatPage';
 
 export default withOnyx<NewChatPageProps, NewChatPageWithOnyxProps>({
-<<<<<<< HEAD
-    dismissedReferralBanners: {
-        key: ONYXKEYS.ACCOUNT,
-        selector: (data) => data?.dismissedReferralBanners ?? {},
-    },
-    newGroupDraft: {
-        key: ONYXKEYS.NEW_GROUP_CHAT_DRAFT,
-    },
-=======
->>>>>>> 0dc21513
     reports: {
         key: ONYXKEYS.COLLECTION.REPORT,
     },
