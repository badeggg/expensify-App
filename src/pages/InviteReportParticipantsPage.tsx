--- conflicted
+++ resolved
@@ -187,13 +187,8 @@
         ) {
             return translate('messages.userIsAlreadyMember', {login: searchValue, name: reportName ?? ''});
         }
-<<<<<<< HEAD
-        return OptionsListUtils.getHeaderMessage(invitePersonalDetails.length !== 0, Boolean(userToInvite), searchValue);
+        return OptionsListUtils.getHeaderMessage(invitePersonalDetails.length !== 0, !!userToInvite, searchValue);
     }, [debouncedSearchTerm, userToInvite, excludedUsers, invitePersonalDetails, translate, reportName]);
-=======
-        return OptionsListUtils.getHeaderMessage(invitePersonalDetails.length !== 0, !!userToInvite, searchValue);
-    }, [searchTerm, userToInvite, excludedUsers, invitePersonalDetails, translate, reportName]);
->>>>>>> c7bb3bf8
 
     const footerContent = useMemo(
         () => (
