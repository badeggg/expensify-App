import React, {Component} from 'react';
import {View, TouchableOpacity} from 'react-native';
import PropTypes from 'prop-types';
import lodashGet from 'lodash/get';
import {withOnyx} from 'react-native-onyx';
import IOUAmountPage from './steps/IOUAmountPage';
import IOUParticipantsPage from './steps/IOUParticipantsPage';
import IOUConfirmPage from './steps/IOUConfirmPage';
import Header from '../../components/Header';
import styles from '../../styles/styles';
import Icon from '../../components/Icon';
import {createIOUSplit, createIOUTransaction, getPreferredCurrency} from '../../libs/actions/IOU';
import {Close, BackArrow} from '../../components/Icon/Expensicons';
import Navigation from '../../libs/Navigation/Navigation';
import ONYXKEYS from '../../ONYXKEYS';
import withLocalize, {withLocalizePropTypes} from '../../components/withLocalize';
import compose from '../../libs/compose';
import {getPersonalDetailsForLogins} from '../../libs/OptionsListUtils';

/**
 * IOU modal for requesting money and splitting bills.
 */
const propTypes = {
    // Whether the IOU is for a single request or a group bill split
    hasMultipleParticipants: PropTypes.bool,

    // The report passed via the route
    report: PropTypes.shape({
        // Participants associated with current report
        participants: PropTypes.arrayOf(PropTypes.string),
    }),

    // Holds data related to IOU view state, rather than the underlying IOU data.
    iou: PropTypes.shape({
        // Whether or not transaction creation has started
        creatingIOUTransaction: PropTypes.bool,

        // Whether or not transaction creation has resulted to error
        error: PropTypes.bool,
    }).isRequired,

    // Personal details of all the users
    personalDetails: PropTypes.shape({
        // Primary login of participant
        login: PropTypes.string,

        // Display Name of participant
        displayName: PropTypes.string,

        // Avatar url of participant
        avatar: PropTypes.string,
    }).isRequired,

    ...withLocalizePropTypes,
};

const defaultProps = {
    hasMultipleParticipants: false,
    report: {
        participants: [],
    },
};

// Determines type of step to display within Modal, value provides the title for that page.
const Steps = {
    IOUAmount: 'iou.amount',
    IOUParticipants: 'iou.participants',
    IOUConfirm: 'iou.confirm',
};

class IOUModal extends Component {
    constructor(props) {
        super(props);
        this.navigateToPreviousStep = this.navigateToPreviousStep.bind(this);
        this.navigateToNextStep = this.navigateToNextStep.bind(this);
        this.currencySelected = this.currencySelected.bind(this);
        this.addParticipants = this.addParticipants.bind(this);
        this.createTransaction = this.createTransaction.bind(this);
        this.updateComment = this.updateComment.bind(this);
        this.addParticipants = this.addParticipants.bind(this);
        const participants = lodashGet(props, 'report.participants', []);
        const participantsWithDetails = getPersonalDetailsForLogins(participants, props.personalDetails)
            .map(personalDetails => ({
                login: personalDetails.login,
                text: personalDetails.displayName,
                alternateText: personalDetails.login,
                icons: [personalDetails.avatar],
                keyForList: personalDetails.login,
            }));

        this.state = {
            currentStepIndex: 0,
            participants: participantsWithDetails,

            // amount is currency in decimal format
            amount: '',
            selectedCurrency: 'USD',
            comment: '',
        };

        // Skip IOUParticipants step if participants are passed in
        if (participants.length) {
            // The steps to be shown within the create IOU flow.
            this.steps = [Steps.IOUAmount, Steps.IOUConfirm];
        } else {
            this.steps = [Steps.IOUAmount, Steps.IOUParticipants, Steps.IOUConfirm];
        }
    }

    componentDidMount() {
        getPreferredCurrency();
    }

    componentDidUpdate(prevProps) {
        // Successfully close the modal if transaction creation has ended and there is no error
        if (prevProps.iou.creatingIOUTransaction && !this.props.iou.creatingIOUTransaction && !this.props.iou.error) {
            Navigation.dismissModal();
        }
    }

    /**
     * Retrieve title for current step, based upon current step and type of IOU
     *
     * @returns {String}
     */
    getTitleForStep() {
        const currentStepIndex = this.state.currentStepIndex;
        if (currentStepIndex === 1 || currentStepIndex === 2) {
            return `${this.props.hasMultipleParticipants
                ? this.props.translate('common.split')
                : this.props.translate('iou.request', {amount: this.state.amount})}`;
        }
        if (currentStepIndex === 0) {
            return this.props.translate(this.props.hasMultipleParticipants ? 'iou.splitBill' : 'iou.requestMoney');
        }

        return this.props.translate(this.steps[currentStepIndex]) || '';
    }

    addParticipants(participants) {
        this.setState({
            participants,
        });
    }

    /**
     * Navigate to the next IOU step if possible
     */
    navigateToPreviousStep() {
        if (this.state.currentStepIndex <= 0) {
            return;
        }
        this.setState(prevState => ({
            currentStepIndex: prevState.currentStepIndex - 1,
        }));
    }

    /**
     * Navigate to the previous IOU step if possible
     */
    navigateToNextStep() {
        if (this.state.currentStepIndex >= this.steps.length - 1) {
            return;
        }
        this.setState(prevState => ({
            currentStepIndex: prevState.currentStepIndex + 1,
        }));
    }

    /**
     * Update comment whenever user enters any new text
     *
     * @param {String} comment
     */
    updateComment(comment) {
        this.setState({
            comment,
        });
    }

    /**
     * Update the currency state
     *
     * @param {String} selectedCurrency
     */
    currencySelected(selectedCurrency) {
        this.setState({selectedCurrency});
    }

    /**
     * @param {Array} [splits]
     */
    createTransaction(splits) {
        if (splits) {
            createIOUSplit({
                comment: this.state.comment,

                // should send in cents to API
                amount: this.state.amount * 100,
                currency: this.state.selectedCurrency,
                splits,
            });
            return;
        }

        createIOUTransaction({
            comment: this.state.comment,

            // should send in cents to API
            amount: this.state.amount * 100,
            currency: this.state.selectedCurrency,
            debtorEmail: this.state.participants[0].login,
        });
    }

    render() {
        const currentStep = this.steps[this.state.currentStepIndex];
        return (
            <>
                <View style={[styles.headerBar, true && styles.borderBottom]}>
                    <View style={[
                        styles.dFlex,
                        styles.flexRow,
                        styles.alignItemsCenter,
                        styles.flexGrow1,
                        styles.justifyContentBetween,
                        styles.overflowHidden,
                    ]}
                    >
                        {this.state.currentStepIndex > 0
                        && (
                            <TouchableOpacity
                                onPress={this.navigateToPreviousStep}
                                style={[styles.touchableButtonImage]}
                            >
<<<<<<< HEAD
                                {this.state.currentStepIndex > 0
                                    && (
                                        <TouchableOpacity
                                            onPress={this.navigateToPreviousStep}
                                            style={[styles.touchableButtonImage]}
                                        >
                                            <Icon src={BackArrow} />
                                        </TouchableOpacity>
                                    )}
                                <Header title={this.getTitleForStep()} />
                                <View style={[styles.reportOptions, styles.flexRow]}>
                                    <TouchableOpacity
                                        onPress={() => Navigation.dismissModal()}
                                        style={[styles.touchableButtonImage]}
                                    >
                                        <Icon src={Close} />
                                    </TouchableOpacity>
                                </View>
                            </View>
                        </View>
                        <View style={[styles.pRelative, styles.flex1]}>
                            <FullScreenLoadingIndicator visible={!didScreenTransitionEnd} />
                            {didScreenTransitionEnd && (
                                <>
                                    {currentStep === Steps.IOUAmount && (
                                        <IOUAmountPage
                                            onStepComplete={(amount) => {
                                                this.setState({amount});
                                                this.navigateToNextStep();
                                            }}
                                            currencySelected={this.currencySelected}
                                            selectedCurrency={this.state.selectedCurrency}
                                            selectedAmount={this.state.amount}
                                        />
                                    )}
                                    {currentStep === Steps.IOUParticipants && (
                                        <IOUParticipantsPage
                                            participants={this.state.participants}
                                            hasMultipleParticipants={this.props.hasMultipleParticipants}
                                            onAddParticipants={this.addParticipants}
                                            onStepComplete={this.navigateToNextStep}
                                        />
                                    )}
                                    {currentStep === Steps.IOUConfirm && (
                                        <IOUConfirmPage
                                            onConfirm={this.createTransaction}
                                            hasMultipleParticipants={this.props.hasMultipleParticipants}
                                            participants={this.state.participants}
                                            iouAmount={this.state.amount}
                                            comment={this.state.comment}
                                            selectedCurrency={this.state.selectedCurrency}
                                            onUpdateComment={this.updateComment}
                                        />
                                    )}
                                </>
                            )}
=======
                                <Icon src={BackArrow} />
                            </TouchableOpacity>
                        )}
                        <Header title={this.getTitleForStep()} />
                        <View style={[styles.reportOptions, styles.flexRow]}>
                            <TouchableOpacity
                                onPress={() => Navigation.dismissModal()}
                                style={[styles.touchableButtonImage]}
                            >
                                <Icon src={Close} />
                            </TouchableOpacity>
>>>>>>> 51612b0e
                        </View>
                    </View>
                </View>
                {currentStep === Steps.IOUAmount && (
                    <IOUAmountPage
                        onStepComplete={(amount) => {
                            this.setState({amount});
                            this.navigateToNextStep();
                        }}
                        currencySelected={this.currencySelected}
                        selectedCurrency={this.state.selectedCurrency}
                    />
                )}
                {currentStep === Steps.IOUParticipants && (
                    <IOUParticipantsPage
                        participants={this.state.participants}
                        hasMultipleParticipants={this.props.hasMultipleParticipants}
                        onAddParticipants={this.addParticipants}
                        onStepComplete={this.navigateToNextStep}
                    />
                )}
                {currentStep === Steps.IOUConfirm && (
                    <IOUConfirmPage
                        onConfirm={this.createTransaction}
                        hasMultipleParticipants={this.props.hasMultipleParticipants}
                        participants={this.state.participants}
                        iouAmount={this.state.amount}
                        comment={this.state.comment}
                        selectedCurrency={this.state.selectedCurrency}
                        onUpdateComment={this.updateComment}
                    />
                )}
            </>
        );
    }
}

IOUModal.propTypes = propTypes;
IOUModal.defaultProps = defaultProps;
IOUModal.displayName = 'IOUModal';

export default compose(
    withLocalize,
    withOnyx({
        report: {
            key: ({route}) => `${ONYXKEYS.COLLECTION.REPORT}${route.params.reportID}`,
        },
        iousReport: {
            key: ONYXKEYS.COLLECTION.REPORT_IOUS,
        },
        iou: {
            key: ONYXKEYS.IOU,
        },
        personalDetails: {
            key: ONYXKEYS.PERSONAL_DETAILS,
        },
    }),
)(IOUModal);<|MERGE_RESOLUTION|>--- conflicted
+++ resolved
@@ -233,64 +233,6 @@
                                 onPress={this.navigateToPreviousStep}
                                 style={[styles.touchableButtonImage]}
                             >
-<<<<<<< HEAD
-                                {this.state.currentStepIndex > 0
-                                    && (
-                                        <TouchableOpacity
-                                            onPress={this.navigateToPreviousStep}
-                                            style={[styles.touchableButtonImage]}
-                                        >
-                                            <Icon src={BackArrow} />
-                                        </TouchableOpacity>
-                                    )}
-                                <Header title={this.getTitleForStep()} />
-                                <View style={[styles.reportOptions, styles.flexRow]}>
-                                    <TouchableOpacity
-                                        onPress={() => Navigation.dismissModal()}
-                                        style={[styles.touchableButtonImage]}
-                                    >
-                                        <Icon src={Close} />
-                                    </TouchableOpacity>
-                                </View>
-                            </View>
-                        </View>
-                        <View style={[styles.pRelative, styles.flex1]}>
-                            <FullScreenLoadingIndicator visible={!didScreenTransitionEnd} />
-                            {didScreenTransitionEnd && (
-                                <>
-                                    {currentStep === Steps.IOUAmount && (
-                                        <IOUAmountPage
-                                            onStepComplete={(amount) => {
-                                                this.setState({amount});
-                                                this.navigateToNextStep();
-                                            }}
-                                            currencySelected={this.currencySelected}
-                                            selectedCurrency={this.state.selectedCurrency}
-                                            selectedAmount={this.state.amount}
-                                        />
-                                    )}
-                                    {currentStep === Steps.IOUParticipants && (
-                                        <IOUParticipantsPage
-                                            participants={this.state.participants}
-                                            hasMultipleParticipants={this.props.hasMultipleParticipants}
-                                            onAddParticipants={this.addParticipants}
-                                            onStepComplete={this.navigateToNextStep}
-                                        />
-                                    )}
-                                    {currentStep === Steps.IOUConfirm && (
-                                        <IOUConfirmPage
-                                            onConfirm={this.createTransaction}
-                                            hasMultipleParticipants={this.props.hasMultipleParticipants}
-                                            participants={this.state.participants}
-                                            iouAmount={this.state.amount}
-                                            comment={this.state.comment}
-                                            selectedCurrency={this.state.selectedCurrency}
-                                            onUpdateComment={this.updateComment}
-                                        />
-                                    )}
-                                </>
-                            )}
-=======
                                 <Icon src={BackArrow} />
                             </TouchableOpacity>
                         )}
@@ -302,7 +244,6 @@
                             >
                                 <Icon src={Close} />
                             </TouchableOpacity>
->>>>>>> 51612b0e
                         </View>
                     </View>
                 </View>
@@ -314,6 +255,7 @@
                         }}
                         currencySelected={this.currencySelected}
                         selectedCurrency={this.state.selectedCurrency}
+                        selectedAmount={this.state.amount}
                     />
                 )}
                 {currentStep === Steps.IOUParticipants && (
