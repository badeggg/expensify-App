--- conflicted
+++ resolved
@@ -116,10 +116,6 @@
             payPalMeAddress: lodashGet(personalDetails, 'payPalMeAddress', ''),
             phoneNumber: lodashGet(personalDetails, 'phoneNumber', ''),
         }));
-<<<<<<< HEAD
-        this.isSendRequest = props.iouType === CONST.IOU.IOU_TYPE.SEND;
-=======
->>>>>>> 87f41cc9
 
         this.state = {
             previousStepIndex: 0,
@@ -273,14 +269,6 @@
      * @param {String} paymentMethodType
      */
     sendMoney(paymentMethodType) {
-        const hasGoldWallet = this.props.userWallet.tierName && this.props.userWallet.tierName === CONST.WALLET.TIER_NAME.GOLD;
-
-        // If the user is trying to send money, then they need to upgrade to a GOLD wallet
-        if (!hasGoldWallet) {
-            Navigation.navigate(ROUTES.IOU_ENABLE_PAYMENTS);
-            return;
-        }
-
         const amount = Math.round(this.state.amount * 100);
         const currency = this.props.iou.selectedCurrencyCode;
         const comment = this.state.comment;
