import _ from 'underscore';
import React, {Component} from 'react';
import {View, TouchableOpacity} from 'react-native';
import PropTypes from 'prop-types';
import lodashGet from 'lodash/get';
import {withOnyx} from 'react-native-onyx';
import Str from 'expensify-common/lib/str';
import IOUAmountPage from './steps/IOUAmountPage';
import IOUParticipantsPage from './steps/IOUParticipantsPage/IOUParticipantsPage';
import IOUConfirmPage from './steps/IOUConfirmPage';
import Header from '../../components/Header';
import styles from '../../styles/styles';
import Icon from '../../components/Icon';
import * as IOU from '../../libs/actions/IOU';
import * as Expensicons from '../../components/Icon/Expensicons';
import Navigation from '../../libs/Navigation/Navigation';
import ONYXKEYS from '../../ONYXKEYS';
import withLocalize, {withLocalizePropTypes} from '../../components/withLocalize';
import compose from '../../libs/compose';
import * as OptionsListUtils from '../../libs/OptionsListUtils';
import FullScreenLoadingIndicator from '../../components/FullscreenLoadingIndicator';
import AnimatedStep from '../../components/AnimatedStep';
import ScreenWrapper from '../../components/ScreenWrapper';
import Tooltip from '../../components/Tooltip';
import CONST from '../../CONST';
import * as PersonalDetails from '../../libs/actions/PersonalDetails';
import withCurrentUserPersonalDetails from '../../components/withCurrentUserPersonalDetails';
import networkPropTypes from '../../components/networkPropTypes';
import {withNetwork} from '../../components/OnyxProvider';
import reportPropTypes from '../reportPropTypes';

/**
 * IOU modal for requesting money and splitting bills.
 */
const propTypes = {
    /** Whether the IOU is for a single request or a group bill split */
    hasMultipleParticipants: PropTypes.bool,

    /** The type of IOU report, i.e. bill, request, send */
    iouType: PropTypes.string,

    /** The report passed via the route */
    // eslint-disable-next-line react/no-unused-prop-types
    report: reportPropTypes,

    /** Information about the network */
    network: networkPropTypes.isRequired,

    // Holds data related to IOU view state, rather than the underlying IOU data.
    iou: PropTypes.shape({
        /** Whether or not transaction creation has started */
        creatingIOUTransaction: PropTypes.bool,

        /** Whether or not transaction creation has resulted to error */
        error: PropTypes.bool,

        /** Flag to show a loading indicator and avoid showing a previously selected currency */
        isRetrievingCurrency: PropTypes.bool,

        // Selected Currency Code of the current IOU
        selectedCurrencyCode: PropTypes.string,
    }).isRequired,

    /** Personal details of all the users */
    personalDetails: PropTypes.shape({
        /** Primary login of participant */
        login: PropTypes.string,

        /** Display Name of participant */
        displayName: PropTypes.string,

        /** Avatar url of participant */
        avatar: PropTypes.string,
    }).isRequired,

    /** Personal details of the current user */
    currentUserPersonalDetails: PropTypes.shape({
        // Local Currency Code of the current user
        localCurrencyCode: PropTypes.string,
    }),

    ...withLocalizePropTypes,
};

const defaultProps = {
    hasMultipleParticipants: false,
    report: {
        participants: [],
    },
    iouType: CONST.IOU.IOU_TYPE.REQUEST,
    currentUserPersonalDetails: {
        localCurrencyCode: CONST.CURRENCY.USD,
    },
};

// Determines type of step to display within Modal, value provides the title for that page.
const Steps = {
    IOUAmount: 'iou.amount',
    IOUParticipants: 'iou.participants',
    IOUConfirm: 'iou.confirm',
};

class IOUModal extends Component {
    constructor(props) {
        super(props);
        this.navigateToPreviousStep = this.navigateToPreviousStep.bind(this);
        this.navigateToNextStep = this.navigateToNextStep.bind(this);
        this.addParticipants = this.addParticipants.bind(this);
        this.createTransaction = this.createTransaction.bind(this);
        this.updateComment = this.updateComment.bind(this);
        this.sendMoney = this.sendMoney.bind(this);

        const participants = lodashGet(props, 'report.participants', []);
        const participantsWithDetails = _.map(OptionsListUtils.getPersonalDetailsForLogins(participants, props.personalDetails), personalDetails => ({
            login: personalDetails.login,
            text: personalDetails.displayName,
            firstName: lodashGet(personalDetails, 'firstName', ''),
            lastName: lodashGet(personalDetails, 'lastName', ''),
            alternateText: Str.isSMSLogin(personalDetails.login) ? Str.removeSMSDomain(personalDetails.login) : personalDetails.login,
            icons: [personalDetails.avatar],
            keyForList: personalDetails.login,
            payPalMeAddress: lodashGet(personalDetails, 'payPalMeAddress', ''),
            phoneNumber: lodashGet(personalDetails, 'phoneNumber', ''),
        }));

        this.state = {
            previousStepIndex: 0,
            currentStepIndex: 0,
            participants: participantsWithDetails,

            // amount is currency in decimal format
            amount: '',
            comment: '',
        };

        // Skip IOUParticipants step if participants are passed in
        if (participants.length) {
            // The steps to be shown within the create IOU flow.
            this.steps = [Steps.IOUAmount, Steps.IOUConfirm];
        } else {
            this.steps = [Steps.IOUAmount, Steps.IOUParticipants, Steps.IOUConfirm];
        }
    }

    componentDidMount() {
        PersonalDetails.openIOUModalPage();
        IOU.setIOUSelectedCurrency(this.props.currentUserPersonalDetails.localCurrencyCode);
    }

    componentDidUpdate(prevProps) {
        const wasCreatingIOUTransaction = lodashGet(prevProps, 'iou.creatingIOUTransaction');
        const iouError = lodashGet(this.props, 'iou.error');
        if (prevProps.network.isOffline && !this.props.network.isOffline) {
            PersonalDetails.openIOUModalPage();
        }

        // Successfully close the modal if transaction creation has ended and there is no error
        if (wasCreatingIOUTransaction && !lodashGet(this.props, 'iou.creatingIOUTransaction') && !iouError) {
            Navigation.dismissModal();
        }

        // If transaction fails, handling it here
        if (wasCreatingIOUTransaction && iouError === true) {
            // Navigating to Enter Amount Page
            // eslint-disable-next-line react/no-did-update-set-state
            this.setState({currentStepIndex: 0});
            this.creatingIOUTransaction = false;
        }

        const currentSelectedCurrencyCode = lodashGet(this.props, 'iou.selectedCurrencyCode');
        if (lodashGet(prevProps, 'iou.selectedCurrencyCode') !== currentSelectedCurrencyCode) {
            IOU.setIOUSelectedCurrency(currentSelectedCurrencyCode);
        }
    }

    /**
     * Decides our animation type based on whether we're increasing or decreasing
     * our step index.
     * @returns {String}
    */
    getDirection() {
        if (this.state.previousStepIndex < this.state.currentStepIndex) {
            return 'in';
        }
        if (this.state.previousStepIndex > this.state.currentStepIndex) {
            return 'out';
        }

        // Doesn't animate the step when first opening the modal
        if (this.state.previousStepIndex === this.state.currentStepIndex) {
            return null;
        }
    }

    /**
     * Retrieve title for current step, based upon current step and type of IOU
     *
     * @returns {String}
     */
    getTitleForStep() {
        const currentStepIndex = this.state.currentStepIndex;
        const isSendingMoney = this.props.iouType === CONST.IOU.IOU_TYPE.SEND;
        if (currentStepIndex === 1 || currentStepIndex === 2) {
            const formattedAmount = this.props.numberFormat(
                this.state.amount, {
                    style: 'currency',
                    currency: this.props.iou.selectedCurrencyCode,
                },
            );
            if (isSendingMoney) {
                return this.props.translate('iou.send', {
                    amount: formattedAmount,
                });
            }
            return this.props.translate(
                this.props.hasMultipleParticipants ? 'iou.split' : 'iou.request', {
                    amount: formattedAmount,
                },
            );
        }
        if (currentStepIndex === 0) {
            if (isSendingMoney) {
                return this.props.translate('iou.sendMoney');
            }
            return this.props.translate(this.props.hasMultipleParticipants ? 'iou.splitBill' : 'iou.requestMoney');
        }

        return this.props.translate(this.steps[currentStepIndex]) || '';
    }

    /**
     * Update comment whenever user enters any new text
     *
     * @param {String} comment
     */
    updateComment(comment) {
        this.setState({
            comment,
        });
    }

    /**
     * Update participants whenever user selects the payment recipient
     *
     * @param {Array} participants
     */
    addParticipants(participants) {
        this.setState({
            participants,
        });
    }

    /**
     * Navigate to the next IOU step if possible
     */
    navigateToPreviousStep() {
        if (this.state.currentStepIndex <= 0) {
            return;
        }
        this.setState(prevState => ({
            previousStepIndex: prevState.currentStepIndex,
            currentStepIndex: prevState.currentStepIndex - 1,
        }));
    }

    /**
     * Navigate to the previous IOU step if possible
     */
    navigateToNextStep() {
        if (this.state.currentStepIndex >= this.steps.length - 1) {
            return;
        }

        this.setState(prevState => ({
            previousStepIndex: prevState.currentStepIndex,
            currentStepIndex: prevState.currentStepIndex + 1,
        }));
    }

    /**
     * Checks if user has a GOLD wallet then creates a paid IOU report on the fly
     *
     * @param {String} paymentMethodType
     */
    sendMoney(paymentMethodType) {
        const amount = Math.round(this.state.amount * 100);
        const currency = this.props.iou.selectedCurrencyCode;
        const comment = this.state.comment.trim();
        const participant = this.state.participants[0];

        if (paymentMethodType === CONST.IOU.PAYMENT_TYPE.ELSEWHERE) {
            IOU.sendMoneyElsewhere(
                this.props.report,
                amount,
                currency,
                comment,
                this.props.currentUserPersonalDetails.login,
                participant,
            );
            return;
        }

        if (paymentMethodType === CONST.IOU.PAYMENT_TYPE.PAYPAL_ME) {
            IOU.sendMoneyViaPaypal(
                this.props.report,
                amount,
                currency,
                comment,
                this.props.currentUserPersonalDetails.login,
                participant,
            );
            return;
        }

        if (paymentMethodType === CONST.IOU.PAYMENT_TYPE.EXPENSIFY) {
            IOU.sendMoneyWithWallet(
                this.props.report,
                amount,
                currency,
                comment,
                this.props.currentUserPersonalDetails.login,
                participant,
            );
        }
    }

    /**
     * @param {Array} selectedParticipants
     */
    createTransaction(selectedParticipants) {
        const reportID = lodashGet(this.props, 'route.params.reportID', '');
        const comment = this.state.comment.trim();

        // IOUs created from a group report will have a reportID param in the route.
        // Since the user is already viewing the report, we don't need to navigate them to the report
        if (this.props.hasMultipleParticipants && CONST.REGEX.NUMBER.test(reportID)) {
            IOU.splitBill(
                selectedParticipants,
                this.props.currentUserPersonalDetails.login,
                this.state.amount,
                comment,
                this.props.iou.selectedCurrencyCode,
                this.props.preferredLocale,
                reportID,
            );
            return;
        }

        // If the IOU is created from the global create menu, we also navigate the user to the group report
        if (this.props.hasMultipleParticipants) {
            IOU.splitBillAndOpenReport(
                selectedParticipants,
                this.props.currentUserPersonalDetails.login,
                this.state.amount,
                comment,
                this.props.iou.selectedCurrencyCode,
                this.props.preferredLocale,
            );
            return;
        }
        IOU.requestMoney(
            this.props.report,
            Math.round(this.state.amount * 100),
            this.props.iou.selectedCurrencyCode,
            this.props.currentUserPersonalDetails.login,
            selectedParticipants[0],
<<<<<<< HEAD
            this.state.comment,
        );
=======
            comment);
>>>>>>> c5cc8854
    }

    renderHeader() {
        return (
            <View style={[styles.headerBar]}>
                <View style={[
                    styles.dFlex,
                    styles.flexRow,
                    styles.alignItemsCenter,
                    styles.flexGrow1,
                    styles.justifyContentBetween,
                    styles.overflowHidden,
                ]}
                >
                    {this.state.currentStepIndex > 0
                        && (
                        <View style={[styles.mr2]}>
                            <Tooltip text={this.props.translate('common.back')}>
                                <TouchableOpacity
                                    onPress={this.navigateToPreviousStep}
                                    style={[styles.touchableButtonImage]}
                                >
                                    <Icon src={Expensicons.BackArrow} />
                                </TouchableOpacity>
                            </Tooltip>
                        </View>
                        )}
                    <Header title={this.getTitleForStep()} />
                    <View style={[styles.reportOptions, styles.flexRow, styles.pr5]}>
                        <Tooltip text={this.props.translate('common.close')}>
                            <TouchableOpacity
                                onPress={() => Navigation.dismissModal()}
                                style={[styles.touchableButtonImage]}
                                accessibilityRole="button"
                                accessibilityLabel={this.props.translate('common.close')}
                            >
                                <Icon src={Expensicons.Close} />
                            </TouchableOpacity>
                        </Tooltip>
                    </View>
                </View>
            </View>
        );
    }

    render() {
        const currentStep = this.steps[this.state.currentStepIndex];
        const reportID = lodashGet(this.props, 'route.params.reportID', '');
        return (
            <ScreenWrapper includeSafeAreaPaddingBottom={false}>
                {({didScreenTransitionEnd, safeAreaPaddingBottomStyle}) => (
                    <>
                        <View style={[styles.pRelative, styles.flex1]}>
                            {!didScreenTransitionEnd && <FullScreenLoadingIndicator />}
                            {didScreenTransitionEnd && (
                                <>
                                    {currentStep === Steps.IOUAmount && (
                                        <AnimatedStep
                                            direction={this.getDirection()}
                                            style={[styles.flex1, safeAreaPaddingBottomStyle]}
                                        >
                                            {this.renderHeader()}
                                            <IOUAmountPage
                                                onStepComplete={(amount) => {
                                                    this.setState({amount});
                                                    this.navigateToNextStep();
                                                }}
                                                reportID={reportID}
                                                hasMultipleParticipants={this.props.hasMultipleParticipants}
                                                selectedAmount={this.state.amount}
                                                navigation={this.props.navigation}
                                                iouType={this.props.iouType}
                                            />
                                        </AnimatedStep>
                                    )}
                                    {currentStep === Steps.IOUParticipants && (
                                        <AnimatedStep
                                            style={[styles.flex1]}
                                            direction={this.getDirection()}
                                        >
                                            {this.renderHeader()}
                                            <IOUParticipantsPage
                                                participants={this.state.participants}
                                                hasMultipleParticipants={this.props.hasMultipleParticipants}
                                                onAddParticipants={this.addParticipants}
                                                onStepComplete={this.navigateToNextStep}
                                            />
                                        </AnimatedStep>
                                    )}
                                    {currentStep === Steps.IOUConfirm && (
                                        <AnimatedStep
                                            style={[styles.flex1, safeAreaPaddingBottomStyle]}
                                            direction={this.getDirection()}
                                        >
                                            {this.renderHeader()}
                                            <IOUConfirmPage
                                                onConfirm={(selectedParticipants) => {
                                                    // Prevent creating multiple transactions if the button is pressed repeatedly
                                                    if (this.creatingIOUTransaction) {
                                                        return;
                                                    }
                                                    this.creatingIOUTransaction = true;
                                                    this.createTransaction(selectedParticipants);
                                                }}
                                                onSendMoney={(paymentMethodType) => {
                                                    if (this.creatingIOUTransaction) {
                                                        return;
                                                    }
                                                    this.creatingIOUTransaction = true;
                                                    this.sendMoney(paymentMethodType);
                                                }}
                                                hasMultipleParticipants={this.props.hasMultipleParticipants}
                                                participants={_.filter(this.state.participants, email => this.props.currentUserPersonalDetails.login !== email.login)}
                                                iouAmount={this.state.amount}
                                                comment={this.state.comment}
                                                onUpdateComment={this.updateComment}
                                                iouType={this.props.iouType}

                                                // The participants can only be modified when the action is initiated from directly within a group chat and not the floating-action-button.
                                                // This is because when there is a group of people, say they are on a trip, and you have some shared expenses with some of the people,
                                                // but not all of them (maybe someone skipped out on dinner). Then it's nice to be able to select/deselect people from the group chat bill
                                                // split rather than forcing the user to create a new group, just for that expense. The reportID is empty, when the action was initiated from
                                                // the floating-action-button (since it is something that exists outside the context of a report).
                                                canModifyParticipants={!_.isEmpty(reportID)}
                                            />
                                        </AnimatedStep>
                                    )}
                                </>
                            )}
                        </View>
                    </>
                )}
            </ScreenWrapper>
        );
    }
}

IOUModal.propTypes = propTypes;
IOUModal.defaultProps = defaultProps;

export default compose(
    withLocalize,
    withNetwork(),
    withCurrentUserPersonalDetails,
    withOnyx({
        report: {
            key: ({route}) => `${ONYXKEYS.COLLECTION.REPORT}${lodashGet(route, 'params.reportID', '')}`,
        },
        iou: {
            key: ONYXKEYS.IOU,
        },
        personalDetails: {
            key: ONYXKEYS.PERSONAL_DETAILS,
        },
    }),
)(IOUModal);<|MERGE_RESOLUTION|>--- conflicted
+++ resolved
@@ -364,12 +364,8 @@
             this.props.iou.selectedCurrencyCode,
             this.props.currentUserPersonalDetails.login,
             selectedParticipants[0],
-<<<<<<< HEAD
-            this.state.comment,
+            comment
         );
-=======
-            comment);
->>>>>>> c5cc8854
     }
 
     renderHeader() {
