import _ from 'underscore';
import React, {
    useState, useEffect, useRef, useCallback, useMemo,
} from 'react';
import {View} from 'react-native';
import PropTypes from 'prop-types';
import lodashGet from 'lodash/get';
import {withOnyx} from 'react-native-onyx';
import MoneyRequestAmountPage from './steps/MoneyRequestAmountPage';
import MoneyRequestParticipantsPage from './steps/MoneyRequstParticipantsPage/MoneyRequestParticipantsPage';
import MoneyRequestConfirmPage from './steps/MoneyRequestConfirmPage';
import ModalHeader from './ModalHeader';
import styles from '../../styles/styles';
import * as IOU from '../../libs/actions/IOU';
import Navigation from '../../libs/Navigation/Navigation';
import ONYXKEYS from '../../ONYXKEYS';
import withLocalize, {withLocalizePropTypes} from '../../components/withLocalize';
import compose from '../../libs/compose';
import * as OptionsListUtils from '../../libs/OptionsListUtils';
import FullScreenLoadingIndicator from '../../components/FullscreenLoadingIndicator';
import AnimatedStep from '../../components/AnimatedStep';
import ScreenWrapper from '../../components/ScreenWrapper';
import CONST from '../../CONST';
import * as PersonalDetails from '../../libs/actions/PersonalDetails';
import withCurrentUserPersonalDetails from '../../components/withCurrentUserPersonalDetails';
import networkPropTypes from '../../components/networkPropTypes';
import {withNetwork} from '../../components/OnyxProvider';
import reportPropTypes from '../reportPropTypes';
import * as ReportUtils from '../../libs/ReportUtils';
import * as ReportScrollManager from '../../libs/ReportScrollManager';
import * as DeviceCapabilities from '../../libs/DeviceCapabilities';

/**
 * A modal used for requesting money, splitting bills or sending money.
 */
const propTypes = {
    /** Whether the request is for a single request or a group bill split */
    hasMultipleParticipants: PropTypes.bool,

    /** The type of IOU report, i.e. bill, request, send */
    iouType: PropTypes.string,

    /** The report passed via the route */
    // eslint-disable-next-line react/no-unused-prop-types
    report: reportPropTypes,

    /** Information about the network */
    network: networkPropTypes.isRequired,

    // Holds data related to request view state, rather than the underlying request data.
    iou: PropTypes.shape({
        /** Whether or not transaction creation has started */
        creatingIOUTransaction: PropTypes.bool,

        /** Whether or not transaction creation has resulted to error */
        error: PropTypes.bool,

        // Selected Currency Code of the current request
        selectedCurrencyCode: PropTypes.string,
    }),

    /** Personal details of all the users */
    personalDetails: PropTypes.shape({
        /** Primary login of participant */
        login: PropTypes.string,

        /** Display Name of participant */
        displayName: PropTypes.string,

        /** Avatar url of participant */
        avatar: PropTypes.string,
    }),

    /** Personal details of the current user */
    currentUserPersonalDetails: PropTypes.shape({
        // Local Currency Code of the current user
        localCurrencyCode: PropTypes.string,
    }),

    ...withLocalizePropTypes,
};

const defaultProps = {
    hasMultipleParticipants: false,
    report: {
        participants: [],
    },
    iouType: CONST.IOU.MONEY_REQUEST_TYPE.REQUEST,
    currentUserPersonalDetails: {
        localCurrencyCode: CONST.CURRENCY.USD,
    },
    personalDetails: {},
    iou: {
        creatingIOUTransaction: false,
        error: false,
        selectedCurrencyCode: null,
    },
};

// Determines type of step to display within Modal, value provides the title for that page.
const Steps = {
    MoneyRequestAmount: 'moneyRequest.amount',
    MoneyRequestParticipants: 'moneyRequest.participants',
    MoneyRequestConfirm: 'moneyRequest.confirm',
};

const MoneyRequestModal = (props) => {
    // Skip MoneyRequestParticipants step if participants are passed in
    const reportParticipants = lodashGet(props, 'report.participants', []);
    const steps = useMemo(() => (reportParticipants.length
        ? [Steps.MoneyRequestAmount, Steps.MoneyRequestConfirm]
        : [Steps.MoneyRequestAmount, Steps.MoneyRequestParticipants, Steps.MoneyRequestConfirm]),
    [reportParticipants.length]);
    const prevCreatingIOUTransactionStatusRef = useRef(lodashGet(props.iou, 'creatingIOUTransaction'));
    const prevNetworkStatusRef = useRef(props.network.isOffline);

    const [previousStepIndex, setPreviousStepIndex] = useState(-1);
    const [currentStepIndex, setCurrentStepIndex] = useState(0);
    const [selectedOptions, setSelectedOptions] = useState(
        ReportUtils.isPolicyExpenseChat(props.report)
            ? OptionsListUtils.getPolicyExpenseReportOptions(props.report)
            : OptionsListUtils.getParticipantsOptions(props.report, props.personalDetails),
    );
    const [amount, setAmount] = useState('');

    useEffect(() => {
        PersonalDetails.openMoneyRequestModalPage();
        IOU.setIOUSelectedCurrency(props.currentUserPersonalDetails.localCurrencyCode);
        IOU.setMoneyRequestDescription('');
    // eslint-disable-next-line react-hooks/exhaustive-deps -- props.currentUserPersonalDetails will always exist from Onyx and we don't want this effect to run again
    }, []);

    useEffect(() => {
        // We only want to check if we just finished creating an IOU transaction
        // We check it within this effect because we're sending the request optimistically but if an error occurs from the API, we will update the iou state with the error later
        if (!prevCreatingIOUTransactionStatusRef.current || lodashGet(props.iou, 'creatingIOUTransaction')) {
            return;
        }

        if (lodashGet(props.iou, 'error') === true) {
            setCurrentStepIndex(0);
        } else {
            Navigation.dismissModal();
        }
    }, [props.iou]);

    useEffect(() => {
        if (props.network.isOffline || !prevNetworkStatusRef.current) {
            return;
        }

        // User came back online, so let's refetch the currency details based on location
        PersonalDetails.openMoneyRequestModalPage();
    }, [props.network.isOffline]);

    useEffect(() => {
        // Used to store previous prop values to compare on next render
        prevNetworkStatusRef.current = props.network.isOffline;
        prevCreatingIOUTransactionStatusRef.current = lodashGet(props.iou, 'creatingIOUTransaction');
    });

    /**
     * Decides our animation type based on whether we're increasing or decreasing
     * our step index.
     * @returns {String|null}
    */
    const direction = useMemo(() => {
        // If we're going to the "amount" step from the "confirm" step, push it in and pop it out like we're moving
        // forward instead of backwards.
        const amountIndex = _.indexOf(steps, Steps.MoneyRequestAmount);
        const confirmIndex = _.indexOf(steps, Steps.MoneyRequestConfirm);
        if (previousStepIndex === confirmIndex && currentStepIndex === amountIndex) {
            return 'in';
        }
        if (previousStepIndex === amountIndex && currentStepIndex === confirmIndex) {
            return 'out';
        }

        if (previousStepIndex < currentStepIndex) {
            return 'in';
        }
        if (previousStepIndex > currentStepIndex) {
            return 'out';
        }

        // Doesn't animate the step when first opening the modal
        if (previousStepIndex === currentStepIndex) {
            return null;
        }
    }, [previousStepIndex, currentStepIndex, steps]);

    /**
     * Retrieve title for current step, based upon current step and type of request
     *
     * @returns {String}
     */
    const titleForStep = useMemo(() => {
        if (currentStepIndex === 0) {
            const confirmIndex = _.indexOf(steps, Steps.MoneyRequestConfirm);
            if (previousStepIndex === confirmIndex) {
                return props.translate('iou.amount');
            }
            if (props.iouType === CONST.IOU.MONEY_REQUEST_TYPE.SEND) {
                return props.translate('iou.sendMoney');
            }
            return props.translate(props.hasMultipleParticipants ? 'iou.splitBill' : 'iou.requestMoney');
        }
        return props.translate('iou.cash');
        // eslint-disable-next-line react-hooks/exhaustive-deps -- props does not need to be a dependency as it will always exist
    }, [currentStepIndex, props.translate, steps]);

    /**
     * Navigate to a provided step.
     *
     * @param {Number} stepIndex
     * @type {(function(*): void)|*}
     */
    const navigateToStep = useCallback((stepIndex) => {
        if (stepIndex < 0 || stepIndex > steps.length) {
            return;
        }

        if (currentStepIndex === stepIndex) {
            return;
        }

        setPreviousStepIndex(currentStepIndex);
        setCurrentStepIndex(stepIndex);
    }, [currentStepIndex, steps.length]);

    /**
     * Navigate to the previous request step if possible
     */
    const navigateToPreviousStep = useCallback(() => {
        if (currentStepIndex <= 0 && previousStepIndex < 0) {
            return;
        }

        setPreviousStepIndex(currentStepIndex);
        setCurrentStepIndex(currentStepIndex - 1);
    }, [currentStepIndex, previousStepIndex]);

    /**
     * Navigate to the next request step if possible
     */
    const navigateToNextStep = useCallback(() => {
        if (currentStepIndex >= steps.length - 1) {
            return;
        }

        // If we're coming from the confirm step, it means we were editing something so go back to the confirm step.
        const confirmIndex = _.indexOf(steps, Steps.MoneyRequestConfirm);
        if (previousStepIndex === confirmIndex) {
            navigateToStep(confirmIndex);
            return;
        }

        setPreviousStepIndex(currentStepIndex);
        setCurrentStepIndex(currentStepIndex + 1);
    }, [currentStepIndex, previousStepIndex, navigateToStep, steps]);

    /**
     * Checks if user has a GOLD wallet then creates a paid IOU report on the fly
     *
     * @param {String} paymentMethodType
     */
    const sendMoney = useCallback((paymentMethodType) => {
        const amountInDollars = Math.round(amount * 100);
        const currency = props.iou.selectedCurrencyCode;
        const trimmedComment = props.iou.comment.trim();
        const participant = selectedOptions[0];

        if (paymentMethodType === CONST.IOU.PAYMENT_TYPE.ELSEWHERE) {
            IOU.sendMoneyElsewhere(
                props.report,
                amountInDollars,
                currency,
                trimmedComment,
                props.currentUserPersonalDetails.login,
                participant,
            );
            return;
        }

        if (paymentMethodType === CONST.IOU.PAYMENT_TYPE.PAYPAL_ME) {
            IOU.sendMoneyViaPaypal(
                props.report,
                amountInDollars,
                currency,
                trimmedComment,
                props.currentUserPersonalDetails.login,
                participant,
            );
            return;
        }

        if (paymentMethodType === CONST.IOU.PAYMENT_TYPE.EXPENSIFY) {
            IOU.sendMoneyWithWallet(
                props.report,
                amountInDollars,
                currency,
                trimmedComment,
                props.currentUserPersonalDetails.login,
                participant,
            );
        }
    }, [amount, props.iou.comment, selectedOptions, props.currentUserPersonalDetails.login, props.iou.selectedCurrencyCode, props.report]);

    /**
     * @param {Array} selectedParticipants
     */
    const createTransaction = useCallback((selectedParticipants) => {
        const reportID = lodashGet(props.route, 'params.reportID', '');
        const trimmedComment = props.iou.comment.trim();

        // IOUs created from a group report will have a reportID param in the route.
        // Since the user is already viewing the report, we don't need to navigate them to the report
        if (props.hasMultipleParticipants && CONST.REGEX.NUMBER.test(reportID)) {
            IOU.splitBill(
                selectedParticipants,
                props.currentUserPersonalDetails.login,
                amount,
                trimmedComment,
                props.iou.selectedCurrencyCode,
                props.preferredLocale,
                reportID,
            );
            return;
        }

        // If the request is created from the global create menu, we also navigate the user to the group report
        if (props.hasMultipleParticipants) {
            IOU.splitBillAndOpenReport(
                selectedParticipants,
                props.currentUserPersonalDetails.login,
                amount,
                trimmedComment,
                props.iou.selectedCurrencyCode,
                props.preferredLocale,
            );
            return;
        }
        if (!selectedParticipants[0].login) {
            // TODO - request to the policy expense chat. Not implemented yet!
            // Will be implemented here: https://github.com/Expensify/Expensify/issues/270581
            return;
        }
        IOU.requestMoney(
            props.report,
            Math.round(amount * 100),
            props.iou.selectedCurrencyCode,
            props.currentUserPersonalDetails.login,
            selectedParticipants[0],
            trimmedComment,
        );
    }, [amount, props.iou.comment, props.currentUserPersonalDetails.login, props.hasMultipleParticipants, props.iou.selectedCurrencyCode, props.preferredLocale, props.report, props.route]);

    const currentStep = steps[currentStepIndex];
    const moneyRequestStepIndex = _.indexOf(steps, Steps.MoneyRequestConfirm);
    const isEditingAmountAfterConfirm = currentStepIndex === 0 && previousStepIndex === _.indexOf(steps, Steps.MoneyRequestConfirm);
    const reportID = lodashGet(props, 'route.params.reportID', '');
<<<<<<< HEAD
    const shouldShowBackButton = currentStepIndex > 0;
    const modalHeader = <ModalHeader title={titleForStep} shouldShowBackButton={shouldShowBackButton} onBackButtonPress={navigateToPreviousStep} />;
    const enableMaxHeight = DeviceCapabilities.canUseTouchScreen() && currentStep !== Steps.IOUAmount;

=======
    const shouldShowBackButton = currentStepIndex > 0 || isEditingAmountAfterConfirm;
    const modalHeader = (
        <ModalHeader
            title={titleForStep}
            shouldShowBackButton={shouldShowBackButton}
            onBackButtonPress={isEditingAmountAfterConfirm ? () => navigateToStep(moneyRequestStepIndex) : navigateToPreviousStep}
        />
    );
    const amountButtonText = isEditingAmountAfterConfirm ? props.translate('common.save') : props.translate('common.next');
>>>>>>> e0bd054c
    return (
        <ScreenWrapper includeSafeAreaPaddingBottom={false} shouldEnableMaxHeight={enableMaxHeight}>
            {({didScreenTransitionEnd, safeAreaPaddingBottomStyle}) => (
                <>
                    <View style={[styles.pRelative, styles.flex1]}>
                        {!didScreenTransitionEnd && <FullScreenLoadingIndicator />}
                        {didScreenTransitionEnd && (
                            <>
                                {currentStep === Steps.MoneyRequestAmount && (
                                    <AnimatedStep
                                        direction={direction}
                                        style={[styles.flex1, safeAreaPaddingBottomStyle]}
                                    >
                                        {modalHeader}
                                        <MoneyRequestAmountPage
                                            onStepComplete={(value) => {
                                                setAmount(value);
                                                navigateToNextStep();
                                            }}
                                            reportID={reportID}
                                            hasMultipleParticipants={props.hasMultipleParticipants}
                                            selectedAmount={amount}
                                            navigation={props.navigation}
                                            iouType={props.iouType}
                                            buttonText={amountButtonText}
                                        />
                                    </AnimatedStep>
                                )}
                                {currentStep === Steps.MoneyRequestParticipants && (
                                    <AnimatedStep
                                        style={[styles.flex1]}
                                        direction={direction}
                                    >
                                        {modalHeader}
                                        <MoneyRequestParticipantsPage
                                            participants={selectedOptions}
                                            hasMultipleParticipants={props.hasMultipleParticipants}
                                            onAddParticipants={setSelectedOptions}
                                            onStepComplete={navigateToNextStep}
                                            safeAreaPaddingBottomStyle={safeAreaPaddingBottomStyle}
                                            iouType={props.iouType}
                                        />
                                    </AnimatedStep>
                                )}
                                {currentStep === Steps.MoneyRequestConfirm && (
                                    <AnimatedStep
                                        style={[styles.flex1, safeAreaPaddingBottomStyle]}
                                        direction={direction}
                                    >
                                        {modalHeader}
                                        <MoneyRequestConfirmPage
                                            onConfirm={(selectedParticipants) => {
                                                // TODO: ADD HANDLING TO DISABLE BUTTON FUNCTIONALITY WHILE REQUEST IS IN FLIGHT
                                                createTransaction(selectedParticipants);
                                                ReportScrollManager.scrollToBottom();
                                            }}
                                            onSendMoney={(paymentMethodType) => {
                                                // TODO: ADD HANDLING TO DISABLE BUTTON FUNCTIONALITY WHILE REQUEST IS IN FLIGHT
                                                sendMoney(paymentMethodType);
                                                ReportScrollManager.scrollToBottom();
                                            }}
                                            hasMultipleParticipants={props.hasMultipleParticipants}
                                            participants={_.filter(selectedOptions, email => props.currentUserPersonalDetails.login !== email.login)}
                                            iouAmount={amount}
                                            iouType={props.iouType}

                                            // The participants can only be modified when the action is initiated from directly within a group chat and not the floating-action-button.
                                            // This is because when there is a group of people, say they are on a trip, and you have some shared expenses with some of the people,
                                            // but not all of them (maybe someone skipped out on dinner). Then it's nice to be able to select/deselect people from the group chat bill
                                            // split rather than forcing the user to create a new group, just for that expense. The reportID is empty, when the action was initiated from
                                            // the floating-action-button (since it is something that exists outside the context of a report).
                                            canModifyParticipants={!_.isEmpty(reportID)}
                                            navigateToStep={navigateToStep}
                                        />
                                    </AnimatedStep>
                                )}
                            </>
                        )}
                    </View>
                </>
            )}
        </ScreenWrapper>
    );
};

MoneyRequestModal.displayName = 'MoneyRequestModal';
MoneyRequestModal.propTypes = propTypes;
MoneyRequestModal.defaultProps = defaultProps;

export default compose(
    withLocalize,
    withNetwork(),
    withCurrentUserPersonalDetails,
    withOnyx({
        report: {
            key: ({route}) => `${ONYXKEYS.COLLECTION.REPORT}${lodashGet(route, 'params.reportID', '')}`,
        },
        iou: {
            key: ONYXKEYS.IOU,
        },
        personalDetails: {
            key: ONYXKEYS.PERSONAL_DETAILS,
        },
    }),
)(MoneyRequestModal);<|MERGE_RESOLUTION|>--- conflicted
+++ resolved
@@ -359,12 +359,6 @@
     const moneyRequestStepIndex = _.indexOf(steps, Steps.MoneyRequestConfirm);
     const isEditingAmountAfterConfirm = currentStepIndex === 0 && previousStepIndex === _.indexOf(steps, Steps.MoneyRequestConfirm);
     const reportID = lodashGet(props, 'route.params.reportID', '');
-<<<<<<< HEAD
-    const shouldShowBackButton = currentStepIndex > 0;
-    const modalHeader = <ModalHeader title={titleForStep} shouldShowBackButton={shouldShowBackButton} onBackButtonPress={navigateToPreviousStep} />;
-    const enableMaxHeight = DeviceCapabilities.canUseTouchScreen() && currentStep !== Steps.IOUAmount;
-
-=======
     const shouldShowBackButton = currentStepIndex > 0 || isEditingAmountAfterConfirm;
     const modalHeader = (
         <ModalHeader
@@ -374,7 +368,8 @@
         />
     );
     const amountButtonText = isEditingAmountAfterConfirm ? props.translate('common.save') : props.translate('common.next');
->>>>>>> e0bd054c
+    const enableMaxHeight = DeviceCapabilities.canUseTouchScreen() && currentStep === Steps.MoneyRequestParticipants;
+
     return (
         <ScreenWrapper includeSafeAreaPaddingBottom={false} shouldEnableMaxHeight={enableMaxHeight}>
             {({didScreenTransitionEnd, safeAreaPaddingBottomStyle}) => (
