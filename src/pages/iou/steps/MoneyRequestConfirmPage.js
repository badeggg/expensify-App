import React from 'react';
import PropTypes from 'prop-types';
import MoneyRequestConfirmationList from '../../../components/MoneyRequestConfirmationList';
import CONST from '../../../CONST';
import optionPropTypes from '../../../components/optionPropTypes';

const propTypes = {
    /** Callback to inform parent modal of success */
    onConfirm: PropTypes.func.isRequired,

    /** Callback to parent modal to send money */
    onSendMoney: PropTypes.func.isRequired,

    /** Should we request a single or multiple participant selection from user */
    hasMultipleParticipants: PropTypes.bool.isRequired,

    /** IOU amount */
    iouAmount: PropTypes.number.isRequired,

    /** Selected participants from MoneyRequestModal with login */
    participants: PropTypes.arrayOf(optionPropTypes).isRequired,

    /** IOU type */
    iouType: PropTypes.string,

    /** Can the participants be modified or not */
    canModifyParticipants: PropTypes.bool,

    /** Function to navigate to a given step in the parent MoneyRequestModal */
    navigateToStep: PropTypes.func.isRequired,

    /** The policyID of the request */
<<<<<<< HEAD
    policyID: PropTypes.string.isRequired,

    /** If report is Expense report or IOU report */
    isPolicyExpenseChat: PropTypes.bool.isRequired,
=======
    policyID: PropTypes.string,
>>>>>>> 993b4ce4
};

const defaultProps = {
    iouType: CONST.IOU.MONEY_REQUEST_TYPE.REQUEST,
    canModifyParticipants: false,
    policyID: '',
};

const MoneyRequestConfirmPage = (props) => (
    <MoneyRequestConfirmationList
        hasMultipleParticipants={props.hasMultipleParticipants}
        participants={props.participants}
        iouAmount={props.iouAmount}
        onConfirm={props.onConfirm}
        onSendMoney={props.onSendMoney}
        iouType={props.iouType}
        canModifyParticipants={props.canModifyParticipants}
        navigateToStep={props.navigateToStep}
        policyID={props.policyID}
        isPolicyExpenseChat={props.isPolicyExpenseChat}
    />
);

MoneyRequestConfirmPage.displayName = 'IOUConfirmPage';
MoneyRequestConfirmPage.propTypes = propTypes;
MoneyRequestConfirmPage.defaultProps = defaultProps;

export default MoneyRequestConfirmPage;<|MERGE_RESOLUTION|>--- conflicted
+++ resolved
@@ -30,14 +30,10 @@
     navigateToStep: PropTypes.func.isRequired,
 
     /** The policyID of the request */
-<<<<<<< HEAD
-    policyID: PropTypes.string.isRequired,
+    policyID: PropTypes.string,
 
     /** If report is Expense report or IOU report */
     isPolicyExpenseChat: PropTypes.bool.isRequired,
-=======
-    policyID: PropTypes.string,
->>>>>>> 993b4ce4
 };
 
 const defaultProps = {
