import React, {Component} from 'react';
import PropTypes from 'prop-types';
import {withOnyx} from 'react-native-onyx';
import _ from 'underscore';
import * as OptionsListUtils from '../../../../libs/OptionsListUtils';
import OptionsSelector from '../../../../components/OptionsSelector';
import ONYXKEYS from '../../../../ONYXKEYS';
import withLocalize, {withLocalizePropTypes} from '../../../../components/withLocalize';
import compose from '../../../../libs/compose';
import CONST from '../../../../CONST';
import personalDetailsPropType from '../../../personalDetailsPropType';
import reportPropTypes from '../../../reportPropTypes';

const propTypes = {
    /** Beta features list */
    betas: PropTypes.arrayOf(PropTypes.string).isRequired,

    /** Callback to inform parent modal of success */
    onStepComplete: PropTypes.func.isRequired,

    /** Callback to add participants in IOUModal */
    onAddParticipants: PropTypes.func.isRequired,

    /** All of the personal details for everyone */
    personalDetails: PropTypes.objectOf(personalDetailsPropType).isRequired,

    /** All reports shared with the user */
    reports: PropTypes.objectOf(reportPropTypes).isRequired,

    ...withLocalizePropTypes,
};

class IOUParticipantsRequest extends Component {
    constructor(props) {
        super(props);

        this.addSingleParticipant = this.addSingleParticipant.bind(this);
        this.updateOptionsWithSearchTerm = this.updateOptionsWithSearchTerm.bind(this);

        const {
            recentReports,
            personalDetails,
            userToInvite,
        } = OptionsListUtils.getNewChatOptions(
            props.reports,
            props.personalDetails,
            props.betas,
            '',
            [],
            CONST.EXPENSIFY_EMAILS,
        );

        this.state = {
            recentReports,
            personalDetails,
            userToInvite,
            searchTerm: '',
        };
    }

    /**
     * Returns the sections needed for the OptionsSelector
     *
     * @returns {Array}
     */
    getSections() {
        const sections = [];
        let indexOffset = 0;

        sections.push({
            title: this.props.translate('common.recents'),
            data: this.state.recentReports,
            shouldShow: !_.isEmpty(this.state.recentReports),
            indexOffset,
        });
        indexOffset += this.state.recentReports.length;

        sections.push({
            title: this.props.translate('common.contacts'),
            data: this.state.personalDetails,
            shouldShow: !_.isEmpty(this.state.personalDetails),
            indexOffset,
        });
        indexOffset += this.state.personalDetails.length;

        if (this.state.userToInvite && !OptionsListUtils.isCurrentUser(this.state.userToInvite)) {
            sections.push({
                undefined,
                data: [this.state.userToInvite],
                shouldShow: true,
                indexOffset,
            });
        }

        return sections;
    }

    updateOptionsWithSearchTerm(searchTerm = '') {
        const {
            recentReports,
            personalDetails,
            userToInvite,
        } = OptionsListUtils.getNewChatOptions(
            this.props.reports,
            this.props.personalDetails,
            this.props.betas,
            searchTerm,
            [],
            CONST.EXPENSIFY_EMAILS,
        );
        this.setState({
            searchTerm,
            recentReports,
            userToInvite,
            personalDetails,
        });
    }

    /**
     * Adds a single participant to the request
     *
     * @param {Object} option
     */
    addSingleParticipant(option) {
        this.props.onAddParticipants([option]);
        this.props.onStepComplete();
    }

    render() {
        const headerMessage = OptionsListUtils.getHeaderMessage(
            this.state.personalDetails.length + this.state.recentReports.length !== 0,
            Boolean(this.state.userToInvite),
            this.state.searchTerm,
        );
        return (
            <OptionsSelector
                sections={this.getSections()}
                value={this.state.searchTerm}
                onSelectRow={this.addSingleParticipant}
                onChangeText={this.updateOptionsWithSearchTerm}
                headerMessage={headerMessage}
<<<<<<< HEAD
                hideAdditionalOptionStates
                forceTextUnreadStyle
                placeholderText={this.props.translate('optionsSelector.nameEmailOrPhoneNumber')}
=======
                boldStyle
>>>>>>> 498e2327
            />
        );
    }
}

IOUParticipantsRequest.propTypes = propTypes;

export default compose(
    withLocalize,
    withOnyx({
        personalDetails: {
            key: ONYXKEYS.PERSONAL_DETAILS,
        },
        reports: {
            key: ONYXKEYS.COLLECTION.REPORT,
        },
        betas: {
            key: ONYXKEYS.BETAS,
        },
    }),
)(IOUParticipantsRequest);<|MERGE_RESOLUTION|>--- conflicted
+++ resolved
@@ -139,13 +139,8 @@
                 onSelectRow={this.addSingleParticipant}
                 onChangeText={this.updateOptionsWithSearchTerm}
                 headerMessage={headerMessage}
-<<<<<<< HEAD
-                hideAdditionalOptionStates
-                forceTextUnreadStyle
                 placeholderText={this.props.translate('optionsSelector.nameEmailOrPhoneNumber')}
-=======
                 boldStyle
->>>>>>> 498e2327
             />
         );
     }
