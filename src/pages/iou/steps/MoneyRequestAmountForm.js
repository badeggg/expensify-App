import lodashGet from 'lodash/get';
import PropTypes from 'prop-types';
import React, {useCallback, useEffect, useRef, useState} from 'react';
import {ScrollView, View} from 'react-native';
import _ from 'underscore';
import BigNumberPad from '@components/BigNumberPad';
import Button from '@components/Button';
import FormHelpMessage from '@components/FormHelpMessage';
import refPropTypes from '@components/refPropTypes';
import TextInputWithCurrencySymbol from '@components/TextInputWithCurrencySymbol';
import useLocalize from '@hooks/useLocalize';
import useWindowDimensions from '@hooks/useWindowDimensions';
import * as Browser from '@libs/Browser';
import * as CurrencyUtils from '@libs/CurrencyUtils';
import * as DeviceCapabilities from '@libs/DeviceCapabilities';
import getOperatingSystem from '@libs/getOperatingSystem';
import * as MoneyRequestUtils from '@libs/MoneyRequestUtils';
import styles from '@styles/styles';
import CONST from '@src/CONST';

const propTypes = {
    /** IOU amount saved in Onyx */
    amount: PropTypes.number,

    /** Currency chosen by user or saved in Onyx */
    currency: PropTypes.string,

    /** Whether the amount is being edited or not */
    isEditing: PropTypes.bool,

    /** Refs forwarded to the TextInputWithCurrencySymbol */
    forwardedRef: refPropTypes,

    /** Fired when back button pressed, navigates to currency selection page */
    onCurrencyButtonPress: PropTypes.func.isRequired,

    /** Fired when submit button pressed, saves the given amount and navigates to the next page */
    onSubmitButtonPress: PropTypes.func.isRequired,
};

const defaultProps = {
    amount: 0,
    currency: CONST.CURRENCY.USD,
    forwardedRef: null,
    isEditing: false,
};

/**
 * Returns the new selection object based on the updated amount's length
 *
 * @param {Object} oldSelection
 * @param {Number} prevLength
 * @param {Number} newLength
 * @returns {Object}
 */
const getNewSelection = (oldSelection, prevLength, newLength) => {
    const cursorPosition = oldSelection.end + (newLength - prevLength);
    return {start: cursorPosition, end: cursorPosition};
};

const isAmountInvalid = (amount) => !amount.length || parseFloat(amount) < 0.01;

const AMOUNT_VIEW_ID = 'amountView';
const NUM_PAD_CONTAINER_VIEW_ID = 'numPadContainerView';
const NUM_PAD_VIEW_ID = 'numPadView';

function MoneyRequestAmountForm({amount, currency, isEditing, forwardedRef, onCurrencyButtonPress, onSubmitButtonPress}) {
    const {isExtraSmallScreenHeight} = useWindowDimensions();
    const {translate, toLocaleDigit, numberFormat} = useLocalize();

    const textInput = useRef(null);

    const decimals = CurrencyUtils.getCurrencyDecimals(currency);
    const selectedAmountAsString = amount ? CurrencyUtils.convertToFrontendAmount(amount).toString() : '';

    const [currentAmount, setCurrentAmount] = useState(selectedAmountAsString);
    const [formError, setFormError] = useState('');
    const [shouldUpdateSelection, setShouldUpdateSelection] = useState(true);

    const [selection, setSelection] = useState({
        start: selectedAmountAsString.length,
        end: selectedAmountAsString.length,
    });

    const forwardDeletePressedRef = useRef(false);

    /**
     * Event occurs when a user presses a mouse button over an DOM element.
     *
     * @param {Event} event
     * @param {Array<string>} nativeIds
     */
    const onMouseDown = (event, nativeIds) => {
        const relatedTargetId = lodashGet(event, 'nativeEvent.target.id');
        if (!_.contains(nativeIds, relatedTargetId)) {
            return;
        }
        event.preventDefault();
        if (!textInput.current) {
            return;
        }
        if (!textInput.current.isFocused()) {
            textInput.current.focus();
        }
    };

    useEffect(() => {
        if (!currency || !_.isNumber(amount)) {
            return;
        }
        const amountAsStringForState = amount ? CurrencyUtils.convertToFrontendAmount(amount).toString() : '';
        setCurrentAmount(amountAsStringForState);
        setSelection({
            start: amountAsStringForState.length,
            end: amountAsStringForState.length,
        });
        // we want to update the state only when the amount is changed
        // eslint-disable-next-line react-hooks/exhaustive-deps
    }, [amount]);

    /**
     * Sets the selection and the amount accordingly to the value passed to the input
     * @param {String} newAmount - Changed amount from user input
     */
    const setNewAmount = useCallback(
        (newAmount) => {
            // Remove spaces from the newAmount value because Safari on iOS adds spaces when pasting a copied value
            // More info: https://github.com/Expensify/App/issues/16974
            const newAmountWithoutSpaces = MoneyRequestUtils.stripSpacesFromAmount(newAmount);
            // Use a shallow copy of selection to trigger setSelection
            // More info: https://github.com/Expensify/App/issues/16385
            if (!MoneyRequestUtils.validateAmount(newAmountWithoutSpaces, decimals)) {
                setSelection((prevSelection) => ({...prevSelection}));
                return;
            }
            if (!_.isEmpty(formError)) {
                setFormError('');
            }

            // setCurrentAmount contains another setState(setSelection) making it error-prone since it is leading to setSelection being called twice for a single setCurrentAmount call. This solution introducing the hasSelectionBeenSet flag was chosen for its simplicity and lower risk of future errors https://github.com/Expensify/App/issues/23300#issuecomment-1766314724.

            let hasSelectionBeenSet = false;
            setCurrentAmount((prevAmount) => {
                const strippedAmount = MoneyRequestUtils.stripCommaFromAmount(newAmountWithoutSpaces);
                const isForwardDelete = prevAmount.length > strippedAmount.length && forwardDeletePressedRef.current;
                if (!hasSelectionBeenSet) {
                    hasSelectionBeenSet = true;
                    setSelection((prevSelection) => getNewSelection(prevSelection, isForwardDelete ? strippedAmount.length : prevAmount.length, strippedAmount.length));
                }
                return strippedAmount;
            });
        },
        [decimals, formError],
    );

    // Modifies the amount to match the decimals for changed currency.
    useEffect(() => {
        // If the changed currency supports decimals, we can return
        if (MoneyRequestUtils.validateAmount(currentAmount, decimals)) {
            return;
        }

        // If the changed currency doesn't support decimals, we can strip the decimals
        setNewAmount(MoneyRequestUtils.stripDecimalsFromAmount(currentAmount));

        // we want to update only when decimals change (setNewAmount also changes when decimals change).
        // eslint-disable-next-line react-hooks/exhaustive-deps
    }, [setNewAmount]);

    /**
     * Update amount with number or Backspace pressed for BigNumberPad.
     * Validate new amount with decimal number regex up to 6 digits and 2 decimal digit to enable Next button
     *
     * @param {String} key
     */
    const updateAmountNumberPad = useCallback(
        (key) => {
            if (shouldUpdateSelection && !textInput.current.isFocused()) {
                textInput.current.focus();
            }
            // Backspace button is pressed
            if (key === '<' || key === 'Backspace') {
                if (currentAmount.length > 0) {
                    const selectionStart = selection.start === selection.end ? selection.start - 1 : selection.start;
                    const newAmount = `${currentAmount.substring(0, selectionStart)}${currentAmount.substring(selection.end)}`;
                    setNewAmount(MoneyRequestUtils.addLeadingZero(newAmount));
                }
                return;
            }
            const newAmount = MoneyRequestUtils.addLeadingZero(`${currentAmount.substring(0, selection.start)}${key}${currentAmount.substring(selection.end)}`);
            setNewAmount(newAmount);
        },
        [currentAmount, selection, shouldUpdateSelection, setNewAmount],
    );

    /**
     * Update long press value, to remove items pressing on <
     *
     * @param {Boolean} value - Changed text from user input
     */
    const updateLongPressHandlerState = useCallback((value) => {
        setShouldUpdateSelection(!value);
        if (!value && !textInput.current.isFocused()) {
            textInput.current.focus();
        }
    }, []);

    /**
     * Submit amount and navigate to a proper page
     */
    const submitAndNavigateToNextPage = useCallback(() => {
        if (isAmountInvalid(currentAmount)) {
            setFormError('iou.error.invalidAmount');
            return;
        }

        onSubmitButtonPress(currentAmount);
    }, [onSubmitButtonPress, currentAmount]);

    /**
     * Input handler to check for a forward-delete key (or keyboard shortcut) press.
     */
    const textInputKeyPress = ({nativeEvent}) => {
        const key = nativeEvent.key.toLowerCase();
        if (Browser.isMobileSafari() && key === CONST.PLATFORM_SPECIFIC_KEYS.CTRL.DEFAULT) {
            // Optimistically anticipate forward-delete on iOS Safari (in cases where the Mac Accessiblity keyboard is being
            // used for input). If the Control-D shortcut doesn't get sent, the ref will still be reset on the next key press.
            forwardDeletePressedRef.current = true;
            return;
        }
        // Control-D on Mac is a keyboard shortcut for forward-delete. See https://support.apple.com/en-us/HT201236 for Mac keyboard shortcuts.
        // Also check for the keyboard shortcut on iOS in cases where a hardware keyboard may be connected to the device.
        forwardDeletePressedRef.current = key === 'delete' || (_.contains([CONST.OS.MAC_OS, CONST.OS.IOS], getOperatingSystem()) && nativeEvent.ctrlKey && key === 'd');
    };

    const formattedAmount = MoneyRequestUtils.replaceAllDigits(currentAmount, toLocaleDigit);
    const buttonText = isEditing ? translate('common.save') : translate('common.next');
    const canUseTouchScreen = DeviceCapabilities.canUseTouchScreen();

    return (
        <ScrollView contentContainerStyle={styles.flexGrow1}>
            <View
                nativeID={AMOUNT_VIEW_ID}
                onMouseDown={(event) => onMouseDown(event, [AMOUNT_VIEW_ID])}
                style={[styles.flex1, styles.flexRow, styles.w100, styles.alignItemsCenter, styles.justifyContentCenter]}
            >
                <TextInputWithCurrencySymbol
                    formattedAmount={formattedAmount}
                    onChangeAmount={setNewAmount}
                    onCurrencyButtonPress={onCurrencyButtonPress}
                    placeholder={numberFormat(0)}
                    ref={(ref) => {
                        if (typeof forwardedRef === 'function') {
                            forwardedRef(ref);
                        } else if (forwardedRef && _.has(forwardedRef, 'current')) {
                            // eslint-disable-next-line no-param-reassign
                            forwardedRef.current = ref;
                        }
                        textInput.current = ref;
                    }}
                    selectedCurrencyCode={currency}
                    selection={selection}
                    onSelectionChange={(e) => {
                        if (!shouldUpdateSelection) {
                            return;
                        }
                        setSelection(e.nativeEvent.selection);
                    }}
                    onKeyPress={textInputKeyPress}
                />
                {!_.isEmpty(formError) && (
                    <FormHelpMessage
                        style={[styles.pAbsolute, styles.b0, styles.mb0, styles.ph5, styles.w100]}
                        isError
                        message={translate(formError)}
                    />
                )}
            </View>
<<<<<<< HEAD
            {!_.isEmpty(formError) && (
                <FormHelpMessage
                    style={[styles.ph5]}
                    isError
                    message={formError}
                />
            )}
=======
>>>>>>> e99c2973
            <View
                onMouseDown={(event) => onMouseDown(event, [NUM_PAD_CONTAINER_VIEW_ID, NUM_PAD_VIEW_ID])}
                style={[styles.w100, styles.justifyContentEnd, styles.pageWrapper, styles.pt0]}
                nativeID={NUM_PAD_CONTAINER_VIEW_ID}
            >
                {canUseTouchScreen ? (
                    <BigNumberPad
                        nativeID={NUM_PAD_VIEW_ID}
                        numberPressed={updateAmountNumberPad}
                        longPressHandlerStateChanged={updateLongPressHandlerState}
                    />
                ) : null}
                <Button
                    success
                    // Prevent bubbling on edit amount Page to prevent double page submission when two CTA are stacked.
                    allowBubble={!isEditing}
                    pressOnEnter
                    medium={isExtraSmallScreenHeight}
                    style={[styles.w100, canUseTouchScreen ? styles.mt5 : styles.mt3]}
                    onPress={submitAndNavigateToNextPage}
                    text={buttonText}
                />
            </View>
        </ScrollView>
    );
}

MoneyRequestAmountForm.propTypes = propTypes;
MoneyRequestAmountForm.defaultProps = defaultProps;
MoneyRequestAmountForm.displayName = 'MoneyRequestAmountForm';

const MoneyRequestAmountFormWithRef = React.forwardRef((props, ref) => (
    <MoneyRequestAmountForm
        // eslint-disable-next-line react/jsx-props-no-spreading
        {...props}
        forwardedRef={ref}
    />
));

MoneyRequestAmountFormWithRef.displayName = 'MoneyRequestAmountFormWithRef';

export default MoneyRequestAmountFormWithRef;<|MERGE_RESOLUTION|>--- conflicted
+++ resolved
@@ -272,20 +272,10 @@
                     <FormHelpMessage
                         style={[styles.pAbsolute, styles.b0, styles.mb0, styles.ph5, styles.w100]}
                         isError
-                        message={translate(formError)}
+                        message={formError}
                     />
                 )}
             </View>
-<<<<<<< HEAD
-            {!_.isEmpty(formError) && (
-                <FormHelpMessage
-                    style={[styles.ph5]}
-                    isError
-                    message={formError}
-                />
-            )}
-=======
->>>>>>> e99c2973
             <View
                 onMouseDown={(event) => onMouseDown(event, [NUM_PAD_CONTAINER_VIEW_ID, NUM_PAD_VIEW_ID])}
                 style={[styles.w100, styles.justifyContentEnd, styles.pageWrapper, styles.pt0]}
