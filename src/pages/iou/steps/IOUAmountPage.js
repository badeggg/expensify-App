import React from 'react';
import {
    View,
    Text,
    TouchableOpacity,
    ActivityIndicator,
} from 'react-native';
import PropTypes from 'prop-types';
import {withOnyx} from 'react-native-onyx';
import {compose} from 'underscore';
import ONYXKEYS from '../../../ONYXKEYS';
import styles from '../../../styles/styles';
import themeColors from '../../../styles/themes/default';
import BigNumberPad from '../../../components/BigNumberPad';
import withWindowDimensions, {windowDimensionsPropTypes} from '../../../components/withWindowDimensions';
<<<<<<< HEAD
import TextInputFocusable from '../../../components/TextInputFocusable';
import Navigation from '../../../libs/Navigation/Navigation';
import ROUTES from '../../../ROUTES';
=======
import TextInputAutoWidth from '../../../components/TextInputAutoWidth';
>>>>>>> 672dcef8

const propTypes = {
    // Callback to inform parent modal of success
    onStepComplete: PropTypes.func.isRequired,

<<<<<<< HEAD
    // Callback to inform parent modal with key pressed
    numberPressed: PropTypes.func.isRequired,
=======
    // Currency selection will be implemented later
    // eslint-disable-next-line react/no-unused-prop-types
    currencySelected: PropTypes.func.isRequired,
>>>>>>> 672dcef8

    // User's currency preference
    selectedCurrency: PropTypes.objectOf(PropTypes.shape({
        // Currency code for the selected currency
        currencyCode: PropTypes.string,

        // Currency symbol for the selected currency
        currencySymbol: PropTypes.string,
    })).isRequired,

    /* Window Dimensions Props */
    ...windowDimensionsPropTypes,

    /* Onyx Props */

    // Holds data related to IOU view state, rather than the underlying IOU data.
    iou: PropTypes.shape({

        // Whether or not the IOU step is loading (retrieving users preferred currency)
        loading: PropTypes.bool,
    }),
};

const defaultProps = {
    iou: {},
};

class IOUAmountPage extends React.Component {
    constructor(props) {
        super(props);

        this.updateAmountIfValidInput = this.updateAmountIfValidInput.bind(this);
        this.state = {
            amount: '',
        };
    }

    componentDidMount() {
        if (this.textInput) {
            this.textInput.focus();
        }
    }

    /**
<<<<<<< HEAD
     * Returns the sections needed for the OptionsSelector
     *
     * @param {Boolean} maxParticipantsReached
     * @returns {Array}
     */
    getSections() {
        const sections = [];
        sections.push({
            title: undefined,
            data: this.props.participants,
            shouldShow: true,
            indexOffset: 0,
        });

        return sections;
=======
     * Update amount with number or Backspace pressed.
     * Validate new amount with decimal number regex up to 6 digits and 2 decimal digit to enable Next button
     *
     * @param {String} key
     */
    updateAmountIfValidInput(key) {
        // Backspace button is pressed
        if (key === '<' || key === 'Backspace') {
            if (this.state.amount.length > 0) {
                this.setState(prevState => ({
                    amount: prevState.amount.substring(0, prevState.amount.length - 1),
                }));
            }
            return;
        }

        this.setState((prevState) => {
            const newValue = `${prevState.amount}${key}`;

            // Regex to validate decimal number with up to 3 decimal numbers
            const decimalNumberRegex = new RegExp(/^\d+(\.\d{0,3})?$/, 'i');
            if (!decimalNumberRegex.test(newValue)) {
                return prevState;
            }
            return {
                amount: newValue,
            };
        });
>>>>>>> 672dcef8
    }

    render() {
        return (
            <View style={[styles.flex1, styles.pageWrapper]}>
                {this.props.iou.loading && <ActivityIndicator color={themeColors.text} />}
                <View style={[
                    styles.flex1,
                    styles.flexRow,
                    styles.w100,
                    styles.alignItemsCenter,
                    styles.justifyContentCenter,
                ]}
                >
                    <TouchableOpacity onPress={() => Navigation.navigate(ROUTES.IOU_CURRENCY)}>
                        <Text style={styles.iouAmountText}>
                            {this.props.selectedCurrency.currencySymbol}
                        </Text>
                    </TouchableOpacity>
                    {this.props.isSmallScreenWidth
                        ? <Text style={styles.iouAmountText}>{this.state.amount}</Text>
                        : (
                            <TextInputAutoWidth
                                    inputStyle={styles.iouAmountTextInput}
                                    textStyle={styles.iouAmountText}
                                    onKeyPress={(event) => {
                                        this.updateAmountIfValidInput(event.key);
                                        event.preventDefault();
                                    }}
                                    ref={el => this.textInput = el}
                                    value={this.state.amount}
                            />
                        )}
                </View>
                <View style={[styles.w100, styles.justifyContentEnd]}>
                    {this.props.isSmallScreenWidth
                        ? <BigNumberPad numberPressed={this.updateAmountIfValidInput} />
                        : <View />}
                    <TouchableOpacity
                            style={[styles.button, styles.w100, styles.mt5, styles.buttonSuccess,
                                this.state.amount.length === 0 ? styles.buttonSuccessDisabled : {}]}
                            onPress={() => this.props.onStepComplete(this.state.amount)}
                            disabled={this.state.amount.length === 0}
                    >
                        <Text style={[styles.buttonText, styles.buttonSuccessText]}>
                            Next
                        </Text>
                    </TouchableOpacity>
                </View>
            </View>
        );
    }
}
IOUAmountPage.displayName = 'IOUAmountPage';
IOUAmountPage.propTypes = propTypes;
IOUAmountPage.defaultProps = defaultProps;

export default compose(
    withWindowDimensions,
    withOnyx({
        iou: {key: ONYXKEYS.IOU},
    }),
)(IOUAmountPage);<|MERGE_RESOLUTION|>--- conflicted
+++ resolved
@@ -7,32 +7,22 @@
 } from 'react-native';
 import PropTypes from 'prop-types';
 import {withOnyx} from 'react-native-onyx';
-import {compose} from 'underscore';
 import ONYXKEYS from '../../../ONYXKEYS';
 import styles from '../../../styles/styles';
 import themeColors from '../../../styles/themes/default';
 import BigNumberPad from '../../../components/BigNumberPad';
 import withWindowDimensions, {windowDimensionsPropTypes} from '../../../components/withWindowDimensions';
-<<<<<<< HEAD
-import TextInputFocusable from '../../../components/TextInputFocusable';
+import TextInputAutoWidth from '../../../components/TextInputAutoWidth';
 import Navigation from '../../../libs/Navigation/Navigation';
 import ROUTES from '../../../ROUTES';
-=======
-import TextInputAutoWidth from '../../../components/TextInputAutoWidth';
->>>>>>> 672dcef8
 
 const propTypes = {
     // Callback to inform parent modal of success
     onStepComplete: PropTypes.func.isRequired,
 
-<<<<<<< HEAD
-    // Callback to inform parent modal with key pressed
-    numberPressed: PropTypes.func.isRequired,
-=======
     // Currency selection will be implemented later
     // eslint-disable-next-line react/no-unused-prop-types
     currencySelected: PropTypes.func.isRequired,
->>>>>>> 672dcef8
 
     // User's currency preference
     selectedCurrency: PropTypes.objectOf(PropTypes.shape({
@@ -59,7 +49,6 @@
 const defaultProps = {
     iou: {},
 };
-
 class IOUAmountPage extends React.Component {
     constructor(props) {
         super(props);
@@ -77,23 +66,6 @@
     }
 
     /**
-<<<<<<< HEAD
-     * Returns the sections needed for the OptionsSelector
-     *
-     * @param {Boolean} maxParticipantsReached
-     * @returns {Array}
-     */
-    getSections() {
-        const sections = [];
-        sections.push({
-            title: undefined,
-            data: this.props.participants,
-            shouldShow: true,
-            indexOffset: 0,
-        });
-
-        return sections;
-=======
      * Update amount with number or Backspace pressed.
      * Validate new amount with decimal number regex up to 6 digits and 2 decimal digit to enable Next button
      *
@@ -122,7 +94,6 @@
                 amount: newValue,
             };
         });
->>>>>>> 672dcef8
     }
 
     render() {
@@ -180,9 +151,6 @@
 IOUAmountPage.propTypes = propTypes;
 IOUAmountPage.defaultProps = defaultProps;
 
-export default compose(
-    withWindowDimensions,
-    withOnyx({
-        iou: {key: ONYXKEYS.IOU},
-    }),
-)(IOUAmountPage);+export default withWindowDimensions(withOnyx({
+    iou: {key: ONYXKEYS.IOU},
+})(IOUAmountPage));