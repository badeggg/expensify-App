import React, {useEffect, useRef, useState, useCallback} from 'react';
import {View} from 'react-native';
import PropTypes from 'prop-types';
import {withOnyx} from 'react-native-onyx';
import lodashGet from 'lodash/get';
import _ from 'underscore';
import compose from '../../../../libs/compose';
import CONST from '../../../../CONST';
import ONYXKEYS from '../../../../ONYXKEYS';
import ROUTES from '../../../../ROUTES';
import MoneyRequestParticipantsSelector from './MoneyRequestParticipantsSelector';
import styles from '../../../../styles/styles';
import ScreenWrapper from '../../../../components/ScreenWrapper';
import Navigation from '../../../../libs/Navigation/Navigation';
import * as DeviceCapabilities from '../../../../libs/DeviceCapabilities';
import HeaderWithBackButton from '../../../../components/HeaderWithBackButton';
import * as IOU from '../../../../libs/actions/IOU';
import * as TransactionUtils from '../../../../libs/TransactionUtils';
import * as MoneyRequestUtils from '../../../../libs/MoneyRequestUtils';
import {iouPropTypes, iouDefaultProps} from '../../propTypes';
import useLocalize from '../../../../hooks/useLocalize';
<<<<<<< HEAD
import transactionPropTypes from '../../../../components/transactionPropTypes';
=======
import useInitialValue from '../../../../hooks/useInitialValue';
>>>>>>> eef8347c

const propTypes = {
    /** React Navigation route */
    route: PropTypes.shape({
        /** Params from the route */
        params: PropTypes.shape({
            /** The type of IOU report, i.e. bill, request, send */
            iouType: PropTypes.string,

            /** The report ID of the IOU */
            reportID: PropTypes.string,
        }),
    }).isRequired,

    /** Holds data related to Money Request view state, rather than the underlying Money Request data. */
    iou: iouPropTypes,

    /** The current tab we have navigated to in the request modal. String that corresponds to the request type. */
    selectedTab: PropTypes.oneOf([CONST.TAB.DISTANCE, CONST.TAB.MANUAL, CONST.TAB.SCAN]),

    /** Transaction that stores the distance request data */
    transaction: transactionPropTypes,
};

const defaultProps = {
    iou: iouDefaultProps,
    transaction: {},
    selectedTab: undefined,
};

function MoneyRequestParticipantsPage({iou, selectedTab, route, transaction}) {
    const {translate} = useLocalize();
    const prevMoneyRequestId = useRef(iou.id);
    const optionsSelectorRef = useRef();
    const iouType = useInitialValue(() => lodashGet(route, 'params.iouType', ''));
    const reportID = useInitialValue(() => lodashGet(route, 'params.reportID', ''));
    const isDistanceRequest = MoneyRequestUtils.isDistanceRequest(iouType, selectedTab);
    const isSendRequest = iouType === CONST.IOU.TYPE.SEND;
    const isScanRequest = MoneyRequestUtils.isScanRequest(selectedTab);
    const isSplitRequest = iou.id === CONST.IOU.TYPE.SPLIT;
    const [headerTitle, setHeaderTitle] = useState();
    const waypoints = lodashGet(transaction, 'comment.waypoints', {});
    const validatedWaypoints = TransactionUtils.getValidWaypoints(waypoints);
    const isInvalidWaypoint = _.size(validatedWaypoints) < 2;
    useEffect(() => {
        if (isDistanceRequest) {
            setHeaderTitle(translate('common.distance'));
            return;
        }

        if (isSendRequest) {
            setHeaderTitle(translate('common.send'));
            return;
        }

        setHeaderTitle(_.isEmpty(iou.participants) ? translate('tabSelector.manual') : translate('iou.split'));
    }, [iou.participants, isDistanceRequest, isSendRequest, translate]);

    const navigateToConfirmationStep = (moneyRequestType) => {
        IOU.setMoneyRequestId(moneyRequestType);
        Navigation.navigate(ROUTES.MONEY_REQUEST_CONFIRMATION.getRoute(moneyRequestType, reportID));
    };

    const navigateBack = useCallback((forceFallback = false) => {
        Navigation.goBack(ROUTES.MONEY_REQUEST.getRoute(iouType, reportID), forceFallback);
        // eslint-disable-next-line react-hooks/exhaustive-deps -- no deps as we use only initial values
    }, []);

    useEffect(() => {
        const isInvalidDistanceRequest = !isDistanceRequest || isInvalidWaypoint;

        // ID in Onyx could change by initiating a new request in a separate browser tab or completing a request
        if (prevMoneyRequestId.current !== iou.id) {
            // The ID is cleared on completing a request. In that case, we will do nothing
            if (iou.id && isInvalidDistanceRequest && !isSplitRequest) {
                navigateBack(true);
            }
            return;
        }

        // Reset the money request Onyx if the ID in Onyx does not match the ID from params
        const moneyRequestId = `${iouType}${reportID}`;
        const shouldReset = iou.id !== moneyRequestId;
        if (shouldReset) {
            IOU.resetMoneyRequestInfo(moneyRequestId);
        }
        if (isInvalidDistanceRequest && ((iou.amount === 0 && !iou.receiptPath) || shouldReset)) {
            navigateBack(true);
        }

        return () => {
            prevMoneyRequestId.current = iou.id;
        };
<<<<<<< HEAD
    }, [iou.amount, iou.id, iou.receiptPath, isDistanceRequest, isSplitRequest, isInvalidWaypoint]);
=======
    }, [iou.amount, iou.id, iou.receiptPath, isDistanceRequest, isSplitRequest, iouType, reportID, navigateBack]);
>>>>>>> eef8347c

    return (
        <ScreenWrapper
            includeSafeAreaPaddingBottom={false}
            shouldEnableMaxHeight={DeviceCapabilities.canUseTouchScreen()}
            onEntryTransitionEnd={() => optionsSelectorRef.current && optionsSelectorRef.current.focus()}
            testID={MoneyRequestParticipantsPage.displayName}
        >
            {({safeAreaPaddingBottomStyle}) => (
                <View style={styles.flex1}>
                    <HeaderWithBackButton
                        title={headerTitle}
                        onBackButtonPress={navigateBack}
                    />
                    <MoneyRequestParticipantsSelector
                        ref={(el) => (optionsSelectorRef.current = el)}
                        participants={iou.participants}
                        onAddParticipants={IOU.setMoneyRequestParticipants}
                        navigateToRequest={() => navigateToConfirmationStep(iouType)}
                        navigateToSplit={() => navigateToConfirmationStep(CONST.IOU.TYPE.SPLIT)}
                        safeAreaPaddingBottomStyle={safeAreaPaddingBottomStyle}
                        iouType={iouType}
                        isDistanceRequest={isDistanceRequest}
                        isScanRequest={isScanRequest}
                    />
                </View>
            )}
        </ScreenWrapper>
    );
}

MoneyRequestParticipantsPage.displayName = 'MoneyRequestParticipantsPage';
MoneyRequestParticipantsPage.propTypes = propTypes;
MoneyRequestParticipantsPage.defaultProps = defaultProps;

export default compose(
    withOnyx({
        iou: {
            key: ONYXKEYS.IOU,
        },
        selectedTab: {
            key: `${ONYXKEYS.COLLECTION.SELECTED_TAB}${CONST.TAB.RECEIPT_TAB_ID}`,
        },
    }),
    // eslint-disable-next-line rulesdir/no-multiple-onyx-in-file
    withOnyx({
        transaction: {
            key: ({iou}) => `${ONYXKEYS.COLLECTION.TRANSACTION}${iou.transactionID}`,
        },
    }),
)(MoneyRequestParticipantsPage);<|MERGE_RESOLUTION|>--- conflicted
+++ resolved
@@ -19,11 +19,8 @@
 import * as MoneyRequestUtils from '../../../../libs/MoneyRequestUtils';
 import {iouPropTypes, iouDefaultProps} from '../../propTypes';
 import useLocalize from '../../../../hooks/useLocalize';
-<<<<<<< HEAD
 import transactionPropTypes from '../../../../components/transactionPropTypes';
-=======
 import useInitialValue from '../../../../hooks/useInitialValue';
->>>>>>> eef8347c
 
 const propTypes = {
     /** React Navigation route */
@@ -117,11 +114,7 @@
         return () => {
             prevMoneyRequestId.current = iou.id;
         };
-<<<<<<< HEAD
-    }, [iou.amount, iou.id, iou.receiptPath, isDistanceRequest, isSplitRequest, isInvalidWaypoint]);
-=======
-    }, [iou.amount, iou.id, iou.receiptPath, isDistanceRequest, isSplitRequest, iouType, reportID, navigateBack]);
->>>>>>> eef8347c
+    }, [iou.amount, iou.id, iou.receiptPath, isDistanceRequest, isSplitRequest, iouType, reportID, navigateBack, isInvalidWaypoint]);
 
     return (
         <ScreenWrapper
