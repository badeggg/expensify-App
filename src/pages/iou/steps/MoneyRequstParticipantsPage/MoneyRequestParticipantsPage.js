import _ from 'lodash';
import lodashGet from 'lodash/get';
import lodashSize from 'lodash/size';
import PropTypes from 'prop-types';
import React, {useCallback, useEffect, useMemo, useRef} from 'react';
import {View} from 'react-native';
import {withOnyx} from 'react-native-onyx';
import HeaderWithBackButton from '@components/HeaderWithBackButton';
import ScreenWrapper from '@components/ScreenWrapper';
import transactionPropTypes from '@components/transactionPropTypes';
import useInitialValue from '@hooks/useInitialValue';
import useLocalize from '@hooks/useLocalize';
import compose from '@libs/compose';
import * as DeviceCapabilities from '@libs/DeviceCapabilities';
import * as MoneyRequestUtils from '@libs/MoneyRequestUtils';
import Navigation from '@libs/Navigation/Navigation';
import * as TransactionUtils from '@libs/TransactionUtils';
import {iouDefaultProps, iouPropTypes} from '@pages/iou/propTypes';
import useThemeStyles from '@styles/useThemeStyles';
import * as IOU from '@userActions/IOU';
import CONST from '@src/CONST';
import ONYXKEYS from '@src/ONYXKEYS';
import ROUTES from '@src/ROUTES';
import MoneyRequestParticipantsSelector from './MoneyRequestParticipantsSelector';

const propTypes = {
    /** React Navigation route */
    route: PropTypes.shape({
        /** Params from the route */
        params: PropTypes.shape({
            /** The type of IOU report, i.e. bill, request, send */
            iouType: PropTypes.string,

            /** The report ID of the IOU */
            reportID: PropTypes.string,
        }),
    }).isRequired,

    /** Holds data related to Money Request view state, rather than the underlying Money Request data. */
    iou: iouPropTypes,

    /** The current tab we have navigated to in the request modal. String that corresponds to the request type. */
    selectedTab: PropTypes.oneOf(_.values(CONST.TAB_REQUEST)),

    /** Transaction that stores the distance request data */
    transaction: transactionPropTypes,
};

const defaultProps = {
    iou: iouDefaultProps,
    transaction: {},
    selectedTab: undefined,
};

function MoneyRequestParticipantsPage({iou, selectedTab, route, transaction}) {
    const styles = useThemeStyles();
    const {translate} = useLocalize();
    const prevMoneyRequestId = useRef(iou.id);
    const iouType = useInitialValue(() => lodashGet(route, 'params.iouType', ''));
    const reportID = useInitialValue(() => lodashGet(route, 'params.reportID', ''));
    const isDistanceRequest = MoneyRequestUtils.isDistanceRequest(iouType, selectedTab);
    const isSendRequest = iouType === CONST.IOU.TYPE.SEND;
    const isScanRequest = MoneyRequestUtils.isScanRequest(selectedTab);
    const isSplitRequest = iou.id === CONST.IOU.TYPE.SPLIT;
    const waypoints = lodashGet(transaction, 'comment.waypoints', {});
    const validatedWaypoints = TransactionUtils.getValidWaypoints(waypoints);
    const isInvalidWaypoint = lodashSize(validatedWaypoints) < 2;
<<<<<<< HEAD
    const headerTitle = useMemo(() => {
=======

    useEffect(() => {
>>>>>>> 269e8668
        if (isDistanceRequest) {
            return translate('common.distance');
        }

        if (isSendRequest) {
            return translate('common.send');
        }

        if (isScanRequest) {
            return translate('tabSelector.scan');
        }

        if (iou.isSplitRequest) {
            return translate('iou.split');
        }

        return translate('tabSelector.manual');
    }, [iou, isDistanceRequest, translate, isScanRequest, isSendRequest]);

    const navigateToConfirmationStep = (moneyRequestType) => {
        IOU.setMoneyRequestId(moneyRequestType);
        IOU.resetMoneyRequestCategory();
        IOU.resetMoneyRequestTag();
        Navigation.navigate(ROUTES.MONEY_REQUEST_CONFIRMATION.getRoute(moneyRequestType, reportID));
    };

    const navigateBack = useCallback((forceFallback = false) => {
        Navigation.goBack(ROUTES.MONEY_REQUEST.getRoute(iouType, reportID), forceFallback);
        // eslint-disable-next-line react-hooks/exhaustive-deps -- no deps as we use only initial values
    }, []);

    useEffect(() => {
        const isInvalidDistanceRequest = !isDistanceRequest || isInvalidWaypoint;

        // ID in Onyx could change by initiating a new request in a separate browser tab or completing a request
        if (prevMoneyRequestId.current !== iou.id) {
            // The ID is cleared on completing a request. In that case, we will do nothing
            if (iou.id && isInvalidDistanceRequest && !isSplitRequest) {
                navigateBack(true);
            }
            return;
        }

        // Reset the money request Onyx if the ID in Onyx does not match the ID from params
        const moneyRequestId = `${iouType}${reportID}`;
        const shouldReset = iou.id !== moneyRequestId && !_.isEmpty(reportID);
        if (shouldReset) {
            IOU.resetMoneyRequestInfo(moneyRequestId);
        }
        if (isInvalidDistanceRequest && ((iou.amount === 0 && !iou.receiptPath) || shouldReset)) {
            navigateBack(true);
        }

        return () => {
            prevMoneyRequestId.current = iou.id;
        };
    }, [iou.amount, iou.id, iou.receiptPath, isDistanceRequest, isSplitRequest, iouType, reportID, navigateBack, isInvalidWaypoint]);

    return (
        <ScreenWrapper
            includeSafeAreaPaddingBottom={false}
            shouldEnableMaxHeight={DeviceCapabilities.canUseTouchScreen()}
            testID={MoneyRequestParticipantsPage.displayName}
        >
            {({safeAreaPaddingBottomStyle}) => (
                <View style={styles.flex1}>
                    <HeaderWithBackButton
                        title={headerTitle}
                        onBackButtonPress={navigateBack}
                    />
                    <MoneyRequestParticipantsSelector
                        participants={iou.isSplitRequest ? iou.participants : []}
                        onAddParticipants={IOU.setMoneyRequestParticipants}
                        navigateToRequest={() => navigateToConfirmationStep(iouType)}
                        navigateToSplit={() => navigateToConfirmationStep(CONST.IOU.TYPE.SPLIT)}
                        safeAreaPaddingBottomStyle={safeAreaPaddingBottomStyle}
                        iouType={iouType}
                        isDistanceRequest={isDistanceRequest}
                        isScanRequest={isScanRequest}
                    />
                </View>
            )}
        </ScreenWrapper>
    );
}

MoneyRequestParticipantsPage.displayName = 'MoneyRequestParticipantsPage';
MoneyRequestParticipantsPage.propTypes = propTypes;
MoneyRequestParticipantsPage.defaultProps = defaultProps;

export default compose(
    withOnyx({
        iou: {
            key: ONYXKEYS.IOU,
        },
        selectedTab: {
            key: `${ONYXKEYS.COLLECTION.SELECTED_TAB}${CONST.TAB.RECEIPT_TAB_ID}`,
        },
    }),
    // eslint-disable-next-line rulesdir/no-multiple-onyx-in-file
    withOnyx({
        transaction: {
            key: ({iou}) => `${ONYXKEYS.COLLECTION.TRANSACTION}${lodashGet(iou, 'transactionID', 0)}`,
        },
    }),
)(MoneyRequestParticipantsPage);<|MERGE_RESOLUTION|>--- conflicted
+++ resolved
@@ -65,12 +65,8 @@
     const waypoints = lodashGet(transaction, 'comment.waypoints', {});
     const validatedWaypoints = TransactionUtils.getValidWaypoints(waypoints);
     const isInvalidWaypoint = lodashSize(validatedWaypoints) < 2;
-<<<<<<< HEAD
     const headerTitle = useMemo(() => {
-=======
 
-    useEffect(() => {
->>>>>>> 269e8668
         if (isDistanceRequest) {
             return translate('common.distance');
         }
