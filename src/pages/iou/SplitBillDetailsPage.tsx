--- conflicted
+++ resolved
@@ -59,12 +59,8 @@
     const {translate} = useLocalize();
     const reportAction = useMemo(() => reportActions?.[route.params.reportActionID] ?? ({} as ReportAction), [reportActions, route.params.reportActionID]);
     const participantAccountIDs = reportAction?.actionName === CONST.REPORT.ACTIONS.TYPE.IOU ? reportAction?.originalMessage.participantAccountIDs ?? [] : [];
-<<<<<<< HEAD
-    // In case this is workspace split bill, we manually add the workspace as the second participant of the split bill
-=======
 
     // In case this is workspace split expense, we manually add the workspace as the second participant of the split expense
->>>>>>> b35d3573
     // because we don't save any accountID in the report action's originalMessage other than the payee's accountID
     let participants: Array<Participant | ReportUtils.OptionData>;
     if (ReportUtils.isPolicyExpenseChat(report)) {
