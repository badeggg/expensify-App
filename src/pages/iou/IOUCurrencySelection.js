import Str from 'expensify-common/lib/str';
import lodashGet from 'lodash/get';
import PropTypes from 'prop-types';
import React, {useCallback, useEffect, useMemo, useRef, useState} from 'react';
import {Keyboard} from 'react-native';
import {withOnyx} from 'react-native-onyx';
import _ from 'underscore';
import HeaderWithBackButton from '@components/HeaderWithBackButton';
import {withNetwork} from '@components/OnyxProvider';
import ScreenWrapper from '@components/ScreenWrapper';
import SelectionList from '@components/SelectionList';
import withLocalize, {withLocalizePropTypes} from '@components/withLocalize';
import compose from '@libs/compose';
import * as CurrencyUtils from '@libs/CurrencyUtils';
import Navigation from '@libs/Navigation/Navigation';
import * as ReportActionsUtils from '@libs/ReportActionsUtils';
import * as ReportUtils from '@libs/ReportUtils';
import CONST from '@src/CONST';
import ONYXKEYS from '@src/ONYXKEYS';
import ROUTES from '@src/ROUTES';
import {iouDefaultProps, iouPropTypes} from './propTypes';

/**
 * IOU Currency selection for selecting currency
 */
const propTypes = {
    /** Route from navigation */
    route: PropTypes.shape({
        /** Params from the route */
        params: PropTypes.shape({
            /** The type of IOU report, i.e. bill, request, send */
            iouType: PropTypes.string,

            /** The report ID of the IOU */
            reportID: PropTypes.string,

            /** Currently selected currency */
            currency: PropTypes.string,

            /** Route to navigate back after selecting a currency */
            backTo: PropTypes.string,
        }),
    }).isRequired,

    // The currency list constant object from Onyx
    currencyList: PropTypes.objectOf(
        PropTypes.shape({
            // Symbol for the currency
            symbol: PropTypes.string,

            // Name of the currency
            name: PropTypes.string,

            // ISO4217 Code for the currency
            ISO4217: PropTypes.string,
        }),
    ),

    /** Holds data related to Money Request view state, rather than the underlying Money Request data. */
    iou: iouPropTypes,

    ...withLocalizePropTypes,
};

const defaultProps = {
    currencyList: {},
    iou: iouDefaultProps,
};

function IOUCurrencySelection(props) {
    const [searchValue, setSearchValue] = useState('');
    const optionsSelectorRef = useRef();
    const selectedCurrencyCode = (lodashGet(props.route, 'params.currency', props.iou.currency) || CONST.CURRENCY.USD).toUpperCase();
    const iouType = lodashGet(props.route, 'params.iouType', CONST.IOU.TYPE.REQUEST);
    const reportID = lodashGet(props.route, 'params.reportID', '');
    const threadReportID = lodashGet(props.route, 'params.threadReportID', '');

    // Decides whether to allow or disallow editing a money request
    useEffect(() => {
        // Do not dismiss the modal, when it is not the edit flow.
        if (!threadReportID) {
            return;
        }

        const report = ReportUtils.getReport(threadReportID);
        const parentReportAction = ReportActionsUtils.getReportAction(report.parentReportID, report.parentReportActionID);

        // Do not dismiss the modal, when a current user can edit this currency of this money request.
        if (ReportUtils.canEditFieldOfMoneyRequest(parentReportAction, report.parentReportID, CONST.EDIT_REQUEST_FIELD.CURRENCY)) {
            return;
        }

        // Dismiss the modal when a current user cannot edit a money request.
        Navigation.isNavigationReady().then(() => {
            Navigation.dismissModal();
        });
    }, [threadReportID]);

    const confirmCurrencySelection = useCallback(
        (option) => {
            const backTo = lodashGet(props.route, 'params.backTo', '');
            Keyboard.dismiss();

            // When we refresh the web, the money request route gets cleared from the navigation stack.
            // Navigating to "backTo" will result in forward navigation instead, causing disruption to the currency selection.
            // To prevent any negative experience, we have made the decision to simply close the currency selection page.
            if (_.isEmpty(backTo) || props.navigation.getState().routes.length === 1) {
                Navigation.goBack(ROUTES.HOME);
            } else {
                Navigation.navigate(`${props.route.params.backTo}?currency=${option.currencyCode}`);
            }
        },
        [props.route, props.navigation],
    );

    const {translate, currencyList} = props;
    const {sections, headerMessage, initiallyFocusedOptionKey} = useMemo(() => {
        const currencyOptions = _.map(currencyList, (currencyInfo, currencyCode) => {
            const isSelectedCurrency = currencyCode === selectedCurrencyCode;
            return {
                currencyName: currencyInfo.name,
                text: `${currencyCode} - ${CurrencyUtils.getLocalizedCurrencySymbol(currencyCode)}`,
                currencyCode,
                keyForList: currencyCode,
                isSelected: isSelectedCurrency,
            };
        });

        const searchRegex = new RegExp(Str.escapeForRegExp(searchValue.trim().replace(CONST.REGEX.ANY_SPACE, ' ')), 'i');
        const filteredCurrencies = _.filter(
            currencyOptions,
            (currencyOption) =>
                searchRegex.test(currencyOption.text.replace(CONST.REGEX.ANY_SPACE, ' ')) || searchRegex.test(currencyOption.currencyName.replace(CONST.REGEX.ANY_SPACE, ' ')),
        );
        const isEmpty = searchValue.trim() && !filteredCurrencies.length;

        return {
            initiallyFocusedOptionKey: _.get(
                _.find(filteredCurrencies, (currency) => currency.currencyCode === selectedCurrencyCode),
                'keyForList',
            ),
            sections: isEmpty
                ? []
                : [
                      {
                          data: filteredCurrencies,
                          indexOffset: 0,
                      },
                  ],
            headerMessage: isEmpty ? translate('common.noResultsFound') : '',
        };
    }, [currencyList, searchValue, selectedCurrencyCode, translate]);

    return (
        <ScreenWrapper
            includeSafeAreaPaddingBottom={false}
            onEntryTransitionEnd={() => optionsSelectorRef.current && optionsSelectorRef.current.focus()}
            testID={IOUCurrencySelection.displayName}
        >
            {({didScreenTransitionEnd}) => (
                <>
                    <HeaderWithBackButton
                        title={translate('common.selectCurrency')}
                        onBackButtonPress={() => Navigation.goBack(ROUTES.MONEY_REQUEST.getRoute(iouType, reportID))}
                    />
                    <SelectionList
                        sections={sections}
<<<<<<< HEAD
                        onSelectRow={confirmCurrencySelection}
                        shouldDebounceRowSelect
                        value={searchValue}
                        onChangeText={setSearchValue}
=======
>>>>>>> 4239252d
                        textInputLabel={translate('common.search')}
                        textInputValue={searchValue}
                        onChangeText={setSearchValue}
                        onSelectRow={(option) => {
                            if (!didScreenTransitionEnd) {
                                return;
                            }
                            confirmCurrencySelection(option);
                        }}
                        headerMessage={headerMessage}
                        initiallyFocusedOptionKey={initiallyFocusedOptionKey}
                        showScrollIndicator
                    />
                </>
            )}
        </ScreenWrapper>
    );
}

IOUCurrencySelection.displayName = 'IOUCurrencySelection';
IOUCurrencySelection.propTypes = propTypes;
IOUCurrencySelection.defaultProps = defaultProps;

export default compose(
    withLocalize,
    withOnyx({
        currencyList: {key: ONYXKEYS.CURRENCY_LIST},
        iou: {key: ONYXKEYS.IOU},
    }),
    withNetwork(),
)(IOUCurrencySelection);<|MERGE_RESOLUTION|>--- conflicted
+++ resolved
@@ -165,16 +165,10 @@
                     />
                     <SelectionList
                         sections={sections}
-<<<<<<< HEAD
-                        onSelectRow={confirmCurrencySelection}
-                        shouldDebounceRowSelect
-                        value={searchValue}
-                        onChangeText={setSearchValue}
-=======
->>>>>>> 4239252d
                         textInputLabel={translate('common.search')}
                         textInputValue={searchValue}
                         onChangeText={setSearchValue}
+                        shouldDebounceRowSelect
                         onSelectRow={(option) => {
                             if (!didScreenTransitionEnd) {
                                 return;
