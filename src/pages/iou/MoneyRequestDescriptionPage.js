--- conflicted
+++ resolved
@@ -45,11 +45,7 @@
     }).isRequired,
 
     /** The current tab we have navigated to in the request modal. String that corresponds to the request type. */
-<<<<<<< HEAD
     selectedTab: PropTypes.oneOf(_.values(CONST.TAB_REQUEST)).isRequired,
-=======
-    selectedTab: PropTypes.oneOf(['', CONST.TAB.DISTANCE, CONST.TAB.MANUAL, CONST.TAB.SCAN]),
->>>>>>> 935e8917
 };
 
 const defaultProps = {
