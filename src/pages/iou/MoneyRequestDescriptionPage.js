import React, {useEffect, useRef} from 'react';
import {View} from 'react-native';
import {withOnyx} from 'react-native-onyx';
import PropTypes from 'prop-types';
import _ from 'underscore';
import lodashGet from 'lodash/get';
import TextInput from '../../components/TextInput';
import ScreenWrapper from '../../components/ScreenWrapper';
import HeaderWithBackButton from '../../components/HeaderWithBackButton';
import Form from '../../components/Form';
import ONYXKEYS from '../../ONYXKEYS';
import styles from '../../styles/styles';
import Navigation from '../../libs/Navigation/Navigation';
import ROUTES from '../../ROUTES';
import * as IOU from '../../libs/actions/IOU';
import optionPropTypes from '../../components/optionPropTypes';
import CONST from '../../CONST';
<<<<<<< HEAD
import focusAndUpdateMultilineInputRange from '../../libs/focusAndUpdateMultilineInputRange';
import * as Browser from '../../libs/Browser';
=======
import useLocalize from '../../hooks/useLocalize';
>>>>>>> 9a0dd42f

const propTypes = {
    /** Onyx Props */
    /** Holds data related to Money Request view state, rather than the underlying Money Request data. */
    iou: PropTypes.shape({
        id: PropTypes.string,
        amount: PropTypes.number,
        comment: PropTypes.string,
        participants: PropTypes.arrayOf(optionPropTypes),
        receiptPath: PropTypes.string,
    }),

    /** Route from navigation */
    route: PropTypes.shape({
        /** Params from the route */
        params: PropTypes.shape({
            /** Which field we are editing */
            field: PropTypes.string,

            /** reportID for the "transaction thread" */
            threadReportID: PropTypes.string,
        }),
    }).isRequired,
};

const defaultProps = {
    iou: {
        id: '',
        amount: 0,
        comment: '',
        participants: [],
        receiptPath: '',
    },
};

function MoneyRequestDescriptionPage({iou, route}) {
    const {translate} = useLocalize();
    const inputRef = useRef(null);
    const iouType = lodashGet(route, 'params.iouType', '');
    const reportID = lodashGet(route, 'params.reportID', '');

    useEffect(() => {
        const moneyRequestId = `${iouType}${reportID}`;
        const shouldReset = iou.id !== moneyRequestId;
        if (shouldReset) {
            IOU.resetMoneyRequestInfo(moneyRequestId);
        }

        if (_.isEmpty(iou.participants) || (iou.amount === 0 && !iou.receiptPath) || shouldReset) {
            Navigation.goBack(ROUTES.getMoneyRequestRoute(iouType, reportID), true);
        }
    }, [iou.id, iou.participants, iou.amount, iou.receiptPath, iouType, reportID]);

    function navigateBack() {
        Navigation.goBack(ROUTES.getMoneyRequestConfirmationRoute(iouType, reportID));
    }

    /**
     * Sets the money request comment by saving it to Onyx.
     *
     * @param {Object} value
     * @param {String} value.moneyRequestComment
     */
    function updateComment(value) {
        IOU.setMoneyRequestDescription(value.moneyRequestComment);
        navigateBack();
    }

<<<<<<< HEAD
    render() {
        return (
            <ScreenWrapper
                includeSafeAreaPaddingBottom={false}
                shouldEnableMaxHeight
                onEntryTransitionEnd={() => focusAndUpdateMultilineInputRange(this.descriptionInputRef)}
            >
                <HeaderWithBackButton
                    title={this.props.translate('common.description')}
                    onBackButtonPress={this.navigateBack}
                />
                <Form
                    style={[styles.flexGrow1, styles.ph5]}
                    formID={ONYXKEYS.FORMS.MONEY_REQUEST_DESCRIPTION_FORM}
                    onSubmit={this.updateComment}
                    submitButtonText={this.props.translate('common.save')}
                    enabledWhenOffline
                >
                    <View style={styles.mb4}>
                        <TextInput
                            inputID="moneyRequestComment"
                            name="moneyRequestComment"
                            defaultValue={this.props.iou.comment}
                            label={this.props.translate('moneyRequestConfirmationList.whatsItFor')}
                            accessibilityLabel={this.props.translate('moneyRequestConfirmationList.whatsItFor')}
                            accessibilityRole={CONST.ACCESSIBILITY_ROLE.TEXT}
                            ref={(el) => (this.descriptionInputRef = el)}
                            autoGrowHeight
                            containerStyles={[styles.autoGrowHeightMultilineInput]}
                            textAlignVertical="top"
                            submitOnEnter={!Browser.isMobile()}
                        />
                    </View>
                </Form>
            </ScreenWrapper>
        );
    }
=======
    return (
        <ScreenWrapper
            includeSafeAreaPaddingBottom={false}
            shouldEnableMaxHeight
            onEntryTransitionEnd={() => inputRef.current && inputRef.current.focus()}
        >
            <HeaderWithBackButton
                title={translate('common.description')}
                onBackButtonPress={() => navigateBack()}
            />
            <Form
                style={[styles.flexGrow1, styles.ph5]}
                formID={ONYXKEYS.FORMS.MONEY_REQUEST_DESCRIPTION_FORM}
                onSubmit={(value) => updateComment(value)}
                submitButtonText={translate('common.save')}
                enabledWhenOffline
            >
                <View style={styles.mb4}>
                    <TextInput
                        inputID="moneyRequestComment"
                        name="moneyRequestComment"
                        defaultValue={iou.comment}
                        label={translate('moneyRequestConfirmationList.whatsItFor')}
                        accessibilityLabel={translate('moneyRequestConfirmationList.whatsItFor')}
                        accessibilityRole={CONST.ACCESSIBILITY_ROLE.TEXT}
                        ref={(el) => (inputRef.current = el)}
                    />
                </View>
            </Form>
        </ScreenWrapper>
    );
>>>>>>> 9a0dd42f
}

MoneyRequestDescriptionPage.propTypes = propTypes;
MoneyRequestDescriptionPage.defaultProps = defaultProps;

export default withOnyx({
    iou: {
        key: ONYXKEYS.IOU,
    },
})(MoneyRequestDescriptionPage);<|MERGE_RESOLUTION|>--- conflicted
+++ resolved
@@ -15,12 +15,9 @@
 import * as IOU from '../../libs/actions/IOU';
 import optionPropTypes from '../../components/optionPropTypes';
 import CONST from '../../CONST';
-<<<<<<< HEAD
+import useLocalize from '../../hooks/useLocalize';
 import focusAndUpdateMultilineInputRange from '../../libs/focusAndUpdateMultilineInputRange';
 import * as Browser from '../../libs/Browser';
-=======
-import useLocalize from '../../hooks/useLocalize';
->>>>>>> 9a0dd42f
 
 const propTypes = {
     /** Onyx Props */
@@ -89,50 +86,11 @@
         navigateBack();
     }
 
-<<<<<<< HEAD
-    render() {
-        return (
-            <ScreenWrapper
-                includeSafeAreaPaddingBottom={false}
-                shouldEnableMaxHeight
-                onEntryTransitionEnd={() => focusAndUpdateMultilineInputRange(this.descriptionInputRef)}
-            >
-                <HeaderWithBackButton
-                    title={this.props.translate('common.description')}
-                    onBackButtonPress={this.navigateBack}
-                />
-                <Form
-                    style={[styles.flexGrow1, styles.ph5]}
-                    formID={ONYXKEYS.FORMS.MONEY_REQUEST_DESCRIPTION_FORM}
-                    onSubmit={this.updateComment}
-                    submitButtonText={this.props.translate('common.save')}
-                    enabledWhenOffline
-                >
-                    <View style={styles.mb4}>
-                        <TextInput
-                            inputID="moneyRequestComment"
-                            name="moneyRequestComment"
-                            defaultValue={this.props.iou.comment}
-                            label={this.props.translate('moneyRequestConfirmationList.whatsItFor')}
-                            accessibilityLabel={this.props.translate('moneyRequestConfirmationList.whatsItFor')}
-                            accessibilityRole={CONST.ACCESSIBILITY_ROLE.TEXT}
-                            ref={(el) => (this.descriptionInputRef = el)}
-                            autoGrowHeight
-                            containerStyles={[styles.autoGrowHeightMultilineInput]}
-                            textAlignVertical="top"
-                            submitOnEnter={!Browser.isMobile()}
-                        />
-                    </View>
-                </Form>
-            </ScreenWrapper>
-        );
-    }
-=======
     return (
         <ScreenWrapper
             includeSafeAreaPaddingBottom={false}
             shouldEnableMaxHeight
-            onEntryTransitionEnd={() => inputRef.current && inputRef.current.focus()}
+            onEntryTransitionEnd={() => focusAndUpdateMultilineInputRange(inputRef.current)}
         >
             <HeaderWithBackButton
                 title={translate('common.description')}
@@ -154,12 +112,15 @@
                         accessibilityLabel={translate('moneyRequestConfirmationList.whatsItFor')}
                         accessibilityRole={CONST.ACCESSIBILITY_ROLE.TEXT}
                         ref={(el) => (inputRef.current = el)}
+                        autoGrowHeight
+                        containerStyles={[styles.autoGrowHeightMultilineInput]}
+                        textAlignVertical="top"
+                        submitOnEnter={!Browser.isMobile()}
                     />
                 </View>
             </Form>
         </ScreenWrapper>
     );
->>>>>>> 9a0dd42f
 }
 
 MoneyRequestDescriptionPage.propTypes = propTypes;
