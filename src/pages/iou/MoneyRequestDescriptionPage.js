--- conflicted
+++ resolved
@@ -109,34 +109,6 @@
             shouldEnableMaxHeight
             testID={MoneyRequestDescriptionPage.displayName}
         >
-<<<<<<< HEAD
-            <HeaderWithBackButton
-                title={translate('common.description')}
-                onBackButtonPress={() => navigateBack()}
-            />
-            <Form
-                style={[styles.flexGrow1, styles.ph5]}
-                formID={ONYXKEYS.FORMS.MONEY_REQUEST_DESCRIPTION_FORM}
-                onSubmit={(value) => updateComment(value)}
-                submitButtonText={translate('common.save')}
-                enabledWhenOffline
-            >
-                <View style={styles.mb4}>
-                    <TextInput
-                        inputID="moneyRequestComment"
-                        name="moneyRequestComment"
-                        defaultValue={iou.comment}
-                        label={translate('moneyRequestConfirmationList.whatsItFor')}
-                        accessibilityLabel={translate('moneyRequestConfirmationList.whatsItFor')}
-                        role={CONST.ACCESSIBILITY_ROLE.TEXT}
-                        ref={(el) => (inputRef.current = el)}
-                        autoGrowHeight
-                        containerStyles={[styles.autoGrowHeightMultilineInput, styles.verticalAlignTop]}
-                        submitOnEnter={!Browser.isMobile()}
-                    />
-                </View>
-            </Form>
-=======
             <>
                 <HeaderWithBackButton
                     title={translate('common.description')}
@@ -156,7 +128,7 @@
                             defaultValue={iou.comment}
                             label={translate('moneyRequestConfirmationList.whatsItFor')}
                             accessibilityLabel={translate('moneyRequestConfirmationList.whatsItFor')}
-                            accessibilityRole={CONST.ACCESSIBILITY_ROLE.TEXT}
+                            role={CONST.ACCESSIBILITY_ROLE.TEXT}
                             ref={(el) => {
                                 if (!el) {
                                     return;
@@ -165,14 +137,12 @@
                                 updateMultilineInputRange(inputRef.current);
                             }}
                             autoGrowHeight
-                            containerStyles={[styles.autoGrowHeightMultilineInput]}
-                            textAlignVertical="top"
+                            containerStyles={[styles.autoGrowHeightMultilineInput, styles.verticalAlignTop]}
                             submitOnEnter={!Browser.isMobile()}
                         />
                     </View>
                 </Form>
             </>
->>>>>>> 44568ba2
         </ScreenWrapper>
     );
 }
