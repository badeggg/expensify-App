--- conflicted
+++ resolved
@@ -56,14 +56,6 @@
 
     /** Whether we are searching for reports in the server */
     isSearchingForReports: PropTypes.bool,
-<<<<<<< HEAD
-
-    /** Whether the screen transition has ended */
-    didScreenTransitionEnd: PropTypes.bool,
-
-    ...withLocalizePropTypes,
-=======
->>>>>>> a2864a07
 };
 
 const defaultProps = {
@@ -72,7 +64,6 @@
     reports: {},
     betas: [],
     isSearchingForReports: false,
-    didScreenTransitionEnd: false,
 };
 
 function MoneyTemporaryForRefactorRequestParticipantsSelector({
@@ -85,11 +76,9 @@
     iouType,
     iouRequestType,
     isSearchingForReports,
-    didScreenTransitionEnd,
 }) {
     const {translate} = useLocalize();
     const styles = useThemeStyles();
-    const [isOptionsDataReady, setIsOptionsDataReady] = useState(false);
     const [searchTerm, setSearchTerm] = useState('');
     const {isOffline} = useNetwork();
     const personalDetails = usePersonalDetails();
@@ -248,47 +237,6 @@
             ),
         [maxParticipantsReached, newChatOptions.personalDetails.length, newChatOptions.recentReports.length, newChatOptions.userToInvite, participants, searchTerm],
     );
-<<<<<<< HEAD
-
-    useEffect(() => {
-        if (!didScreenTransitionEnd) {
-            return;
-        }
-        const chatOptions = OptionsListUtils.getFilteredOptions(
-            reports,
-            personalDetails,
-            betas,
-            searchTerm,
-            participants,
-            CONST.EXPENSIFY_EMAILS,
-
-            // If we are using this component in the "Request money" flow then we pass the includeOwnedWorkspaceChats argument so that the current user
-            // sees the option to request money from their admin on their own Workspace Chat.
-            iouType === CONST.IOU.TYPE.REQUEST,
-
-            // We don't want to include any P2P options like personal details or reports that are not workspace chats for certain features.
-            iouRequestType !== CONST.IOU.REQUEST_TYPE.DISTANCE,
-            false,
-            {},
-            [],
-            false,
-            {},
-            [],
-
-            // We don't want the user to be able to invite individuals when they are in the "Distance request" flow for now.
-            // This functionality is being built here: https://github.com/Expensify/App/issues/23291
-            iouRequestType !== CONST.IOU.REQUEST_TYPE.DISTANCE,
-            true,
-        );
-        setNewChatOptions({
-            recentReports: chatOptions.recentReports,
-            personalDetails: chatOptions.personalDetails,
-            userToInvite: chatOptions.userToInvite,
-        });
-        setIsOptionsDataReady(ReportUtils.isReportDataReady() && OptionsListUtils.isPersonalDetailsReady(personalDetails))
-    }, [betas, reports, participants, personalDetails, translate, searchTerm, setNewChatOptions, iouType, iouRequestType, didScreenTransitionEnd]);
-=======
->>>>>>> a2864a07
 
     // When search term updates we will fetch any reports
     const setSearchTermAndSearchInServer = useCallback((text = '') => {
