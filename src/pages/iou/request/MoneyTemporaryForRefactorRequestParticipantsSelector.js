--- conflicted
+++ resolved
@@ -330,19 +330,7 @@
             <SelectionList
                 onConfirm={handleConfirmSelection}
                 sections={sections}
-<<<<<<< HEAD
-                selectedOptions={participants}
-                onSelectRow={addSingleParticipant}
-                onChangeText={setSearchTermAndSearchInServer}
-                ref={forwardedRef}
-                headerMessage={headerMessage}
-                boldStyle
-                shouldShowConfirmButton={shouldShowSplitBillErrorMessage && isAllowedToSplit}
-                confirmButtonText={translate('iou.addToSplit')}
-                onConfirmSelection={() => onFinish(true)}
-=======
                 textInputValue={searchTerm}
->>>>>>> 526129ff
                 textInputLabel={translate('optionsSelector.nameEmailOrPhoneNumber')}
                 textInputHint={offlineMessage}
                 onChangeText={setSearchTermAndSearchInServer}
