import {useFocusEffect} from '@react-navigation/native';
import React, {useCallback, useEffect, useRef, useState} from 'react';
import {View} from 'react-native';
import type {OnyxCollection, OnyxEntry} from 'react-native-onyx';
import {withOnyx} from 'react-native-onyx';
import FullPageNotFoundView from '@components/BlockingViews/FullPageNotFoundView';
import DragAndDropProvider from '@components/DragAndDrop/Provider';
import FullScreenLoadingIndicator from '@components/FullscreenLoadingIndicator';
import HeaderWithBackButton from '@components/HeaderWithBackButton';
import ScreenWrapper from '@components/ScreenWrapper';
import TabSelector from '@components/TabSelector/TabSelector';
import useLocalize from '@hooks/useLocalize';
import usePermissions from '@hooks/usePermissions';
import useThemeStyles from '@hooks/useThemeStyles';
import * as DeviceCapabilities from '@libs/DeviceCapabilities';
import * as IOUUtils from '@libs/IOUUtils';
import * as KeyDownPressListener from '@libs/KeyboardShortcut/KeyDownPressListener';
import Navigation from '@libs/Navigation/Navigation';
import OnyxTabNavigator, {TopTab} from '@libs/Navigation/OnyxTabNavigator';
import * as PolicyUtils from '@libs/PolicyUtils';
import * as ReportUtils from '@libs/ReportUtils';
import * as TransactionUtils from '@libs/TransactionUtils';
import * as IOU from '@userActions/IOU';
import type {IOURequestType} from '@userActions/IOU';
import CONST from '@src/CONST';
import ONYXKEYS from '@src/ONYXKEYS';
import type SCREENS from '@src/SCREENS';
import type {Policy, Report, SelectedTabRequest, Transaction} from '@src/types/onyx';
import {isEmptyObject} from '@src/types/utils/EmptyObject';
import IOURequestStepAmount from './step/IOURequestStepAmount';
import IOURequestStepDistance from './step/IOURequestStepDistance';
import IOURequestStepScan from './step/IOURequestStepScan';
import type {WithWritableReportOrNotFoundProps} from './step/withWritableReportOrNotFound';

type IOURequestStartPageOnyxProps = {
    /** The report that holds the transaction */
    report: OnyxEntry<Report>;

    /** The policy tied to the report */
    policy: OnyxEntry<Policy>;

    /** The tab to select by default (whatever the user visited last) */
    selectedTab: OnyxEntry<SelectedTabRequest>;

    /** The transaction being modified */
    transaction: OnyxEntry<Transaction>;

    /** The list of all policies */
    allPolicies: OnyxCollection<Policy>;
};

type IOURequestStartPageProps = IOURequestStartPageOnyxProps & WithWritableReportOrNotFoundProps<typeof SCREENS.MONEY_REQUEST.CREATE>;

function IOURequestStartPage({
    report,
    policy,
    route,
    route: {
        params: {iouType, reportID},
    },
    selectedTab,
    transaction,
    allPolicies,
}: IOURequestStartPageProps) {
    const styles = useThemeStyles();
    const {translate} = useLocalize();
    const [isDraggingOver, setIsDraggingOver] = useState(false);
    const tabTitles = {
        [CONST.IOU.TYPE.REQUEST]: translate('iou.submitExpense'),
        [CONST.IOU.TYPE.SEND]: translate('iou.paySomeone', {name: ReportUtils.getPayeeName(report)}),
        [CONST.IOU.TYPE.SPLIT]: translate('iou.splitExpense'),
        [CONST.IOU.TYPE.TRACK_EXPENSE]: translate('iou.trackExpense'),
        [CONST.IOU.TYPE.INVOICE]: translate('workspace.invoices.sendInvoice'),
    };
    const transactionRequestType = useRef(TransactionUtils.getRequestType(transaction));
    const {canUseP2PDistanceRequests} = usePermissions(iouType);
    const isFromGlobalCreate = isEmptyObject(report?.reportID);

    useFocusEffect(
        useCallback(() => {
            const handler = (event: KeyboardEvent) => {
                if (event.code !== CONST.KEYBOARD_SHORTCUTS.TAB.shortcutKey) {
                    return;
                }
                event.preventDefault();
                event.stopPropagation();
            };
            KeyDownPressListener.addKeyDownPressListener(handler);

            return () => KeyDownPressListener.removeKeyDownPressListener(handler);
        }, []),
    );

    // Clear out the temporary expense if the reportID in the URL has changed from the transaction's reportID
    useEffect(() => {
        if (transaction?.reportID === reportID) {
            return;
        }
        IOU.initMoneyRequest(reportID, policy, isFromGlobalCreate, transactionRequestType.current);
    }, [transaction, policy, reportID, iouType, isFromGlobalCreate]);

    const isExpenseChat = ReportUtils.isPolicyExpenseChat(report);
    const isExpenseReport = ReportUtils.isExpenseReport(report);
<<<<<<< HEAD
    const shouldDisplayDistanceRequest = iouType !== CONST.IOU.TYPE.INVOICE && (!!canUseP2PDistanceRequests || isExpenseChat || isExpenseReport || isFromGlobalCreate);
    const shouldDisplayScanRequest = iouType !== CONST.IOU.TYPE.INVOICE;
=======
    const shouldDisplayDistanceRequest = (!!canUseP2PDistanceRequests || isExpenseChat || isExpenseReport || isFromGlobalCreate) && iouType !== CONST.IOU.TYPE.SPLIT;
>>>>>>> 995f914e

    // Allow the user to submit the expense if we are submitting the expense in global menu or the report can create the exoense
    const isAllowedToCreateRequest = isEmptyObject(report?.reportID) || ReportUtils.canCreateRequest(report, policy, iouType) || PolicyUtils.canSendInvoice(allPolicies);

    const navigateBack = () => {
        Navigation.dismissModal();
    };

    const resetIOUTypeIfChanged = useCallback(
        (newIOUType: IOURequestType) => {
            IOU.initMoneyRequest(reportID, policy, isFromGlobalCreate, newIOUType);
        },
        [policy, reportID, isFromGlobalCreate],
    );

    if (!transaction?.transactionID) {
        // The draft transaction is initialized only after the component is mounted,
        // which will lead to briefly displaying the Not Found page without this loader.
        return <FullScreenLoadingIndicator />;
    }

    return (
        <ScreenWrapper
            includeSafeAreaPaddingBottom={false}
            shouldEnableKeyboardAvoidingView={false}
            shouldEnableMinHeight={DeviceCapabilities.canUseTouchScreen()}
            headerGapStyles={isDraggingOver ? [styles.receiptDropHeaderGap] : []}
            testID={IOURequestStartPage.displayName}
        >
            {({safeAreaPaddingBottomStyle}) => (
                <FullPageNotFoundView shouldShow={!IOUUtils.isValidMoneyRequestType(iouType) || !isAllowedToCreateRequest}>
                    <DragAndDropProvider
                        setIsDraggingOver={setIsDraggingOver}
                        isDisabled={selectedTab !== CONST.TAB_REQUEST.SCAN}
                    >
                        <View style={[styles.flex1, safeAreaPaddingBottomStyle]}>
                            <HeaderWithBackButton
                                title={tabTitles[iouType]}
                                onBackButtonPress={navigateBack}
                            />
                            {iouType !== CONST.IOU.TYPE.SEND ? (
                                <OnyxTabNavigator
                                    id={CONST.TAB.IOU_REQUEST_TYPE}
                                    onTabSelected={resetIOUTypeIfChanged}
                                    tabBar={TabSelector}
                                >
                                    <TopTab.Screen name={CONST.TAB_REQUEST.MANUAL}>{() => <IOURequestStepAmount route={route} />}</TopTab.Screen>
                                    {shouldDisplayScanRequest && <TopTab.Screen name={CONST.TAB_REQUEST.SCAN}>{() => <IOURequestStepScan route={route} />}</TopTab.Screen>}
                                    {shouldDisplayDistanceRequest && <TopTab.Screen name={CONST.TAB_REQUEST.DISTANCE}>{() => <IOURequestStepDistance route={route} />}</TopTab.Screen>}
                                </OnyxTabNavigator>
                            ) : (
                                <IOURequestStepAmount route={route} />
                            )}
                        </View>
                    </DragAndDropProvider>
                </FullPageNotFoundView>
            )}
        </ScreenWrapper>
    );
}

IOURequestStartPage.displayName = 'IOURequestStartPage';

export default withOnyx<IOURequestStartPageProps, IOURequestStartPageOnyxProps>({
    report: {
        key: ({route}) => `${ONYXKEYS.COLLECTION.REPORT}${route?.params?.reportID}`,
    },
    policy: {
        key: ({report}) => `${ONYXKEYS.COLLECTION.POLICY}${report?.policyID}`,
    },
    selectedTab: {
        key: `${ONYXKEYS.COLLECTION.SELECTED_TAB}${CONST.TAB.IOU_REQUEST_TYPE}`,
    },
    transaction: {
        key: ({route}) => `${ONYXKEYS.COLLECTION.TRANSACTION_DRAFT}${route?.params.transactionID ?? 0}`,
    },
    allPolicies: {
        key: ONYXKEYS.COLLECTION.POLICY,
    },
})(IOURequestStartPage);<|MERGE_RESOLUTION|>--- conflicted
+++ resolved
@@ -101,12 +101,8 @@
 
     const isExpenseChat = ReportUtils.isPolicyExpenseChat(report);
     const isExpenseReport = ReportUtils.isExpenseReport(report);
-<<<<<<< HEAD
-    const shouldDisplayDistanceRequest = iouType !== CONST.IOU.TYPE.INVOICE && (!!canUseP2PDistanceRequests || isExpenseChat || isExpenseReport || isFromGlobalCreate);
+    const shouldDisplayDistanceRequest = (!!canUseP2PDistanceRequests || isExpenseChat || isExpenseReport || isFromGlobalCreate) && iouType !== CONST.IOU.TYPE.SPLIT && iouType !== CONST.IOU.TYPE.INVOICE;
     const shouldDisplayScanRequest = iouType !== CONST.IOU.TYPE.INVOICE;
-=======
-    const shouldDisplayDistanceRequest = (!!canUseP2PDistanceRequests || isExpenseChat || isExpenseReport || isFromGlobalCreate) && iouType !== CONST.IOU.TYPE.SPLIT;
->>>>>>> 995f914e
 
     // Allow the user to submit the expense if we are submitting the expense in global menu or the report can create the exoense
     const isAllowedToCreateRequest = isEmptyObject(report?.reportID) || ReportUtils.canCreateRequest(report, policy, iouType) || PolicyUtils.canSendInvoice(allPolicies);
