--- conflicted
+++ resolved
@@ -153,7 +153,6 @@
         // inside a report. In this case, the participants can be automatically assigned from the report and the user can skip the participants step and go straight
         // to the confirm step.
         if (report.reportID) {
-<<<<<<< HEAD
             const selectedParticipants = IOU.setMoneyRequestParticipantsFromReport(transactionID, report);
             const participants = _.map(selectedParticipants, (participant) => {
                 const participantAccountID = lodashGet(participant, 'accountID', 0);
@@ -191,11 +190,8 @@
                 );
                 return;
             }
-            Navigation.navigate(ROUTES.MONEY_REQUEST_STEP_CONFIRMATION.getRoute(iouType, transactionID, reportID));
-=======
             IOU.setMoneyRequestParticipantsFromReport(transactionID, report);
             Navigation.navigate(ROUTES.MONEY_REQUEST_STEP_CONFIRMATION.getRoute(CONST.IOU.ACTION.CREATE, iouType, transactionID, reportID));
->>>>>>> ebc8de82
             return;
         }
 
