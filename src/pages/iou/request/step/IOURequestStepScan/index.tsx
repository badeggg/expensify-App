import React, {useCallback, useContext, useEffect, useReducer, useRef, useState} from 'react';
import {ActivityIndicator, PanResponder, PixelRatio, View} from 'react-native';
<<<<<<< HEAD
import {withOnyx} from 'react-native-onyx';
import type {OnyxEntry} from 'react-native-onyx';
=======
>>>>>>> e01d063e
import type Webcam from 'react-webcam';
import Hand from '@assets/images/hand.svg';
import ReceiptUpload from '@assets/images/receipt-upload.svg';
import Shutter from '@assets/images/shutter.svg';
import type {FileObject} from '@components/AttachmentModal';
import AttachmentPicker from '@components/AttachmentPicker';
import Button from '@components/Button';
import ConfirmModal from '@components/ConfirmModal';
import CopyTextToClipboard from '@components/CopyTextToClipboard';
import {DragAndDropContext} from '@components/DragAndDrop/Provider';
import Icon from '@components/Icon';
import * as Expensicons from '@components/Icon/Expensicons';
import PressableWithFeedback from '@components/Pressable/PressableWithFeedback';
import Text from '@components/Text';
import withCurrentUserPersonalDetails from '@components/withCurrentUserPersonalDetails';
import type {WithCurrentUserPersonalDetailsProps} from '@components/withCurrentUserPersonalDetails';
import useLocalize from '@hooks/useLocalize';
import useTabNavigatorFocus from '@hooks/useTabNavigatorFocus';
import useTheme from '@hooks/useTheme';
import useThemeStyles from '@hooks/useThemeStyles';
import useWindowDimensions from '@hooks/useWindowDimensions';
import * as Browser from '@libs/Browser';
import * as FileUtils from '@libs/fileDownload/FileUtils';
import Navigation from '@libs/Navigation/Navigation';
import * as OptionsListUtils from '@libs/OptionsListUtils';
import * as ReportUtils from '@libs/ReportUtils';
import ReceiptDropUI from '@pages/iou/ReceiptDropUI';
import StepScreenDragAndDropWrapper from '@pages/iou/request/step/StepScreenDragAndDropWrapper';
import withFullTransactionOrNotFound from '@pages/iou/request/step/withFullTransactionOrNotFound';
import withWritableReportOrNotFound from '@pages/iou/request/step/withWritableReportOrNotFound';
import * as IOU from '@userActions/IOU';
import CONST from '@src/CONST';
import type {TranslationPaths} from '@src/languages/types';
import ONYXKEYS from '@src/ONYXKEYS';
import ROUTES from '@src/ROUTES';
<<<<<<< HEAD
import type SCREENS from '@src/SCREENS';
import type * as OnyxTypes from '@src/types/onyx';
import type {Receipt} from '@src/types/onyx/Transaction';
import {isEmptyObject} from '@src/types/utils/EmptyObject';
import NavigationAwareCamera from './NavigationAwareCamera';

type IOURequestStepScanOnyxProps = {
    /** Personal details of all users */
    personalDetails: OnyxEntry<OnyxTypes.PersonalDetailsList>;

    /** The policy which the user has access to and which the report is tied to */
    policy: OnyxEntry<OnyxTypes.Policy>;

    /** Whether the confirmation step should be skipped */
    skipConfirmation: OnyxEntry<boolean>;
};

type IOURequestStepScanProps = IOURequestStepScanOnyxProps &
    WithCurrentUserPersonalDetailsProps &
    WithWritableReportOrNotFoundProps<typeof SCREENS.MONEY_REQUEST.STEP_SCAN> & {
        /** Holds data related to Money Request view state, rather than the underlying Money Request data. */
        transaction: OnyxEntry<OnyxTypes.Transaction>;
    };
=======
import {isEmptyObject} from '@src/types/utils/EmptyObject';
import NavigationAwareCamera from './NavigationAwareCamera';
import type {IOURequestStepScanProps} from './types';
>>>>>>> e01d063e

function IOURequestStepScan({
    report,
    policy,
    route: {
        params: {action, iouType, reportID, transactionID, backTo},
    },
    transaction,
<<<<<<< HEAD
    personalDetails,
    currentUserPersonalDetails,
    skipConfirmation,
}: IOURequestStepScanProps) {
=======
}: Omit<IOURequestStepScanProps, 'user'>) {
>>>>>>> e01d063e
    const theme = useTheme();
    const styles = useThemeStyles();

    // Grouping related states
    const [isAttachmentInvalid, setIsAttachmentInvalid] = useState(false);
    const [attachmentInvalidReasonTitle, setAttachmentInvalidReasonTitle] = useState<TranslationPaths>();
    const [attachmentInvalidReason, setAttachmentValidReason] = useState<TranslationPaths>();

    const [receiptImageTopPosition, setReceiptImageTopPosition] = useState(0);
    const {isSmallScreenWidth} = useWindowDimensions();
    const {translate} = useLocalize();
    const {isDraggingOver} = useContext(DragAndDropContext);

    const [cameraPermissionState, setCameraPermissionState] = useState<PermissionState | undefined>('prompt');
    const [isFlashLightOn, toggleFlashlight] = useReducer((state) => !state, false);
    const [isTorchAvailable, setIsTorchAvailable] = useState(false);
    const cameraRef = useRef<Webcam>(null);
    const trackRef = useRef<MediaStreamTrack | null>(null);
    const [isQueriedPermissionState, setIsQueriedPermissionState] = useState(false);

    const getScreenshotTimeoutRef = useRef<NodeJS.Timeout | null>(null);

    const [videoConstraints, setVideoConstraints] = useState<MediaTrackConstraints>();
    const tabIndex = 1;
    const isTabActive = useTabNavigatorFocus({tabIndex});

    // For quick button actions, we'll skip the confirmation page unless the report is archived or this is a workspace
    // request and the workspace requires a category or a tag
    const shouldSkipConfirmation =
        skipConfirmation && !ReportUtils.isArchivedRoom(report) && !(ReportUtils.isPolicyExpenseChat(report) && ((policy?.requiresCategory ?? false) || (policy?.requiresTag ?? false)));

    /**
     * On phones that have ultra-wide lens, react-webcam uses ultra-wide by default.
     * The last deviceId is of regular len camera.
     */
    const requestCameraPermission = useCallback(() => {
        if (!isEmptyObject(videoConstraints) || !Browser.isMobile()) {
            return;
        }

        const defaultConstraints = {facingMode: {exact: 'environment'}};
        navigator.mediaDevices
            // @ts-expect-error there is a type mismatch in typescipt types for MediaStreamTrack microsoft/TypeScript#39010
            .getUserMedia({video: {facingMode: {exact: 'environment'}, zoom: {ideal: 1}}})
            .then((stream) => {
                setCameraPermissionState('granted');
                stream.getTracks().forEach((track) => track.stop());
                // Only Safari 17+ supports zoom constraint
                if (Browser.isMobileSafari() && stream.getTracks().length > 0) {
                    let deviceId;
                    for (const track of stream.getTracks()) {
                        const setting = track.getSettings();
                        // @ts-expect-error there is a type mismatch in typescipt types for MediaStreamTrack microsoft/TypeScript#39010
                        if (setting.zoom === 1) {
                            deviceId = setting.deviceId;
                            break;
                        }
                    }
                    if (deviceId) {
                        setVideoConstraints({deviceId});
                        return;
                    }
                }
                if (!navigator.mediaDevices.enumerateDevices) {
                    setVideoConstraints(defaultConstraints);
                    return;
                }
                navigator.mediaDevices.enumerateDevices().then((devices) => {
                    let lastBackDeviceId = '';
                    for (let i = devices.length - 1; i >= 0; i--) {
                        const device = devices[i];
                        if (device.kind === 'videoinput') {
                            lastBackDeviceId = device.deviceId;
                            break;
                        }
                    }
                    if (!lastBackDeviceId) {
                        setVideoConstraints(defaultConstraints);
                        return;
                    }
                    setVideoConstraints({deviceId: lastBackDeviceId});
                });
            })
            .catch(() => {
                setVideoConstraints(defaultConstraints);
                setCameraPermissionState('denied');
            });
        // eslint-disable-next-line react-hooks/exhaustive-deps
    }, []);

    useEffect(() => {
        if (!Browser.isMobile() || !isTabActive) {
            return;
        }
        navigator.permissions
            .query({
                // @ts-expect-error camera does exist in PermissionName
                name: 'camera',
            })
            .then((permissionState) => {
                setCameraPermissionState(permissionState.state);
                if (permissionState.state === 'granted') {
                    requestCameraPermission();
                }
            })
            .catch(() => {
                setCameraPermissionState('denied');
            })
            .finally(() => {
                setIsQueriedPermissionState(true);
            });
        // We only want to get the camera permission status when the component is mounted
        // eslint-disable-next-line react-hooks/exhaustive-deps
    }, [isTabActive]);

    const hideRecieptModal = () => {
        setIsAttachmentInvalid(false);
    };

    /**
     * Sets the upload receipt error modal content when an invalid receipt is uploaded
     */
    const setUploadReceiptError = (isInvalid: boolean, title: TranslationPaths, reason: TranslationPaths) => {
        setIsAttachmentInvalid(isInvalid);
        setAttachmentInvalidReasonTitle(title);
        setAttachmentValidReason(reason);
    };

    function validateReceipt(file: FileObject) {
        const {fileExtension} = FileUtils.splitExtensionFromFileName(file?.name ?? '');
        if (
            !CONST.API_ATTACHMENT_VALIDATIONS.ALLOWED_RECEIPT_EXTENSIONS.includes(fileExtension.toLowerCase() as (typeof CONST.API_ATTACHMENT_VALIDATIONS.ALLOWED_RECEIPT_EXTENSIONS)[number])
        ) {
            setUploadReceiptError(true, 'attachmentPicker.wrongFileType', 'attachmentPicker.notAllowedExtension');
            return false;
        }

        if ((file?.size ?? 0) > CONST.API_ATTACHMENT_VALIDATIONS.MAX_SIZE) {
            setUploadReceiptError(true, 'attachmentPicker.attachmentTooLarge', 'attachmentPicker.sizeExceeded');
            return false;
        }

        if ((file?.size ?? 0) < CONST.API_ATTACHMENT_VALIDATIONS.MIN_SIZE) {
            setUploadReceiptError(true, 'attachmentPicker.attachmentTooSmall', 'attachmentPicker.sizeNotMet');
            return false;
        }

        return true;
    }

    const navigateBack = () => {
        Navigation.goBack(backTo);
    };

    const navigateToConfirmationStep = useCallback(
        (file: FileObject, source: string) => {
            if (backTo) {
                Navigation.goBack(backTo);
                return;
            }

            // If the transaction was created from the global create, the person needs to select participants, so take them there.
            if (transaction?.isFromGlobalCreate && iouType !== CONST.IOU.TYPE.TRACK_EXPENSE && !report?.reportID) {
                Navigation.navigate(ROUTES.MONEY_REQUEST_STEP_PARTICIPANTS.getRoute(iouType, transactionID, reportID));
                return;
            }

            // If the transaction was created from the + menu from the composer inside of a chat, the participants can automatically
            // be added to the transaction (taken from the chat report participants) and then the person is taken to the confirmation step.
            const selectedParticipants = IOU.setMoneyRequestParticipantsFromReport(transactionID, report);
            const participants = selectedParticipants.map((participant) => {
                const participantAccountID = participant?.accountID ?? 0;
                return participantAccountID ? OptionsListUtils.getParticipantsOption(participant, personalDetails) : OptionsListUtils.getReportOption(participant);
            });

            if (shouldSkipConfirmation) {
                const receipt: Receipt = file;
                receipt.source = source;
                receipt.state = CONST.IOU.RECEIPT_STATE.SCANREADY;
                if (iouType === CONST.IOU.TYPE.SPLIT) {
                    IOU.startSplitBill({
                        participants,
                        currentUserLogin: currentUserPersonalDetails?.login ?? '',
                        currentUserAccountID: currentUserPersonalDetails?.accountID ?? 0,
                        comment: '',
                        receipt,
                        existingSplitChatReportID: reportID ?? 0,
                        billable: false,
                        category: '',
                        tag: '',
                        currency: transaction?.currency ?? 'USD',
                    });
                    return;
                }
                IOU.requestMoney(
                    report,
                    0,
                    transaction?.currency ?? 'USD',
                    transaction?.created ?? '',
                    '',
                    currentUserPersonalDetails.login,
                    currentUserPersonalDetails.accountID,
                    participants[0],
                    '',
                    receipt,
                );
                return;
            }
            Navigation.navigate(ROUTES.MONEY_REQUEST_STEP_CONFIRMATION.getRoute(CONST.IOU.ACTION.CREATE, iouType, transactionID, reportID));
        },
        [iouType, report, reportID, transactionID, backTo, currentUserPersonalDetails, personalDetails, shouldSkipConfirmation, transaction],
    );

    const updateScanAndNavigate = useCallback(
        (file: FileObject, source: string) => {
            IOU.replaceReceipt(transactionID, file as File, source);
            Navigation.dismissModal();
        },
        [transactionID],
    );

    /**
     * Sets the Receipt objects and navigates the user to the next page
     */
    const setReceiptAndNavigate = (file: FileObject) => {
        if (!validateReceipt(file)) {
            return;
        }

        // Store the receipt on the transaction object in Onyx
        const source = URL.createObjectURL(file as Blob);
        // eslint-disable-next-line @typescript-eslint/prefer-nullish-coalescing
        IOU.setMoneyRequestReceipt(transactionID, source, file.name || '', action !== CONST.IOU.ACTION.EDIT);

        if (action === CONST.IOU.ACTION.EDIT) {
            updateScanAndNavigate(file, source);
            return;
        }

        navigateToConfirmationStep(file, source);
    };

    const setupCameraPermissionsAndCapabilities = (stream: MediaStream) => {
        setCameraPermissionState('granted');

        const [track] = stream.getVideoTracks();
        const capabilities = track.getCapabilities();

        if ('torch' in capabilities && capabilities.torch) {
            trackRef.current = track;
        }
        setIsTorchAvailable('torch' in capabilities && !!capabilities.torch);
    };

    const getScreenshot = useCallback(() => {
        if (!cameraRef.current) {
            requestCameraPermission();
            return;
        }

        const imageBase64 = cameraRef.current.getScreenshot();

        const filename = `receipt_${Date.now()}.png`;
        const file = FileUtils.base64ToFile(imageBase64 ?? '', filename);
        const source = URL.createObjectURL(file);
        IOU.setMoneyRequestReceipt(transactionID, source, file.name, action !== CONST.IOU.ACTION.EDIT);

        if (action === CONST.IOU.ACTION.EDIT) {
            updateScanAndNavigate(file, source);
            return;
        }

        navigateToConfirmationStep(file, source);
    }, [action, transactionID, updateScanAndNavigate, navigateToConfirmationStep, requestCameraPermission]);

    const clearTorchConstraints = useCallback(() => {
        if (!trackRef.current) {
            return;
        }
        trackRef.current.applyConstraints({
            // @ts-expect-error there is a type mismatch in typescipt types for MediaStreamTrack microsoft/TypeScript#39010
            advanced: [{torch: false}],
        });
    }, []);

    const capturePhoto = useCallback(() => {
        if (trackRef.current && isFlashLightOn) {
            trackRef.current
                .applyConstraints({
                    // @ts-expect-error there is a type mismatch in typescipt types for MediaStreamTrack microsoft/TypeScript#39010
                    advanced: [{torch: true}],
                })
                .then(() => {
                    getScreenshotTimeoutRef.current = setTimeout(() => {
                        getScreenshot();
                        clearTorchConstraints();
                    }, 2000);
                });
            return;
        }

        getScreenshot();
    }, [isFlashLightOn, getScreenshot, clearTorchConstraints]);

    const panResponder = useRef(
        PanResponder.create({
            onPanResponderTerminationRequest: () => false,
        }),
    ).current;

    useEffect(
        () => () => {
            if (!getScreenshotTimeoutRef.current) {
                return;
            }
            clearTimeout(getScreenshotTimeoutRef.current);
        },
        [],
    );

    const mobileCameraView = () => (
        <>
            <View style={[styles.cameraView]}>
                {((cameraPermissionState === 'prompt' && !isQueriedPermissionState) || (cameraPermissionState === 'granted' && isEmptyObject(videoConstraints))) && (
                    <ActivityIndicator
                        size={CONST.ACTIVITY_INDICATOR_SIZE.LARGE}
                        style={[styles.flex1]}
                        color={theme.textSupporting}
                    />
                )}
                {cameraPermissionState !== 'granted' && isQueriedPermissionState && (
                    <View style={[styles.flex1, styles.permissionView, styles.userSelectNone]}>
                        <Icon
                            src={Hand}
                            width={CONST.RECEIPT.HAND_ICON_WIDTH}
                            height={CONST.RECEIPT.HAND_ICON_HEIGHT}
                            additionalStyles={[styles.pb5]}
                        />
                        <Text style={[styles.textReceiptUpload]}>{translate('receipt.takePhoto')}</Text>
                        <Text style={[styles.subTextReceiptUpload]}>{translate('receipt.cameraAccess')}</Text>
                        <Button
                            medium
                            success
                            text={translate('common.continue')}
                            accessibilityLabel={translate('common.continue')}
                            style={[styles.p9, styles.pt5]}
                            onPress={capturePhoto}
                        />
                    </View>
                )}
                {cameraPermissionState === 'granted' && !isEmptyObject(videoConstraints) && (
                    <NavigationAwareCamera
                        onUserMedia={setupCameraPermissionsAndCapabilities}
                        onUserMediaError={() => setCameraPermissionState('denied')}
                        style={{...styles.videoContainer, display: cameraPermissionState !== 'granted' ? 'none' : 'block'}}
                        ref={cameraRef}
                        screenshotFormat="image/png"
                        videoConstraints={videoConstraints}
                        forceScreenshotSourceSize
                        cameraTabIndex={tabIndex}
                        audio={false}
                        disablePictureInPicture={false}
                        imageSmoothing={false}
                        mirrored={false}
                        screenshotQuality={0}
                    />
                )}
            </View>

            <View style={[styles.flexRow, styles.justifyContentAround, styles.alignItemsCenter, styles.pv3]}>
                <AttachmentPicker>
                    {({openPicker}) => (
                        <PressableWithFeedback
                            accessibilityLabel={translate('receipt.chooseFile')}
                            role={CONST.ACCESSIBILITY_ROLE.BUTTON}
                            onPress={() => {
                                openPicker({
                                    onPicked: setReceiptAndNavigate,
                                });
                            }}
                        >
                            <Icon
                                height={32}
                                width={32}
                                src={Expensicons.Gallery}
                                fill={theme.textSupporting}
                            />
                        </PressableWithFeedback>
                    )}
                </AttachmentPicker>
                <PressableWithFeedback
                    role={CONST.ACCESSIBILITY_ROLE.BUTTON}
                    accessibilityLabel={translate('receipt.shutter')}
                    style={[styles.alignItemsCenter]}
                    onPress={capturePhoto}
                >
                    <Shutter
                        width={CONST.RECEIPT.SHUTTER_SIZE}
                        height={CONST.RECEIPT.SHUTTER_SIZE}
                    />
                </PressableWithFeedback>
                <PressableWithFeedback
                    role={CONST.ACCESSIBILITY_ROLE.BUTTON}
                    accessibilityLabel={translate('receipt.flash')}
                    style={[styles.alignItemsEnd, !isTorchAvailable && styles.opacity0]}
                    onPress={toggleFlashlight}
                    disabled={!isTorchAvailable}
                >
                    <Icon
                        height={32}
                        width={32}
                        src={Expensicons.Bolt}
                        fill={isFlashLightOn ? theme.iconHovered : theme.textSupporting}
                    />
                </PressableWithFeedback>
            </View>
        </>
    );

    const desktopUploadView = () => (
        <>
            <View onLayout={({nativeEvent}) => setReceiptImageTopPosition(PixelRatio.roundToNearestPixel(nativeEvent.layout.y))}>
                <ReceiptUpload
                    width={CONST.RECEIPT.ICON_SIZE}
                    height={CONST.RECEIPT.ICON_SIZE}
                />
            </View>

            <View
                style={[styles.receiptViewTextContainer, styles.userSelectNone]}
                // eslint-disable-next-line react/jsx-props-no-spreading
                {...panResponder.panHandlers}
            >
                <Text style={[styles.textReceiptUpload]}>{translate('receipt.upload')}</Text>
                <Text style={[styles.subTextReceiptUpload]}>
                    {isSmallScreenWidth ? translate('receipt.chooseReceipt') : translate('receipt.dragReceiptBeforeEmail')}
                    <CopyTextToClipboard
                        text={CONST.EMAIL.RECEIPTS}
                        textStyles={[styles.textBlue]}
                    />
                    {isSmallScreenWidth ? null : translate('receipt.dragReceiptAfterEmail')}
                </Text>
            </View>

            <AttachmentPicker>
                {({openPicker}) => (
                    <Button
                        medium
                        success
                        text={translate('receipt.chooseFile')}
                        accessibilityLabel={translate('receipt.chooseFile')}
                        style={[styles.p9]}
                        onPress={() => {
                            openPicker({
                                onPicked: setReceiptAndNavigate,
                            });
                        }}
                    />
                )}
            </AttachmentPicker>
        </>
    );

    return (
        <StepScreenDragAndDropWrapper
            headerTitle={translate('common.receipt')}
            onBackButtonPress={navigateBack}
            shouldShowWrapper={Boolean(backTo)}
            testID={IOURequestStepScan.displayName}
        >
            <View style={[styles.flex1, !Browser.isMobile() && styles.uploadReceiptView(isSmallScreenWidth)]}>
                {!isDraggingOver && (Browser.isMobile() ? mobileCameraView() : desktopUploadView())}
                <ReceiptDropUI
                    onDrop={(e) => {
                        const file = e?.dataTransfer?.files[0];
                        if (file) {
                            setReceiptAndNavigate(file);
                        }
                    }}
                    receiptImageTopPosition={receiptImageTopPosition}
                />
                <ConfirmModal
                    title={attachmentInvalidReasonTitle ? translate(attachmentInvalidReasonTitle) : ''}
                    onConfirm={hideRecieptModal}
                    onCancel={hideRecieptModal}
                    isVisible={isAttachmentInvalid}
                    prompt={attachmentInvalidReason ? translate(attachmentInvalidReason) : ''}
                    confirmText={translate('common.close')}
                    shouldShowCancelButton={false}
                />
            </View>
        </StepScreenDragAndDropWrapper>
    );
}

IOURequestStepScan.displayName = 'IOURequestStepScan';

const IOURequestStepScanWithOnyx = withOnyx<IOURequestStepScanProps, IOURequestStepScanOnyxProps>({
    policy: {
        key: ({report}) => `${ONYXKEYS.COLLECTION.POLICY}${report ? report.policyID : '0'}`,
    },
    personalDetails: {
        key: ONYXKEYS.PERSONAL_DETAILS_LIST,
    },
    skipConfirmation: {
        key: ({route}) => {
            const transactionID = route.params.transactionID ?? 0;
            return `${ONYXKEYS.COLLECTION.SKIP_CONFIRMATION}${transactionID}`;
        },
    },
})(IOURequestStepScan);

// eslint-disable-next-line rulesdir/no-negated-variables
const IOURequestStepScanWithCurrentUserPersonalDetails = withCurrentUserPersonalDetails(IOURequestStepScanWithOnyx);
// eslint-disable-next-line rulesdir/no-negated-variables
const IOURequestStepScanWithWritableReportOrNotFound = withWritableReportOrNotFound(IOURequestStepScanWithCurrentUserPersonalDetails);
// eslint-disable-next-line rulesdir/no-negated-variables
const IOURequestStepScanWithFullTransactionOrNotFound = withFullTransactionOrNotFound(IOURequestStepScanWithWritableReportOrNotFound);

export default IOURequestStepScanWithFullTransactionOrNotFound;<|MERGE_RESOLUTION|>--- conflicted
+++ resolved
@@ -1,10 +1,6 @@
 import React, {useCallback, useContext, useEffect, useReducer, useRef, useState} from 'react';
 import {ActivityIndicator, PanResponder, PixelRatio, View} from 'react-native';
-<<<<<<< HEAD
 import {withOnyx} from 'react-native-onyx';
-import type {OnyxEntry} from 'react-native-onyx';
-=======
->>>>>>> e01d063e
 import type Webcam from 'react-webcam';
 import Hand from '@assets/images/hand.svg';
 import ReceiptUpload from '@assets/images/receipt-upload.svg';
@@ -20,7 +16,6 @@
 import PressableWithFeedback from '@components/Pressable/PressableWithFeedback';
 import Text from '@components/Text';
 import withCurrentUserPersonalDetails from '@components/withCurrentUserPersonalDetails';
-import type {WithCurrentUserPersonalDetailsProps} from '@components/withCurrentUserPersonalDetails';
 import useLocalize from '@hooks/useLocalize';
 import useTabNavigatorFocus from '@hooks/useTabNavigatorFocus';
 import useTheme from '@hooks/useTheme';
@@ -40,35 +35,10 @@
 import type {TranslationPaths} from '@src/languages/types';
 import ONYXKEYS from '@src/ONYXKEYS';
 import ROUTES from '@src/ROUTES';
-<<<<<<< HEAD
-import type SCREENS from '@src/SCREENS';
-import type * as OnyxTypes from '@src/types/onyx';
 import type {Receipt} from '@src/types/onyx/Transaction';
 import {isEmptyObject} from '@src/types/utils/EmptyObject';
 import NavigationAwareCamera from './NavigationAwareCamera';
-
-type IOURequestStepScanOnyxProps = {
-    /** Personal details of all users */
-    personalDetails: OnyxEntry<OnyxTypes.PersonalDetailsList>;
-
-    /** The policy which the user has access to and which the report is tied to */
-    policy: OnyxEntry<OnyxTypes.Policy>;
-
-    /** Whether the confirmation step should be skipped */
-    skipConfirmation: OnyxEntry<boolean>;
-};
-
-type IOURequestStepScanProps = IOURequestStepScanOnyxProps &
-    WithCurrentUserPersonalDetailsProps &
-    WithWritableReportOrNotFoundProps<typeof SCREENS.MONEY_REQUEST.STEP_SCAN> & {
-        /** Holds data related to Money Request view state, rather than the underlying Money Request data. */
-        transaction: OnyxEntry<OnyxTypes.Transaction>;
-    };
-=======
-import {isEmptyObject} from '@src/types/utils/EmptyObject';
-import NavigationAwareCamera from './NavigationAwareCamera';
 import type {IOURequestStepScanProps} from './types';
->>>>>>> e01d063e
 
 function IOURequestStepScan({
     report,
@@ -77,14 +47,10 @@
         params: {action, iouType, reportID, transactionID, backTo},
     },
     transaction,
-<<<<<<< HEAD
     personalDetails,
     currentUserPersonalDetails,
     skipConfirmation,
-}: IOURequestStepScanProps) {
-=======
 }: Omit<IOURequestStepScanProps, 'user'>) {
->>>>>>> e01d063e
     const theme = useTheme();
     const styles = useThemeStyles();
 
