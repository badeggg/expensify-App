import React, {useCallback, useContext, useEffect, useReducer, useRef, useState} from 'react';
import {ActivityIndicator, PanResponder, PixelRatio, View} from 'react-native';
import {withOnyx} from 'react-native-onyx';
import type Webcam from 'react-webcam';
import Hand from '@assets/images/hand.svg';
import ReceiptUpload from '@assets/images/receipt-upload.svg';
import Shutter from '@assets/images/shutter.svg';
import type {FileObject} from '@components/AttachmentModal';
import AttachmentPicker from '@components/AttachmentPicker';
import Button from '@components/Button';
import ConfirmModal from '@components/ConfirmModal';
import CopyTextToClipboard from '@components/CopyTextToClipboard';
import {DragAndDropContext} from '@components/DragAndDrop/Provider';
import Icon from '@components/Icon';
import * as Expensicons from '@components/Icon/Expensicons';
import PressableWithFeedback from '@components/Pressable/PressableWithFeedback';
import Text from '@components/Text';
import withCurrentUserPersonalDetails from '@components/withCurrentUserPersonalDetails';
import useLocalize from '@hooks/useLocalize';
import useTabNavigatorFocus from '@hooks/useTabNavigatorFocus';
import useTheme from '@hooks/useTheme';
import useThemeStyles from '@hooks/useThemeStyles';
import useWindowDimensions from '@hooks/useWindowDimensions';
import * as Browser from '@libs/Browser';
import * as FileUtils from '@libs/fileDownload/FileUtils';
import Navigation from '@libs/Navigation/Navigation';
import * as OptionsListUtils from '@libs/OptionsListUtils';
import * as ReportUtils from '@libs/ReportUtils';
import ReceiptDropUI from '@pages/iou/ReceiptDropUI';
import StepScreenDragAndDropWrapper from '@pages/iou/request/step/StepScreenDragAndDropWrapper';
import withFullTransactionOrNotFound from '@pages/iou/request/step/withFullTransactionOrNotFound';
import withWritableReportOrNotFound from '@pages/iou/request/step/withWritableReportOrNotFound';
import * as IOU from '@userActions/IOU';
import CONST from '@src/CONST';
import type {TranslationPaths} from '@src/languages/types';
import ONYXKEYS from '@src/ONYXKEYS';
import ROUTES from '@src/ROUTES';
import type {Receipt} from '@src/types/onyx/Transaction';
import {isEmptyObject} from '@src/types/utils/EmptyObject';
import NavigationAwareCamera from './NavigationAwareCamera';
import type {IOURequestStepOnyxProps, IOURequestStepScanProps} from './types';

function IOURequestStepScan({
    report,
    policy,
    route: {
        params: {action, iouType, reportID, transactionID, backTo},
    },
    transaction,
    personalDetails,
    currentUserPersonalDetails,
    skipConfirmation,
}: Omit<IOURequestStepScanProps, 'user'>) {
    const theme = useTheme();
    const styles = useThemeStyles();

    // Grouping related states
    const [isAttachmentInvalid, setIsAttachmentInvalid] = useState(false);
    const [attachmentInvalidReasonTitle, setAttachmentInvalidReasonTitle] = useState<TranslationPaths>();
    const [attachmentInvalidReason, setAttachmentValidReason] = useState<TranslationPaths>();

    const [receiptImageTopPosition, setReceiptImageTopPosition] = useState(0);
    const {isSmallScreenWidth} = useWindowDimensions();
    const {translate} = useLocalize();
    const {isDraggingOver} = useContext(DragAndDropContext);

    const [cameraPermissionState, setCameraPermissionState] = useState<PermissionState | undefined>('prompt');
    const [isFlashLightOn, toggleFlashlight] = useReducer((state) => !state, false);
    const [isTorchAvailable, setIsTorchAvailable] = useState(false);
    const cameraRef = useRef<Webcam>(null);
    const trackRef = useRef<MediaStreamTrack | null>(null);
    const [isQueriedPermissionState, setIsQueriedPermissionState] = useState(false);

    const getScreenshotTimeoutRef = useRef<NodeJS.Timeout | null>(null);

    const [videoConstraints, setVideoConstraints] = useState<MediaTrackConstraints>();
    const tabIndex = 1;
    const isTabActive = useTabNavigatorFocus({tabIndex});

    // For quick button actions, we'll skip the confirmation page unless the report is archived or this is a workspace
    // request and the workspace requires a category or a tag
    const shouldSkipConfirmation =
        skipConfirmation && !ReportUtils.isArchivedRoom(report) && !(ReportUtils.isPolicyExpenseChat(report) && ((policy?.requiresCategory ?? false) || (policy?.requiresTag ?? false)));

    /**
     * On phones that have ultra-wide lens, react-webcam uses ultra-wide by default.
     * The last deviceId is of regular len camera.
     */
    const requestCameraPermission = useCallback(() => {
        if (!isEmptyObject(videoConstraints) || !Browser.isMobile()) {
            return;
        }

        const defaultConstraints = {facingMode: {exact: 'environment'}};
        navigator.mediaDevices
            // @ts-expect-error there is a type mismatch in typescipt types for MediaStreamTrack microsoft/TypeScript#39010
            .getUserMedia({video: {facingMode: {exact: 'environment'}, zoom: {ideal: 1}}})
            .then((stream) => {
                setCameraPermissionState('granted');
                stream.getTracks().forEach((track) => track.stop());
                // Only Safari 17+ supports zoom constraint
                if (Browser.isMobileSafari() && stream.getTracks().length > 0) {
                    let deviceId;
                    for (const track of stream.getTracks()) {
                        const setting = track.getSettings();
                        // @ts-expect-error there is a type mismatch in typescipt types for MediaStreamTrack microsoft/TypeScript#39010
                        if (setting.zoom === 1) {
                            deviceId = setting.deviceId;
                            break;
                        }
                    }
                    if (deviceId) {
                        setVideoConstraints({deviceId});
                        return;
                    }
                }
                if (!navigator.mediaDevices.enumerateDevices) {
                    setVideoConstraints(defaultConstraints);
                    return;
                }
                navigator.mediaDevices.enumerateDevices().then((devices) => {
                    let lastBackDeviceId = '';
                    for (let i = devices.length - 1; i >= 0; i--) {
                        const device = devices[i];
                        if (device.kind === 'videoinput') {
                            lastBackDeviceId = device.deviceId;
                            break;
                        }
                    }
                    if (!lastBackDeviceId) {
                        setVideoConstraints(defaultConstraints);
                        return;
                    }
                    setVideoConstraints({deviceId: lastBackDeviceId});
                });
            })
            .catch(() => {
                setVideoConstraints(defaultConstraints);
                setCameraPermissionState('denied');
            });
        // eslint-disable-next-line react-hooks/exhaustive-deps
    }, []);

    useEffect(() => {
        if (!Browser.isMobile() || !isTabActive) {
            return;
        }
        navigator.permissions
            .query({
                // @ts-expect-error camera does exist in PermissionName
                name: 'camera',
            })
            .then((permissionState) => {
                setCameraPermissionState(permissionState.state);
                if (permissionState.state === 'granted') {
                    requestCameraPermission();
                }
            })
            .catch(() => {
                setCameraPermissionState('denied');
            })
            .finally(() => {
                setIsQueriedPermissionState(true);
            });
        // We only want to get the camera permission status when the component is mounted
        // eslint-disable-next-line react-hooks/exhaustive-deps
    }, [isTabActive]);

    const hideRecieptModal = () => {
        setIsAttachmentInvalid(false);
    };

    /**
     * Sets the upload receipt error modal content when an invalid receipt is uploaded
     */
    const setUploadReceiptError = (isInvalid: boolean, title: TranslationPaths, reason: TranslationPaths) => {
        setIsAttachmentInvalid(isInvalid);
        setAttachmentInvalidReasonTitle(title);
        setAttachmentValidReason(reason);
    };

    function validateReceipt(file: FileObject) {
        return FileUtils.validateImageForCorruption(file)
            .then(() => {
                const {fileExtension} = FileUtils.splitExtensionFromFileName(file?.name ?? '');
                if (
                    !CONST.API_ATTACHMENT_VALIDATIONS.ALLOWED_RECEIPT_EXTENSIONS.includes(
                        fileExtension.toLowerCase() as (typeof CONST.API_ATTACHMENT_VALIDATIONS.ALLOWED_RECEIPT_EXTENSIONS)[number],
                    )
                ) {
                    setUploadReceiptError(true, 'attachmentPicker.wrongFileType', 'attachmentPicker.notAllowedExtension');
                    return false;
                }

                if ((file?.size ?? 0) > CONST.API_ATTACHMENT_VALIDATIONS.MAX_SIZE) {
                    setUploadReceiptError(true, 'attachmentPicker.attachmentTooLarge', 'attachmentPicker.sizeExceeded');
                    return false;
                }

                if ((file?.size ?? 0) < CONST.API_ATTACHMENT_VALIDATIONS.MIN_SIZE) {
                    setUploadReceiptError(true, 'attachmentPicker.attachmentTooSmall', 'attachmentPicker.sizeNotMet');
                    return false;
                }

                return true;
            })
            .catch(() => {
                setUploadReceiptError(true, 'attachmentPicker.attachmentError', 'attachmentPicker.errorWhileSelectingCorruptedImage');
                return false;
            });
    }

    const navigateBack = () => {
        Navigation.goBack(backTo);
    };

    const navigateToConfirmationStep = useCallback(
        (file: FileObject, source: string) => {
            if (backTo) {
                Navigation.goBack(backTo);
                return;
            }

            // If the transaction was created from the global create, the person needs to select participants, so take them there.
            if (transaction?.isFromGlobalCreate && iouType !== CONST.IOU.TYPE.TRACK_EXPENSE && !report?.reportID) {
                Navigation.navigate(ROUTES.MONEY_REQUEST_STEP_PARTICIPANTS.getRoute(iouType, transactionID, reportID));
                return;
            }

            // If the transaction was created from the + menu from the composer inside of a chat, the participants can automatically
            // be added to the transaction (taken from the chat report participants) and then the person is taken to the confirmation step.
            const selectedParticipants = IOU.setMoneyRequestParticipantsFromReport(transactionID, report);
            const participants = selectedParticipants.map((participant) => {
                const participantAccountID = participant?.accountID ?? 0;
                return participantAccountID ? OptionsListUtils.getParticipantsOption(participant, personalDetails) : OptionsListUtils.getReportOption(participant);
            });

            if (shouldSkipConfirmation) {
                const receipt: Receipt = file;
                receipt.source = source;
                receipt.state = CONST.IOU.RECEIPT_STATE.SCANREADY;
                if (iouType === CONST.IOU.TYPE.SPLIT) {
                    IOU.startSplitBill({
                        participants,
                        currentUserLogin: currentUserPersonalDetails?.login ?? '',
                        currentUserAccountID: currentUserPersonalDetails?.accountID ?? 0,
                        comment: '',
                        receipt,
                        existingSplitChatReportID: reportID ?? 0,
                        billable: false,
                        category: '',
                        tag: '',
                        currency: transaction?.currency ?? 'USD',
                    });
                    return;
                }
                IOU.requestMoney(
                    report,
                    0,
                    transaction?.currency ?? 'USD',
                    transaction?.created ?? '',
                    '',
                    currentUserPersonalDetails.login,
                    currentUserPersonalDetails.accountID,
                    participants[0],
                    '',
                    receipt,
                );
                return;
            }
            Navigation.navigate(ROUTES.MONEY_REQUEST_STEP_CONFIRMATION.getRoute(CONST.IOU.ACTION.CREATE, iouType, transactionID, reportID));
        },
        [iouType, report, reportID, transactionID, backTo, currentUserPersonalDetails, personalDetails, shouldSkipConfirmation, transaction],
    );

    const updateScanAndNavigate = useCallback(
        (file: FileObject, source: string) => {
            IOU.replaceReceipt(transactionID, file as File, source);
            Navigation.dismissModal();
        },
        [transactionID],
    );

    /**
     * Sets the Receipt objects and navigates the user to the next page
     */
    const setReceiptAndNavigate = (file: FileObject) => {
        validateReceipt(file).then((isFileValid) => {
            if (!isFileValid) {
                return;
            }
            // Store the receipt on the transaction object in Onyx
            const source = URL.createObjectURL(file as Blob);
            // eslint-disable-next-line @typescript-eslint/prefer-nullish-coalescing
            IOU.setMoneyRequestReceipt(transactionID, source, file.name || '', action !== CONST.IOU.ACTION.EDIT);

            if (action === CONST.IOU.ACTION.EDIT) {
                updateScanAndNavigate(file, source);
                return;
            }

<<<<<<< HEAD
        navigateToConfirmationStep(file, source);
=======
            navigateToConfirmationStep();
        });
>>>>>>> eef5fde8
    };

    const setupCameraPermissionsAndCapabilities = (stream: MediaStream) => {
        setCameraPermissionState('granted');

        const [track] = stream.getVideoTracks();
        const capabilities = track.getCapabilities();

        if ('torch' in capabilities && capabilities.torch) {
            trackRef.current = track;
        }
        setIsTorchAvailable('torch' in capabilities && !!capabilities.torch);
    };

    const getScreenshot = useCallback(() => {
        if (!cameraRef.current) {
            requestCameraPermission();
            return;
        }

        const imageBase64 = cameraRef.current.getScreenshot();

        const filename = `receipt_${Date.now()}.png`;
        const file = FileUtils.base64ToFile(imageBase64 ?? '', filename);
        const source = URL.createObjectURL(file);
        IOU.setMoneyRequestReceipt(transactionID, source, file.name, action !== CONST.IOU.ACTION.EDIT);

        if (action === CONST.IOU.ACTION.EDIT) {
            updateScanAndNavigate(file, source);
            return;
        }

        navigateToConfirmationStep(file, source);
    }, [action, transactionID, updateScanAndNavigate, navigateToConfirmationStep, requestCameraPermission]);

    const clearTorchConstraints = useCallback(() => {
        if (!trackRef.current) {
            return;
        }
        trackRef.current.applyConstraints({
            // @ts-expect-error there is a type mismatch in typescipt types for MediaStreamTrack microsoft/TypeScript#39010
            advanced: [{torch: false}],
        });
    }, []);

    const capturePhoto = useCallback(() => {
        if (trackRef.current && isFlashLightOn) {
            trackRef.current
                .applyConstraints({
                    // @ts-expect-error there is a type mismatch in typescipt types for MediaStreamTrack microsoft/TypeScript#39010
                    advanced: [{torch: true}],
                })
                .then(() => {
                    getScreenshotTimeoutRef.current = setTimeout(() => {
                        getScreenshot();
                        clearTorchConstraints();
                    }, 2000);
                });
            return;
        }

        getScreenshot();
    }, [isFlashLightOn, getScreenshot, clearTorchConstraints]);

    const panResponder = useRef(
        PanResponder.create({
            onPanResponderTerminationRequest: () => false,
        }),
    ).current;

    useEffect(
        () => () => {
            if (!getScreenshotTimeoutRef.current) {
                return;
            }
            clearTimeout(getScreenshotTimeoutRef.current);
        },
        [],
    );

    const mobileCameraView = () => (
        <>
            <View style={[styles.cameraView]}>
                {((cameraPermissionState === 'prompt' && !isQueriedPermissionState) || (cameraPermissionState === 'granted' && isEmptyObject(videoConstraints))) && (
                    <ActivityIndicator
                        size={CONST.ACTIVITY_INDICATOR_SIZE.LARGE}
                        style={[styles.flex1]}
                        color={theme.textSupporting}
                    />
                )}
                {cameraPermissionState !== 'granted' && isQueriedPermissionState && (
                    <View style={[styles.flex1, styles.permissionView, styles.userSelectNone]}>
                        <Icon
                            src={Hand}
                            width={CONST.RECEIPT.HAND_ICON_WIDTH}
                            height={CONST.RECEIPT.HAND_ICON_HEIGHT}
                            additionalStyles={[styles.pb5]}
                        />
                        <Text style={[styles.textReceiptUpload]}>{translate('receipt.takePhoto')}</Text>
                        <Text style={[styles.subTextReceiptUpload]}>{translate('receipt.cameraAccess')}</Text>
                        <Button
                            medium
                            success
                            text={translate('common.continue')}
                            accessibilityLabel={translate('common.continue')}
                            style={[styles.p9, styles.pt5]}
                            onPress={capturePhoto}
                        />
                    </View>
                )}
                {cameraPermissionState === 'granted' && !isEmptyObject(videoConstraints) && (
                    <NavigationAwareCamera
                        onUserMedia={setupCameraPermissionsAndCapabilities}
                        onUserMediaError={() => setCameraPermissionState('denied')}
                        style={{...styles.videoContainer, display: cameraPermissionState !== 'granted' ? 'none' : 'block'}}
                        ref={cameraRef}
                        screenshotFormat="image/png"
                        videoConstraints={videoConstraints}
                        forceScreenshotSourceSize
                        cameraTabIndex={tabIndex}
                        audio={false}
                        disablePictureInPicture={false}
                        imageSmoothing={false}
                        mirrored={false}
                        screenshotQuality={0}
                    />
                )}
            </View>

            <View style={[styles.flexRow, styles.justifyContentAround, styles.alignItemsCenter, styles.pv3]}>
                <AttachmentPicker>
                    {({openPicker}) => (
                        <PressableWithFeedback
                            accessibilityLabel={translate('receipt.chooseFile')}
                            role={CONST.ACCESSIBILITY_ROLE.BUTTON}
                            onPress={() => {
                                openPicker({
                                    onPicked: setReceiptAndNavigate,
                                });
                            }}
                        >
                            <Icon
                                height={32}
                                width={32}
                                src={Expensicons.Gallery}
                                fill={theme.textSupporting}
                            />
                        </PressableWithFeedback>
                    )}
                </AttachmentPicker>
                <PressableWithFeedback
                    role={CONST.ACCESSIBILITY_ROLE.BUTTON}
                    accessibilityLabel={translate('receipt.shutter')}
                    style={[styles.alignItemsCenter]}
                    onPress={capturePhoto}
                >
                    <Shutter
                        width={CONST.RECEIPT.SHUTTER_SIZE}
                        height={CONST.RECEIPT.SHUTTER_SIZE}
                    />
                </PressableWithFeedback>
                <PressableWithFeedback
                    role={CONST.ACCESSIBILITY_ROLE.BUTTON}
                    accessibilityLabel={translate('receipt.flash')}
                    style={[styles.alignItemsEnd, !isTorchAvailable && styles.opacity0]}
                    onPress={toggleFlashlight}
                    disabled={!isTorchAvailable}
                >
                    <Icon
                        height={32}
                        width={32}
                        src={Expensicons.Bolt}
                        fill={isFlashLightOn ? theme.iconHovered : theme.textSupporting}
                    />
                </PressableWithFeedback>
            </View>
        </>
    );

    const desktopUploadView = () => (
        <>
            <View onLayout={({nativeEvent}) => setReceiptImageTopPosition(PixelRatio.roundToNearestPixel(nativeEvent.layout.y))}>
                <ReceiptUpload
                    width={CONST.RECEIPT.ICON_SIZE}
                    height={CONST.RECEIPT.ICON_SIZE}
                />
            </View>

            <View
                style={[styles.receiptViewTextContainer, styles.userSelectNone]}
                // eslint-disable-next-line react/jsx-props-no-spreading
                {...panResponder.panHandlers}
            >
                <Text style={[styles.textReceiptUpload]}>{translate('receipt.upload')}</Text>
                <Text style={[styles.subTextReceiptUpload]}>
                    {isSmallScreenWidth ? translate('receipt.chooseReceipt') : translate('receipt.dragReceiptBeforeEmail')}
                    <CopyTextToClipboard
                        text={CONST.EMAIL.RECEIPTS}
                        textStyles={[styles.textBlue]}
                    />
                    {isSmallScreenWidth ? null : translate('receipt.dragReceiptAfterEmail')}
                </Text>
            </View>

            <AttachmentPicker>
                {({openPicker}) => (
                    <Button
                        medium
                        success
                        text={translate('receipt.chooseFile')}
                        accessibilityLabel={translate('receipt.chooseFile')}
                        style={[styles.p9]}
                        onPress={() => {
                            openPicker({
                                onPicked: setReceiptAndNavigate,
                            });
                        }}
                    />
                )}
            </AttachmentPicker>
        </>
    );

    return (
        <StepScreenDragAndDropWrapper
            headerTitle={translate('common.receipt')}
            onBackButtonPress={navigateBack}
            shouldShowWrapper={Boolean(backTo)}
            testID={IOURequestStepScan.displayName}
        >
            <View style={[styles.flex1, !Browser.isMobile() && styles.uploadReceiptView(isSmallScreenWidth)]}>
                {!isDraggingOver && (Browser.isMobile() ? mobileCameraView() : desktopUploadView())}
                <ReceiptDropUI
                    onDrop={(e) => {
                        const file = e?.dataTransfer?.files[0];
                        if (file) {
                            setReceiptAndNavigate(file);
                        }
                    }}
                    receiptImageTopPosition={receiptImageTopPosition}
                />
                <ConfirmModal
                    title={attachmentInvalidReasonTitle ? translate(attachmentInvalidReasonTitle) : ''}
                    onConfirm={hideRecieptModal}
                    onCancel={hideRecieptModal}
                    isVisible={isAttachmentInvalid}
                    prompt={attachmentInvalidReason ? translate(attachmentInvalidReason) : ''}
                    confirmText={translate('common.close')}
                    shouldShowCancelButton={false}
                />
            </View>
        </StepScreenDragAndDropWrapper>
    );
}

IOURequestStepScan.displayName = 'IOURequestStepScan';

const IOURequestStepScanWithOnyx = withOnyx<Omit<IOURequestStepScanProps, 'user'>, Omit<IOURequestStepOnyxProps, 'user'>>({
    policy: {
        key: ({report}) => `${ONYXKEYS.COLLECTION.POLICY}${report ? report.policyID : '0'}`,
    },
    personalDetails: {
        key: ONYXKEYS.PERSONAL_DETAILS_LIST,
    },
    skipConfirmation: {
        key: ({route}) => {
            const transactionID = route.params.transactionID ?? 0;
            return `${ONYXKEYS.COLLECTION.SKIP_CONFIRMATION}${transactionID}`;
        },
    },
})(IOURequestStepScan);

// eslint-disable-next-line rulesdir/no-negated-variables
const IOURequestStepScanWithCurrentUserPersonalDetails = withCurrentUserPersonalDetails(IOURequestStepScanWithOnyx);
// eslint-disable-next-line rulesdir/no-negated-variables
const IOURequestStepScanWithWritableReportOrNotFound = withWritableReportOrNotFound(IOURequestStepScanWithCurrentUserPersonalDetails);
// eslint-disable-next-line rulesdir/no-negated-variables
const IOURequestStepScanWithFullTransactionOrNotFound = withFullTransactionOrNotFound(IOURequestStepScanWithWritableReportOrNotFound);

export default IOURequestStepScanWithFullTransactionOrNotFound;<|MERGE_RESOLUTION|>--- conflicted
+++ resolved
@@ -298,13 +298,8 @@
                 updateScanAndNavigate(file, source);
                 return;
             }
-
-<<<<<<< HEAD
-        navigateToConfirmationStep(file, source);
-=======
-            navigateToConfirmationStep();
+            navigateToConfirmationStep(file, source);
         });
->>>>>>> eef5fde8
     };
 
     const setupCameraPermissionsAndCapabilities = (stream: MediaStream) => {
