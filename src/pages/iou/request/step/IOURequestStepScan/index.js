import lodashGet from 'lodash/get';
import React, {useCallback, useContext, useEffect, useReducer, useRef, useState} from 'react';
import {ActivityIndicator, PanResponder, PixelRatio, View} from 'react-native';
import _ from 'underscore';
import Hand from '@assets/images/hand.svg';
import ReceiptUpload from '@assets/images/receipt-upload.svg';
import Shutter from '@assets/images/shutter.svg';
import AttachmentPicker from '@components/AttachmentPicker';
import Button from '@components/Button';
import ConfirmModal from '@components/ConfirmModal';
import CopyTextToClipboard from '@components/CopyTextToClipboard';
import {DragAndDropContext} from '@components/DragAndDrop/Provider';
import Icon from '@components/Icon';
import * as Expensicons from '@components/Icon/Expensicons';
import PressableWithFeedback from '@components/Pressable/PressableWithFeedback';
import Text from '@components/Text';
import transactionPropTypes from '@components/transactionPropTypes';
import useLocalize from '@hooks/useLocalize';
import useTabNavigatorFocus from '@hooks/useTabNavigatorFocus';
import useTheme from '@hooks/useTheme';
import useThemeStyles from '@hooks/useThemeStyles';
import useWindowDimensions from '@hooks/useWindowDimensions';
import * as Browser from '@libs/Browser';
import compose from '@libs/compose';
import * as FileUtils from '@libs/fileDownload/FileUtils';
import Navigation from '@libs/Navigation/Navigation';
import ReceiptDropUI from '@pages/iou/ReceiptDropUI';
import IOURequestStepRoutePropTypes from '@pages/iou/request/step/IOURequestStepRoutePropTypes';
import StepScreenDragAndDropWrapper from '@pages/iou/request/step/StepScreenDragAndDropWrapper';
import withFullTransactionOrNotFound from '@pages/iou/request/step/withFullTransactionOrNotFound';
import withWritableReportOrNotFound from '@pages/iou/request/step/withWritableReportOrNotFound';
import reportPropTypes from '@pages/reportPropTypes';
import * as IOU from '@userActions/IOU';
import CONST from '@src/CONST';
import ROUTES from '@src/ROUTES';
import NavigationAwareCamera from './NavigationAwareCamera';

const propTypes = {
    /** Navigation route context info provided by react navigation */
    route: IOURequestStepRoutePropTypes.isRequired,

    /* Onyx Props */
    /** The report that the transaction belongs to */
    report: reportPropTypes,

    /** The transaction (or draft transaction) being changed */
    transaction: transactionPropTypes,
};

const defaultProps = {
    report: {},
    transaction: {},
};

function IOURequestStepScan({
    report,
    route: {
        params: {action, iouType, reportID, transactionID, backTo},
    },
    transaction: {isFromGlobalCreate},
}) {
    const theme = useTheme();
    const styles = useThemeStyles();

    // Grouping related states
    const [isAttachmentInvalid, setIsAttachmentInvalid] = useState(false);
    const [attachmentInvalidReasonTitle, setAttachmentInvalidReasonTitle] = useState('');
    const [attachmentInvalidReason, setAttachmentValidReason] = useState('');

    const [receiptImageTopPosition, setReceiptImageTopPosition] = useState(0);
    const {isSmallScreenWidth} = useWindowDimensions();
    const {translate} = useLocalize();
    const {isDraggingOver} = useContext(DragAndDropContext);

    const [cameraPermissionState, setCameraPermissionState] = useState('prompt');
    const [isFlashLightOn, toggleFlashlight] = useReducer((state) => !state, false);
    const [isTorchAvailable, setIsTorchAvailable] = useState(false);
    const cameraRef = useRef(null);

<<<<<<< HEAD
    useEffect(() => {
        if (!Browser.isMobile()) {
            return;
        }
        navigator.permissions
            .query({name: 'camera'})
            .then((permissionState) => {
                setCameraPermissionState(permissionState.state);
            })
            .catch(() => {
                setCameraPermissionState('denied');
            });
        // We only want to get the camera permission status when the component is mounted
        // eslint-disable-next-line react-hooks/exhaustive-deps
    }, []);
=======
    const [videoConstraints, setVideoConstraints] = useState(null);
    const tabIndex = 1;
    const isTabActive = useTabNavigatorFocus({tabIndex});

    /**
     * On phones that have ultra-wide lens, react-webcam uses ultra-wide by default.
     * The last deviceId is of regular len camera.
     */
    useEffect(() => {
        if (!_.isEmpty(videoConstraints) || !isTabActive || !Browser.isMobile()) {
            return;
        }

        navigator.mediaDevices.getUserMedia({video: {facingMode: {exact: 'environment'}, zoom: {ideal: 1}}}).then((stream) => {
            _.forEach(stream.getTracks(), (track) => track.stop());
            // Only Safari 17+ supports zoom constraint
            if (Browser.isMobileSafari() && stream.getTracks().length > 0) {
                const deviceId = _.chain(stream.getTracks())
                    .map((track) => track.getSettings())
                    .find((setting) => setting.zoom === 1)
                    .get('deviceId')
                    .value();
                if (deviceId) {
                    setVideoConstraints({deviceId});
                    return;
                }
            }
            if (!navigator.mediaDevices.enumerateDevices) {
                setVideoConstraints({facingMode: {exact: 'environment'}});
                return;
            }
            navigator.mediaDevices.enumerateDevices().then((devices) => {
                const lastBackDeviceId = _.chain(devices)
                    .filter((item) => item.kind === 'videoinput')
                    .last()
                    .get('deviceId', '')
                    .value();

                if (!lastBackDeviceId) {
                    setVideoConstraints({facingMode: {exact: 'environment'}});
                    return;
                }
                setVideoConstraints({deviceId: lastBackDeviceId});
            });
        });
        // eslint-disable-next-line react-hooks/exhaustive-deps
    }, [isTabActive]);
>>>>>>> ddf9e7ae

    const hideRecieptModal = () => {
        setIsAttachmentInvalid(false);
    };

    /**
     * Sets the upload receipt error modal content when an invalid receipt is uploaded
     * @param {*} isInvalid
     * @param {*} title
     * @param {*} reason
     */
    const setUploadReceiptError = (isInvalid, title, reason) => {
        setIsAttachmentInvalid(isInvalid);
        setAttachmentInvalidReasonTitle(title);
        setAttachmentValidReason(reason);
    };

    function validateReceipt(file) {
        const {fileExtension} = FileUtils.splitExtensionFromFileName(lodashGet(file, 'name', ''));
        if (!CONST.API_ATTACHMENT_VALIDATIONS.ALLOWED_RECEIPT_EXTENSIONS.includes(fileExtension.toLowerCase())) {
            setUploadReceiptError(true, 'attachmentPicker.wrongFileType', 'attachmentPicker.notAllowedExtension');
            return false;
        }

        if (lodashGet(file, 'size', 0) > CONST.API_ATTACHMENT_VALIDATIONS.MAX_SIZE) {
            setUploadReceiptError(true, 'attachmentPicker.attachmentTooLarge', 'attachmentPicker.sizeExceeded');
            return false;
        }

        if (lodashGet(file, 'size', 0) < CONST.API_ATTACHMENT_VALIDATIONS.MIN_SIZE) {
            setUploadReceiptError(true, 'attachmentPicker.attachmentTooSmall', 'attachmentPicker.sizeNotMet');
            return false;
        }

        return true;
    }

    const navigateBack = () => {
        Navigation.goBack(backTo);
    };

    const navigateToConfirmationStep = useCallback(() => {
        if (backTo) {
            Navigation.goBack(backTo);
            return;
        }

        // If the transaction was created from the global create, the person needs to select participants, so take them there.
        if (isFromGlobalCreate) {
            Navigation.navigate(ROUTES.MONEY_REQUEST_STEP_PARTICIPANTS.getRoute(iouType, transactionID, reportID));
            return;
        }

        // If the transaction was created from the + menu from the composer inside of a chat, the participants can automatically
        // be added to the transaction (taken from the chat report participants) and then the person is taken to the confirmation step.
        IOU.setMoneyRequestParticipantsFromReport(transactionID, report);
        Navigation.navigate(ROUTES.MONEY_REQUEST_STEP_CONFIRMATION.getRoute(iouType, transactionID, reportID));
    }, [iouType, report, reportID, transactionID, isFromGlobalCreate, backTo]);

    const updateScanAndNavigate = useCallback(
        (file, source) => {
            IOU.replaceReceipt(transactionID, file, source);
            Navigation.dismissModal();
        },
        [transactionID],
    );

    /**
     * Sets the Receipt objects and navigates the user to the next page
     * @param {Object} file
     */
    const setReceiptAndNavigate = (file) => {
        if (!validateReceipt(file)) {
            return;
        }

        // Store the receipt on the transaction object in Onyx
        const source = URL.createObjectURL(file);
        IOU.setMoneyRequestReceipt(transactionID, source, file.name, action !== CONST.IOU.ACTION.EDIT);

        if (action === CONST.IOU.ACTION.EDIT) {
            updateScanAndNavigate(file, source);
            return;
        }

        navigateToConfirmationStep();
    };

    const capturePhoto = useCallback(() => {
        if (!cameraRef.current || !cameraRef.current.getScreenshot) {
            if (cameraPermissionState === 'prompt') {
                navigator.mediaDevices
                    .getUserMedia({video: {facingMode: {exact: 'environment'}}})
                    .then(() => {
                        setCameraPermissionState('granted');
                    })
                    .catch(() => {
                        setCameraPermissionState('denied');
                    });
            }
            return;
        }
        const imageBase64 = cameraRef.current.getScreenshot();
        const filename = `receipt_${Date.now()}.png`;
        const file = FileUtils.base64ToFile(imageBase64, filename);
        const source = URL.createObjectURL(file);
        IOU.setMoneyRequestReceipt(transactionID, source, file.name, action !== CONST.IOU.ACTION.EDIT);

        if (action === CONST.IOU.ACTION.EDIT) {
            updateScanAndNavigate(file, source);
            return;
        }

        navigateToConfirmationStep();
    }, [cameraRef, action, transactionID, updateScanAndNavigate, navigateToConfirmationStep, cameraPermissionState]);

    const panResponder = useRef(
        PanResponder.create({
            onPanResponderTerminationRequest: () => false,
        }),
    ).current;

    const mobileCameraView = () => (
        <>
            <View style={[styles.cameraView]}>
                {(cameraPermissionState === 'prompt' || !cameraPermissionState) && (
                    <ActivityIndicator
                        size={CONST.ACTIVITY_INDICATOR_SIZE.LARGE}
                        style={[styles.flex1]}
                        color={theme.textSupporting}
                    />
                )}
                {cameraPermissionState === 'denied' && (
                    <View style={[styles.flex1, styles.permissionView, styles.userSelectNone]}>
                        <Icon
                            src={Hand}
                            width={CONST.RECEIPT.HAND_ICON_WIDTH}
                            height={CONST.RECEIPT.HAND_ICON_HEIGHT}
                            style={[styles.pb5]}
                        />
                        <Text style={[styles.textReceiptUpload]}>{translate('receipt.takePhoto')}</Text>
                        <Text style={[styles.subTextReceiptUpload]}>{translate('receipt.cameraAccess')}</Text>
                    </View>
                )}
<<<<<<< HEAD
                {cameraPermissionState === 'granted' && (
=======
                {!_.isEmpty(videoConstraints) && (
>>>>>>> ddf9e7ae
                    <NavigationAwareCamera
                        onUserMedia={() => setCameraPermissionState('granted')}
                        onUserMediaError={() => setCameraPermissionState('denied')}
                        style={{...styles.videoContainer, display: cameraPermissionState !== 'granted' ? 'none' : 'block'}}
                        ref={cameraRef}
                        screenshotFormat="image/png"
<<<<<<< HEAD
                        videoConstraints={{facingMode: {exact: 'environment'}}}
                        torchOn={isFlashLightOn}
                        onTorchAvailability={setIsTorchAvailable}
                        forceScreenshotSourceSize
                        cameraTabIndex={1}
=======
                        videoConstraints={videoConstraints}
                        torchOn={isFlashLightOn}
                        onTorchAvailability={setIsTorchAvailable}
                        forceScreenshotSourceSize
                        cameraTabIndex={tabIndex}
>>>>>>> ddf9e7ae
                    />
                )}
            </View>

            <View style={[styles.flexRow, styles.justifyContentAround, styles.alignItemsCenter, styles.pv3]}>
                <AttachmentPicker>
                    {({openPicker}) => (
                        <PressableWithFeedback
                            accessibilityLabel={translate('receipt.chooseFile')}
                            role={CONST.ACCESSIBILITY_ROLE.BUTTON}
                            onPress={() => {
                                openPicker({
                                    onPicked: setReceiptAndNavigate,
                                });
                            }}
                        >
                            <Icon
                                height={32}
                                width={32}
                                src={Expensicons.Gallery}
                                fill={theme.textSupporting}
                            />
                        </PressableWithFeedback>
                    )}
                </AttachmentPicker>
                <PressableWithFeedback
                    role={CONST.ACCESSIBILITY_ROLE.BUTTON}
                    accessibilityLabel={translate('receipt.shutter')}
                    style={[styles.alignItemsCenter]}
                    onPress={capturePhoto}
                >
                    <Shutter
                        width={CONST.RECEIPT.SHUTTER_SIZE}
                        height={CONST.RECEIPT.SHUTTER_SIZE}
                    />
                </PressableWithFeedback>
                <PressableWithFeedback
                    role={CONST.ACCESSIBILITY_ROLE.BUTTON}
                    accessibilityLabel={translate('receipt.flash')}
                    style={[styles.alignItemsEnd, !isTorchAvailable && styles.opacity0]}
                    onPress={toggleFlashlight}
                    disabled={!isTorchAvailable}
                >
                    <Icon
                        height={32}
                        width={32}
                        src={Expensicons.Bolt}
                        fill={isFlashLightOn ? theme.iconHovered : theme.textSupporting}
                    />
                </PressableWithFeedback>
            </View>
        </>
    );

    const desktopUploadView = () => (
        <>
            <View onLayout={({nativeEvent}) => setReceiptImageTopPosition(PixelRatio.roundToNearestPixel(nativeEvent.layout.top))}>
                <ReceiptUpload
                    width={CONST.RECEIPT.ICON_SIZE}
                    height={CONST.RECEIPT.ICON_SIZE}
                />
            </View>

            <View
                style={[styles.receiptViewTextContainer, styles.userSelectNone]}
                // eslint-disable-next-line react/jsx-props-no-spreading
                {...panResponder.panHandlers}
            >
                <Text style={[styles.textReceiptUpload]}>{translate('receipt.upload')}</Text>
                <Text style={[styles.subTextReceiptUpload]}>
                    {isSmallScreenWidth ? translate('receipt.chooseReceipt') : translate('receipt.dragReceiptBeforeEmail')}
                    <CopyTextToClipboard
                        text={CONST.EMAIL.RECEIPTS}
                        textStyles={[styles.textBlue]}
                    />
                    {isSmallScreenWidth ? null : translate('receipt.dragReceiptAfterEmail')}
                </Text>
            </View>

            <AttachmentPicker>
                {({openPicker}) => (
                    <Button
                        medium
                        success
                        text={translate('receipt.chooseFile')}
                        accessibilityLabel={translate('receipt.chooseFile')}
                        style={[styles.p9]}
                        onPress={() => {
                            openPicker({
                                onPicked: setReceiptAndNavigate,
                            });
                        }}
                    />
                )}
            </AttachmentPicker>
        </>
    );

    return (
        <StepScreenDragAndDropWrapper
            headerTitle={translate('common.receipt')}
            onBackButtonPress={navigateBack}
            shouldShowWrapper={Boolean(backTo)}
            testID={IOURequestStepScan.displayName}
        >
            <View style={[styles.flex1, !Browser.isMobile() && styles.uploadReceiptView(isSmallScreenWidth)]}>
                {!isDraggingOver && (Browser.isMobile() ? mobileCameraView() : desktopUploadView())}
                <ReceiptDropUI
                    onDrop={(e) => {
                        const file = lodashGet(e, ['dataTransfer', 'files', 0]);
                        setReceiptAndNavigate(file);
                    }}
                    receiptImageTopPosition={receiptImageTopPosition}
                />
                <ConfirmModal
                    title={attachmentInvalidReasonTitle ? translate(attachmentInvalidReasonTitle) : ''}
                    onConfirm={hideRecieptModal}
                    onCancel={hideRecieptModal}
                    isVisible={isAttachmentInvalid}
                    prompt={attachmentInvalidReason ? translate(attachmentInvalidReason) : ''}
                    confirmText={translate('common.close')}
                    shouldShowCancelButton={false}
                />
            </View>
        </StepScreenDragAndDropWrapper>
    );
}

IOURequestStepScan.defaultProps = defaultProps;
IOURequestStepScan.propTypes = propTypes;
IOURequestStepScan.displayName = 'IOURequestStepScan';

export default compose(withWritableReportOrNotFound, withFullTransactionOrNotFound)(IOURequestStepScan);<|MERGE_RESOLUTION|>--- conflicted
+++ resolved
@@ -77,71 +77,78 @@
     const [isTorchAvailable, setIsTorchAvailable] = useState(false);
     const cameraRef = useRef(null);
 
-<<<<<<< HEAD
+    const [videoConstraints, setVideoConstraints] = useState(null);
+    const tabIndex = 1;
+    const isTabActive = useTabNavigatorFocus({tabIndex});
+
+    /**
+     * On phones that have ultra-wide lens, react-webcam uses ultra-wide by default.
+     * The last deviceId is of regular len camera.
+     */
+    const requestCameraPermission = useCallback(() => {
+        if (!_.isEmpty(videoConstraints) || !Browser.isMobile()) {
+            return;
+        }
+
+        navigator.mediaDevices
+            .getUserMedia({video: {facingMode: {exact: 'environment'}, zoom: {ideal: 1}}})
+            .then((stream) => {
+                setCameraPermissionState('granted');
+                _.forEach(stream.getTracks(), (track) => track.stop());
+                // Only Safari 17+ supports zoom constraint
+                if (Browser.isMobileSafari() && stream.getTracks().length > 0) {
+                    const deviceId = _.chain(stream.getTracks())
+                        .map((track) => track.getSettings())
+                        .find((setting) => setting.zoom === 1)
+                        .get('deviceId')
+                        .value();
+                    if (deviceId) {
+                        setVideoConstraints({deviceId});
+                        return;
+                    }
+                }
+                if (!navigator.mediaDevices.enumerateDevices) {
+                    setVideoConstraints({facingMode: {exact: 'environment'}});
+                    return;
+                }
+                navigator.mediaDevices.enumerateDevices().then((devices) => {
+                    const lastBackDeviceId = _.chain(devices)
+                        .filter((item) => item.kind === 'videoinput')
+                        .last()
+                        .get('deviceId', '')
+                        .value();
+
+                    if (!lastBackDeviceId) {
+                        setVideoConstraints({facingMode: {exact: 'environment'}});
+                        return;
+                    }
+                    setVideoConstraints({deviceId: lastBackDeviceId});
+                });
+            })
+            .catch(() => {
+                setCameraPermissionState('denied');
+            });
+        // eslint-disable-next-line react-hooks/exhaustive-deps
+    }, []);
+
     useEffect(() => {
-        if (!Browser.isMobile()) {
+        if (!Browser.isMobile() || isTabActive) {
             return;
         }
         navigator.permissions
             .query({name: 'camera'})
             .then((permissionState) => {
                 setCameraPermissionState(permissionState.state);
+                if (permissionState.state === 'granted') {
+                    requestCameraPermission();
+                }
             })
             .catch(() => {
                 setCameraPermissionState('denied');
             });
         // We only want to get the camera permission status when the component is mounted
         // eslint-disable-next-line react-hooks/exhaustive-deps
-    }, []);
-=======
-    const [videoConstraints, setVideoConstraints] = useState(null);
-    const tabIndex = 1;
-    const isTabActive = useTabNavigatorFocus({tabIndex});
-
-    /**
-     * On phones that have ultra-wide lens, react-webcam uses ultra-wide by default.
-     * The last deviceId is of regular len camera.
-     */
-    useEffect(() => {
-        if (!_.isEmpty(videoConstraints) || !isTabActive || !Browser.isMobile()) {
-            return;
-        }
-
-        navigator.mediaDevices.getUserMedia({video: {facingMode: {exact: 'environment'}, zoom: {ideal: 1}}}).then((stream) => {
-            _.forEach(stream.getTracks(), (track) => track.stop());
-            // Only Safari 17+ supports zoom constraint
-            if (Browser.isMobileSafari() && stream.getTracks().length > 0) {
-                const deviceId = _.chain(stream.getTracks())
-                    .map((track) => track.getSettings())
-                    .find((setting) => setting.zoom === 1)
-                    .get('deviceId')
-                    .value();
-                if (deviceId) {
-                    setVideoConstraints({deviceId});
-                    return;
-                }
-            }
-            if (!navigator.mediaDevices.enumerateDevices) {
-                setVideoConstraints({facingMode: {exact: 'environment'}});
-                return;
-            }
-            navigator.mediaDevices.enumerateDevices().then((devices) => {
-                const lastBackDeviceId = _.chain(devices)
-                    .filter((item) => item.kind === 'videoinput')
-                    .last()
-                    .get('deviceId', '')
-                    .value();
-
-                if (!lastBackDeviceId) {
-                    setVideoConstraints({facingMode: {exact: 'environment'}});
-                    return;
-                }
-                setVideoConstraints({deviceId: lastBackDeviceId});
-            });
-        });
-        // eslint-disable-next-line react-hooks/exhaustive-deps
     }, [isTabActive]);
->>>>>>> ddf9e7ae
 
     const hideRecieptModal = () => {
         setIsAttachmentInvalid(false);
@@ -232,16 +239,7 @@
 
     const capturePhoto = useCallback(() => {
         if (!cameraRef.current || !cameraRef.current.getScreenshot) {
-            if (cameraPermissionState === 'prompt') {
-                navigator.mediaDevices
-                    .getUserMedia({video: {facingMode: {exact: 'environment'}}})
-                    .then(() => {
-                        setCameraPermissionState('granted');
-                    })
-                    .catch(() => {
-                        setCameraPermissionState('denied');
-                    });
-            }
+            requestCameraPermission();
             return;
         }
         const imageBase64 = cameraRef.current.getScreenshot();
@@ -256,7 +254,7 @@
         }
 
         navigateToConfirmationStep();
-    }, [cameraRef, action, transactionID, updateScanAndNavigate, navigateToConfirmationStep, cameraPermissionState]);
+    }, [cameraRef, action, transactionID, updateScanAndNavigate, navigateToConfirmationStep, requestCameraPermission]);
 
     const panResponder = useRef(
         PanResponder.create({
@@ -286,30 +284,18 @@
                         <Text style={[styles.subTextReceiptUpload]}>{translate('receipt.cameraAccess')}</Text>
                     </View>
                 )}
-<<<<<<< HEAD
                 {cameraPermissionState === 'granted' && (
-=======
-                {!_.isEmpty(videoConstraints) && (
->>>>>>> ddf9e7ae
                     <NavigationAwareCamera
                         onUserMedia={() => setCameraPermissionState('granted')}
                         onUserMediaError={() => setCameraPermissionState('denied')}
                         style={{...styles.videoContainer, display: cameraPermissionState !== 'granted' ? 'none' : 'block'}}
                         ref={cameraRef}
                         screenshotFormat="image/png"
-<<<<<<< HEAD
-                        videoConstraints={{facingMode: {exact: 'environment'}}}
-                        torchOn={isFlashLightOn}
-                        onTorchAvailability={setIsTorchAvailable}
-                        forceScreenshotSourceSize
-                        cameraTabIndex={1}
-=======
                         videoConstraints={videoConstraints}
                         torchOn={isFlashLightOn}
                         onTorchAvailability={setIsTorchAvailable}
                         forceScreenshotSourceSize
                         cameraTabIndex={tabIndex}
->>>>>>> ddf9e7ae
                     />
                 )}
             </View>
