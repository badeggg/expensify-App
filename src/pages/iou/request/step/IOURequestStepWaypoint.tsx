import {useNavigation} from '@react-navigation/native';
import React, {useMemo, useRef, useState} from 'react';
import type {TextInput} from 'react-native';
import {View} from 'react-native';
import type {Place} from 'react-native-google-places-autocomplete';
import {withOnyx} from 'react-native-onyx';
import type {OnyxEntry} from 'react-native-onyx';
import AddressSearch from '@components/AddressSearch';
import FullPageNotFoundView from '@components/BlockingViews/FullPageNotFoundView';
import ConfirmModal from '@components/ConfirmModal';
import FormProvider from '@components/Form/FormProvider';
import InputWrapperWithRef from '@components/Form/InputWrapper';
import type {FormOnyxValues} from '@components/Form/types';
import HeaderWithBackButton from '@components/HeaderWithBackButton';
import * as Expensicons from '@components/Icon/Expensicons';
import ScreenWrapper from '@components/ScreenWrapper';
import useLocalize from '@hooks/useLocalize';
import useLocationBias from '@hooks/useLocationBias';
import useNetwork from '@hooks/useNetwork';
import useThemeStyles from '@hooks/useThemeStyles';
import useWindowDimensions from '@hooks/useWindowDimensions';
import * as ErrorUtils from '@libs/ErrorUtils';
import Navigation from '@libs/Navigation/Navigation';
import * as ValidationUtils from '@libs/ValidationUtils';
import * as Transaction from '@userActions/Transaction';
import CONST from '@src/CONST';
import type {TranslationPaths} from '@src/languages/types';
import ONYXKEYS from '@src/ONYXKEYS';
import ROUTES from '@src/ROUTES';
import type SCREENS from '@src/SCREENS';
import type * as OnyxTypes from '@src/types/onyx';
import type {Waypoint} from '@src/types/onyx/Transaction';
import {isEmptyObject} from '@src/types/utils/EmptyObject';
import withFullTransactionOrNotFound from './withFullTransactionOrNotFound';
import type {WithWritableReportOrNotFoundProps} from './withWritableReportOrNotFound';
import withWritableReportOrNotFound from './withWritableReportOrNotFound';

type IOURequestStepWaypointOnyxProps = {
    /** List of recent waypoints */
    recentWaypoints: OnyxEntry<Place[]>;

    userLocation: OnyxEntry<OnyxTypes.UserLocation>;
};

<<<<<<< HEAD
type IOURequestStepWaypointProps = {
    transaction: OnyxEntry<OnyxTypes.Transaction>;
} & IOURequestStepWaypointOnyxProps &
    WithWritableReportOrNotFoundProps<typeof SCREENS.MONEY_REQUEST.STEP_WAYPOINT>;
=======
type IOURequestStepWaypointProps = IOURequestStepWaypointOnyxProps &
    WithWritableReportOrNotFoundProps<typeof SCREENS.MONEY_REQUEST.STEP_WAYPOINT> & {
        transaction: OnyxEntry<OnyxTypes.Transaction>;
    };
>>>>>>> 5cdfbb74

function IOURequestStepWaypoint({
    route: {
        params: {action, backTo, iouType, pageIndex, reportID, transactionID},
    },
    transaction,
    recentWaypoints = [],
    userLocation,
}: IOURequestStepWaypointProps) {
    const styles = useThemeStyles();
    const {windowWidth} = useWindowDimensions();
    const [isDeleteStopModalOpen, setIsDeleteStopModalOpen] = useState(false);
    const navigation = useNavigation();
    const isFocused = navigation.isFocused();
    const {translate} = useLocalize();
    const {isOffline} = useNetwork();
    const textInput = useRef<TextInput | null>(null);
    const parsedWaypointIndex = parseInt(pageIndex, 10);
    const allWaypoints = transaction?.comment.waypoints ?? {};
    const currentWaypoint = allWaypoints[`waypoint${pageIndex}`] ?? {};
    const waypointCount = Object.keys(allWaypoints).length;
    const filledWaypointCount = Object.values(allWaypoints).filter((waypoint) => !isEmptyObject(waypoint)).length;

    const waypointDescriptionKey = useMemo(() => {
        switch (parsedWaypointIndex) {
            case 0:
                return 'distance.waypointDescription.start';
            default:
                return 'distance.waypointDescription.stop';
        }
    }, [parsedWaypointIndex]);

    const locationBias = useLocationBias(allWaypoints, userLocation);
    const waypointAddress = currentWaypoint.address ?? '';
    // Hide the menu when there is only start and finish waypoint
    const shouldShowThreeDotsButton = waypointCount > 2 && !!waypointAddress;
    const shouldDisableEditor =
        isFocused &&
        (Number.isNaN(parsedWaypointIndex) || parsedWaypointIndex < 0 || parsedWaypointIndex > waypointCount || (filledWaypointCount < 2 && parsedWaypointIndex >= waypointCount));

    const validate = (values: FormOnyxValues<'waypointForm'>): Partial<Record<string, TranslationPaths>> => {
        const errors = {};
        const waypointValue = values[`waypoint${pageIndex}`] ?? '';
        if (isOffline && waypointValue !== '' && !ValidationUtils.isValidAddress(waypointValue)) {
            ErrorUtils.addErrorMessage(errors, `waypoint${pageIndex}`, 'bankAccount.error.address');
        }

        // If the user is online, and they are trying to save a value without using the autocomplete, show an error message instructing them to use a selected address instead.
        // That enables us to save the address with coordinates when it is selected
        if (!isOffline && waypointValue !== '' && waypointAddress !== waypointValue) {
            ErrorUtils.addErrorMessage(errors, `waypoint${pageIndex}`, 'distance.errors.selectSuggestedAddress');
        }

        return errors;
    };

    const saveWaypoint = (waypoint: FormOnyxValues<'waypointForm'>) => Transaction.saveWaypoint(transactionID, pageIndex, waypoint, action === CONST.IOU.ACTION.CREATE);

    const submit = (values: FormOnyxValues<'waypointForm'>) => {
        const waypointValue = values[`waypoint${pageIndex}`] ?? '';
        // Allows letting you set a waypoint to an empty value
        if (waypointValue === '') {
            Transaction.removeWaypoint(transaction, pageIndex, action === CONST.IOU.ACTION.CREATE);
        }

        // While the user is offline, the auto-complete address search will not work
        // Therefore, we're going to save the waypoint as just the address, and the lat/long will be filled in on the backend
        if (isOffline && waypointValue) {
            const waypoint = {
                address: waypointValue ?? '',
                name: values.name ?? '',
                lat: values.lat ?? 0,
                lng: values.lng ?? 0,
            };
            saveWaypoint(waypoint);
        }

        // Other flows will be handled by selecting a waypoint with selectWaypoint as this is mainly for the offline flow
        Navigation.goBack(ROUTES.MONEY_REQUEST_STEP_DISTANCE.getRoute(action, iouType, transactionID, reportID));
    };

    const deleteStopAndHideModal = () => {
        Transaction.removeWaypoint(transaction, pageIndex, action === CONST.IOU.ACTION.CREATE);
        setIsDeleteStopModalOpen(false);
        Navigation.goBack(ROUTES.MONEY_REQUEST_STEP_DISTANCE.getRoute(action, iouType, transactionID, reportID));
    };

    const selectWaypoint = (values: Waypoint) => {
        const waypoint = {
            lat: values.lat ?? 0,
            lng: values.lng ?? 0,
            address: values.address ?? '',
            name: values.name ?? '',
        };

        Transaction.saveWaypoint(transactionID, pageIndex, waypoint, action === CONST.IOU.ACTION.CREATE);
        if (backTo) {
            Navigation.goBack(backTo);
            return;
        }
        Navigation.goBack(ROUTES.MONEY_REQUEST_CREATE_TAB_DISTANCE.getRoute(CONST.IOU.ACTION.CREATE, iouType, transactionID, reportID));
    };

    return (
        <ScreenWrapper
            includeSafeAreaPaddingBottom={false}
            onEntryTransitionEnd={() => textInput.current?.focus()}
            shouldEnableMaxHeight
            testID={IOURequestStepWaypoint.displayName}
        >
            <FullPageNotFoundView shouldShow={shouldDisableEditor}>
                <HeaderWithBackButton
                    title={translate(waypointDescriptionKey)}
                    shouldShowBackButton
                    onBackButtonPress={() => {
                        Navigation.goBack(ROUTES.MONEY_REQUEST_STEP_DISTANCE.getRoute(action, iouType, transactionID, reportID));
                    }}
                    shouldShowThreeDotsButton={shouldShowThreeDotsButton}
                    shouldSetModalVisibility={false}
                    threeDotsAnchorPosition={styles.threeDotsPopoverOffset(windowWidth)}
                    threeDotsMenuItems={[
                        {
                            icon: Expensicons.Trashcan,
                            text: translate('distance.deleteWaypoint'),
                            onSelected: () => setIsDeleteStopModalOpen(true),
                        },
                    ]}
                />
                <ConfirmModal
                    title={translate('distance.deleteWaypoint')}
                    isVisible={isDeleteStopModalOpen}
                    onConfirm={deleteStopAndHideModal}
                    onCancel={() => setIsDeleteStopModalOpen(false)}
                    shouldSetModalVisibility={false}
                    prompt={translate('distance.deleteWaypointConfirmation')}
                    confirmText={translate('common.delete')}
                    cancelText={translate('common.cancel')}
                    danger
                />
                <FormProvider
                    style={[styles.flexGrow1, styles.mh5]}
                    formID={ONYXKEYS.FORMS.WAYPOINT_FORM}
                    enabledWhenOffline
                    validate={validate}
                    onSubmit={submit}
                    shouldValidateOnChange={false}
                    shouldValidateOnBlur={false}
                    submitButtonText={translate('common.save')}
                >
                    <View>
                        <InputWrapperWithRef
                            InputComponent={AddressSearch}
                            locationBias={locationBias}
                            canUseCurrentLocation
                            inputID={`waypoint${pageIndex}`}
                            ref={(e: HTMLElement | null) => {
                                textInput.current = e as unknown as TextInput;
                            }}
                            hint={!isOffline ? 'distance.errors.selectSuggestedAddress' : ''}
                            containerStyles={[styles.mt4]}
                            label={translate('distance.address')}
                            defaultValue={waypointAddress}
                            onPress={selectWaypoint}
                            maxInputLength={CONST.FORM_CHARACTER_LIMIT}
                            renamedInputKeys={{
                                address: `waypoint${pageIndex}`,
                                city: '',
                                country: '',
                                street: '',
                                street2: '',
                                zipCode: '',
                                lat: '',
                                lng: '',
                                state: '',
                            }}
                            predefinedPlaces={recentWaypoints}
                            resultTypes=""
                        />
                    </View>
                </FormProvider>
            </FullPageNotFoundView>
        </ScreenWrapper>
    );
}

IOURequestStepWaypoint.displayName = 'IOURequestStepWaypoint';

// eslint-disable-next-line rulesdir/no-negated-variables
const IOURequestStepWaypointWithWritableReportOrNotFound = withWritableReportOrNotFound(IOURequestStepWaypoint);
// eslint-disable-next-line rulesdir/no-negated-variables
const IOURequestStepWaypointWithFullTransactionOrNotFound = withFullTransactionOrNotFound(IOURequestStepWaypointWithWritableReportOrNotFound);

export default withOnyx<IOURequestStepWaypointProps, IOURequestStepWaypointOnyxProps>({
    userLocation: {
        key: ONYXKEYS.USER_LOCATION,
    },
    recentWaypoints: {
        key: ONYXKEYS.NVP_RECENT_WAYPOINTS,

        // Only grab the most recent 5 waypoints because that's all that is shown in the UI. This also puts them into the format of data
        // that the google autocomplete component expects for it's "predefined places" feature.
        selector: (waypoints) =>
            (waypoints ? waypoints.slice(0, 5) : []).map((waypoint) => ({
                name: waypoint.name,
                description: waypoint.address ?? '',
                geometry: {
                    location: {
                        lat: waypoint.lat ?? 0,
                        lng: waypoint.lng ?? 0,
                    },
                },
            })),
    },
    // @ts-expect-error TODO: Remove this once withFullTransactionOrNotFound (https://github.com/Expensify/App/issues/36123) is migrated to TypeScript.
})(IOURequestStepWaypointWithFullTransactionOrNotFound);<|MERGE_RESOLUTION|>--- conflicted
+++ resolved
@@ -42,17 +42,10 @@
     userLocation: OnyxEntry<OnyxTypes.UserLocation>;
 };
 
-<<<<<<< HEAD
-type IOURequestStepWaypointProps = {
-    transaction: OnyxEntry<OnyxTypes.Transaction>;
-} & IOURequestStepWaypointOnyxProps &
-    WithWritableReportOrNotFoundProps<typeof SCREENS.MONEY_REQUEST.STEP_WAYPOINT>;
-=======
 type IOURequestStepWaypointProps = IOURequestStepWaypointOnyxProps &
     WithWritableReportOrNotFoundProps<typeof SCREENS.MONEY_REQUEST.STEP_WAYPOINT> & {
         transaction: OnyxEntry<OnyxTypes.Transaction>;
     };
->>>>>>> 5cdfbb74
 
 function IOURequestStepWaypoint({
     route: {
