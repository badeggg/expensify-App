import React, {useCallback, useEffect, useMemo, useRef, useState} from 'react';
import {View} from 'react-native';
import type {OnyxEntry} from 'react-native-onyx';
import {withOnyx} from 'react-native-onyx';
import HeaderWithBackButton from '@components/HeaderWithBackButton';
import * as Expensicons from '@components/Icon/Expensicons';
import MoneyRequestConfirmationList from '@components/MoneyRequestConfirmationList';
import {usePersonalDetails} from '@components/OnyxProvider';
import ScreenWrapper from '@components/ScreenWrapper';
import useCurrentUserPersonalDetails from '@hooks/useCurrentUserPersonalDetails';
import useLocalize from '@hooks/useLocalize';
import useNetwork from '@hooks/useNetwork';
import useThemeStyles from '@hooks/useThemeStyles';
import useWindowDimensions from '@hooks/useWindowDimensions';
import * as DeviceCapabilities from '@libs/DeviceCapabilities';
import getCurrentPosition from '@libs/getCurrentPosition';
import * as IOUUtils from '@libs/IOUUtils';
import Log from '@libs/Log';
import Navigation from '@libs/Navigation/Navigation';
import * as OptionsListUtils from '@libs/OptionsListUtils';
import * as ReportUtils from '@libs/ReportUtils';
import * as TransactionUtils from '@libs/TransactionUtils';
import * as IOU from '@userActions/IOU';
import {openDraftWorkspaceRequest} from '@userActions/Policy/Policy';
import CONST from '@src/CONST';
import ONYXKEYS from '@src/ONYXKEYS';
import ROUTES from '@src/ROUTES';
import type SCREENS from '@src/SCREENS';
import type {Policy, PolicyCategories, PolicyTagList} from '@src/types/onyx';
import type {Participant} from '@src/types/onyx/IOU';
import type {PaymentMethodType} from '@src/types/onyx/OriginalMessage';
import type {Receipt} from '@src/types/onyx/Transaction';
import type {WithFullTransactionOrNotFoundProps} from './withFullTransactionOrNotFound';
import withFullTransactionOrNotFound from './withFullTransactionOrNotFound';
import withWritableReportOrNotFound from './withWritableReportOrNotFound';
import type {WithWritableReportOrNotFoundProps} from './withWritableReportOrNotFound';

type IOURequestStepConfirmationOnyxProps = {
    /** The policy of the report */
    policy: OnyxEntry<Policy>;

    /** The draft policy of the report */
    policyDraft: OnyxEntry<Policy>;

    /** The category configuration of the report's policy */
    policyCategories: OnyxEntry<PolicyCategories>;

    /** The draft category configuration of the report's policy */
    policyCategoriesDraft: OnyxEntry<PolicyCategories>;

    /** The tag configuration of the report's policy */
    policyTags: OnyxEntry<PolicyTagList>;
};

type IOURequestStepConfirmationProps = IOURequestStepConfirmationOnyxProps &
    WithWritableReportOrNotFoundProps<typeof SCREENS.MONEY_REQUEST.STEP_CONFIRMATION> &
    WithFullTransactionOrNotFoundProps<typeof SCREENS.MONEY_REQUEST.STEP_CONFIRMATION>;

function IOURequestStepConfirmation({
    policy: policyReal,
    policyDraft,
    policyTags,
    policyCategories: policyCategoriesReal,
    policyCategoriesDraft,
    report: reportReal,
    reportDraft,
    route: {
        params: {iouType, reportID, transactionID, action},
    },
    transaction,
}: IOURequestStepConfirmationProps) {
    const currentUserPersonalDetails = useCurrentUserPersonalDetails();
    const personalDetails = usePersonalDetails() || CONST.EMPTY_OBJECT;

    const report = reportReal ?? reportDraft;
    const policy = policyReal ?? policyDraft;
    const policyCategories = policyCategoriesReal ?? policyCategoriesDraft;

    const styles = useThemeStyles();
    const {translate} = useLocalize();
    const {windowWidth} = useWindowDimensions();
    const {isOffline} = useNetwork();
    const [receiptFile, setReceiptFile] = useState<Receipt>();
    const requestType = TransactionUtils.getRequestType(transaction);
    const isDistanceRequest = requestType === CONST.IOU.REQUEST_TYPE.DISTANCE;

    const receiptFilename = transaction?.filename;
    const receiptPath = transaction?.receipt?.source;
    const receiptType = transaction?.receipt?.type;
    const customUnitRateID = TransactionUtils.getRateID(transaction) ?? '';
    const defaultTaxCode = TransactionUtils.getDefaultTaxCode(policy, transaction);
    const transactionTaxCode = (transaction?.taxCode ? transaction?.taxCode : defaultTaxCode) ?? '';
    const transactionTaxAmount = transaction?.taxAmount ?? 0;
    const isSharingTrackExpense = action === CONST.IOU.ACTION.SHARE;
    const isCategorizingTrackExpense = action === CONST.IOU.ACTION.CATEGORIZE;
    const isSubmittingFromTrackExpense = action === CONST.IOU.ACTION.SUBMIT;
    const isMovingTransactionFromTrackExpense = IOUUtils.isMovingTransactionFromTrackExpense(action);
    const payeePersonalDetails = useMemo(() => {
        if (personalDetails?.[transaction?.splitPayerAccountIDs?.[0] ?? -1]) {
            return personalDetails?.[transaction?.splitPayerAccountIDs?.[0] ?? -1];
        }

        const participant = transaction?.participants?.find((val) => val.accountID === (transaction?.splitPayerAccountIDs?.[0] ?? -1));

        return {
            login: participant?.login ?? '',
            accountID: participant?.accountID ?? -1,
            avatar: Expensicons.FallbackAvatar,
            displayName: participant?.login ?? '',
            isOptimisticPersonalDetail: true,
        };
    }, [personalDetails, transaction?.participants, transaction?.splitPayerAccountIDs]);

    const headerTitle = useMemo(() => {
        if (isCategorizingTrackExpense) {
            return translate('iou.categorize');
        }
        if (isSubmittingFromTrackExpense) {
            return translate('iou.submitExpense');
        }
        if (isSharingTrackExpense) {
            return translate('iou.share');
        }
        if (iouType === CONST.IOU.TYPE.SPLIT) {
            return translate('iou.splitExpense');
        }
        if (iouType === CONST.IOU.TYPE.TRACK) {
            return translate('iou.trackExpense');
        }
        if (iouType === CONST.IOU.TYPE.PAY) {
            return translate('iou.paySomeone', {name: ReportUtils.getPayeeName(report)});
        }
        if (iouType === CONST.IOU.TYPE.INVOICE) {
            return translate('workspace.invoices.sendInvoice');
        }
        return translate('iou.submitExpense');
    }, [iouType, report, translate, isSharingTrackExpense, isCategorizingTrackExpense, isSubmittingFromTrackExpense]);

    const participants = useMemo(
        () =>
            transaction?.participants?.map((participant) => {
                const participantAccountID = participant.accountID ?? 0;

                if (participant.isSender && iouType === CONST.IOU.TYPE.INVOICE) {
                    return participant;
                }
                return participantAccountID ? OptionsListUtils.getParticipantsOption(participant, personalDetails) : OptionsListUtils.getReportOption(participant);
            }) ?? [],
        [transaction?.participants, personalDetails, iouType],
    );
    const isPolicyExpenseChat = useMemo(() => participants?.some((participant) => participant.isPolicyExpenseChat), [participants]);
    const formHasBeenSubmitted = useRef(false);

    useEffect(() => {
        const policyExpenseChat = participants?.find((participant) => participant.isPolicyExpenseChat);
        if (policyExpenseChat?.policyID && policy?.pendingAction !== CONST.RED_BRICK_ROAD_PENDING_ACTION.ADD) {
            openDraftWorkspaceRequest(policyExpenseChat.policyID);
        }
    }, [isOffline, participants, transaction?.billable, policy, transactionID]);

    const defaultBillable = !!policy?.defaultBillable;
    useEffect(() => {
        IOU.setMoneyRequestBillable(transactionID, defaultBillable);
    }, [transactionID, defaultBillable]);

    useEffect(() => {
        if (!transaction?.category) {
            return;
        }
        if (policyCategories?.[transaction.category] && !policyCategories[transaction.category].enabled) {
            IOU.setMoneyRequestCategory(transactionID, '');
        }
    }, [policyCategories, transaction?.category, transactionID]);

    const policyDistance = Object.values(policy?.customUnits ?? {}).find((customUnit) => customUnit.name === CONST.CUSTOM_UNITS.NAME_DISTANCE);
    const defaultCategory = policyDistance?.defaultCategory ?? '';

    useEffect(() => {
        if (requestType !== CONST.IOU.REQUEST_TYPE.DISTANCE || !!transaction?.category) {
            return;
        }
        IOU.setMoneyRequestCategory(transactionID, defaultCategory);
        // Prevent resetting to default when unselect category
        // eslint-disable-next-line react-hooks/exhaustive-deps
    }, [transactionID, requestType, defaultCategory]);

    const navigateBack = useCallback(() => {
        // If there is not a report attached to the IOU with a reportID, then the participants were manually selected and the user needs taken
        // back to the participants step
        if (!transaction?.participantsAutoAssigned) {
            Navigation.goBack(ROUTES.MONEY_REQUEST_STEP_PARTICIPANTS.getRoute(iouType, transactionID, reportID, undefined, action));
            return;
        }
        IOUUtils.navigateToStartMoneyRequestStep(requestType, iouType, transactionID, reportID, action);
    }, [transaction, iouType, requestType, transactionID, reportID, action]);

    const navigateToAddReceipt = useCallback(() => {
        Navigation.navigate(ROUTES.MONEY_REQUEST_STEP_SCAN.getRoute(action, iouType, transactionID, reportID, Navigation.getActiveRouteWithoutParams()));
    }, [iouType, transactionID, reportID, action]);

    // When the component mounts, if there is a receipt, see if the image can be read from the disk. If not, redirect the user to the starting step of the flow.
    // This is because until the request is saved, the receipt file is only stored in the browsers memory as a blob:// and if the browser is refreshed, then
    // the image ceases to exist. The best way for the user to recover from this is to start over from the start of the request process.
    // skip this in case user is moving the transaction as the receipt path will be valid in that case
    useEffect(() => {
        // eslint-disable-next-line @typescript-eslint/prefer-nullish-coalescing
        const isLocalFile = typeof receiptPath === 'number' || receiptPath?.startsWith('blob:') || receiptPath?.startsWith('file:') || receiptPath?.startsWith('/');

        if (!isLocalFile) {
            setReceiptFile(transaction?.receipt);
            return;
        }

        const onSuccess = (file: File) => {
            const receipt: Receipt = file;
            receipt.state = file && requestType === CONST.IOU.REQUEST_TYPE.MANUAL ? CONST.IOU.RECEIPT_STATE.OPEN : CONST.IOU.RECEIPT_STATE.SCANREADY;
            setReceiptFile(receipt);
        };

        IOU.navigateToStartStepIfScanFileCannotBeRead(receiptFilename, receiptPath, onSuccess, requestType, iouType, transactionID, reportID, receiptType);
    }, [receiptType, receiptPath, receiptFilename, requestType, iouType, transactionID, reportID, action, transaction?.receipt]);

    const requestMoney = useCallback(
        (selectedParticipants: Participant[], trimmedComment: string, receiptObj?: Receipt, gpsPoints?: IOU.GpsPoint) => {
            if (!transaction) {
                return;
            }

            IOU.requestMoney(
                report,
                transaction.amount,
                transaction.currency,
                transaction.created,
                transaction.merchant,
                currentUserPersonalDetails.login,
                currentUserPersonalDetails.accountID,
                selectedParticipants[0],
                trimmedComment,
                receiptObj,
                transaction.category,
                transaction.tag,
                transactionTaxCode,
                transactionTaxAmount,
                transaction.billable,
                policy,
                policyTags,
                policyCategories,
                gpsPoints,
                action,
                transaction.actionableWhisperReportActionID,
                transaction.linkedTrackedExpenseReportAction,
                transaction.linkedTrackedExpenseReportID,
            );
        },
        [report, transaction, transactionTaxCode, transactionTaxAmount, currentUserPersonalDetails.login, currentUserPersonalDetails.accountID, policy, policyTags, policyCategories, action],
    );

    const trackExpense = useCallback(
        (selectedParticipants: Participant[], trimmedComment: string, receiptObj?: Receipt, gpsPoints?: IOU.GpsPoint) => {
            if (!report || !transaction) {
                return;
            }
            IOU.trackExpense(
                report,
                transaction.amount,
                transaction.currency,
                transaction.created,
                transaction.merchant,
                currentUserPersonalDetails.login,
                currentUserPersonalDetails.accountID,
                selectedParticipants[0],
                trimmedComment,
                receiptObj,
                transaction.category,
                transaction.tag,
                transactionTaxCode,
                transactionTaxAmount,
                transaction.billable,
                policy,
                policyTags,
                policyCategories,
                gpsPoints,
                Object.keys(transaction?.comment?.waypoints ?? {}).length ? TransactionUtils.getValidWaypoints(transaction.comment.waypoints, true) : undefined,
                action,
                transaction.actionableWhisperReportActionID,
                transaction.linkedTrackedExpenseReportAction,
                transaction.linkedTrackedExpenseReportID,
            );
        },
        [report, transaction, currentUserPersonalDetails.login, currentUserPersonalDetails.accountID, transactionTaxCode, transactionTaxAmount, policy, policyTags, policyCategories, action],
    );

    const createDistanceRequest = useCallback(
        (selectedParticipants: Participant[], trimmedComment: string) => {
            if (!transaction) {
                return;
            }
            IOU.createDistanceRequest(
                report,
                selectedParticipants[0],
                trimmedComment,
                transaction.created,
                transaction.category,
                transaction.tag,
                transactionTaxCode,
                transactionTaxAmount,
                transaction.amount,
                transaction.currency,
                transaction.merchant,
                transaction.billable,
                TransactionUtils.getValidWaypoints(transaction.comment.waypoints, true),
                policy,
                policyTags,
                policyCategories,
                customUnitRateID,
            );
        },
        [policy, policyCategories, policyTags, report, transaction, transactionTaxCode, transactionTaxAmount, customUnitRateID],
    );

    const createTransaction = useCallback(
        (selectedParticipants: Participant[]) => {
            let splitParticipants = selectedParticipants;

            // Filter out participants with an amount equal to O
            if (iouType === CONST.IOU.TYPE.SPLIT && transaction?.splitShares) {
                const participantsWithAmount = Object.keys(transaction.splitShares ?? {})
                    .filter((accountID: string): boolean => (transaction?.splitShares?.[Number(accountID)]?.amount ?? 0) > 0)
                    .map((accountID) => Number(accountID));
                splitParticipants = selectedParticipants.filter((participant) => participantsWithAmount.includes(participant.accountID ?? -1));
            }
            const trimmedComment = (transaction?.comment.comment ?? '').trim();

            // Don't let the form be submitted multiple times while the navigator is waiting to take the user to a different page
            if (formHasBeenSubmitted.current) {
                return;
            }

            formHasBeenSubmitted.current = true;

            // If we have a receipt let's start the split expense by creating only the action, the transaction, and the group DM if needed
            if (iouType === CONST.IOU.TYPE.SPLIT && receiptFile) {
                if (currentUserPersonalDetails.login && !!transaction) {
                    IOU.startSplitBill({
                        participants: selectedParticipants,
                        currentUserLogin: currentUserPersonalDetails.login,
                        currentUserAccountID: currentUserPersonalDetails.accountID,
                        comment: trimmedComment,
                        receipt: receiptFile,
                        existingSplitChatReportID: report?.reportID,
                        billable: transaction.billable,
                        category: transaction.category,
                        tag: transaction.tag,
                        currency: transaction.currency,
                    });
                }
                return;
            }

            // IOUs created from a group report will have a reportID param in the route.
            // Since the user is already viewing the report, we don't need to navigate them to the report
            if (iouType === CONST.IOU.TYPE.SPLIT && !transaction?.isFromGlobalCreate) {
                if (currentUserPersonalDetails.login && !!transaction) {
                    IOU.splitBill({
                        participants: splitParticipants,
                        currentUserLogin: currentUserPersonalDetails.login,
                        currentUserAccountID: currentUserPersonalDetails.accountID,
                        amount: transaction.amount,
                        comment: trimmedComment,
                        currency: transaction.currency,
                        merchant: transaction.merchant,
                        created: transaction.created,
                        category: transaction.category,
                        tag: transaction.tag,
                        existingSplitChatReportID: report?.reportID,
                        billable: transaction.billable,
                        iouRequestType: transaction.iouRequestType,
                        splitShares: transaction.splitShares,
                        splitPayerAccountIDs: transaction.splitPayerAccountIDs ?? [],
                    });
                }
                return;
            }

            // If the split expense is created from the global create menu, we also navigate the user to the group report
            if (iouType === CONST.IOU.TYPE.SPLIT) {
                if (currentUserPersonalDetails.login && !!transaction) {
                    IOU.splitBillAndOpenReport({
                        participants: splitParticipants,
                        currentUserLogin: currentUserPersonalDetails.login,
                        currentUserAccountID: currentUserPersonalDetails.accountID,
                        amount: transaction.amount,
                        comment: trimmedComment,
                        currency: transaction.currency,
                        merchant: transaction.merchant,
                        created: transaction.created,
                        category: transaction.category,
                        tag: transaction.tag,
                        billable: !!transaction.billable,
                        iouRequestType: transaction.iouRequestType,
                        splitShares: transaction.splitShares,
                        splitPayerAccountIDs: transaction.splitPayerAccountIDs,
                    });
                }
                return;
            }

            if (iouType === CONST.IOU.TYPE.INVOICE) {
                IOU.sendInvoice(currentUserPersonalDetails.accountID, transaction, report, receiptFile, policy, policyTags, policyCategories);
                return;
            }

            if (iouType === CONST.IOU.TYPE.TRACK || isCategorizingTrackExpense || isSharingTrackExpense) {
                if (receiptFile && transaction) {
                    // If the transaction amount is zero, then the money is being requested through the "Scan" flow and the GPS coordinates need to be included.
                    if (transaction.amount === 0 && !isSharingTrackExpense && !isCategorizingTrackExpense) {
                        getCurrentPosition(
                            (successData) => {
                                trackExpense(selectedParticipants, trimmedComment, receiptFile, {
                                    lat: successData.coords.latitude,
                                    long: successData.coords.longitude,
                                });
                            },
                            (errorData) => {
                                Log.info('[IOURequestStepConfirmation] getCurrentPosition failed', false, errorData);
                                // When there is an error, the money can still be requested, it just won't include the GPS coordinates
                                trackExpense(selectedParticipants, trimmedComment, receiptFile);
                            },
                            {
                                maximumAge: CONST.GPS.MAX_AGE,
                                timeout: CONST.GPS.TIMEOUT,
                            },
                        );
                        return;
                    }

                    // Otherwise, the money is being requested through the "Manual" flow with an attached image and the GPS coordinates are not needed.
                    trackExpense(selectedParticipants, trimmedComment, receiptFile);
                    return;
                }
                trackExpense(selectedParticipants, trimmedComment, receiptFile);
                return;
            }

            if (receiptFile && !!transaction) {
                // If the transaction amount is zero, then the money is being requested through the "Scan" flow and the GPS coordinates need to be included.
                if (transaction.amount === 0 && !isSharingTrackExpense && !isCategorizingTrackExpense) {
                    getCurrentPosition(
                        (successData) => {
                            requestMoney(selectedParticipants, trimmedComment, receiptFile, {
                                lat: successData.coords.latitude,
                                long: successData.coords.longitude,
                            });
                        },
                        (errorData) => {
                            Log.info('[IOURequestStepConfirmation] getCurrentPosition failed', false, errorData);
                            // When there is an error, the money can still be requested, it just won't include the GPS coordinates
                            requestMoney(selectedParticipants, trimmedComment, receiptFile);
                        },
                        {
                            maximumAge: CONST.GPS.MAX_AGE,
                            timeout: CONST.GPS.TIMEOUT,
                        },
                    );
                    return;
                }

                // Otherwise, the money is being requested through the "Manual" flow with an attached image and the GPS coordinates are not needed.
                requestMoney(selectedParticipants, trimmedComment, receiptFile);
                return;
            }

<<<<<<< HEAD
            if (isDistanceRequest && !IOUUtils.isMovingTransactionFromTrackExpense(action)) {
                createDistanceRequest(selectedParticipants, trimmedComment);
=======
            if (requestType === CONST.IOU.REQUEST_TYPE.DISTANCE && !isMovingTransactionFromTrackExpense) {
                const customUnitRateID = TransactionUtils.getRateID(transaction) ?? '';
                createDistanceRequest(selectedParticipants, trimmedComment, customUnitRateID);
>>>>>>> 66b4072d
                return;
            }

            requestMoney(selectedParticipants, trimmedComment);
        },
        [
            transaction,
            report,
            iouType,
            receiptFile,
            isDistanceRequest,
            requestMoney,
            currentUserPersonalDetails.login,
            currentUserPersonalDetails.accountID,
            trackExpense,
            createDistanceRequest,
            isSharingTrackExpense,
            isCategorizingTrackExpense,
            isMovingTransactionFromTrackExpense,
            policy,
            policyTags,
            policyCategories,
        ],
    );

    /**
     * Checks if user has a GOLD wallet then creates a paid IOU report on the fly
     */
    const sendMoney = useCallback(
        (paymentMethod: PaymentMethodType | undefined) => {
            const currency = transaction?.currency;

            const trimmedComment = transaction?.comment?.comment ? transaction.comment.comment.trim() : '';

            const participant = participants?.[0];

            if (!participant || !transaction?.amount || !currency) {
                return;
            }

            if (paymentMethod === CONST.IOU.PAYMENT_TYPE.ELSEWHERE) {
                IOU.sendMoneyElsewhere(report, transaction.amount, currency, trimmedComment, currentUserPersonalDetails.accountID, participant);
                return;
            }

            if (paymentMethod === CONST.IOU.PAYMENT_TYPE.EXPENSIFY) {
                IOU.sendMoneyWithWallet(report, transaction.amount, currency, trimmedComment, currentUserPersonalDetails.accountID, participant);
            }
        },
        [transaction?.amount, transaction?.comment, transaction?.currency, participants, currentUserPersonalDetails.accountID, report],
    );

    const setBillable = (billable: boolean) => {
        IOU.setMoneyRequestBillable(transactionID, billable);
    };

    return (
        <ScreenWrapper
            includeSafeAreaPaddingBottom={false}
            shouldEnableMaxHeight={DeviceCapabilities.canUseTouchScreen()}
            testID={IOURequestStepConfirmation.displayName}
        >
            {({safeAreaPaddingBottomStyle}) => (
                <View style={[styles.flex1, safeAreaPaddingBottomStyle]}>
                    <HeaderWithBackButton
                        title={headerTitle}
                        onBackButtonPress={navigateBack}
                        shouldShowThreeDotsButton={
                            requestType === CONST.IOU.REQUEST_TYPE.MANUAL && (iouType === CONST.IOU.TYPE.SUBMIT || iouType === CONST.IOU.TYPE.TRACK) && !isMovingTransactionFromTrackExpense
                        }
                        threeDotsAnchorPosition={styles.threeDotsPopoverOffsetNoCloseButton(windowWidth)}
                        threeDotsMenuItems={[
                            {
                                icon: Expensicons.Receipt,
                                text: translate('receipt.addReceipt'),
                                onSelected: navigateToAddReceipt,
                            },
                        ]}
                    />
                    <MoneyRequestConfirmationList
                        transaction={transaction}
                        selectedParticipants={participants}
                        iouAmount={Math.abs(transaction?.amount ?? 0)}
                        iouComment={transaction?.comment.comment ?? ''}
                        iouCurrencyCode={transaction?.currency}
                        iouIsBillable={transaction?.billable}
                        onToggleBillable={setBillable}
                        iouCategory={transaction?.category}
                        onConfirm={createTransaction}
                        onSendMoney={sendMoney}
                        receiptPath={receiptPath}
                        receiptFilename={receiptFilename}
                        iouType={iouType}
                        reportID={reportID}
                        isPolicyExpenseChat={isPolicyExpenseChat}
                        policyID={report?.policyID ?? policy?.id}
                        bankAccountRoute={ReportUtils.getBankAccountRoute(report)}
                        iouMerchant={transaction?.merchant}
                        iouCreated={transaction?.created}
<<<<<<< HEAD
                        isDistanceRequest={isDistanceRequest}
                        shouldShowSmartScanFields={IOUUtils.isMovingTransactionFromTrackExpense(action) ? transaction?.amount !== 0 : requestType !== CONST.IOU.REQUEST_TYPE.SCAN}
=======
                        isDistanceRequest={requestType === CONST.IOU.REQUEST_TYPE.DISTANCE}
                        shouldShowSmartScanFields={isMovingTransactionFromTrackExpense ? transaction?.amount !== 0 : requestType !== CONST.IOU.REQUEST_TYPE.SCAN}
>>>>>>> 66b4072d
                        action={action}
                        payeePersonalDetails={payeePersonalDetails}
                    />
                </View>
            )}
        </ScreenWrapper>
    );
}

IOURequestStepConfirmation.displayName = 'IOURequestStepConfirmation';

const IOURequestStepConfirmationWithOnyx = withOnyx<IOURequestStepConfirmationProps, IOURequestStepConfirmationOnyxProps>({
    policy: {
        key: ({report, transaction}) => `${ONYXKEYS.COLLECTION.POLICY}${IOU.getIOURequestPolicyID(transaction, report)}`,
    },
    policyDraft: {
        key: ({reportDraft, transaction}) => `${ONYXKEYS.COLLECTION.POLICY_DRAFTS}${IOU.getIOURequestPolicyID(transaction, reportDraft)}`,
    },
    policyCategories: {
        key: ({report, transaction}) => `${ONYXKEYS.COLLECTION.POLICY_CATEGORIES}${IOU.getIOURequestPolicyID(transaction, report)}`,
    },
    policyCategoriesDraft: {
        key: ({reportDraft, transaction}) => `${ONYXKEYS.COLLECTION.POLICY_CATEGORIES_DRAFT}${IOU.getIOURequestPolicyID(transaction, reportDraft)}`,
    },
    policyTags: {
        key: ({report, transaction}) => `${ONYXKEYS.COLLECTION.POLICY_TAGS}${IOU.getIOURequestPolicyID(transaction, report)}`,
    },
})(IOURequestStepConfirmation);
/* eslint-disable rulesdir/no-negated-variables */
const IOURequestStepConfirmationWithFullTransactionOrNotFound = withFullTransactionOrNotFound(IOURequestStepConfirmationWithOnyx);
/* eslint-disable rulesdir/no-negated-variables */
const IOURequestStepConfirmationWithWritableReportOrNotFound = withWritableReportOrNotFound(IOURequestStepConfirmationWithFullTransactionOrNotFound);
export default IOURequestStepConfirmationWithWritableReportOrNotFound;<|MERGE_RESOLUTION|>--- conflicted
+++ resolved
@@ -470,14 +470,8 @@
                 return;
             }
 
-<<<<<<< HEAD
-            if (isDistanceRequest && !IOUUtils.isMovingTransactionFromTrackExpense(action)) {
+            if (isDistanceRequest && !isMovingTransactionFromTrackExpense) {
                 createDistanceRequest(selectedParticipants, trimmedComment);
-=======
-            if (requestType === CONST.IOU.REQUEST_TYPE.DISTANCE && !isMovingTransactionFromTrackExpense) {
-                const customUnitRateID = TransactionUtils.getRateID(transaction) ?? '';
-                createDistanceRequest(selectedParticipants, trimmedComment, customUnitRateID);
->>>>>>> 66b4072d
                 return;
             }
 
@@ -577,13 +571,8 @@
                         bankAccountRoute={ReportUtils.getBankAccountRoute(report)}
                         iouMerchant={transaction?.merchant}
                         iouCreated={transaction?.created}
-<<<<<<< HEAD
                         isDistanceRequest={isDistanceRequest}
-                        shouldShowSmartScanFields={IOUUtils.isMovingTransactionFromTrackExpense(action) ? transaction?.amount !== 0 : requestType !== CONST.IOU.REQUEST_TYPE.SCAN}
-=======
-                        isDistanceRequest={requestType === CONST.IOU.REQUEST_TYPE.DISTANCE}
-                        shouldShowSmartScanFields={isMovingTransactionFromTrackExpense ? transaction?.amount !== 0 : requestType !== CONST.IOU.REQUEST_TYPE.SCAN}
->>>>>>> 66b4072d
+                        shouldShowSmartScanFields={isMovingTransactionFromTrackExpense  ? transaction?.amount !== 0 : requestType !== CONST.IOU.REQUEST_TYPE.SCAN}
                         action={action}
                         payeePersonalDetails={payeePersonalDetails}
                     />
