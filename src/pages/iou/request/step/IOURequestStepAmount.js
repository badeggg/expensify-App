--- conflicted
+++ resolved
@@ -34,16 +34,9 @@
     /** The transaction object being modified in Onyx */
     transaction: transactionPropTypes,
 
-<<<<<<< HEAD
     /** The draft transaction that holds data to be persisted on the current transaction */
     splitDraftTransaction: transactionPropTypes,
 
-    /* Onyx Props */
-    /** Collection of tax rates attached to a policy */
-    policyTaxRates: taxPropTypes,
-
-=======
->>>>>>> ddf9e7ae
     /** The policy of the report */
     policy: PropTypes.shape({
         /**
@@ -66,11 +59,7 @@
 const defaultProps = {
     report: {},
     transaction: {},
-<<<<<<< HEAD
     splitDraftTransaction: {},
-    policyTaxRates: {},
-=======
->>>>>>> ddf9e7ae
     policy: {},
 };
 
@@ -221,18 +210,12 @@
     withWritableReportOrNotFound,
     withFullTransactionOrNotFound,
     withOnyx({
-<<<<<<< HEAD
         splitDraftTransaction: {
             key: ({route}) => {
                 const transactionID = lodashGet(route, 'params.transactionID', 0);
                 return `${ONYXKEYS.COLLECTION.SPLIT_TRANSACTION_DRAFT}${transactionID}`;
             },
         },
-        policyTaxRates: {
-            key: ({report}) => `${ONYXKEYS.COLLECTION.POLICY_TAX_RATE}${report ? report.policyID : '0'}`,
-        },
-=======
->>>>>>> ddf9e7ae
         policy: {
             key: ({report}) => `${ONYXKEYS.COLLECTION.POLICY}${report ? report.policyID : '0'}`,
         },
