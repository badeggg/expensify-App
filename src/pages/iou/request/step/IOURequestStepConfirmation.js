import lodashGet from 'lodash/get';
import PropTypes from 'prop-types';
import React, {useCallback, useEffect, useMemo, useRef, useState} from 'react';
import {View} from 'react-native';
import {withOnyx} from 'react-native-onyx';
import _ from 'underscore';
import categoryPropTypes from '@components/categoryPropTypes';
import FullScreenLoadingIndicator from '@components/FullscreenLoadingIndicator';
import HeaderWithBackButton from '@components/HeaderWithBackButton';
import * as Expensicons from '@components/Icon/Expensicons';
import MoneyRequestConfirmationList from '@components/MoneyTemporaryForRefactorRequestConfirmationList';
import {usePersonalDetails} from '@components/OnyxProvider';
import ScreenWrapper from '@components/ScreenWrapper';
import tagPropTypes from '@components/tagPropTypes';
import transactionPropTypes from '@components/transactionPropTypes';
import withCurrentUserPersonalDetails, {withCurrentUserPersonalDetailsDefaultProps, withCurrentUserPersonalDetailsPropTypes} from '@components/withCurrentUserPersonalDetails';
import useLocalize from '@hooks/useLocalize';
import useNetwork from '@hooks/useNetwork';
import useThemeStyles from '@hooks/useThemeStyles';
import useWindowDimensions from '@hooks/useWindowDimensions';
import compose from '@libs/compose';
import * as DeviceCapabilities from '@libs/DeviceCapabilities';
import getCurrentPosition from '@libs/getCurrentPosition';
import * as IOUUtils from '@libs/IOUUtils';
import Log from '@libs/Log';
import Navigation from '@libs/Navigation/Navigation';
import * as OptionsListUtils from '@libs/OptionsListUtils';
import * as ReportUtils from '@libs/ReportUtils';
import * as TransactionUtils from '@libs/TransactionUtils';
import reportPropTypes from '@pages/reportPropTypes';
import {policyPropTypes} from '@pages/workspace/withPolicy';
import * as IOU from '@userActions/IOU';
import * as Policy from '@userActions/Policy';
import CONST from '@src/CONST';
import ONYXKEYS from '@src/ONYXKEYS';
import ROUTES from '@src/ROUTES';
import IOURequestStepRoutePropTypes from './IOURequestStepRoutePropTypes';
import withFullTransactionOrNotFound from './withFullTransactionOrNotFound';
import withWritableReportOrNotFound from './withWritableReportOrNotFound';

const propTypes = {
    /** Navigation route context info provided by react navigation */
    route: IOURequestStepRoutePropTypes.isRequired,

    /* Onyx Props */
    /** The personal details of the current user */
    ...withCurrentUserPersonalDetailsPropTypes,

    /** The policy of the report */
    ...policyPropTypes,

    /** The tag configuration of the report's policy */
    policyTags: tagPropTypes,

    /** The category configuration of the report's policy */
    policyCategories: PropTypes.objectOf(categoryPropTypes),

    /** The full IOU report */
    report: reportPropTypes,

    /** The transaction object being modified in Onyx */
    transaction: transactionPropTypes,
};
const defaultProps = {
<<<<<<< HEAD
    policy: {},
    policyCategories: {},
    policyTags: {},
=======
    personalDetails: {},
    policy: null,
    policyCategories: null,
    policyTags: null,
>>>>>>> 37cde713
    report: {},
    transaction: {},
    ...withCurrentUserPersonalDetailsDefaultProps,
};
function IOURequestStepConfirmation({
    currentUserPersonalDetails,
    policy,
    policyTags,
    policyCategories,
    report,
    route: {
        params: {iouType, reportID, transactionID},
    },
    transaction,
}) {
    const styles = useThemeStyles();
    const {translate} = useLocalize();
    const {windowWidth} = useWindowDimensions();
    const {isOffline} = useNetwork();
    const personalDetails = usePersonalDetails() || CONST.EMPTY_OBJECT;
    const [receiptFile, setReceiptFile] = useState();
    const receiptFilename = lodashGet(transaction, 'filename');
    const receiptPath = lodashGet(transaction, 'receipt.source');
    const receiptType = lodashGet(transaction, 'receipt.type');
    const transactionTaxCode = transaction.taxRate && transaction.taxRate.keyForList;
    const transactionTaxAmount = transaction.taxAmount;
    const requestType = TransactionUtils.getRequestType(transaction);
    const headerTitle = useMemo(() => {
        if (iouType === CONST.IOU.TYPE.SPLIT) {
            return translate('iou.split');
        }
        if (iouType === CONST.IOU.TYPE.SEND) {
            return translate('common.send');
        }
        return translate(TransactionUtils.getHeaderTitleTranslationKey(transaction));
    }, [iouType, transaction, translate]);

    const participants = useMemo(
        () =>
            _.map(transaction.participants, (participant) => {
                const isPolicyExpenseChat = lodashGet(participant, 'isPolicyExpenseChat', false);
                return isPolicyExpenseChat ? OptionsListUtils.getPolicyExpenseReportOption(participant) : OptionsListUtils.getParticipantsOption(participant, personalDetails);
            }),
        [transaction.participants, personalDetails],
    );
    const isPolicyExpenseChat = useMemo(() => ReportUtils.isPolicyExpenseChat(ReportUtils.getRootParentReport(report)), [report]);
    const formHasBeenSubmitted = useRef(false);

    useEffect(() => {
        if (!transaction || !transaction.originalCurrency) {
            return;
        }
        // If user somehow lands on this page without the currency reset, then reset it here.
        IOU.setMoneyRequestCurrency_temporaryForRefactor(transactionID, transaction.originalCurrency, true);
        // eslint-disable-next-line react-hooks/exhaustive-deps
    }, []);

    useEffect(() => {
        const policyExpenseChat = _.find(participants, (participant) => participant.isPolicyExpenseChat);
        if (policyExpenseChat) {
            Policy.openDraftWorkspaceRequest(policyExpenseChat.policyID);
        }
    }, [participants, transaction.billable, policy, transactionID]);

    const defaultBillable = lodashGet(policy, 'defaultBillable', false);
    useEffect(() => {
        IOU.setMoneyRequestBillable_temporaryForRefactor(transactionID, defaultBillable);
    }, [transactionID, defaultBillable]);

    useEffect(() => {
        if (!transaction.category) {
            return;
        }
        if (policyCategories && policyCategories[transaction.category] && !policyCategories[transaction.category].enabled) {
            IOU.setMoneyRequestCategory(transactionID, '');
        }
    }, [policyCategories, transaction.category, transactionID]);
    const defaultCategory = lodashGet(
        _.find(lodashGet(policy, 'customUnits', {}), (customUnit) => customUnit.name === CONST.CUSTOM_UNITS.NAME_DISTANCE),
        'defaultCategory',
        '',
    );
    useEffect(() => {
        if (requestType !== CONST.IOU.REQUEST_TYPE.DISTANCE || !_.isEmpty(transaction.category)) {
            return;
        }
        IOU.setMoneyRequestCategory(transactionID, defaultCategory);
        // Prevent resetting to default when unselect category
        // eslint-disable-next-line react-hooks/exhaustive-deps
    }, [transactionID, requestType, defaultCategory]);

    const navigateBack = useCallback(() => {
        // If there is not a report attached to the IOU with a reportID, then the participants were manually selected and the user needs taken
        // back to the participants step
        if (!transaction.participantsAutoAssigned) {
            Navigation.goBack(ROUTES.MONEY_REQUEST_STEP_PARTICIPANTS.getRoute(iouType, transactionID, reportID));
            return;
        }
        IOUUtils.navigateToStartMoneyRequestStep(requestType, iouType, transactionID, reportID);
    }, [transaction, iouType, requestType, transactionID, reportID]);

    const navigateToAddReceipt = useCallback(() => {
        Navigation.navigate(ROUTES.MONEY_REQUEST_STEP_SCAN.getRoute(CONST.IOU.ACTION.CREATE, iouType, transactionID, reportID, Navigation.getActiveRouteWithoutParams()));
    }, [iouType, transactionID, reportID]);

    // When the component mounts, if there is a receipt, see if the image can be read from the disk. If not, redirect the user to the starting step of the flow.
    // This is because until the request is saved, the receipt file is only stored in the browsers memory as a blob:// and if the browser is refreshed, then
    // the image ceases to exist. The best way for the user to recover from this is to start over from the start of the request process.
    useEffect(() => {
        const onSuccess = (file) => {
            const receipt = file;
            receipt.state = file && requestType === CONST.IOU.REQUEST_TYPE.MANUAL ? CONST.IOU.RECEIPT_STATE.OPEN : CONST.IOU.RECEIPT_STATE.SCANREADY;
            setReceiptFile(receipt);
        };

        IOU.navigateToStartStepIfScanFileCannotBeRead(receiptFilename, receiptPath, onSuccess, requestType, iouType, transactionID, reportID, receiptType);
    }, [receiptType, receiptPath, receiptFilename, requestType, iouType, transactionID, reportID]);

    useEffect(() => {
        const policyExpenseChat = _.find(participants, (participant) => participant.isPolicyExpenseChat);
        if (policyExpenseChat) {
            Policy.openDraftWorkspaceRequest(policyExpenseChat.policyID);
        }
    }, [isOffline, participants, transaction.billable, policy]);

    /**
     * @param {Array} selectedParticipants
     * @param {String} trimmedComment
     * @param {File} [receiptObj]
     */
    const requestMoney = useCallback(
        (selectedParticipants, trimmedComment, receiptObj, gpsPoints) => {
            IOU.requestMoney(
                report,
                transaction.amount,
                transaction.currency,
                transaction.created,
                transaction.merchant,
                currentUserPersonalDetails.login,
                currentUserPersonalDetails.accountID,
                selectedParticipants[0],
                trimmedComment,
                receiptObj,
                transaction.category,
                transaction.tag,
                transactionTaxCode,
                transactionTaxAmount,
                transaction.billable,
                policy,
                policyTags,
                policyCategories,
                gpsPoints,
            );
        },
        [report, transaction, transactionTaxCode, transactionTaxAmount, currentUserPersonalDetails.login, currentUserPersonalDetails.accountID, policy, policyTags, policyCategories],
    );

    /**
     * @param {Array} selectedParticipants
     * @param {String} trimmedComment
     */
    const createDistanceRequest = useCallback(
        (selectedParticipants, trimmedComment) => {
            IOU.createDistanceRequest(
                report,
                selectedParticipants[0],
                trimmedComment,
                transaction.created,
                transaction.category,
                transaction.tag,
                transaction.amount,
                transaction.currency,
                transaction.merchant,
                transaction.billable,
                TransactionUtils.getValidWaypoints(transaction.comment.waypoints, true),
                policy,
                policyTags,
                policyCategories,
            );
        },
        [policy, policyCategories, policyTags, report, transaction],
    );

    const createTransaction = useCallback(
        (selectedParticipants) => {
            const trimmedComment = lodashGet(transaction, 'comment.comment', '').trim();

            // Don't let the form be submitted multiple times while the navigator is waiting to take the user to a different page
            if (formHasBeenSubmitted.current) {
                return;
            }

            formHasBeenSubmitted.current = true;

            // If we have a receipt let's start the split bill by creating only the action, the transaction, and the group DM if needed
            if (iouType === CONST.IOU.TYPE.SPLIT && receiptFile) {
                IOU.startSplitBill(
                    selectedParticipants,
                    currentUserPersonalDetails.login,
                    currentUserPersonalDetails.accountID,
                    trimmedComment,
                    transaction.category,
                    transaction.tag,
                    receiptFile,
                    report.reportID,
                    transaction.billable,
                );
                return;
            }

            // IOUs created from a group report will have a reportID param in the route.
            // Since the user is already viewing the report, we don't need to navigate them to the report
            if (iouType === CONST.IOU.TYPE.SPLIT && !transaction.isFromGlobalCreate) {
                IOU.splitBill(
                    selectedParticipants,
                    currentUserPersonalDetails.login,
                    currentUserPersonalDetails.accountID,
                    transaction.amount,
                    trimmedComment,
                    transaction.currency,
                    transaction.merchant,
                    transaction.created,
                    transaction.category,
                    transaction.tag,
                    report.reportID,
                    transaction.billable,
                );
                return;
            }

            // If the request is created from the global create menu, we also navigate the user to the group report
            if (iouType === CONST.IOU.TYPE.SPLIT) {
                IOU.splitBillAndOpenReport(
                    selectedParticipants,
                    currentUserPersonalDetails.login,
                    currentUserPersonalDetails.accountID,
                    transaction.amount,
                    trimmedComment,
                    transaction.currency,
                    transaction.merchant,
                    transaction.created,
                    transaction.category,
                    transaction.tag,
                    transaction.billable,
                );
                return;
            }

            if (receiptFile) {
                // If the transaction amount is zero, then the money is being requested through the "Scan" flow and the GPS coordinates need to be included.
                if (transaction.amount === 0) {
                    getCurrentPosition(
                        (successData) => {
                            requestMoney(selectedParticipants, trimmedComment, receiptFile, {
                                lat: successData.coords.latitude,
                                long: successData.coords.longitude,
                            });
                        },
                        (errorData) => {
                            Log.info('[IOURequestStepConfirmation] getCurrentPosition failed', false, errorData);
                            // When there is an error, the money can still be requested, it just won't include the GPS coordinates
                            requestMoney(selectedParticipants, trimmedComment, receiptFile);
                        },
                        {
                            // It's OK to get a cached location that is up to an hour old because the only accuracy needed is the country the user is in
                            maximumAge: 1000 * 60 * 60,

                            // 15 seconds, don't wait too long because the server can always fall back to using the IP address
                            timeout: 15000,
                        },
                    );
                    return;
                }

                // Otherwise, the money is being requested through the "Manual" flow with an attached image and the GPS coordinates are not needed.
                requestMoney(selectedParticipants, trimmedComment, receiptFile);
                return;
            }

            if (requestType === CONST.IOU.REQUEST_TYPE.DISTANCE) {
                createDistanceRequest(selectedParticipants, trimmedComment);
                return;
            }

            requestMoney(selectedParticipants, trimmedComment);
        },
        [iouType, transaction, currentUserPersonalDetails.login, currentUserPersonalDetails.accountID, report, requestType, createDistanceRequest, requestMoney, receiptFile],
    );

    /**
     * Checks if user has a GOLD wallet then creates a paid IOU report on the fly
     *
     * @param {String} paymentMethodType
     */
    const sendMoney = useCallback(
        (paymentMethodType) => {
            const currency = transaction.currency;

            const trimmedComment = transaction.comment && transaction.comment.comment ? transaction.comment.comment.trim() : '';

            const participant = participants[0];

            if (paymentMethodType === CONST.IOU.PAYMENT_TYPE.ELSEWHERE) {
                IOU.sendMoneyElsewhere(report, transaction.amount, currency, trimmedComment, currentUserPersonalDetails.accountID, participant);
                return;
            }

            if (paymentMethodType === CONST.IOU.PAYMENT_TYPE.EXPENSIFY) {
                IOU.sendMoneyWithWallet(report, transaction.amount, currency, trimmedComment, currentUserPersonalDetails.accountID, participant);
            }
        },
        [transaction.amount, transaction.comment, transaction.currency, participants, currentUserPersonalDetails.accountID, report],
    );

    const addNewParticipant = (option) => {
        const newParticipants = _.map(transaction.participants, (participant) => {
            if (participant.accountID === option.accountID) {
                return {...participant, selected: !participant.selected};
            }
            return participant;
        });
        IOU.setMoneyRequestParticipants_temporaryForRefactor(transactionID, newParticipants);
    };

    /**
     * @param {Boolean} billable
     */
    const setBillable = (billable) => {
        IOU.setMoneyRequestBillable_temporaryForRefactor(transactionID, billable);
    };

    // This loading indicator is shown because the transaction originalCurrency is being updated later than the component mounts.
    // To prevent the component from rendering with the wrong currency, we show a loading indicator until the correct currency is set.
    const isLoading = !!(transaction && transaction.originalCurrency);

    return (
        <ScreenWrapper
            includeSafeAreaPaddingBottom={false}
            shouldEnableMaxHeight={DeviceCapabilities.canUseTouchScreen()}
            testID={IOURequestStepConfirmation.displayName}
        >
            {({safeAreaPaddingBottomStyle}) => (
                <View style={[styles.flex1, safeAreaPaddingBottomStyle]}>
                    <HeaderWithBackButton
                        title={headerTitle}
                        onBackButtonPress={navigateBack}
                        shouldShowThreeDotsButton={requestType === CONST.IOU.REQUEST_TYPE.MANUAL && iouType === CONST.IOU.TYPE.REQUEST}
                        threeDotsAnchorPosition={styles.threeDotsPopoverOffsetNoCloseButton(windowWidth)}
                        threeDotsMenuItems={[
                            {
                                icon: Expensicons.Receipt,
                                text: translate('receipt.addReceipt'),
                                onSelected: navigateToAddReceipt,
                            },
                        ]}
                    />
                    {isLoading && <FullScreenLoadingIndicator />}
                    <View style={[styles.flex1, isLoading && styles.opacity0]}>
                        <MoneyRequestConfirmationList
                            transaction={transaction}
                            hasMultipleParticipants={iouType === CONST.IOU.TYPE.SPLIT}
                            selectedParticipants={participants}
                            iouAmount={transaction.amount}
                            iouComment={lodashGet(transaction, 'comment.comment', '')}
                            iouCurrencyCode={transaction.currency}
                            iouIsBillable={transaction.billable}
                            onToggleBillable={setBillable}
                            iouCategory={transaction.category}
                            onConfirm={createTransaction}
                            onSendMoney={sendMoney}
                            onSelectParticipant={addNewParticipant}
                            receiptPath={receiptPath}
                            receiptFilename={receiptFilename}
                            iouType={iouType}
                            reportID={reportID}
                            isPolicyExpenseChat={isPolicyExpenseChat}
                            // The participants can only be modified when the action is initiated from directly within a group chat and not the floating-action-button.
                            // This is because when there is a group of people, say they are on a trip, and you have some shared expenses with some of the people,
                            // but not all of them (maybe someone skipped out on dinner). Then it's nice to be able to select/deselect people from the group chat bill
                            // split rather than forcing the user to create a new group, just for that expense. The reportID is empty, when the action was initiated from
                            // the floating-action-button (since it is something that exists outside the context of a report).
                            canModifyParticipants={!transaction.isFromGlobalCreate}
                            policyID={report.policyID}
                            bankAccountRoute={ReportUtils.getBankAccountRoute(report)}
                            iouMerchant={transaction.merchant}
                            iouCreated={transaction.created}
                            isDistanceRequest={requestType === CONST.IOU.REQUEST_TYPE.DISTANCE}
                            shouldShowSmartScanFields={requestType !== CONST.IOU.REQUEST_TYPE.SCAN}
                        />
                    </View>
                </View>
            )}
        </ScreenWrapper>
    );
}

IOURequestStepConfirmation.propTypes = propTypes;
IOURequestStepConfirmation.defaultProps = defaultProps;
IOURequestStepConfirmation.displayName = 'IOURequestStepConfirmation';

export default compose(
    withCurrentUserPersonalDetails,
    withWritableReportOrNotFound,
    withFullTransactionOrNotFound,
    withOnyx({
        policy: {
            key: ({report}) => `${ONYXKEYS.COLLECTION.POLICY}${report ? report.policyID : '0'}`,
        },
        policyCategories: {
            key: ({report}) => `${ONYXKEYS.COLLECTION.POLICY_CATEGORIES}${report ? report.policyID : '0'}`,
        },
        policyTags: {
            key: ({report}) => `${ONYXKEYS.COLLECTION.POLICY_TAGS}${report ? report.policyID : '0'}`,
        },
    }),
)(IOURequestStepConfirmation);<|MERGE_RESOLUTION|>--- conflicted
+++ resolved
@@ -62,16 +62,10 @@
     transaction: transactionPropTypes,
 };
 const defaultProps = {
-<<<<<<< HEAD
-    policy: {},
-    policyCategories: {},
-    policyTags: {},
-=======
     personalDetails: {},
     policy: null,
     policyCategories: null,
     policyTags: null,
->>>>>>> 37cde713
     report: {},
     transaction: {},
     ...withCurrentUserPersonalDetailsDefaultProps,
