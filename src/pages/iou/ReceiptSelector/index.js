--- conflicted
+++ resolved
@@ -126,11 +126,7 @@
             return;
         }
 
-<<<<<<< HEAD
-        IOU.navigateToNextPage(iou, iouType, report);
-=======
-        IOU.navigateToNextPage(iou, iouType, reportID, report, props.route.path);
->>>>>>> 5217721e
+        IOU.navigateToNextPage(iou, iouType, report, props.route.path);
     };
 
     return (
