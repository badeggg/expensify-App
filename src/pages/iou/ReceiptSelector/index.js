--- conflicted
+++ resolved
@@ -1,11 +1,6 @@
-<<<<<<< HEAD
-import {View, Text, PixelRatio, ActivityIndicator, PanResponder} from 'react-native';
-import React, {useCallback, useContext, useEffect, useReducer, useRef, useState} from 'react';
-=======
->>>>>>> e99c2973
 import lodashGet from 'lodash/get';
 import PropTypes from 'prop-types';
-import React, {useCallback, useContext, useReducer, useRef, useState} from 'react';
+import React, {useCallback, useContext, useEffect, useReducer, useRef, useState} from 'react';
 import {ActivityIndicator, PanResponder, PixelRatio, Text, View} from 'react-native';
 import {withOnyx} from 'react-native-onyx';
 import _ from 'underscore';
