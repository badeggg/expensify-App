import type {StackScreenProps} from '@react-navigation/stack';
import React from 'react';
import FullPageNotFoundView from '@components/BlockingViews/FullPageNotFoundView';
import HeaderWithBackButton from '@components/HeaderWithBackButton';
import * as Illustrations from '@components/Icon/Illustrations';
import ScreenWrapper from '@components/ScreenWrapper';
import Search from '@components/Search';
import useLocalize from '@hooks/useLocalize';
import useWindowDimensions from '@hooks/useWindowDimensions';
import Navigation from '@libs/Navigation/Navigation';
import type {CentralPaneNavigatorParamList} from '@libs/Navigation/types';
import CONST from '@src/CONST';
import ROUTES from '@src/ROUTES';
import type SCREENS from '@src/SCREENS';
import type {SearchQuery} from '@src/types/onyx/SearchResults';
import type IconAsset from '@src/types/utils/IconAsset';
import useCustomBackHandler from './useCustomBackHandler';

type SearchPageProps = StackScreenProps<CentralPaneNavigatorParamList, typeof SCREENS.SEARCH.CENTRAL_PANE>;

function SearchPage({route}: SearchPageProps) {
    const {translate} = useLocalize();
    const {isSmallScreenWidth} = useWindowDimensions();
<<<<<<< HEAD

    const {query: rawQuery, sortBy, sortOrder} = route?.params ?? {};

    const query = rawQuery as SearchQuery;
=======
    const currentQuery = route?.params?.query;
    const policyIDs = route?.params?.policyIDs;
    const query = currentQuery as SearchQuery;
>>>>>>> ff7ba40d
    const isValidQuery = Object.values(CONST.TAB_SEARCH).includes(query);

    const headerContent: {[key in SearchQuery]: {icon: IconAsset; title: string}} = {
        all: {icon: Illustrations.MoneyReceipts, title: translate('common.expenses')},
    };

    const handleOnBackButtonPress = () => Navigation.goBack(ROUTES.SEARCH.getRoute(CONST.TAB_SEARCH.ALL));

    // We need to override default back button behavior on Android because we need to pop two screens, from the central pane and from the bottom tab.
    useCustomBackHandler();

    // On small screens this page is not displayed, the configuration is in the file: src/libs/Navigation/AppNavigator/createCustomStackNavigator/index.tsx
    // To avoid calling hooks in the Search component when this page isn't visible, we return null here.
    if (isSmallScreenWidth) {
        return null;
    }

    return (
        <ScreenWrapper testID={Search.displayName}>
            <FullPageNotFoundView
                shouldForceFullScreen
                shouldShow={!isValidQuery}
                onBackButtonPress={handleOnBackButtonPress}
                shouldShowLink={false}
            >
                <HeaderWithBackButton
                    title={headerContent[query]?.title}
                    icon={headerContent[query]?.icon}
                    shouldShowBackButton={false}
                />
                <Search
                    policyIDs={policyIDs}
                    query={query}
                    sortBy={sortBy}
                    sortOrder={sortOrder}
                />
            </FullPageNotFoundView>
        </ScreenWrapper>
    );
}

SearchPage.displayName = 'SearchPage';

export default SearchPage;<|MERGE_RESOLUTION|>--- conflicted
+++ resolved
@@ -21,16 +21,10 @@
 function SearchPage({route}: SearchPageProps) {
     const {translate} = useLocalize();
     const {isSmallScreenWidth} = useWindowDimensions();
-<<<<<<< HEAD
 
-    const {query: rawQuery, sortBy, sortOrder} = route?.params ?? {};
+    const {query: rawQuery, policyIDs, sortBy, sortOrder} = route?.params ?? {};
 
     const query = rawQuery as SearchQuery;
-=======
-    const currentQuery = route?.params?.query;
-    const policyIDs = route?.params?.policyIDs;
-    const query = currentQuery as SearchQuery;
->>>>>>> ff7ba40d
     const isValidQuery = Object.values(CONST.TAB_SEARCH).includes(query);
 
     const headerContent: {[key in SearchQuery]: {icon: IconAsset; title: string}} = {
