--- conflicted
+++ resolved
@@ -21,12 +21,8 @@
 function SearchPage({route}: SearchPageProps) {
     const {translate} = useLocalize();
     const {isSmallScreenWidth} = useWindowDimensions();
-<<<<<<< HEAD
     const currentQuery = route?.params?.query;
-=======
-    const currentQuery = route?.params && 'query' in route.params ? route?.params?.query : '';
-    const policyIDs = route?.params && 'policyIDs' in route.params ? route?.params?.policyIDs : undefined;
->>>>>>> 2514f298
+    const policyIDs = route?.params?.policyIDs;
     const query = currentQuery as SearchQuery;
     const isValidQuery = Object.values(CONST.TAB_SEARCH).includes(query);
 
