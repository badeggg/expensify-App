--- conflicted
+++ resolved
@@ -29,7 +29,6 @@
     return (
         <AdminPolicyAccessOrNotFoundWrapper policyID={route.params.policyID}>
             <PaidPolicyAccessOrNotFoundWrapper policyID={route.params.policyID}>
-<<<<<<< HEAD
                 <FeatureEnabledAccessOrNotFoundWrapper
                     policyID={route.params.policyID}
                     featureName={CONST.POLICY.MORE_FEATURES.ARE_CATEGORIES_ENABLED}
@@ -54,32 +53,9 @@
                                                 isOn={policy?.requiresCategory ?? false}
                                                 accessibilityLabel={translate('workspace.categories.requiresCategory')}
                                                 onToggle={updateWorkspaceRequiresCategory}
+                                                disabled={!policy?.areCategoriesEnabled}
                                             />
                                         </View>
-=======
-                {({policy}) => (
-                    <ScreenWrapper
-                        includeSafeAreaPaddingBottom={false}
-                        style={[styles.defaultModalContainer]}
-                        testID={WorkspaceCategoriesSettingsPage.displayName}
-                    >
-                        <HeaderWithBackButton title={translate('common.settings')} />
-                        <View style={styles.flexGrow1}>
-                            <OfflineWithFeedback
-                                errors={policy?.errorFields?.requiresCategory}
-                                pendingAction={policy?.pendingFields?.requiresCategory}
-                                errorRowStyles={styles.mh5}
-                            >
-                                <View style={[styles.mt2, styles.mh4]}>
-                                    <View style={[styles.flexRow, styles.mb5, styles.mr2, styles.alignItemsCenter, styles.justifyContentBetween]}>
-                                        <Text style={[styles.textNormal, styles.colorMuted]}>{translate('workspace.categories.requiresCategory')}</Text>
-                                        <Switch
-                                            isOn={policy?.requiresCategory ?? false}
-                                            accessibilityLabel={translate('workspace.categories.requiresCategory')}
-                                            onToggle={updateWorkspaceRequiresCategory}
-                                            disabled={!policy?.areCategoriesEnabled}
-                                        />
->>>>>>> 34fa9871
                                     </View>
                                 </OfflineWithFeedback>
                             </View>
