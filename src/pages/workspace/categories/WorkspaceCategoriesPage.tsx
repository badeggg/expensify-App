import type {StackScreenProps} from '@react-navigation/stack';
import React, {useEffect, useMemo, useState} from 'react';
import {ActivityIndicator, View} from 'react-native';
import {withOnyx} from 'react-native-onyx';
import type {OnyxEntry} from 'react-native-onyx';
import Button from '@components/Button';
import HeaderWithBackButton from '@components/HeaderWithBackButton';
import Icon from '@components/Icon';
import * as Expensicons from '@components/Icon/Expensicons';
import * as Illustrations from '@components/Icon/Illustrations';
import ScreenWrapper from '@components/ScreenWrapper';
import SelectionList from '@components/SelectionList';
import TableListItem from '@components/SelectionList/TableListItem';
import Text from '@components/Text';
import WorkspaceEmptyStateSection from '@components/WorkspaceEmptyStateSection';
import useLocalize from '@hooks/useLocalize';
import useNetwork from '@hooks/useNetwork';
import useTheme from '@hooks/useTheme';
import useThemeStyles from '@hooks/useThemeStyles';
import useWindowDimensions from '@hooks/useWindowDimensions';
import localeCompare from '@libs/LocaleCompare';
import Navigation from '@libs/Navigation/Navigation';
import * as PolicyUtils from '@libs/PolicyUtils';
import type {CentralPaneNavigatorParamList} from '@navigation/types';
import AdminPolicyAccessOrNotFoundWrapper from '@pages/workspace/AdminPolicyAccessOrNotFoundWrapper';
import FeatureEnabledAccessOrNotFoundWrapper from '@pages/workspace/FeatureEnabledAccessOrNotFoundWrapper';
import PaidPolicyAccessOrNotFoundWrapper from '@pages/workspace/PaidPolicyAccessOrNotFoundWrapper';
import * as Policy from '@userActions/Policy';
import CONST from '@src/CONST';
import ONYXKEYS from '@src/ONYXKEYS';
import ROUTES from '@src/ROUTES';
import type SCREENS from '@src/SCREENS';
import type * as OnyxTypes from '@src/types/onyx';

type PolicyForList = {
    value: string;
    text: string;
    keyForList: string;
    isSelected: boolean;
    rightElement: React.ReactNode;
};

type WorkspaceCategoriesOnyxProps = {
    /** The policy the user is accessing. */
    policy: OnyxEntry<OnyxTypes.Policy>;

    /** Collection of categories attached to a policy */
    policyCategories: OnyxEntry<OnyxTypes.PolicyCategories>;
};

type WorkspaceCategoriesPageProps = WorkspaceCategoriesOnyxProps & StackScreenProps<CentralPaneNavigatorParamList, typeof SCREENS.WORKSPACE.CATEGORIES>;

function WorkspaceCategoriesPage({policy, policyCategories, route}: WorkspaceCategoriesPageProps) {
    const {isSmallScreenWidth} = useWindowDimensions();
    const styles = useThemeStyles();
    const theme = useTheme();
    const {translate} = useLocalize();
    const [selectedCategories, setSelectedCategories] = useState<Record<string, boolean>>({});

    function fetchCategories() {
        Policy.openPolicyCategoriesPage(route.params.policyID);
    }

    const {isOffline} = useNetwork({onReconnect: fetchCategories});

    useEffect(() => {
        fetchCategories();
        // eslint-disable-next-line react-hooks/exhaustive-deps
    }, []);

    const categoryList = useMemo<PolicyForList[]>(
        () =>
            Object.values(policyCategories ?? {})
                .sort((a, b) => localeCompare(a.name, b.name))
                .map((value) => ({
                    value: value.name,
                    text: value.name,
                    keyForList: value.name,
                    isSelected: !!selectedCategories[value.name],
                    pendingAction: value.pendingAction,
                    rightElement: (
                        <View style={styles.flexRow}>
                            <Text style={[styles.textSupporting, styles.alignSelfCenter, styles.pl2, styles.label]}>
                                {value.enabled ? translate('workspace.common.enabled') : translate('workspace.common.disabled')}
                            </Text>
                            <View style={[styles.p1, styles.pl2]}>
                                <Icon
                                    src={Expensicons.ArrowRight}
                                    fill={theme.icon}
                                />
                            </View>
                        </View>
                    ),
                })),
        [policyCategories, selectedCategories, styles.alignSelfCenter, styles.flexRow, styles.label, styles.p1, styles.pl2, styles.textSupporting, theme.icon, translate],
    );

    const toggleCategory = (category: PolicyForList) => {
        setSelectedCategories((prev) => ({
            ...prev,
            [category.value]: !prev[category.value],
        }));
    };

    const toggleAllCategories = () => {
        const isAllSelected = categoryList.every((category) => !!selectedCategories[category.value]);
        setSelectedCategories(isAllSelected ? {} : Object.fromEntries(categoryList.map((item) => [item.value, true])));
    };

    const getCustomListHeader = () => (
        <View style={[styles.flex1, styles.flexRow, styles.justifyContentBetween, styles.pl3, styles.pr9]}>
            <Text style={styles.searchInputStyle}>{translate('common.name')}</Text>
            <Text style={[styles.searchInputStyle, styles.textAlignCenter]}>{translate('statusPage.status')}</Text>
        </View>
    );

    const navigateToCategoriesSettings = () => {
        Navigation.navigate(ROUTES.WORKSPACE_CATEGORIES_SETTINGS.getRoute(route.params.policyID));
    };

    const navigateToCategorySettings = (category: PolicyForList) => {
        Navigation.navigate(ROUTES.WORKSPACE_CATEGORY_SETTINGS.getRoute(route.params.policyID, category.text));
    };

    const navigateToCreateCategoryPage = () => {
        Navigation.navigate(ROUTES.WORKSPACE_CATEGORY_CREATE.getRoute(route.params.policyID));
    };

    const isLoading = !isOffline && policyCategories === undefined;

    const headerButtons = (
        <View style={[styles.w100, styles.flexRow, isSmallScreenWidth && styles.mb3]}>
            {!PolicyUtils.hasAccountingConnections(policy) && (
                <Button
                    medium
                    success
                    onPress={navigateToCreateCategoryPage}
                    icon={Expensicons.Plus}
                    text={translate('workspace.categories.addCategory')}
                    style={[styles.pr2, isSmallScreenWidth && styles.w50]}
                />
            )}
            <Button
                medium
                onPress={navigateToCategoriesSettings}
                icon={Expensicons.Gear}
                iconStyles={[styles.mr2]}
                text={translate('common.settings')}
                style={[isSmallScreenWidth && styles.w50]}
            />
        </View>
    );

    return (
        <AdminPolicyAccessOrNotFoundWrapper policyID={route.params.policyID}>
            <PaidPolicyAccessOrNotFoundWrapper policyID={route.params.policyID}>
                <FeatureEnabledAccessOrNotFoundWrapper
                    policyID={route.params.policyID}
                    featureName={CONST.POLICY.MORE_FEATURES.ARE_CATEGORIES_ENABLED}
                >
                    <ScreenWrapper
                        includeSafeAreaPaddingBottom={false}
                        style={[styles.defaultModalContainer]}
                        testID={WorkspaceCategoriesPage.displayName}
                        shouldShowOfflineIndicatorInWideScreen
                    >
<<<<<<< HEAD
                        <HeaderWithBackButton
                            icon={Illustrations.FolderOpen}
                            title={translate('workspace.common.categories')}
                            shouldShowBackButton={isSmallScreenWidth}
                        >
                            {!isSmallScreenWidth && headerButtons}
                        </HeaderWithBackButton>
                        {isSmallScreenWidth && <View style={[styles.pl5, styles.pr5]}>{headerButtons}</View>}
                        <View style={[styles.ph5, styles.pb5]}>
                            <Text style={[styles.textNormal, styles.colorMuted]}>{translate('workspace.categories.subtitle')}</Text>
                        </View>
                        {isLoading && (
                            <ActivityIndicator
                                size={CONST.ACTIVITY_INDICATOR_SIZE.LARGE}
                                style={[styles.flex1]}
                                color={theme.spinner}
                            />
                        )}
                        {categoryList.length === 0 && !isLoading && (
                            <WorkspaceEmptyStateSection
                                title={translate('workspace.categories.emptyCategories.title')}
                                icon={Illustrations.EmptyStateExpenses}
                                subtitle={translate('workspace.categories.emptyCategories.subtitle')}
                            />
                        )}
                        {categoryList.length > 0 && (
                            <SelectionList
                                canSelectMultiple
                                sections={[{data: categoryList, indexOffset: 0, isDisabled: false}]}
                                onCheckboxPress={toggleCategory}
                                onSelectRow={navigateToCategorySettings}
                                onSelectAll={toggleAllCategories}
                                showScrollIndicator
                                ListItem={TableListItem}
                                customListHeader={getCustomListHeader()}
                                listHeaderWrapperStyle={[styles.ph9, styles.pv3, styles.pb5]}
                            />
                        )}
                    </ScreenWrapper>
                </FeatureEnabledAccessOrNotFoundWrapper>
=======
                        {!isSmallScreenWidth && headerButtons}
                    </HeaderWithBackButton>
                    {isSmallScreenWidth && <View style={[styles.pl5, styles.pr5]}>{headerButtons}</View>}
                    <View style={[styles.ph5, styles.pb5, styles.pt3]}>
                        <Text style={[styles.textNormal, styles.colorMuted]}>{translate('workspace.categories.subtitle')}</Text>
                    </View>
                    {isLoading && (
                        <ActivityIndicator
                            size={CONST.ACTIVITY_INDICATOR_SIZE.LARGE}
                            style={[styles.flex1]}
                            color={theme.spinner}
                        />
                    )}
                    {categoryList.length === 0 && !isLoading && (
                        <WorkspaceEmptyStateSection
                            title={translate('workspace.categories.emptyCategories.title')}
                            icon={Illustrations.EmptyStateExpenses}
                            subtitle={translate('workspace.categories.emptyCategories.subtitle')}
                        />
                    )}
                    {categoryList.length > 0 && (
                        <SelectionList
                            canSelectMultiple
                            sections={[{data: categoryList, indexOffset: 0, isDisabled: false}]}
                            onCheckboxPress={toggleCategory}
                            onSelectRow={navigateToCategorySettings}
                            onSelectAll={toggleAllCategories}
                            showScrollIndicator
                            ListItem={TableListItem}
                            customListHeader={getCustomListHeader()}
                            listHeaderWrapperStyle={[styles.ph9, styles.pv3, styles.pb5]}
                        />
                    )}
                </ScreenWrapper>
>>>>>>> c8282eaf
            </PaidPolicyAccessOrNotFoundWrapper>
        </AdminPolicyAccessOrNotFoundWrapper>
    );
}

WorkspaceCategoriesPage.displayName = 'WorkspaceCategoriesPage';

export default withOnyx<WorkspaceCategoriesPageProps, WorkspaceCategoriesOnyxProps>({
    policy: {
        key: ({route}) => `${ONYXKEYS.COLLECTION.POLICY}${route.params.policyID}`,
    },
    policyCategories: {
        key: ({route}) => `${ONYXKEYS.COLLECTION.POLICY_CATEGORIES}${route.params.policyID}`,
    },
})(WorkspaceCategoriesPage);<|MERGE_RESOLUTION|>--- conflicted
+++ resolved
@@ -164,7 +164,6 @@
                         testID={WorkspaceCategoriesPage.displayName}
                         shouldShowOfflineIndicatorInWideScreen
                     >
-<<<<<<< HEAD
                         <HeaderWithBackButton
                             icon={Illustrations.FolderOpen}
                             title={translate('workspace.common.categories')}
@@ -173,7 +172,7 @@
                             {!isSmallScreenWidth && headerButtons}
                         </HeaderWithBackButton>
                         {isSmallScreenWidth && <View style={[styles.pl5, styles.pr5]}>{headerButtons}</View>}
-                        <View style={[styles.ph5, styles.pb5]}>
+                        <View style={[styles.ph5, styles.pb5, styles.pt3]}>
                             <Text style={[styles.textNormal, styles.colorMuted]}>{translate('workspace.categories.subtitle')}</Text>
                         </View>
                         {isLoading && (
@@ -205,42 +204,6 @@
                         )}
                     </ScreenWrapper>
                 </FeatureEnabledAccessOrNotFoundWrapper>
-=======
-                        {!isSmallScreenWidth && headerButtons}
-                    </HeaderWithBackButton>
-                    {isSmallScreenWidth && <View style={[styles.pl5, styles.pr5]}>{headerButtons}</View>}
-                    <View style={[styles.ph5, styles.pb5, styles.pt3]}>
-                        <Text style={[styles.textNormal, styles.colorMuted]}>{translate('workspace.categories.subtitle')}</Text>
-                    </View>
-                    {isLoading && (
-                        <ActivityIndicator
-                            size={CONST.ACTIVITY_INDICATOR_SIZE.LARGE}
-                            style={[styles.flex1]}
-                            color={theme.spinner}
-                        />
-                    )}
-                    {categoryList.length === 0 && !isLoading && (
-                        <WorkspaceEmptyStateSection
-                            title={translate('workspace.categories.emptyCategories.title')}
-                            icon={Illustrations.EmptyStateExpenses}
-                            subtitle={translate('workspace.categories.emptyCategories.subtitle')}
-                        />
-                    )}
-                    {categoryList.length > 0 && (
-                        <SelectionList
-                            canSelectMultiple
-                            sections={[{data: categoryList, indexOffset: 0, isDisabled: false}]}
-                            onCheckboxPress={toggleCategory}
-                            onSelectRow={navigateToCategorySettings}
-                            onSelectAll={toggleAllCategories}
-                            showScrollIndicator
-                            ListItem={TableListItem}
-                            customListHeader={getCustomListHeader()}
-                            listHeaderWrapperStyle={[styles.ph9, styles.pv3, styles.pb5]}
-                        />
-                    )}
-                </ScreenWrapper>
->>>>>>> c8282eaf
             </PaidPolicyAccessOrNotFoundWrapper>
         </AdminPolicyAccessOrNotFoundWrapper>
     );
