import type {StackScreenProps} from '@react-navigation/stack';
import React, {useEffect, useMemo, useRef, useState} from 'react';
import {ActivityIndicator, View} from 'react-native';
import {withOnyx} from 'react-native-onyx';
import type {OnyxEntry} from 'react-native-onyx';
import Button from '@components/Button';
import ButtonWithDropdownMenu from '@components/ButtonWithDropdownMenu';
import type {DropdownOption} from '@components/ButtonWithDropdownMenu/types';
import HeaderWithBackButton from '@components/HeaderWithBackButton';
import Icon from '@components/Icon';
import * as Expensicons from '@components/Icon/Expensicons';
import * as Illustrations from '@components/Icon/Illustrations';
import ScreenWrapper from '@components/ScreenWrapper';
import SelectionList from '@components/SelectionList';
import TableListItem from '@components/SelectionList/TableListItem';
import type {ListItem} from '@components/SelectionList/types';
import Text from '@components/Text';
import WorkspaceEmptyStateSection from '@components/WorkspaceEmptyStateSection';
import useLocalize from '@hooks/useLocalize';
import useNetwork from '@hooks/useNetwork';
import useTheme from '@hooks/useTheme';
import useThemeStyles from '@hooks/useThemeStyles';
import useWindowDimensions from '@hooks/useWindowDimensions';
<<<<<<< HEAD
import {deleteWorkspaceCategories, setWorkspaceCategoryEnabled} from '@libs/actions/Policy';
=======
import localeCompare from '@libs/LocaleCompare';
>>>>>>> 79d6cdaf
import Navigation from '@libs/Navigation/Navigation';
import * as PolicyUtils from '@libs/PolicyUtils';
import type {CentralPaneNavigatorParamList} from '@navigation/types';
import AdminPolicyAccessOrNotFoundWrapper from '@pages/workspace/AdminPolicyAccessOrNotFoundWrapper';
import PaidPolicyAccessOrNotFoundWrapper from '@pages/workspace/PaidPolicyAccessOrNotFoundWrapper';
import * as Policy from '@userActions/Policy';
import CONST from '@src/CONST';
import ONYXKEYS from '@src/ONYXKEYS';
import ROUTES from '@src/ROUTES';
import type SCREENS from '@src/SCREENS';
import type * as OnyxTypes from '@src/types/onyx';
import type DeepValueOf from '@src/types/utils/DeepValueOf';

type PolicyOption = ListItem;

type WorkspaceCategoriesOnyxProps = {
    /** The policy the user is accessing. */
    policy: OnyxEntry<OnyxTypes.Policy>;

    /** Collection of categories attached to a policy */
    policyCategories: OnyxEntry<OnyxTypes.PolicyCategories>;
};

type WorkspaceCategoriesPageProps = WorkspaceCategoriesOnyxProps & StackScreenProps<CentralPaneNavigatorParamList, typeof SCREENS.WORKSPACE.CATEGORIES>;

function WorkspaceCategoriesPage({policy, policyCategories, route}: WorkspaceCategoriesPageProps) {
    const {isSmallScreenWidth} = useWindowDimensions();
    const styles = useThemeStyles();
    const theme = useTheme();
    const {translate} = useLocalize();
    const [selectedCategories, setSelectedCategories] = useState<Record<string, boolean>>({});
    const dropdownButtonRef = useRef(null);

    function fetchCategories() {
        Policy.openPolicyCategoriesPage(route.params.policyID);
    }

    const {isOffline} = useNetwork({onReconnect: fetchCategories});

    useEffect(() => {
        fetchCategories();
        // eslint-disable-next-line react-hooks/exhaustive-deps
    }, []);

    const categoryList = useMemo<PolicyOption[]>(
        () =>
<<<<<<< HEAD
            Object.values(policyCategories ?? {}).map((value) => {
                const isDisabled = value.pendingAction === CONST.RED_BRICK_ROAD_PENDING_ACTION.DELETE;
                return {
                    text: value.name,
                    keyForList: value.name,
                    isSelected: !!selectedCategories[value.name],
                    isDisabled,
                    pendingAction: value.pendingAction,
                    errors: value.errors ?? undefined,
                    rightElement: (
                        <View style={[styles.flexRow, isDisabled && styles.buttonOpacityDisabled]}>
=======
            Object.values(policyCategories ?? {})
                .sort((a, b) => localeCompare(a.name, b.name))
                .map((value) => ({
                    value: value.name,
                    text: value.name,
                    keyForList: value.name,
                    isSelected: !!selectedCategories[value.name],
                    pendingAction: value.pendingAction,
                    rightElement: (
                        <View style={styles.flexRow}>
>>>>>>> 79d6cdaf
                            <Text style={[styles.textSupporting, styles.alignSelfCenter, styles.pl2, styles.label]}>
                                {value.enabled ? translate('workspace.common.enabled') : translate('workspace.common.disabled')}
                            </Text>
                            <View style={[styles.p1, styles.pl2]}>
                                <Icon
                                    src={Expensicons.ArrowRight}
                                    fill={theme.icon}
                                />
                            </View>
                        </View>
                    ),
<<<<<<< HEAD
                };
            }),
        [
            policyCategories,
            selectedCategories,
            styles.alignSelfCenter,
            styles.buttonOpacityDisabled,
            styles.flexRow,
            styles.label,
            styles.p1,
            styles.pl2,
            styles.textSupporting,
            theme.icon,
            translate,
        ],
=======
                })),
        [policyCategories, selectedCategories, styles.alignSelfCenter, styles.flexRow, styles.label, styles.p1, styles.pl2, styles.textSupporting, theme.icon, translate],
>>>>>>> 79d6cdaf
    );

    const toggleCategory = (category: PolicyOption) => {
        setSelectedCategories((prev) => ({
            ...prev,
            [category.keyForList]: !prev[category.keyForList],
        }));
    };

    const toggleAllCategories = () => {
        const isAllSelected = categoryList.every((category) => !!selectedCategories[category.keyForList]);
        setSelectedCategories(
            isAllSelected
                ? {}
                : Object.fromEntries(categoryList.filter((category) => category.pendingAction !== CONST.RED_BRICK_ROAD_PENDING_ACTION.DELETE).map((item) => [item.keyForList, true])),
        );
    };

    const getCustomListHeader = () => (
        <View style={[styles.flex1, styles.flexRow, styles.justifyContentBetween, styles.pl3, styles.pr9]}>
            <Text style={styles.searchInputStyle}>{translate('common.name')}</Text>
            <Text style={[styles.searchInputStyle, styles.textAlignCenter]}>{translate('statusPage.status')}</Text>
        </View>
    );

    const navigateToCategorySettings = (category: PolicyOption) => {
        Navigation.navigate(ROUTES.WORKSPACE_CATEGORY_SETTINGS.getRoute(route.params.policyID, category.text));
    };

    const navigateToCategoriesSettings = () => {
        Navigation.navigate(ROUTES.WORKSPACE_CATEGORIES_SETTINGS.getRoute(route.params.policyID));
    };

    const dismissError = (item: PolicyOption) => {
        Policy.clearCategoryErrors(route.params.policyID, item.keyForList);
    };

<<<<<<< HEAD
    const selectedCategoriesArray = Object.keys(selectedCategories).filter((key) => selectedCategories[key]);

    const getHeaderButtons = () => {
        if (selectedCategoriesArray.length > 0) {
            const isAllEnabled = selectedCategoriesArray.every((categoryName) => policyCategories?.[categoryName].enabled);

            const options: Array<DropdownOption<DeepValueOf<typeof CONST.POLICY.CATEGORIES_BULK_ACTION_TYPES>>> = [
                {
                    icon: Expensicons.Trashcan,
                    text: translate('workspace.categories.deleteCategories'),
                    value: CONST.POLICY.CATEGORIES_BULK_ACTION_TYPES.DELETE,
                    onSelected: () => {
                        setSelectedCategories({});
                        deleteWorkspaceCategories(route.params.policyID, selectedCategoriesArray);
                    },
                },
            ];

            if (isAllEnabled) {
                const categoriesToDisable = selectedCategoriesArray
                    .filter((categoryName) => policyCategories?.[categoryName].enabled)
                    .reduce<Record<string, {name: string; enabled: boolean}>>((acc, categoryName) => {
                        acc[categoryName] = {
                            name: categoryName,
                            enabled: false,
                        };
                        return acc;
                    }, {});

                options.push({
                    icon: Expensicons.DocumentSlash,
                    text: translate('workspace.categories.disableCategories'),
                    value: CONST.POLICY.CATEGORIES_BULK_ACTION_TYPES.DISABLE,
                    onSelected: () => {
                        setSelectedCategories({});
                        setWorkspaceCategoryEnabled(route.params.policyID, categoriesToDisable);
                    },
                });
            } else {
                const categoriesToEnable = selectedCategoriesArray
                    .filter((categoryName) => !policyCategories?.[categoryName].enabled)
                    .reduce<Record<string, {name: string; enabled: boolean}>>((acc, categoryName) => {
                        acc[categoryName] = {
                            name: categoryName,
                            enabled: true,
                        };
                        return acc;
                    }, {});
                options.push({
                    icon: Expensicons.Document,
                    text: translate('workspace.categories.enableCategories'),
                    value: CONST.POLICY.CATEGORIES_BULK_ACTION_TYPES.ENABLE,
                    onSelected: () => {
                        setSelectedCategories({});
                        setWorkspaceCategoryEnabled(route.params.policyID, categoriesToEnable);
                    },
                });
            }

            return (
                <ButtonWithDropdownMenu
                    buttonRef={dropdownButtonRef}
                    onPress={() => null}
                    shouldAlwaysShowDropdownMenu
                    pressOnEnter
                    buttonSize={CONST.DROPDOWN_BUTTON_SIZE.MEDIUM}
                    customText={translate('workspace.common.selected', {selectedNumber: selectedCategoriesArray.length})}
                    options={options}
                    style={[isSmallScreenWidth && styles.w50, isSmallScreenWidth && styles.mb3]}
                />
            );
        }

        return (
            <View style={[styles.w100, styles.flexRow, isSmallScreenWidth && styles.mb3]}>
                <Button
                    medium
                    onPress={navigateToCategoriesSettings}
                    icon={Expensicons.Gear}
                    text={translate('common.settings')}
                    style={[isSmallScreenWidth && styles.w50]}
                />
            </View>
        );
    };

    const isLoading = !isOffline && policyCategories === undefined;
=======
    const navigateToCreateCategoryPage = () => {
        Navigation.navigate(ROUTES.WORKSPACE_CATEGORY_CREATE.getRoute(route.params.policyID));
    };

    const isLoading = !isOffline && policyCategories === undefined;

    const headerButtons = (
        <View style={[styles.w100, styles.flexRow, isSmallScreenWidth && styles.mb3]}>
            {!PolicyUtils.hasAccountingConnections(policy) && (
                <Button
                    medium
                    success
                    onPress={navigateToCreateCategoryPage}
                    icon={Expensicons.Plus}
                    text={translate('workspace.categories.addCategory')}
                    style={[styles.pr2, isSmallScreenWidth && styles.w50]}
                />
            )}
            <Button
                medium
                onPress={navigateToCategoriesSettings}
                icon={Expensicons.Gear}
                text={translate('common.settings')}
                style={[isSmallScreenWidth && styles.w50]}
            />
        </View>
    );
>>>>>>> 79d6cdaf

    return (
        <AdminPolicyAccessOrNotFoundWrapper policyID={route.params.policyID}>
            <PaidPolicyAccessOrNotFoundWrapper policyID={route.params.policyID}>
                <ScreenWrapper
                    includeSafeAreaPaddingBottom={false}
                    style={[styles.defaultModalContainer]}
                    testID={WorkspaceCategoriesPage.displayName}
                    shouldShowOfflineIndicatorInWideScreen
                >
                    <HeaderWithBackButton
                        icon={Illustrations.FolderOpen}
                        title={translate('workspace.common.categories')}
                        shouldShowBackButton={isSmallScreenWidth}
                    >
<<<<<<< HEAD
                        {!isSmallScreenWidth && getHeaderButtons()}
                    </HeaderWithBackButton>
                    {isSmallScreenWidth && <View style={[styles.pl5, styles.pr5]}>{getHeaderButtons()}</View>}
=======
                        {!isSmallScreenWidth && headerButtons}
                    </HeaderWithBackButton>
                    {isSmallScreenWidth && <View style={[styles.pl5, styles.pr5]}>{headerButtons}</View>}
>>>>>>> 79d6cdaf
                    <View style={[styles.ph5, styles.pb5]}>
                        <Text style={[styles.textNormal, styles.colorMuted]}>{translate('workspace.categories.subtitle')}</Text>
                    </View>
                    {isLoading && (
                        <ActivityIndicator
                            size={CONST.ACTIVITY_INDICATOR_SIZE.LARGE}
                            style={[styles.flex1]}
                            color={theme.spinner}
                        />
                    )}
                    {categoryList.length === 0 && !isLoading && (
                        <WorkspaceEmptyStateSection
                            title={translate('workspace.categories.emptyCategories.title')}
                            icon={Illustrations.EmptyStateExpenses}
                            subtitle={translate('workspace.categories.emptyCategories.subtitle')}
                        />
                    )}
                    {categoryList.length > 0 && (
                        <SelectionList
                            canSelectMultiple
                            sections={[{data: categoryList, indexOffset: 0, isDisabled: false}]}
                            onCheckboxPress={toggleCategory}
                            onSelectRow={navigateToCategorySettings}
                            onSelectAll={toggleAllCategories}
                            showScrollIndicator
                            ListItem={TableListItem}
                            onDismissError={dismissError}
                            customListHeader={getCustomListHeader()}
                            listHeaderWrapperStyle={[styles.ph9, styles.pv3, styles.pb5]}
                        />
                    )}
                </ScreenWrapper>
            </PaidPolicyAccessOrNotFoundWrapper>
        </AdminPolicyAccessOrNotFoundWrapper>
    );
}

WorkspaceCategoriesPage.displayName = 'WorkspaceCategoriesPage';

export default withOnyx<WorkspaceCategoriesPageProps, WorkspaceCategoriesOnyxProps>({
    policy: {
        key: ({route}) => `${ONYXKEYS.COLLECTION.POLICY}${route.params.policyID}`,
    },
    policyCategories: {
        key: ({route}) => `${ONYXKEYS.COLLECTION.POLICY_CATEGORIES}${route.params.policyID}`,
    },
})(WorkspaceCategoriesPage);<|MERGE_RESOLUTION|>--- conflicted
+++ resolved
@@ -21,11 +21,8 @@
 import useTheme from '@hooks/useTheme';
 import useThemeStyles from '@hooks/useThemeStyles';
 import useWindowDimensions from '@hooks/useWindowDimensions';
-<<<<<<< HEAD
 import {deleteWorkspaceCategories, setWorkspaceCategoryEnabled} from '@libs/actions/Policy';
-=======
 import localeCompare from '@libs/LocaleCompare';
->>>>>>> 79d6cdaf
 import Navigation from '@libs/Navigation/Navigation';
 import * as PolicyUtils from '@libs/PolicyUtils';
 import type {CentralPaneNavigatorParamList} from '@navigation/types';
@@ -72,44 +69,32 @@
 
     const categoryList = useMemo<PolicyOption[]>(
         () =>
-<<<<<<< HEAD
-            Object.values(policyCategories ?? {}).map((value) => {
-                const isDisabled = value.pendingAction === CONST.RED_BRICK_ROAD_PENDING_ACTION.DELETE;
-                return {
-                    text: value.name,
-                    keyForList: value.name,
-                    isSelected: !!selectedCategories[value.name],
-                    isDisabled,
-                    pendingAction: value.pendingAction,
-                    errors: value.errors ?? undefined,
-                    rightElement: (
-                        <View style={[styles.flexRow, isDisabled && styles.buttonOpacityDisabled]}>
-=======
             Object.values(policyCategories ?? {})
                 .sort((a, b) => localeCompare(a.name, b.name))
-                .map((value) => ({
-                    value: value.name,
-                    text: value.name,
-                    keyForList: value.name,
-                    isSelected: !!selectedCategories[value.name],
-                    pendingAction: value.pendingAction,
-                    rightElement: (
-                        <View style={styles.flexRow}>
->>>>>>> 79d6cdaf
-                            <Text style={[styles.textSupporting, styles.alignSelfCenter, styles.pl2, styles.label]}>
-                                {value.enabled ? translate('workspace.common.enabled') : translate('workspace.common.disabled')}
-                            </Text>
-                            <View style={[styles.p1, styles.pl2]}>
-                                <Icon
-                                    src={Expensicons.ArrowRight}
-                                    fill={theme.icon}
-                                />
+                .map((value) => {
+                    const isDisabled = value.pendingAction === CONST.RED_BRICK_ROAD_PENDING_ACTION.DELETE;
+                    return {
+                        text: value.name,
+                        keyForList: value.name,
+                        isSelected: !!selectedCategories[value.name],
+                        isDisabled,
+                        pendingAction: value.pendingAction,
+                        errors: value.errors ?? undefined,
+                        rightElement: (
+                            <View style={[styles.flexRow, isDisabled && styles.buttonOpacityDisabled]}>
+                                <Text style={[styles.textSupporting, styles.alignSelfCenter, styles.pl2, styles.label]}>
+                                    {value.enabled ? translate('workspace.common.enabled') : translate('workspace.common.disabled')}
+                                </Text>
+                                <View style={[styles.p1, styles.pl2]}>
+                                    <Icon
+                                        src={Expensicons.ArrowRight}
+                                        fill={theme.icon}
+                                    />
+                                </View>
                             </View>
-                        </View>
-                    ),
-<<<<<<< HEAD
-                };
-            }),
+                        ),
+                    };
+                }),
         [
             policyCategories,
             selectedCategories,
@@ -123,10 +108,6 @@
             theme.icon,
             translate,
         ],
-=======
-                })),
-        [policyCategories, selectedCategories, styles.alignSelfCenter, styles.flexRow, styles.label, styles.p1, styles.pl2, styles.textSupporting, theme.icon, translate],
->>>>>>> 79d6cdaf
     );
 
     const toggleCategory = (category: PolicyOption) => {
@@ -160,11 +141,14 @@
         Navigation.navigate(ROUTES.WORKSPACE_CATEGORIES_SETTINGS.getRoute(route.params.policyID));
     };
 
+    const navigateToCreateCategoryPage = () => {
+        Navigation.navigate(ROUTES.WORKSPACE_CATEGORY_CREATE.getRoute(route.params.policyID));
+    };
+
     const dismissError = (item: PolicyOption) => {
         Policy.clearCategoryErrors(route.params.policyID, item.keyForList);
     };
 
-<<<<<<< HEAD
     const selectedCategoriesArray = Object.keys(selectedCategories).filter((key) => selectedCategories[key]);
 
     const getHeaderButtons = () => {
@@ -240,6 +224,16 @@
 
         return (
             <View style={[styles.w100, styles.flexRow, isSmallScreenWidth && styles.mb3]}>
+                {!PolicyUtils.hasAccountingConnections(policy) && (
+                    <Button
+                        medium
+                        success
+                        onPress={navigateToCreateCategoryPage}
+                        icon={Expensicons.Plus}
+                        text={translate('workspace.categories.addCategory')}
+                        style={[styles.pr2, isSmallScreenWidth && styles.w50]}
+                    />
+                )}
                 <Button
                     medium
                     onPress={navigateToCategoriesSettings}
@@ -252,35 +246,6 @@
     };
 
     const isLoading = !isOffline && policyCategories === undefined;
-=======
-    const navigateToCreateCategoryPage = () => {
-        Navigation.navigate(ROUTES.WORKSPACE_CATEGORY_CREATE.getRoute(route.params.policyID));
-    };
-
-    const isLoading = !isOffline && policyCategories === undefined;
-
-    const headerButtons = (
-        <View style={[styles.w100, styles.flexRow, isSmallScreenWidth && styles.mb3]}>
-            {!PolicyUtils.hasAccountingConnections(policy) && (
-                <Button
-                    medium
-                    success
-                    onPress={navigateToCreateCategoryPage}
-                    icon={Expensicons.Plus}
-                    text={translate('workspace.categories.addCategory')}
-                    style={[styles.pr2, isSmallScreenWidth && styles.w50]}
-                />
-            )}
-            <Button
-                medium
-                onPress={navigateToCategoriesSettings}
-                icon={Expensicons.Gear}
-                text={translate('common.settings')}
-                style={[isSmallScreenWidth && styles.w50]}
-            />
-        </View>
-    );
->>>>>>> 79d6cdaf
 
     return (
         <AdminPolicyAccessOrNotFoundWrapper policyID={route.params.policyID}>
@@ -296,15 +261,9 @@
                         title={translate('workspace.common.categories')}
                         shouldShowBackButton={isSmallScreenWidth}
                     >
-<<<<<<< HEAD
                         {!isSmallScreenWidth && getHeaderButtons()}
                     </HeaderWithBackButton>
                     {isSmallScreenWidth && <View style={[styles.pl5, styles.pr5]}>{getHeaderButtons()}</View>}
-=======
-                        {!isSmallScreenWidth && headerButtons}
-                    </HeaderWithBackButton>
-                    {isSmallScreenWidth && <View style={[styles.pl5, styles.pr5]}>{headerButtons}</View>}
->>>>>>> 79d6cdaf
                     <View style={[styles.ph5, styles.pb5]}>
                         <Text style={[styles.textNormal, styles.colorMuted]}>{translate('workspace.categories.subtitle')}</Text>
                     </View>
