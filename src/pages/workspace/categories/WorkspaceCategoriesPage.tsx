import {useFocusEffect, useIsFocused} from '@react-navigation/native';
import type {StackScreenProps} from '@react-navigation/stack';
import React, {useCallback, useEffect, useMemo, useRef, useState} from 'react';
import {ActivityIndicator, View} from 'react-native';
import {useOnyx} from 'react-native-onyx';
import Button from '@components/Button';
import ButtonWithDropdownMenu from '@components/ButtonWithDropdownMenu';
import type {DropdownOption} from '@components/ButtonWithDropdownMenu/types';
import ConfirmModal from '@components/ConfirmModal';
import HeaderWithBackButton from '@components/HeaderWithBackButton';
import * as Expensicons from '@components/Icon/Expensicons';
import * as Illustrations from '@components/Icon/Illustrations';
import ScreenWrapper from '@components/ScreenWrapper';
import SelectionList from '@components/SelectionList';
import RightElementEnabledStatus from '@components/SelectionList/RightElementEnabledStatus';
import TableListItem from '@components/SelectionList/TableListItem';
import type {ListItem} from '@components/SelectionList/types';
import Text from '@components/Text';
import TextLink from '@components/TextLink';
import WorkspaceEmptyStateSection from '@components/WorkspaceEmptyStateSection';
import useEnvironment from '@hooks/useEnvironment';
import useLocalize from '@hooks/useLocalize';
import useNetwork from '@hooks/useNetwork';
import useResponsiveLayout from '@hooks/useResponsiveLayout';
import useTheme from '@hooks/useTheme';
import useThemeStyles from '@hooks/useThemeStyles';
import {deleteWorkspaceCategories, setWorkspaceCategoryEnabled} from '@libs/actions/Policy';
import * as DeviceCapabilities from '@libs/DeviceCapabilities';
import localeCompare from '@libs/LocaleCompare';
import Navigation from '@libs/Navigation/Navigation';
import type {WorkspacesCentralPaneNavigatorParamList} from '@libs/Navigation/types';
import * as PolicyUtils from '@libs/PolicyUtils';
import AccessOrNotFoundWrapper from '@pages/workspace/AccessOrNotFoundWrapper';
import * as Policy from '@userActions/Policy';
import CONST from '@src/CONST';
import ONYXKEYS from '@src/ONYXKEYS';
import ROUTES from '@src/ROUTES';
import type SCREENS from '@src/SCREENS';
import type DeepValueOf from '@src/types/utils/DeepValueOf';

type PolicyOption = ListItem & {
    /** Category name is used as a key for the selectedCategories state */
    keyForList: string;
};

type WorkspaceCategoriesPageProps = StackScreenProps<WorkspacesCentralPaneNavigatorParamList, typeof SCREENS.WORKSPACE.CATEGORIES>;

<<<<<<< HEAD
function WorkspaceCategoriesPage({policy, route}: WorkspaceCategoriesPageProps) {
    const {isInModal} = useResponsiveLayout();
=======
function WorkspaceCategoriesPage({route}: WorkspaceCategoriesPageProps) {
    const {isSmallScreenWidth} = useWindowDimensions();
>>>>>>> 7483d10e
    const styles = useThemeStyles();
    const theme = useTheme();
    const {translate} = useLocalize();
    const [selectedCategories, setSelectedCategories] = useState<Record<string, boolean>>({});
    const dropdownButtonRef = useRef(null);
    const [deleteCategoriesConfirmModalVisible, setDeleteCategoriesConfirmModalVisible] = useState(false);
    const isFocused = useIsFocused();
    const {environmentURL} = useEnvironment();
    const policyId = route.params.policyID ?? '';
    const [policy] = useOnyx(`${ONYXKEYS.COLLECTION.POLICY}${policyId}`);
    const [policyCategories] = useOnyx(`${ONYXKEYS.COLLECTION.POLICY_CATEGORIES}${policyId}`);

    const fetchCategories = useCallback(() => {
        Policy.openPolicyCategoriesPage(policyId);
    }, [policyId]);

    const {isOffline} = useNetwork({onReconnect: fetchCategories});

    useFocusEffect(
        useCallback(() => {
            fetchCategories();
        }, [fetchCategories]),
    );

    useEffect(() => {
        if (isFocused) {
            return;
        }
        setSelectedCategories({});
    }, [isFocused]);

    const categoryList = useMemo<PolicyOption[]>(
        () =>
            Object.values(policyCategories ?? {})
                .sort((a, b) => localeCompare(a.name, b.name))
                .map((value) => {
                    const isDisabled = value.pendingAction === CONST.RED_BRICK_ROAD_PENDING_ACTION.DELETE;
                    return {
                        text: value.name,
                        keyForList: value.name,
                        isSelected: !!selectedCategories[value.name],
                        isDisabled,
                        pendingAction: value.pendingAction,
                        errors: value.errors ?? undefined,
                        rightElement: <RightElementEnabledStatus enabled={value.enabled} />,
                    };
                }),
        [policyCategories, selectedCategories],
    );

    const toggleCategory = (category: PolicyOption) => {
        setSelectedCategories((prev) => {
            if (prev[category.keyForList]) {
                const {[category.keyForList]: omittedCategory, ...newCategories} = prev;
                return newCategories;
            }
            return {...prev, [category.keyForList]: true};
        });
    };

    const toggleAllCategories = () => {
        const availableCategories = categoryList.filter((category) => category.pendingAction !== CONST.RED_BRICK_ROAD_PENDING_ACTION.DELETE);
        const isAllSelected = availableCategories.length === Object.keys(selectedCategories).length;
        setSelectedCategories(isAllSelected ? {} : Object.fromEntries(availableCategories.map((item) => [item.keyForList, true])));
    };

    const getCustomListHeader = () => (
        <View style={[styles.flex1, styles.flexRow, styles.justifyContentBetween, styles.pl3, styles.pr9]}>
            <Text style={styles.searchInputStyle}>{translate('common.name')}</Text>
            <Text style={[styles.searchInputStyle, styles.textAlignCenter]}>{translate('statusPage.status')}</Text>
        </View>
    );

    const navigateToCategorySettings = (category: PolicyOption) => {
        Navigation.navigate(ROUTES.WORKSPACE_CATEGORY_SETTINGS.getRoute(policyId, category.keyForList));
    };

    const navigateToCategoriesSettings = () => {
        Navigation.navigate(ROUTES.WORKSPACE_CATEGORIES_SETTINGS.getRoute(policyId));
    };

    const navigateToCreateCategoryPage = () => {
        Navigation.navigate(ROUTES.WORKSPACE_CATEGORY_CREATE.getRoute(policyId));
    };

    const dismissError = (item: PolicyOption) => {
        Policy.clearCategoryErrors(policyId, item.keyForList);
    };

    const selectedCategoriesArray = Object.keys(selectedCategories).filter((key) => selectedCategories[key]);

    const handleDeleteCategories = () => {
        setSelectedCategories({});
        deleteWorkspaceCategories(policyId, selectedCategoriesArray);
        setDeleteCategoriesConfirmModalVisible(false);
    };

    const getHeaderButtons = () => {
        const options: Array<DropdownOption<DeepValueOf<typeof CONST.POLICY.CATEGORIES_BULK_ACTION_TYPES>>> = [];

        if (selectedCategoriesArray.length > 0) {
            options.push({
                icon: Expensicons.Trashcan,
                text: translate(selectedCategoriesArray.length === 1 ? 'workspace.categories.deleteCategory' : 'workspace.categories.deleteCategories'),
                value: CONST.POLICY.CATEGORIES_BULK_ACTION_TYPES.DELETE,
                onSelected: () => setDeleteCategoriesConfirmModalVisible(true),
            });

            const enabledCategories = selectedCategoriesArray.filter((categoryName) => policyCategories?.[categoryName]?.enabled);
            if (enabledCategories.length > 0) {
                const categoriesToDisable = selectedCategoriesArray
                    .filter((categoryName) => policyCategories?.[categoryName]?.enabled)
                    .reduce<Record<string, {name: string; enabled: boolean}>>((acc, categoryName) => {
                        acc[categoryName] = {
                            name: categoryName,
                            enabled: false,
                        };
                        return acc;
                    }, {});

                options.push({
                    icon: Expensicons.DocumentSlash,
                    text: translate(enabledCategories.length === 1 ? 'workspace.categories.disableCategory' : 'workspace.categories.disableCategories'),
                    value: CONST.POLICY.CATEGORIES_BULK_ACTION_TYPES.DISABLE,
                    onSelected: () => {
                        setSelectedCategories({});
                        setWorkspaceCategoryEnabled(policyId, categoriesToDisable);
                    },
                });
            }

            const disabledCategories = selectedCategoriesArray.filter((categoryName) => !policyCategories?.[categoryName]?.enabled);
            if (disabledCategories.length > 0) {
                const categoriesToEnable = selectedCategoriesArray
                    .filter((categoryName) => !policyCategories?.[categoryName]?.enabled)
                    .reduce<Record<string, {name: string; enabled: boolean}>>((acc, categoryName) => {
                        acc[categoryName] = {
                            name: categoryName,
                            enabled: true,
                        };
                        return acc;
                    }, {});
                options.push({
                    icon: Expensicons.Document,
                    text: translate(disabledCategories.length === 1 ? 'workspace.categories.enableCategory' : 'workspace.categories.enableCategories'),
                    value: CONST.POLICY.CATEGORIES_BULK_ACTION_TYPES.ENABLE,
                    onSelected: () => {
                        setSelectedCategories({});
                        setWorkspaceCategoryEnabled(policyId, categoriesToEnable);
                    },
                });
            }

            return (
                <ButtonWithDropdownMenu
                    buttonRef={dropdownButtonRef}
                    onPress={() => null}
                    shouldAlwaysShowDropdownMenu
                    pressOnEnter
                    buttonSize={CONST.DROPDOWN_BUTTON_SIZE.MEDIUM}
                    customText={translate('workspace.common.selected', {selectedNumber: selectedCategoriesArray.length})}
                    options={options}
                    isSplitButton={false}
                    style={[isInModal && styles.flexGrow1, isInModal && styles.mb3]}
                />
            );
        }

        return (
            <View style={[styles.w100, styles.flexRow, isInModal && styles.mb3]}>
                {!PolicyUtils.hasAccountingConnections(policy) && (
                    <Button
                        medium
                        success
                        onPress={navigateToCreateCategoryPage}
                        icon={Expensicons.Plus}
                        text={translate('workspace.categories.addCategory')}
                        style={[styles.mr3, isInModal && styles.w50]}
                    />
                )}
                <Button
                    medium
                    onPress={navigateToCategoriesSettings}
                    icon={Expensicons.Gear}
                    text={translate('common.settings')}
                    style={[isInModal && styles.w50]}
                />
            </View>
        );
    };

    const isLoading = !isOffline && policyCategories === null;

    const shouldShowEmptyState = !categoryList.some((category) => category.pendingAction !== CONST.RED_BRICK_ROAD_PENDING_ACTION.DELETE) && !isLoading;

    return (
        <AccessOrNotFoundWrapper
            accessVariants={[CONST.POLICY.ACCESS_VARIANTS.ADMIN, CONST.POLICY.ACCESS_VARIANTS.PAID]}
            policyID={policyId}
            featureName={CONST.POLICY.MORE_FEATURES.ARE_CATEGORIES_ENABLED}
        >
            <ScreenWrapper
                includeSafeAreaPaddingBottom={false}
                style={[styles.defaultModalContainer]}
                testID={WorkspaceCategoriesPage.displayName}
                shouldShowOfflineIndicatorInWideScreen
                offlineIndicatorStyle={styles.mtAuto}
            >
                <HeaderWithBackButton
                    icon={Illustrations.FolderOpen}
                    title={translate('workspace.common.categories')}
                    shouldShowBackButton={isInModal}
                >
                    {!isInModal && getHeaderButtons()}
                </HeaderWithBackButton>
                <ConfirmModal
                    isVisible={deleteCategoriesConfirmModalVisible}
                    onConfirm={handleDeleteCategories}
                    onCancel={() => setDeleteCategoriesConfirmModalVisible(false)}
                    title={translate(selectedCategoriesArray.length === 1 ? 'workspace.categories.deleteCategory' : 'workspace.categories.deleteCategories')}
                    prompt={translate(selectedCategoriesArray.length === 1 ? 'workspace.categories.deleteCategoryPrompt' : 'workspace.categories.deleteCategoriesPrompt')}
                    confirmText={translate('common.delete')}
                    cancelText={translate('common.cancel')}
                    danger
                />
                {isInModal && <View style={[styles.pl5, styles.pr5]}>{getHeaderButtons()}</View>}
                <View style={[styles.ph5, styles.pb5, styles.pt3]}>
                    {Object.keys(policy?.connections ?? {}).length > 0 ? (
                        <Text>
                            <Text style={[styles.textNormal, styles.colorMuted]}>{`${translate('workspace.categories.importedFromAccountingSoftware')} `}</Text>
                            <TextLink
                                style={[styles.textNormal, styles.link]}
                                href={`${environmentURL}/${ROUTES.POLICY_ACCOUNTING.getRoute(policyId)}`}
                            >
                                {`${translate('workspace.accounting.qbo')} ${translate('workspace.accounting.settings')}`}
                            </TextLink>
                        </Text>
                    ) : (
                        <Text style={[styles.textNormal, styles.colorMuted]}>{translate('workspace.categories.subtitle')}</Text>
                    )}
                </View>
                {isLoading && (
                    <ActivityIndicator
                        size={CONST.ACTIVITY_INDICATOR_SIZE.LARGE}
                        style={[styles.flex1]}
                        color={theme.spinner}
                    />
                )}
                {shouldShowEmptyState && (
                    <WorkspaceEmptyStateSection
                        title={translate('workspace.categories.emptyCategories.title')}
                        icon={Illustrations.EmptyStateExpenses}
                        subtitle={translate('workspace.categories.emptyCategories.subtitle')}
                    />
                )}
                {!shouldShowEmptyState && !isLoading && (
                    <SelectionList
                        canSelectMultiple
                        sections={[{data: categoryList, isDisabled: false}]}
                        onCheckboxPress={toggleCategory}
                        onSelectRow={navigateToCategorySettings}
                        shouldPreventDefaultFocusOnSelectRow={!DeviceCapabilities.canUseTouchScreen()}
                        onSelectAll={toggleAllCategories}
                        showScrollIndicator
                        ListItem={TableListItem}
                        onDismissError={dismissError}
                        customListHeader={getCustomListHeader()}
                        listHeaderWrapperStyle={[styles.ph9, styles.pv3, styles.pb5]}
                    />
                )}
            </ScreenWrapper>
        </AccessOrNotFoundWrapper>
    );
}

WorkspaceCategoriesPage.displayName = 'WorkspaceCategoriesPage';

export default WorkspaceCategoriesPage;<|MERGE_RESOLUTION|>--- conflicted
+++ resolved
@@ -45,13 +45,8 @@
 
 type WorkspaceCategoriesPageProps = StackScreenProps<WorkspacesCentralPaneNavigatorParamList, typeof SCREENS.WORKSPACE.CATEGORIES>;
 
-<<<<<<< HEAD
-function WorkspaceCategoriesPage({policy, route}: WorkspaceCategoriesPageProps) {
+function WorkspaceCategoriesPage({route}: WorkspaceCategoriesPageProps) {
     const {isInModal} = useResponsiveLayout();
-=======
-function WorkspaceCategoriesPage({route}: WorkspaceCategoriesPageProps) {
-    const {isSmallScreenWidth} = useWindowDimensions();
->>>>>>> 7483d10e
     const styles = useThemeStyles();
     const theme = useTheme();
     const {translate} = useLocalize();
