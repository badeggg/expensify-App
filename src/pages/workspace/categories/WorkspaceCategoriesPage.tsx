--- conflicted
+++ resolved
@@ -29,16 +29,9 @@
 import localeCompare from '@libs/LocaleCompare';
 import Navigation from '@libs/Navigation/Navigation';
 import * as PolicyUtils from '@libs/PolicyUtils';
-<<<<<<< HEAD
-import type {WorkspacesCentralPaneNavigatorParamList} from '@navigation/types';
 import AccessOrNotFoundWrapper from '@pages/workspace/AccessOrNotFoundWrapper';
-=======
-import AdminPolicyAccessOrNotFoundWrapper from '@pages/workspace/AdminPolicyAccessOrNotFoundWrapper';
-import FeatureEnabledAccessOrNotFoundWrapper from '@pages/workspace/FeatureEnabledAccessOrNotFoundWrapper';
-import PaidPolicyAccessOrNotFoundWrapper from '@pages/workspace/PaidPolicyAccessOrNotFoundWrapper';
 import type {WithPolicyConnectionsProps} from '@pages/workspace/withPolicyConnections';
 import withPolicyConnections from '@pages/workspace/withPolicyConnections';
->>>>>>> f508e2df
 import * as Policy from '@userActions/Policy';
 import CONST from '@src/CONST';
 import ONYXKEYS from '@src/ONYXKEYS';
@@ -254,10 +247,9 @@
     const shouldShowEmptyState = !categoryList.some((category) => category.pendingAction !== CONST.RED_BRICK_ROAD_PENDING_ACTION.DELETE) && !isLoading;
 
     return (
-<<<<<<< HEAD
         <AccessOrNotFoundWrapper
             accessVariants={['ADMIN', 'PAID']}
-            policyID={route.params.policyID}
+            policyID={policyId}
             featureName={CONST.POLICY.MORE_FEATURES.ARE_CATEGORIES_ENABLED}
         >
             <ScreenWrapper
@@ -286,7 +278,19 @@
                 />
                 {isSmallScreenWidth && <View style={[styles.pl5, styles.pr5]}>{getHeaderButtons()}</View>}
                 <View style={[styles.ph5, styles.pb5, styles.pt3]}>
-                    <Text style={[styles.textNormal, styles.colorMuted]}>{translate('workspace.categories.subtitle')}</Text>
+                    {Object.keys(policy?.connections ?? {}).length > 0 ? (
+                        <Text>
+                            <Text style={[styles.textNormal, styles.colorMuted]}>{`${translate('workspace.categories.importedFromAccountingSoftware')} `}</Text>
+                            <TextLink
+                                style={[styles.textNormal, styles.link]}
+                                href={`${environmentURL}/${ROUTES.POLICY_ACCOUNTING.getRoute(policyId)}`}
+                            >
+                                {`${translate('workspace.accounting.qbo')} ${translate('workspace.accounting.settings')}`}
+                            </TextLink>
+                        </Text>
+                    ) : (
+                        <Text style={[styles.textNormal, styles.colorMuted]}>{translate('workspace.categories.subtitle')}</Text>
+                    )}
                 </View>
                 {isLoading && (
                     <ActivityIndicator
@@ -319,87 +323,6 @@
                 )}
             </ScreenWrapper>
         </AccessOrNotFoundWrapper>
-=======
-        <AdminPolicyAccessOrNotFoundWrapper policyID={policyId}>
-            <PaidPolicyAccessOrNotFoundWrapper policyID={policyId}>
-                <FeatureEnabledAccessOrNotFoundWrapper
-                    policyID={policyId}
-                    featureName={CONST.POLICY.MORE_FEATURES.ARE_CATEGORIES_ENABLED}
-                >
-                    <ScreenWrapper
-                        includeSafeAreaPaddingBottom={false}
-                        style={[styles.defaultModalContainer]}
-                        testID={WorkspaceCategoriesPage.displayName}
-                        shouldShowOfflineIndicatorInWideScreen
-                        offlineIndicatorStyle={styles.mtAuto}
-                    >
-                        <HeaderWithBackButton
-                            icon={Illustrations.FolderOpen}
-                            title={translate('workspace.common.categories')}
-                            shouldShowBackButton={isSmallScreenWidth}
-                        >
-                            {!isSmallScreenWidth && getHeaderButtons()}
-                        </HeaderWithBackButton>
-                        <ConfirmModal
-                            isVisible={deleteCategoriesConfirmModalVisible}
-                            onConfirm={handleDeleteCategories}
-                            onCancel={() => setDeleteCategoriesConfirmModalVisible(false)}
-                            title={translate(selectedCategoriesArray.length === 1 ? 'workspace.categories.deleteCategory' : 'workspace.categories.deleteCategories')}
-                            prompt={translate(selectedCategoriesArray.length === 1 ? 'workspace.categories.deleteCategoryPrompt' : 'workspace.categories.deleteCategoriesPrompt')}
-                            confirmText={translate('common.delete')}
-                            cancelText={translate('common.cancel')}
-                            danger
-                        />
-                        {isSmallScreenWidth && <View style={[styles.pl5, styles.pr5]}>{getHeaderButtons()}</View>}
-                        <View style={[styles.ph5, styles.pb5, styles.pt3]}>
-                            {Object.keys(policy?.connections ?? {}).length > 0 ? (
-                                <Text>
-                                    <Text style={[styles.textNormal, styles.colorMuted]}>{`${translate('workspace.categories.importedFromAccountingSoftware')} `}</Text>
-                                    <TextLink
-                                        style={[styles.textNormal, styles.link]}
-                                        href={`${environmentURL}/${ROUTES.POLICY_ACCOUNTING.getRoute(policyId)}`}
-                                    >
-                                        {`${translate('workspace.accounting.qbo')} ${translate('workspace.accounting.settings')}`}
-                                    </TextLink>
-                                </Text>
-                            ) : (
-                                <Text style={[styles.textNormal, styles.colorMuted]}>{translate('workspace.categories.subtitle')}</Text>
-                            )}
-                        </View>
-                        {isLoading && (
-                            <ActivityIndicator
-                                size={CONST.ACTIVITY_INDICATOR_SIZE.LARGE}
-                                style={[styles.flex1]}
-                                color={theme.spinner}
-                            />
-                        )}
-                        {shouldShowEmptyState && (
-                            <WorkspaceEmptyStateSection
-                                title={translate('workspace.categories.emptyCategories.title')}
-                                icon={Illustrations.EmptyStateExpenses}
-                                subtitle={translate('workspace.categories.emptyCategories.subtitle')}
-                            />
-                        )}
-                        {!shouldShowEmptyState && !isLoading && (
-                            <SelectionList
-                                canSelectMultiple
-                                sections={[{data: categoryList, isDisabled: false}]}
-                                onCheckboxPress={toggleCategory}
-                                onSelectRow={navigateToCategorySettings}
-                                shouldPreventDefaultFocusOnSelectRow={!DeviceCapabilities.canUseTouchScreen()}
-                                onSelectAll={toggleAllCategories}
-                                showScrollIndicator
-                                ListItem={TableListItem}
-                                onDismissError={dismissError}
-                                customListHeader={getCustomListHeader()}
-                                listHeaderWrapperStyle={[styles.ph9, styles.pv3, styles.pb5]}
-                            />
-                        )}
-                    </ScreenWrapper>
-                </FeatureEnabledAccessOrNotFoundWrapper>
-            </PaidPolicyAccessOrNotFoundWrapper>
-        </AdminPolicyAccessOrNotFoundWrapper>
->>>>>>> f508e2df
     );
 }
 
