import React, {useState, useCallback, useMemo} from 'react';
import {View} from 'react-native';
import _ from 'underscore';
import {withOnyx} from 'react-native-onyx';
import PropTypes from 'prop-types';
import * as Report from '../../libs/actions/Report';
import useLocalize from '../../hooks/useLocalize';
import HeaderWithBackButton from '../../components/HeaderWithBackButton';
import ScreenWrapper from '../../components/ScreenWrapper';
import styles from '../../styles/styles';
import RoomNameInput from '../../components/RoomNameInput';
import Picker from '../../components/Picker';
import ONYXKEYS from '../../ONYXKEYS';
import CONST from '../../CONST';
import Text from '../../components/Text';
import Permissions from '../../libs/Permissions';
import * as ErrorUtils from '../../libs/ErrorUtils';
import * as ValidationUtils from '../../libs/ValidationUtils';
import * as ReportUtils from '../../libs/ReportUtils';
import * as PolicyUtils from '../../libs/PolicyUtils';
import Form from '../../components/Form';
import shouldDelayFocus from '../../libs/shouldDelayFocus';
import policyMemberPropType from '../policyMemberPropType';
import FullPageNotFoundView from '../../components/BlockingViews/FullPageNotFoundView';

const propTypes = {
    /** All reports shared with the user */
    reports: PropTypes.shape({
        /** The report name */
        reportName: PropTypes.string,

        /** The report type */
        type: PropTypes.string,

        /** ID of the policy */
        policyID: PropTypes.string,
    }),

    /** List of betas available to current user */
    betas: PropTypes.arrayOf(PropTypes.string),

    /** The list of policies the user has access to. */
    policies: PropTypes.objectOf(
        PropTypes.shape({
            /** The policy type */
            type: PropTypes.oneOf(_.values(CONST.POLICY.TYPE)),

            /** The name of the policy */
            name: PropTypes.string,

            /** The ID of the policy */
            id: PropTypes.string,
        }),
    ),

    /** A collection of objects for all policies which key policy member objects by accountIDs */
    allPolicyMembers: PropTypes.objectOf(PropTypes.objectOf(policyMemberPropType)),
};
const defaultProps = {
    betas: [],
    reports: {},
    policies: {},
    allPolicyMembers: {},
};

function WorkspaceNewRoomPage(props) {
    const {translate} = useLocalize();
    const [visibility, setVisibility] = useState(CONST.REPORT.VISIBILITY.RESTRICTED);
    const [policyID, setPolicyID] = useState(null);
    const visibilityDescription = useMemo(() => translate(`newRoomPage.${visibility}Description`), [translate, visibility]);
    const isPolicyAdmin = useMemo(() => {
        if (!policyID) {
            return false;
        }

        return ReportUtils.isPolicyAdmin(policyID, props.policies);
    }, [policyID, props.policies]);

    /**
     * @param {Object} values - form input values passed by the Form component
     */
    const submit = (values) => {
        const policyMembers = _.map(_.keys(props.allPolicyMembers[`${ONYXKEYS.COLLECTION.POLICY_MEMBERS}${values.policyID}`]), (accountID) => Number(accountID));
        Report.addPolicyReport(values.policyID, values.roomName, values.visibility, policyMembers, values.writeCapability);
    };

    /**
     * @param {Object} values - form input values passed by the Form component
     * @returns {Boolean}
     */
    const validate = useCallback(
        (values) => {
            const errors = {};

            if (!values.roomName || values.roomName === CONST.POLICY.ROOM_PREFIX) {
                // We error if the user doesn't enter a room name or left blank
                ErrorUtils.addErrorMessage(errors, 'roomName', 'newRoomPage.pleaseEnterRoomName');
            } else if (values.roomName !== CONST.POLICY.ROOM_PREFIX && !ValidationUtils.isValidRoomName(values.roomName)) {
                // We error if the room name has invalid characters
                ErrorUtils.addErrorMessage(errors, 'roomName', 'newRoomPage.roomNameInvalidError');
            } else if (ValidationUtils.isReservedRoomName(values.roomName)) {
                // Certain names are reserved for default rooms and should not be used for policy rooms.
                ErrorUtils.addErrorMessage(errors, 'roomName', ['newRoomPage.roomNameReservedError', {reservedName: values.roomName}]);
            } else if (ValidationUtils.isExistingRoomName(values.roomName, props.reports, values.policyID)) {
                // Certain names are reserved for default rooms and should not be used for policy rooms.
                ErrorUtils.addErrorMessage(errors, 'roomName', 'newRoomPage.roomAlreadyExistsError');
            }

            if (!values.policyID) {
                errors.policyID = 'newRoomPage.pleaseSelectWorkspace';
            }

            return errors;
        },
        [props.reports],
    );

    const workspaceOptions = useMemo(() => _.map(PolicyUtils.getActivePolicies(props.policies), (policy) => ({label: policy.name, key: policy.id, value: policy.id})), [props.policies]);

    const writeCapabilityOptions = useMemo(
        () =>
            _.map(CONST.REPORT.WRITE_CAPABILITIES, (value) => ({
                value,
                label: translate(`writeCapabilityPage.writeCapability.${value}`),
            })),
        [translate],
    );

    const visibilityOptions = useMemo(
        () =>
            _.map(
                _.filter(_.values(CONST.REPORT.VISIBILITY), (visibilityOption) => visibilityOption !== CONST.REPORT.VISIBILITY.PUBLIC_ANNOUNCE),
                (visibilityOption) => ({
                    label: translate(`newRoomPage.visibilityOptions.${visibilityOption}`),
                    value: visibilityOption,
                    description: translate(`newRoomPage.${visibilityOption}Description`),
                }),
            ),
        [translate],
    );

    return (
        <ScreenWrapper
            includeSafeAreaPaddingBottom={false}
            shouldEnablePickerAvoiding={false}
        >
<<<<<<< HEAD
            <FullPageNotFoundView shouldShow={!Permissions.canUsePolicyRooms(props.betas) || !workspaceOptions.length}>
                <HeaderWithBackButton title={translate('newRoomPage.newRoom')} />
                <Form
                    formID={ONYXKEYS.FORMS.NEW_ROOM_FORM}
                    submitButtonText={translate('newRoomPage.createRoom')}
                    scrollContextEnabled
                    style={[styles.mh5, styles.flexGrow1]}
                    validate={validate}
                    onSubmit={submit}
                    enabledWhenOffline
                >
                    <View style={styles.mb5}>
                        <RoomNameInput
                            inputID="roomName"
                            autoFocus
                            shouldDelayFocus={shouldDelayFocus}
                        />
                    </View>
                    <View style={styles.mb5}>
                        <Picker
                            inputID="policyID"
                            label={translate('workspace.common.workspace')}
                            placeholder={{value: '', label: translate('newRoomPage.selectAWorkspace')}}
                            items={workspaceOptions}
                        />
                    </View>
                    <View style={styles.mb2}>
                        <Picker
                            inputID="visibility"
                            label={translate('newRoomPage.visibility')}
                            items={visibilityOptions}
                            onValueChange={setVisibility}
                            defaultValue={CONST.REPORT.VISIBILITY.RESTRICTED}
                        />
                    </View>
                    <Text style={[styles.textLabel, styles.colorMuted]}>{visibilityDescription}</Text>
                </Form>
            </FullPageNotFoundView>
=======
            <HeaderWithBackButton title={translate('newRoomPage.newRoom')} />
            <Form
                formID={ONYXKEYS.FORMS.NEW_ROOM_FORM}
                submitButtonText={translate('newRoomPage.createRoom')}
                scrollContextEnabled
                style={[styles.mh5, styles.flexGrow1]}
                validate={validate}
                onSubmit={submit}
                enabledWhenOffline
            >
                <View style={styles.mb5}>
                    <RoomNameInput
                        inputID="roomName"
                        autoFocus
                        shouldDelayFocus={shouldDelayFocus}
                    />
                </View>
                <View style={styles.mb2}>
                    <Picker
                        inputID="policyID"
                        label={translate('workspace.common.workspace')}
                        placeholder={{value: '', label: translate('newRoomPage.selectAWorkspace')}}
                        items={workspaceOptions}
                        onValueChange={setPolicyID}
                    />
                </View>
                {isPolicyAdmin && (
                    <View style={styles.mb2}>
                        <Picker
                            inputID="writeCapability"
                            label={translate('writeCapabilityPage.label')}
                            items={writeCapabilityOptions}
                            defaultValue={CONST.REPORT.WRITE_CAPABILITIES.ALL}
                        />
                    </View>
                )}
                <View style={styles.mb2}>
                    <Picker
                        inputID="visibility"
                        label={translate('newRoomPage.visibility')}
                        items={visibilityOptions}
                        onValueChange={setVisibility}
                        defaultValue={CONST.REPORT.VISIBILITY.RESTRICTED}
                    />
                </View>
                <Text style={[styles.textLabel, styles.colorMuted]}>{visibilityDescription}</Text>
            </Form>
>>>>>>> 0e2f7428
        </ScreenWrapper>
    );
}

WorkspaceNewRoomPage.propTypes = propTypes;
WorkspaceNewRoomPage.defaultProps = defaultProps;
WorkspaceNewRoomPage.displayName = 'WorkspaceNewRoomPage';

export default withOnyx({
    betas: {
        key: ONYXKEYS.BETAS,
    },
    policies: {
        key: ONYXKEYS.COLLECTION.POLICY,
    },
    reports: {
        key: ONYXKEYS.COLLECTION.REPORT,
    },
    allPolicyMembers: {
        key: ONYXKEYS.COLLECTION.POLICY_MEMBERS,
    },
})(WorkspaceNewRoomPage);<|MERGE_RESOLUTION|>--- conflicted
+++ resolved
@@ -144,7 +144,6 @@
             includeSafeAreaPaddingBottom={false}
             shouldEnablePickerAvoiding={false}
         >
-<<<<<<< HEAD
             <FullPageNotFoundView shouldShow={!Permissions.canUsePolicyRooms(props.betas) || !workspaceOptions.length}>
                 <HeaderWithBackButton title={translate('newRoomPage.newRoom')} />
                 <Form
@@ -163,14 +162,25 @@
                             shouldDelayFocus={shouldDelayFocus}
                         />
                     </View>
-                    <View style={styles.mb5}>
+                    <View style={styles.mb2}>
                         <Picker
                             inputID="policyID"
                             label={translate('workspace.common.workspace')}
                             placeholder={{value: '', label: translate('newRoomPage.selectAWorkspace')}}
                             items={workspaceOptions}
+                            onValueChange={setPolicyID}
                         />
                     </View>
+                    {isPolicyAdmin && (
+                        <View style={styles.mb2}>
+                            <Picker
+                                inputID="writeCapability"
+                                label={translate('writeCapabilityPage.label')}
+                                items={writeCapabilityOptions}
+                                defaultValue={CONST.REPORT.WRITE_CAPABILITIES.ALL}
+                            />
+                        </View>
+                    )}
                     <View style={styles.mb2}>
                         <Picker
                             inputID="visibility"
@@ -183,55 +193,6 @@
                     <Text style={[styles.textLabel, styles.colorMuted]}>{visibilityDescription}</Text>
                 </Form>
             </FullPageNotFoundView>
-=======
-            <HeaderWithBackButton title={translate('newRoomPage.newRoom')} />
-            <Form
-                formID={ONYXKEYS.FORMS.NEW_ROOM_FORM}
-                submitButtonText={translate('newRoomPage.createRoom')}
-                scrollContextEnabled
-                style={[styles.mh5, styles.flexGrow1]}
-                validate={validate}
-                onSubmit={submit}
-                enabledWhenOffline
-            >
-                <View style={styles.mb5}>
-                    <RoomNameInput
-                        inputID="roomName"
-                        autoFocus
-                        shouldDelayFocus={shouldDelayFocus}
-                    />
-                </View>
-                <View style={styles.mb2}>
-                    <Picker
-                        inputID="policyID"
-                        label={translate('workspace.common.workspace')}
-                        placeholder={{value: '', label: translate('newRoomPage.selectAWorkspace')}}
-                        items={workspaceOptions}
-                        onValueChange={setPolicyID}
-                    />
-                </View>
-                {isPolicyAdmin && (
-                    <View style={styles.mb2}>
-                        <Picker
-                            inputID="writeCapability"
-                            label={translate('writeCapabilityPage.label')}
-                            items={writeCapabilityOptions}
-                            defaultValue={CONST.REPORT.WRITE_CAPABILITIES.ALL}
-                        />
-                    </View>
-                )}
-                <View style={styles.mb2}>
-                    <Picker
-                        inputID="visibility"
-                        label={translate('newRoomPage.visibility')}
-                        items={visibilityOptions}
-                        onValueChange={setVisibility}
-                        defaultValue={CONST.REPORT.VISIBILITY.RESTRICTED}
-                    />
-                </View>
-                <Text style={[styles.textLabel, styles.colorMuted]}>{visibilityDescription}</Text>
-            </Form>
->>>>>>> 0e2f7428
         </ScreenWrapper>
     );
 }
