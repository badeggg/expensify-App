/* eslint-disable rulesdir/no-negated-variables */
import React, {useEffect} from 'react';
import type {OnyxCollection, OnyxEntry} from 'react-native-onyx';
import {withOnyx} from 'react-native-onyx';
import type {FullPageNotFoundViewProps} from '@components/BlockingViews/FullPageNotFoundView';
import FullPageNotFoundView from '@components/BlockingViews/FullPageNotFoundView';
import FullscreenLoadingIndicator from '@components/FullscreenLoadingIndicator';
import useCurrentUserPersonalDetails from '@hooks/useCurrentUserPersonalDetails';
import * as IOUUtils from '@libs/IOUUtils';
import Navigation from '@libs/Navigation/Navigation';
import * as PolicyUtils from '@libs/PolicyUtils';
import * as ReportUtils from '@libs/ReportUtils';
import NotFoundPage from '@pages/ErrorPage/NotFoundPage';
import * as Policy from '@userActions/Policy/Policy';
import type {IOUType} from '@src/CONST';
import CONST from '@src/CONST';
import ONYXKEYS from '@src/ONYXKEYS';
import ROUTES from '@src/ROUTES';
import type * as OnyxTypes from '@src/types/onyx';
import type {PolicyFeatureName} from '@src/types/onyx/Policy';
import callOrReturn from '@src/types/utils/callOrReturn';
import {isEmptyObject} from '@src/types/utils/EmptyObject';

<<<<<<< HEAD
const POLICY_ACCESS_VARIANTS = {
    [CONST.POLICY.ACCESS_VARIANTS.PAID]: (policy: OnyxEntry<OnyxTypes.Policy>) => PolicyUtils.isPaidGroupPolicy(policy),
    [CONST.POLICY.ACCESS_VARIANTS.ADMIN]: (policy: OnyxEntry<OnyxTypes.Policy>) => PolicyUtils.isPolicyAdmin(policy),
} as const satisfies Record<string, (policy: OnyxTypes.Policy) => boolean>;

type PolicyAccessVariant = keyof typeof POLICY_ACCESS_VARIANTS;
=======
const ACCESS_VARIANTS = {
    [CONST.POLICY.ACCESS_VARIANTS.PAID]: (policy: OnyxEntry<OnyxTypes.Policy>) => PolicyUtils.isPaidGroupPolicy(policy) && !!policy?.isPolicyExpenseChatEnabled,
    [CONST.POLICY.ACCESS_VARIANTS.ADMIN]: (policy: OnyxEntry<OnyxTypes.Policy>, login: string) => PolicyUtils.isPolicyAdmin(policy, login),
    [CONST.IOU.ACCESS_VARIANTS.CREATE]: (
        policy: OnyxEntry<OnyxTypes.Policy>,
        login: string,
        report: OnyxEntry<OnyxTypes.Report>,
        allPolicies: OnyxCollection<OnyxTypes.Policy>,
        iouType?: IOUType,
    ) =>
        !!iouType &&
        IOUUtils.isValidMoneyRequestType(iouType) &&
        // Allow the user to submit the expense if we are submitting the expense in global menu or the report can create the expense
        (isEmptyObject(report?.reportID) || ReportUtils.canCreateRequest(report, policy, iouType)) &&
        (iouType !== CONST.IOU.TYPE.INVOICE || PolicyUtils.canSendInvoice(allPolicies)),
} as const satisfies Record<string, (policy: OnyxTypes.Policy, login: string, report: OnyxTypes.Report, allPolicies: OnyxCollection<OnyxTypes.Policy>, iouType?: IOUType) => boolean>;

type AccessVariant = keyof typeof ACCESS_VARIANTS;
>>>>>>> fd91056a
type AccessOrNotFoundWrapperOnyxProps = {
    /** The report that holds the transaction */
    report: OnyxEntry<OnyxTypes.Report>;

    /** The report currently being looked at */
    policy: OnyxEntry<OnyxTypes.Policy>;

    /** Indicated whether the report data is loading */
    isLoadingReportData: OnyxEntry<boolean>;
};

type AccessOrNotFoundWrapperProps = AccessOrNotFoundWrapperOnyxProps & {
    /** The children to render */
    children: ((props: AccessOrNotFoundWrapperOnyxProps) => React.ReactNode) | React.ReactNode;

    /** The id of the report that holds the transaction */
    reportID?: string;

    /** The report currently being looked at */
    policyID?: string;

    /** Defines which types of access should be verified */
    accessVariants?: AccessVariant[];

    /** The current feature name that the user tries to get access to */
    featureName?: PolicyFeatureName;

    /** Props for customizing fallback pages */
    fullPageNotFoundViewProps?: FullPageNotFoundViewProps;

    /** Whether or not to block user from accessing the page */
    shouldBeBlocked?: boolean;

    /** The type of the transaction */
    iouType?: IOUType;

    /** The list of all policies */
    allPolicies?: OnyxCollection<OnyxTypes.Policy>;
} & Pick<FullPageNotFoundViewProps, 'subtitleKey' | 'onLinkPress'>;

type PageNotFoundFallbackProps = Pick<AccessOrNotFoundWrapperProps, 'policyID' | 'fullPageNotFoundViewProps'> & {shouldShowFullScreenFallback: boolean};

function PageNotFoundFallback({policyID, shouldShowFullScreenFallback, fullPageNotFoundViewProps}: PageNotFoundFallbackProps) {
    return shouldShowFullScreenFallback ? (
        <FullPageNotFoundView
            shouldShow
            onBackButtonPress={() => Navigation.goBack(ROUTES.SETTINGS_WORKSPACES)}
            shouldForceFullScreen
            // eslint-disable-next-line react/jsx-props-no-spreading
            {...fullPageNotFoundViewProps}
        />
    ) : (
        <NotFoundPage
            onBackButtonPress={() => Navigation.goBack(policyID ? ROUTES.WORKSPACE_PROFILE.getRoute(policyID) : ROUTES.HOME)}
            // eslint-disable-next-line react/jsx-props-no-spreading
            {...fullPageNotFoundViewProps}
        />
    );
}

function AccessOrNotFoundWrapper({accessVariants = [], fullPageNotFoundViewProps, shouldBeBlocked, ...props}: AccessOrNotFoundWrapperProps) {
    const {policy, policyID, report, iouType, allPolicies, featureName, isLoadingReportData} = props;
    const {login = ''} = useCurrentUserPersonalDetails();
    const isPolicyIDInRoute = !!policyID?.length;
    const isMoneyRequest = !!iouType && IOUUtils.isValidMoneyRequestType(iouType);
    const isFromGlobalCreate = isEmptyObject(report?.reportID);

    useEffect(() => {
        if (!isPolicyIDInRoute || !isEmptyObject(policy)) {
            // If the workspace is not required or is already loaded, we don't need to call the API
            return;
        }

        Policy.openWorkspace(policyID, []);
        // eslint-disable-next-line react-hooks/exhaustive-deps
    }, [isPolicyIDInRoute, policyID]);

    const shouldShowFullScreenLoadingIndicator = !isMoneyRequest && isLoadingReportData !== false && (!Object.entries(policy ?? {}).length || !policy?.id);

    const isFeatureEnabled = featureName ? PolicyUtils.isPolicyFeatureEnabled(policy, featureName) : true;

    const isPageAccessible = accessVariants.reduce((acc, variant) => {
        const accessFunction = ACCESS_VARIANTS[variant];
        return acc && accessFunction(policy, login, report, allPolicies ?? null, iouType);
    }, true);

    const isPolicyNotAccessible = isEmptyObject(policy) || (Object.keys(policy).length === 1 && !isEmptyObject(policy.errors)) || !policy?.id;
    const shouldShowNotFoundPage = (!isMoneyRequest && !isFromGlobalCreate && isPolicyNotAccessible) || !isPageAccessible || !isFeatureEnabled || shouldBeBlocked;

    if (shouldShowFullScreenLoadingIndicator) {
        return <FullscreenLoadingIndicator />;
    }

    if (shouldShowNotFoundPage) {
        return (
            <PageNotFoundFallback
                policyID={policyID}
                shouldShowFullScreenFallback={!isFeatureEnabled}
                fullPageNotFoundViewProps={fullPageNotFoundViewProps}
            />
        );
    }

    return callOrReturn(props.children, props);
}

export type {AccessVariant};

export default withOnyx<AccessOrNotFoundWrapperProps, AccessOrNotFoundWrapperOnyxProps>({
    report: {
        key: ({reportID}) => `${ONYXKEYS.COLLECTION.REPORT}${reportID}`,
    },
    policy: {
        key: ({policyID}) => `${ONYXKEYS.COLLECTION.POLICY}${policyID}`,
    },
    isLoadingReportData: {
        key: ONYXKEYS.IS_LOADING_REPORT_DATA,
    },
})(AccessOrNotFoundWrapper);<|MERGE_RESOLUTION|>--- conflicted
+++ resolved
@@ -21,16 +21,8 @@
 import callOrReturn from '@src/types/utils/callOrReturn';
 import {isEmptyObject} from '@src/types/utils/EmptyObject';
 
-<<<<<<< HEAD
-const POLICY_ACCESS_VARIANTS = {
+const ACCESS_VARIANTS = {
     [CONST.POLICY.ACCESS_VARIANTS.PAID]: (policy: OnyxEntry<OnyxTypes.Policy>) => PolicyUtils.isPaidGroupPolicy(policy),
-    [CONST.POLICY.ACCESS_VARIANTS.ADMIN]: (policy: OnyxEntry<OnyxTypes.Policy>) => PolicyUtils.isPolicyAdmin(policy),
-} as const satisfies Record<string, (policy: OnyxTypes.Policy) => boolean>;
-
-type PolicyAccessVariant = keyof typeof POLICY_ACCESS_VARIANTS;
-=======
-const ACCESS_VARIANTS = {
-    [CONST.POLICY.ACCESS_VARIANTS.PAID]: (policy: OnyxEntry<OnyxTypes.Policy>) => PolicyUtils.isPaidGroupPolicy(policy) && !!policy?.isPolicyExpenseChatEnabled,
     [CONST.POLICY.ACCESS_VARIANTS.ADMIN]: (policy: OnyxEntry<OnyxTypes.Policy>, login: string) => PolicyUtils.isPolicyAdmin(policy, login),
     [CONST.IOU.ACCESS_VARIANTS.CREATE]: (
         policy: OnyxEntry<OnyxTypes.Policy>,
@@ -47,7 +39,6 @@
 } as const satisfies Record<string, (policy: OnyxTypes.Policy, login: string, report: OnyxTypes.Report, allPolicies: OnyxCollection<OnyxTypes.Policy>, iouType?: IOUType) => boolean>;
 
 type AccessVariant = keyof typeof ACCESS_VARIANTS;
->>>>>>> fd91056a
 type AccessOrNotFoundWrapperOnyxProps = {
     /** The report that holds the transaction */
     report: OnyxEntry<OnyxTypes.Report>;
