import type {StackScreenProps} from '@react-navigation/stack';
import React, {useCallback, useMemo} from 'react';
import {View} from 'react-native';
import type {OnyxEntry} from 'react-native-onyx';
import {withOnyx} from 'react-native-onyx';
import HeaderWithBackButton from '@components/HeaderWithBackButton';
import MenuItemWithTopDescription from '@components/MenuItemWithTopDescription';
import OfflineWithFeedback from '@components/OfflineWithFeedback';
import ScreenWrapper from '@components/ScreenWrapper';
import Switch from '@components/Switch';
import Text from '@components/Text';
import useLocalize from '@hooks/useLocalize';
import useThemeStyles from '@hooks/useThemeStyles';
import * as Policy from '@libs/actions/Policy';
import Navigation from '@libs/Navigation/Navigation';
import * as PolicyUtils from '@libs/PolicyUtils';
import type {SettingsNavigatorParamList} from '@navigation/types';
import AccessOrNotFoundWrapper from '@pages/workspace/AccessOrNotFoundWrapper';
import CONST from '@src/CONST';
import ONYXKEYS from '@src/ONYXKEYS';
import ROUTES from '@src/ROUTES';
import type SCREENS from '@src/SCREENS';
import type * as OnyxTypes from '@src/types/onyx';

type WorkspaceTagsSettingsPageOnyxProps = {
    /** Collection of tags attached to a policy */
    policyTags: OnyxEntry<OnyxTypes.PolicyTagList>;
};
type WorkspaceTagsSettingsPageProps = WorkspaceTagsSettingsPageOnyxProps & StackScreenProps<SettingsNavigatorParamList, typeof SCREENS.WORKSPACE.TAGS_SETTINGS>;

function WorkspaceTagsSettingsPage({route, policyTags}: WorkspaceTagsSettingsPageProps) {
    const styles = useThemeStyles();
    const {translate} = useLocalize();
    const policyTagName = useMemo(() => PolicyUtils.getTagLists(policyTags)?.[0]?.name ?? '', [policyTags]);

    const updateWorkspaceRequiresTag = useCallback(
        (value: boolean) => {
            Policy.setPolicyRequiresTag(route.params.policyID, value);
        },
        [route.params.policyID],
    );
    return (
        <AccessOrNotFoundWrapper
            accessVariants={[CONST.POLICY.ACCESS_VARIANTS.ADMIN, CONST.POLICY.ACCESS_VARIANTS.PAID]}
            policyID={route.params.policyID}
            featureName={CONST.POLICY.MORE_FEATURES.ARE_TAGS_ENABLED}
        >
            {({policy}) => (
                <ScreenWrapper
                    includeSafeAreaPaddingBottom={false}
                    style={[styles.defaultModalContainer]}
                    testID={WorkspaceTagsSettingsPage.displayName}
                >
                    <HeaderWithBackButton title={translate('common.settings')} />
                    <View style={styles.flexGrow1}>
                        <OfflineWithFeedback
                            errors={policy?.errorFields?.requiresTag}
                            pendingAction={policy?.pendingFields?.requiresTag}
                            errorRowStyles={styles.mh5}
                        >
<<<<<<< HEAD
                            <HeaderWithBackButton title={translate('common.settings')} />
                            <View style={styles.flexGrow1}>
                                <OfflineWithFeedback
                                    errors={policy?.errorFields?.requiresTag}
                                    pendingAction={policy?.pendingFields?.requiresTag}
                                    errorRowStyles={styles.mh5}
                                >
                                    <View style={[styles.mt2, styles.mh4]}>
                                        <View style={[styles.flexRow, styles.mb5, styles.mr2, styles.alignItemsCenter, styles.justifyContentBetween]}>
                                            <Text style={[styles.textNormal]}>{translate('workspace.tags.requiresTag')}</Text>
                                            <Switch
                                                isOn={policy?.requiresTag ?? false}
                                                accessibilityLabel={translate('workspace.tags.requiresTag')}
                                                onToggle={updateWorkspaceRequiresTag}
                                            />
                                        </View>
                                    </View>
                                </OfflineWithFeedback>
                                <OfflineWithFeedback
                                    errors={policyTags?.[policyTagName]?.errors}
                                    pendingAction={policyTags?.[policyTagName]?.pendingAction}
                                    errorRowStyles={styles.mh5}
                                >
                                    <MenuItemWithTopDescription
                                        title={policyTagName}
                                        description={translate(`workspace.tags.customTagName`)}
                                        onPress={() => Navigation.navigate(ROUTES.WORKSPACE_EDIT_TAGS.getRoute(route.params.policyID))}
                                        shouldShowRightIcon
=======
                            <View style={[styles.mt2, styles.mh4]}>
                                <View style={[styles.flexRow, styles.mb5, styles.mr2, styles.alignItemsCenter, styles.justifyContentBetween]}>
                                    <Text style={[styles.textNormal, styles.colorMuted]}>{translate('workspace.tags.requiresTag')}</Text>
                                    <Switch
                                        isOn={policy?.requiresTag ?? false}
                                        accessibilityLabel={translate('workspace.tags.requiresTag')}
                                        onToggle={updateWorkspaceRequiresTag}
>>>>>>> cad52d92
                                    />
                                </View>
                            </View>
                        </OfflineWithFeedback>
                        <OfflineWithFeedback
                            errors={policyTags?.[policyTagName]?.errors}
                            pendingAction={policyTags?.[policyTagName]?.pendingAction}
                            errorRowStyles={styles.mh5}
                        >
                            <MenuItemWithTopDescription
                                title={policyTagName}
                                description={translate(`workspace.tags.customTagName`)}
                                onPress={() => Navigation.navigate(ROUTES.WORKSPACE_EDIT_TAGS.getRoute(route.params.policyID))}
                                shouldShowRightIcon
                            />
                        </OfflineWithFeedback>
                    </View>
                </ScreenWrapper>
            )}
        </AccessOrNotFoundWrapper>
    );
}

WorkspaceTagsSettingsPage.displayName = 'WorkspaceTagsSettingsPage';

export default withOnyx<WorkspaceTagsSettingsPageProps, WorkspaceTagsSettingsPageOnyxProps>({
    policyTags: {
        key: ({route}) => `${ONYXKEYS.COLLECTION.POLICY_TAGS}${route.params.policyID}`,
    },
})(WorkspaceTagsSettingsPage);<|MERGE_RESOLUTION|>--- conflicted
+++ resolved
@@ -58,36 +58,6 @@
                             pendingAction={policy?.pendingFields?.requiresTag}
                             errorRowStyles={styles.mh5}
                         >
-<<<<<<< HEAD
-                            <HeaderWithBackButton title={translate('common.settings')} />
-                            <View style={styles.flexGrow1}>
-                                <OfflineWithFeedback
-                                    errors={policy?.errorFields?.requiresTag}
-                                    pendingAction={policy?.pendingFields?.requiresTag}
-                                    errorRowStyles={styles.mh5}
-                                >
-                                    <View style={[styles.mt2, styles.mh4]}>
-                                        <View style={[styles.flexRow, styles.mb5, styles.mr2, styles.alignItemsCenter, styles.justifyContentBetween]}>
-                                            <Text style={[styles.textNormal]}>{translate('workspace.tags.requiresTag')}</Text>
-                                            <Switch
-                                                isOn={policy?.requiresTag ?? false}
-                                                accessibilityLabel={translate('workspace.tags.requiresTag')}
-                                                onToggle={updateWorkspaceRequiresTag}
-                                            />
-                                        </View>
-                                    </View>
-                                </OfflineWithFeedback>
-                                <OfflineWithFeedback
-                                    errors={policyTags?.[policyTagName]?.errors}
-                                    pendingAction={policyTags?.[policyTagName]?.pendingAction}
-                                    errorRowStyles={styles.mh5}
-                                >
-                                    <MenuItemWithTopDescription
-                                        title={policyTagName}
-                                        description={translate(`workspace.tags.customTagName`)}
-                                        onPress={() => Navigation.navigate(ROUTES.WORKSPACE_EDIT_TAGS.getRoute(route.params.policyID))}
-                                        shouldShowRightIcon
-=======
                             <View style={[styles.mt2, styles.mh4]}>
                                 <View style={[styles.flexRow, styles.mb5, styles.mr2, styles.alignItemsCenter, styles.justifyContentBetween]}>
                                     <Text style={[styles.textNormal, styles.colorMuted]}>{translate('workspace.tags.requiresTag')}</Text>
@@ -95,7 +65,6 @@
                                         isOn={policy?.requiresTag ?? false}
                                         accessibilityLabel={translate('workspace.tags.requiresTag')}
                                         onToggle={updateWorkspaceRequiresTag}
->>>>>>> cad52d92
                                     />
                                 </View>
                             </View>
