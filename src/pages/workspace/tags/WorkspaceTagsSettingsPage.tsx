--- conflicted
+++ resolved
@@ -32,13 +32,10 @@
 function WorkspaceTagsSettingsPage({route, policyTags}: WorkspaceTagsSettingsPageProps) {
     const styles = useThemeStyles();
     const {translate} = useLocalize();
-<<<<<<< HEAD
-    const policyTagName = useMemo(() => PolicyUtils.getTagLists(policyTags)?.[0]?.name ?? '', [policyTags]);
-    const hasEnabledOptions = OptionsListUtils.hasEnabledOptions(Object.values(policyTags ?? {}).flatMap(({tags}) => Object.values(tags)));
-=======
     const policyTagLists = useMemo(() => PolicyUtils.getTagLists(policyTags), [policyTags]);
     const doesPolicyContainOnlyOneTagList = policyTagLists.length === 1;
->>>>>>> 21e69b3b
+    const hasEnabledOptions = OptionsListUtils.hasEnabledOptions(Object.values(policyTags ?? {}).flatMap(({tags}) => Object.values(tags)));
+    const doesPolicyContainOnlyOneTagList = policyTagLists.length === 1;
 
     const updateWorkspaceRequiresTag = useCallback(
         (value: boolean) => {
