import type {StackScreenProps} from '@react-navigation/stack';
import lodashSortBy from 'lodash/sortBy';
import React, {useEffect, useMemo, useRef, useState} from 'react';
import {ActivityIndicator, View} from 'react-native';
import {withOnyx} from 'react-native-onyx';
import type {OnyxEntry} from 'react-native-onyx';
import Button from '@components/Button';
import ButtonWithDropdownMenu from '@components/ButtonWithDropdownMenu';
import type {DropdownOption} from '@components/ButtonWithDropdownMenu/types';
import ConfirmModal from '@components/ConfirmModal';
import HeaderWithBackButton from '@components/HeaderWithBackButton';
import Icon from '@components/Icon';
import * as Expensicons from '@components/Icon/Expensicons';
import * as Illustrations from '@components/Icon/Illustrations';
import ScreenWrapper from '@components/ScreenWrapper';
import SelectionList from '@components/SelectionList';
import TableListItem from '@components/SelectionList/TableListItem';
import type {ListItem} from '@components/SelectionList/types';
import Text from '@components/Text';
import WorkspaceEmptyStateSection from '@components/WorkspaceEmptyStateSection';
import useLocalize from '@hooks/useLocalize';
import useNetwork from '@hooks/useNetwork';
import useTheme from '@hooks/useTheme';
import useThemeStyles from '@hooks/useThemeStyles';
import useWindowDimensions from '@hooks/useWindowDimensions';
import localeCompare from '@libs/LocaleCompare';
import Navigation from '@libs/Navigation/Navigation';
import * as PolicyUtils from '@libs/PolicyUtils';
import type {WorkspacesCentralPaneNavigatorParamList} from '@navigation/types';
import AdminPolicyAccessOrNotFoundWrapper from '@pages/workspace/AdminPolicyAccessOrNotFoundWrapper';
import FeatureEnabledAccessOrNotFoundWrapper from '@pages/workspace/FeatureEnabledAccessOrNotFoundWrapper';
import PaidPolicyAccessOrNotFoundWrapper from '@pages/workspace/PaidPolicyAccessOrNotFoundWrapper';
import * as Policy from '@userActions/Policy';
import CONST from '@src/CONST';
import ONYXKEYS from '@src/ONYXKEYS';
import ROUTES from '@src/ROUTES';
import type SCREENS from '@src/SCREENS';
import type * as OnyxTypes from '@src/types/onyx';
import type * as OnyxCommon from '@src/types/onyx/OnyxCommon';
import type DeepValueOf from '@src/types/utils/DeepValueOf';

type PolicyForList = {
    value: string;
    text: string;
    keyForList: string;
    isSelected: boolean;
    rightElement: React.ReactNode;
    enabled: boolean;
};

type PolicyOption = ListItem & {
    /** Tag name is used as a key for the selectedTags state */
    keyForList: string;
};

type WorkspaceTagsOnyxProps = {
    /** Collection of tags attached to a policy */
    policyTags: OnyxEntry<OnyxTypes.PolicyTagList>;
};

type WorkspaceTagsPageProps = WorkspaceTagsOnyxProps & StackScreenProps<WorkspacesCentralPaneNavigatorParamList, typeof SCREENS.WORKSPACE.TAGS>;

function WorkspaceTagsPage({policyTags, route}: WorkspaceTagsPageProps) {
    const {isSmallScreenWidth} = useWindowDimensions();
    const styles = useThemeStyles();
    const theme = useTheme();
    const {translate} = useLocalize();
    const [selectedTags, setSelectedTags] = useState<Record<string, boolean>>({});
    const dropdownButtonRef = useRef(null);
    const [deleteTagsConfirmModalVisible, setDeleteTagsConfirmModalVisible] = useState(false);

    function fetchTags() {
        Policy.openPolicyTagsPage(route.params.policyID);
    }

    const {isOffline} = useNetwork({onReconnect: fetchTags});

    useEffect(() => {
        fetchTags();
        // eslint-disable-next-line react-hooks/exhaustive-deps
    }, []);
    const policyTagLists = useMemo(() => PolicyUtils.getTagLists(policyTags), [policyTags]);
    const tagList = useMemo<PolicyForList[]>(
        () =>
            policyTagLists
                .map((policyTagList) =>
<<<<<<< HEAD
                    Object.values(policyTagList.tags || [])
                        .sort((a, b) => localeCompare(a.name, b.name))
                        .filter((value) => PolicyUtils.getCleanedTagName(value.name) === value.name)
                        .map((value) => {
                            const isDisabled = value.pendingAction === CONST.RED_BRICK_ROAD_PENDING_ACTION.DELETE;
                            return {
                                value: value.name,
                                text: value.name,
                                keyForList: value.name,
                                isSelected: !!selectedTags[value.name],
                                pendingAction: value.pendingAction,
                                errors: value.errors ?? undefined,
                                enabled: value.enabled,
                                isDisabled,
                                rightElement: (
                                    <View style={styles.flexRow}>
                                        <Text style={[styles.textSupporting, styles.alignSelfCenter, styles.pl2, styles.label]}>
                                            {value.enabled ? translate('workspace.common.enabled') : translate('workspace.common.disabled')}
                                        </Text>
                                        <View style={[styles.p1, styles.pl2]}>
                                            <Icon
                                                src={Expensicons.ArrowRight}
                                                fill={theme.icon}
                                            />
                                        </View>
=======
                    lodashSortBy(Object.values(policyTagList.tags || []), 'name', localeCompare).map((value) => {
                        const tag = value as OnyxCommon.OnyxValueWithOfflineFeedback<OnyxTypes.PolicyTag>;
                        const isDisabled = tag.pendingAction === CONST.RED_BRICK_ROAD_PENDING_ACTION.DELETE;
                        return {
                            value: tag.name,
                            text: tag.name,
                            keyForList: tag.name,
                            isSelected: !!selectedTags[tag.name],
                            pendingAction: tag.pendingAction,
                            errors: tag.errors ?? undefined,
                            enabled: tag.enabled,
                            isDisabled,
                            rightElement: (
                                <View style={styles.flexRow}>
                                    <Text style={[styles.textSupporting, styles.alignSelfCenter, styles.pl2, styles.label]}>
                                        {tag.enabled ? translate('workspace.common.enabled') : translate('workspace.common.disabled')}
                                    </Text>
                                    <View style={[styles.p1, styles.pl2]}>
                                        <Icon
                                            src={Expensicons.ArrowRight}
                                            fill={theme.icon}
                                        />
>>>>>>> 5a8cb7fb
                                    </View>
                                </View>
                            ),
                        };
                    }),
                )
                .flat(),
        [policyTagLists, selectedTags, styles.alignSelfCenter, styles.flexRow, styles.label, styles.p1, styles.pl2, styles.textSupporting, theme.icon, translate],
    );

    const tagListKeyedByName = tagList.reduce<Record<string, PolicyForList>>((acc, tag) => {
        acc[tag.value] = tag;
        return acc;
    }, {});

    const toggleTag = (tag: PolicyForList) => {
        setSelectedTags((prev) => ({
            ...prev,
            [tag.value]: !prev[tag.value],
        }));
    };

    const toggleAllTags = () => {
        const isAllSelected = tagList.every((tag) => !!selectedTags[tag.value]);
        setSelectedTags(isAllSelected ? {} : Object.fromEntries(tagList.map((item) => [item.value, true])));
    };

    const getCustomListHeader = () => (
        <View style={[styles.flex1, styles.flexRow, styles.justifyContentBetween, styles.pl3, styles.pr9]}>
            <Text style={styles.searchInputStyle}>{translate('common.name')}</Text>
            <Text style={[styles.searchInputStyle, styles.textAlignCenter]}>{translate('statusPage.status')}</Text>
        </View>
    );

    const navigateToTagsSettings = () => {
        Navigation.navigate(ROUTES.WORKSPACE_TAGS_SETTINGS.getRoute(route.params.policyID));
    };

    const navigateToCreateTagPage = () => {
        Navigation.navigate(ROUTES.WORKSPACE_TAG_CREATE.getRoute(route.params.policyID));
    };

    const navigateToTagSettings = (tag: PolicyOption) => {
        setSelectedTags({});
        Navigation.navigate(ROUTES.WORKSPACE_TAG_SETTINGS.getRoute(route.params.policyID, tag.keyForList));
    };

    const selectedTagsArray = Object.keys(selectedTags).filter((key) => selectedTags[key]);

    const handleDeleteTags = () => {
        setSelectedTags({});
        Policy.deletePolicyTags(route.params.policyID, selectedTagsArray);
        setDeleteTagsConfirmModalVisible(false);
    };

    const isLoading = !isOffline && policyTags === undefined;

    const getHeaderButtons = () => {
        const options: Array<DropdownOption<DeepValueOf<typeof CONST.POLICY.TAGS_BULK_ACTION_TYPES>>> = [];

        if (selectedTagsArray.length > 0) {
            options.push({
                icon: Expensicons.Trashcan,
                text: translate(selectedTagsArray.length === 1 ? 'workspace.tags.deleteTag' : 'workspace.tags.deleteTags'),
                value: CONST.POLICY.TAGS_BULK_ACTION_TYPES.DELETE,
                onSelected: () => setDeleteTagsConfirmModalVisible(true),
            });

            const enabledTags = selectedTagsArray.filter((tagName) => tagListKeyedByName?.[tagName]?.enabled);
            if (enabledTags.length > 0) {
                const tagsToDisable = selectedTagsArray
                    .filter((tagName) => tagListKeyedByName?.[tagName]?.enabled)
                    .reduce<Record<string, {name: string; enabled: boolean}>>((acc, tagName) => {
                        acc[tagName] = {
                            name: tagName,
                            enabled: false,
                        };
                        return acc;
                    }, {});

                options.push({
                    icon: Expensicons.DocumentSlash,
                    text: translate(enabledTags.length === 1 ? 'workspace.tags.disableTag' : 'workspace.tags.disableTags'),
                    value: CONST.POLICY.TAGS_BULK_ACTION_TYPES.DISABLE,
                    onSelected: () => {
                        setSelectedTags({});
                        Policy.setWorkspaceTagEnabled(route.params.policyID, tagsToDisable);
                    },
                });
            }

            const disabledTags = selectedTagsArray.filter((tagName) => !tagListKeyedByName?.[tagName]?.enabled);
            if (disabledTags.length > 0) {
                const tagsToEnable = selectedTagsArray
                    .filter((tagName) => !tagListKeyedByName?.[tagName]?.enabled)
                    .reduce<Record<string, {name: string; enabled: boolean}>>((acc, tagName) => {
                        acc[tagName] = {
                            name: tagName,
                            enabled: true,
                        };
                        return acc;
                    }, {});
                options.push({
                    icon: Expensicons.Document,
                    text: translate(disabledTags.length === 1 ? 'workspace.tags.enableTag' : 'workspace.tags.enableTags'),
                    value: CONST.POLICY.TAGS_BULK_ACTION_TYPES.ENABLE,
                    onSelected: () => {
                        setSelectedTags({});
                        Policy.setWorkspaceTagEnabled(route.params.policyID, tagsToEnable);
                    },
                });
            }

            return (
                <ButtonWithDropdownMenu
                    buttonRef={dropdownButtonRef}
                    onPress={() => null}
                    shouldAlwaysShowDropdownMenu
                    pressOnEnter
                    buttonSize={CONST.DROPDOWN_BUTTON_SIZE.MEDIUM}
                    customText={translate('workspace.common.selected', {selectedNumber: selectedTagsArray.length})}
                    options={options}
                    style={[isSmallScreenWidth && styles.flexGrow1, isSmallScreenWidth && styles.mb3]}
                />
            );
        }

        return (
            <View style={[styles.w100, styles.flexRow, isSmallScreenWidth && styles.mb3]}>
                <Button
                    medium
                    success
                    onPress={navigateToCreateTagPage}
                    icon={Expensicons.Plus}
                    text={translate('workspace.tags.addTag')}
                    style={[styles.mr3, isSmallScreenWidth && styles.w50]}
                />
                {policyTags && (
                    <Button
                        medium
                        onPress={navigateToTagsSettings}
                        icon={Expensicons.Gear}
                        text={translate('common.settings')}
                        style={[isSmallScreenWidth && styles.w50]}
                    />
                )}
            </View>
        );
    };

    return (
        <AdminPolicyAccessOrNotFoundWrapper policyID={route.params.policyID}>
            <PaidPolicyAccessOrNotFoundWrapper policyID={route.params.policyID}>
                <FeatureEnabledAccessOrNotFoundWrapper
                    policyID={route.params.policyID}
                    featureName={CONST.POLICY.MORE_FEATURES.ARE_TAGS_ENABLED}
                >
                    <ScreenWrapper
                        includeSafeAreaPaddingBottom={false}
                        style={[styles.defaultModalContainer]}
                        testID={WorkspaceTagsPage.displayName}
                        shouldShowOfflineIndicatorInWideScreen
                        offlineIndicatorStyle={styles.mtAuto}
                    >
                        <HeaderWithBackButton
                            icon={Illustrations.Tag}
                            title={translate('workspace.common.tags')}
                            shouldShowBackButton={isSmallScreenWidth}
                        >
                            {!isSmallScreenWidth && getHeaderButtons()}
                        </HeaderWithBackButton>
                        <ConfirmModal
                            isVisible={deleteTagsConfirmModalVisible}
                            onConfirm={handleDeleteTags}
                            onCancel={() => setDeleteTagsConfirmModalVisible(false)}
                            title={translate(selectedTagsArray.length === 1 ? 'workspace.tags.deleteTag' : 'workspace.tags.deleteTags')}
                            prompt={translate(selectedTagsArray.length === 1 ? 'workspace.tags.deleteTagConfirmation' : 'workspace.tags.deleteTagsConfirmation')}
                            confirmText={translate('common.delete')}
                            cancelText={translate('common.cancel')}
                            danger
                        />
                        {isSmallScreenWidth && <View style={[styles.pl5, styles.pr5]}>{getHeaderButtons()}</View>}
                        <View style={[styles.ph5, styles.pb5, styles.pt3]}>
                            <Text style={[styles.textNormal, styles.colorMuted]}>{translate('workspace.tags.subtitle')}</Text>
                        </View>
                        {isLoading && (
                            <ActivityIndicator
                                size={CONST.ACTIVITY_INDICATOR_SIZE.LARGE}
                                style={[styles.flex1]}
                                color={theme.spinner}
                            />
                        )}
                        {tagList.length === 0 && !isLoading && (
                            <WorkspaceEmptyStateSection
                                title={translate('workspace.tags.emptyTags.title')}
                                icon={Illustrations.EmptyStateExpenses}
                                subtitle={translate('workspace.tags.emptyTags.subtitle')}
                            />
                        )}
                        {tagList.length > 0 && !isLoading && (
                            <SelectionList
                                canSelectMultiple
                                sections={[{data: tagList, indexOffset: 0, isDisabled: false}]}
                                onCheckboxPress={toggleTag}
                                onSelectRow={navigateToTagSettings}
                                onSelectAll={toggleAllTags}
                                showScrollIndicator
                                ListItem={TableListItem}
                                customListHeader={getCustomListHeader()}
                                listHeaderWrapperStyle={[styles.ph9, styles.pv3, styles.pb5]}
                                onDismissError={(item) => Policy.clearPolicyTagErrors(route.params.policyID, item.value)}
                            />
                        )}
                    </ScreenWrapper>
                </FeatureEnabledAccessOrNotFoundWrapper>
            </PaidPolicyAccessOrNotFoundWrapper>
        </AdminPolicyAccessOrNotFoundWrapper>
    );
}

WorkspaceTagsPage.displayName = 'WorkspaceTagsPage';

export default withOnyx<WorkspaceTagsPageProps, WorkspaceTagsOnyxProps>({
    policyTags: {
        key: ({route}) => `${ONYXKEYS.COLLECTION.POLICY_TAGS}${route.params.policyID}`,
    },
})(WorkspaceTagsPage);<|MERGE_RESOLUTION|>--- conflicted
+++ resolved
@@ -84,33 +84,6 @@
         () =>
             policyTagLists
                 .map((policyTagList) =>
-<<<<<<< HEAD
-                    Object.values(policyTagList.tags || [])
-                        .sort((a, b) => localeCompare(a.name, b.name))
-                        .filter((value) => PolicyUtils.getCleanedTagName(value.name) === value.name)
-                        .map((value) => {
-                            const isDisabled = value.pendingAction === CONST.RED_BRICK_ROAD_PENDING_ACTION.DELETE;
-                            return {
-                                value: value.name,
-                                text: value.name,
-                                keyForList: value.name,
-                                isSelected: !!selectedTags[value.name],
-                                pendingAction: value.pendingAction,
-                                errors: value.errors ?? undefined,
-                                enabled: value.enabled,
-                                isDisabled,
-                                rightElement: (
-                                    <View style={styles.flexRow}>
-                                        <Text style={[styles.textSupporting, styles.alignSelfCenter, styles.pl2, styles.label]}>
-                                            {value.enabled ? translate('workspace.common.enabled') : translate('workspace.common.disabled')}
-                                        </Text>
-                                        <View style={[styles.p1, styles.pl2]}>
-                                            <Icon
-                                                src={Expensicons.ArrowRight}
-                                                fill={theme.icon}
-                                            />
-                                        </View>
-=======
                     lodashSortBy(Object.values(policyTagList.tags || []), 'name', localeCompare).map((value) => {
                         const tag = value as OnyxCommon.OnyxValueWithOfflineFeedback<OnyxTypes.PolicyTag>;
                         const isDisabled = tag.pendingAction === CONST.RED_BRICK_ROAD_PENDING_ACTION.DELETE;
@@ -133,7 +106,6 @@
                                             src={Expensicons.ArrowRight}
                                             fill={theme.icon}
                                         />
->>>>>>> 5a8cb7fb
                                     </View>
                                 </View>
                             ),
