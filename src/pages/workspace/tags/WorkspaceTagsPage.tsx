--- conflicted
+++ resolved
@@ -177,13 +177,8 @@
 
         if (selectedTagsArray.length === 0) {
             return (
-<<<<<<< HEAD
-                <View style={[styles.w100, styles.flexRow, isSmallScreenWidth && styles.mb3]}>
+                <View style={[styles.w100, styles.flexRow, styles.gap2, isSmallScreenWidth && styles.mb3]}>
                     {!hasAccountingConnections && !isMultiLevelTags && (
-=======
-                <View style={[styles.w100, styles.flexRow, styles.gap2, isSmallScreenWidth && styles.mb3]}>
-                    {!isThereAnyAccountingConnection && !isMultiLevelTags && (
->>>>>>> f6aa6c20
                         <Button
                             medium
                             success
