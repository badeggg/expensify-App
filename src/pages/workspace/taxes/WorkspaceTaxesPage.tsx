import {useFocusEffect} from '@react-navigation/native';
import type {StackScreenProps} from '@react-navigation/stack';
<<<<<<< HEAD
import React, {useCallback, useMemo, useState} from 'react';
=======
import React, {useCallback, useEffect, useMemo, useRef, useState} from 'react';
>>>>>>> 47bba810
import {ActivityIndicator, View} from 'react-native';
import Button from '@components/Button';
import ButtonWithDropdownMenu from '@components/ButtonWithDropdownMenu';
import type {DropdownOption, WorkspaceTaxRatesBulkActionType} from '@components/ButtonWithDropdownMenu/types';
import ConfirmModal from '@components/ConfirmModal';
import HeaderWithBackButton from '@components/HeaderWithBackButton';
import Icon from '@components/Icon';
import * as Expensicons from '@components/Icon/Expensicons';
import * as Illustrations from '@components/Icon/Illustrations';
import ScreenWrapper from '@components/ScreenWrapper';
import SelectionList from '@components/SelectionList';
import TableListItem from '@components/SelectionList/TableListItem';
import type {ListItem} from '@components/SelectionList/types';
import Text from '@components/Text';
import useLocalize from '@hooks/useLocalize';
import useNetwork from '@hooks/useNetwork';
import useTheme from '@hooks/useTheme';
import useThemeStyles from '@hooks/useThemeStyles';
import useWindowDimensions from '@hooks/useWindowDimensions';
import {openPolicyTaxesPage} from '@libs/actions/Policy';
import {clearTaxRateError, deletePolicyTaxes, setPolicyTaxesEnabled} from '@libs/actions/TaxRate';
import * as ErrorUtils from '@libs/ErrorUtils';
import Navigation from '@libs/Navigation/Navigation';
import * as PolicyUtils from '@libs/PolicyUtils';
import type {WorkspacesCentralPaneNavigatorParamList} from '@navigation/types';
import AdminPolicyAccessOrNotFoundWrapper from '@pages/workspace/AdminPolicyAccessOrNotFoundWrapper';
import FeatureEnabledAccessOrNotFoundWrapper from '@pages/workspace/FeatureEnabledAccessOrNotFoundWrapper';
import PaidPolicyAccessOrNotFoundWrapper from '@pages/workspace/PaidPolicyAccessOrNotFoundWrapper';
import withPolicyAndFullscreenLoading from '@pages/workspace/withPolicyAndFullscreenLoading';
import type {WithPolicyAndFullscreenLoadingProps} from '@pages/workspace/withPolicyAndFullscreenLoading';
import CONST from '@src/CONST';
import ROUTES from '@src/ROUTES';
import type SCREENS from '@src/SCREENS';

type WorkspaceTaxesPageProps = WithPolicyAndFullscreenLoadingProps & StackScreenProps<WorkspacesCentralPaneNavigatorParamList, typeof SCREENS.WORKSPACE.TAXES>;

function WorkspaceTaxesPage({
    policy,
    route: {
        params: {policyID},
    },
}: WorkspaceTaxesPageProps) {
    const {isSmallScreenWidth} = useWindowDimensions();
    const styles = useThemeStyles();
    const theme = useTheme();
    const {translate} = useLocalize();
    const [selectedTaxesIDs, setSelectedTaxesIDs] = useState<string[]>([]);
    const [isDeleteModalVisible, setIsDeleteModalVisible] = useState(false);
    const defaultExternalID = policy?.taxRates?.defaultExternalID;
    const foreignTaxDefault = policy?.taxRates?.foreignTaxDefault;
    const dropdownButtonRef = useRef(null);

<<<<<<< HEAD
    const fetchTaxes = useCallback(() => {
        openPolicyTaxesPage(route.params.policyID);
    }, [route.params.policyID]);
=======
    const fetchTaxes = () => {
        openPolicyTaxesPage(policyID);
    };
>>>>>>> 47bba810

    const {isOffline} = useNetwork({onReconnect: fetchTaxes});

    useFocusEffect(
        useCallback(() => {
            fetchTaxes();
        }, [fetchTaxes]),
    );

    const textForDefault = useCallback(
        (taxID: string): string => {
            if (taxID === defaultExternalID && taxID === foreignTaxDefault) {
                return translate('common.default');
            }
            if (taxID === defaultExternalID) {
                return translate('workspace.taxes.workspaceDefault');
            }
            if (taxID === foreignTaxDefault) {
                return translate('workspace.taxes.foreignDefault');
            }
            return '';
        },
        [defaultExternalID, foreignTaxDefault, translate],
    );

    const taxesList = useMemo<ListItem[]>(() => {
        if (!policy) {
            return [];
        }
        return Object.entries(policy.taxRates?.taxes ?? {})
            .map(([key, value]) => ({
                text: value.name,
                alternateText: textForDefault(key),
                keyForList: key,
                isSelected: !!selectedTaxesIDs.includes(key),
                isDisabledCheckbox: !PolicyUtils.canEditTaxRate(policy, key),
                isDisabled: value.pendingAction === CONST.RED_BRICK_ROAD_PENDING_ACTION.DELETE,
                pendingAction: value.pendingAction ?? (Object.keys(value.pendingFields ?? {}).length > 0 ? CONST.RED_BRICK_ROAD_PENDING_ACTION.UPDATE : null),
                errors: value.errors ?? ErrorUtils.getLatestErrorFieldForAnyField(value),
                rightElement: (
                    <View style={styles.flexRow}>
                        <Text style={[styles.disabledText, styles.alignSelfCenter]}>{value.isDisabled ? translate('workspace.common.disabled') : translate('workspace.common.enabled')}</Text>
                        <View style={[styles.p1, styles.pl2]}>
                            <Icon
                                src={Expensicons.ArrowRight}
                                fill={theme.icon}
                            />
                        </View>
                    </View>
                ),
            }))
            .sort((a, b) => (a.text ?? a.keyForList ?? '').localeCompare(b.text ?? b.keyForList ?? ''));
    }, [policy, textForDefault, selectedTaxesIDs, styles.flexRow, styles.disabledText, styles.alignSelfCenter, styles.p1, styles.pl2, translate, theme.icon]);

    const isLoading = !isOffline && taxesList === undefined;

    const toggleTax = (tax: ListItem) => {
        const key = tax.keyForList;
        if (typeof key !== 'string') {
            return;
        }

        setSelectedTaxesIDs((prev) => {
            if (prev?.includes(key)) {
                return prev.filter((item) => item !== key);
            }
            return [...prev, key];
        });
    };

    const toggleAllTaxes = () => {
        const taxesToSelect = taxesList.filter((tax) => tax.keyForList !== defaultExternalID);
        setSelectedTaxesIDs((prev) => {
            if (prev.length === taxesToSelect.length) {
                return [];
            }

            return taxesToSelect.map((item) => (item.keyForList ? item.keyForList : ''));
        });
    };

    const getCustomListHeader = () => (
        <View style={[styles.flex1, styles.flexRow, styles.justifyContentBetween, styles.pl3, styles.pr9]}>
            <Text style={styles.searchInputStyle}>{translate('common.name')}</Text>
            <Text style={[styles.searchInputStyle, styles.textAlignCenter]}>{translate('statusPage.status')}</Text>
        </View>
    );

    const deleteTaxes = useCallback(() => {
        if (!policyID) {
            return;
        }
        deletePolicyTaxes(policyID, selectedTaxesIDs);
        setSelectedTaxesIDs([]);
        setIsDeleteModalVisible(false);
    }, [policyID, selectedTaxesIDs]);

    const toggleTaxes = useCallback(
        (isEnabled: boolean) => {
            if (!policyID) {
                return;
            }
            setPolicyTaxesEnabled(policyID, selectedTaxesIDs, isEnabled);
            setSelectedTaxesIDs([]);
        },
        [policyID, selectedTaxesIDs],
    );

    const navigateToEditTaxRate = (taxRate: ListItem) => {
        if (!taxRate.keyForList) {
            return;
        }
        setSelectedTaxesIDs([]);
        Navigation.navigate(ROUTES.WORKSPACE_TAX_EDIT.getRoute(policyID, taxRate.keyForList));
    };

    const dropdownMenuOptions = useMemo(() => {
        const isMultiple = selectedTaxesIDs.length > 1;
        const options: Array<DropdownOption<WorkspaceTaxRatesBulkActionType>> = [
            {
                icon: Expensicons.Trashcan,
                text: isMultiple ? translate('workspace.taxes.actions.deleteMultiple') : translate('workspace.taxes.actions.delete'),
                value: CONST.POLICY.TAX_RATES_BULK_ACTION_TYPES.DELETE,
                onSelected: () => setIsDeleteModalVisible(true),
            },
        ];

        // `Disable rates` when at least one enabled rate is selected.
        if (selectedTaxesIDs.some((taxID) => !policy?.taxRates?.taxes[taxID]?.isDisabled)) {
            options.push({
                icon: Expensicons.DocumentSlash,
                text: isMultiple ? translate('workspace.taxes.actions.disableMultiple') : translate('workspace.taxes.actions.disable'),
                value: CONST.POLICY.TAX_RATES_BULK_ACTION_TYPES.DISABLE,
                onSelected: () => toggleTaxes(false),
            });
        }

        // `Enable rates` when at least one disabled rate is selected.
        if (selectedTaxesIDs.some((taxID) => policy?.taxRates?.taxes[taxID]?.isDisabled)) {
            options.push({
                icon: Expensicons.Document,
                text: isMultiple ? translate('workspace.taxes.actions.enableMultiple') : translate('workspace.taxes.actions.enable'),
                value: CONST.POLICY.TAX_RATES_BULK_ACTION_TYPES.ENABLE,
                onSelected: () => toggleTaxes(true),
            });
        }
        return options;
    }, [policy?.taxRates?.taxes, selectedTaxesIDs, toggleTaxes, translate]);

    const headerButtons = !selectedTaxesIDs.length ? (
        <View style={[styles.w100, styles.flexRow, isSmallScreenWidth && styles.mb3]}>
            <Button
                medium
                success
                onPress={() => Navigation.navigate(ROUTES.WORKSPACE_TAX_CREATE.getRoute(policyID))}
                icon={Expensicons.Plus}
                text={translate('workspace.taxes.addRate')}
                style={[styles.mr3, isSmallScreenWidth && styles.w50]}
            />
            <Button
                medium
                onPress={() => Navigation.navigate(ROUTES.WORKSPACE_TAXES_SETTINGS.getRoute(policyID))}
                icon={Expensicons.Gear}
                text={translate('common.settings')}
                style={[isSmallScreenWidth && styles.w50]}
            />
        </View>
    ) : (
        <ButtonWithDropdownMenu<WorkspaceTaxRatesBulkActionType>
            buttonRef={dropdownButtonRef}
            onPress={() => {}}
            options={dropdownMenuOptions}
            buttonSize={CONST.DROPDOWN_BUTTON_SIZE.MEDIUM}
            customText={translate('workspace.common.selected', {selectedNumber: selectedTaxesIDs.length})}
            shouldAlwaysShowDropdownMenu
            pressOnEnter
            style={[isSmallScreenWidth && styles.w50, isSmallScreenWidth && styles.mb3]}
        />
    );

    return (
        <AdminPolicyAccessOrNotFoundWrapper policyID={policyID}>
            <PaidPolicyAccessOrNotFoundWrapper policyID={policyID}>
                <FeatureEnabledAccessOrNotFoundWrapper
                    policyID={policyID}
                    featureName={CONST.POLICY.MORE_FEATURES.ARE_TAXES_ENABLED}
                >
                    <ScreenWrapper
                        includeSafeAreaPaddingBottom={false}
                        style={[styles.defaultModalContainer]}
                        testID={WorkspaceTaxesPage.displayName}
                        shouldShowOfflineIndicatorInWideScreen
                    >
                        <HeaderWithBackButton
                            icon={Illustrations.Coins}
                            title={translate('workspace.common.taxes')}
                            shouldShowBackButton={isSmallScreenWidth}
                        >
                            {!isSmallScreenWidth && headerButtons}
                        </HeaderWithBackButton>

                        {isSmallScreenWidth && <View style={[styles.pl5, styles.pr5]}>{headerButtons}</View>}

                        <View style={[styles.ph5, styles.pb5, styles.pt3]}>
                            <Text style={[styles.textNormal, styles.colorMuted]}>{translate('workspace.taxes.subtitle')}</Text>
                        </View>
                        {isLoading && (
                            <ActivityIndicator
                                size={CONST.ACTIVITY_INDICATOR_SIZE.LARGE}
                                style={[styles.flex1]}
                                color={theme.spinner}
                            />
                        )}
                        <SelectionList
                            canSelectMultiple
                            sections={[{data: taxesList, indexOffset: 0, isDisabled: false}]}
                            onCheckboxPress={toggleTax}
                            onSelectRow={navigateToEditTaxRate}
                            onSelectAll={toggleAllTaxes}
                            showScrollIndicator
                            ListItem={TableListItem}
                            customListHeader={getCustomListHeader()}
                            listHeaderWrapperStyle={[styles.ph9, styles.pv3, styles.pb5]}
                            onDismissError={(item) => (item.keyForList ? clearTaxRateError(policyID, item.keyForList, item.pendingAction) : undefined)}
                        />
                        <ConfirmModal
                            title={translate('workspace.taxes.actions.delete')}
                            isVisible={isDeleteModalVisible}
                            onConfirm={deleteTaxes}
                            onCancel={() => setIsDeleteModalVisible(false)}
                            prompt={
                                selectedTaxesIDs.length > 1
                                    ? translate('workspace.taxes.deleteMultipleTaxConfirmation', {taxAmount: selectedTaxesIDs.length})
                                    : translate('workspace.taxes.deleteTaxConfirmation')
                            }
                            confirmText={translate('common.delete')}
                            cancelText={translate('common.cancel')}
                            danger
                        />
                    </ScreenWrapper>
                </FeatureEnabledAccessOrNotFoundWrapper>
            </PaidPolicyAccessOrNotFoundWrapper>
        </AdminPolicyAccessOrNotFoundWrapper>
    );
}

WorkspaceTaxesPage.displayName = 'WorkspaceTaxesPage';

export default withPolicyAndFullscreenLoading(WorkspaceTaxesPage);<|MERGE_RESOLUTION|>--- conflicted
+++ resolved
@@ -1,10 +1,6 @@
 import {useFocusEffect} from '@react-navigation/native';
 import type {StackScreenProps} from '@react-navigation/stack';
-<<<<<<< HEAD
-import React, {useCallback, useMemo, useState} from 'react';
-=======
-import React, {useCallback, useEffect, useMemo, useRef, useState} from 'react';
->>>>>>> 47bba810
+import React, {useCallback, useMemo, useRef, useState} from 'react';
 import {ActivityIndicator, View} from 'react-native';
 import Button from '@components/Button';
 import ButtonWithDropdownMenu from '@components/ButtonWithDropdownMenu';
@@ -57,15 +53,9 @@
     const foreignTaxDefault = policy?.taxRates?.foreignTaxDefault;
     const dropdownButtonRef = useRef(null);
 
-<<<<<<< HEAD
     const fetchTaxes = useCallback(() => {
-        openPolicyTaxesPage(route.params.policyID);
-    }, [route.params.policyID]);
-=======
-    const fetchTaxes = () => {
         openPolicyTaxesPage(policyID);
-    };
->>>>>>> 47bba810
+    }, [policyID]);
 
     const {isOffline} = useNetwork({onReconnect: fetchTaxes});
 
