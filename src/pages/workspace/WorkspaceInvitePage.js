--- conflicted
+++ resolved
@@ -100,19 +100,10 @@
     }
 
     componentDidUpdate(prevProps) {
-<<<<<<< HEAD
         if (!_.isEqual(prevProps.policyMemberList, this.props.policyMemberList)) {
             this.updateOptionsWithSearchTerm(this.state.searchTerm);
         }
-        if (
-            prevProps.preferredLocale !== this.props.preferredLocale
-            && this.state.welcomeNote === Localize.translate(prevProps.preferredLocale, 'workspace.invite.welcomeNote', {workspaceName: this.props.policy.name})
-        ) {
-            this.setState({welcomeNote: this.getWelcomeNote()});
-        }
-
-=======
->>>>>>> 4a4b22bc
+
         const isReconnecting = prevProps.network.isOffline && !this.props.network.isOffline;
         if (!isReconnecting) {
             return;
