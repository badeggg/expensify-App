import isEmpty from 'lodash/isEmpty';
import type {ComponentType, ForwardedRef, RefAttributes} from 'react';
import React, {forwardRef} from 'react';
import type {OnyxEntry} from 'react-native-onyx';
import {withOnyx} from 'react-native-onyx';
import FullscreenLoadingIndicator from '@components/FullscreenLoadingIndicator';
import compose from '@libs/compose';
import ONYXKEYS from '@src/ONYXKEYS';
import type {WithPolicyOnyxProps, WithPolicyProps} from './withPolicy';
import withPolicy, {policyDefaultProps} from './withPolicy';

type WithPolicyAndFullscreenLoadingOnyxProps = {
    /** Indicated whether the report data is loading */
    isLoadingReportData: OnyxEntry<boolean>;
};

type WithPolicyAndFullscreenLoadingProps = WithPolicyProps & WithPolicyAndFullscreenLoadingOnyxProps;

type ComponentWithPolicyAndFullscreenLoading<TProps extends WithPolicyAndFullscreenLoadingProps, TRef> = ComponentType<
    Omit<Omit<TProps & RefAttributes<TRef>, keyof WithPolicyAndFullscreenLoadingOnyxProps>, keyof WithPolicyOnyxProps>
>;

export default function withPolicyAndFullscreenLoading<TProps extends WithPolicyAndFullscreenLoadingProps, TRef>(
    WrappedComponent: ComponentType<TProps & RefAttributes<TRef>>,
): ComponentWithPolicyAndFullscreenLoading<TProps, TRef> {
    function WithPolicyAndFullscreenLoading(
        {
            isLoadingReportData = true,
            policy = policyDefaultProps.policy,
            policyDraft = policyDefaultProps.policyDraft,
            policyMembers = policyDefaultProps.policyMembers,
            policyMembersDraft = policyDefaultProps.policyMembersDraft,
            ...rest
        }: TProps,
        ref: ForwardedRef<TRef>,
    ) {
        if (isLoadingReportData && isEmpty(policy) && isEmpty(policyDraft)) {
            return <FullscreenLoadingIndicator />;
        }

        return (
            <WrappedComponent
                // eslint-disable-next-line react/jsx-props-no-spreading
                {...(rest as TProps)}
                isLoadingReportData={isLoadingReportData}
                policy={policy}
                policyDraft={policyDraft}
                policyMembers={policyMembers}
                policyMembersDraft={policyMembersDraft}
                ref={ref}
            />
        );
    }

    WithPolicyAndFullscreenLoading.displayName = `WithPolicyAndFullscreenLoading`;

    return compose(
        withOnyx<TProps & RefAttributes<TRef>, WithPolicyAndFullscreenLoadingOnyxProps>({
            isLoadingReportData: {
                key: ONYXKEYS.IS_LOADING_REPORT_DATA,
            },
        }),
        withPolicy,
    )(forwardRef(WithPolicyAndFullscreenLoading));
}
<<<<<<< HEAD
=======

>>>>>>> 333f7589
export type {WithPolicyAndFullscreenLoadingProps};<|MERGE_RESOLUTION|>--- conflicted
+++ resolved
@@ -63,8 +63,5 @@
         withPolicy,
     )(forwardRef(WithPolicyAndFullscreenLoading));
 }
-<<<<<<< HEAD
-=======
 
->>>>>>> 333f7589
 export type {WithPolicyAndFullscreenLoadingProps};