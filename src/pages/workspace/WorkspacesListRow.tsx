--- conflicted
+++ resolved
@@ -209,6 +209,8 @@
                     <View style={[styles.flexRow, styles.gap2, styles.alignItemsCenter, styles.flex1, styles.justifyContentEnd, styles.mln6, styles.pr4]}>
                         <Badge
                             text={translate('workspace.common.requested')}
+                            textStyles={styles.textStrong}
+                            badgeStyles={[styles.alignSelfCenter, styles.badgeBordered]}
                             icon={Expensicons.Hourglass}
                         />
                     </View>
@@ -241,65 +243,6 @@
                     </>
                 )}
             </View>
-<<<<<<< HEAD
-            <View style={[styles.flexRow, isWide && !isJoinRequestPending && styles.flex1, styles.gap2, isNarrow && styles.mr5, styles.alignItemsCenter]}>
-                <Icon
-                    src={workspaceTypeIcon(workspaceType)}
-                    width={variables.workspaceTypeIconWidth}
-                    height={variables.workspaceTypeIconWidth}
-                    additionalStyles={styles.workspaceTypeWrapper}
-                />
-                <View>
-                    <Text
-                        numberOfLines={1}
-                        style={[styles.labelStrong, isDeleted ? styles.offlineFeedback.deleted : {}]}
-                    >
-                        {userFriendlyWorkspaceType}
-                    </Text>
-                    <Text
-                        numberOfLines={1}
-                        style={[styles.textMicro, styles.textSupporting, isDeleted ? styles.offlineFeedback.deleted : {}]}
-                    >
-                        {translate('workspace.common.plan')}
-                    </Text>
-                </View>
-            </View>
-            {isJoinRequestPending && !isNarrow && (
-                <View style={[styles.flexRow, styles.gap2, styles.alignItemsCenter, styles.flex1, styles.justifyContentEnd, styles.mln6, styles.pr4]}>
-                    <Badge
-                        text={translate('workspace.common.requested')}
-                        icon={Expensicons.Hourglass}
-                    />
-                </View>
-            )}
-
-            {isWide && !isJoinRequestPending && (
-                <>
-                    <View style={[styles.flexRow, styles.flex0, styles.gap2, isNarrow && styles.mr5, styles.alignItemsCenter]}>
-                        <BrickRoadIndicatorIcon brickRoadIndicator={brickRoadIndicator} />
-                    </View>
-                    <View ref={threeDotsMenuContainerRef}>
-                        <ThreeDotsMenu
-                            onIconPress={() => {
-                                threeDotsMenuContainerRef.current?.measureInWindow((x, y, width, height) => {
-                                    setThreeDotsMenuPosition({
-                                        horizontal: x + width,
-                                        vertical: y + height,
-                                    });
-                                });
-                            }}
-                            menuItems={menuItems}
-                            anchorPosition={threeDotsMenuPosition}
-                            anchorAlignment={{horizontal: CONST.MODAL.ANCHOR_ORIGIN_HORIZONTAL.RIGHT, vertical: CONST.MODAL.ANCHOR_ORIGIN_VERTICAL.TOP}}
-                            iconStyles={[styles.mr2]}
-                            shouldOverlay
-                            disabled={shouldDisableThreeDotsMenu}
-                        />
-                    </View>
-                </>
-            )}
-=======
->>>>>>> 9b839f4f
         </View>
     );
 }
