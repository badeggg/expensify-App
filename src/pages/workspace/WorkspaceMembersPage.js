--- conflicted
+++ resolved
@@ -319,12 +319,8 @@
      * @returns {React.Component}
      */
     renderItem({item}) {
-<<<<<<< HEAD
+        const hasError = !_.isEmpty(item.errors) || this.state.errors[item.login];
         const isChecked = _.contains(this.state.selectedEmployees, item.accountID);
-=======
-        const hasError = !_.isEmpty(item.errors) || this.state.errors[item.login];
-        const isChecked = _.contains(this.state.selectedEmployees, item.login);
->>>>>>> 93957f0e
         return (
             <OfflineWithFeedback
                 onClose={() => this.dismissError(item)}
@@ -332,13 +328,8 @@
                 errors={item.errors}
             >
                 <PressableWithFeedback
-<<<<<<< HEAD
-                    style={[styles.peopleRow, (_.isEmpty(item.errors) || this.state.errors[item.login]) && styles.peopleRowBorderBottom]}
+                    style={[styles.peopleRow, (_.isEmpty(item.errors) || this.state.errors[item.login]) && styles.peopleRowBorderBottom, hasError && styles.borderColorDanger]}
                     onPress={() => this.toggleUser(item.accountID, item.pendingAction)}
-=======
-                    style={[styles.peopleRow, (_.isEmpty(item.errors) || this.state.errors[item.login]) && styles.peopleRowBorderBottom, hasError && styles.borderColorDanger]}
-                    onPress={() => this.toggleUser(item.login, item.pendingAction)}
->>>>>>> 93957f0e
                     accessibilityRole="checkbox"
                     accessibilityState={{
                         checked: isChecked,
@@ -368,7 +359,7 @@
                                 ],
                                 keyForList: item.login,
                             }}
-                            onSelectRow={() => this.toggleUser(item.login, item.pendingAction)}
+                            onSelectRow={() => this.toggleUser(item.accountID, item.pendingAction)}
                         />
                     </View>
                     {(this.props.session.email === item.login || item.role === 'admin') && (
