--- conflicted
+++ resolved
@@ -72,11 +72,7 @@
             isActive: policy?.areDistanceRatesEnabled ?? false,
             pendingAction: policy?.pendingFields?.areDistanceRatesEnabled,
             action: (isEnabled: boolean) => {
-<<<<<<< HEAD
-                Policy.enablePolicyDistanceRates(policy?.id ?? '-1', isEnabled);
-=======
-                DistanceRate.enablePolicyDistanceRates(policy?.id ?? '', isEnabled);
->>>>>>> 432c2e70
+                DistanceRate.enablePolicyDistanceRates(policy?.id ?? '-1', isEnabled);
             },
         },
         {
