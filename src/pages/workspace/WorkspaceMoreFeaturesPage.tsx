import {useFocusEffect} from '@react-navigation/native';
import type {StackScreenProps} from '@react-navigation/stack';
import React, {useCallback} from 'react';
import {View} from 'react-native';
import HeaderWithBackButton from '@components/HeaderWithBackButton';
import * as Illustrations from '@components/Icon/Illustrations';
import ScreenWrapper from '@components/ScreenWrapper';
import ScrollView from '@components/ScrollView';
import Section from '@components/Section';
import useLocalize from '@hooks/useLocalize';
import useNetwork from '@hooks/useNetwork';
import usePermissions from '@hooks/usePermissions';
import usePolicyConnections from '@hooks/usePolicyWithConnections';
import useThemeStyles from '@hooks/useThemeStyles';
import useWindowDimensions from '@hooks/useWindowDimensions';
import * as ErrorUtils from '@libs/ErrorUtils';
import type {WorkspacesCentralPaneNavigatorParamList} from '@libs/Navigation/types';
import * as Policy from '@userActions/Policy';
import CONST from '@src/CONST';
import type {TranslationPaths} from '@src/languages/types';
import type SCREENS from '@src/SCREENS';
import type {Errors, PendingAction} from '@src/types/onyx/OnyxCommon';
import {isEmptyObject} from '@src/types/utils/EmptyObject';
import type IconAsset from '@src/types/utils/IconAsset';
import AccessOrNotFoundWrapper from './AccessOrNotFoundWrapper';
import type {WithPolicyAndFullscreenLoadingProps} from './withPolicyAndFullscreenLoading';
import withPolicyAndFullscreenLoading from './withPolicyAndFullscreenLoading';
import ToggleSettingOptionRow from './workflows/ToggleSettingsOptionRow';

type WorkspaceMoreFeaturesPageProps = WithPolicyAndFullscreenLoadingProps & StackScreenProps<WorkspacesCentralPaneNavigatorParamList, typeof SCREENS.WORKSPACE.MORE_FEATURES>;

type Item = {
    icon: IconAsset;
    titleTranslationKey: TranslationPaths;
    subtitleTranslationKey: TranslationPaths;
    isActive: boolean;
    disabled?: boolean;
    action: (isEnabled: boolean) => void;
    pendingAction: PendingAction | undefined;
    errors?: Errors;
    onCloseError?: () => void;
};

type SectionObject = {
    titleTranslationKey: TranslationPaths;
    subtitleTranslationKey: TranslationPaths;
    items: Item[];
};

function WorkspaceMoreFeaturesPage({policy, route}: WorkspaceMoreFeaturesPageProps) {
    usePolicyConnections(policy?.id ?? '');
    const styles = useThemeStyles();
    const {isSmallScreenWidth} = useWindowDimensions();
    const {translate} = useLocalize();
    const {canUseAccountingIntegrations} = usePermissions();
    const hasAccountingConnection = !!policy?.areConnectionsEnabled && !isEmptyObject(policy?.connections);
    const isSyncTaxEnabled = !!policy?.connections?.quickbooksOnline?.config.syncTax || !!policy?.connections?.xero?.config.importTaxRates;

    const spendItems: Item[] = [
        {
            icon: Illustrations.Car,
            titleTranslationKey: 'workspace.moreFeatures.distanceRates.title',
            subtitleTranslationKey: 'workspace.moreFeatures.distanceRates.subtitle',
            isActive: policy?.areDistanceRatesEnabled ?? false,
            pendingAction: policy?.pendingFields?.areDistanceRatesEnabled,
            action: (isEnabled: boolean) => {
                Policy.enablePolicyDistanceRates(policy?.id ?? '', isEnabled);
            },
        },
        {
            icon: Illustrations.Workflows,
            titleTranslationKey: 'workspace.moreFeatures.workflows.title',
            subtitleTranslationKey: 'workspace.moreFeatures.workflows.subtitle',
            isActive: policy?.areWorkflowsEnabled ?? false,
            pendingAction: policy?.pendingFields?.areWorkflowsEnabled,
            action: (isEnabled: boolean) => {
                Policy.enablePolicyWorkflows(policy?.id ?? '', isEnabled);
            },
        },
    ];

    const organizeItems: Item[] = [
        {
            icon: Illustrations.FolderOpen,
            titleTranslationKey: 'workspace.moreFeatures.categories.title',
            subtitleTranslationKey: 'workspace.moreFeatures.categories.subtitle',
            isActive: policy?.areCategoriesEnabled ?? false,
            disabled: hasAccountingConnection,
            pendingAction: policy?.pendingFields?.areCategoriesEnabled,
            action: (isEnabled: boolean) => {
                Policy.enablePolicyCategories(policy?.id ?? '', isEnabled);
            },
        },
        {
            icon: Illustrations.Tag,
            titleTranslationKey: 'workspace.moreFeatures.tags.title',
            subtitleTranslationKey: 'workspace.moreFeatures.tags.subtitle',
            isActive: policy?.areTagsEnabled ?? false,
            disabled: hasAccountingConnection,
            pendingAction: policy?.pendingFields?.areTagsEnabled,
            action: (isEnabled: boolean) => {
                Policy.enablePolicyTags(policy?.id ?? '', isEnabled);
            },
        },
        {
            icon: Illustrations.Coins,
            titleTranslationKey: 'workspace.moreFeatures.taxes.title',
            subtitleTranslationKey: 'workspace.moreFeatures.taxes.subtitle',
            isActive: (policy?.tax?.trackingEnabled ?? false) || isSyncTaxEnabled,
            disabled: isSyncTaxEnabled || policy?.connections?.quickbooksOnline?.data?.country === CONST.COUNTRY.US,
            pendingAction: policy?.pendingFields?.tax,
            action: (isEnabled: boolean) => {
                Policy.enablePolicyTaxes(policy?.id ?? '', isEnabled);
            },
        },
    ];

    const integrateItems: Item[] = [
        {
            icon: Illustrations.Accounting,
            titleTranslationKey: 'workspace.moreFeatures.connections.title',
            subtitleTranslationKey: 'workspace.moreFeatures.connections.subtitle',
            isActive: !!policy?.areConnectionsEnabled,
            pendingAction: policy?.pendingFields?.areConnectionsEnabled,
            action: (isEnabled: boolean) => {
                Policy.enablePolicyConnections(policy?.id ?? '', isEnabled);
            },
<<<<<<< HEAD
            disabled: hasAccountingConnection,
=======
            errors: ErrorUtils.getLatestErrorField(policy ?? {}, CONST.POLICY.MORE_FEATURES.ARE_CONNECTIONS_ENABLED),
            onCloseError: () => Policy.clearPolicyErrorField(policy?.id ?? '', CONST.POLICY.MORE_FEATURES.ARE_CONNECTIONS_ENABLED),
>>>>>>> 729c9ac7
        },
    ];

    const sections: SectionObject[] = [
        {
            titleTranslationKey: 'workspace.moreFeatures.spendSection.title',
            subtitleTranslationKey: 'workspace.moreFeatures.spendSection.subtitle',
            items: spendItems,
        },
        {
            titleTranslationKey: 'workspace.moreFeatures.organizeSection.title',
            subtitleTranslationKey: 'workspace.moreFeatures.organizeSection.subtitle',
            items: organizeItems,
        },
    ];

    if (canUseAccountingIntegrations) {
        sections.push({
            titleTranslationKey: 'workspace.moreFeatures.integrateSection.title',
            subtitleTranslationKey: 'workspace.moreFeatures.integrateSection.subtitle',
            items: integrateItems,
        });
    }

    const renderItem = useCallback(
        (item: Item) => (
            <View
                key={item.titleTranslationKey}
                style={styles.mt7}
            >
                <ToggleSettingOptionRow
                    icon={item.icon}
                    title={translate(item.titleTranslationKey)}
                    subtitle={translate(item.subtitleTranslationKey)}
                    isActive={item.isActive}
                    pendingAction={item.pendingAction}
                    onToggle={item.action}
                    disabled={item.disabled}
                    errors={item.errors}
                    onCloseError={item.onCloseError}
                />
            </View>
        ),
        [styles, translate],
    );

    const renderSection = useCallback(
        (section: SectionObject) => (
            <View
                key={section.titleTranslationKey}
                style={[styles.mt3, isSmallScreenWidth ? styles.workspaceSectionMobile : styles.workspaceSection]}
            >
                <Section
                    containerStyles={isSmallScreenWidth ? styles.p5 : styles.p8}
                    title={translate(section.titleTranslationKey)}
                    titleStyles={styles.textStrong}
                    subtitle={translate(section.subtitleTranslationKey)}
                    subtitleMuted
                >
                    {section.items.map(renderItem)}
                </Section>
            </View>
        ),
        [isSmallScreenWidth, styles, renderItem, translate],
    );

    const fetchFeatures = useCallback(() => {
        Policy.openPolicyMoreFeaturesPage(route.params.policyID);
    }, [route.params.policyID]);

    useNetwork({onReconnect: fetchFeatures});

    useFocusEffect(
        useCallback(() => {
            fetchFeatures();
        }, [fetchFeatures]),
    );

    return (
        <AccessOrNotFoundWrapper
            accessVariants={[CONST.POLICY.ACCESS_VARIANTS.ADMIN, CONST.POLICY.ACCESS_VARIANTS.PAID]}
            policyID={route.params.policyID}
        >
            <ScreenWrapper
                includeSafeAreaPaddingBottom={false}
                style={[styles.defaultModalContainer]}
                testID={WorkspaceMoreFeaturesPage.displayName}
                shouldShowOfflineIndicatorInWideScreen
            >
                <HeaderWithBackButton
                    icon={Illustrations.Gears}
                    title={translate('workspace.common.moreFeatures')}
                    shouldShowBackButton={isSmallScreenWidth}
                />

                <ScrollView contentContainerStyle={styles.pb2}>{sections.map(renderSection)}</ScrollView>
            </ScreenWrapper>
        </AccessOrNotFoundWrapper>
    );
}

WorkspaceMoreFeaturesPage.displayName = 'WorkspaceMoreFeaturesPage';

export default withPolicyAndFullscreenLoading(WorkspaceMoreFeaturesPage);<|MERGE_RESOLUTION|>--- conflicted
+++ resolved
@@ -125,12 +125,9 @@
             action: (isEnabled: boolean) => {
                 Policy.enablePolicyConnections(policy?.id ?? '', isEnabled);
             },
-<<<<<<< HEAD
             disabled: hasAccountingConnection,
-=======
             errors: ErrorUtils.getLatestErrorField(policy ?? {}, CONST.POLICY.MORE_FEATURES.ARE_CONNECTIONS_ENABLED),
             onCloseError: () => Policy.clearPolicyErrorField(policy?.id ?? '', CONST.POLICY.MORE_FEATURES.ARE_CONNECTIONS_ENABLED),
->>>>>>> 729c9ac7
         },
     ];
 
