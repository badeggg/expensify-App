--- conflicted
+++ resolved
@@ -537,13 +537,8 @@
                 />
                 <View style={[styles.w100, styles.flex1]}>
                     <SelectionList
-<<<<<<< HEAD
-                        canSelectMultiple
+                        canSelectMultiple={isPolicyAdmin}
                         sections={[{data, isDisabled: false}]}
-=======
-                        canSelectMultiple={isPolicyAdmin}
-                        sections={[{data, indexOffset: 0, isDisabled: false}]}
->>>>>>> fda1b3aa
                         ListItem={TableListItem}
                         disableKeyboardShortcuts={removeMembersConfirmModalVisible}
                         headerMessage={getHeaderMessage()}
