--- conflicted
+++ resolved
@@ -1,12 +1,7 @@
 import {useIsFocused} from '@react-navigation/native';
 import type {StackScreenProps} from '@react-navigation/stack';
-<<<<<<< HEAD
 import React, {useCallback, useEffect, useMemo} from 'react';
 import {View} from 'react-native';
-=======
-import React, {useCallback, useMemo} from 'react';
-import {FlatList, View} from 'react-native';
->>>>>>> 902f2b80
 import type {OnyxEntry} from 'react-native-onyx';
 import {withOnyx} from 'react-native-onyx';
 import * as Illustrations from '@components/Icon/Illustrations';
@@ -21,16 +16,13 @@
 import useStyleUtils from '@hooks/useStyleUtils';
 import useThemeStyles from '@hooks/useThemeStyles';
 import useWindowDimensions from '@hooks/useWindowDimensions';
-<<<<<<< HEAD
 import BankAccount from '@libs/models/BankAccount';
-import Navigation from '@libs/Navigation/Navigation';
 import * as OptionsListUtils from '@libs/OptionsListUtils';
-=======
+import * as PersonalDetailsUtils from '@libs/PersonalDetailsUtils';
 import Navigation from '@libs/Navigation/Navigation';
 import Permissions from '@libs/Permissions';
->>>>>>> 902f2b80
-import * as PersonalDetailsUtils from '@libs/PersonalDetailsUtils';
 import * as PolicyUtils from '@libs/PolicyUtils';
+import * as ReportUtils from '@libs/ReportUtils';
 import type {CentralPaneNavigatorParamList} from '@navigation/types';
 import type {WithPolicyProps} from '@pages/workspace/withPolicy';
 import withPolicy from '@pages/workspace/withPolicy';
@@ -42,60 +34,39 @@
 import ONYXKEYS from '@src/ONYXKEYS';
 import ROUTES from '@src/ROUTES';
 import type SCREENS from '@src/SCREENS';
-<<<<<<< HEAD
-import type {ReimbursementAccount} from '@src/types/onyx';
-=======
-import type {Beta} from '@src/types/onyx';
->>>>>>> 902f2b80
+import type {ReimbursementAccount, Beta} from '@src/types/onyx';
 import ToggleSettingOptionRow from './ToggleSettingsOptionRow';
 import type {ToggleSettingOptionRowProps} from './ToggleSettingsOptionRow';
 import {getAutoReportingFrequencyDisplayNames} from './WorkspaceAutoReportingFrequencyPage';
 import type {AutoReportingFrequencyKey} from './WorkspaceAutoReportingFrequencyPage';
 
-<<<<<<< HEAD
-type WorkspaceWorkflowsPageWithReimbursementAccountProps = {
+
+type WorkspaceWorkflowsPageOnyxProps = {
+    /** Beta features list */
+    betas: OnyxEntry<Beta[]>;
     /** Reimbursement account details */
     reimbursementAccount: OnyxEntry<ReimbursementAccount>;
 };
-
-type WorkspaceWorkflowsPageProps = WithCurrentUserPersonalDetailsProps &
-    WorkspaceWorkflowsPageWithReimbursementAccountProps &
-    WithPolicyProps &
-    StackScreenProps<CentralPaneNavigatorParamList, typeof SCREENS.WORKSPACE.WORKFLOWS>;
-
-function WorkspaceWorkflowsPage({policy, route, reimbursementAccount, currentUserPersonalDetails}: WorkspaceWorkflowsPageProps) {
-    const {translate} = useLocalize();
-=======
-type WorkspaceWorkflowsPageOnyxProps = {
-    /** Beta features list */
-    betas: OnyxEntry<Beta[]>;
-};
-type WorkspaceWorkflowsPageProps = WithPolicyProps & WorkspaceWorkflowsPageOnyxProps & StackScreenProps<CentralPaneNavigatorParamList, typeof SCREENS.WORKSPACE.WORKFLOWS>;
-
-function WorkspaceWorkflowsPage({policy, betas, route}: WorkspaceWorkflowsPageProps) {
+type WorkspaceWorkflowsPageProps = WithCurrentUserPersonalDetailsProps & WithPolicyProps & WorkspaceWorkflowsPageOnyxProps & StackScreenProps<CentralPaneNavigatorParamList, typeof SCREENS.WORKSPACE.WORKFLOWS>;
+
+function WorkspaceWorkflowsPage({policy, betas, route, reimbursementAccount, currentUserPersonalDetails}: WorkspaceWorkflowsPageProps) {
     const {translate, preferredLocale} = useLocalize();
->>>>>>> 902f2b80
     const styles = useThemeStyles();
     const StyleUtils = useStyleUtils();
     const {isSmallScreenWidth} = useWindowDimensions();
     const {isOffline} = useNetwork();
 
-<<<<<<< HEAD
     const isFocused = useIsFocused();
     const prevIsFocused = usePrevious(isFocused);
 
     const ownerPersonalDetails = ReportUtils.getDisplayNamesWithTooltips(OptionsListUtils.getPersonalDetailsForAccountIDs([policy?.ownerAccountID ?? 0], CONST.EMPTY_OBJECT), false);
     const policyOwnerDisplayName = ownerPersonalDetails[0]?.displayName;
-=======
-    const policyApproverEmail = policy?.approver;
-    const policyApproverName = useMemo(() => PersonalDetailsUtils.getPersonalDetailByEmail(policyApproverEmail ?? '')?.displayName ?? policyApproverEmail, [policyApproverEmail]);
->>>>>>> 902f2b80
     const containerStyle = useMemo(() => [styles.ph8, styles.mhn8, styles.ml11, styles.pv3, styles.pr0, styles.pl4, styles.mr0, styles.widthAuto, styles.mt4], [styles]);
     const canUseDelayedSubmission = Permissions.canUseWorkflowsDelayedSubmission(betas);
 
     const onPressAutoReportingFrequency = useCallback(() => Navigation.navigate(ROUTES.WORKSPACE_WORKFLOWS_AUTOREPORTING_FREQUENCY.getRoute(policy?.id ?? '')), [policy?.id]);
 
-<<<<<<< HEAD
+
     const authorizedPayerAccountID = policy?.authorizedPayerAccountID ?? policy?.ownerAccountID ?? 0;
 
     const displayNameForAuthorizedPayer = PersonalDetailsUtils.getPersonalDetailsByIDs([authorizedPayerAccountID], currentUserPersonalDetails.accountID)[0]?.displayName;
@@ -125,32 +96,6 @@
         const hasVBA = state === BankAccount.STATE.OPEN;
         const bankDisplayName = bankName ? `${bankName} ${accountNumber ? `${accountNumber.slice(-5)}` : ''}` : '';
         return [
-            {
-                icon: Illustrations.ReceiptEnvelope,
-                title: translate('workflowsPage.delaySubmissionTitle'),
-                subtitle: translate('workflowsPage.delaySubmissionDescription'),
-                onToggle: (isEnabled: boolean) => {
-                    Policy.setWorkspaceAutoReporting(route.params.policyID, isEnabled);
-                },
-                subMenuItems: (
-                    <MenuItem
-                        title={translate('workflowsPage.submissionFrequency')}
-                        titleStyle={styles.textLabelSupportingNormal}
-                        descriptionTextStyle={styles.textNormalThemeText}
-                        // onPress={() => Navigation.navigate(ROUTES.WORKSPACE_WORKFLOWS_AUTOREPORTING_FREQUENCY).getRoute(route.params.policyID))}
-                        // TODO will be done in https://github.com/Expensify/Expensify/issues/368332
-                        description={translate('workflowsPage.weeklyFrequency')}
-                        shouldShowRightIcon
-                        wrapperStyle={containerStyle}
-                        hoverAndPressStyle={[styles.mr0, styles.br2]}
-                    />
-                ),
-                isActive: policy?.harvesting?.enabled ?? false,
-                pendingAction: policy?.pendingFields?.isAutoApprovalEnabled,
-            },
-=======
-    const items: ToggleSettingOptionRowProps[] = useMemo(
-        () => [
             ...(canUseDelayedSubmission
                 ? [
                       {
@@ -181,7 +126,6 @@
                       },
                   ]
                 : []),
->>>>>>> 902f2b80
             {
                 icon: Illustrations.Approval,
                 title: translate('workflowsPage.addApprovalsTitle'),
@@ -194,8 +138,9 @@
                         title={translate('workflowsPage.approver')}
                         titleStyle={styles.textLabelSupportingNormal}
                         descriptionTextStyle={styles.textNormalThemeText}
-                        description={policyApproverName ?? ''}
-                        onPress={() => Navigation.navigate(ROUTES.WORKSPACE_WORKFLOWS_APPROVER.getRoute(route.params.policyID))}
+                        description={policyOwnerDisplayName ?? ''}
+                        // onPress={() => Navigation.navigate(ROUTES.WORKSPACE_WORKFLOWS_APPROVER.getRoute(route.params.policyID))}
+                        // TODO will be done in https://github.com/Expensify/Expensify/issues/368334
                         shouldShowRightIcon
                         wrapperStyle={containerStyle}
                         hoverAndPressStyle={[styles.mr0, styles.br2]}
@@ -248,26 +193,25 @@
                 isEndOptionRow: true,
                 isActive: true, // TODO will be done in https://github.com/Expensify/Expensify/issues/368335
             },
-<<<<<<< HEAD
         ];
-    }, [policy, route.params.policyID, styles, translate, policyOwnerDisplayName, containerStyle, isOffline, StyleUtils, activeRoute, reimbursementAccount, displayNameForAuthorizedPayer]);
-=======
-        ],
+    },
         [
-            policyApproverName,
             policy,
             route.params.policyID,
             styles,
             translate,
+            policyOwnerDisplayName,
             containerStyle,
             isOffline,
             StyleUtils,
             onPressAutoReportingFrequency,
             preferredLocale,
             canUseDelayedSubmission,
+            activeRoute,
+            reimbursementAccount,
+            displayNameForAuthorizedPayer
         ],
     );
->>>>>>> 902f2b80
 
     const renderOptionItem = (item: ToggleSettingOptionRowProps, index: number) => (
         <View
@@ -319,21 +263,14 @@
 
 WorkspaceWorkflowsPage.displayName = 'WorkspaceWorkflowsPage';
 
-<<<<<<< HEAD
-const WorkspaceWorkflowsPageWithReimbursementAccount = withOnyx<WorkspaceWorkflowsPageProps, WorkspaceWorkflowsPageWithReimbursementAccountProps>({
-    // @ts-expect-error: ONYXKEYS.REIMBURSEMENT_ACCOUNT is conflicting with ONYXKEYS.FORMS.REIMBURSEMENT_ACCOUNT_FORM
-    reimbursementAccount: {
-        key: ONYXKEYS.REIMBURSEMENT_ACCOUNT,
-    },
-})(WorkspaceWorkflowsPage);
-
-export default withCurrentUserPersonalDetails(withPolicy(WorkspaceWorkflowsPageWithReimbursementAccount));
-=======
-export default withPolicy(
+export default withCurrentUserPersonalDetails(withPolicy(
     withOnyx<WorkspaceWorkflowsPageProps, WorkspaceWorkflowsPageOnyxProps>({
         betas: {
             key: ONYXKEYS.BETAS,
         },
+        // @ts-expect-error: ONYXKEYS.REIMBURSEMENT_ACCOUNT is conflicting with ONYXKEYS.FORMS.REIMBURSEMENT_ACCOUNT_FORM
+        reimbursementAccount: {
+            key: ONYXKEYS.REIMBURSEMENT_ACCOUNT,
+        },
     })(WorkspaceWorkflowsPage),
-);
->>>>>>> 902f2b80
+));