--- conflicted
+++ resolved
@@ -1,11 +1,6 @@
 import type {StackScreenProps} from '@react-navigation/stack';
-<<<<<<< HEAD
-import React, {useCallback, useEffect, useMemo} from 'react';
+import React, {useCallback, useEffect, useMemo, useState} from 'react';
 import {View} from 'react-native';
-=======
-import React, {useCallback, useEffect, useMemo, useState} from 'react';
-import {FlatList, View} from 'react-native';
->>>>>>> b9f3906f
 import type {OnyxEntry} from 'react-native-onyx';
 import {withOnyx} from 'react-native-onyx';
 import ConfirmModal from '@components/ConfirmModal';
@@ -272,32 +267,6 @@
     const isLoading = reimbursementAccount?.isLoading ?? true;
 
     return (
-<<<<<<< HEAD
-        <WorkspacePageWithSections
-            headerText={translate('workspace.common.workflows')}
-            icon={Illustrations.Workflows}
-            route={route}
-            guidesCallTaskID={CONST.GUIDES_CALL_TASK_IDS.WORKSPACE_WORKFLOWS}
-            shouldShowOfflineIndicatorInWideScreen
-            shouldShowNotFoundPage={!isPaidGroupPolicy || !isPolicyAdmin}
-            shouldSkipVBBACall
-            isLoading={isLoading}
-            shouldUseScrollView
-        >
-            <View style={[styles.mt3, styles.textStrong, isSmallScreenWidth ? styles.workspaceSectionMobile : styles.workspaceSection]}>
-                <Section
-                    title={translate('workflowsPage.workflowTitle')}
-                    titleStyles={styles.textStrong}
-                    containerStyles={isSmallScreenWidth ? styles.p5 : styles.p8}
-                >
-                    <View>
-                        <Text style={[styles.mt3, styles.textSupporting]}>{translate('workflowsPage.workflowDescription')}</Text>
-                        {optionItems.map(renderOptionItem)}
-                    </View>
-                </Section>
-            </View>
-        </WorkspacePageWithSections>
-=======
         <FeatureEnabledAccessOrNotFoundWrapper
             policyID={route.params.policyID}
             featureName={CONST.POLICY.MORE_FEATURES.ARE_WORKFLOWS_ENABLED}
@@ -320,11 +289,7 @@
                     >
                         <View>
                             <Text style={[styles.mt3, styles.textSupporting]}>{translate('workflowsPage.workflowDescription')}</Text>
-                            <FlatList
-                                data={optionItems}
-                                renderItem={renderOptionItem}
-                                keyExtractor={(item: ToggleSettingOptionRowProps) => item.title}
-                            />
+                            {optionItems.map(renderOptionItem)}
                             <ConfirmModal
                                 title={translate('workspace.bankAccount.workspaceCurrency')}
                                 isVisible={isCurrencyModalOpen}
@@ -340,7 +305,6 @@
                 </View>
             </WorkspacePageWithSections>
         </FeatureEnabledAccessOrNotFoundWrapper>
->>>>>>> b9f3906f
     );
 }
 
