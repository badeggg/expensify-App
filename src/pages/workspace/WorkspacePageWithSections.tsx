--- conflicted
+++ resolved
@@ -114,13 +114,9 @@
     shouldShowLoading = true,
     shouldShowOfflineIndicatorInWideScreen = false,
     shouldShowNonAdmin = false,
-<<<<<<< HEAD
-    icon,
     headerContent,
     testID,
-=======
     shouldShowNotFoundPage = false,
->>>>>>> fa08e175
 }: WorkspacePageWithSectionsProps) {
     const styles = useThemeStyles();
     const policyID = route.params?.policyID ?? '';
@@ -173,15 +169,10 @@
                     guidesCallTaskID={guidesCallTaskID}
                     shouldShowBackButton={isSmallScreenWidth || shouldShowBackButton}
                     onBackButtonPress={() => Navigation.goBack(backButtonRoute ?? ROUTES.WORKSPACE_INITIAL.getRoute(policyID))}
-<<<<<<< HEAD
-                    icon={icon}
+                    icon={icon ?? undefined}
                 >
                     {headerContent}
                 </HeaderWithBackButton>
-=======
-                    icon={icon ?? undefined}
-                />
->>>>>>> fa08e175
                 {(isLoading || firstRender.current) && shouldShowLoading ? (
                     <FullScreenLoadingIndicator style={[styles.flex1, styles.pRelative]} />
                 ) : (
