<<<<<<< HEAD
import type {RouteProp} from '@react-navigation/native';
=======
import React, {useEffect, useMemo, useRef} from 'react';
>>>>>>> b6363778
import type {ReactNode} from 'react';
import React, {useEffect, useMemo, useRef} from 'react';
import {View} from 'react-native';
import type {OnyxEntry} from 'react-native-onyx';
import {withOnyx} from 'react-native-onyx';
import FullPageNotFoundView from '@components/BlockingViews/FullPageNotFoundView';
import FullScreenLoadingIndicator from '@components/FullscreenLoadingIndicator';
import HeaderWithBackButton from '@components/HeaderWithBackButton';
import ScreenWrapper from '@components/ScreenWrapper';
import ScrollViewWithContext from '@components/ScrollViewWithContext';
import useNetwork from '@hooks/useNetwork';
import useThemeStyles from '@hooks/useThemeStyles';
import useWindowDimensions from '@hooks/useWindowDimensions';
import BankAccount from '@libs/models/BankAccount';
import Navigation from '@libs/Navigation/Navigation';
import * as PolicyUtils from '@libs/PolicyUtils';
import * as ReimbursementAccountProps from '@pages/ReimbursementAccount/reimbursementAccountPropTypes';
import * as BankAccounts from '@userActions/BankAccounts';
import ONYXKEYS from '@src/ONYXKEYS';
import type {Route} from '@src/ROUTES';
import ROUTES from '@src/ROUTES';
import type {Policy, ReimbursementAccount, User} from '@src/types/onyx';
import {isEmptyObject} from '@src/types/utils/EmptyObject';
import type {PolicyRoute} from './withPolicy';
import type {WithPolicyAndFullscreenLoadingProps} from './withPolicyAndFullscreenLoading';
import withPolicyAndFullscreenLoading from './withPolicyAndFullscreenLoading';

type WorkspacePageWithSectionsOnyxProps = {
    /** From Onyx */
    /** Bank account attached to free plan */
    reimbursementAccount: OnyxEntry<ReimbursementAccount>;

    /** User Data from Onyx */
    user: OnyxEntry<User>;
};

type WorkspacePageWithSectionsProps = WithPolicyAndFullscreenLoadingProps &
    WorkspacePageWithSectionsOnyxProps & {
        shouldSkipVBBACall?: boolean;

        /** The text to display in the header */
        headerText: string;

        /** The route object passed to this page from the navigator */
        route: PolicyRoute;

        /** Main content of the page */
        children: (hasVBA: boolean, policyID: string, isUsingECard: boolean) => ReactNode;

        /** Content to be added as fixed footer */
        footer?: ReactNode;

        /** The guides call task ID to associate with the workspace page being shown */
        guidesCallTaskID: string;

        /** The route where we navigate when the user press the back button */
        backButtonRoute?: Route;

        /** Option to use the default scroll view  */
        shouldUseScrollView?: boolean;

        /** Option to show the loading page while the API is calling */
        shouldShowLoading?: boolean;

        /** Should show the back button. It is used when in RHP. */
        shouldShowBackButton?: boolean;

        /** Whether the offline indicator should be shown in wide screen devices */
        shouldShowOfflineIndicatorInWideScreen?: boolean;

        /** Whether to show this page to non admin policy members */
        shouldShowNonAdmin?: boolean;

        /** Policy values needed in the component */
        policy: OnyxEntry<Policy>;
    };

function fetchData(skipVBBACal?: boolean) {
    if (skipVBBACal) {
        return;
    }

    BankAccounts.openWorkspaceView();
}

function WorkspacePageWithSections({
    backButtonRoute = '',
    children = () => null,
    footer = null,
    guidesCallTaskID = '',
    headerText,
    policy,
    policyDraft,
    reimbursementAccount = ReimbursementAccountProps.reimbursementAccountDefaultProps,
    route,
    shouldUseScrollView = false,
    shouldSkipVBBACall = false,
    shouldShowBackButton = false,
    user,
    shouldShowLoading = true,
    shouldShowOfflineIndicatorInWideScreen = false,
    shouldShowNonAdmin = false,
}: WorkspacePageWithSectionsProps) {
    const styles = useThemeStyles();
    useNetwork({onReconnect: () => fetchData(shouldSkipVBBACall)});

    const isLoading = reimbursementAccount?.isLoading ?? true;
    const achState = reimbursementAccount?.achData?.state ?? '';
    const isUsingECard = user?.isUsingExpensifyCard ?? false;
<<<<<<< HEAD
    const policyID = route.params.policyID;
=======
    const policyID = route.params?.policyID ?? '';
    const policyName = policy?.name;
>>>>>>> b6363778
    const hasVBA = achState === BankAccount.STATE.OPEN;
    const content = children(hasVBA, policyID, isUsingECard);
    const {isSmallScreenWidth} = useWindowDimensions();
    const firstRender = useRef(true);

    const goBack = () => {
        Navigation.goBack(ROUTES.SETTINGS_WORKSPACES);

        // Needed when workspace with given policyID does not exist
        Navigation.navigateWithSwitchPolicyID({route: ROUTES.ALL_SETTINGS});
    };

    useEffect(() => {
        // Because isLoading is false before merging in Onyx, we need firstRender ref to display loading page as well before isLoading is change to true
        firstRender.current = false;
    }, []);

    useEffect(() => {
        fetchData(shouldSkipVBBACall);
    }, [shouldSkipVBBACall]);

    const shouldShow = useMemo(() => {
        if (isEmptyObject(policy) && isEmptyObject(policyDraft)) {
            return true;
        }

        return (!isEmptyObject(policy) && !PolicyUtils.isPolicyAdmin(policy) && !shouldShowNonAdmin) || PolicyUtils.isPendingDeletePolicy(policy);
        // eslint-disable-next-line react-hooks/exhaustive-deps
    }, [policy, shouldShowNonAdmin]);

    return (
        <ScreenWrapper
            includeSafeAreaPaddingBottom={false}
            shouldEnablePickerAvoiding={false}
            shouldEnableMaxHeight
            testID={WorkspacePageWithSections.displayName}
            shouldShowOfflineIndicatorInWideScreen={shouldShowOfflineIndicatorInWideScreen && !shouldShow}
        >
            <FullPageNotFoundView
                onBackButtonPress={goBack}
                onLinkPress={goBack}
                shouldShow={shouldShow}
                subtitleKey={isEmptyObject(policy) ? undefined : 'workspace.common.notAuthorized'}
                shouldForceFullScreen
            >
                <HeaderWithBackButton
                    title={headerText}
                    guidesCallTaskID={guidesCallTaskID}
                    shouldShowBackButton={isSmallScreenWidth || shouldShowBackButton}
                    onBackButtonPress={() => Navigation.goBack(backButtonRoute ?? ROUTES.WORKSPACE_INITIAL.getRoute(policyID))}
                />
                {(isLoading || firstRender.current) && shouldShowLoading ? (
                    <FullScreenLoadingIndicator style={[styles.flex1, styles.pRelative]} />
                ) : (
                    <>
                        {shouldUseScrollView ? (
                            <ScrollViewWithContext
                                keyboardShouldPersistTaps="handled"
                                style={[styles.settingsPageBackground, styles.flex1, styles.w100]}
                            >
                                <View style={[styles.w100, styles.flex1]}>{content}</View>
                            </ScrollViewWithContext>
                        ) : (
                            content
                        )}
                        {footer}
                    </>
                )}
            </FullPageNotFoundView>
        </ScreenWrapper>
    );
}

WorkspacePageWithSections.displayName = 'WorkspacePageWithSections';

export default withPolicyAndFullscreenLoading(
    withOnyx<WorkspacePageWithSectionsProps, WorkspacePageWithSectionsOnyxProps>({
        user: {
            key: ONYXKEYS.USER,
        },
        reimbursementAccount: {
            key: ONYXKEYS.REIMBURSEMENT_ACCOUNT,
        },
    })(WorkspacePageWithSections),
);<|MERGE_RESOLUTION|>--- conflicted
+++ resolved
@@ -1,8 +1,3 @@
-<<<<<<< HEAD
-import type {RouteProp} from '@react-navigation/native';
-=======
-import React, {useEffect, useMemo, useRef} from 'react';
->>>>>>> b6363778
 import type {ReactNode} from 'react';
 import React, {useEffect, useMemo, useRef} from 'react';
 import {View} from 'react-native';
@@ -112,12 +107,7 @@
     const isLoading = reimbursementAccount?.isLoading ?? true;
     const achState = reimbursementAccount?.achData?.state ?? '';
     const isUsingECard = user?.isUsingExpensifyCard ?? false;
-<<<<<<< HEAD
-    const policyID = route.params.policyID;
-=======
     const policyID = route.params?.policyID ?? '';
-    const policyName = policy?.name;
->>>>>>> b6363778
     const hasVBA = achState === BankAccount.STATE.OPEN;
     const content = children(hasVBA, policyID, isUsingECard);
     const {isSmallScreenWidth} = useWindowDimensions();
