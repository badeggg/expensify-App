import React from 'react';
import CurrencySelectionList from '@components/CurrencySelectionList';
import type {CurrencyListItem} from '@components/CurrencySelectionList/types';
import HeaderWithBackButton from '@components/HeaderWithBackButton';
import ScreenWrapper from '@components/ScreenWrapper';
import useLocalize from '@hooks/useLocalize';
import Navigation from '@libs/Navigation/Navigation';
import * as PolicyUtils from '@libs/PolicyUtils';
import * as Policy from '@userActions/Policy/Policy';
import CONST from '@src/CONST';
import {isEmptyObject} from '@src/types/utils/EmptyObject';
import AccessOrNotFoundWrapper from './AccessOrNotFoundWrapper';
import type {WithPolicyAndFullscreenLoadingProps} from './withPolicyAndFullscreenLoading';
import withPolicyAndFullscreenLoading from './withPolicyAndFullscreenLoading';

type WorkspaceProfileCurrencyPageProps = WithPolicyAndFullscreenLoadingProps;

function WorkspaceProfileCurrencyPage({policy}: WorkspaceProfileCurrencyPageProps) {
    const {translate} = useLocalize();

    const onSelectCurrency = (item: CurrencyListItem) => {
<<<<<<< HEAD
        Policy.updateGeneralSettings(policy?.id ?? '-1', policy?.name ?? '', item.currencyCode);
        Navigation.goBack();
=======
        Policy.updateGeneralSettings(policy?.id ?? '', policy?.name ?? '', item.currencyCode);
        Navigation.setNavigationActionToMicrotaskQueue(Navigation.goBack);
>>>>>>> a3d1dd16
    };

    return (
        <AccessOrNotFoundWrapper
            policyID={policy?.id ?? '-1'}
            accessVariants={[CONST.POLICY.ACCESS_VARIANTS.ADMIN]}
            fullPageNotFoundViewProps={{onLinkPress: PolicyUtils.goBackFromInvalidPolicy, subtitleKey: isEmptyObject(policy) ? undefined : 'workspace.common.notAuthorized'}}
        >
            <ScreenWrapper
                includeSafeAreaPaddingBottom={false}
                testID={WorkspaceProfileCurrencyPage.displayName}
            >
                <HeaderWithBackButton
                    title={translate('workspace.editor.currencyInputLabel')}
                    onBackButtonPress={() => Navigation.goBack()}
                />

                <CurrencySelectionList
                    searchInputLabel={translate('workspace.editor.currencyInputLabel')}
                    onSelect={onSelectCurrency}
                    initiallySelectedCurrencyCode={policy?.outputCurrency}
                />
            </ScreenWrapper>
        </AccessOrNotFoundWrapper>
    );
}

WorkspaceProfileCurrencyPage.displayName = 'WorkspaceProfileCurrencyPage';

export default withPolicyAndFullscreenLoading(WorkspaceProfileCurrencyPage);<|MERGE_RESOLUTION|>--- conflicted
+++ resolved
@@ -19,13 +19,8 @@
     const {translate} = useLocalize();
 
     const onSelectCurrency = (item: CurrencyListItem) => {
-<<<<<<< HEAD
         Policy.updateGeneralSettings(policy?.id ?? '-1', policy?.name ?? '', item.currencyCode);
-        Navigation.goBack();
-=======
-        Policy.updateGeneralSettings(policy?.id ?? '', policy?.name ?? '', item.currencyCode);
         Navigation.setNavigationActionToMicrotaskQueue(Navigation.goBack);
->>>>>>> a3d1dd16
     };
 
     return (
