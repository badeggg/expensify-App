import React from 'react';
import {View} from 'react-native';
import HeaderWithBackButton from '@components/HeaderWithBackButton';
import OfflineWithFeedback from '@components/OfflineWithFeedback';
import ScreenWrapper from '@components/ScreenWrapper';
import ScrollView from '@components/ScrollView';
import Switch from '@components/Switch';
import Text from '@components/Text';
import useLocalize from '@hooks/useLocalize';
import useThemeStyles from '@hooks/useThemeStyles';
import * as Connections from '@libs/actions/connections';
import AdminPolicyAccessOrNotFoundWrapper from '@pages/workspace/AdminPolicyAccessOrNotFoundWrapper';
import FeatureEnabledAccessOrNotFoundWrapper from '@pages/workspace/FeatureEnabledAccessOrNotFoundWrapper';
import withPolicy from '@pages/workspace/withPolicy';
import type {WithPolicyProps} from '@pages/workspace/withPolicy';
import variables from '@styles/variables';
import CONST from '@src/CONST';

function QuickbooksTaxesPage({policy}: WithPolicyProps) {
    const {translate} = useLocalize();
    const styles = useThemeStyles();
    const policyID = policy?.id ?? '';
    const {syncTaxes, pendingFields} = policy?.connections?.quickbooksOnline?.config ?? {};
    const isSwitchOn = Boolean(syncTaxes && syncTaxes !== CONST.INTEGRATION_ENTITY_MAP_TYPES.NONE);
    return (
        <AdminPolicyAccessOrNotFoundWrapper policyID={policyID}>
            <FeatureEnabledAccessOrNotFoundWrapper
                policyID={policyID}
                featureName={CONST.POLICY.MORE_FEATURES.ARE_CONNECTIONS_ENABLED}
            >
                <ScreenWrapper
                    includeSafeAreaPaddingBottom={false}
                    shouldEnableMaxHeight
                    testID={QuickbooksTaxesPage.displayName}
                >
                    <HeaderWithBackButton title={translate('workspace.qbo.taxes')} />
                    <ScrollView contentContainerStyle={[styles.pb2, styles.ph5]}>
                        <Text style={styles.pb5}>{translate('workspace.qbo.taxesDescription')}</Text>
                        <View style={[styles.flexRow, styles.mb4, styles.alignItemsCenter, styles.justifyContentBetween]}>
                            <View style={styles.flex1}>
                                <Text fontSize={variables.fontSizeNormal}>{translate('workspace.qbo.import')}</Text>
                            </View>
                            <OfflineWithFeedback pendingAction={pendingFields?.syncTaxes}>
                                <View style={[styles.flex1, styles.alignItemsEnd, styles.pl3]}>
                                    <Switch
                                        accessibilityLabel={translate('workspace.qbo.taxes')}
                                        isOn={isSwitchOn}
                                        onToggle={() =>
                                            Connections.updatePolicyConnectionConfig(
                                                policyID,
<<<<<<< HEAD
                                                CONST.QUICK_BOOKS_CONFIG.SYNC_TAXES,
=======
                                                CONST.POLICY.CONNECTIONS.NAME.QBO,
                                                CONST.QUICKBOOKS_IMPORTS.SYNC_TAXES,
>>>>>>> 3ec8f2f9
                                                isSwitchOn ? CONST.INTEGRATION_ENTITY_MAP_TYPES.NONE : CONST.INTEGRATION_ENTITY_MAP_TYPES.TAG,
                                            )
                                        }
                                    />
                                </View>
                            </OfflineWithFeedback>
                        </View>
                    </ScrollView>
                </ScreenWrapper>
            </FeatureEnabledAccessOrNotFoundWrapper>
        </AdminPolicyAccessOrNotFoundWrapper>
    );
}

QuickbooksTaxesPage.displayName = 'QuickbooksTaxesPage';

export default withPolicy(QuickbooksTaxesPage);<|MERGE_RESOLUTION|>--- conflicted
+++ resolved
@@ -48,12 +48,8 @@
                                         onToggle={() =>
                                             Connections.updatePolicyConnectionConfig(
                                                 policyID,
-<<<<<<< HEAD
-                                                CONST.QUICK_BOOKS_CONFIG.SYNC_TAXES,
-=======
                                                 CONST.POLICY.CONNECTIONS.NAME.QBO,
                                                 CONST.QUICKBOOKS_IMPORTS.SYNC_TAXES,
->>>>>>> 3ec8f2f9
                                                 isSwitchOn ? CONST.INTEGRATION_ENTITY_MAP_TYPES.NONE : CONST.INTEGRATION_ENTITY_MAP_TYPES.TAG,
                                             )
                                         }
