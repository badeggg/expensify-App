import React from 'react';
import {View} from 'react-native';
import HeaderWithBackButton from '@components/HeaderWithBackButton';
import MenuItemWithTopDescription from '@components/MenuItemWithTopDescription';
import OfflineWithFeedback from '@components/OfflineWithFeedback';
import ScreenWrapper from '@components/ScreenWrapper';
import ScrollView from '@components/ScrollView';
import Switch from '@components/Switch';
import Text from '@components/Text';
import useLocalize from '@hooks/useLocalize';
import useThemeStyles from '@hooks/useThemeStyles';
import * as Connections from '@libs/actions/connections';
import AccessOrNotFoundWrapper from '@pages/workspace/AccessOrNotFoundWrapper';
import type {WithPolicyProps} from '@pages/workspace/withPolicy';
import withPolicyConnections from '@pages/workspace/withPolicyConnections';
import variables from '@styles/variables';
import CONST from '@src/CONST';

function QuickbooksLocationsPage({policy}: WithPolicyProps) {
    const {translate} = useLocalize();
    const styles = useThemeStyles();
    const policyID = policy?.id ?? '';
<<<<<<< HEAD
    const {syncLocations, pendingFields} = policy?.connections?.quickbooksOnline?.config ?? {};
    const isSwitchOn = !!(syncLocations && syncLocations !== CONST.INTEGRATION_ENTITY_MAP_TYPES.NONE);
=======
    const {syncLocations, pendingFields, reimbursableExpensesExportDestination, nonReimbursableExpensesExportDestination} = policy?.connections?.quickbooksOnline?.config ?? {};
    const isSwitchOn = Boolean(syncLocations && syncLocations !== CONST.INTEGRATION_ENTITY_MAP_TYPES.NONE);
    const canImportLocation =
        reimbursableExpensesExportDestination === CONST.QUICKBOOKS_REIMBURSABLE_ACCOUNT_TYPE.JOURNAL_ENTRY &&
        nonReimbursableExpensesExportDestination !== CONST.QUICKBOOKS_NON_REIMBURSABLE_EXPORT_ACCOUNT_TYPE.VENDOR_BILL;
    const shouldBeDisabled = !canImportLocation && !isSwitchOn;
>>>>>>> 1d5f83d0
    const isReportFieldsSelected = syncLocations === CONST.INTEGRATION_ENTITY_MAP_TYPES.REPORT_FIELD;

    return (
        <AccessOrNotFoundWrapper
            accessVariants={[CONST.POLICY.ACCESS_VARIANTS.ADMIN]}
            policyID={policyID}
            featureName={CONST.POLICY.MORE_FEATURES.ARE_CONNECTIONS_ENABLED}
        >
            <ScreenWrapper
                includeSafeAreaPaddingBottom={false}
                shouldEnableMaxHeight
                testID={QuickbooksLocationsPage.displayName}
            >
                <HeaderWithBackButton title={translate('workspace.qbo.locations')} />
                <ScrollView contentContainerStyle={[styles.pb2, styles.ph5]}>
                    <Text style={styles.pb5}>{translate('workspace.qbo.locationsDescription')}</Text>
                    <View style={[styles.flexRow, styles.mb4, styles.alignItemsCenter, styles.justifyContentBetween]}>
                        <View style={styles.flex1}>
                            <Text fontSize={variables.fontSizeNormal}>{translate('workspace.accounting.import')}</Text>
                        </View>
                        <OfflineWithFeedback pendingAction={pendingFields?.syncLocations}>
                            <View style={[styles.flex1, styles.alignItemsEnd, styles.pl3]}>
                                <Switch
                                    accessibilityLabel={translate('workspace.qbo.locations')}
                                    isOn={isSwitchOn}
                                    onToggle={() =>
                                        Connections.updatePolicyConnectionConfig(
                                            policyID,
                                            CONST.POLICY.CONNECTIONS.NAME.QBO,
                                            CONST.QUICK_BOOKS_CONFIG.SYNC_LOCATIONS,
                                            isSwitchOn ? CONST.INTEGRATION_ENTITY_MAP_TYPES.NONE : CONST.INTEGRATION_ENTITY_MAP_TYPES.TAG,
                                        )
                                    }
                                    disabled={shouldBeDisabled}
                                />
                            </View>
                        </OfflineWithFeedback>
                    </View>
                    {isSwitchOn && (
                        <OfflineWithFeedback>
                            <MenuItemWithTopDescription
                                interactive={false}
                                title={isReportFieldsSelected ? translate('workspace.common.reportFields') : translate('workspace.common.tags')}
                                description={translate('workspace.common.displayedAs')}
                                wrapperStyle={styles.sectionMenuItemTopDescription}
                            />
                        </OfflineWithFeedback>
                    )}
                    {shouldBeDisabled && (
                        <View style={[styles.flex1, styles.flexRow, styles.alignItemsCenter, styles.gap2, styles.mt1]}>
                            <Text style={styles.mutedTextLabel}>{translate('workspace.qbo.locationsAdditionalDescription')}</Text>
                        </View>
                    )}
                </ScrollView>
            </ScreenWrapper>
        </AccessOrNotFoundWrapper>
    );
}

QuickbooksLocationsPage.displayName = 'QuickbooksLocationsPage';

export default withPolicyConnections(QuickbooksLocationsPage);<|MERGE_RESOLUTION|>--- conflicted
+++ resolved
@@ -20,17 +20,12 @@
     const {translate} = useLocalize();
     const styles = useThemeStyles();
     const policyID = policy?.id ?? '';
-<<<<<<< HEAD
-    const {syncLocations, pendingFields} = policy?.connections?.quickbooksOnline?.config ?? {};
+    const {syncLocations, pendingFields, reimbursableExpensesExportDestination, nonReimbursableExpensesExportDestination} = policy?.connections?.quickbooksOnline?.config ?? {};
     const isSwitchOn = !!(syncLocations && syncLocations !== CONST.INTEGRATION_ENTITY_MAP_TYPES.NONE);
-=======
-    const {syncLocations, pendingFields, reimbursableExpensesExportDestination, nonReimbursableExpensesExportDestination} = policy?.connections?.quickbooksOnline?.config ?? {};
-    const isSwitchOn = Boolean(syncLocations && syncLocations !== CONST.INTEGRATION_ENTITY_MAP_TYPES.NONE);
     const canImportLocation =
         reimbursableExpensesExportDestination === CONST.QUICKBOOKS_REIMBURSABLE_ACCOUNT_TYPE.JOURNAL_ENTRY &&
         nonReimbursableExpensesExportDestination !== CONST.QUICKBOOKS_NON_REIMBURSABLE_EXPORT_ACCOUNT_TYPE.VENDOR_BILL;
     const shouldBeDisabled = !canImportLocation && !isSwitchOn;
->>>>>>> 1d5f83d0
     const isReportFieldsSelected = syncLocations === CONST.INTEGRATION_ENTITY_MAP_TYPES.REPORT_FIELD;
 
     return (
