--- conflicted
+++ resolved
@@ -33,49 +33,17 @@
                 shouldEnableMaxHeight
                 testID={QuickbooksChartOfAccountsPage.displayName}
             >
-<<<<<<< HEAD
-                <ScreenWrapper
-                    includeSafeAreaPaddingBottom={false}
-                    shouldEnableMaxHeight
-                    testID={QuickbooksChartOfAccountsPage.displayName}
-                >
-                    <HeaderWithBackButton title={translate('workspace.accounting.accounts')} />
-                    <ScrollView contentContainerStyle={[styles.pb2, styles.ph5]}>
-                        <Text style={styles.pb5}>{translate('workspace.qbo.accountsDescription')}</Text>
-                        <View style={[styles.flexRow, styles.mb2, styles.alignItemsCenter, styles.justifyContentBetween]}>
-                            <View style={styles.flex1}>
-                                <Text fontSize={variables.fontSizeNormal}>{translate('workspace.qbo.accountsSwitchTitle')}</Text>
-                            </View>
-                            <OfflineWithFeedback pendingAction={pendingFields?.enableNewCategories}>
-                                <View style={[styles.flex1, styles.alignItemsEnd, styles.pl3]}>
-                                    <Switch
-                                        accessibilityLabel={translate('workspace.accounting.accounts')}
-                                        isOn={isSwitchOn}
-                                        onToggle={() =>
-                                            Connections.updatePolicyConnectionConfig(
-                                                policyID,
-                                                CONST.POLICY.CONNECTIONS.NAME.QBO,
-                                                CONST.QUICK_BOOKS_CONFIG.ENABLE_NEW_CATEGORIES,
-                                                isSwitchOn ? CONST.INTEGRATION_ENTITY_MAP_TYPES.NONE : CONST.INTEGRATION_ENTITY_MAP_TYPES.TAG,
-                                            )
-                                        }
-                                    />
-                                </View>
-                            </OfflineWithFeedback>
-                        </View>
-=======
-                <HeaderWithBackButton title={translate('workspace.qbo.accounts')} />
+                <HeaderWithBackButton title={translate('workspace.accounting.accounts')} />
                 <ScrollView contentContainerStyle={[styles.pb2, styles.ph5]}>
                     <Text style={styles.pb5}>{translate('workspace.qbo.accountsDescription')}</Text>
                     <View style={[styles.flexRow, styles.mb2, styles.alignItemsCenter, styles.justifyContentBetween]}>
->>>>>>> c8b4071b
                         <View style={styles.flex1}>
                             <Text fontSize={variables.fontSizeNormal}>{translate('workspace.qbo.accountsSwitchTitle')}</Text>
                         </View>
                         <OfflineWithFeedback pendingAction={pendingFields?.enableNewCategories}>
                             <View style={[styles.flex1, styles.alignItemsEnd, styles.pl3]}>
                                 <Switch
-                                    accessibilityLabel={translate('workspace.qbo.accounts')}
+                                    accessibilityLabel={translate('workspace.accounting.accounts')}
                                     isOn={isSwitchOn}
                                     onToggle={() =>
                                         Connections.updatePolicyConnectionConfig(
