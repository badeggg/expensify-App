--- conflicted
+++ resolved
@@ -148,15 +148,11 @@
         [translate, policyID, isOffline, connectedIntegration],
     );
 
-<<<<<<< HEAD
     useEffect(() => {
         setDateTimeToRelative(formatDistanceToNow(formattedDate, {addSuffix: true}));
     }, [formattedDate]);
 
-    const connectionsMenuItems: MenuItemProps[] = useMemo(() => {
-=======
     const connectionsMenuItems: MenuItemData[] = useMemo(() => {
->>>>>>> e915d369
         if (isEmptyObject(policy?.connections) && !isSyncInProgress) {
             return accountingIntegrations.map((integration) => {
                 const integrationData = accountingIntegrationData(integration, policyID, translate);
@@ -185,16 +181,10 @@
                 wrapperStyle: [styles.sectionMenuItemTopDescription, shouldShowSynchronizationError && styles.pb0],
                 shouldShowRightComponent: true,
                 title: integrationData?.title,
-<<<<<<< HEAD
-                description: isSyncInProgress ? translate('workspace.accounting.connections.syncStageName', connectionSyncProgress.stageInProgress) : datetimeToRelative,
-=======
                 errorText: shouldShowSynchronizationError ? translate('workspace.accounting.syncError', connectedIntegration) : undefined,
                 errorTextStyle: [styles.mt5],
-                shouldShowRedDotIndicator: true,
-                description: isSyncInProgress
-                    ? translate('workspace.accounting.connections.syncStageName', connectionSyncProgress.stageInProgress)
-                    : translate('workspace.accounting.lastSync'),
->>>>>>> e915d369
+                shouldShowRedDotIndicator: true,                
+                description: isSyncInProgress ? translate('workspace.accounting.connections.syncStageName', connectionSyncProgress.stageInProgress) : datetimeToRelative,
                 rightComponent: isSyncInProgress ? (
                     <ActivityIndicator
                         style={[styles.popoverMenuIcon]}
@@ -283,14 +273,10 @@
         theme.spinner,
         overflowMenu,
         threeDotsMenuPosition,
-<<<<<<< HEAD
-        translate,
-        datetimeToRelative,
-=======
         policyConnectedToXero,
         currentXeroOrganizationName,
         tenants.length,
->>>>>>> e915d369
+        datetimeToRelative,
         accountingIntegrations,
         currentXeroOrganization?.id,
     ]);
