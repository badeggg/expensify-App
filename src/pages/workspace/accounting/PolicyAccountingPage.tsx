import React, {useMemo, useRef, useState} from 'react';
import {ActivityIndicator, View} from 'react-native';
import {withOnyx} from 'react-native-onyx';
import type {OnyxEntry} from 'react-native-onyx';
import AccountingListSkeletonView from '@components/AccountingListSkeletonView';
import CollapsibleSection from '@components/CollapsibleSection';
import ConfirmModal from '@components/ConfirmModal';
import ConnectToQuickbooksOnlineButton from '@components/ConnectToQuickbooksOnlineButton';
import ConnectToXeroButton from '@components/ConnectToXeroButton';
import HeaderWithBackButton from '@components/HeaderWithBackButton';
import * as Expensicons from '@components/Icon/Expensicons';
import * as Illustrations from '@components/Icon/Illustrations';
import type {LocaleContextProps} from '@components/LocaleContextProvider';
import type {MenuItemProps} from '@components/MenuItem';
import MenuItemList from '@components/MenuItemList';
import ScreenWrapper from '@components/ScreenWrapper';
import ScrollView from '@components/ScrollView';
import Section from '@components/Section';
import ThreeDotsMenu from '@components/ThreeDotsMenu';
import type ThreeDotsMenuProps from '@components/ThreeDotsMenu/types';
import useLocalize from '@hooks/useLocalize';
import useNetwork from '@hooks/useNetwork';
import usePermissions from '@hooks/usePermissions';
import useTheme from '@hooks/useTheme';
import useThemeStyles from '@hooks/useThemeStyles';
import useWindowDimensions from '@hooks/useWindowDimensions';
import {removePolicyConnection} from '@libs/actions/connections';
import {syncConnection} from '@libs/actions/connections/QuickBooksOnline';
import {findCurrentXeroOrganization, getCurrentXeroOrganizationName, getXeroTenants} from '@libs/PolicyUtils';
import Navigation from '@navigation/Navigation';
import AccessOrNotFoundWrapper from '@pages/workspace/AccessOrNotFoundWrapper';
import type {WithPolicyProps} from '@pages/workspace/withPolicy';
import withPolicyConnections from '@pages/workspace/withPolicyConnections';
import type {AnchorPosition} from '@styles/index';
import CONST from '@src/CONST';
import ONYXKEYS from '@src/ONYXKEYS';
import ROUTES from '@src/ROUTES';
import type {Policy, PolicyConnectionSyncProgress} from '@src/types/onyx';
import type {PolicyConnectionName} from '@src/types/onyx/Policy';
import {isEmptyObject} from '@src/types/utils/EmptyObject';
import type IconAsset from '@src/types/utils/IconAsset';

type PolicyAccountingPageOnyxProps = {
    connectionSyncProgress: OnyxEntry<PolicyConnectionSyncProgress>;
};

type PolicyAccountingPageProps = WithPolicyProps &
    PolicyAccountingPageOnyxProps & {
        // This is not using OnyxEntry<OnyxTypes.Policy> because the HOC withPolicyConnections will only render this component if there is a policy
        policy: Policy;
        isConnectionDataFetchNotNeeded: boolean;
    };

type AccountingIntegration = {
    title: string;
    icon: IconAsset;
    setupConnectionButton: React.ReactNode;
    onImportPagePress: () => void;
    onExportPagePress: () => void;
    onAdvancedPagePress: () => void;
};
function accountingIntegrationData(
    connectionName: PolicyConnectionName,
    policyID: string,
    translate: LocaleContextProps['translate'],
    isConnectedToIntegration?: boolean,
    integrationToDisconnect?: PolicyConnectionName,
): AccountingIntegration | undefined {
    switch (connectionName) {
        case CONST.POLICY.CONNECTIONS.NAME.QBO:
            return {
                title: translate('workspace.accounting.qbo'),
                icon: Expensicons.QBOSquare,
                setupConnectionButton: (
                    <ConnectToQuickbooksOnlineButton
                        policyID={policyID}
                        shouldDisconnectIntegrationBeforeConnecting={isConnectedToIntegration}
                        integrationToDisconnect={integrationToDisconnect}
                    />
                ),
                onImportPagePress: () => Navigation.navigate(ROUTES.POLICY_ACCOUNTING_QUICKBOOKS_ONLINE_IMPORT.getRoute(policyID)),
                onExportPagePress: () => Navigation.navigate(ROUTES.POLICY_ACCOUNTING_QUICKBOOKS_ONLINE_EXPORT.getRoute(policyID)),
                onAdvancedPagePress: () => Navigation.navigate(ROUTES.WORKSPACE_ACCOUNTING_QUICKBOOKS_ONLINE_ADVANCED.getRoute(policyID)),
            };
        case CONST.POLICY.CONNECTIONS.NAME.XERO:
            return {
                title: translate('workspace.accounting.xero'),
                icon: Expensicons.XeroSquare,
                setupConnectionButton: (
                    <ConnectToXeroButton
                        policyID={policyID}
                        shouldDisconnectIntegrationBeforeConnecting={isConnectedToIntegration}
                        integrationToDisconnect={integrationToDisconnect}
                    />
                ),
                onImportPagePress: () => Navigation.navigate(ROUTES.POLICY_ACCOUNTING_XERO_IMPORT.getRoute(policyID)),
                onExportPagePress: () => Navigation.navigate(ROUTES.POLICY_ACCOUNTING_XERO_EXPORT.getRoute(policyID)),
                onAdvancedPagePress: () => Navigation.navigate(ROUTES.POLICY_ACCOUNTING_XERO_ADVANCED.getRoute(policyID)),
            };
        default:
            return undefined;
    }
}

function PolicyAccountingPage({policy, connectionSyncProgress, isConnectionDataFetchNotNeeded}: PolicyAccountingPageProps) {
    const theme = useTheme();
    const styles = useThemeStyles();
    const {translate} = useLocalize();
    const {isOffline} = useNetwork();
    const {canUseXeroIntegration} = usePermissions();
    const {isSmallScreenWidth, windowWidth} = useWindowDimensions();
    const [threeDotsMenuPosition, setThreeDotsMenuPosition] = useState<AnchorPosition>({horizontal: 0, vertical: 0});
    const [isDisconnectModalOpen, setIsDisconnectModalOpen] = useState(false);
    const threeDotsMenuContainerRef = useRef<View>(null);

    const isSyncInProgress = !!connectionSyncProgress?.stageInProgress && connectionSyncProgress.stageInProgress !== CONST.POLICY.CONNECTIONS.SYNC_STAGE_NAME.JOB_DONE;

    const accountingIntegrations = Object.values(CONST.POLICY.CONNECTIONS.NAME).filter((name) => !(name === CONST.POLICY.CONNECTIONS.NAME.XERO && !canUseXeroIntegration));
    const connectedIntegration = accountingIntegrations.find((integration) => !!policy?.connections?.[integration]) ?? connectionSyncProgress?.connectionName;
    const policyID = policy?.id ?? '';

    const policyConnectedToXero = connectedIntegration === CONST.POLICY.CONNECTIONS.NAME.XERO;

    const tenants = useMemo(() => getXeroTenants(policy), [policy]);
    const currentXeroOrganization = findCurrentXeroOrganization(tenants, policy?.connections?.xero?.config?.tenantID);
    const currentXeroOrganizationName = useMemo(() => getCurrentXeroOrganizationName(policy), [policy]);

    const overflowMenu: ThreeDotsMenuProps['menuItems'] = useMemo(
        () => [
            {
                icon: Expensicons.Sync,
                text: translate('workspace.accounting.syncNow'),
                onSelected: () => syncConnection(policyID),
                disabled: isOffline,
            },
            {
                icon: Expensicons.Trashcan,
                text: translate('workspace.accounting.disconnect'),
                onSelected: () => setIsDisconnectModalOpen(true),
            },
        ],
        [translate, policyID, isOffline],
    );

    const connectionsMenuItems: MenuItemProps[] = useMemo(() => {
        if (isEmptyObject(policy?.connections) && !isSyncInProgress) {
            return accountingIntegrations.map((integration) => {
                const integrationData = accountingIntegrationData(integration, policyID, translate);
                const iconProps = integrationData?.icon ? {icon: integrationData.icon, iconType: CONST.ICON_TYPE_AVATAR} : {};
                return {
                    ...iconProps,
                    interactive: false,
                    wrapperStyle: [styles.sectionMenuItemTopDescription],
                    shouldShowRightComponent: true,
                    title: integrationData?.title,
                    rightComponent: integrationData?.setupConnectionButton,
                };
            });
        }

        if (!connectedIntegration) {
            return [];
        }
        const integrationData = accountingIntegrationData(connectedIntegration, policyID, translate);
        const iconProps = integrationData?.icon ? {icon: integrationData.icon, iconType: CONST.ICON_TYPE_AVATAR} : {};
        return [
            {
                ...iconProps,
                interactive: false,
                wrapperStyle: [styles.sectionMenuItemTopDescription],
                shouldShowRightComponent: true,
                title: integrationData?.title,

                description: isSyncInProgress
                    ? translate('workspace.accounting.connections.syncStageName', connectionSyncProgress.stageInProgress)
                    : translate('workspace.accounting.lastSync'),
                rightComponent: isSyncInProgress ? (
                    <ActivityIndicator
                        style={[styles.popoverMenuIcon]}
                        color={theme.spinner}
                    />
                ) : (
                    <View ref={threeDotsMenuContainerRef}>
                        <ThreeDotsMenu
                            onIconPress={() => {
                                threeDotsMenuContainerRef.current?.measureInWindow((x, y, width, height) => {
                                    setThreeDotsMenuPosition({
                                        horizontal: x + width,
                                        vertical: y + height,
                                    });
                                });
                            }}
                            menuItems={overflowMenu}
                            anchorPosition={threeDotsMenuPosition}
                            anchorAlignment={{horizontal: CONST.MODAL.ANCHOR_ORIGIN_HORIZONTAL.RIGHT, vertical: CONST.MODAL.ANCHOR_ORIGIN_VERTICAL.TOP}}
                        />
                    </View>
                ),
            },
            ...(policyConnectedToXero
                ? [
                      {
                          description: translate('workspace.xero.organization'),
                          iconRight: Expensicons.ArrowRight,
                          title: currentXeroOrganizationName,
                          wrapperStyle: [styles.sectionMenuItemTopDescription],
                          titleStyle: styles.fontWeightNormal,
                          shouldShowRightIcon: tenants.length > 1,
                          shouldShowDescriptionOnTop: true,
                          onPress: () => {
                              if (!(tenants.length > 1)) {
                                  return;
                              }
                              Navigation.navigate(ROUTES.POLICY_ACCOUNTING_XERO_ORGANIZATION.getRoute(policyID, currentXeroOrganization?.id ?? ''));
                          },
                      },
                  ]
                : []),
            ...(isEmptyObject(policy?.connections)
                ? []
                : [
                      {
                          icon: Expensicons.Pencil,
                          iconRight: Expensicons.ArrowRight,
                          shouldShowRightIcon: true,
                          title: translate('workspace.accounting.import'),
                          wrapperStyle: [styles.sectionMenuItemTopDescription],
                          onPress: integrationData?.onImportPagePress,
                      },
                      {
                          icon: Expensicons.Send,
                          iconRight: Expensicons.ArrowRight,
                          shouldShowRightIcon: true,
                          title: translate('workspace.accounting.export'),
                          wrapperStyle: [styles.sectionMenuItemTopDescription],
                          onPress: integrationData?.onExportPagePress,
                      },
                      {
                          icon: Expensicons.Gear,
                          iconRight: Expensicons.ArrowRight,
                          shouldShowRightIcon: true,
                          title: translate('workspace.accounting.advanced'),
                          wrapperStyle: [styles.sectionMenuItemTopDescription],
                          onPress: integrationData?.onAdvancedPagePress,
                      },
                  ]),
        ];
    }, [
        connectedIntegration,
        connectionSyncProgress?.stageInProgress,
        currentXeroOrganization,
        currentXeroOrganizationName,
        tenants,
        isSyncInProgress,
        overflowMenu,
        policy?.connections,
        policyConnectedToXero,
        policyID,
        styles,
        theme.spinner,
        threeDotsMenuPosition,
        translate,
        accountingIntegrations,
    ]);

    const otherIntegrationsItems = useMemo(() => {
        if (isEmptyObject(policy?.connections) && !isSyncInProgress) {
            return;
        }
        const otherIntegrations = accountingIntegrations.filter(
            (integration) => (isSyncInProgress && integration !== connectionSyncProgress?.connectionName) || integration !== connectedIntegration,
        );
        return otherIntegrations.map((integration) => {
            const integrationData = accountingIntegrationData(integration, policyID, translate, true, connectedIntegration);
            const iconProps = integrationData?.icon ? {icon: integrationData.icon, iconType: CONST.ICON_TYPE_AVATAR} : {};
            return {
                ...iconProps,
                title: integrationData?.title,
                rightComponent: integrationData?.setupConnectionButton,
                interactive: false,
                shouldShowRightComponent: true,
                wrapperStyle: styles.sectionMenuItemTopDescription,
            };
        });
    }, [
        connectedIntegration,
        connectionSyncProgress?.connectionName,
        isSyncInProgress,
        policy?.connections,
        policyID,
        styles.sectionMenuItemTopDescription,
        translate,
        accountingIntegrations,
    ]);

    const headerThreeDotsMenuItems: ThreeDotsMenuProps['menuItems'] = [
        {
            icon: Expensicons.Key,
            shouldShowRightIcon: true,
            iconRight: Expensicons.NewWindow,
            text: translate('workspace.accounting.enterCredentials'),
            onSelected: () => {},
        },
        {
            icon: Expensicons.Trashcan,
            text: translate('workspace.accounting.disconnect'),
            onSelected: () => setIsDisconnectModalOpen(true),
        },
    ];

    return (
        <AccessOrNotFoundWrapper
            accessVariants={[CONST.POLICY.ACCESS_VARIANTS.ADMIN, CONST.POLICY.ACCESS_VARIANTS.PAID]}
            policyID={policyID}
            featureName={CONST.POLICY.MORE_FEATURES.ARE_CONNECTIONS_ENABLED}
        >
            <ScreenWrapper
                testID={PolicyAccountingPage.displayName}
                includeSafeAreaPaddingBottom={false}
                shouldShowOfflineIndicatorInWideScreen
            >
                <HeaderWithBackButton
                    title={translate('workspace.common.accounting')}
                    shouldShowBackButton={isSmallScreenWidth}
                    icon={Illustrations.Accounting}
                    shouldShowThreeDotsButton
                    threeDotsAnchorPosition={styles.threeDotsPopoverOffsetNoCloseButton(windowWidth)}
                    threeDotsMenuItems={headerThreeDotsMenuItems}
                />
                <ScrollView contentContainerStyle={styles.pt3}>
                    <View style={[styles.flex1, isSmallScreenWidth ? styles.workspaceSectionMobile : styles.workspaceSection]}>
                        <Section
                            title={translate('workspace.accounting.title')}
                            subtitle={translate('workspace.accounting.subtitle')}
                            isCentralPane
                            subtitleMuted
                            titleStyles={styles.accountSettingsSectionTitle}
                            childrenStyles={styles.pt5}
                        >
<<<<<<< HEAD
                            {!isConnectionDataFetchNotNeeded ? (
                                <View style={styles.mnh20}>
                                    <AccountingListSkeletonView shouldAnimate />
                                </View>
                            ) : (
                                <>
=======
                            <MenuItemList
                                menuItems={connectionsMenuItems}
                                shouldUseSingleExecution
                            />
                            {otherIntegrationsItems && (
                                <CollapsibleSection
                                    title={translate('workspace.accounting.other')}
                                    wrapperStyle={[styles.pr3, styles.mt5, styles.pv3]}
                                    titleStyle={[styles.textNormal, styles.colorMuted]}
                                    textStyle={[styles.flex1, styles.userSelectNone, styles.textNormal, styles.colorMuted]}
                                >
>>>>>>> 8c311667
                                    <MenuItemList
                                        menuItems={connectionsMenuItems}
                                        shouldUseSingleExecution
                                    />
                                    {otherIntegrationsItems && (
                                        <CollapsibleSection
                                            title={translate('workspace.accounting.other')}
                                            wrapperStyle={styles.pr3}
                                            titleStyle={[styles.textNormal, styles.colorMuted]}
                                        >
                                            <MenuItemList
                                                menuItems={otherIntegrationsItems}
                                                shouldUseSingleExecution
                                            />
                                        </CollapsibleSection>
                                    )}
                                </>
                            )}
                        </Section>
                    </View>
                </ScrollView>
                <ConfirmModal
                    title={translate('workspace.accounting.disconnectTitle', connectedIntegration)}
                    isVisible={isDisconnectModalOpen}
                    onConfirm={() => {
                        if (connectedIntegration) {
                            removePolicyConnection(policyID, connectedIntegration);
                        }
                        setIsDisconnectModalOpen(false);
                    }}
                    onCancel={() => setIsDisconnectModalOpen(false)}
                    prompt={translate('workspace.accounting.disconnectPrompt', undefined, connectedIntegration)}
                    confirmText={translate('workspace.accounting.disconnect')}
                    cancelText={translate('common.cancel')}
                    danger
                />
            </ScreenWrapper>
        </AccessOrNotFoundWrapper>
    );
}

PolicyAccountingPage.displayName = 'PolicyAccountingPage';

export default withPolicyConnections(
    withOnyx<PolicyAccountingPageProps, PolicyAccountingPageOnyxProps>({
        connectionSyncProgress: {
            key: (props) => `${ONYXKEYS.COLLECTION.POLICY_CONNECTION_SYNC_PROGRESS}${props.route.params.policyID}`,
        },
    })(PolicyAccountingPage),
);<|MERGE_RESOLUTION|>--- conflicted
+++ resolved
@@ -337,26 +337,12 @@
                             titleStyles={styles.accountSettingsSectionTitle}
                             childrenStyles={styles.pt5}
                         >
-<<<<<<< HEAD
                             {!isConnectionDataFetchNotNeeded ? (
                                 <View style={styles.mnh20}>
                                     <AccountingListSkeletonView shouldAnimate />
                                 </View>
                             ) : (
                                 <>
-=======
-                            <MenuItemList
-                                menuItems={connectionsMenuItems}
-                                shouldUseSingleExecution
-                            />
-                            {otherIntegrationsItems && (
-                                <CollapsibleSection
-                                    title={translate('workspace.accounting.other')}
-                                    wrapperStyle={[styles.pr3, styles.mt5, styles.pv3]}
-                                    titleStyle={[styles.textNormal, styles.colorMuted]}
-                                    textStyle={[styles.flex1, styles.userSelectNone, styles.textNormal, styles.colorMuted]}
-                                >
->>>>>>> 8c311667
                                     <MenuItemList
                                         menuItems={connectionsMenuItems}
                                         shouldUseSingleExecution
@@ -364,8 +350,9 @@
                                     {otherIntegrationsItems && (
                                         <CollapsibleSection
                                             title={translate('workspace.accounting.other')}
-                                            wrapperStyle={styles.pr3}
+                                            wrapperStyle={[styles.pr3, styles.mt5, styles.pv3]}
                                             titleStyle={[styles.textNormal, styles.colorMuted]}
+                                            textStyle={[styles.flex1, styles.userSelectNone, styles.textNormal, styles.colorMuted]}
                                         >
                                             <MenuItemList
                                                 menuItems={otherIntegrationsItems}
