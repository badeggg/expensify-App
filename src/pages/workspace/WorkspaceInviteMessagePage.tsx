import type {StackScreenProps} from '@react-navigation/stack';
import ExpensiMark from 'expensify-common/lib/ExpensiMark';
import lodashDebounce from 'lodash/debounce';
import React, {useEffect, useState} from 'react';
import {Keyboard, View} from 'react-native';
import {withOnyx} from 'react-native-onyx';
import type {OnyxEntry} from 'react-native-onyx';
import type {GestureResponderEvent} from 'react-native/Libraries/Types/CoreEventTypes';
import FullPageNotFoundView from '@components/BlockingViews/FullPageNotFoundView';
import FormProvider from '@components/Form/FormProvider';
import InputWrapper from '@components/Form/InputWrapper';
import type {FormInputErrors} from '@components/Form/types';
import HeaderWithBackButton from '@components/HeaderWithBackButton';
import MultipleAvatars from '@components/MultipleAvatars';
import PressableWithoutFeedback from '@components/Pressable/PressableWithoutFeedback';
import type {AnimatedTextInputRef} from '@components/RNTextInput';
import ScreenWrapper from '@components/ScreenWrapper';
import Text from '@components/Text';
import TextInput from '@components/TextInput';
import type {WithCurrentUserPersonalDetailsProps} from '@components/withCurrentUserPersonalDetails';
import withCurrentUserPersonalDetails from '@components/withCurrentUserPersonalDetails';
import useAutoFocusInput from '@hooks/useAutoFocusInput';
import useLocalize from '@hooks/useLocalize';
import useThemeStyles from '@hooks/useThemeStyles';
import Navigation from '@libs/Navigation/Navigation';
import * as OptionsListUtils from '@libs/OptionsListUtils';
import * as PolicyUtils from '@libs/PolicyUtils';
import updateMultilineInputRange from '@libs/updateMultilineInputRange';
import type {SettingsNavigatorParamList} from '@navigation/types';
import * as Link from '@userActions/Link';
import * as Policy from '@userActions/Policy';
import CONST from '@src/CONST';
import ONYXKEYS from '@src/ONYXKEYS';
import ROUTES from '@src/ROUTES';
import type SCREENS from '@src/SCREENS';
import INPUT_IDS from '@src/types/form/WorkspaceInviteMessageForm';
import type {InvitedEmailsToAccountIDs, PersonalDetailsList} from '@src/types/onyx';
import {isEmptyObject} from '@src/types/utils/EmptyObject';
import SearchInputManager from './SearchInputManager';
import withPolicyAndFullscreenLoading from './withPolicyAndFullscreenLoading';
import type {WithPolicyAndFullscreenLoadingProps} from './withPolicyAndFullscreenLoading';

type WorkspaceInviteMessagePageOnyxProps = {
    /** All of the personal details for everyone */
    allPersonalDetails: OnyxEntry<PersonalDetailsList>;

    /** An object containing the accountID for every invited user email */
    invitedEmailsToAccountIDsDraft: OnyxEntry<InvitedEmailsToAccountIDs>;

    /** Updated workspace invite message */
    workspaceInviteMessageDraft: OnyxEntry<string>;
};

type WorkspaceInviteMessagePageProps = WithPolicyAndFullscreenLoadingProps &
    WorkspaceInviteMessagePageOnyxProps &
    WithCurrentUserPersonalDetailsProps &
    StackScreenProps<SettingsNavigatorParamList, typeof SCREENS.WORKSPACE.INVITE_MESSAGE>;

<<<<<<< HEAD
function WorkspaceInviteMessagePage({
    workspaceInviteMessageDraft,
    invitedEmailsToAccountIDsDraft,
    policy,
    route,
    allPersonalDetails,
    currentUserPersonalDetails,
}: WorkspaceInviteMessagePageProps) {
=======
const parser = new ExpensiMark();

function WorkspaceInviteMessagePage({workspaceInviteMessageDraft, invitedEmailsToAccountIDsDraft, policy, route, allPersonalDetails}: WorkspaceInviteMessagePageProps) {
>>>>>>> ddf9e7ae
    const styles = useThemeStyles();
    const {translate} = useLocalize();
    const parser = new ExpensiMark();

    const [welcomeNote, setWelcomeNote] = useState<string>();

    const {inputCallbackRef} = useAutoFocusInput();

    const getDefaultWelcomeNote = () =>
        // workspaceInviteMessageDraft can be an empty string
        // eslint-disable-next-line @typescript-eslint/prefer-nullish-coalescing
        workspaceInviteMessageDraft ||
<<<<<<< HEAD
        translate('workspace.inviteMessage.welcomeNote', {
            workspaceName: policy?.name ?? '',
            senderDisplayName: currentUserPersonalDetails?.displayName ?? '',
            senderLogin: currentUserPersonalDetails?.login ?? '',
            workspaceDescription: parser.htmlToMarkdown(policy?.description ?? ''),
            workspaceLink: ROUTES.WORKSPACE_PROFILE.getRoute(route.params.policyID),
        });
=======
        // policy?.description can be an empty string
        // eslint-disable-next-line @typescript-eslint/prefer-nullish-coalescing
        policy?.description ||
        parser.replace(
            translate('workspace.common.welcomeNote', {
                workspaceName: policy?.name ?? '',
            }),
        );
>>>>>>> ddf9e7ae

    useEffect(() => {
        if (!isEmptyObject(invitedEmailsToAccountIDsDraft)) {
            setWelcomeNote(parser.htmlToMarkdown(getDefaultWelcomeNote()));
            return;
        }
        Navigation.goBack(ROUTES.WORKSPACE_INVITE.getRoute(route.params.policyID), true);
        // eslint-disable-next-line react-hooks/exhaustive-deps
    }, []);

    const debouncedSaveDraft = lodashDebounce((newDraft: string | null) => {
        Policy.setWorkspaceInviteMessageDraft(route.params.policyID, newDraft);
    });

    const sendInvitation = () => {
        Keyboard.dismiss();
        // Please see https://github.com/Expensify/App/blob/main/README.md#Security for more details
        Policy.addMembersToWorkspace(invitedEmailsToAccountIDsDraft ?? {}, welcomeNote ?? '', route.params.policyID);
        debouncedSaveDraft(null);
        SearchInputManager.searchInput = '';
        // Pop the invite message page before navigating to the members page.
        Navigation.goBack();
        Navigation.navigate(ROUTES.WORKSPACE_MEMBERS.getRoute(route.params.policyID));
    };

    /** Opens privacy url as an external link */
    const openPrivacyURL = (event: GestureResponderEvent | KeyboardEvent | undefined) => {
        event?.preventDefault();
        Link.openExternalLink(CONST.PRIVACY_URL);
    };

    const validate = (): FormInputErrors<typeof ONYXKEYS.FORMS.WORKSPACE_INVITE_MESSAGE_FORM> => {
        const errorFields: FormInputErrors<typeof ONYXKEYS.FORMS.WORKSPACE_INVITE_MESSAGE_FORM> = {};
        if (isEmptyObject(invitedEmailsToAccountIDsDraft)) {
            errorFields.welcomeMessage = 'workspace.inviteMessage.inviteNoMembersError';
        }
        return errorFields;
    };

    const policyName = policy?.name;

    return (
        <ScreenWrapper
            includeSafeAreaPaddingBottom={false}
            testID={WorkspaceInviteMessagePage.displayName}
        >
            <FullPageNotFoundView
                shouldShow={isEmptyObject(policy) || !PolicyUtils.isPolicyAdmin(policy) || PolicyUtils.isPendingDeletePolicy(policy)}
                subtitleKey={isEmptyObject(policy) ? undefined : 'workspace.common.notAuthorized'}
                onBackButtonPress={PolicyUtils.goBackFromInvalidPolicy}
                onLinkPress={PolicyUtils.goBackFromInvalidPolicy}
            >
                <HeaderWithBackButton
                    title={translate('workspace.inviteMessage.inviteMessageTitle')}
                    subtitle={policyName}
                    shouldShowGetAssistanceButton
                    guidesCallTaskID={CONST.GUIDES_CALL_TASK_IDS.WORKSPACE_MEMBERS}
                    shouldShowBackButton
                    onCloseButtonPress={() => Navigation.dismissModal()}
                    onBackButtonPress={() => Navigation.goBack(ROUTES.WORKSPACE_INVITE.getRoute(route.params.policyID))}
                />
                <FormProvider
                    style={[styles.flexGrow1, styles.ph5]}
                    formID={ONYXKEYS.FORMS.WORKSPACE_INVITE_MESSAGE_FORM}
                    validate={validate}
                    onSubmit={sendInvitation}
                    submitButtonText={translate('common.invite')}
                    enabledWhenOffline
                    footerContent={
                        <PressableWithoutFeedback
                            onPress={openPrivacyURL}
                            role={CONST.ROLE.LINK}
                            accessibilityLabel={translate('common.privacy')}
                            href={CONST.PRIVACY_URL}
                            style={[styles.mv2, styles.alignSelfStart]}
                        >
                            <View style={[styles.flexRow]}>
                                <Text style={[styles.mr1, styles.label, styles.link]}>{translate('common.privacy')}</Text>
                            </View>
                        </PressableWithoutFeedback>
                    }
                >
                    <View style={[styles.mv4, styles.justifyContentCenter, styles.alignItemsCenter]}>
                        <MultipleAvatars
                            size={CONST.AVATAR_SIZE.LARGE}
                            icons={OptionsListUtils.getAvatarsForAccountIDs(
                                Object.values(invitedEmailsToAccountIDsDraft ?? {}),
                                allPersonalDetails ?? {},
                                invitedEmailsToAccountIDsDraft ?? {},
                            )}
                            shouldStackHorizontally
                            shouldDisplayAvatarsInRows
                            secondAvatarStyle={[styles.secondAvatarInline]}
                        />
                    </View>
                    <View style={[styles.mb5]}>
                        <Text>{translate('workspace.inviteMessage.inviteMessagePrompt')}</Text>
                    </View>
                    <View style={[styles.mb3]}>
                        <InputWrapper
                            InputComponent={TextInput}
                            role={CONST.ROLE.PRESENTATION}
                            inputID={INPUT_IDS.WELCOME_MESSAGE}
                            label={translate('workspace.inviteMessage.personalMessagePrompt')}
                            accessibilityLabel={translate('workspace.inviteMessage.personalMessagePrompt')}
                            autoCompleteType="off"
                            autoCorrect={false}
                            autoGrowHeight
                            containerStyles={[styles.autoGrowHeightMultilineInput]}
                            defaultValue={getDefaultWelcomeNote()}
                            value={welcomeNote}
                            onChangeText={(text: string) => {
                                setWelcomeNote(text);
                                debouncedSaveDraft(text);
                            }}
                            ref={(element: AnimatedTextInputRef) => {
                                if (!element) {
                                    return;
                                }
                                inputCallbackRef(element);
                                updateMultilineInputRange(element);
                            }}
                        />
                    </View>
                </FormProvider>
            </FullPageNotFoundView>
        </ScreenWrapper>
    );
}

WorkspaceInviteMessagePage.displayName = 'WorkspaceInviteMessagePage';

export default withPolicyAndFullscreenLoading(
    withCurrentUserPersonalDetails(
        withOnyx<WorkspaceInviteMessagePageProps, WorkspaceInviteMessagePageOnyxProps>({
            allPersonalDetails: {
                key: ONYXKEYS.PERSONAL_DETAILS_LIST,
            },
            invitedEmailsToAccountIDsDraft: {
                key: ({route}) => `${ONYXKEYS.COLLECTION.WORKSPACE_INVITE_MEMBERS_DRAFT}${route.params.policyID.toString()}`,
            },
            workspaceInviteMessageDraft: {
                key: ({route}) => `${ONYXKEYS.COLLECTION.WORKSPACE_INVITE_MESSAGE_DRAFT}${route.params.policyID.toString()}`,
            },
        })(WorkspaceInviteMessagePage),
    ),
);<|MERGE_RESOLUTION|>--- conflicted
+++ resolved
@@ -56,7 +56,6 @@
     WithCurrentUserPersonalDetailsProps &
     StackScreenProps<SettingsNavigatorParamList, typeof SCREENS.WORKSPACE.INVITE_MESSAGE>;
 
-<<<<<<< HEAD
 function WorkspaceInviteMessagePage({
     workspaceInviteMessageDraft,
     invitedEmailsToAccountIDsDraft,
@@ -65,11 +64,6 @@
     allPersonalDetails,
     currentUserPersonalDetails,
 }: WorkspaceInviteMessagePageProps) {
-=======
-const parser = new ExpensiMark();
-
-function WorkspaceInviteMessagePage({workspaceInviteMessageDraft, invitedEmailsToAccountIDsDraft, policy, route, allPersonalDetails}: WorkspaceInviteMessagePageProps) {
->>>>>>> ddf9e7ae
     const styles = useThemeStyles();
     const {translate} = useLocalize();
     const parser = new ExpensiMark();
@@ -82,7 +76,6 @@
         // workspaceInviteMessageDraft can be an empty string
         // eslint-disable-next-line @typescript-eslint/prefer-nullish-coalescing
         workspaceInviteMessageDraft ||
-<<<<<<< HEAD
         translate('workspace.inviteMessage.welcomeNote', {
             workspaceName: policy?.name ?? '',
             senderDisplayName: currentUserPersonalDetails?.displayName ?? '',
@@ -90,16 +83,6 @@
             workspaceDescription: parser.htmlToMarkdown(policy?.description ?? ''),
             workspaceLink: ROUTES.WORKSPACE_PROFILE.getRoute(route.params.policyID),
         });
-=======
-        // policy?.description can be an empty string
-        // eslint-disable-next-line @typescript-eslint/prefer-nullish-coalescing
-        policy?.description ||
-        parser.replace(
-            translate('workspace.common.welcomeNote', {
-                workspaceName: policy?.name ?? '',
-            }),
-        );
->>>>>>> ddf9e7ae
 
     useEffect(() => {
         if (!isEmptyObject(invitedEmailsToAccountIDsDraft)) {
