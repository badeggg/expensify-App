import React, {useEffect, useMemo} from 'react';
import {withOnyx} from 'react-native-onyx';
import type {OnyxEntry} from 'react-native-onyx';
import Text from '@components/Text';
import type {UnitItemType} from '@components/UnitPicker';
import UnitPicker from '@components/UnitPicker';
import useLocalize from '@hooks/useLocalize';
import useThemeStyles from '@hooks/useThemeStyles';
import compose from '@libs/compose';
import Navigation from '@libs/Navigation/Navigation';
import withPolicy from '@pages/workspace/withPolicy';
import type {WithPolicyProps} from '@pages/workspace/withPolicy';
import WorkspacePageWithSections from '@pages/workspace/WorkspacePageWithSections';
import * as Policy from '@userActions/Policy';
import CONST from '@src/CONST';
import ONYXKEYS from '@src/ONYXKEYS';
import ROUTES from '@src/ROUTES';
import type {WorkspaceRateAndUnit} from '@src/types/onyx';

type WorkspaceUnitPageBaseProps = WithPolicyProps;

type WorkspaceRateAndUnitOnyxProps = {
    workspaceRateAndUnit: OnyxEntry<WorkspaceRateAndUnit>;
};

type WorkspaceUnitPageProps = WorkspaceUnitPageBaseProps & WorkspaceRateAndUnitOnyxProps;
function WorkspaceUnitPage(props: WorkspaceUnitPageProps) {
    const styles = useThemeStyles();
    const {translate} = useLocalize();

    useEffect(() => {
        if (props.workspaceRateAndUnit?.policyID === props.policy?.id) {
            return;
        }
        Policy.setPolicyIDForReimburseView(props.policy?.id ?? '');
        // eslint-disable-next-line react-hooks/exhaustive-deps
    }, []);

    const updateUnit = (unit: UnitItemType) => {
        Policy.setUnitForReimburseView(unit.value);
        Navigation.goBack(ROUTES.WORKSPACE_RATE_AND_UNIT.getRoute(props.policy?.id ?? ''));
    };

    const defaultValue = useMemo(() => {
        const defaultDistanceCustomUnit = Object.values(props.policy?.customUnits ?? {}).find((unit) => unit.name === CONST.CUSTOM_UNITS.NAME_DISTANCE);
        return defaultDistanceCustomUnit?.attributes.unit ?? CONST.CUSTOM_UNITS.DISTANCE_UNIT_MILES;
    }, [props.policy?.customUnits]);

    return (
        <WorkspacePageWithSections
            headerText={translate('workspace.reimburse.trackDistanceUnit')}
            route={props.route}
            guidesCallTaskID={CONST.GUIDES_CALL_TASK_IDS.WORKSPACE_REIMBURSE}
            shouldSkipVBBACall
            backButtonRoute={ROUTES.WORKSPACE_RATE_AND_UNIT.getRoute(props.policy?.id ?? '')}
            shouldShowLoading={false}
            shouldShowBackButton
        >
            {() => (
                <>
                    <Text style={[styles.mh5, styles.mv4]}>{translate('workspace.reimburse.trackDistanceChooseUnit')}</Text>
<<<<<<< HEAD

                    <SelectionList
                        sections={[{data: unitOptions}]}
                        ListItem={RadioListItem}
                        onSelectRow={(unit: OptionRow) => updateUnit(unit.value)}
                        shouldDebounceRowSelect
                        initiallyFocusedOptionKey={unitOptions.find((unit) => unit.isSelected)?.keyForList}
=======
                    <UnitPicker
                        defaultValue={props.workspaceRateAndUnit?.unit ?? defaultValue}
                        onOptionSelected={updateUnit}
>>>>>>> a4d01a87
                    />
                </>
            )}
        </WorkspacePageWithSections>
    );
}

WorkspaceUnitPage.displayName = 'WorkspaceUnitPage';

export default compose(
    withOnyx<WorkspaceUnitPageProps, WorkspaceRateAndUnitOnyxProps>({
        workspaceRateAndUnit: {
            key: ONYXKEYS.WORKSPACE_RATE_AND_UNIT,
        },
    }),
    withPolicy,
)(WorkspaceUnitPage);<|MERGE_RESOLUTION|>--- conflicted
+++ resolved
@@ -59,19 +59,9 @@
             {() => (
                 <>
                     <Text style={[styles.mh5, styles.mv4]}>{translate('workspace.reimburse.trackDistanceChooseUnit')}</Text>
-<<<<<<< HEAD
-
-                    <SelectionList
-                        sections={[{data: unitOptions}]}
-                        ListItem={RadioListItem}
-                        onSelectRow={(unit: OptionRow) => updateUnit(unit.value)}
-                        shouldDebounceRowSelect
-                        initiallyFocusedOptionKey={unitOptions.find((unit) => unit.isSelected)?.keyForList}
-=======
                     <UnitPicker
                         defaultValue={props.workspaceRateAndUnit?.unit ?? defaultValue}
                         onOptionSelected={updateUnit}
->>>>>>> a4d01a87
                     />
                 </>
             )}
