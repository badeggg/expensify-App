--- conflicted
+++ resolved
@@ -112,16 +112,13 @@
     const isUsingECard = lodashGet(user, 'isUsingExpensifyCard', false);
     const policyID = lodashGet(route, 'params.policyID');
     const content = children(hasVBA, policyID, isUsingECard);
-<<<<<<< HEAD
     const {isSmallScreenWidth} = useWindowDimensions();
-=======
     const firstRender = useRef(true);
 
     useEffect(() => {
         // Because isLoading is false before merging in Onyx, we need firstRender ref to display loading page as well before isLoading is change to true
         firstRender.current = false;
     }, []);
->>>>>>> d4c3e639
 
     useEffect(() => {
         fetchData(shouldSkipVBBACall);
