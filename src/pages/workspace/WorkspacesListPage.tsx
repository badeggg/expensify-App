--- conflicted
+++ resolved
@@ -229,11 +229,7 @@
                 </OfflineWithFeedback>
             );
         },
-<<<<<<< HEAD
-        [session?.accountID, styles.mh5, styles.mb3, styles.ph5, styles.hoveredComponentBG, translate, isLessThanMediumScreen],
-=======
-        [isLessThanMediumScreen, styles.mb3, styles.mh5, styles.ph5, styles.hoveredComponentBG, translate, styles.offlineFeedback.deleted],
->>>>>>> 4f673576
+        [isLessThanMediumScreen, styles.mb3, styles.mh5, styles.ph5, styles.hoveredComponentBG, translate, styles.offlineFeedback.deleted, session?.accountID],
     );
 
     const listHeaderComponent = useCallback(() => {
