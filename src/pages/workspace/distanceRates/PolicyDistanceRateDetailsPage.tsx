--- conflicted
+++ resolved
@@ -79,23 +79,6 @@
     const rateValueToDisplay = CurrencyUtils.convertAmountToDisplayString(rate?.rate, currency);
     const unitToDisplay = translate(`common.${customUnit?.attributes?.unit ?? CONST.CUSTOM_UNITS.DISTANCE_UNIT_MILES}`);
 
-<<<<<<< HEAD
-=======
-    const threeDotsMenuItems = [
-        {
-            icon: Expensicons.Trashcan,
-            text: translate('workspace.distanceRates.deleteDistanceRate'),
-            onSelected: () => {
-                if (canDisableOrDeleteRate) {
-                    setIsDeleteModalVisible(true);
-                    return;
-                }
-                setIsWarningModalVisible(true);
-            },
-        },
-    ];
-
->>>>>>> 9a6514eb
     const clearErrorFields = (fieldName: keyof Rate) => {
         Policy.clearPolicyDistanceRateErrorFields(policyID, customUnit.customUnitID, rateID, {...errorFields, [fieldName]: null});
     };
@@ -144,9 +127,9 @@
                     </OfflineWithFeedback>
                     <MenuItem
                         icon={Expensicons.Trashcan}
-                        title={translate('common.delete')}
+                        title={translate('workspace.distanceRates.deleteDistanceRate')}
                         onPress={() => {
-                            if (canDeleteRate) {
+                            if (canDisableOrDeleteRate) {
                                 setIsDeleteModalVisible(true);
                                 return;
                             }
