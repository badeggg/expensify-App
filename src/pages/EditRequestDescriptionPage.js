import React, {useRef} from 'react';
import {View} from 'react-native';
import PropTypes from 'prop-types';
import TextInput from '../components/TextInput';
import ScreenWrapper from '../components/ScreenWrapper';
import HeaderWithBackButton from '../components/HeaderWithBackButton';
import Form from '../components/Form';
import ONYXKEYS from '../ONYXKEYS';
import styles from '../styles/styles';
import Navigation from '../libs/Navigation/Navigation';
import CONST from '../CONST';
import useLocalize from '../hooks/useLocalize';

const propTypes = {
    /** Transaction default description value */
    defaultDescription: PropTypes.string.isRequired,

    /** Callback to fire when the Save button is pressed  */
    onSubmit: PropTypes.func.isRequired,
};

function EditRequestDescriptionPage({defaultDescription, onSubmit}) {
    const {translate} = useLocalize();
    const descriptionInputRef = useRef(null);
    return (
        <ScreenWrapper
            includeSafeAreaPaddingBottom={false}
            shouldEnableMaxHeight
            onEntryTransitionEnd={() => descriptionInputRef.current && descriptionInputRef.current.focus()}
        >
            <HeaderWithBackButton
                title={translate('common.description')}
                onBackButtonPress={() => Navigation.goBack()}
            />
            <Form
                style={[styles.flexGrow1, styles.ph5]}
                formID={ONYXKEYS.FORMS.MONEY_REQUEST_DESCRIPTION_FORM}
                onSubmit={onSubmit}
                submitButtonText={translate('common.save')}
                enabledWhenOffline
            >
                <View style={styles.mb4}>
                    <TextInput
<<<<<<< HEAD
                        inputID="modifiedComment"
                        name="modifiedComment"
                        defaultValue={props.defaultDescription}
                        label={props.translate('moneyRequestConfirmationList.whatsItFor')}
                        accessibilityLabel={props.translate('moneyRequestConfirmationList.whatsItFor')}
                        role={CONST.ACCESSIBILITY_ROLE.TEXT}
=======
                        // Comment field does not have its modified counterpart
                        inputID="comment"
                        name="comment"
                        defaultValue={defaultDescription}
                        label={translate('moneyRequestConfirmationList.whatsItFor')}
                        accessibilityLabel={translate('moneyRequestConfirmationList.whatsItFor')}
                        accessibilityRole={CONST.ACCESSIBILITY_ROLE.TEXT}
>>>>>>> 8c8caf9a
                        ref={descriptionInputRef}
                    />
                </View>
            </Form>
        </ScreenWrapper>
    );
}

EditRequestDescriptionPage.propTypes = propTypes;
EditRequestDescriptionPage.displayName = 'EditRequestDescriptionPage';

export default EditRequestDescriptionPage;<|MERGE_RESOLUTION|>--- conflicted
+++ resolved
@@ -41,22 +41,13 @@
             >
                 <View style={styles.mb4}>
                     <TextInput
-<<<<<<< HEAD
-                        inputID="modifiedComment"
-                        name="modifiedComment"
-                        defaultValue={props.defaultDescription}
-                        label={props.translate('moneyRequestConfirmationList.whatsItFor')}
-                        accessibilityLabel={props.translate('moneyRequestConfirmationList.whatsItFor')}
-                        role={CONST.ACCESSIBILITY_ROLE.TEXT}
-=======
                         // Comment field does not have its modified counterpart
                         inputID="comment"
                         name="comment"
                         defaultValue={defaultDescription}
                         label={translate('moneyRequestConfirmationList.whatsItFor')}
                         accessibilityLabel={translate('moneyRequestConfirmationList.whatsItFor')}
-                        accessibilityRole={CONST.ACCESSIBILITY_ROLE.TEXT}
->>>>>>> 8c8caf9a
+                        role={CONST.ACCESSIBILITY_ROLE.TEXT}
                         ref={descriptionInputRef}
                     />
                 </View>
