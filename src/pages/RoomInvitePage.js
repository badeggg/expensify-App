import lodashGet from 'lodash/get';
import PropTypes from 'prop-types';
import React, {useCallback, useEffect, useMemo, useState} from 'react';
import {View} from 'react-native';
import {withOnyx} from 'react-native-onyx';
import _ from 'underscore';
import FullPageNotFoundView from '@components/BlockingViews/FullPageNotFoundView';
import FormAlertWithSubmitButton from '@components/FormAlertWithSubmitButton';
import HeaderWithBackButton from '@components/HeaderWithBackButton';
import ScreenWrapper from '@components/ScreenWrapper';
import SelectionList from '@components/SelectionList';
import useLocalize from '@hooks/useLocalize';
import * as Browser from '@libs/Browser';
import compose from '@libs/compose';
import Navigation from '@libs/Navigation/Navigation';
import * as OptionsListUtils from '@libs/OptionsListUtils';
import * as PersonalDetailsUtils from '@libs/PersonalDetailsUtils';
import * as PolicyUtils from '@libs/PolicyUtils';
import * as ReportUtils from '@libs/ReportUtils';
import useThemeStyles from '@styles/useThemeStyles';
import * as Report from '@userActions/Report';
import CONST from '@src/CONST';
import ONYXKEYS from '@src/ONYXKEYS';
import ROUTES from '@src/ROUTES';
import withReportOrNotFound from './home/report/withReportOrNotFound';
import personalDetailsPropType from './personalDetailsPropType';
import reportPropTypes from './reportPropTypes';
import {policyDefaultProps, policyPropTypes} from './workspace/withPolicy';

const propTypes = {
    /** Beta features list */
    betas: PropTypes.arrayOf(PropTypes.string),

    /** All of the personal details for everyone */
    personalDetails: PropTypes.objectOf(personalDetailsPropType),

    /** URL Route params */
    route: PropTypes.shape({
        /** Params from the URL path */
        params: PropTypes.shape({
            /** policyID passed via route: /workspace/:policyID/invite */
            policyID: PropTypes.string,
        }),
    }).isRequired,

    /** The report currently being looked at */
    report: reportPropTypes.isRequired,

    /** The policies which the user has access to and which the report could be tied to */
    policies: PropTypes.shape({
        /** ID of the policy */
        id: PropTypes.string,
    }).isRequired,

    ...policyPropTypes,
};

const defaultProps = {
    personalDetails: {},
    betas: [],
    ...policyDefaultProps,
};

function RoomInvitePage(props) {
    const styles = useThemeStyles();
    const {translate} = useLocalize();
    const [searchTerm, setSearchTerm] = useState('');
    const [selectedOptions, setSelectedOptions] = useState([]);
    const [personalDetails, setPersonalDetails] = useState([]);
    const [userToInvite, setUserToInvite] = useState(null);

    // Any existing participants and Expensify emails should not be eligible for invitation
    const excludedUsers = useMemo(() => [...PersonalDetailsUtils.getLoginsByAccountIDs(lodashGet(props.report, 'participantAccountIDs', [])), ...CONST.EXPENSIFY_EMAILS], [props.report]);

    useEffect(() => {
<<<<<<< HEAD
        // Kick the user out if they tried to navigate to this via the URL
        if (Permissions.canUsePolicyRooms(props.betas)) {
            return;
        }
        Navigation.goBack(ROUTES.REPORT_WITH_ID_DETAILS.getRoute(props.report.reportID));

        // eslint-disable-next-line react-hooks/exhaustive-deps
    }, []);

    useEffect(() => {
        const inviteOptions = OptionsListUtils.getMemberInviteOptions(props.personalDetails, props.betas, searchTerm, excludedUsers, true);
=======
        const inviteOptions = OptionsListUtils.getMemberInviteOptions(props.personalDetails, props.betas, searchTerm, excludedUsers);
>>>>>>> d3724c8e

        // Update selectedOptions with the latest personalDetails information
        const detailsMap = {};
        _.forEach(inviteOptions.personalDetails, (detail) => (detailsMap[detail.login] = OptionsListUtils.formatMemberForList(detail, false)));
        const newSelectedOptions = [];
        _.forEach(selectedOptions, (option) => {
            newSelectedOptions.push(_.has(detailsMap, option.login) ? {...detailsMap[option.login], isSelected: true} : option);
        });

        setUserToInvite(inviteOptions.userToInvite);
        setPersonalDetails(inviteOptions.personalDetails);
        setSelectedOptions(newSelectedOptions);
        // eslint-disable-next-line react-hooks/exhaustive-deps -- we don't want to recalculate when selectedOptions change
    }, [props.personalDetails, props.betas, searchTerm, excludedUsers]);

    const getSections = () => {
        const sections = [];
        let indexOffset = 0;

        // Only show the selected participants if the search is empty
        if (searchTerm === '') {
            sections.push({
                title: undefined,
                data: selectedOptions,
                shouldShow: true,
                indexOffset,
            });
            indexOffset += selectedOptions.length;
        }

        // Filtering out selected users from the search results
        const selectedLogins = _.map(selectedOptions, ({login}) => login);
        const personalDetailsWithoutSelected = _.filter(personalDetails, ({login}) => !_.contains(selectedLogins, login));
        const personalDetailsFormatted = _.map(personalDetailsWithoutSelected, (personalDetail) => OptionsListUtils.formatMemberForList(personalDetail, false));
        const hasUnselectedUserToInvite = userToInvite && !_.contains(selectedLogins, userToInvite.login);

        sections.push({
            title: translate('common.contacts'),
            data: personalDetailsFormatted,
            shouldShow: !_.isEmpty(personalDetailsFormatted),
            indexOffset,
        });
        indexOffset += personalDetailsFormatted.length;

        if (hasUnselectedUserToInvite) {
            sections.push({
                title: undefined,
                data: [OptionsListUtils.formatMemberForList(userToInvite, false)],
                shouldShow: true,
                indexOffset,
            });
        }

        return sections;
    };

    const toggleOption = useCallback(
        (option) => {
            const isOptionInList = _.some(selectedOptions, (selectedOption) => selectedOption.login === option.login);

            let newSelectedOptions;
            if (isOptionInList) {
                newSelectedOptions = _.reject(selectedOptions, (selectedOption) => selectedOption.login === option.login);
            } else {
                newSelectedOptions = [...selectedOptions, {...option, isSelected: true}];
            }

            setSelectedOptions(newSelectedOptions);
        },
        [selectedOptions],
    );

    const validate = useCallback(() => {
        const errors = {};
        if (selectedOptions.length <= 0) {
            errors.noUserSelected = true;
        }

        return _.size(errors) <= 0;
    }, [selectedOptions]);

    // Non policy members should not be able to view the participants of a room
    const reportID = props.report.reportID;
    const isPolicyMember = useMemo(() => PolicyUtils.isPolicyMember(props.report.policyID, props.policies), [props.report.policyID, props.policies]);
    const backRoute = useMemo(() => (isPolicyMember ? ROUTES.ROOM_MEMBERS.getRoute(reportID) : ROUTES.REPORT_WITH_ID_DETAILS.getRoute(reportID)), [isPolicyMember, reportID]);
    const reportName = useMemo(() => ReportUtils.getReportName(props.report), [props.report]);
    const inviteUsers = useCallback(() => {
        if (!validate()) {
            return;
        }
        const invitedEmailsToAccountIDs = {};
        _.each(selectedOptions, (option) => {
            const login = option.login || '';
            const accountID = lodashGet(option, 'accountID', '');
            if (!login.toLowerCase().trim() || !accountID) {
                return;
            }
            invitedEmailsToAccountIDs[login] = Number(accountID);
        });
        Report.inviteToRoom(props.report.reportID, invitedEmailsToAccountIDs);
        Navigation.navigate(backRoute);
    }, [selectedOptions, backRoute, props.report.reportID, validate]);

    const headerMessage = useMemo(() => {
        const searchValue = searchTerm.trim().toLowerCase();
        if (!userToInvite && CONST.EXPENSIFY_EMAILS.includes(searchValue)) {
            return translate('messages.errorMessageInvalidEmail');
        }
        if (!userToInvite && excludedUsers.includes(searchValue)) {
            return translate('messages.userIsAlreadyMember', {login: searchValue, name: reportName});
        }
        return OptionsListUtils.getHeaderMessage(personalDetails.length !== 0, Boolean(userToInvite), searchValue);
    }, [excludedUsers, translate, searchTerm, userToInvite, personalDetails, reportName]);
    return (
        <ScreenWrapper
            shouldEnableMaxHeight
            testID={RoomInvitePage.displayName}
        >
            {({didScreenTransitionEnd}) => {
                const sections = didScreenTransitionEnd ? getSections() : [];

                return (
                    <FullPageNotFoundView
                        shouldShow={_.isEmpty(props.report)}
                        subtitleKey={_.isEmpty(props.report) ? undefined : 'roomMembersPage.notAuthorized'}
                        onBackButtonPress={() => Navigation.goBack(backRoute)}
                    >
                        <HeaderWithBackButton
                            title={translate('workspace.invite.invitePeople')}
                            subtitle={reportName}
                            onBackButtonPress={() => {
                                Navigation.goBack(backRoute);
                            }}
                        />
                        <SelectionList
                            canSelectMultiple
                            sections={sections}
                            textInputLabel={translate('optionsSelector.nameEmailOrPhoneNumber')}
                            textInputValue={searchTerm}
                            onChangeText={setSearchTerm}
                            headerMessage={headerMessage}
                            onSelectRow={toggleOption}
                            onConfirm={inviteUsers}
                            showScrollIndicator
                            shouldPreventDefaultFocusOnSelectRow={!Browser.isMobile()}
                            showLoadingPlaceholder={!didScreenTransitionEnd || !OptionsListUtils.isPersonalDetailsReady(props.personalDetails)}
                        />
                        <View style={[styles.flexShrink0]}>
                            <FormAlertWithSubmitButton
                                isDisabled={!selectedOptions.length}
                                buttonText={translate('common.invite')}
                                onSubmit={inviteUsers}
                                containerStyles={[styles.flexReset, styles.flexGrow0, styles.flexShrink0, styles.flexBasisAuto, styles.mb5]}
                                enabledWhenOffline
                                disablePressOnEnter
                                isAlertVisible={false}
                            />
                        </View>
                    </FullPageNotFoundView>
                );
            }}
        </ScreenWrapper>
    );
}

RoomInvitePage.propTypes = propTypes;
RoomInvitePage.defaultProps = defaultProps;
RoomInvitePage.displayName = 'RoomInvitePage';

export default compose(
    withReportOrNotFound(),
    withOnyx({
        personalDetails: {
            key: ONYXKEYS.PERSONAL_DETAILS_LIST,
        },
        betas: {
            key: ONYXKEYS.BETAS,
        },
        policies: {
            key: ONYXKEYS.COLLECTION.POLICY,
        },
    }),
)(RoomInvitePage);<|MERGE_RESOLUTION|>--- conflicted
+++ resolved
@@ -73,21 +73,7 @@
     const excludedUsers = useMemo(() => [...PersonalDetailsUtils.getLoginsByAccountIDs(lodashGet(props.report, 'participantAccountIDs', [])), ...CONST.EXPENSIFY_EMAILS], [props.report]);
 
     useEffect(() => {
-<<<<<<< HEAD
-        // Kick the user out if they tried to navigate to this via the URL
-        if (Permissions.canUsePolicyRooms(props.betas)) {
-            return;
-        }
-        Navigation.goBack(ROUTES.REPORT_WITH_ID_DETAILS.getRoute(props.report.reportID));
-
-        // eslint-disable-next-line react-hooks/exhaustive-deps
-    }, []);
-
-    useEffect(() => {
-        const inviteOptions = OptionsListUtils.getMemberInviteOptions(props.personalDetails, props.betas, searchTerm, excludedUsers, true);
-=======
         const inviteOptions = OptionsListUtils.getMemberInviteOptions(props.personalDetails, props.betas, searchTerm, excludedUsers);
->>>>>>> d3724c8e
 
         // Update selectedOptions with the latest personalDetails information
         const detailsMap = {};
@@ -107,16 +93,22 @@
         const sections = [];
         let indexOffset = 0;
 
-        // Only show the selected participants if the search is empty
-        if (searchTerm === '') {
-            sections.push({
-                title: undefined,
-                data: selectedOptions,
-                shouldShow: true,
-                indexOffset,
-            });
-            indexOffset += selectedOptions.length;
-        }
+        // Filter all options that is a part of the search term or in the personal details
+        const filterSelectedOptions = _.filter(selectedOptions, (option) => {
+            const accountID = lodashGet(option, 'accountID', null);
+            const isOptionInPersonalDetails = _.some(personalDetails, (personalDetail) => personalDetail.accountID === accountID);
+
+            const isPartOfSearchTerm = option.text.toLowerCase().includes(searchTerm.trim().toLowerCase());
+            return isPartOfSearchTerm || isOptionInPersonalDetails;
+        });
+
+        sections.push({
+            title: undefined,
+            data: filterSelectedOptions,
+            shouldShow: true,
+            indexOffset,
+        });
+        indexOffset += filterSelectedOptions.length;
 
         // Filtering out selected users from the search results
         const selectedLogins = _.map(selectedOptions, ({login}) => login);
