--- conflicted
+++ resolved
@@ -129,7 +129,6 @@
 
         return (
             <ScreenWrapper>
-<<<<<<< HEAD
                 <HeaderWithCloseButton
                     title={this.props.translate('bankAccount.addBankAccount')}
                     onCloseButtonPress={Navigation.goBack}
@@ -176,40 +175,7 @@
                                 onExitPlaid={Navigation.goBack}
                                 receivedRedirectURI={getPlaidOAuthReceivedRedirectURI()}
                             />
-=======
-                <KeyboardAvoidingView>
-                    <HeaderWithCloseButton
-                        title={this.props.translate('bankAccount.addBankAccount')}
-                        onCloseButtonPress={Navigation.goBack}
-                        shouldShowBackButton
-                        onBackButtonPress={Navigation.goBack}
-                    />
-                    {success ? (
-                        <>
-                            <Text style={[styles.formSuccess, styles.mh5]}>
-                                {success}
-                            </Text>
-                            <View style={[styles.mh5, styles.mb5, styles.flex1, styles.justifyContentEnd]}>
-                                <Button
-                                    success
-                                    text={this.props.translate('common.continue')}
-                                    onPress={() => Navigation.navigate(ROUTES.SETTINGS_PAYMENTS)}
-                                />
-                            </View>
-                        </>
-                    ) : (
-                        <FormScrollView>
-                            <View style={[styles.mh5, styles.mb5]}>
-                                <AddPlaidBankAccount
-                                    onSelect={(params) => {
-                                        this.setState({
-                                            selectedPlaidBankAccount: params.selectedPlaidBankAccount,
-                                        });
-                                    }}
-                                    onExitPlaid={Navigation.goBack}
-                                    receivedRedirectURI={getPlaidOAuthReceivedRedirectURI()}
-                                />
-                                {!_.isUndefined(this.state.selectedPlaidBankAccount) && (
+                            {!_.isUndefined(this.state.selectedPlaidBankAccount) && (
                                     <View style={[styles.mb5]}>
                                         <TextInput
                                             label={this.props.translate('addPersonalBankAccountPage.enterPassword')}
@@ -226,7 +192,6 @@
                                     </View>
                                 )}
                             </View>
->>>>>>> 65328670
                             {!_.isUndefined(this.state.selectedPlaidBankAccount) && (
                                 <FormAlertWithSubmitButton
                                     isAlertVisible={Boolean(error)}
@@ -238,7 +203,6 @@
                             )}
                         </FormScrollView>
                     )}
-                </KeyboardAvoidingView>
             </ScreenWrapper>
         );
     }
