import _ from 'underscore';
import React from 'react';
import {withOnyx} from 'react-native-onyx';
import PropTypes from 'prop-types';
import ScreenWrapper from '../../components/ScreenWrapper';
import * as BankAccounts from '../../libs/actions/BankAccounts';
import ONYXKEYS from '../../ONYXKEYS';
import FullScreenLoadingIndicator from '../../components/FullscreenLoadingIndicator';
import CONST from '../../CONST';
import userWalletPropTypes from './userWalletPropTypes';
import {withNetwork} from '../../components/OnyxProvider';
import networkPropTypes from '../../components/networkPropTypes';

// Steps
import OnfidoStep from './OnfidoStep';
import AdditionalDetailsStep from './AdditionalDetailsStep';
import TermsStep from './TermsStep';
import ActivateStep from './ActivateStep';
import styles from '../../styles/styles';
import HeaderWithCloseButton from '../../components/HeaderWithCloseButton';
import Navigation from '../../libs/Navigation/Navigation';
import FailedKYC from './FailedKYC';
import compose from '../../libs/compose';
<<<<<<< HEAD
import withLocalize from '../../components/withLocalize';
import PropTypes from "prop-types";
=======
import withLocalize, {withLocalizePropTypes} from '../../components/withLocalize';
>>>>>>> 197dd8b6

const propTypes = {
    /** Information about the network from Onyx */
    network: networkPropTypes.isRequired,

<<<<<<< HEAD

    additionalDetails: PropTypes.shape({
        errorCode: PropTypes.string,
    }),

    ...userWalletPropTypes,
=======
    /** The user's wallet */
    userWallet: PropTypes.objectOf(userWalletPropTypes),

    ...withLocalizePropTypes,
>>>>>>> 197dd8b6
};

const defaultProps = {
    userWallet: {},

    additionalDetails: {
        errorCode: '',
    },
};

class EnablePaymentsPage extends React.Component {
    componentDidMount() {
        this.fetchData();
    }

    componentDidUpdate(prevProps) {
        if (!prevProps.network.isOffline || this.props.network.isOffline) {
            return;
        }

        this.fetchData();
    }

    fetchData() {
        BankAccounts.fetchUserWallet();
    }

    render() {
        if (_.isEmpty(this.props.userWallet)) {
            return <FullScreenLoadingIndicator />;
        }

<<<<<<< HEAD
        if (this.props.additionalDetails.errorCode === 'kycFailed') {
=======
        if (this.props.userWallet.errorCode === CONST.WALLET.ERROR.KYC) {
>>>>>>> 197dd8b6
            return (
                <ScreenWrapper style={[styles.flex1]} keyboardAvoidingViewBehavior="height">
                    <HeaderWithCloseButton
                        title={this.props.translate('additionalDetailsStep.headerTitle')}
                        onCloseButtonPress={() => Navigation.dismissModal()}
                    />
                    <FailedKYC />
                </ScreenWrapper>
            );
        }

        const currentStep = this.props.userWallet.currentStep || CONST.WALLET.STEP.ADDITIONAL_DETAILS;

        return (
            <ScreenWrapper>
                {currentStep === CONST.WALLET.STEP.ADDITIONAL_DETAILS && <AdditionalDetailsStep walletAdditionalDetailsDraft={this.props.walletAdditionalDetailsDraft} />}
                {currentStep === CONST.WALLET.STEP.ONFIDO && <OnfidoStep walletAdditionalDetailsDraft={this.props.walletAdditionalDetailsDraft} />}
                {currentStep === CONST.WALLET.STEP.TERMS && <TermsStep />}
                {currentStep === CONST.WALLET.STEP.ACTIVATE && <ActivateStep userWallet={this.props.userWallet} />}
            </ScreenWrapper>
        );
    }
}

EnablePaymentsPage.propTypes = propTypes;
EnablePaymentsPage.defaultProps = defaultProps;

export default compose(
    withLocalize,
    withOnyx({
        userWallet: {
            key: ONYXKEYS.USER_WALLET,

            // We want to refresh the wallet each time the user attempts to activate the wallet so we won't use the
            // stored values here.
            initWithStoredValues: false,
        },
        walletAdditionalDetailsDraft: {
            key: ONYXKEYS.WALLET_ADDITIONAL_DETAILS_DRAFT,
        },
        additionalDetails: {
            key: ONYXKEYS.WALLET_ADDITIONAL_DETAILS,
        },
    }),
    withNetwork(),
)(EnablePaymentsPage);<|MERGE_RESOLUTION|>--- conflicted
+++ resolved
@@ -21,30 +21,22 @@
 import Navigation from '../../libs/Navigation/Navigation';
 import FailedKYC from './FailedKYC';
 import compose from '../../libs/compose';
-<<<<<<< HEAD
-import withLocalize from '../../components/withLocalize';
+import withLocalize, {withLocalizePropTypes} from '../../components/withLocalize';
 import PropTypes from "prop-types";
-=======
-import withLocalize, {withLocalizePropTypes} from '../../components/withLocalize';
->>>>>>> 197dd8b6
 
 const propTypes = {
     /** Information about the network from Onyx */
     network: networkPropTypes.isRequired,
 
-<<<<<<< HEAD
 
     additionalDetails: PropTypes.shape({
         errorCode: PropTypes.string,
     }),
 
-    ...userWalletPropTypes,
-=======
     /** The user's wallet */
     userWallet: PropTypes.objectOf(userWalletPropTypes),
 
     ...withLocalizePropTypes,
->>>>>>> 197dd8b6
 };
 
 const defaultProps = {
@@ -77,11 +69,7 @@
             return <FullScreenLoadingIndicator />;
         }
 
-<<<<<<< HEAD
-        if (this.props.additionalDetails.errorCode === 'kycFailed') {
-=======
-        if (this.props.userWallet.errorCode === CONST.WALLET.ERROR.KYC) {
->>>>>>> 197dd8b6
+        if (this.props.additionalDetails.errorCode === CONST.WALLET.ERROR.KYC) {
             return (
                 <ScreenWrapper style={[styles.flex1]} keyboardAvoidingViewBehavior="height">
                     <HeaderWithCloseButton
