--- conflicted
+++ resolved
@@ -35,16 +35,11 @@
 
     ...withLocalizePropTypes,
 
-<<<<<<< HEAD
     /** The details about the account that the user is signing in with */
     account: PropTypes.shape({
         /** Whether a sign is loading */
         isLoading: PropTypes.bool,
     }),
-=======
-    /** Whether the short-lived auth token is valid */
-    isTokenValid: PropTypes.bool,
->>>>>>> 936a3a77
 };
 
 const defaultProps = {
@@ -73,39 +68,14 @@
         // eslint-disable-next-line react-hooks/exhaustive-deps
     }, [props.route]);
 
-    if (props.isTokenValid) {
+    if (props.account.isLoading) {
         return <FullScreenLoadingIndicator />;
     }
 
-<<<<<<< HEAD
-    render() {
-        if (this.props.account.isLoading) {
-            return <FullScreenLoadingIndicator />;
-        }
-        return (
-            <View style={styles.deeplinkWrapperContainer}>
-                <View style={styles.deeplinkWrapperMessage}>
-                    <View style={styles.mb2}>
-                        <Icon
-                            width={200}
-                            height={164}
-                            src={Illustrations.RocketBlue}
-                        />
-                    </View>
-                    <Text style={[styles.textHeadline, styles.textXXLarge]}>{this.props.translate('deeplinkWrapper.launching')}</Text>
-                    <View style={styles.mt2}>
-                        <Text style={[styles.fontSizeNormal, styles.textAlignCenter]}>
-                            {this.props.translate('deeplinkWrapper.expired')} <TextLink onPress={() => Navigation.navigate()}>{this.props.translate('deeplinkWrapper.signIn')}</TextLink>
-                        </Text>
-                    </View>
-                </View>
-                <View style={styles.deeplinkWrapperFooter}>
-=======
     return (
         <View style={styles.deeplinkWrapperContainer}>
             <View style={styles.deeplinkWrapperMessage}>
                 <View style={styles.mb2}>
->>>>>>> 936a3a77
                     <Icon
                         width={200}
                         height={164}
