import PropTypes from 'prop-types';
import React from 'react';
import {View} from 'react-native';
import {withOnyx} from 'react-native-onyx';
import _ from 'underscore';
import Button from '@components/Button';
import CopyTextToClipboard from '@components/CopyTextToClipboard';
import FixedFooter from '@components/FixedFooter';
import HeaderWithBackButton from '@components/HeaderWithBackButton';
import Icon from '@components/Icon';
import {PaymentHands} from '@components/Icon/Illustrations';
import ScreenWrapper from '@components/ScreenWrapper';
import Text from '@components/Text';
import TextLink from '@components/TextLink';
import useLocalize from '@hooks/useLocalize';
import Navigation from '@libs/Navigation/Navigation';
import styles from '@styles/styles';
import CONST from '@src/CONST';
import ONYXKEYS from '@src/ONYXKEYS';
import ROUTES from '@src/ROUTES';

const propTypes = {
    /** Navigation route context info provided by react navigation */
    route: PropTypes.shape({
        params: PropTypes.shape({
            /** The type of the content from where CTA was called */
            contentType: PropTypes.string,
        }),
    }).isRequired,

    /** The details about the account that the user is signing in with */
    account: PropTypes.shape({
        /** The primaryLogin associated with the account */
        primaryLogin: PropTypes.string,
    }),
};

const defaultProps = {
    account: null,
};

function ReferralDetailsPage({route, account}) {
    const {translate} = useLocalize();
    let {contentType} = route.params;

    if (!_.includes(_.values(CONST.REFERRAL_PROGRAM.CONTENT_TYPES), contentType)) {
        contentType = CONST.REFERRAL_PROGRAM.CONTENT_TYPES.REFER_FRIEND;
    }

    const contentHeader = translate(`referralProgram.${contentType}.header`);
    const contentBody = translate(`referralProgram.${contentType}.body1`);
    const isShareCode = contentType === CONST.REFERRAL_PROGRAM.CONTENT_TYPES.SHARE_CODE;
    const shouldShowBody2 = isShareCode;
    const shouldShowClipboard = contentType === CONST.REFERRAL_PROGRAM.CONTENT_TYPES.REFER_FRIEND || isShareCode;

    function generateReferralURL(email) {
        return `${CONST.REFERRAL_PROGRAM.LINK}/?thanks=${encodeURIComponent(email)}`;
    }

    function getFallbackRoute() {
        const fallbackRoutes = {
            [CONST.REFERRAL_PROGRAM.CONTENT_TYPES.MONEY_REQUEST]: ROUTES.MONEY_REQUEST_PARTICIPANTS.getRoute(CONST.IOU.TYPE.REQUEST),
            [CONST.REFERRAL_PROGRAM.CONTENT_TYPES.SEND_MONEY]: ROUTES.MONEY_REQUEST_PARTICIPANTS.getRoute(CONST.IOU.TYPE.SEND),
            [CONST.REFERRAL_PROGRAM.CONTENT_TYPES.START_CHAT]: ROUTES.NEW_CHAT,
            [CONST.REFERRAL_PROGRAM.CONTENT_TYPES.REFER_FRIEND]: ROUTES.SEARCH,
        };

        return fallbackRoutes[contentType];
    }

    return (
        <ScreenWrapper
            includeSafeAreaPaddingBottom={false}
            shouldEnableMaxHeight
            testID={ReferralDetailsPage.displayName}
        >
            <HeaderWithBackButton
                title={translate('common.referral')}
<<<<<<< HEAD
                onBackButtonPress={() => Navigation.goBack(ROUTES.HOME)}
=======
                onBackButtonPress={() => Navigation.goBack(getFallbackRoute())}
>>>>>>> a2fc32bb
            />
            <View style={[styles.justifyContentCenter, styles.alignItemsCenter, styles.ph5, styles.flex1]}>
                <Icon
                    src={PaymentHands}
                    width={178}
                    height={232}
                />
                <Text style={[styles.textHeadline, styles.textAlignCenter, styles.mb3, styles.mt8]}>{contentHeader}</Text>
                <Text style={[styles.textAlignCenter, styles.inlineSystemMessage, styles.mb6]}>{contentBody}</Text>
                {shouldShowClipboard && (
                    <View style={[styles.border, styles.pv2, styles.ph3, styles.mb6]}>
                        <CopyTextToClipboard
                            text={translate('referralProgram.copyReferralLink')}
                            textStyles={[styles.colorMuted]}
                            urlToCopy={generateReferralURL(account.primaryLogin)}
                        />
                    </View>
                )}
                {shouldShowBody2 && (
                    <Text style={[styles.textAlignCenter, styles.inlineSystemMessage, styles.mb6]}>
                        {translate(`referralProgram.${CONST.REFERRAL_PROGRAM.CONTENT_TYPES.SHARE_CODE}.body2`)}
                    </Text>
                )}
                <TextLink href={CONST.REFERRAL_PROGRAM.LEARN_MORE_LINK}>{translate('requestorStep.learnMore')}</TextLink>
            </View>
            <FixedFooter>
                <Button
                    success
                    style={[styles.w100]}
                    text={translate('common.buttonConfirm')}
<<<<<<< HEAD
                    onPress={() => Navigation.goBack(ROUTES.HOME)}
=======
                    onPress={() => Navigation.goBack(getFallbackRoute())}
>>>>>>> a2fc32bb
                    pressOnEnter
                    enterKeyEventListenerPriority={1}
                />
            </FixedFooter>
        </ScreenWrapper>
    );
}

ReferralDetailsPage.displayName = 'ReferralDetailsPage';
ReferralDetailsPage.propTypes = propTypes;
ReferralDetailsPage.defaultProps = defaultProps;

export default withOnyx({
    account: {key: ONYXKEYS.ACCOUNT},
})(ReferralDetailsPage);<|MERGE_RESOLUTION|>--- conflicted
+++ resolved
@@ -76,11 +76,7 @@
         >
             <HeaderWithBackButton
                 title={translate('common.referral')}
-<<<<<<< HEAD
-                onBackButtonPress={() => Navigation.goBack(ROUTES.HOME)}
-=======
                 onBackButtonPress={() => Navigation.goBack(getFallbackRoute())}
->>>>>>> a2fc32bb
             />
             <View style={[styles.justifyContentCenter, styles.alignItemsCenter, styles.ph5, styles.flex1]}>
                 <Icon
@@ -111,11 +107,7 @@
                     success
                     style={[styles.w100]}
                     text={translate('common.buttonConfirm')}
-<<<<<<< HEAD
-                    onPress={() => Navigation.goBack(ROUTES.HOME)}
-=======
                     onPress={() => Navigation.goBack(getFallbackRoute())}
->>>>>>> a2fc32bb
                     pressOnEnter
                     enterKeyEventListenerPriority={1}
                 />
