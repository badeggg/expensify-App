--- conflicted
+++ resolved
@@ -57,16 +57,10 @@
 const defaultProps = {
     account: {},
     credentials: {},
-<<<<<<< HEAD
     route: validateLinkDefaultProps,
-=======
-    route: {
-        params: {},
-    },
     session: {
         error: '',
     },
->>>>>>> 8ccf3b1a
 };
 
 class SetPasswordPage extends Component {
