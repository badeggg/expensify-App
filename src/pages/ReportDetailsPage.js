--- conflicted
+++ resolved
@@ -170,7 +170,6 @@
                                 )}
                             </View>
                         </View>
-<<<<<<< HEAD
                     </View>
                     {_.map(menuItems, (item) => {
                         const brickRoadIndicator =
@@ -181,7 +180,7 @@
                                 title={props.translate(item.translationKey)}
                                 subtitle={item.subtitle}
                                 icon={item.icon}
-                                onPress={item.action}
+                                onPress={Session.checkIfActionIsAllowed(item.action)}
                                 shouldShowRightIcon
                                 brickRoadIndicator={brickRoadIndicator}
                             />
@@ -192,29 +191,6 @@
         </ScreenWrapper>
     );
 };
-=======
-                        {_.map(menuItems, (item) => {
-                            const brickRoadIndicator =
-                                ReportUtils.hasReportNameError(this.props.report) && item.key === CONST.REPORT_DETAILS_MENU_ITEM.SETTINGS ? CONST.BRICK_ROAD_INDICATOR_STATUS.ERROR : '';
-                            return (
-                                <MenuItem
-                                    key={item.key}
-                                    title={this.props.translate(item.translationKey)}
-                                    subtitle={item.subtitle}
-                                    icon={item.icon}
-                                    onPress={Session.checkIfActionIsAllowed(item.action)}
-                                    shouldShowRightIcon
-                                    brickRoadIndicator={brickRoadIndicator}
-                                />
-                            );
-                        })}
-                    </ScrollView>
-                </FullPageNotFoundView>
-            </ScreenWrapper>
-        );
-    }
-}
->>>>>>> 16776eca
 
 ReportDetailsPage.displayName = 'ReportDetailsPage';
 ReportDetailsPage.propTypes = propTypes;
