--- conflicted
+++ resolved
@@ -11,7 +11,6 @@
 import useThemeStyles from '@hooks/useThemeStyles';
 import CONST from '@src/CONST';
 import ONYXKEYS from '@src/ONYXKEYS';
-import type {Errors} from '@src/types/onyx/OnyxCommon';
 
 type EditReportFieldDatePageProps = {
     /** Value of the policy report field */
@@ -27,7 +26,7 @@
     isRequired: boolean;
 
     /** Callback to fire when the Save button is pressed  */
-    onSubmit: (form: Record<string, string>) => void;
+    onSubmit: (form: OnyxFormValuesFields<typeof ONYXKEYS.FORMS.POLICY_REPORT_FIELD_EDIT_FORM>) => void;
 };
 
 function EditReportFieldDatePage({fieldName, isRequired, onSubmit, fieldValue, fieldID}: EditReportFieldDatePageProps) {
@@ -36,16 +35,9 @@
     const inputRef = useRef<AnimatedTextInputRef>(null);
 
     const validate = useCallback(
-<<<<<<< HEAD
-        (value: Record<string, string>) => {
+        (value: OnyxFormValuesFields<typeof ONYXKEYS.FORMS.POLICY_REPORT_FIELD_EDIT_FORM>) => {
             const errors: Record<string, string> = {};
-            if (isRequired && value[fieldID].trim() === '') {
-=======
-        (values: OnyxFormValuesFields<typeof ONYXKEYS.FORMS.POLICY_REPORT_FIELD_EDIT_FORM>) => {
-            const errors: Errors = {};
-            const value = values[fieldID];
-            if (typeof value === 'string' && value.trim() === '') {
->>>>>>> c5ca9a81
+            if (isRequired && value[fieldID].toString().trim() === '') {
                 errors[fieldID] = 'common.error.fieldRequired';
             }
             return errors;
@@ -57,7 +49,7 @@
         <ScreenWrapper
             includeSafeAreaPaddingBottom={false}
             shouldEnableMaxHeight
-            onEntryTransitionEnd={() => inputRef.current?.focus()}
+            onEntryTransitionEnd={() => {inputRef.current?.focus()}}
             testID={EditReportFieldDatePage.displayName}
         >
             <HeaderWithBackButton title={fieldName} />
