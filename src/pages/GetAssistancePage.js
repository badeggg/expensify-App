--- conflicted
+++ resolved
@@ -30,52 +30,6 @@
     ...withLocalizePropTypes,
 };
 
-<<<<<<< HEAD
-const GetAssistancePage = props => (
-    <ScreenWrapper>
-        <HeaderWithCloseButton
-            title={props.translate('getAssistancePage.title')}
-            onCloseButtonPress={() => Navigation.dismissModal(true)}
-            shouldShowBackButton
-            onBackButtonPress={() => Navigation.goBack()}
-        />
-        <ScrollView>
-            <Section
-                title={props.translate('getAssistancePage.subtitle')}
-                icon={Illustrations.ConciergeNew}
-                menuItems={[
-                    {
-                        title: props.translate('getAssistancePage.chatWithConcierge'),
-                        onPress: () => Report.navigateToConciergeChat(),
-                        icon: Expensicons.ChatBubble,
-                        shouldShowRightIcon: true,
-                        wrapperStyle: [styles.cardMenuItem],
-                    },
-                    {
-                        title: props.translate('getAssistancePage.requestSetupCall'),
-                        onPress: () => Navigation.navigate(ROUTES.getRequestCallRoute(props.route.params.taskID)),
-                        icon: Expensicons.Phone,
-                        shouldShowRightIcon: true,
-                        wrapperStyle: [styles.cardMenuItem],
-                    },
-                    {
-                        title: props.translate('getAssistancePage.exploreHelpDocs'),
-                        onPress: () => Link.openExternalLink(CONST.NEWHELP_URL),
-                        icon: Expensicons.QuestionMark,
-                        shouldShowRightIcon: true,
-                        iconRight: Expensicons.NewWindow,
-                        wrapperStyle: [styles.cardMenuItem],
-                    },
-                ]}
-            >
-                <View style={styles.mv3}>
-                    <Text>{props.translate('getAssistancePage.description')}</Text>
-                </View>
-            </Section>
-        </ScrollView>
-    </ScreenWrapper>
-);
-=======
 const GetAssistancePage = (props) => {
     const menuItems = [{
         title: props.translate('getAssistancePage.chatWithConcierge'),
@@ -89,6 +43,7 @@
         onPress: () => Link.openExternalLink(CONST.NEWHELP_URL),
         icon: Expensicons.QuestionMark,
         shouldShowRightIcon: true,
+        iconRight: Expensicons.NewWindow,
         wrapperStyle: [styles.cardMenuItem],
     }];
 
@@ -126,7 +81,6 @@
         </ScreenWrapper>
     );
 };
->>>>>>> 36225e34
 
 GetAssistancePage.propTypes = propTypes;
 GetAssistancePage.displayName = 'GetAssistancePage';
