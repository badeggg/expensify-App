import PropTypes from 'prop-types';
import React, {useCallback, useEffect, useMemo, useState} from 'react';
import {View} from 'react-native';
import {withOnyx} from 'react-native-onyx';
import _ from 'underscore';
import KeyboardAvoidingView from '@components/KeyboardAvoidingView';
import OfflineIndicator from '@components/OfflineIndicator';
import OptionsSelector from '@components/OptionsSelector';
import ScreenWrapper from '@components/ScreenWrapper';
import withLocalize, {withLocalizePropTypes} from '@components/withLocalize';
import withWindowDimensions, {windowDimensionsPropTypes} from '@components/withWindowDimensions';
import useAutoFocusInput from '@hooks/useAutoFocusInput';
import useNetwork from '@hooks/useNetwork';
import useSearchTermAndSearch from '@hooks/useSearchTermAndSearch';
import useThemeStyles from '@hooks/useThemeStyles';
import useWindowDimensions from '@hooks/useWindowDimensions';
import compose from '@libs/compose';
import * as DeviceCapabilities from '@libs/DeviceCapabilities';
import doInteractionTask from '@libs/DoInteractionTask';
import * as OptionsListUtils from '@libs/OptionsListUtils';
import * as ReportUtils from '@libs/ReportUtils';
import variables from '@styles/variables';
import * as Report from '@userActions/Report';
import * as User from '@userActions/User';
import CONST from '@src/CONST';
import ONYXKEYS from '@src/ONYXKEYS';
import personalDetailsPropType from './personalDetailsPropType';
import reportPropTypes from './reportPropTypes';

const propTypes = {
    /** Beta features list */
    betas: PropTypes.arrayOf(PropTypes.string),

    /** All of the personal details for everyone */
    personalDetails: PropTypes.objectOf(personalDetailsPropType),

    /** All reports shared with the user */
    reports: PropTypes.objectOf(reportPropTypes),

    /** An object that holds data about which referral banners have been dismissed */
    dismissedReferralBanners: PropTypes.objectOf(PropTypes.bool),

    ...windowDimensionsPropTypes,

    ...withLocalizePropTypes,

    /** Whether we are searching for reports in the server */
    isSearchingForReports: PropTypes.bool,
};

const defaultProps = {
    betas: [],
    dismissedReferralBanners: {},
    personalDetails: {},
    reports: {},
    isSearchingForReports: false,
};

const excludedGroupEmails = _.without(CONST.EXPENSIFY_EMAILS, CONST.EMAIL.CONCIERGE);

function NewChatPage({betas, isGroupChat, personalDetails, reports, translate, isSearchingForReports, dismissedReferralBanners}) {
    const styles = useThemeStyles();
    const [searchTerm, setSearchTerm] = useState('');
    const [filteredRecentReports, setFilteredRecentReports] = useState([]);
    const [filteredPersonalDetails, setFilteredPersonalDetails] = useState([]);
    const [filteredUserToInvite, setFilteredUserToInvite] = useState();
    const [selectedOptions, setSelectedOptions] = useState([]);
    const {isOffline} = useNetwork();
    const {isSmallScreenWidth} = useWindowDimensions();
    const [didScreenTransitionEnd, setDidScreenTransitionEnd] = useState(false);

    const maxParticipantsReached = selectedOptions.length === CONST.REPORT.MAXIMUM_PARTICIPANTS;
    const setSearchTermAndSearchInServer = useSearchTermAndSearch(setSearchTerm, maxParticipantsReached);

    const headerMessage = OptionsListUtils.getHeaderMessage(
        filteredPersonalDetails.length + filteredRecentReports.length !== 0,
        Boolean(filteredUserToInvite),
        searchTerm.trim(),
        maxParticipantsReached,
        _.some(selectedOptions, (participant) => participant.searchText.toLowerCase().includes(searchTerm.trim().toLowerCase())),
    );
    const isOptionsDataReady = ReportUtils.isReportDataReady() && OptionsListUtils.isPersonalDetailsReady(personalDetails);

    const sections = useMemo(() => {
        const sectionsList = [];
        let indexOffset = 0;

        const formatResults = OptionsListUtils.formatSectionsFromSearchTerm(searchTerm, selectedOptions, filteredRecentReports, filteredPersonalDetails, maxParticipantsReached, indexOffset);
        sectionsList.push(formatResults.section);
        indexOffset = formatResults.newIndexOffset;

        if (maxParticipantsReached) {
            return sectionsList;
        }

        sectionsList.push({
            title: translate('common.recents'),
            data: filteredRecentReports,
            shouldShow: !_.isEmpty(filteredRecentReports),
            indexOffset,
        });
        indexOffset += filteredRecentReports.length;

        sectionsList.push({
            title: translate('common.contacts'),
            data: filteredPersonalDetails,
            shouldShow: !_.isEmpty(filteredPersonalDetails),
            indexOffset,
        });
        indexOffset += filteredPersonalDetails.length;

        if (filteredUserToInvite) {
            sectionsList.push({
                title: undefined,
                data: [filteredUserToInvite],
                shouldShow: true,
                indexOffset,
            });
        }

        return sectionsList;
    }, [translate, filteredPersonalDetails, filteredRecentReports, filteredUserToInvite, maxParticipantsReached, selectedOptions, searchTerm]);

    /**
     * Removes a selected option from list if already selected. If not already selected add this option to the list.
     * @param {Object} option
     */
    const toggleOption = (option) => {
        const isOptionInList = _.some(selectedOptions, (selectedOption) => selectedOption.login === option.login);

        let newSelectedOptions;

        if (isOptionInList) {
            newSelectedOptions = _.reject(selectedOptions, (selectedOption) => selectedOption.login === option.login);
        } else {
            newSelectedOptions = [...selectedOptions, option];
        }

        const {
            recentReports,
            personalDetails: newChatPersonalDetails,
            userToInvite,
        } = OptionsListUtils.getFilteredOptions(
            reports,
            personalDetails,
            betas,
            searchTerm,
            newSelectedOptions,
            isGroupChat ? excludedGroupEmails : [],
            false,
            true,
            false,
            {},
            [],
            false,
            {},
            [],
            true,
        );

        setSelectedOptions(newSelectedOptions);
        setFilteredRecentReports(recentReports);
        setFilteredPersonalDetails(newChatPersonalDetails);
        setFilteredUserToInvite(userToInvite);
    };

    /**
     * Creates a new 1:1 chat with the option and the current user,
     * or navigates to the existing chat if one with those participants already exists.
     *
     * @param {Object} option
     */
    const createChat = (option) => {
        Report.navigateToAndOpenReport([option.login]);
    };

    /**
     * Creates a new group chat with all the selected options and the current user,
     * or navigates to the existing chat if one with those participants already exists.
     */
    const createGroup = () => {
        const logins = _.pluck(selectedOptions, 'login');
        if (logins.length < 1) {
            return;
        }
        Report.navigateToAndOpenReport(logins);
    };

    const updateOptions = useCallback(() => {
        const {
            recentReports,
            personalDetails: newChatPersonalDetails,
            userToInvite,
        } = OptionsListUtils.getFilteredOptions(
            reports,
            personalDetails,
            betas,
            searchTerm,
            selectedOptions,
            isGroupChat ? excludedGroupEmails : [],
            false,
            true,
            false,
            {},
            [],
            false,
            {},
            [],
            true,
        );
        setFilteredRecentReports(recentReports);
        setFilteredPersonalDetails(newChatPersonalDetails);
        setFilteredUserToInvite(userToInvite);
        // props.betas is not added as dependency since it doesn't change during the component lifecycle
        // eslint-disable-next-line react-hooks/exhaustive-deps
    }, [reports, personalDetails, searchTerm]);

    useEffect(() => {
        const interactionTask = doInteractionTask(() => {
            setDidScreenTransitionEnd(true);
        });

        return () => {
            if (!interactionTask) {
                return;
            }
            interactionTask.cancel();
        };
    }, []);

    useEffect(() => {
        if (!didScreenTransitionEnd) {
            return;
        }
        updateOptions();
    }, [didScreenTransitionEnd, updateOptions]);

<<<<<<< HEAD
    // When search term updates we will fetch any reports
    const setSearchTermAndSearchInServer = useCallback((text = '') => {
        Report.searchInServer(text);
        setSearchTerm(text);
    }, []);

    const dismissCallToAction = (referralContentType) => {
        User.dismissReferralBanner(referralContentType);
    };

=======
>>>>>>> 8fa0994d
    const {inputCallbackRef} = useAutoFocusInput();

    return (
        <ScreenWrapper
            shouldEnableKeyboardAvoidingView={false}
            includeSafeAreaPaddingBottom={isOffline}
            shouldShowOfflineIndicator={false}
            includePaddingTop={false}
            shouldEnableMaxHeight
            testID={NewChatPage.displayName}
        >
            {({safeAreaPaddingBottomStyle, insets}) => (
                <KeyboardAvoidingView
                    style={{height: '100%'}}
                    behavior="padding"
                    // Offset is needed as KeyboardAvoidingView in nested inside of TabNavigator instead of wrapping whole screen.
                    // This is because when wrapping whole screen the screen was freezing when changing Tabs.
                    keyboardVerticalOffset={variables.contentHeaderHeight + insets.top + variables.tabSelectorButtonHeight + variables.tabSelectorButtonPadding}
                >
                    <View style={[styles.flex1, styles.w100, styles.pRelative, selectedOptions.length > 0 ? safeAreaPaddingBottomStyle : {}]}>
                        <OptionsSelector
                            ref={inputCallbackRef}
                            canSelectMultipleOptions
                            shouldShowMultipleOptionSelectorAsButton
                            multipleOptionSelectorButtonText={translate('newChatPage.addToGroup')}
                            onAddToSelection={toggleOption}
                            sections={sections}
                            selectedOptions={selectedOptions}
                            onSelectRow={createChat}
                            onChangeText={setSearchTermAndSearchInServer}
                            headerMessage={headerMessage}
                            boldStyle
                            shouldPreventDefaultFocusOnSelectRow={!DeviceCapabilities.canUseTouchScreen()}
                            shouldShowOptions={isOptionsDataReady && didScreenTransitionEnd}
                            shouldShowConfirmButton
                            shouldShowReferralCTA={!dismissedReferralBanners[CONST.REFERRAL_PROGRAM.CONTENT_TYPES.START_CHAT]}
                            referralContentType={CONST.REFERRAL_PROGRAM.CONTENT_TYPES.START_CHAT}
                            onCallToActionClosed={dismissCallToAction}
                            confirmButtonText={selectedOptions.length > 1 ? translate('newChatPage.createGroup') : translate('newChatPage.createChat')}
                            textInputAlert={isOffline ? `${translate('common.youAppearToBeOffline')} ${translate('search.resultsAreLimited')}` : ''}
                            onConfirmSelection={createGroup}
                            textInputLabel={translate('optionsSelector.nameEmailOrPhoneNumber')}
                            safeAreaPaddingBottomStyle={safeAreaPaddingBottomStyle}
                            isLoadingNewOptions={isSearchingForReports}
                            autoFocus={false}
                        />
                    </View>
                    {isSmallScreenWidth && <OfflineIndicator />}
                </KeyboardAvoidingView>
            )}
        </ScreenWrapper>
    );
}

NewChatPage.propTypes = propTypes;
NewChatPage.defaultProps = defaultProps;
NewChatPage.displayName = 'NewChatPage';

export default compose(
    withLocalize,
    withWindowDimensions,
    withOnyx({
        dismissedReferralBanners: {
            key: ONYXKEYS.ACCOUNT,
            selector: (data) => data.dismissedReferralBanners || {},
        },
        reports: {
            key: ONYXKEYS.COLLECTION.REPORT,
        },
        personalDetails: {
            key: ONYXKEYS.PERSONAL_DETAILS_LIST,
        },
        betas: {
            key: ONYXKEYS.BETAS,
        },
        isSearchingForReports: {
            key: ONYXKEYS.IS_SEARCHING_FOR_REPORTS,
            initWithStoredValues: false,
        },
    }),
)(NewChatPage);<|MERGE_RESOLUTION|>--- conflicted
+++ resolved
@@ -235,19 +235,10 @@
         updateOptions();
     }, [didScreenTransitionEnd, updateOptions]);
 
-<<<<<<< HEAD
-    // When search term updates we will fetch any reports
-    const setSearchTermAndSearchInServer = useCallback((text = '') => {
-        Report.searchInServer(text);
-        setSearchTerm(text);
-    }, []);
-
     const dismissCallToAction = (referralContentType) => {
         User.dismissReferralBanner(referralContentType);
     };
 
-=======
->>>>>>> 8fa0994d
     const {inputCallbackRef} = useAutoFocusInput();
 
     return (
