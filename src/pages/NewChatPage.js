import _ from 'underscore';
import React, {Component} from 'react';
import {View} from 'react-native';
import PropTypes from 'prop-types';
import {withOnyx} from 'react-native-onyx';
import OptionsSelector from '../components/OptionsSelector';
import * as OptionsListUtils from '../libs/OptionsListUtils';
import ONYXKEYS from '../ONYXKEYS';
import styles from '../styles/styles';
import * as Report from '../libs/actions/Report';
import CONST from '../CONST';
import withWindowDimensions, {windowDimensionsPropTypes} from '../components/withWindowDimensions';
import HeaderWithCloseButton from '../components/HeaderWithCloseButton';
import Navigation from '../libs/Navigation/Navigation';
import ScreenWrapper from '../components/ScreenWrapper';
import withLocalize, {withLocalizePropTypes} from '../components/withLocalize';
import compose from '../libs/compose';
import personalDetailsPropType from './personalDetailsPropType';
import reportPropTypes from './reportPropTypes';

const propTypes = {
    /** Whether screen is used to create group chat */
    isGroupChat: PropTypes.bool,

    /** Beta features list */
    betas: PropTypes.arrayOf(PropTypes.string),

    /** All of the personal details for everyone */
    personalDetails: personalDetailsPropType,

    /** All reports shared with the user */
    reports: PropTypes.objectOf(reportPropTypes),

    /** Indicates whether the reports data is ready */
    isLoadingReportData: PropTypes.bool,

    ...windowDimensionsPropTypes,

    ...withLocalizePropTypes,
};

const defaultProps = {
    isGroupChat: false,
    betas: [],
    personalDetails: {},
    reports: {},
    isLoadingReportData: true,
};

class NewChatPage extends Component {
    constructor(props) {
        super(props);

        this.toggleOption = this.toggleOption.bind(this);
        this.createChat = this.createChat.bind(this);
        this.createGroup = this.createGroup.bind(this);
        this.updateOptionsWithSearchTerm = this.updateOptionsWithSearchTerm.bind(this);
        this.excludedGroupEmails = _.without(CONST.EXPENSIFY_EMAILS, CONST.EMAIL.CONCIERGE);

        const {recentReports, personalDetails, userToInvite} = OptionsListUtils.getNewChatOptions(
            props.reports,
            props.personalDetails,
            props.betas,
            '',
            [],
            this.props.isGroupChat ? this.excludedGroupEmails : [],
        );
        this.state = {
            searchTerm: '',
            recentReports,
            personalDetails,
            selectedOptions: [],
            userToInvite,
        };
    }

    componentDidUpdate(prevProps) {
        if (_.isEqual(prevProps.reports, this.props.reports) && _.isEqual(prevProps.personalDetails, this.props.personalDetails)) {
            return;
        }
        this.updateOptionsWithSearchTerm(this.state.searchTerm);
    }

    /**
     * Returns the sections needed for the OptionsSelector
     *
     * @param {Boolean} maxParticipantsReached
     * @returns {Array}
     */
    getSections(maxParticipantsReached) {
        const sections = [];
        let indexOffset = 0;

        if (this.props.isGroupChat) {
            sections.push({
                title: undefined,
                data: this.state.selectedOptions,
                shouldShow: !_.isEmpty(this.state.selectedOptions),
                indexOffset,
            });
            indexOffset += this.state.selectedOptions.length;

            if (maxParticipantsReached) {
                return sections;
            }
        }

        // Filtering out selected users from the search results
        const filterText = _.reduce(this.state.selectedOptions, (str, {login}) => `${str} ${login}`, '');
        const recentReportsWithoutSelected = _.filter(this.state.recentReports, ({login}) => !filterText.includes(login));
        const personalDetailsWithoutSelected = _.filter(this.state.personalDetails, ({login}) => !filterText.includes(login));
        const hasUnselectedUserToInvite = this.state.userToInvite && !filterText.includes(this.state.userToInvite.login);

        sections.push({
            title: this.props.translate('common.recents'),
            data: recentReportsWithoutSelected,
            shouldShow: !_.isEmpty(recentReportsWithoutSelected),
            indexOffset,
        });
        indexOffset += recentReportsWithoutSelected.length;

        sections.push({
            title: this.props.translate('common.contacts'),
            data: personalDetailsWithoutSelected,
            shouldShow: !_.isEmpty(personalDetailsWithoutSelected),
            indexOffset,
        });
        indexOffset += personalDetailsWithoutSelected.length;

        if (hasUnselectedUserToInvite) {
            sections.push({
                title: undefined,
                data: [this.state.userToInvite],
                shouldShow: true,
                indexOffset,
            });
        }

        return sections;
    }

    updateOptionsWithSearchTerm(searchTerm = '') {
        const {recentReports, personalDetails, userToInvite} = OptionsListUtils.getNewChatOptions(
            this.props.reports,
            this.props.personalDetails,
            this.props.betas,
            searchTerm,
            [],
            this.props.isGroupChat ? this.excludedGroupEmails : [],
        );
        this.setState({
            searchTerm,
            userToInvite,
            recentReports,
            personalDetails,
        });
    }

    /**
     * Removes a selected option from list if already selected. If not already selected add this option to the list.
     * @param {Object} option
     */
    toggleOption(option) {
        this.setState((prevState) => {
            const isOptionInList = _.some(prevState.selectedOptions, (selectedOption) => selectedOption.login === option.login);

            let newSelectedOptions;

            if (isOptionInList) {
                newSelectedOptions = _.reject(prevState.selectedOptions, (selectedOption) => selectedOption.login === option.login);
            } else {
                newSelectedOptions = [...prevState.selectedOptions, option];
            }

            const {recentReports, personalDetails, userToInvite} = OptionsListUtils.getNewChatOptions(
                this.props.reports,
                this.props.personalDetails,
                this.props.betas,
                prevState.searchTerm,
                [],
                this.excludedGroupEmails,
            );

            return {
                selectedOptions: newSelectedOptions,
                recentReports,
                personalDetails,
                userToInvite,
                searchTerm: prevState.searchTerm,
            };
        });
    }

    /**
     * Creates a new 1:1 chat with the option and the current user,
     * or navigates to the existing chat if one with those participants already exists.
     *
     * @param {Object} option
     */
    createChat(option) {
        Report.navigateToAndOpenReport([option.login]);
    }

    /**
     * Creates a new group chat with all the selected options and the current user,
     * or navigates to the existing chat if one with those participants already exists.
     */
    createGroup() {
        if (!this.props.isGroupChat) {
            return;
        }

        const userLogins = _.pluck(this.state.selectedOptions, 'login');
        if (userLogins.length < 1) {
            return;
        }
        Report.navigateToAndOpenReport(userLogins);
    }

    render() {
        const maxParticipantsReached = this.state.selectedOptions.length === CONST.REPORT.MAXIMUM_PARTICIPANTS;
        const sections = this.getSections(maxParticipantsReached);
        const headerMessage = OptionsListUtils.getHeaderMessage(
            this.state.personalDetails.length + this.state.recentReports.length !== 0,
            Boolean(this.state.userToInvite),
            this.state.searchTerm,
            maxParticipantsReached,
        );
        const isOptionsDataReady = !this.props.isLoadingReportData && OptionsListUtils.isPersonalDetailsReady(this.props.personalDetails);

        return (
            <ScreenWrapper
                includeSafeAreaPaddingBottom={false}
                shouldEnableMaxHeight
            >
                {({didScreenTransitionEnd, safeAreaPaddingBottomStyle}) => (
                    <>
                        <HeaderWithCloseButton
                            title={this.props.isGroupChat ? this.props.translate('sidebarScreen.newGroup') : this.props.translate('sidebarScreen.newChat')}
                            onCloseButtonPress={() => Navigation.dismissModal(true)}
                        />
                        <View style={[styles.flex1, styles.w100, styles.pRelative, this.state.selectedOptions.length > 0 ? safeAreaPaddingBottomStyle : {}]}>
<<<<<<< HEAD
                            <OptionsSelector
                                canSelectMultipleOptions={this.props.isGroupChat}
                                sections={sections}
                                selectedOptions={this.state.selectedOptions}
                                value={this.state.searchTerm}
                                onSelectRow={option => (this.props.isGroupChat ? this.toggleOption(option) : this.createChat(option))}
                                onChangeText={this.updateOptionsWithSearchTerm}
                                headerMessage={headerMessage}
                                boldStyle
                                shouldFocusOnSelectRow={this.props.isGroupChat}
                                shouldShowConfirmButton={this.props.isGroupChat}
                                shouldShowOptions={didScreenTransitionEnd && isOptionsDataReady}
                                confirmButtonText={this.props.translate('newChatPage.createGroup')}
                                onConfirmSelection={this.createGroup}
                                textInputLabel={this.props.translate('optionsSelector.nameEmailOrPhoneNumber')}
                                safeAreaPaddingBottomStyle={safeAreaPaddingBottomStyle}
                            />

=======
                            {didScreenTransitionEnd ? (
                                <OptionsSelector
                                    canSelectMultipleOptions={this.props.isGroupChat}
                                    sections={sections}
                                    selectedOptions={this.state.selectedOptions}
                                    value={this.state.searchTerm}
                                    onSelectRow={(option) => (this.props.isGroupChat ? this.toggleOption(option) : this.createChat(option))}
                                    onChangeText={this.updateOptionsWithSearchTerm}
                                    headerMessage={headerMessage}
                                    boldStyle
                                    shouldFocusOnSelectRow={this.props.isGroupChat}
                                    shouldShowConfirmButton={this.props.isGroupChat}
                                    confirmButtonText={this.props.translate('newChatPage.createGroup')}
                                    onConfirmSelection={this.createGroup}
                                    textInputLabel={this.props.translate('optionsSelector.nameEmailOrPhoneNumber')}
                                    safeAreaPaddingBottomStyle={safeAreaPaddingBottomStyle}
                                />
                            ) : (
                                <FullScreenLoadingIndicator />
                            )}
>>>>>>> 18c8f9a3
                        </View>
                    </>
                )}
            </ScreenWrapper>
        );
    }
}

NewChatPage.propTypes = propTypes;
NewChatPage.defaultProps = defaultProps;

export default compose(
    withLocalize,
    withWindowDimensions,
    withOnyx({
        reports: {
            key: ONYXKEYS.COLLECTION.REPORT,
        },
        personalDetails: {
            key: ONYXKEYS.PERSONAL_DETAILS,
        },
        betas: {
            key: ONYXKEYS.BETAS,
        },
        isLoadingReportData: {
            key: ONYXKEYS.IS_LOADING_REPORT_DATA,
        },
    }),
)(NewChatPage);<|MERGE_RESOLUTION|>--- conflicted
+++ resolved
@@ -240,13 +240,12 @@
                             onCloseButtonPress={() => Navigation.dismissModal(true)}
                         />
                         <View style={[styles.flex1, styles.w100, styles.pRelative, this.state.selectedOptions.length > 0 ? safeAreaPaddingBottomStyle : {}]}>
-<<<<<<< HEAD
                             <OptionsSelector
                                 canSelectMultipleOptions={this.props.isGroupChat}
                                 sections={sections}
                                 selectedOptions={this.state.selectedOptions}
                                 value={this.state.searchTerm}
-                                onSelectRow={option => (this.props.isGroupChat ? this.toggleOption(option) : this.createChat(option))}
+                                onSelectRow={(option) => (this.props.isGroupChat ? this.toggleOption(option) : this.createChat(option))}
                                 onChangeText={this.updateOptionsWithSearchTerm}
                                 headerMessage={headerMessage}
                                 boldStyle
@@ -258,29 +257,6 @@
                                 textInputLabel={this.props.translate('optionsSelector.nameEmailOrPhoneNumber')}
                                 safeAreaPaddingBottomStyle={safeAreaPaddingBottomStyle}
                             />
-
-=======
-                            {didScreenTransitionEnd ? (
-                                <OptionsSelector
-                                    canSelectMultipleOptions={this.props.isGroupChat}
-                                    sections={sections}
-                                    selectedOptions={this.state.selectedOptions}
-                                    value={this.state.searchTerm}
-                                    onSelectRow={(option) => (this.props.isGroupChat ? this.toggleOption(option) : this.createChat(option))}
-                                    onChangeText={this.updateOptionsWithSearchTerm}
-                                    headerMessage={headerMessage}
-                                    boldStyle
-                                    shouldFocusOnSelectRow={this.props.isGroupChat}
-                                    shouldShowConfirmButton={this.props.isGroupChat}
-                                    confirmButtonText={this.props.translate('newChatPage.createGroup')}
-                                    onConfirmSelection={this.createGroup}
-                                    textInputLabel={this.props.translate('optionsSelector.nameEmailOrPhoneNumber')}
-                                    safeAreaPaddingBottomStyle={safeAreaPaddingBottomStyle}
-                                />
-                            ) : (
-                                <FullScreenLoadingIndicator />
-                            )}
->>>>>>> 18c8f9a3
                         </View>
                     </>
                 )}
