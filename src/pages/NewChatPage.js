import _ from 'underscore';
import React, {Component} from 'react';
import {View} from 'react-native';
import PropTypes from 'prop-types';
import {withOnyx} from 'react-native-onyx';
import OptionsSelector from '../components/OptionsSelector';
import * as OptionsListUtils from '../libs/OptionsListUtils';
import ONYXKEYS from '../ONYXKEYS';
import styles from '../styles/styles';
import * as Report from '../libs/actions/Report';
import CONST from '../CONST';
import withWindowDimensions, {windowDimensionsPropTypes} from '../components/withWindowDimensions';
import HeaderWithBackButton from '../components/HeaderWithBackButton';
import ScreenWrapper from '../components/ScreenWrapper';
import FullScreenLoadingIndicator from '../components/FullscreenLoadingIndicator';
import withLocalize, {withLocalizePropTypes} from '../components/withLocalize';
import compose from '../libs/compose';
import personalDetailsPropType from './personalDetailsPropType';
import reportPropTypes from './reportPropTypes';

const propTypes = {
    /** Whether screen is used to create group chat */
    isGroupChat: PropTypes.bool,

    /** Beta features list */
    betas: PropTypes.arrayOf(PropTypes.string),

    /** All of the personal details for everyone */
    personalDetails: personalDetailsPropType,

    /** All reports shared with the user */
    reports: PropTypes.objectOf(reportPropTypes),

    ...windowDimensionsPropTypes,

    ...withLocalizePropTypes,
};

const defaultProps = {
    isGroupChat: false,
    betas: [],
    personalDetails: {},
    reports: {},
};

class NewChatPage extends Component {
    constructor(props) {
        super(props);

        this.toggleOption = this.toggleOption.bind(this);
        this.createChat = this.createChat.bind(this);
        this.createGroup = this.createGroup.bind(this);
        this.updateOptionsWithSearchTerm = this.updateOptionsWithSearchTerm.bind(this);
        this.excludedGroupEmails = _.without(CONST.EXPENSIFY_EMAILS, CONST.EMAIL.CONCIERGE);

        const {recentReports, personalDetails, userToInvite} = OptionsListUtils.getNewChatOptions(
            props.reports,
            props.personalDetails,
            props.betas,
            '',
            [],
            this.props.isGroupChat ? this.excludedGroupEmails : [],
        );
        this.state = {
            searchTerm: '',
            recentReports,
            personalDetails,
            selectedOptions: [],
            userToInvite,
        };
    }

    /**
     * Returns the sections needed for the OptionsSelector
     *
     * @param {Boolean} maxParticipantsReached
     * @returns {Array}
     */
    getSections(maxParticipantsReached) {
        const sections = [];
        let indexOffset = 0;

        if (this.props.isGroupChat) {
            sections.push({
                title: undefined,
                data: this.state.selectedOptions,
                shouldShow: !_.isEmpty(this.state.selectedOptions),
                indexOffset,
            });
            indexOffset += this.state.selectedOptions.length;

            if (maxParticipantsReached) {
                return sections;
            }
        }

        // Filtering out selected users from the search results
        const filterText = _.reduce(this.state.selectedOptions, (str, {login}) => `${str} ${login}`, '');
        const recentReportsWithoutSelected = _.filter(this.state.recentReports, ({login}) => !filterText.includes(login));
        const personalDetailsWithoutSelected = _.filter(this.state.personalDetails, ({login}) => !filterText.includes(login));
        const hasUnselectedUserToInvite = this.state.userToInvite && !filterText.includes(this.state.userToInvite.login);

        sections.push({
            title: this.props.translate('common.recents'),
            data: recentReportsWithoutSelected,
            shouldShow: !_.isEmpty(recentReportsWithoutSelected),
            indexOffset,
        });
        indexOffset += recentReportsWithoutSelected.length;

        sections.push({
            title: this.props.translate('common.contacts'),
            data: personalDetailsWithoutSelected,
            shouldShow: !_.isEmpty(personalDetailsWithoutSelected),
            indexOffset,
        });
        indexOffset += personalDetailsWithoutSelected.length;

        if (hasUnselectedUserToInvite) {
            sections.push({
                title: undefined,
                data: [this.state.userToInvite],
                shouldShow: true,
                indexOffset,
            });
        }

        return sections;
    }

    updateOptionsWithSearchTerm(searchTerm = '') {
        const {recentReports, personalDetails, userToInvite} = OptionsListUtils.getNewChatOptions(
            this.props.reports,
            this.props.personalDetails,
            this.props.betas,
            searchTerm,
            [],
            this.props.isGroupChat ? this.excludedGroupEmails : [],
        );
        this.setState({
            searchTerm,
            userToInvite,
            recentReports,
            personalDetails,
        });
    }

    /**
     * Removes a selected option from list if already selected. If not already selected add this option to the list.
     * @param {Object} option
     */
    toggleOption(option) {
        this.setState((prevState) => {
            const isOptionInList = _.some(prevState.selectedOptions, (selectedOption) => selectedOption.login === option.login);

            let newSelectedOptions;

            if (isOptionInList) {
                newSelectedOptions = _.reject(prevState.selectedOptions, (selectedOption) => selectedOption.login === option.login);
            } else {
                newSelectedOptions = [...prevState.selectedOptions, option];
            }

            const {recentReports, personalDetails, userToInvite} = OptionsListUtils.getNewChatOptions(
                this.props.reports,
                this.props.personalDetails,
                this.props.betas,
                prevState.searchTerm,
                [],
                this.excludedGroupEmails,
            );

            return {
                selectedOptions: newSelectedOptions,
                recentReports,
                personalDetails,
                userToInvite,
                searchTerm: prevState.searchTerm,
            };
        });
    }

    /**
     * Creates a new 1:1 chat with the option and the current user,
     * or navigates to the existing chat if one with those participants already exists.
     *
     * @param {Object} option
     */
    createChat(option) {
        Report.navigateToAndOpenReport([option.login]);
    }

    /**
     * Creates a new group chat with all the selected options and the current user,
     * or navigates to the existing chat if one with those participants already exists.
     */
    createGroup() {
        if (!this.props.isGroupChat) {
            return;
        }

        const userLogins = _.pluck(this.state.selectedOptions, 'login');
        if (userLogins.length < 1) {
            return;
        }
        Report.navigateToAndOpenReport(userLogins);
    }

    render() {
        const maxParticipantsReached = this.state.selectedOptions.length === CONST.REPORT.MAXIMUM_PARTICIPANTS;
        const sections = this.getSections(maxParticipantsReached);
        const headerMessage = OptionsListUtils.getHeaderMessage(
            this.state.personalDetails.length + this.state.recentReports.length !== 0,
            Boolean(this.state.userToInvite),
            this.state.searchTerm,
            maxParticipantsReached,
        );
        return (
            <ScreenWrapper
                includeSafeAreaPaddingBottom={false}
                shouldEnableMaxHeight
            >
                {({didScreenTransitionEnd, safeAreaPaddingBottomStyle}) => (
                    <>
<<<<<<< HEAD
                        <HeaderWithBackButton title={this.props.isGroupChat ? this.props.translate('sidebarScreen.newGroup') : this.props.translate('sidebarScreen.newChat')} />
=======
                        <HeaderWithCloseButton
                            title={this.props.isGroupChat ? this.props.translate('sidebarScreen.newGroup') : this.props.translate('sidebarScreen.newChat')}
                            onCloseButtonPress={() => Navigation.dismissModal(true)}
                        />
>>>>>>> 6d17cc80
                        <View style={[styles.flex1, styles.w100, styles.pRelative, this.state.selectedOptions.length > 0 ? safeAreaPaddingBottomStyle : {}]}>
                            {didScreenTransitionEnd ? (
                                <OptionsSelector
                                    canSelectMultipleOptions={this.props.isGroupChat}
                                    sections={sections}
                                    selectedOptions={this.state.selectedOptions}
                                    value={this.state.searchTerm}
                                    onSelectRow={(option) => (this.props.isGroupChat ? this.toggleOption(option) : this.createChat(option))}
                                    onChangeText={this.updateOptionsWithSearchTerm}
                                    headerMessage={headerMessage}
                                    boldStyle
                                    shouldFocusOnSelectRow={this.props.isGroupChat}
                                    shouldShowConfirmButton={this.props.isGroupChat}
                                    confirmButtonText={this.props.translate('newChatPage.createGroup')}
                                    onConfirmSelection={this.createGroup}
                                    textInputLabel={this.props.translate('optionsSelector.nameEmailOrPhoneNumber')}
                                    safeAreaPaddingBottomStyle={safeAreaPaddingBottomStyle}
                                />
                            ) : (
                                <FullScreenLoadingIndicator />
                            )}
                        </View>
                    </>
                )}
            </ScreenWrapper>
        );
    }
}

NewChatPage.propTypes = propTypes;
NewChatPage.defaultProps = defaultProps;

export default compose(
    withLocalize,
    withWindowDimensions,
    withOnyx({
        reports: {
            key: ONYXKEYS.COLLECTION.REPORT,
        },
        personalDetails: {
            key: ONYXKEYS.PERSONAL_DETAILS,
        },
        betas: {
            key: ONYXKEYS.BETAS,
        },
    }),
)(NewChatPage);<|MERGE_RESOLUTION|>--- conflicted
+++ resolved
@@ -222,14 +222,8 @@
             >
                 {({didScreenTransitionEnd, safeAreaPaddingBottomStyle}) => (
                     <>
-<<<<<<< HEAD
                         <HeaderWithBackButton title={this.props.isGroupChat ? this.props.translate('sidebarScreen.newGroup') : this.props.translate('sidebarScreen.newChat')} />
-=======
-                        <HeaderWithCloseButton
-                            title={this.props.isGroupChat ? this.props.translate('sidebarScreen.newGroup') : this.props.translate('sidebarScreen.newChat')}
-                            onCloseButtonPress={() => Navigation.dismissModal(true)}
-                        />
->>>>>>> 6d17cc80
+
                         <View style={[styles.flex1, styles.w100, styles.pRelative, this.state.selectedOptions.length > 0 ? safeAreaPaddingBottomStyle : {}]}>
                             {didScreenTransitionEnd ? (
                                 <OptionsSelector
