import PropTypes from 'prop-types';
<<<<<<< HEAD
import React, {Component} from 'react';
import {InteractionManager, View} from 'react-native';
=======
import React, {useCallback, useEffect, useMemo, useRef, useState} from 'react';
import {View} from 'react-native';
>>>>>>> c31b51bb
import {withOnyx} from 'react-native-onyx';
import _ from 'underscore';
import HeaderWithBackButton from '@components/HeaderWithBackButton';
import OptionsSelector from '@components/OptionsSelector';
import ScreenWrapper from '@components/ScreenWrapper';
import useLocalize from '@hooks/useLocalize';
import useNetwork from '@hooks/useNetwork';
import useThemeStyles from '@hooks/useThemeStyles';
import Navigation from '@libs/Navigation/Navigation';
import * as OptionsListUtils from '@libs/OptionsListUtils';
import Performance from '@libs/Performance';
import * as ReportUtils from '@libs/ReportUtils';
import * as Report from '@userActions/Report';
import Timing from '@userActions/Timing';
import CONST from '@src/CONST';
import ONYXKEYS from '@src/ONYXKEYS';
import personalDetailsPropType from './personalDetailsPropType';
import reportPropTypes from './reportPropTypes';

const propTypes = {
    /* Onyx Props */

    /** Beta features list */
    betas: PropTypes.arrayOf(PropTypes.string),

    /** All of the personal details for everyone */
    personalDetails: PropTypes.objectOf(personalDetailsPropType),

    /** All reports shared with the user */
    reports: PropTypes.objectOf(reportPropTypes),

    /** Whether we are searching for reports in the server */
    isSearchingForReports: PropTypes.bool,
};

const defaultProps = {
    betas: [],
    personalDetails: {},
    reports: {},
    isSearchingForReports: false,
};

<<<<<<< HEAD
function isSectionsEmpty(sections) {
    if (!sections.length) {
        return true;
    }

    if (!sections[0].data.length) {
        return true;
    }

    return _.isEmpty(sections[0].data[0]);
}

class SearchPage extends Component {
    constructor(props) {
        super(props);
=======
function SearchPage({betas, personalDetails, reports, isSearchingForReports}) {
    const [searchValue, setSearchValue] = useState('');
    const [searchOptions, setSearchOptions] = useState({
        recentReports: {},
        personalDetails: {},
        userToInvite: {},
    });

    const {isOffline} = useNetwork();
    const {translate} = useLocalize();
    const themeStyles = useThemeStyles();
    const isMounted = useRef(false);

    const updateOptions = useCallback(() => {
        const {
            recentReports: localRecentReports,
            personalDetails: localPersonalDetails,
            userToInvite: localUserToInvite,
        } = OptionsListUtils.getSearchOptions(reports, personalDetails, searchValue.trim(), betas);

        setSearchOptions({
            recentReports: localRecentReports,
            personalDetails: localPersonalDetails,
            userToInvite: localUserToInvite,
        });
    }, [reports, personalDetails, searchValue, betas]);

    const debouncedUpdateOptions = useMemo(() => _.debounce(updateOptions, 75), [updateOptions]);
>>>>>>> c31b51bb

    useEffect(() => {
        Timing.start(CONST.TIMING.SEARCH_RENDER);
        Performance.markStart(CONST.TIMING.SEARCH_RENDER);
    }, []);

    useEffect(() => {
        updateOptions();
    }, [reports, personalDetails, betas, updateOptions]);

    useEffect(() => {
        if (!isMounted.current) {
            isMounted.current = true;
            return;
        }

<<<<<<< HEAD
    componentWillUnmount() {
        this.interactionTask.cancel();
    }

    onChangeText(searchValue = '') {
        Report.searchInServer(searchValue);
        this.setState({searchValue}, this.debouncedUpdateOptions);
    }
=======
        debouncedUpdateOptions();
        // Ignoring the rule intentionally, we want to run the code only when search Value changes to prevent additional runs.
        // eslint-disable-next-line react-hooks/exhaustive-deps
    }, [searchValue]);
>>>>>>> c31b51bb

    /**
     * Returns the sections needed for the OptionsSelector
     *
     * @returns {Array}
     */
    const getSections = () => {
        const sections = [];
        let indexOffset = 0;

        if (searchOptions.recentReports.length > 0) {
            sections.push({
                data: searchOptions.recentReports,
                shouldShow: true,
                indexOffset,
            });
            indexOffset += searchOptions.recentReports.length;
        }

        if (searchOptions.personalDetails.length > 0) {
            sections.push({
                data: searchOptions.personalDetails,
                shouldShow: true,
                indexOffset,
            });
            indexOffset += searchOptions.recentReports.length;
        }

        if (searchOptions.userToInvite) {
            sections.push({
                data: [searchOptions.userToInvite],
                shouldShow: true,
                indexOffset,
            });
        }

        return sections;
    };

    const searchRendered = () => {
        Timing.end(CONST.TIMING.SEARCH_RENDER);
        Performance.markEnd(CONST.TIMING.SEARCH_RENDER);
<<<<<<< HEAD
    }

    updateOptions() {
        if (this.interactionTask) {
            this.interactionTask.cancel();
        }

        /**
         * Execute the callback after all interactions are done, which means
         * after all animations have finished.
         */
        this.interactionTask = InteractionManager.runAfterInteractions(() => {
            const {recentReports, personalDetails, userToInvite} = OptionsListUtils.getSearchOptions(
                this.props.reports,
                this.props.personalDetails,
                this.state.searchValue.trim(),
                this.props.betas,
            );
            this.setState({
                userToInvite,
                recentReports,
                personalDetails,
            });
        });
    }
=======
    };

    const onChangeText = (value = '') => {
        Report.searchInServer(searchValue);
        setSearchValue(value);
    };
>>>>>>> c31b51bb

    /**
     * Reset the search value and redirect to the selected report
     *
     * @param {Object} option
     */
    const selectReport = (option) => {
        if (!option) {
            return;
        }
        if (option.reportID) {
            Navigation.dismissModal(option.reportID);
        } else {
            Report.navigateToAndOpenReport([option.login]);
        }
<<<<<<< HEAD
    }

    render() {
        const sections = this.getSections();
        const isOptionsDataReady = ReportUtils.isReportDataReady() && OptionsListUtils.isPersonalDetailsReady(this.props.personalDetails);
        const headerMessage = OptionsListUtils.getHeaderMessage(
            this.state.recentReports.length + this.state.personalDetails.length !== 0,
            Boolean(this.state.userToInvite),
            this.state.searchValue,
        );

        return (
            <ScreenWrapper
                includeSafeAreaPaddingBottom={false}
                testID={SearchPage.displayName}
                onEntryTransitionEnd={this.updateOptions}
            >
                {({didScreenTransitionEnd, safeAreaPaddingBottomStyle}) => (
                    <>
                        <HeaderWithBackButton title={this.props.translate('common.search')} />
                        <View style={[this.props.themeStyles.flex1, this.props.themeStyles.w100, this.props.themeStyles.pRelative]}>
                            <OptionsSelector
                                sections={sections}
                                value={this.state.searchValue}
                                onSelectRow={this.selectReport}
                                onChangeText={this.onChangeText}
                                headerMessage={headerMessage}
                                hideSectionHeaders
                                showTitleTooltip
                                shouldShowOptions={didScreenTransitionEnd && isOptionsDataReady && (!isSectionsEmpty(sections) || this.state.searchValue.length)}
                                textInputLabel={this.props.translate('optionsSelector.nameEmailOrPhoneNumber')}
                                textInputAlert={
                                    this.props.network.isOffline ? `${this.props.translate('common.youAppearToBeOffline')} ${this.props.translate('search.resultsAreLimited')}` : ''
                                }
                                onLayout={this.searchRendered}
                                safeAreaPaddingBottomStyle={safeAreaPaddingBottomStyle}
                                autoFocus
                                isLoadingNewOptions={this.props.isSearchingForReports}
                            />
                        </View>
                    </>
                )}
            </ScreenWrapper>
        );
    }
=======
    };

    const isOptionsDataReady = ReportUtils.isReportDataReady() && OptionsListUtils.isPersonalDetailsReady(personalDetails);
    const headerMessage = OptionsListUtils.getHeaderMessage(
        searchOptions.recentReports.length + searchOptions.personalDetails.length !== 0,
        Boolean(searchOptions.userToInvite),
        searchValue,
    );

    return (
        <ScreenWrapper
            includeSafeAreaPaddingBottom={false}
            testID={SearchPage.displayName}
            onEntryTransitionEnd={updateOptions}
        >
            {({didScreenTransitionEnd, safeAreaPaddingBottomStyle}) => (
                <>
                    <HeaderWithBackButton title={translate('common.search')} />
                    <View style={[themeStyles.flex1, themeStyles.w100, themeStyles.pRelative]}>
                        <OptionsSelector
                            sections={getSections()}
                            onSelectRow={selectReport}
                            value={searchValue}
                            onChangeText={onChangeText}
                            headerMessage={headerMessage}
                            hideSectionHeaders
                            showTitleTooltip
                            shouldShowOptions={didScreenTransitionEnd && isOptionsDataReady}
                            textInputLabel={translate('optionsSelector.nameEmailOrPhoneNumber')}
                            shouldShowReferralCTA
                            referralContentType={CONST.REFERRAL_PROGRAM.CONTENT_TYPES.REFER_FRIEND}
                            textInputAlert={isOffline ? `${translate('common.youAppearToBeOffline')} ${translate('search.resultsAreLimited')}` : ''}
                            onLayout={searchRendered}
                            safeAreaPaddingBottomStyle={safeAreaPaddingBottomStyle}
                            autoFocus
                            isLoadingNewOptions={isSearchingForReports}
                        />
                    </View>
                </>
            )}
        </ScreenWrapper>
    );
>>>>>>> c31b51bb
}

SearchPage.propTypes = propTypes;
SearchPage.defaultProps = defaultProps;
SearchPage.displayName = 'SearchPage';
<<<<<<< HEAD

export default compose(
    withLocalize,
    withWindowDimensions,
    withNetwork(),
    withOnyx({
        reports: {
            key: ONYXKEYS.COLLECTION.REPORT,
        },
        betas: {
            key: ONYXKEYS.BETAS,
        },
        isSearchingForReports: {
            key: ONYXKEYS.IS_SEARCHING_FOR_REPORTS,
            initWithStoredValues: false,
        },
        personalDetails: {
            key: ONYXKEYS.PERSONAL_DETAILS_LIST,
        },
    }),
    withThemeStyles,
)(SearchPage);
=======
export default withOnyx({
    reports: {
        key: ONYXKEYS.COLLECTION.REPORT,
    },
    personalDetails: {
        key: ONYXKEYS.PERSONAL_DETAILS_LIST,
    },
    betas: {
        key: ONYXKEYS.BETAS,
    },
    isSearchingForReports: {
        key: ONYXKEYS.IS_SEARCHING_FOR_REPORTS,
        initWithStoredValues: false,
    },
})(SearchPage);
>>>>>>> c31b51bb
<|MERGE_RESOLUTION|>--- conflicted
+++ resolved
@@ -1,11 +1,6 @@
 import PropTypes from 'prop-types';
-<<<<<<< HEAD
-import React, {Component} from 'react';
+import React, {useCallback, useEffect, useMemo, useRef, useState} from 'react';
 import {InteractionManager, View} from 'react-native';
-=======
-import React, {useCallback, useEffect, useMemo, useRef, useState} from 'react';
-import {View} from 'react-native';
->>>>>>> c31b51bb
 import {withOnyx} from 'react-native-onyx';
 import _ from 'underscore';
 import HeaderWithBackButton from '@components/HeaderWithBackButton';
@@ -48,7 +43,6 @@
     isSearchingForReports: false,
 };
 
-<<<<<<< HEAD
 function isSectionsEmpty(sections) {
     if (!sections.length) {
         return true;
@@ -61,10 +55,6 @@
     return _.isEmpty(sections[0].data[0]);
 }
 
-class SearchPage extends Component {
-    constructor(props) {
-        super(props);
-=======
 function SearchPage({betas, personalDetails, reports, isSearchingForReports}) {
     const [searchValue, setSearchValue] = useState('');
     const [searchOptions, setSearchOptions] = useState({
@@ -77,23 +67,46 @@
     const {translate} = useLocalize();
     const themeStyles = useThemeStyles();
     const isMounted = useRef(false);
+    const interactionTask = useRef(null);
 
     const updateOptions = useCallback(() => {
-        const {
-            recentReports: localRecentReports,
-            personalDetails: localPersonalDetails,
-            userToInvite: localUserToInvite,
-        } = OptionsListUtils.getSearchOptions(reports, personalDetails, searchValue.trim(), betas);
-
-        setSearchOptions({
-            recentReports: localRecentReports,
-            personalDetails: localPersonalDetails,
-            userToInvite: localUserToInvite,
+        if (interactionTask.current) {
+            interactionTask.current.cancel();
+        }
+
+        /**
+         * Execute the callback after all interactions are done, which means
+         * after all animations have finished.
+         */
+        interactionTask.current = InteractionManager.runAfterInteractions(() => {
+            const {
+                recentReports: localRecentReports,
+                personalDetails: localPersonalDetails,
+                userToInvite: localUserToInvite,
+            } = OptionsListUtils.getSearchOptions(reports, personalDetails, searchValue.trim(), betas);
+
+            setSearchOptions({
+                recentReports: localRecentReports,
+                personalDetails: localPersonalDetails,
+                userToInvite: localUserToInvite,
+            });
         });
     }, [reports, personalDetails, searchValue, betas]);
 
     const debouncedUpdateOptions = useMemo(() => _.debounce(updateOptions, 75), [updateOptions]);
->>>>>>> c31b51bb
+
+    /**
+     * Cancel the interaction task when the component unmounts
+     */
+    useEffect(
+        () => () => {
+            if (!interactionTask.current) {
+                return;
+            }
+            interactionTask.current.cancel();
+        },
+        [],
+    );
 
     useEffect(() => {
         Timing.start(CONST.TIMING.SEARCH_RENDER);
@@ -110,21 +123,10 @@
             return;
         }
 
-<<<<<<< HEAD
-    componentWillUnmount() {
-        this.interactionTask.cancel();
-    }
-
-    onChangeText(searchValue = '') {
-        Report.searchInServer(searchValue);
-        this.setState({searchValue}, this.debouncedUpdateOptions);
-    }
-=======
         debouncedUpdateOptions();
         // Ignoring the rule intentionally, we want to run the code only when search Value changes to prevent additional runs.
         // eslint-disable-next-line react-hooks/exhaustive-deps
     }, [searchValue]);
->>>>>>> c31b51bb
 
     /**
      * Returns the sections needed for the OptionsSelector
@@ -167,40 +169,12 @@
     const searchRendered = () => {
         Timing.end(CONST.TIMING.SEARCH_RENDER);
         Performance.markEnd(CONST.TIMING.SEARCH_RENDER);
-<<<<<<< HEAD
-    }
-
-    updateOptions() {
-        if (this.interactionTask) {
-            this.interactionTask.cancel();
-        }
-
-        /**
-         * Execute the callback after all interactions are done, which means
-         * after all animations have finished.
-         */
-        this.interactionTask = InteractionManager.runAfterInteractions(() => {
-            const {recentReports, personalDetails, userToInvite} = OptionsListUtils.getSearchOptions(
-                this.props.reports,
-                this.props.personalDetails,
-                this.state.searchValue.trim(),
-                this.props.betas,
-            );
-            this.setState({
-                userToInvite,
-                recentReports,
-                personalDetails,
-            });
-        });
-    }
-=======
     };
 
     const onChangeText = (value = '') => {
         Report.searchInServer(searchValue);
         setSearchValue(value);
     };
->>>>>>> c31b51bb
 
     /**
      * Reset the search value and redirect to the selected report
@@ -216,53 +190,6 @@
         } else {
             Report.navigateToAndOpenReport([option.login]);
         }
-<<<<<<< HEAD
-    }
-
-    render() {
-        const sections = this.getSections();
-        const isOptionsDataReady = ReportUtils.isReportDataReady() && OptionsListUtils.isPersonalDetailsReady(this.props.personalDetails);
-        const headerMessage = OptionsListUtils.getHeaderMessage(
-            this.state.recentReports.length + this.state.personalDetails.length !== 0,
-            Boolean(this.state.userToInvite),
-            this.state.searchValue,
-        );
-
-        return (
-            <ScreenWrapper
-                includeSafeAreaPaddingBottom={false}
-                testID={SearchPage.displayName}
-                onEntryTransitionEnd={this.updateOptions}
-            >
-                {({didScreenTransitionEnd, safeAreaPaddingBottomStyle}) => (
-                    <>
-                        <HeaderWithBackButton title={this.props.translate('common.search')} />
-                        <View style={[this.props.themeStyles.flex1, this.props.themeStyles.w100, this.props.themeStyles.pRelative]}>
-                            <OptionsSelector
-                                sections={sections}
-                                value={this.state.searchValue}
-                                onSelectRow={this.selectReport}
-                                onChangeText={this.onChangeText}
-                                headerMessage={headerMessage}
-                                hideSectionHeaders
-                                showTitleTooltip
-                                shouldShowOptions={didScreenTransitionEnd && isOptionsDataReady && (!isSectionsEmpty(sections) || this.state.searchValue.length)}
-                                textInputLabel={this.props.translate('optionsSelector.nameEmailOrPhoneNumber')}
-                                textInputAlert={
-                                    this.props.network.isOffline ? `${this.props.translate('common.youAppearToBeOffline')} ${this.props.translate('search.resultsAreLimited')}` : ''
-                                }
-                                onLayout={this.searchRendered}
-                                safeAreaPaddingBottomStyle={safeAreaPaddingBottomStyle}
-                                autoFocus
-                                isLoadingNewOptions={this.props.isSearchingForReports}
-                            />
-                        </View>
-                    </>
-                )}
-            </ScreenWrapper>
-        );
-    }
-=======
     };
 
     const isOptionsDataReady = ReportUtils.isReportDataReady() && OptionsListUtils.isPersonalDetailsReady(personalDetails);
@@ -271,7 +198,7 @@
         Boolean(searchOptions.userToInvite),
         searchValue,
     );
-
+    const sections = getSections();
     return (
         <ScreenWrapper
             includeSafeAreaPaddingBottom={false}
@@ -283,14 +210,14 @@
                     <HeaderWithBackButton title={translate('common.search')} />
                     <View style={[themeStyles.flex1, themeStyles.w100, themeStyles.pRelative]}>
                         <OptionsSelector
-                            sections={getSections()}
+                            sections={sections}
                             onSelectRow={selectReport}
                             value={searchValue}
                             onChangeText={onChangeText}
                             headerMessage={headerMessage}
                             hideSectionHeaders
                             showTitleTooltip
-                            shouldShowOptions={didScreenTransitionEnd && isOptionsDataReady}
+                            shouldShowOptions={didScreenTransitionEnd && isOptionsDataReady && (!isSectionsEmpty(sections) || searchValue.length)}
                             textInputLabel={translate('optionsSelector.nameEmailOrPhoneNumber')}
                             shouldShowReferralCTA
                             referralContentType={CONST.REFERRAL_PROGRAM.CONTENT_TYPES.REFER_FRIEND}
@@ -305,36 +232,11 @@
             )}
         </ScreenWrapper>
     );
->>>>>>> c31b51bb
 }
 
 SearchPage.propTypes = propTypes;
 SearchPage.defaultProps = defaultProps;
 SearchPage.displayName = 'SearchPage';
-<<<<<<< HEAD
-
-export default compose(
-    withLocalize,
-    withWindowDimensions,
-    withNetwork(),
-    withOnyx({
-        reports: {
-            key: ONYXKEYS.COLLECTION.REPORT,
-        },
-        betas: {
-            key: ONYXKEYS.BETAS,
-        },
-        isSearchingForReports: {
-            key: ONYXKEYS.IS_SEARCHING_FOR_REPORTS,
-            initWithStoredValues: false,
-        },
-        personalDetails: {
-            key: ONYXKEYS.PERSONAL_DETAILS_LIST,
-        },
-    }),
-    withThemeStyles,
-)(SearchPage);
-=======
 export default withOnyx({
     reports: {
         key: ONYXKEYS.COLLECTION.REPORT,
@@ -349,5 +251,4 @@
         key: ONYXKEYS.IS_SEARCHING_FOR_REPORTS,
         initWithStoredValues: false,
     },
-})(SearchPage);
->>>>>>> c31b51bb
+})(SearchPage);