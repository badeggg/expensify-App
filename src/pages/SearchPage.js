--- conflicted
+++ resolved
@@ -129,7 +129,6 @@
         );
 
         return (
-<<<<<<< HEAD
             <ScreenWrapper>
                 {() => (
                     <>
@@ -146,6 +145,7 @@
                                     const {
                                         recentReports,
                                         personalDetails,
+                                        userToInvite,
                                     } = getSearchOptions(
                                         this.props.reports,
                                         this.props.personalDetails,
@@ -153,10 +153,12 @@
                                     );
                                     this.setState({
                                         searchValue,
+                                        userToInvite,
                                         recentReports,
                                         personalDetails,
                                     });
                                 }}
+                                headerMessage={headerMessage}
                                 hideSectionHeaders
                                 hideAdditionalOptionStates
                             />
@@ -165,43 +167,6 @@
                     </>
                 )}
             </ScreenWrapper>
-=======
-            <>
-                <HeaderGap />
-                <HeaderWithCloseButton
-                    title="Search"
-                    onCloseButtonPress={redirectToLastReport}
-                />
-                <View style={[styles.flex1, styles.w100]}>
-                    <OptionsSelector
-                        sections={sections}
-                        value={this.state.searchValue}
-                        onSelectRow={this.selectReport}
-                        onChangeText={(searchValue = '') => {
-                            const {
-                                recentReports,
-                                personalDetails,
-                                userToInvite,
-                            } = getSearchOptions(
-                                this.props.reports,
-                                this.props.personalDetails,
-                                searchValue,
-                            );
-                            this.setState({
-                                searchValue,
-                                userToInvite,
-                                recentReports,
-                                personalDetails,
-                            });
-                        }}
-                        headerMessage={headerMessage}
-                        hideSectionHeaders
-                        hideAdditionalOptionStates
-                    />
-                </View>
-                <KeyboardSpacer />
-            </>
->>>>>>> eb67f039
         );
     }
 }
