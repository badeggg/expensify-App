import PropTypes from 'prop-types';
import React, {useCallback, useEffect, useMemo, useRef, useState} from 'react';
import {View} from 'react-native';
import {withOnyx} from 'react-native-onyx';
import _ from 'underscore';
import HeaderWithBackButton from '@components/HeaderWithBackButton';
import OptionsSelector from '@components/OptionsSelector';
import ScreenWrapper from '@components/ScreenWrapper';
import useLocalize from '@hooks/useLocalize';
import useNetwork from '@hooks/useNetwork';
import useThemeStyles from '@hooks/useThemeStyles';
import Navigation from '@libs/Navigation/Navigation';
import * as OptionsListUtils from '@libs/OptionsListUtils';
import Performance from '@libs/Performance';
import * as ReportUtils from '@libs/ReportUtils';
import * as Report from '@userActions/Report';
import Timing from '@userActions/Timing';
import CONST from '@src/CONST';
import ONYXKEYS from '@src/ONYXKEYS';
import personalDetailsPropType from './personalDetailsPropType';
import reportPropTypes from './reportPropTypes';

const propTypes = {
    /* Onyx Props */

    /** Beta features list */
    betas: PropTypes.arrayOf(PropTypes.string),

    /** All of the personal details for everyone */
    personalDetails: PropTypes.objectOf(personalDetailsPropType),

    /** All reports shared with the user */
    reports: PropTypes.objectOf(reportPropTypes),

    /** Whether we are searching for reports in the server */
    isSearchingForReports: PropTypes.bool,
};

const defaultProps = {
    betas: [],
    personalDetails: {},
    reports: {},
    isSearchingForReports: false,
};

function SearchPage({betas, personalDetails, reports, isSearchingForReports}) {
    const [searchValue, setSearchValue] = useState('');
    const [searchOptions, setSearchOptions] = useState(() => {
        const {
            recentReports: localRecentReports,
            personalDetails: localPersonalDetails,
            userToInvite: localUserToInvite,
        } = OptionsListUtils.getSearchOptions(reports, personalDetails, '', betas);

        return {
            recentReports: localRecentReports,
            personalDetails: localPersonalDetails,
            userToInvite: localUserToInvite,
        };
    });

    const {isOffline} = useNetwork();
    const {translate} = useLocalize();
    const themeStyles = useThemeStyles();
    const isMounted = useRef(false);

    const updateOptions = useCallback(() => {
        const {
            recentReports: localRecentReports,
            personalDetails: localPersonalDetails,
            userToInvite: localUserToInvite,
        } = OptionsListUtils.getSearchOptions(reports, personalDetails, searchValue.trim(), betas);

        setSearchOptions({
            recentReports: localRecentReports,
            personalDetails: localPersonalDetails,
            userToInvite: localUserToInvite,
        });
    }, [reports, personalDetails, searchValue, betas]);

    const debouncedUpdateOptions = useMemo(() => _.debounce(updateOptions, 75), [updateOptions]);

    useEffect(() => {
        Timing.start(CONST.TIMING.SEARCH_RENDER);
        Performance.markStart(CONST.TIMING.SEARCH_RENDER);
    }, []);

<<<<<<< HEAD
        this.searchRendered = this.searchRendered.bind(this);
        this.selectReport = this.selectReport.bind(this);
        this.onChangeText = this.onChangeText.bind(this);
        this.updateOptions = this.updateOptions.bind(this);
        this.state = {
            searchValue: '',
            recentReports: {},
            personalDetails: {},
            userToInvite: {},
        };
    }
=======
    useEffect(() => {
        updateOptions();
    }, [reports, personalDetails, betas, updateOptions]);
>>>>>>> 2f7c2b2c

    useEffect(() => {
        if (!isMounted.current) {
            isMounted.current = true;
            return;
        }

<<<<<<< HEAD
    onChangeText(searchValue = '') {
        Report.searchInServer(searchValue);
        this.setState({searchValue}, this.updateOptions);
    }
=======
        debouncedUpdateOptions();
        // Ignoring the rule intentionally, we want to run the code only when search Value changes to prevent additional runs.
        // eslint-disable-next-line react-hooks/exhaustive-deps
    }, [searchValue]);
>>>>>>> 2f7c2b2c

    /**
     * Returns the sections needed for the OptionsSelector
     *
     * @returns {Array}
     */
    const getSections = () => {
        const sections = [];
        let indexOffset = 0;

        if (searchOptions.recentReports.length > 0) {
            sections.push({
                data: searchOptions.recentReports,
                shouldShow: true,
                indexOffset,
            });
            indexOffset += searchOptions.recentReports.length;
        }

        if (searchOptions.personalDetails.length > 0) {
            sections.push({
                data: searchOptions.personalDetails,
                shouldShow: true,
                indexOffset,
            });
            indexOffset += searchOptions.recentReports.length;
        }

        if (searchOptions.userToInvite) {
            sections.push({
                data: [searchOptions.userToInvite],
                shouldShow: true,
                indexOffset,
            });
        }

        return sections;
    };

    const searchRendered = () => {
        Timing.end(CONST.TIMING.SEARCH_RENDER);
        Performance.markEnd(CONST.TIMING.SEARCH_RENDER);
    };

    const onChangeText = (value = '') => {
        Report.searchInServer(searchValue);
        setSearchValue(value);
    };

    /**
     * Reset the search value and redirect to the selected report
     *
     * @param {Object} option
     */
    const selectReport = (option) => {
        if (!option) {
            return;
        }
        if (option.reportID) {
            Navigation.dismissModal(option.reportID);
        } else {
            Report.navigateToAndOpenReport([option.login]);
        }
<<<<<<< HEAD
    }

    render() {
        const sections = this.getSections();
        const isOptionsDataReady = ReportUtils.isReportDataReady() && OptionsListUtils.isPersonalDetailsReady(this.props.personalDetails);
        const headerMessage = OptionsListUtils.getHeaderMessage(
            this.state.recentReports.length + this.state.personalDetails.length !== 0,
            Boolean(this.state.userToInvite),
            this.state.searchValue,
        );

        return (
            <ScreenWrapper
                includeSafeAreaPaddingBottom={false}
                testID={SearchPage.displayName}
                onEntryTransitionEnd={this.updateOptions}
            >
                {({didScreenTransitionEnd, safeAreaPaddingBottomStyle}) => (
                    <>
                        <HeaderWithBackButton title={this.props.translate('common.search')} />
                        <View style={[this.props.themeStyles.flex1, this.props.themeStyles.w100, this.props.themeStyles.pRelative]}>
                            <OptionsSelector
                                sections={sections}
                                onSelectRow={this.selectReport}
                                onChangeText={this.onChangeText}
                                headerMessage={headerMessage}
                                hideSectionHeaders
                                showTitleTooltip
                                shouldShowOptions={didScreenTransitionEnd && isOptionsDataReady}
                                textInputLabel={this.props.translate('optionsSelector.nameEmailOrPhoneNumber')}
                                textInputAlert={
                                    this.props.network.isOffline ? `${this.props.translate('common.youAppearToBeOffline')} ${this.props.translate('search.resultsAreLimited')}` : ''
                                }
                                onLayout={this.searchRendered}
                                safeAreaPaddingBottomStyle={safeAreaPaddingBottomStyle}
                                autoFocus
                                isLoadingNewOptions={this.props.isSearchingForReports}
                            />
                        </View>
                    </>
                )}
            </ScreenWrapper>
        );
    }
=======
    };

    const isOptionsDataReady = ReportUtils.isReportDataReady() && OptionsListUtils.isPersonalDetailsReady(personalDetails);
    const headerMessage = OptionsListUtils.getHeaderMessage(
        searchOptions.recentReports.length + searchOptions.personalDetails.length !== 0,
        Boolean(searchOptions.userToInvite),
        searchValue,
    );

    return (
        <ScreenWrapper
            includeSafeAreaPaddingBottom={false}
            testID={SearchPage.displayName}
            onEntryTransitionEnd={updateOptions}
        >
            {({didScreenTransitionEnd, safeAreaPaddingBottomStyle}) => (
                <>
                    <HeaderWithBackButton title={translate('common.search')} />
                    <View style={[themeStyles.flex1, themeStyles.w100, themeStyles.pRelative]}>
                        <OptionsSelector
                            sections={getSections()}
                            onSelectRow={selectReport}
                            value={searchValue}
                            onChangeText={onChangeText}
                            headerMessage={headerMessage}
                            hideSectionHeaders
                            showTitleTooltip
                            shouldShowOptions={didScreenTransitionEnd && isOptionsDataReady}
                            textInputLabel={translate('optionsSelector.nameEmailOrPhoneNumber')}
                            shouldShowReferralCTA
                            referralContentType={CONST.REFERRAL_PROGRAM.CONTENT_TYPES.REFER_FRIEND}
                            textInputAlert={isOffline ? `${translate('common.youAppearToBeOffline')} ${translate('search.resultsAreLimited')}` : ''}
                            onLayout={searchRendered}
                            safeAreaPaddingBottomStyle={safeAreaPaddingBottomStyle}
                            autoFocus
                            isLoadingNewOptions={isSearchingForReports}
                        />
                    </View>
                </>
            )}
        </ScreenWrapper>
    );
>>>>>>> 2f7c2b2c
}

SearchPage.propTypes = propTypes;
SearchPage.defaultProps = defaultProps;
SearchPage.displayName = 'SearchPage';
export default withOnyx({
    reports: {
        key: ONYXKEYS.COLLECTION.REPORT,
    },
    personalDetails: {
        key: ONYXKEYS.PERSONAL_DETAILS_LIST,
    },
    betas: {
        key: ONYXKEYS.BETAS,
    },
    isSearchingForReports: {
        key: ONYXKEYS.IS_SEARCHING_FOR_REPORTS,
        initWithStoredValues: false,
    },
})(SearchPage);<|MERGE_RESOLUTION|>--- conflicted
+++ resolved
@@ -1,8 +1,7 @@
 import PropTypes from 'prop-types';
-import React, {useCallback, useEffect, useMemo, useRef, useState} from 'react';
+import React, {useCallback, useEffect, useRef, useState} from 'react';
 import {View} from 'react-native';
 import {withOnyx} from 'react-native-onyx';
-import _ from 'underscore';
 import HeaderWithBackButton from '@components/HeaderWithBackButton';
 import OptionsSelector from '@components/OptionsSelector';
 import ScreenWrapper from '@components/ScreenWrapper';
@@ -78,30 +77,14 @@
         });
     }, [reports, personalDetails, searchValue, betas]);
 
-    const debouncedUpdateOptions = useMemo(() => _.debounce(updateOptions, 75), [updateOptions]);
-
     useEffect(() => {
         Timing.start(CONST.TIMING.SEARCH_RENDER);
         Performance.markStart(CONST.TIMING.SEARCH_RENDER);
     }, []);
 
-<<<<<<< HEAD
-        this.searchRendered = this.searchRendered.bind(this);
-        this.selectReport = this.selectReport.bind(this);
-        this.onChangeText = this.onChangeText.bind(this);
-        this.updateOptions = this.updateOptions.bind(this);
-        this.state = {
-            searchValue: '',
-            recentReports: {},
-            personalDetails: {},
-            userToInvite: {},
-        };
-    }
-=======
     useEffect(() => {
         updateOptions();
     }, [reports, personalDetails, betas, updateOptions]);
->>>>>>> 2f7c2b2c
 
     useEffect(() => {
         if (!isMounted.current) {
@@ -109,17 +92,10 @@
             return;
         }
 
-<<<<<<< HEAD
-    onChangeText(searchValue = '') {
-        Report.searchInServer(searchValue);
-        this.setState({searchValue}, this.updateOptions);
-    }
-=======
-        debouncedUpdateOptions();
+        updateOptions();
         // Ignoring the rule intentionally, we want to run the code only when search Value changes to prevent additional runs.
         // eslint-disable-next-line react-hooks/exhaustive-deps
     }, [searchValue]);
->>>>>>> 2f7c2b2c
 
     /**
      * Returns the sections needed for the OptionsSelector
@@ -166,6 +142,7 @@
 
     const onChangeText = (value = '') => {
         Report.searchInServer(searchValue);
+
         setSearchValue(value);
     };
 
@@ -183,52 +160,6 @@
         } else {
             Report.navigateToAndOpenReport([option.login]);
         }
-<<<<<<< HEAD
-    }
-
-    render() {
-        const sections = this.getSections();
-        const isOptionsDataReady = ReportUtils.isReportDataReady() && OptionsListUtils.isPersonalDetailsReady(this.props.personalDetails);
-        const headerMessage = OptionsListUtils.getHeaderMessage(
-            this.state.recentReports.length + this.state.personalDetails.length !== 0,
-            Boolean(this.state.userToInvite),
-            this.state.searchValue,
-        );
-
-        return (
-            <ScreenWrapper
-                includeSafeAreaPaddingBottom={false}
-                testID={SearchPage.displayName}
-                onEntryTransitionEnd={this.updateOptions}
-            >
-                {({didScreenTransitionEnd, safeAreaPaddingBottomStyle}) => (
-                    <>
-                        <HeaderWithBackButton title={this.props.translate('common.search')} />
-                        <View style={[this.props.themeStyles.flex1, this.props.themeStyles.w100, this.props.themeStyles.pRelative]}>
-                            <OptionsSelector
-                                sections={sections}
-                                onSelectRow={this.selectReport}
-                                onChangeText={this.onChangeText}
-                                headerMessage={headerMessage}
-                                hideSectionHeaders
-                                showTitleTooltip
-                                shouldShowOptions={didScreenTransitionEnd && isOptionsDataReady}
-                                textInputLabel={this.props.translate('optionsSelector.nameEmailOrPhoneNumber')}
-                                textInputAlert={
-                                    this.props.network.isOffline ? `${this.props.translate('common.youAppearToBeOffline')} ${this.props.translate('search.resultsAreLimited')}` : ''
-                                }
-                                onLayout={this.searchRendered}
-                                safeAreaPaddingBottomStyle={safeAreaPaddingBottomStyle}
-                                autoFocus
-                                isLoadingNewOptions={this.props.isSearchingForReports}
-                            />
-                        </View>
-                    </>
-                )}
-            </ScreenWrapper>
-        );
-    }
-=======
     };
 
     const isOptionsDataReady = ReportUtils.isReportDataReady() && OptionsListUtils.isPersonalDetailsReady(personalDetails);
@@ -251,7 +182,6 @@
                         <OptionsSelector
                             sections={getSections()}
                             onSelectRow={selectReport}
-                            value={searchValue}
                             onChangeText={onChangeText}
                             headerMessage={headerMessage}
                             hideSectionHeaders
@@ -271,7 +201,6 @@
             )}
         </ScreenWrapper>
     );
->>>>>>> 2f7c2b2c
 }
 
 SearchPage.propTypes = propTypes;
