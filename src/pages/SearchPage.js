--- conflicted
+++ resolved
@@ -1,12 +1,8 @@
 import PropTypes from 'prop-types';
-<<<<<<< HEAD
-import React, {useCallback, useEffect, useMemo, useRef, useState} from 'react';
+import React, {useCallback, useEffect, useRef, useState} from 'react';
 import {InteractionManager, View} from 'react-native';
-=======
-import React, {useCallback, useEffect, useRef, useState} from 'react';
-import {View} from 'react-native';
->>>>>>> 6365aebb
 import {withOnyx} from 'react-native-onyx';
+import _ from 'underscore';
 import HeaderWithBackButton from '@components/HeaderWithBackButton';
 import OptionsSelector from '@components/OptionsSelector';
 import ScreenWrapper from '@components/ScreenWrapper';
@@ -97,9 +93,6 @@
         });
     }, [reports, personalDetails, searchValue, betas]);
 
-<<<<<<< HEAD
-    const debouncedUpdateOptions = useMemo(() => _.debounce(updateOptions, 75), [updateOptions]);
-
     /**
      * Cancel the interaction task when the component unmounts
      */
@@ -113,8 +106,6 @@
         [],
     );
 
-=======
->>>>>>> 6365aebb
     useEffect(() => {
         Timing.start(CONST.TIMING.SEARCH_RENDER);
         Performance.markStart(CONST.TIMING.SEARCH_RENDER);
@@ -223,7 +214,7 @@
                             headerMessage={headerMessage}
                             hideSectionHeaders
                             showTitleTooltip
-                            shouldShowOptions={didScreenTransitionEnd && isOptionsDataReady && (!isSectionsEmpty(sections) || searchValue.length)}
+                            shouldShowOptions={didScreenTransitionEnd && isOptionsDataReady && (!isSectionsEmpty(sections) || !!searchValue.length)}
                             textInputLabel={translate('optionsSelector.nameEmailOrPhoneNumber')}
                             shouldShowReferralCTA
                             referralContentType={CONST.REFERRAL_PROGRAM.CONTENT_TYPES.REFER_FRIEND}
