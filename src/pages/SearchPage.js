--- conflicted
+++ resolved
@@ -138,14 +138,10 @@
 
     render() {
         const sections = this.getSections();
-<<<<<<< HEAD
-=======
         const headerMessage = getHeaderMessage(
             (this.state.recentReports.length + this.state.personalDetails.length) !== 0,
             Boolean(this.state.userToInvite),
         );
-
->>>>>>> 14ca3724
         return (
             <>
                 <HeaderGap />
