import type {StackScreenProps} from '@react-navigation/stack';
import isEmpty from 'lodash/isEmpty';
import React, {useEffect, useMemo, useState} from 'react';
import {View} from 'react-native';
import type {OnyxEntry} from 'react-native-onyx';
import {withOnyx} from 'react-native-onyx';
import HeaderWithBackButton from '@components/HeaderWithBackButton';
import {useOptionsList} from '@components/OptionListContextProvider';
import ScreenWrapper from '@components/ScreenWrapper';
import SelectionList from '@components/SelectionList';
import UserListItem from '@components/SelectionList/UserListItem';
import useDebouncedState from '@hooks/useDebouncedState';
import useLocalize from '@hooks/useLocalize';
import useNetwork from '@hooks/useNetwork';
import useThemeStyles from '@hooks/useThemeStyles';
import type {MaybePhraseKey} from '@libs/Localize';
import Navigation from '@libs/Navigation/Navigation';
import type {RootStackParamList} from '@libs/Navigation/types';
import * as OptionsListUtils from '@libs/OptionsListUtils';
import Performance from '@libs/Performance';
import type {OptionData} from '@libs/ReportUtils';
import * as Report from '@userActions/Report';
import Timing from '@userActions/Timing';
import CONST from '@src/CONST';
import ONYXKEYS from '@src/ONYXKEYS';
import type SCREENS from '@src/SCREENS';
import type * as OnyxTypes from '@src/types/onyx';
import SearchPageFooter from './SearchPageFooter';

type SearchPageOnyxProps = {
    /** Beta features list */
    betas: OnyxEntry<OnyxTypes.Beta[]>;

    /** Whether or not we are searching for reports on the server */
    isSearchingForReports: OnyxEntry<boolean>;
};

type SearchPageProps = SearchPageOnyxProps & StackScreenProps<RootStackParamList, typeof SCREENS.SEARCH_ROOT>;

type Options = OptionsListUtils.GetOptions & {headerMessage: string};

type SearchPageSectionItem = {
    data: OptionData[];
    shouldShow: boolean;
};

type SearchPageSectionList = SearchPageSectionItem[];

const setPerformanceTimersEnd = () => {
    Timing.end(CONST.TIMING.SEARCH_RENDER);
    Performance.markEnd(CONST.TIMING.SEARCH_RENDER);
};

const SearchPageFooterInstance = <SearchPageFooter />;

function SearchPage({betas, isSearchingForReports, navigation}: SearchPageProps) {
    const [isScreenTransitionEnd, setIsScreenTransitionEnd] = useState(false);
    const {translate} = useLocalize();
    const {isOffline} = useNetwork();
    const themeStyles = useThemeStyles();
    const {options, areOptionsInitialized} = useOptionsList({
        shouldInitialize: isScreenTransitionEnd,
    });

    const offlineMessage: MaybePhraseKey = isOffline ? [`${translate('common.youAppearToBeOffline')} ${translate('search.resultsAreLimited')}`, {isTranslated: true}] : '';

    const [searchValue, debouncedSearchValue, setSearchValue] = useDebouncedState('');

    useEffect(() => {
        Timing.start(CONST.TIMING.SEARCH_RENDER);
        Performance.markStart(CONST.TIMING.SEARCH_RENDER);
    }, []);

    useEffect(() => {
        Report.searchInServer(debouncedSearchValue.trim());
    }, [debouncedSearchValue]);

<<<<<<< HEAD
    const searchOptions: Options = useMemo(() => {
        if (!isScreenTransitionEnd) {
=======
    const {
        recentReports,
        personalDetails: localPersonalDetails,
        userToInvite,
        headerMessage,
    } = useMemo(() => {
        if (!areOptionsInitialized) {
>>>>>>> ebc8de82
            return {
                recentReports: [],
                personalDetails: [],
                userToInvite: null,
                currentUserOption: null,
                categoryOptions: [],
                tagOptions: [],
                taxRatesOptions: [],
                headerMessage: '',
            };
        }
<<<<<<< HEAD
        const options = OptionsListUtils.getSearchOptions(reports, personalDetails, '', betas ?? []);
        const header = OptionsListUtils.getHeaderMessage(options.recentReports.length + options.personalDetails.length !== 0, Boolean(options.userToInvite), '');
        return {...options, headerMessage: header};
    }, [betas, isScreenTransitionEnd, personalDetails, reports]);

    const filteredOptions = useMemo(() => {
        if (debouncedSearchValue.trim() === '') {
            return {
                recentReports: [],
                personalDetails: [],
                userToInvite: null,
                headerMessage: '',
            };
        }

        const options = OptionsListUtils.filterOptions(searchOptions, debouncedSearchValue);
        const header = OptionsListUtils.getHeaderMessage(options.recentReports.length > 0, false, debouncedSearchValue);
        return {
            recentReports: options.recentReports,
            personalDetails: options.personalDetails,
            userToInvite: null,
            headerMessage: header,
        };
    }, [searchOptions, debouncedSearchValue]);

    const {recentReports, personalDetails: localPersonalDetails, userToInvite, headerMessage} = debouncedSearchValue.trim() !== '' ? filteredOptions : searchOptions;
=======
        const optionList = OptionsListUtils.getSearchOptions(options, debouncedSearchValue.trim(), betas ?? []);
        const header = OptionsListUtils.getHeaderMessage(optionList.recentReports.length + optionList.personalDetails.length !== 0, Boolean(optionList.userToInvite), debouncedSearchValue);
        return {...optionList, headerMessage: header};
    }, [areOptionsInitialized, options, debouncedSearchValue, betas]);
>>>>>>> ebc8de82

    const sections = useMemo((): SearchPageSectionList => {
        const newSections: SearchPageSectionList = [];

        if (recentReports?.length > 0) {
            newSections.push({
                data: recentReports.map((report) => ({...report, isBold: report.isUnread})),
                shouldShow: true,
            });
        }

        if (localPersonalDetails.length > 0) {
            newSections.push({
                data: localPersonalDetails,
                shouldShow: true,
            });
        }

        if (!isEmpty(userToInvite)) {
            newSections.push({
                data: [userToInvite],
                shouldShow: true,
            });
        }

        return newSections;
    }, [localPersonalDetails, recentReports, userToInvite]);

    const selectReport = (option: OptionData) => {
        if (!option) {
            return;
        }

        if (option.reportID) {
            setSearchValue('');
            Navigation.dismissModal(option.reportID);
        } else {
            Report.navigateToAndOpenReport(option.login ? [option.login] : []);
        }
    };

    const handleScreenTransitionEnd = () => {
        setIsScreenTransitionEnd(true);
    };

    return (
        <ScreenWrapper
            includeSafeAreaPaddingBottom={false}
            testID={SearchPage.displayName}
            onEntryTransitionEnd={handleScreenTransitionEnd}
            shouldEnableMaxHeight
            navigation={navigation}
        >
            {({safeAreaPaddingBottomStyle}) => (
                <>
                    <HeaderWithBackButton
                        title={translate('common.search')}
                        onBackButtonPress={Navigation.goBack}
                    />
                    <View style={[themeStyles.flex1, themeStyles.w100, safeAreaPaddingBottomStyle]}>
                        <SelectionList<OptionData>
                            sections={areOptionsInitialized ? sections : CONST.EMPTY_ARRAY}
                            ListItem={UserListItem}
                            textInputValue={searchValue}
                            textInputLabel={translate('optionsSelector.nameEmailOrPhoneNumber')}
                            textInputHint={offlineMessage}
                            onChangeText={setSearchValue}
                            headerMessage={headerMessage}
                            headerMessageStyle={headerMessage === translate('common.noResultsFound') ? [themeStyles.ph4, themeStyles.pb5] : undefined}
                            onLayout={setPerformanceTimersEnd}
                            onSelectRow={selectReport}
                            showLoadingPlaceholder={!areOptionsInitialized}
                            footerContent={SearchPageFooterInstance}
                            isLoadingNewOptions={isSearchingForReports ?? undefined}
                        />
                    </View>
                </>
            )}
        </ScreenWrapper>
    );
}

SearchPage.displayName = 'SearchPage';

export default withOnyx<SearchPageProps, SearchPageOnyxProps>({
    betas: {
        key: ONYXKEYS.BETAS,
    },
    isSearchingForReports: {
        key: ONYXKEYS.IS_SEARCHING_FOR_REPORTS,
        initWithStoredValues: false,
    },
})(SearchPage);<|MERGE_RESOLUTION|>--- conflicted
+++ resolved
@@ -75,18 +75,8 @@
         Report.searchInServer(debouncedSearchValue.trim());
     }, [debouncedSearchValue]);
 
-<<<<<<< HEAD
     const searchOptions: Options = useMemo(() => {
-        if (!isScreenTransitionEnd) {
-=======
-    const {
-        recentReports,
-        personalDetails: localPersonalDetails,
-        userToInvite,
-        headerMessage,
-    } = useMemo(() => {
         if (!areOptionsInitialized) {
->>>>>>> ebc8de82
             return {
                 recentReports: [],
                 personalDetails: [],
@@ -98,11 +88,10 @@
                 headerMessage: '',
             };
         }
-<<<<<<< HEAD
-        const options = OptionsListUtils.getSearchOptions(reports, personalDetails, '', betas ?? []);
-        const header = OptionsListUtils.getHeaderMessage(options.recentReports.length + options.personalDetails.length !== 0, Boolean(options.userToInvite), '');
-        return {...options, headerMessage: header};
-    }, [betas, isScreenTransitionEnd, personalDetails, reports]);
+        const optionList = OptionsListUtils.getSearchOptions(options, debouncedSearchValue.trim(), betas ?? []);
+        const header = OptionsListUtils.getHeaderMessage(optionList.recentReports.length + optionList.personalDetails.length !== 0, Boolean(optionList.userToInvite), debouncedSearchValue);
+        return {...optionList, headerMessage: header};
+    }, [areOptionsInitialized, betas, debouncedSearchValue, options]);
 
     const filteredOptions = useMemo(() => {
         if (debouncedSearchValue.trim() === '') {
@@ -114,23 +103,17 @@
             };
         }
 
-        const options = OptionsListUtils.filterOptions(searchOptions, debouncedSearchValue);
-        const header = OptionsListUtils.getHeaderMessage(options.recentReports.length > 0, false, debouncedSearchValue);
+        const newOptions = OptionsListUtils.filterOptions(searchOptions, debouncedSearchValue);
+        const header = OptionsListUtils.getHeaderMessage(newOptions.recentReports.length > 0, false, debouncedSearchValue);
         return {
-            recentReports: options.recentReports,
-            personalDetails: options.personalDetails,
+            recentReports: newOptions.recentReports,
+            personalDetails: newOptions.personalDetails,
             userToInvite: null,
             headerMessage: header,
         };
-    }, [searchOptions, debouncedSearchValue]);
+    }, [debouncedSearchValue, searchOptions]);
 
     const {recentReports, personalDetails: localPersonalDetails, userToInvite, headerMessage} = debouncedSearchValue.trim() !== '' ? filteredOptions : searchOptions;
-=======
-        const optionList = OptionsListUtils.getSearchOptions(options, debouncedSearchValue.trim(), betas ?? []);
-        const header = OptionsListUtils.getHeaderMessage(optionList.recentReports.length + optionList.personalDetails.length !== 0, Boolean(optionList.userToInvite), debouncedSearchValue);
-        return {...optionList, headerMessage: header};
-    }, [areOptionsInitialized, options, debouncedSearchValue, betas]);
->>>>>>> ebc8de82
 
     const sections = useMemo((): SearchPageSectionList => {
         const newSections: SearchPageSectionList = [];
