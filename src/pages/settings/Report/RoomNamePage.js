import React, {useCallback, useRef} from 'react';
import {withOnyx} from 'react-native-onyx';
import PropTypes from 'prop-types';
import {View} from 'react-native';
import CONST from '../../../CONST';
import ScreenWrapper from '../../../components/ScreenWrapper';
import HeaderWithBackButton from '../../../components/HeaderWithBackButton';
import withLocalize, {withLocalizePropTypes} from '../../../components/withLocalize';
import Form from '../../../components/Form';
import ONYXKEYS from '../../../ONYXKEYS';
import styles from '../../../styles/styles';
import Navigation from '../../../libs/Navigation/Navigation';
import compose from '../../../libs/compose';
import * as ErrorUtils from '../../../libs/ErrorUtils';
import * as ValidationUtils from '../../../libs/ValidationUtils';
import withReportOrNotFound from '../../home/report/withReportOrNotFound';
import reportPropTypes from '../../reportPropTypes';
import ROUTES from '../../../ROUTES';
import * as Report from '../../../libs/actions/Report';
import RoomNameInput from '../../../components/RoomNameInput';
import * as Policy from '../../../libs/actions/Policy';
import FullPageNotFoundView from '../../../components/BlockingViews/FullPageNotFoundView';

const propTypes = {
    ...withLocalizePropTypes,

    /** The room report for which the name is being edited */
    report: reportPropTypes.isRequired,

    /** All reports shared with the user */
    reports: PropTypes.objectOf(reportPropTypes),

    /** */
    policy: PropTypes.shape({
        role: PropTypes.string,
        owner: PropTypes.string,
    }),
};
const defaultProps = {
    reports: {},
    policy: {},
};

function RoomNamePage(props) {
    const policy = props.policy;
    const report = props.report;
    const reports = props.reports;
    const translate = props.translate;

    const roomNameInputRef = useRef(null);

    const validate = useCallback(
        (values) => {
            const errors = {};

            // We should skip validation hence we return an empty errors and we skip Form submission on the onSubmit method
            if (values.roomName === report.reportName) {
                return errors;
            }

            if (!values.roomName || values.roomName === CONST.POLICY.ROOM_PREFIX) {
                // We error if the user doesn't enter a room name or left blank
                ErrorUtils.addErrorMessage(errors, 'roomName', 'newRoomPage.pleaseEnterRoomName');
            } else if (!ValidationUtils.isValidRoomName(values.roomName)) {
                // We error if the room name has invalid characters
                ErrorUtils.addErrorMessage(errors, 'roomName', 'newRoomPage.roomNameInvalidError');
            } else if (ValidationUtils.isReservedRoomName(values.roomName)) {
                // Certain names are reserved for default rooms and should not be used for policy rooms.
                ErrorUtils.addErrorMessage(errors, 'roomName', ['newRoomPage.roomNameReservedError', {reservedName: values.roomName}]);
            } else if (ValidationUtils.isExistingRoomName(values.roomName, reports, report.policyID)) {
                // The room name can't be set to one that already exists on the policy
                ErrorUtils.addErrorMessage(errors, 'roomName', 'newRoomPage.roomAlreadyExistsError');
            }

            return errors;
        },
        [report, reports],
    );

    return (
<<<<<<< HEAD
        <ScreenWrapper includeSafeAreaPaddingBottom={false}>
            <FullPageNotFoundView shouldShow={Policy.shouldDisableRename(policy, report)}>
                <HeaderWithBackButton
                    title={translate('newRoomPage.roomName')}
                    onBackButtonPress={() => Navigation.goBack(ROUTES.getReportSettingsRoute(report.reportID))}
                />
                <Form
                    style={[styles.flexGrow1, styles.ph5]}
                    formID={ONYXKEYS.FORMS.ROOM_NAME_FORM}
                    onSubmit={(values) => Report.updatePolicyRoomNameAndNavigate(report, values.roomName)}
                    validate={validate}
                    submitButtonText={translate('common.save')}
                    enabledWhenOffline
                >
                    <View style={styles.mb4}>
                        <RoomNameInput
                            inputID="roomName"
                            autoFocus
                            defaultValue={report.reportName}
                        />
                    </View>
                </Form>
            </FullPageNotFoundView>
=======
        <ScreenWrapper
            includeSafeAreaPaddingBottom={false}
            // Room name input autofocusing may block screen transition on Safari
            onEntryTransitionEnd={() => roomNameInputRef.current && roomNameInputRef.current.focus()}
        >
            <HeaderWithBackButton
                title={translate('newRoomPage.roomName')}
                onBackButtonPress={() => Navigation.goBack(ROUTES.getReportSettingsRoute(report.reportID))}
            />
            <Form
                style={[styles.flexGrow1, styles.ph5]}
                formID={ONYXKEYS.FORMS.ROOM_NAME_FORM}
                onSubmit={(values) => Report.updatePolicyRoomNameAndNavigate(report, values.roomName)}
                validate={validate}
                submitButtonText={translate('common.save')}
                enabledWhenOffline
            >
                <View style={styles.mb4}>
                    <RoomNameInput
                        ref={(ref) => (roomNameInputRef.current = ref)}
                        inputID="roomName"
                        defaultValue={report.reportName}
                    />
                </View>
            </Form>
>>>>>>> 25c8ae52
        </ScreenWrapper>
    );
}

RoomNamePage.propTypes = propTypes;
RoomNamePage.defaultProps = defaultProps;
RoomNamePage.displayName = 'RoomNamePage';

export default compose(
    withLocalize,
    withReportOrNotFound,
    withOnyx({
        reports: {
            key: ONYXKEYS.COLLECTION.REPORT,
        },
        policy: {
            key: ({report}) => `${ONYXKEYS.COLLECTION.POLICY}${report.policyID}`,
        },
    }),
)(RoomNamePage);<|MERGE_RESOLUTION|>--- conflicted
+++ resolved
@@ -78,8 +78,10 @@
     );
 
     return (
-<<<<<<< HEAD
-        <ScreenWrapper includeSafeAreaPaddingBottom={false}>
+        <ScreenWrapper
+            onEntryTransitionEnd={() => roomNameInputRef.current && roomNameInputRef.current.focus()}
+            includeSafeAreaPaddingBottom={false}
+        >
             <FullPageNotFoundView shouldShow={Policy.shouldDisableRename(policy, report)}>
                 <HeaderWithBackButton
                     title={translate('newRoomPage.roomName')}
@@ -102,33 +104,6 @@
                     </View>
                 </Form>
             </FullPageNotFoundView>
-=======
-        <ScreenWrapper
-            includeSafeAreaPaddingBottom={false}
-            // Room name input autofocusing may block screen transition on Safari
-            onEntryTransitionEnd={() => roomNameInputRef.current && roomNameInputRef.current.focus()}
-        >
-            <HeaderWithBackButton
-                title={translate('newRoomPage.roomName')}
-                onBackButtonPress={() => Navigation.goBack(ROUTES.getReportSettingsRoute(report.reportID))}
-            />
-            <Form
-                style={[styles.flexGrow1, styles.ph5]}
-                formID={ONYXKEYS.FORMS.ROOM_NAME_FORM}
-                onSubmit={(values) => Report.updatePolicyRoomNameAndNavigate(report, values.roomName)}
-                validate={validate}
-                submitButtonText={translate('common.save')}
-                enabledWhenOffline
-            >
-                <View style={styles.mb4}>
-                    <RoomNameInput
-                        ref={(ref) => (roomNameInputRef.current = ref)}
-                        inputID="roomName"
-                        defaultValue={report.reportName}
-                    />
-                </View>
-            </Form>
->>>>>>> 25c8ae52
         </ScreenWrapper>
     );
 }
