import React, {useMemo} from 'react';
import PropTypes from 'prop-types';
import {View, ScrollView} from 'react-native';
import {withOnyx} from 'react-native-onyx';
import _ from 'underscore';
import lodashGet from 'lodash/get';
import CONST from '../../../CONST';
import ONYXKEYS from '../../../ONYXKEYS';
import styles from '../../../styles/styles';
import compose from '../../../libs/compose';
import Navigation from '../../../libs/Navigation/Navigation';
import * as Report from '../../../libs/actions/Report';
import * as ReportUtils from '../../../libs/ReportUtils';
import HeaderWithBackButton from '../../../components/HeaderWithBackButton';
import ScreenWrapper from '../../../components/ScreenWrapper';
import useLocalize from '../../../hooks/useLocalize';
import Text from '../../../components/Text';
import OfflineWithFeedback from '../../../components/OfflineWithFeedback';
import reportPropTypes from '../../reportPropTypes';
import withReportOrNotFound from '../../home/report/withReportOrNotFound';
import FullPageNotFoundView from '../../../components/BlockingViews/FullPageNotFoundView';
import MenuItemWithTopDescription from '../../../components/MenuItemWithTopDescription';
import ROUTES from '../../../ROUTES';
import * as Expensicons from '../../../components/Icon/Expensicons';
import MenuItem from '../../../components/MenuItem';

const propTypes = {
    /** Route params */
    route: PropTypes.shape({
        params: PropTypes.shape({
            /** Report ID passed via route r/:reportID/settings */
            reportID: PropTypes.string,
        }),
    }).isRequired,

    /* Onyx Props */

    /** The active report */
    report: reportPropTypes.isRequired,

    /** The policies which the user has access to and which the report could be tied to */
    policies: PropTypes.shape({
        /** The policy name */
        name: PropTypes.string,

        /** ID of the policy */
        id: PropTypes.string,
    }),
};

const defaultProps = {
    policies: {},
};

function ReportSettingsPage(props) {
    const {report, policies} = props;
    const {translate} = useLocalize();
    // The workspace the report is on, null if the user isn't a member of the workspace
    const linkedWorkspace = useMemo(() => _.find(policies, (policy) => policy && policy.id === report.policyID), [policies, report.policyID]);
    const shouldDisableRename = useMemo(() => ReportUtils.shouldDisableRename(report, linkedWorkspace), [report, linkedWorkspace]);
    const isMoneyRequestReport = ReportUtils.isMoneyRequestReport(report);

    // We only want policy owners and admins to be able to modify the welcome message.
    const shouldDisableWelcomeMessage =
        isMoneyRequestReport || ReportUtils.isArchivedRoom(report) || !ReportUtils.isChatRoom(report) || _.isEmpty(linkedWorkspace) || linkedWorkspace.role !== CONST.POLICY.ROLE.ADMIN;

    const shouldDisableSettings = _.isEmpty(report) || ReportUtils.shouldDisableSettings(report) || ReportUtils.isArchivedRoom(report);
    const shouldShowRoomName = !ReportUtils.isPolicyExpenseChat(report) && !ReportUtils.isChatThread(report);
    const notificationPreference =
        report.notificationPreference !== CONST.REPORT.NOTIFICATION_PREFERENCE.HIDDEN
            ? translate(`notificationPreferencesPage.notificationPreferences.${report.notificationPreference}`)
            : '';
    const writeCapability = ReportUtils.isAdminRoom(report) ? CONST.REPORT.WRITE_CAPABILITIES.ADMINS : report.writeCapability || CONST.REPORT.WRITE_CAPABILITIES.ALL;

    const writeCapabilityText = translate(`writeCapabilityPage.writeCapability.${writeCapability}`);
    const shouldAllowWriteCapabilityEditing = lodashGet(linkedWorkspace, 'role', '') === CONST.POLICY.ROLE.ADMIN && !ReportUtils.isAdminRoom(report) && !isMoneyRequestReport;

    const shouldShowNotificationPref = !isMoneyRequestReport && report.notificationPreference !== CONST.REPORT.NOTIFICATION_PREFERENCE.HIDDEN;
    const roomNameLabel = translate(isMoneyRequestReport ? 'workspace.editor.nameInputLabel' : 'newRoomPage.roomName');
    const reportName = ReportUtils.getReportName(props.report);

    const shouldShowWriteCapability = !isMoneyRequestReport;

    return (
        <ScreenWrapper testID={ReportSettingsPage.displayName}>
            <FullPageNotFoundView shouldShow={shouldDisableSettings}>
                <HeaderWithBackButton
                    title={translate('common.settings')}
                    onBackButtonPress={() => Navigation.goBack(ROUTES.REPORT_WITH_ID_DETAILS.getRoute(report.reportID))}
                />
                <ScrollView style={[styles.flex1]}>
                    {shouldShowNotificationPref && (
                        <MenuItemWithTopDescription
                            shouldShowRightIcon
                            title={notificationPreference}
                            description={translate('notificationPreferencesPage.label')}
                            onPress={() => Navigation.navigate(ROUTES.REPORT_SETTINGS_NOTIFICATION_PREFERENCES.getRoute(report.reportID))}
                        />
                    )}
                    {shouldShowRoomName && (
                        <OfflineWithFeedback
                            pendingAction={lodashGet(report, 'pendingFields.reportName', null)}
                            errors={lodashGet(report, 'errorFields.reportName', null)}
                            errorRowStyles={[styles.ph5]}
                            onClose={() => Report.clearPolicyRoomNameErrors(report.reportID)}
                        >
                            {shouldDisableRename ? (
                                <View style={[styles.ph5, styles.pv3]}>
                                    <Text
                                        style={[styles.textLabelSupporting, styles.lh16, styles.mb1]}
                                        numberOfLines={1}
                                    >
                                        {roomNameLabel}
                                    </Text>
                                    <Text
                                        numberOfLines={1}
                                        style={[styles.optionAlternateText, styles.pre]}
                                    >
                                        {reportName}
                                    </Text>
                                </View>
                            ) : (
                                <MenuItemWithTopDescription
                                    shouldShowRightIcon
                                    title={report.reportName}
                                    description={translate('newRoomPage.roomName')}
                                    onPress={() => Navigation.navigate(ROUTES.REPORT_SETTINGS_ROOM_NAME.getRoute(report.reportID))}
                                />
                            )}
                        </OfflineWithFeedback>
                    )}
<<<<<<< HEAD
                    {shouldShowWriteCapability &&
                        (shouldAllowWriteCapabilityEditing ? (
                            <MenuItemWithTopDescription
                                shouldShowRightIcon
                                title={writeCapabilityText}
                                description={translate('writeCapabilityPage.label')}
                                onPress={() => Navigation.navigate(ROUTES.getReportSettingsWriteCapabilityRoute(report.reportID))}
                            />
                        ) : (
                            <View style={[styles.ph5, styles.pv3]}>
                                <Text
                                    style={[styles.textLabelSupporting, styles.lh16, styles.mb1]}
                                    numberOfLines={1}
                                >
                                    {translate('writeCapabilityPage.label')}
                                </Text>
                                <Text
                                    numberOfLines={1}
                                    style={[styles.optionAlternateText, styles.pre]}
                                >
                                    {writeCapabilityText}
                                </Text>
                            </View>
                        ))}
=======
                    {shouldAllowWriteCapabilityEditing ? (
                        <MenuItemWithTopDescription
                            shouldShowRightIcon
                            title={writeCapabilityText}
                            description={translate('writeCapabilityPage.label')}
                            onPress={() => Navigation.navigate(ROUTES.REPORT_SETTINGS_WRITE_CAPABILITY.getRoute(report.reportID))}
                        />
                    ) : (
                        <View style={[styles.ph5, styles.pv3]}>
                            <Text
                                style={[styles.textLabelSupporting, styles.lh16, styles.mb1]}
                                numberOfLines={1}
                            >
                                {translate('writeCapabilityPage.label')}
                            </Text>
                            <Text
                                numberOfLines={1}
                                style={[styles.optionAlternateText, styles.pre]}
                            >
                                {writeCapabilityText}
                            </Text>
                        </View>
                    )}
>>>>>>> cfad43ff
                    <View style={[styles.ph5]}>
                        {Boolean(linkedWorkspace) && (
                            <View style={[styles.pv3]}>
                                <Text
                                    style={[styles.textLabelSupporting, styles.lh16, styles.mb1]}
                                    numberOfLines={1}
                                >
                                    {translate('workspace.common.workspace')}
                                </Text>
                                <Text
                                    numberOfLines={1}
                                    style={[styles.optionAlternateText, styles.pre]}
                                >
                                    {linkedWorkspace.name}
                                </Text>
                            </View>
                        )}
                        {Boolean(report.visibility) && (
                            <View style={[styles.pv3]}>
                                <Text
                                    style={[styles.textLabelSupporting, styles.lh16, styles.mb1]}
                                    numberOfLines={1}
                                >
                                    {translate('newRoomPage.visibility')}
                                </Text>
                                <Text
                                    numberOfLines={1}
                                    style={[styles.reportSettingsVisibilityText]}
                                >
                                    {translate(`newRoomPage.visibilityOptions.${report.visibility}`)}
                                </Text>
                                <Text style={[styles.textLabelSupporting, styles.mt1]}>{translate(`newRoomPage.${report.visibility}Description`)}</Text>
                            </View>
                        )}
                    </View>
                    {!shouldDisableWelcomeMessage && (
                        <MenuItem
                            title={translate('welcomeMessagePage.welcomeMessage')}
                            icon={Expensicons.ChatBubble}
                            onPress={() => Navigation.navigate(ROUTES.REPORT_WELCOME_MESSAGE.getRoute(report.reportID))}
                            shouldShowRightIcon
                        />
                    )}
                </ScrollView>
            </FullPageNotFoundView>
        </ScreenWrapper>
    );
}

ReportSettingsPage.propTypes = propTypes;
ReportSettingsPage.defaultProps = defaultProps;
ReportSettingsPage.displayName = 'ReportSettingsPage';
export default compose(
    withReportOrNotFound,
    withOnyx({
        policies: {
            key: ONYXKEYS.COLLECTION.POLICY,
        },
    }),
)(ReportSettingsPage);<|MERGE_RESOLUTION|>--- conflicted
+++ resolved
@@ -129,14 +129,13 @@
                             )}
                         </OfflineWithFeedback>
                     )}
-<<<<<<< HEAD
                     {shouldShowWriteCapability &&
                         (shouldAllowWriteCapabilityEditing ? (
                             <MenuItemWithTopDescription
                                 shouldShowRightIcon
                                 title={writeCapabilityText}
                                 description={translate('writeCapabilityPage.label')}
-                                onPress={() => Navigation.navigate(ROUTES.getReportSettingsWriteCapabilityRoute(report.reportID))}
+                                onPress={() => Navigation.navigate(ROUTES.REPORT_SETTINGS_WRITE_CAPABILITY.getRoute(report.reportID))}
                             />
                         ) : (
                             <View style={[styles.ph5, styles.pv3]}>
@@ -154,31 +153,6 @@
                                 </Text>
                             </View>
                         ))}
-=======
-                    {shouldAllowWriteCapabilityEditing ? (
-                        <MenuItemWithTopDescription
-                            shouldShowRightIcon
-                            title={writeCapabilityText}
-                            description={translate('writeCapabilityPage.label')}
-                            onPress={() => Navigation.navigate(ROUTES.REPORT_SETTINGS_WRITE_CAPABILITY.getRoute(report.reportID))}
-                        />
-                    ) : (
-                        <View style={[styles.ph5, styles.pv3]}>
-                            <Text
-                                style={[styles.textLabelSupporting, styles.lh16, styles.mb1]}
-                                numberOfLines={1}
-                            >
-                                {translate('writeCapabilityPage.label')}
-                            </Text>
-                            <Text
-                                numberOfLines={1}
-                                style={[styles.optionAlternateText, styles.pre]}
-                            >
-                                {writeCapabilityText}
-                            </Text>
-                        </View>
-                    )}
->>>>>>> cfad43ff
                     <View style={[styles.ph5]}>
                         {Boolean(linkedWorkspace) && (
                             <View style={[styles.pv3]}>
