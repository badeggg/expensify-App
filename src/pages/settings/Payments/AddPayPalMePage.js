import React, {
    useRef, useState, useCallback,
} from 'react';
import {
    View, TouchableWithoutFeedback, Linking,
} from 'react-native';
import _ from 'underscore';
import CONST from '../../../CONST';
import ROUTES from '../../../ROUTES';
import HeaderWithBackButton from '../../../components/HeaderWithBackButton';
import TextLink from '../../../components/TextLink';
import Text from '../../../components/Text';
import ScreenWrapper from '../../../components/ScreenWrapper';
import Navigation from '../../../libs/Navigation/Navigation';
import styles from '../../../styles/styles';
import withLocalize, {withLocalizePropTypes} from '../../../components/withLocalize';
import Button from '../../../components/Button';
import FixedFooter from '../../../components/FixedFooter';
import Growl from '../../../libs/Growl';
import TextInput from '../../../components/TextInput';
import * as ValidationUtils from '../../../libs/ValidationUtils';
import * as User from '../../../libs/actions/User';
import Icon from '../../../components/Icon';
import * as Expensicons from '../../../components/Icon/Expensicons';
import variables from '../../../styles/variables';

const AddPayPalMePage = (props) => {
    const [payPalMeUsername, setPayPalMeUsername] = useState('');
    const [payPalMeUsernameError, setPayPalMeUsernameError] = useState(false);
    const payPalMeInput = useRef(null);

    const growlMessageOnSave = props.translate('addPayPalMePage.growlMessageOnSave');

    /**
     * Sets the payPalMe username and error data for the current user
     */
    const setPayPalMeData = useCallback(() => {
        if (!ValidationUtils.isValidPaypalUsername(payPalMeUsername)) {
            setPayPalMeUsernameError(true);
            return;
        }
        setPayPalMeUsernameError(false);
        User.addPaypalMeAddress(payPalMeUsername);

        Growl.show(growlMessageOnSave, CONST.GROWL.SUCCESS, 3000);
        Navigation.navigate(ROUTES.SETTINGS_PAYMENTS);
    }, [payPalMeUsername, growlMessageOnSave]);

<<<<<<< HEAD
    focusPayPalMeInput() {
        if (!this.payPalMeInputRef) {
            return;
        }

        this.payPalMeInputRef.focus();
    }

    render() {
        return (
            <ScreenWrapper onEntryTransitionEnd={this.focusPayPalMeInput}>
                <HeaderWithBackButton
                    title={this.props.translate('common.payPalMe')}
                    onBackButtonPress={Navigation.goBack}
                />
                <View style={[styles.flex1, styles.p5]}>
                    <View style={[styles.flex1]}>
                        <Text style={[styles.mb4]}>
                            {this.props.translate('addPayPalMePage.enterYourUsernameToGetPaidViaPayPal')}
=======
    return (
        <ScreenWrapper onEntryTransitionEnd={() => payPalMeInput.current && payPalMeInput.current.focus()}>
            <HeaderWithCloseButton
                title={props.translate('common.payPalMe')}
                shouldShowBackButton
                onBackButtonPress={() => Navigation.navigate(ROUTES.SETTINGS_PAYMENTS)}
                onCloseButtonPress={() => Navigation.dismissModal(true)}
            />
            <View style={[styles.flex1, styles.p5]}>
                <View style={[styles.flex1]}>
                    <Text style={[styles.mb4]}>
                        {props.translate('addPayPalMePage.enterYourUsernameToGetPaidViaPayPal')}
                    </Text>
                    <TextInput
                        ref={payPalMeInput}
                        label={props.translate('addPayPalMePage.payPalMe')}
                        autoCompleteType="off"
                        autoCorrect={false}
                        value={payPalMeUsername}
                        placeholder={props.translate('addPayPalMePage.yourPayPalUsername')}
                        onChangeText={(text) => {
                            setPayPalMeUsername(text);
                            setPayPalMeUsernameError(false);
                        }}
                        returnKeyType="done"
                        hasError={payPalMeUsernameError}
                        errorText={payPalMeUsernameError ? props.translate('addPayPalMePage.formatError') : ''}
                    />
                    <View style={[styles.mt3, styles.flexRow, styles.justifyContentBetween, styles.alignSelfStart]}>
                        <Text style={[styles.textMicro, styles.flexRow]}>
                            {props.translate('addPayPalMePage.checkListOf')}
>>>>>>> efe7757a
                        </Text>
                        <TouchableWithoutFeedback
                            // eslint-disable-next-line max-len
                            onPress={() => Linking.openURL('https://developer.paypal.com/docs/reports/reference/paypal-supported-currencies')}
                        >
                            <View style={[styles.flexRow, styles.cursorPointer]}>
                                <TextLink
                                    // eslint-disable-next-line max-len
                                    href="https://developer.paypal.com/docs/reports/reference/paypal-supported-currencies"
                                    style={[styles.textMicro]}
                                >
                                    {props.translate('addPayPalMePage.supportedCurrencies')}
                                </TextLink>
                                <View style={[styles.ml1]}>
                                    <Icon src={Expensicons.NewWindow} height={variables.iconSizeExtraSmall} width={variables.iconSizeExtraSmall} />
                                </View>
                            </View>
                        </TouchableWithoutFeedback>
                    </View>
                </View>
            </View>
            <FixedFooter>
                <Button
                    success
                    onPress={setPayPalMeData}
                    pressOnEnter
                    style={[styles.mt3]}
                    isDisabled={_.isEmpty(payPalMeUsername.trim())}
                    text={props.translate('addPayPalMePage.addPayPalAccount')}
                />
            </FixedFooter>
        </ScreenWrapper>
    );
};

AddPayPalMePage.propTypes = {...withLocalizePropTypes};
AddPayPalMePage.displayName = 'AddPayPalMePage';

export default withLocalize(AddPayPalMePage);<|MERGE_RESOLUTION|>--- conflicted
+++ resolved
@@ -46,34 +46,11 @@
         Navigation.navigate(ROUTES.SETTINGS_PAYMENTS);
     }, [payPalMeUsername, growlMessageOnSave]);
 
-<<<<<<< HEAD
-    focusPayPalMeInput() {
-        if (!this.payPalMeInputRef) {
-            return;
-        }
-
-        this.payPalMeInputRef.focus();
-    }
-
-    render() {
-        return (
-            <ScreenWrapper onEntryTransitionEnd={this.focusPayPalMeInput}>
-                <HeaderWithBackButton
-                    title={this.props.translate('common.payPalMe')}
-                    onBackButtonPress={Navigation.goBack}
-                />
-                <View style={[styles.flex1, styles.p5]}>
-                    <View style={[styles.flex1]}>
-                        <Text style={[styles.mb4]}>
-                            {this.props.translate('addPayPalMePage.enterYourUsernameToGetPaidViaPayPal')}
-=======
     return (
         <ScreenWrapper onEntryTransitionEnd={() => payPalMeInput.current && payPalMeInput.current.focus()}>
-            <HeaderWithCloseButton
+            <HeaderWithBackButton
                 title={props.translate('common.payPalMe')}
-                shouldShowBackButton
-                onBackButtonPress={() => Navigation.navigate(ROUTES.SETTINGS_PAYMENTS)}
-                onCloseButtonPress={() => Navigation.dismissModal(true)}
+                onBackButtonPress={Navigation.goBack}
             />
             <View style={[styles.flex1, styles.p5]}>
                 <View style={[styles.flex1]}>
@@ -98,7 +75,6 @@
                     <View style={[styles.mt3, styles.flexRow, styles.justifyContentBetween, styles.alignSelfStart]}>
                         <Text style={[styles.textMicro, styles.flexRow]}>
                             {props.translate('addPayPalMePage.checkListOf')}
->>>>>>> efe7757a
                         </Text>
                         <TouchableWithoutFeedback
                             // eslint-disable-next-line max-len
