--- conflicted
+++ resolved
@@ -182,11 +182,8 @@
                     iconFill={item.iconFill}
                     iconHeight={item.iconSize}
                     iconWidth={item.iconSize}
-<<<<<<< HEAD
                     badgeText={item.isDefault ? 'Default' : null}
-=======
                     wrapperStyle={item.wrapperStyle}
->>>>>>> 7fe70981
                 />
             );
         }
