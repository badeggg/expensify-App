--- conflicted
+++ resolved
@@ -337,12 +337,8 @@
         <HeaderPageLayout
             title={translate('initialSettingsPage.accountSettings')}
             headerContent={headerContent}
-<<<<<<< HEAD
-            headerContainerStyles={[styles.staticHeaderImage, styles.justifyContentCenter]}
+            headerContainerStyles={[styles.justifyContentCenter]}
             onBackButtonPress={() => Navigation.navigate(navigateBackTo)}
-=======
-            headerContainerStyles={[styles.justifyContentCenter]}
->>>>>>> 84585974
             backgroundColor={theme.PAGE_THEMES[SCREENS.SETTINGS.ROOT].backgroundColor}
             childrenContainerStyles={[styles.m0, styles.p0]}
         >
