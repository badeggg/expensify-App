--- conflicted
+++ resolved
@@ -148,16 +148,7 @@
      * @returns {Number} the user wallet balance
      */
     getWalletBalance(isPaymentItem) {
-<<<<<<< HEAD
-        return isPaymentItem && Permissions.canUseWallet(this.props.betas)
-            ? this.props.numberFormat(
-                  this.props.userWallet.currentBalance / 100, // Divide by 100 because balance is in cents
-                  {style: 'currency', currency: 'USD'},
-              )
-            : undefined;
-=======
         return isPaymentItem && Permissions.canUseWallet(this.props.betas) ? CurrencyUtils.convertToDisplayString(this.props.userWallet.currentBalance) : undefined;
->>>>>>> 6d17cc80
     }
 
     /**
@@ -316,14 +307,7 @@
             <ScreenWrapper includeSafeAreaPaddingBottom={false}>
                 {({safeAreaPaddingBottomStyle}) => (
                     <>
-<<<<<<< HEAD
                         <HeaderWithBackButton title={this.props.translate('common.settings')} />
-=======
-                        <HeaderWithCloseButton
-                            title={this.props.translate('common.settings')}
-                            onCloseButtonPress={() => Navigation.dismissModal(true)}
-                        />
->>>>>>> 6d17cc80
                         <ScrollView
                             contentContainerStyle={safeAreaPaddingBottomStyle}
                             style={[styles.settingsPageBackground]}
