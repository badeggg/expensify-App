--- conflicted
+++ resolved
@@ -172,19 +172,6 @@
                     routeName: ROUTES.SETTINGS_SECURITY,
                 },
                 {
-<<<<<<< HEAD
-=======
-                    translationKey: 'initialSettingsPage.goToExpensifyClassic',
-                    icon: Expensicons.NewExpensify,
-                    action: () => {
-                        Link.openOldDotLink(CONST.OLDDOT_URLS.INBOX);
-                    },
-                    link: () => Link.buildOldDotURL(CONST.OLDDOT_URLS.INBOX),
-                    iconRight: Expensicons.NewWindow,
-                    shouldShowRightIcon: true,
-                },
-                {
->>>>>>> 023d62cb
                     translationKey: 'initialSettingsPage.signOut',
                     icon: Expensicons.Exit,
                     action: () => {
