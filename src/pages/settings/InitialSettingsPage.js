import lodashGet from 'lodash/get';
import React, {useState, useEffect, useRef, useMemo, useCallback} from 'react';
import {View} from 'react-native';
import PropTypes from 'prop-types';
import _ from 'underscore';
import {withOnyx} from 'react-native-onyx';
import CurrentUserPersonalDetailsSkeletonView from '../../components/CurrentUserPersonalDetailsSkeletonView';
import {withNetwork} from '../../components/OnyxProvider';
import styles from '../../styles/styles';
import Text from '../../components/Text';
import * as Session from '../../libs/actions/Session';
import ONYXKEYS from '../../ONYXKEYS';
import Tooltip from '../../components/Tooltip';
import Avatar from '../../components/Avatar';
import Navigation from '../../libs/Navigation/Navigation';
import * as Expensicons from '../../components/Icon/Expensicons';
import MenuItem from '../../components/MenuItem';
import themeColors from '../../styles/themes/default';
import SCREENS from '../../SCREENS';
import ROUTES from '../../ROUTES';
import withLocalize, {withLocalizePropTypes} from '../../components/withLocalize';
import compose from '../../libs/compose';
import CONST from '../../CONST';
import Permissions from '../../libs/Permissions';
import withCurrentUserPersonalDetails, {withCurrentUserPersonalDetailsDefaultProps, withCurrentUserPersonalDetailsPropTypes} from '../../components/withCurrentUserPersonalDetails';
import * as PaymentMethods from '../../libs/actions/PaymentMethods';
import bankAccountPropTypes from '../../components/bankAccountPropTypes';
import cardPropTypes from '../../components/cardPropTypes';
import * as Wallet from '../../libs/actions/Wallet';
import walletTermsPropTypes from '../EnablePayments/walletTermsPropTypes';
import * as PolicyUtils from '../../libs/PolicyUtils';
import ConfirmModal from '../../components/ConfirmModal';
import * as ReportUtils from '../../libs/ReportUtils';
import * as Link from '../../libs/actions/Link';
import OfflineWithFeedback from '../../components/OfflineWithFeedback';
import * as ReimbursementAccountProps from '../ReimbursementAccount/reimbursementAccountPropTypes';
import * as UserUtils from '../../libs/UserUtils';
import policyMemberPropType from '../policyMemberPropType';
import * as ReportActionContextMenu from '../home/report/ContextMenu/ReportActionContextMenu';
import {CONTEXT_MENU_TYPES} from '../home/report/ContextMenu/ContextMenuActions';
import * as CurrencyUtils from '../../libs/CurrencyUtils';
import PressableWithoutFeedback from '../../components/Pressable/PressableWithoutFeedback';
import useLocalize from '../../hooks/useLocalize';
import useSingleExecution from '../../hooks/useSingleExecution';
import useWaitForNavigation from '../../hooks/useWaitForNavigation';
import HeaderPageLayout from '../../components/HeaderPageLayout';

const propTypes = {
    /* Onyx Props */

    /** The session of the logged in person */
    session: PropTypes.shape({
        /** Email of the logged in person */
        email: PropTypes.string,
    }),

    /** The list of this user's policies */
    policies: PropTypes.objectOf(
        PropTypes.shape({
            /** The ID of the policy */
            ID: PropTypes.string,

            /** The name of the policy */
            name: PropTypes.string,

            /** The type of the policy */
            type: PropTypes.string,

            /** The user's role in the policy */
            role: PropTypes.string,

            /** The current action that is waiting to happen on the policy */
            pendingAction: PropTypes.oneOf(_.values(CONST.RED_BRICK_ROAD_PENDING_ACTION)),
        }),
    ),

    /** The user's wallet account */
    userWallet: PropTypes.shape({
        /** The user's current wallet balance */
        currentBalance: PropTypes.number,
    }),

    /** List of bank accounts */
    bankAccountList: PropTypes.objectOf(bankAccountPropTypes),

    /** List of user's cards */
    fundList: PropTypes.objectOf(cardPropTypes),

    /** Bank account attached to free plan */
    reimbursementAccount: ReimbursementAccountProps.reimbursementAccountPropTypes,

    /** List of betas available to current user */
    betas: PropTypes.arrayOf(PropTypes.string),

    /** Information about the user accepting the terms for payments */
    walletTerms: walletTermsPropTypes,

    /** Login list for the user that is signed in */
    loginList: PropTypes.shape({
        /** Date login was validated, used to show brickroad info status */
        validatedDate: PropTypes.string,

        /** Field-specific server side errors keyed by microtime */
        errorFields: PropTypes.objectOf(PropTypes.objectOf(PropTypes.string)),
    }),

    /** Members keyed by accountID for all policies */
    allPolicyMembers: PropTypes.objectOf(PropTypes.objectOf(policyMemberPropType)),

    ...withLocalizePropTypes,
    ...withCurrentUserPersonalDetailsPropTypes,
};

const defaultProps = {
    session: {},
    policies: {},
    userWallet: {
        currentBalance: 0,
    },
    reimbursementAccount: {},
    betas: [],
    walletTerms: {},
    bankAccountList: {},
    fundList: null,
    loginList: {},
    allPolicyMembers: {},
    ...withCurrentUserPersonalDetailsDefaultProps,
};

function InitialSettingsPage(props) {
    const {isExecuting, singleExecution} = useSingleExecution();
    const waitForNavigate = useWaitForNavigation();
    const popoverAnchor = useRef(null);
    const {translate} = useLocalize();

    const [shouldShowSignoutConfirmModal, setShouldShowSignoutConfirmModal] = useState(false);

    useEffect(() => {
        Wallet.openInitialSettingsPage();
    }, []);

    const toggleSignoutConfirmModal = (value) => {
        setShouldShowSignoutConfirmModal(value);
    };

    const openProfileSettings = () => {
        Navigation.navigate(ROUTES.SETTINGS_PROFILE);
    };

    const signOut = useCallback(
        (shouldForceSignout = false) => {
            if (!props.network.isOffline || shouldForceSignout) {
                Session.signOutAndRedirectToSignIn();
                return;
            }

            // When offline, warn the user that any actions they took while offline will be lost if they sign out
            toggleSignoutConfirmModal(true);
        },
        [props.network.isOffline],
    );

    /**
     * Retuns a list of default menu items
     * @returns {Array} the default menu items
     */
    const getDefaultMenuItems = useMemo(() => {
        const policiesAvatars = _.chain(props.policies)
            .filter((policy) => PolicyUtils.shouldShowPolicy(policy, props.network.isOffline))
            .sortBy((policy) => policy.name.toLowerCase())
            .map((policy) => ({
                source: policy.avatar || ReportUtils.getDefaultWorkspaceAvatar(policy.name),
                name: policy.name,
                type: CONST.ICON_TYPE_WORKSPACE,
            }))
            .value();

        const policyBrickRoadIndicator =
            !_.isEmpty(props.reimbursementAccount.errors) ||
            _.chain(props.policies)
                .filter((policy) => policy && policy.type === CONST.POLICY.TYPE.FREE && policy.role === CONST.POLICY.ROLE.ADMIN)
                .some((policy) => PolicyUtils.hasPolicyError(policy) || PolicyUtils.getPolicyBrickRoadIndicatorStatus(policy, props.allPolicyMembers))
                .value()
                ? CONST.BRICK_ROAD_INDICATOR_STATUS.ERROR
                : null;
        const profileBrickRoadIndicator = UserUtils.getLoginListBrickRoadIndicator(props.loginList);

        const paymentCardList = props.fundList || {};

        return [
            {
                translationKey: 'common.shareCode',
                icon: Expensicons.QrCode,
                action: waitForNavigate(() => {
                    Navigation.navigate(ROUTES.SETTINGS_SHARE_CODE);
                }),
            },
            {
                translationKey: 'common.workspaces',
                icon: Expensicons.Building,
                action: waitForNavigate(() => {
                    Navigation.navigate(ROUTES.SETTINGS_WORKSPACES);
                }),
                floatRightAvatars: policiesAvatars,
                shouldStackHorizontally: true,
                avatarSize: CONST.AVATAR_SIZE.SMALLER,
                brickRoadIndicator: policyBrickRoadIndicator,
            },
            {
                translationKey: 'common.profile',
                icon: Expensicons.Profile,
                action: waitForNavigate(() => {
                    Navigation.navigate(ROUTES.SETTINGS_PROFILE);
                }),
                brickRoadIndicator: profileBrickRoadIndicator,
            },
            {
                translationKey: 'common.preferences',
                icon: Expensicons.Gear,
                action: waitForNavigate(() => {
                    Navigation.navigate(ROUTES.SETTINGS_PREFERENCES);
                }),
            },
            {
                translationKey: 'initialSettingsPage.security',
                icon: Expensicons.Lock,
                action: waitForNavigate(() => {
                    Navigation.navigate(ROUTES.SETTINGS_SECURITY);
                }),
            },
            {
                translationKey: 'common.wallet',
                icon: Expensicons.Wallet,
                action: waitForNavigate(() => {
                    Navigation.navigate(ROUTES.SETTINGS_WALLET);
                }),
                brickRoadIndicator:
                    PaymentMethods.hasPaymentMethodError(props.bankAccountList, paymentCardList) || !_.isEmpty(props.userWallet.errors) || !_.isEmpty(props.walletTerms.errors)
                        ? 'error'
                        : null,
            },
            {
                translationKey: 'initialSettingsPage.help',
                icon: Expensicons.QuestionMark,
                action: () => {
                    Link.openExternalLink(CONST.NEWHELP_URL);
                },
                shouldShowRightIcon: true,
                iconRight: Expensicons.NewWindow,
                link: CONST.NEWHELP_URL,
            },
            {
                translationKey: 'initialSettingsPage.about',
                icon: Expensicons.Info,
                action: waitForNavigate(() => {
                    Navigation.navigate(ROUTES.SETTINGS_ABOUT);
                }),
            },
            {
                translationKey: 'initialSettingsPage.signOut',
                icon: Expensicons.Exit,
                action: () => {
                    signOut(false);
                },
            },
        ];
    }, [
        props.allPolicyMembers,
        props.bankAccountList,
        props.fundList,
        props.loginList,
        props.network.isOffline,
        props.policies,
        props.reimbursementAccount.errors,
        props.userWallet.errors,
        props.walletTerms.errors,
        signOut,
        waitForNavigate,
    ]);

    const getMenuItems = useMemo(() => {
        /**
         * @param {Boolean} isPaymentItem whether the item being rendered is the payments menu item
         * @returns {Number} the user wallet balance
         */
        const getWalletBalance = (isPaymentItem) =>
            isPaymentItem && Permissions.canUseWallet(props.betas) ? CurrencyUtils.convertToDisplayString(props.userWallet.currentBalance) : undefined;

        return (
            <>
                {_.map(getDefaultMenuItems, (item, index) => {
                    const keyTitle = item.translationKey ? translate(item.translationKey) : item.title;
                    const isPaymentItem = item.translationKey === 'common.wallet';

                    return (
                        <MenuItem
                            key={`${keyTitle}_${index}`}
                            title={keyTitle}
                            icon={item.icon}
                            iconType={item.iconType}
                            disabled={isExecuting}
                            onPress={singleExecution(item.action)}
                            iconStyles={item.iconStyles}
                            shouldShowRightIcon
                            iconRight={item.iconRight}
                            badgeText={getWalletBalance(isPaymentItem)}
                            fallbackIcon={item.fallbackIcon}
                            brickRoadIndicator={item.brickRoadIndicator}
                            floatRightAvatars={item.floatRightAvatars}
                            shouldStackHorizontally={item.shouldStackHorizontally}
                            floatRightAvatarSize={item.avatarSize}
                            ref={popoverAnchor}
                            shouldBlockSelection={Boolean(item.link)}
                            onSecondaryInteraction={
                                !_.isEmpty(item.link) ? (e) => ReportActionContextMenu.showContextMenu(CONTEXT_MENU_TYPES.LINK, e, item.link, popoverAnchor.current) : undefined
                            }
                        />
                    );
                })}
            </>
        );
    }, [getDefaultMenuItems, props.betas, props.userWallet.currentBalance, translate, isExecuting, singleExecution]);

    // On the very first sign in or after clearing storage these
    // details will not be present on the first render so we'll just
    // return nothing for now.
    if (_.isEmpty(props.currentUserPersonalDetails)) {
        return null;
    }
    const headerContent = (
        <View style={[styles.avatarSectionWrapper, styles.justifyContentCenter]}>
            {_.isEmpty(props.currentUserPersonalDetails) || _.isUndefined(props.currentUserPersonalDetails.displayName) ? (
                <CurrentUserPersonalDetailsSkeletonView
                    backgroundColor={themeColors.appBG}
                    avatarSize={CONST.AVATAR_SIZE.XLARGE}
                />
            ) : (
                <>
                    <Tooltip text={translate('common.profile')}>
                        <PressableWithoutFeedback
                            style={styles.mb3}
                            onPress={openProfileSettings}
                            accessibilityLabel={translate('common.profile')}
                            accessibilityRole={CONST.ACCESSIBILITY_ROLE.BUTTON}
                        >
                            <OfflineWithFeedback pendingAction={lodashGet(props.currentUserPersonalDetails, 'pendingFields.avatar', null)}>
                                <Avatar
                                    imageStyles={[styles.avatarXLarge]}
                                    source={UserUtils.getAvatar(props.currentUserPersonalDetails.avatar, props.session.accountID)}
                                    size={CONST.AVATAR_SIZE.XLARGE}
                                />
                            </OfflineWithFeedback>
                        </PressableWithoutFeedback>
                    </Tooltip>
                    <PressableWithoutFeedback
                        style={[styles.mt1, styles.mw100]}
                        onPress={openProfileSettings}
                        accessibilityLabel={translate('common.profile')}
                        accessibilityRole={CONST.ACCESSIBILITY_ROLE.LINK}
                    >
<<<<<<< HEAD
                        <View style={styles.w100}>
                            {_.isEmpty(props.currentUserPersonalDetails) || _.isUndefined(props.currentUserPersonalDetails.displayName) ? (
                                <CurrentUserPersonalDetailsSkeletonView />
                            ) : (
                                <View style={styles.avatarSectionWrapper}>
                                    <Tooltip text={translate('common.profile')}>
                                        <PressableWithoutFeedback
                                            style={[styles.mb3]}
                                            onPress={openProfileSettings}
                                            accessibilityLabel={translate('common.profile')}
                                            role={CONST.ACCESSIBILITY_ROLE.BUTTON}
                                        >
                                            <OfflineWithFeedback pendingAction={lodashGet(props.currentUserPersonalDetails, 'pendingFields.avatar', null)}>
                                                <Avatar
                                                    imageStyles={[styles.avatarLarge]}
                                                    source={UserUtils.getAvatar(props.currentUserPersonalDetails.avatar, props.session.accountID)}
                                                    size={CONST.AVATAR_SIZE.LARGE}
                                                />
                                            </OfflineWithFeedback>
                                        </PressableWithoutFeedback>
                                    </Tooltip>
                                    <PressableWithoutFeedback
                                        style={[styles.mt1, styles.mw100]}
                                        onPress={openProfileSettings}
                                        accessibilityLabel={translate('common.profile')}
                                        role={CONST.ACCESSIBILITY_ROLE.LINK}
                                    >
                                        <Tooltip text={translate('common.profile')}>
                                            <Text
                                                style={[styles.textHeadline, styles.pre]}
                                                numberOfLines={1}
                                            >
                                                {props.currentUserPersonalDetails.displayName ? props.currentUserPersonalDetails.displayName : props.formatPhoneNumber(props.session.email)}
                                            </Text>
                                        </Tooltip>
                                    </PressableWithoutFeedback>
                                    {Boolean(props.currentUserPersonalDetails.displayName) && (
                                        <Text
                                            style={[styles.textLabelSupporting, styles.mt1]}
                                            numberOfLines={1}
                                        >
                                            {props.formatPhoneNumber(props.session.email)}
                                        </Text>
                                    )}
                                </View>
                            )}
                            {getMenuItems}

                            <ConfirmModal
                                danger
                                title={translate('common.areYouSure')}
                                prompt={translate('initialSettingsPage.signOutConfirmationText')}
                                confirmText={translate('initialSettingsPage.signOut')}
                                cancelText={translate('common.cancel')}
                                isVisible={shouldShowSignoutConfirmModal}
                                onConfirm={() => signOut(true)}
                                onCancel={() => toggleSignoutConfirmModal(false)}
                            />
                        </View>
                    </ScrollView>
=======
                        <Tooltip text={translate('common.profile')}>
                            <Text
                                style={[styles.textHeadline, styles.pre]}
                                numberOfLines={1}
                            >
                                {props.currentUserPersonalDetails.displayName ? props.currentUserPersonalDetails.displayName : props.formatPhoneNumber(props.session.email)}
                            </Text>
                        </Tooltip>
                    </PressableWithoutFeedback>
                    {Boolean(props.currentUserPersonalDetails.displayName) && (
                        <Text
                            style={[styles.textLabelSupporting, styles.mt1]}
                            numberOfLines={1}
                        >
                            {props.formatPhoneNumber(props.session.email)}
                        </Text>
                    )}
>>>>>>> c806bcab
                </>
            )}
        </View>
    );

    return (
        <HeaderPageLayout
            title={translate('common.settings')}
            headerContent={headerContent}
            headerContainerStyles={[styles.staticHeaderImage, styles.justifyContentCenter]}
            backgroundColor={themeColors.PAGE_BACKGROUND_COLORS[SCREENS.SETTINGS.ROOT]}
        >
            <View style={styles.w100}>
                {getMenuItems}
                <ConfirmModal
                    danger
                    title={translate('common.areYouSure')}
                    prompt={translate('initialSettingsPage.signOutConfirmationText')}
                    confirmText={translate('initialSettingsPage.signOut')}
                    cancelText={translate('common.cancel')}
                    isVisible={shouldShowSignoutConfirmModal}
                    onConfirm={() => signOut(true)}
                    onCancel={() => toggleSignoutConfirmModal(false)}
                />
            </View>
        </HeaderPageLayout>
    );
}

InitialSettingsPage.propTypes = propTypes;
InitialSettingsPage.defaultProps = defaultProps;

export default compose(
    withLocalize,
    withCurrentUserPersonalDetails,
    withOnyx({
        session: {
            key: ONYXKEYS.SESSION,
        },
        policies: {
            key: ONYXKEYS.COLLECTION.POLICY,
        },
        allPolicyMembers: {
            key: ONYXKEYS.COLLECTION.POLICY_MEMBERS,
        },
        userWallet: {
            key: ONYXKEYS.USER_WALLET,
        },
        betas: {
            key: ONYXKEYS.BETAS,
        },
        bankAccountList: {
            key: ONYXKEYS.BANK_ACCOUNT_LIST,
        },
        reimbursementAccount: {
            key: ONYXKEYS.REIMBURSEMENT_ACCOUNT,
        },
        fundList: {
            key: ONYXKEYS.FUND_LIST,
        },
        walletTerms: {
            key: ONYXKEYS.WALLET_TERMS,
        },
        loginList: {
            key: ONYXKEYS.LOGIN_LIST,
        },
    }),
    withNetwork(),
)(InitialSettingsPage);<|MERGE_RESOLUTION|>--- conflicted
+++ resolved
@@ -341,7 +341,7 @@
                             style={styles.mb3}
                             onPress={openProfileSettings}
                             accessibilityLabel={translate('common.profile')}
-                            accessibilityRole={CONST.ACCESSIBILITY_ROLE.BUTTON}
+                            role={CONST.ACCESSIBILITY_ROLE.BUTTON}
                         >
                             <OfflineWithFeedback pendingAction={lodashGet(props.currentUserPersonalDetails, 'pendingFields.avatar', null)}>
                                 <Avatar
@@ -356,70 +356,8 @@
                         style={[styles.mt1, styles.mw100]}
                         onPress={openProfileSettings}
                         accessibilityLabel={translate('common.profile')}
-                        accessibilityRole={CONST.ACCESSIBILITY_ROLE.LINK}
+                        role={CONST.ACCESSIBILITY_ROLE.LINK}
                     >
-<<<<<<< HEAD
-                        <View style={styles.w100}>
-                            {_.isEmpty(props.currentUserPersonalDetails) || _.isUndefined(props.currentUserPersonalDetails.displayName) ? (
-                                <CurrentUserPersonalDetailsSkeletonView />
-                            ) : (
-                                <View style={styles.avatarSectionWrapper}>
-                                    <Tooltip text={translate('common.profile')}>
-                                        <PressableWithoutFeedback
-                                            style={[styles.mb3]}
-                                            onPress={openProfileSettings}
-                                            accessibilityLabel={translate('common.profile')}
-                                            role={CONST.ACCESSIBILITY_ROLE.BUTTON}
-                                        >
-                                            <OfflineWithFeedback pendingAction={lodashGet(props.currentUserPersonalDetails, 'pendingFields.avatar', null)}>
-                                                <Avatar
-                                                    imageStyles={[styles.avatarLarge]}
-                                                    source={UserUtils.getAvatar(props.currentUserPersonalDetails.avatar, props.session.accountID)}
-                                                    size={CONST.AVATAR_SIZE.LARGE}
-                                                />
-                                            </OfflineWithFeedback>
-                                        </PressableWithoutFeedback>
-                                    </Tooltip>
-                                    <PressableWithoutFeedback
-                                        style={[styles.mt1, styles.mw100]}
-                                        onPress={openProfileSettings}
-                                        accessibilityLabel={translate('common.profile')}
-                                        role={CONST.ACCESSIBILITY_ROLE.LINK}
-                                    >
-                                        <Tooltip text={translate('common.profile')}>
-                                            <Text
-                                                style={[styles.textHeadline, styles.pre]}
-                                                numberOfLines={1}
-                                            >
-                                                {props.currentUserPersonalDetails.displayName ? props.currentUserPersonalDetails.displayName : props.formatPhoneNumber(props.session.email)}
-                                            </Text>
-                                        </Tooltip>
-                                    </PressableWithoutFeedback>
-                                    {Boolean(props.currentUserPersonalDetails.displayName) && (
-                                        <Text
-                                            style={[styles.textLabelSupporting, styles.mt1]}
-                                            numberOfLines={1}
-                                        >
-                                            {props.formatPhoneNumber(props.session.email)}
-                                        </Text>
-                                    )}
-                                </View>
-                            )}
-                            {getMenuItems}
-
-                            <ConfirmModal
-                                danger
-                                title={translate('common.areYouSure')}
-                                prompt={translate('initialSettingsPage.signOutConfirmationText')}
-                                confirmText={translate('initialSettingsPage.signOut')}
-                                cancelText={translate('common.cancel')}
-                                isVisible={shouldShowSignoutConfirmModal}
-                                onConfirm={() => signOut(true)}
-                                onCancel={() => toggleSignoutConfirmModal(false)}
-                            />
-                        </View>
-                    </ScrollView>
-=======
                         <Tooltip text={translate('common.profile')}>
                             <Text
                                 style={[styles.textHeadline, styles.pre]}
@@ -437,7 +375,6 @@
                             {props.formatPhoneNumber(props.session.email)}
                         </Text>
                     )}
->>>>>>> c806bcab
                 </>
             )}
         </View>
