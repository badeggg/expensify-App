--- conflicted
+++ resolved
@@ -147,7 +147,6 @@
                     routeName: ROUTES.SETTINGS_PROFILE,
                     brickRoadIndicator: profileBrickRoadIndicator,
                 },
-<<<<<<< HEAD
                 {
                     translationKey: 'common.wallet',
                     icon: Expensicons.Wallet,
@@ -161,34 +160,6 @@
                     translationKey: 'common.shareCode',
                     icon: Expensicons.QrCode,
                     routeName: ROUTES.SETTINGS_SHARE_CODE,
-=======
-                shouldShowRightIcon: true,
-                iconRight: Expensicons.NewWindow,
-                link: CONST.NEWHELP_URL,
-            },
-            {
-                translationKey: 'initialSettingsPage.about',
-                icon: Expensicons.Info,
-                action: waitForNavigate(() => {
-                    Navigation.navigate(ROUTES.SETTINGS_ABOUT);
-                }),
-            },
-            {
-                translationKey: 'initialSettingsPage.goToExpensifyClassic',
-                icon: Expensicons.NewExpensify,
-                action: () => {
-                    Link.openOldDotLink(CONST.OLDDOT_URLS.INBOX);
-                },
-                shouldShowRightIcon: true,
-                iconRight: Expensicons.NewWindow,
-                link: Link.buildOldDotURL(CONST.OLDDOT_URLS.INBOX),
-            },
-            {
-                translationKey: 'initialSettingsPage.signOut',
-                icon: Expensicons.Exit,
-                action: () => {
-                    signOut(false);
->>>>>>> 178a339b
                 },
                 {
                     translationKey: 'common.preferences',
@@ -204,9 +175,11 @@
                     translationKey: 'initialSettingsPage.goToExpensifyClassic',
                     icon: Expensicons.NewExpensify,
                     action: () => {
-                        Link.openExternalLink(CONST.EXPENSIFY_INBOX_URL);
+                        Link.openOldDotLink(CONST.OLDDOT_URLS.INBOX);
                     },
-                    link: CONST.EXPENSIFY_INBOX_URL,
+                    shouldShowRightIcon: true,
+                    iconRight: Expensicons.NewWindow,
+                    link: Link.buildOldDotURL(CONST.OLDDOT_URLS.INBOX),
                 },
                 {
                     translationKey: 'initialSettingsPage.signOut',
