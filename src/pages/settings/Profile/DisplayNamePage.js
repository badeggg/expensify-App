import lodashGet from 'lodash/get';
import React from 'react';
import {View} from 'react-native';
import {withOnyx} from 'react-native-onyx';
import PropTypes from 'prop-types';
import withCurrentUserPersonalDetails, {withCurrentUserPersonalDetailsDefaultProps, withCurrentUserPersonalDetailsPropTypes} from '../../../components/withCurrentUserPersonalDetails';
import ScreenWrapper from '../../../components/ScreenWrapper';
import HeaderWithBackButton from '../../../components/HeaderWithBackButton';
import withLocalize, {withLocalizePropTypes} from '../../../components/withLocalize';
import ONYXKEYS from '../../../ONYXKEYS';
import CONST from '../../../CONST';
import * as ValidationUtils from '../../../libs/ValidationUtils';
import TextInput from '../../../components/TextInput';
import Text from '../../../components/Text';
import styles from '../../../styles/styles';
import * as PersonalDetails from '../../../libs/actions/PersonalDetails';
import compose from '../../../libs/compose';
import * as ErrorUtils from '../../../libs/ErrorUtils';
import ROUTES from '../../../ROUTES';
import Navigation from '../../../libs/Navigation/Navigation';
import FormProvider from '../../../components/Form/FormProvider';
import InputWrapper from '../../../components/Form/InputWrapper';
import FullScreenLoadingIndicator from '../../../components/FullscreenLoadingIndicator';

const propTypes = {
    ...withLocalizePropTypes,
    ...withCurrentUserPersonalDetailsPropTypes,
    isLoadingApp: PropTypes.bool,
};

const defaultProps = {
    ...withCurrentUserPersonalDetailsDefaultProps,
    isLoadingApp: true,
};

/**
 * Submit form to update user's first and last name (and display name)
 * @param {Object} values
 * @param {String} values.firstName
 * @param {String} values.lastName
 */
const updateDisplayName = (values) => {
    PersonalDetails.updateDisplayName(values.firstName.trim(), values.lastName.trim());
};

function DisplayNamePage(props) {
    const currentUserDetails = props.currentUserPersonalDetails || {};

    /**
     * @param {Object} values
     * @param {String} values.firstName
     * @param {String} values.lastName
     * @returns {Object} - An object containing the errors for each inputID
     */
    const validate = (values) => {
        const errors = {};

        // First we validate the first name field
        if (!ValidationUtils.isValidDisplayName(values.firstName)) {
            ErrorUtils.addErrorMessage(errors, 'firstName', 'personalDetails.error.hasInvalidCharacter');
        }
        if (ValidationUtils.doesContainReservedWord(values.firstName, CONST.DISPLAY_NAME.RESERVED_FIRST_NAMES)) {
            ErrorUtils.addErrorMessage(errors, 'firstName', 'personalDetails.error.containsReservedWord');
        }

        // Then we validate the last name field
        if (!ValidationUtils.isValidDisplayName(values.lastName)) {
            errors.lastName = 'personalDetails.error.hasInvalidCharacter';
        }
        return errors;
    };

    return (
        <ScreenWrapper
            includeSafeAreaPaddingBottom={false}
            shouldEnableMaxHeight
            testID={DisplayNamePage.displayName}
        >
            <HeaderWithBackButton
                title={props.translate('displayNamePage.headerTitle')}
                onBackButtonPress={() => Navigation.goBack(ROUTES.SETTINGS_PROFILE)}
            />
<<<<<<< HEAD
            <FormProvider
                style={[styles.flexGrow1, styles.ph5]}
                formID={ONYXKEYS.FORMS.DISPLAY_NAME_FORM}
                validate={validate}
                onSubmit={updateDisplayName}
                submitButtonText={props.translate('common.save')}
                enabledWhenOffline
                shouldValidateOnBlur
                shouldValidateOnChange
            >
                <Text style={[styles.mb6]}>{props.translate('displayNamePage.isShownOnProfile')}</Text>
                <View style={styles.mb4}>
                    <InputWrapper
                        InputComponent={TextInput}
                        inputID="firstName"
                        name="fname"
                        label={props.translate('common.firstName')}
                        aria-label={props.translate('common.firstName')}
                        role={CONST.ACCESSIBILITY_ROLE.TEXT}
                        defaultValue={lodashGet(currentUserDetails, 'firstName', '')}
                        maxLength={CONST.DISPLAY_NAME.MAX_LENGTH}
                        spellCheck={false}
                    />
                </View>
                <View>
                    <InputWrapper
                        InputComponent={TextInput}
                        inputID="lastName"
                        name="lname"
                        label={props.translate('common.lastName')}
                        aria-label={props.translate('common.lastName')}
                        role={CONST.ACCESSIBILITY_ROLE.TEXT}
                        defaultValue={lodashGet(currentUserDetails, 'lastName', '')}
                        maxLength={CONST.DISPLAY_NAME.MAX_LENGTH}
                        spellCheck={false}
                    />
                </View>
            </FormProvider>
=======
            {props.isLoadingApp ? (
                <FullScreenLoadingIndicator style={[styles.flex1, styles.pRelative]} />
            ) : (
                <FormProvider
                    style={[styles.flexGrow1, styles.ph5]}
                    formID={ONYXKEYS.FORMS.DISPLAY_NAME_FORM}
                    validate={validate}
                    onSubmit={updateDisplayName}
                    submitButtonText={props.translate('common.save')}
                    enabledWhenOffline
                    shouldValidateOnBlur
                    shouldValidateOnChange
                >
                    <Text style={[styles.mb6]}>{props.translate('displayNamePage.isShownOnProfile')}</Text>
                    <View style={styles.mb4}>
                        <InputWrapper
                            InputComponent={TextInput}
                            inputID="firstName"
                            name="fname"
                            label={props.translate('common.firstName')}
                            accessibilityLabel={props.translate('common.firstName')}
                            accessibilityRole={CONST.ACCESSIBILITY_ROLE.TEXT}
                            defaultValue={lodashGet(currentUserDetails, 'firstName', '')}
                            maxLength={CONST.DISPLAY_NAME.MAX_LENGTH}
                            spellCheck={false}
                        />
                    </View>
                    <View>
                        <InputWrapper
                            InputComponent={TextInput}
                            inputID="lastName"
                            name="lname"
                            label={props.translate('common.lastName')}
                            accessibilityLabel={props.translate('common.lastName')}
                            accessibilityRole={CONST.ACCESSIBILITY_ROLE.TEXT}
                            defaultValue={lodashGet(currentUserDetails, 'lastName', '')}
                            maxLength={CONST.DISPLAY_NAME.MAX_LENGTH}
                            spellCheck={false}
                        />
                    </View>
                </FormProvider>
            )}
>>>>>>> c5e10492
        </ScreenWrapper>
    );
}

DisplayNamePage.propTypes = propTypes;
DisplayNamePage.defaultProps = defaultProps;
DisplayNamePage.displayName = 'DisplayNamePage';

export default compose(
    withLocalize,
    withCurrentUserPersonalDetails,
    withOnyx({
        isLoadingApp: {
            key: ONYXKEYS.IS_LOADING_APP,
        },
    }),
)(DisplayNamePage);<|MERGE_RESOLUTION|>--- conflicted
+++ resolved
@@ -80,46 +80,6 @@
                 title={props.translate('displayNamePage.headerTitle')}
                 onBackButtonPress={() => Navigation.goBack(ROUTES.SETTINGS_PROFILE)}
             />
-<<<<<<< HEAD
-            <FormProvider
-                style={[styles.flexGrow1, styles.ph5]}
-                formID={ONYXKEYS.FORMS.DISPLAY_NAME_FORM}
-                validate={validate}
-                onSubmit={updateDisplayName}
-                submitButtonText={props.translate('common.save')}
-                enabledWhenOffline
-                shouldValidateOnBlur
-                shouldValidateOnChange
-            >
-                <Text style={[styles.mb6]}>{props.translate('displayNamePage.isShownOnProfile')}</Text>
-                <View style={styles.mb4}>
-                    <InputWrapper
-                        InputComponent={TextInput}
-                        inputID="firstName"
-                        name="fname"
-                        label={props.translate('common.firstName')}
-                        aria-label={props.translate('common.firstName')}
-                        role={CONST.ACCESSIBILITY_ROLE.TEXT}
-                        defaultValue={lodashGet(currentUserDetails, 'firstName', '')}
-                        maxLength={CONST.DISPLAY_NAME.MAX_LENGTH}
-                        spellCheck={false}
-                    />
-                </View>
-                <View>
-                    <InputWrapper
-                        InputComponent={TextInput}
-                        inputID="lastName"
-                        name="lname"
-                        label={props.translate('common.lastName')}
-                        aria-label={props.translate('common.lastName')}
-                        role={CONST.ACCESSIBILITY_ROLE.TEXT}
-                        defaultValue={lodashGet(currentUserDetails, 'lastName', '')}
-                        maxLength={CONST.DISPLAY_NAME.MAX_LENGTH}
-                        spellCheck={false}
-                    />
-                </View>
-            </FormProvider>
-=======
             {props.isLoadingApp ? (
                 <FullScreenLoadingIndicator style={[styles.flex1, styles.pRelative]} />
             ) : (
@@ -140,8 +100,8 @@
                             inputID="firstName"
                             name="fname"
                             label={props.translate('common.firstName')}
-                            accessibilityLabel={props.translate('common.firstName')}
-                            accessibilityRole={CONST.ACCESSIBILITY_ROLE.TEXT}
+                            aria-label={props.translate('common.firstName')}
+                            role={CONST.ACCESSIBILITY_ROLE.TEXT}
                             defaultValue={lodashGet(currentUserDetails, 'firstName', '')}
                             maxLength={CONST.DISPLAY_NAME.MAX_LENGTH}
                             spellCheck={false}
@@ -153,8 +113,8 @@
                             inputID="lastName"
                             name="lname"
                             label={props.translate('common.lastName')}
-                            accessibilityLabel={props.translate('common.lastName')}
-                            accessibilityRole={CONST.ACCESSIBILITY_ROLE.TEXT}
+                            aria-label={props.translate('common.lastName')}
+                            role={CONST.ACCESSIBILITY_ROLE.TEXT}
                             defaultValue={lodashGet(currentUserDetails, 'lastName', '')}
                             maxLength={CONST.DISPLAY_NAME.MAX_LENGTH}
                             spellCheck={false}
@@ -162,7 +122,6 @@
                     </View>
                 </FormProvider>
             )}
->>>>>>> c5e10492
         </ScreenWrapper>
     );
 }
