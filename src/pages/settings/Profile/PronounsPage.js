--- conflicted
+++ resolved
@@ -70,22 +70,6 @@
                 title={translate('pronounsPage.pronouns')}
                 onBackButtonPress={() => Navigation.goBack(ROUTES.SETTINGS_PROFILE)}
             />
-<<<<<<< HEAD
-            <Text style={[styles.ph5, styles.mb3]}>{props.translate('pronounsPage.isShownOnProfile')}</Text>
-            {/* Only render pronouns if list was loaded (not filtered list), otherwise initially focused item will be empty */}
-            {pronounsList.length > 0 && (
-                <SelectionList
-                    headerMessage={headerMessage}
-                    textInputLabel={props.translate('pronounsPage.pronouns')}
-                    textInputPlaceholder={props.translate('pronounsPage.placeholderText')}
-                    textInputValue={searchValue}
-                    sections={[{data: filteredPronounsList, indexOffset: 0}]}
-                    onSelectRow={updatePronouns}
-                    onChangeText={onChangeText}
-                    initiallyFocusedOptionKey={initiallyFocusedOption.keyForList}
-                />
-            )}
-=======
             <Text style={[styles.ph5, styles.mb3]}>{translate('pronounsPage.isShownOnProfile')}</Text>
             <SelectionList
                 headerMessage={headerMessage}
@@ -96,9 +80,8 @@
                 onSelectRow={updatePronouns}
                 onChangeText={setSearchValue}
                 initiallyFocusedOptionKey={currentPronounsKey}
-                shouldDelayFocus
-            />
->>>>>>> 662af46c
+                />
+
         </ScreenWrapper>
     );
 }
