import React, {
    useCallback, useMemo, useRef, useState,
} from 'react';
import PropTypes from 'prop-types';
import {View} from 'react-native';
import {ScrollView} from 'react-native-gesture-handler';
import {withOnyx} from 'react-native-onyx';
import {compose} from 'underscore';
import lodashGet from 'lodash/get';
import Str from 'expensify-common/lib/str';
import {parsePhoneNumber} from 'awesome-phonenumber';
import Button from '../../../../components/Button';
import FixedFooter from '../../../../components/FixedFooter';
import HeaderWithCloseButton from '../../../../components/HeaderWithCloseButton';
import ScreenWrapper from '../../../../components/ScreenWrapper';
import Text from '../../../../components/Text';
import TextInput from '../../../../components/TextInput';
import withLocalize, {withLocalizePropTypes} from '../../../../components/withLocalize';
import Navigation from '../../../../libs/Navigation/Navigation';
import Permissions from '../../../../libs/Permissions';
import ONYXKEYS from '../../../../ONYXKEYS';
import ROUTES from '../../../../ROUTES';
import styles from '../../../../styles/styles';
import * as User from '../../../../libs/actions/User';
import * as LoginUtils from '../../../../libs/LoginUtils';

const propTypes = {
    /* Onyx Props */

    /** List of betas available to current user */
    betas: PropTypes.arrayOf(PropTypes.string),

    /** Login list for the user that is signed in */
    loginList: PropTypes.shape({
        /** The partner creating the account. It depends on the source: website, mobile, integrations, ... */
        partnerName: PropTypes.string,

        /** Phone/Email associated with user */
        partnerUserID: PropTypes.string,

        /** The date when the login was validated, used to show the brickroad status */
        validatedDate: PropTypes.string,

        /** Field-specific server side errors keyed by microtime */
        errorFields: PropTypes.objectOf(PropTypes.objectOf(PropTypes.string)),

        /** Field-specific pending states for offline UI status */
        pendingFields: PropTypes.objectOf(PropTypes.objectOf(PropTypes.string)),
    }),

    ...withLocalizePropTypes,
};
const defaultProps = {
    betas: [],
    loginList: {},
};

<<<<<<< HEAD
class NewContactMethodPage extends Component {
    constructor(props) {
        super(props);

        this.state = {
            login: '',
            password: '',
        };
        this.onLoginChange = this.onLoginChange.bind(this);
        this.validateForm = this.validateForm.bind(this);
        this.submitForm = this.submitForm.bind(this);
    }

    onLoginChange(login) {
        this.setState({login});
    }

    /**
    * Determine whether the form is valid
    *
    * @returns {Boolean}
    */
    validateForm() {
        const login = this.state.login.trim();
        const phoneLogin = LoginUtils.appendCountryCode(LoginUtils.getPhoneNumberWithoutSpecialChars(login));

        return (Permissions.canUsePasswordlessLogins(this.props.betas) || this.state.password)
            && (Str.isValidEmail(login) || parsePhoneNumber(phoneLogin).possible);
    }

    submitForm() {
        // Trim leading and trailing space from login
        const login = this.state.login.trim();
=======
function NewContactMethodPage(props) {
    const [login, setLogin] = useState('');
    const [password, setPassword] = useState('');
    const loginInputRef = useRef(null);

    const handleLoginChange = useCallback((value) => {
        setLogin(value.trim());
    }, []);

    const handlePasswordChange = useCallback((value) => {
        setPassword(value.trim());
    }, []);

    const isFormValid = useMemo(() => {
        const phoneLogin = LoginUtils.getPhoneNumberWithoutSpecialChars(login);

        return (Permissions.canUsePasswordlessLogins(props.betas) || password)
            && (Str.isValidEmail(login) || Str.isValidPhone(phoneLogin));
    }, [login, password, props.betas]);
>>>>>>> 954f685e

    const submitForm = useCallback(() => {
        // If this login already exists, just go back.
        if (lodashGet(props.loginList, login)) {
            Navigation.navigate(ROUTES.SETTINGS_CONTACT_METHODS);
            return;
        }
<<<<<<< HEAD

        const phoneLogin = LoginUtils.appendCountryCode(LoginUtils.getPhoneNumberWithoutSpecialChars(login));
        const parsedPhoneNumber = parsePhoneNumber(phoneLogin);

        User.addNewContactMethodAndNavigate(parsedPhoneNumber.possible ? parsedPhoneNumber.number.e164 : login, this.state.password);
    }

    render() {
        return (
            <ScreenWrapper
                onTransitionEnd={() => {
                    if (!this.loginInputRef) {
                        return;
                    }
                    this.loginInputRef.focus();
                }}
            >
                <HeaderWithCloseButton
                    title={this.props.translate('contacts.newContactMethod')}
                    shouldShowBackButton
                    onBackButtonPress={() => Navigation.navigate(ROUTES.SETTINGS_CONTACT_METHODS)}
                    onCloseButtonPress={() => Navigation.dismissModal(true)}
                />
                <ScrollView>
                    <Text style={[styles.ph5, styles.mb5]}>
                        {this.props.translate('common.pleaseEnterEmailOrPhoneNumber')}
                    </Text>
                    <View style={[styles.ph5, styles.mb6]}>
                        <TextInput
                            label={`${this.props.translate('common.email')}/${this.props.translate('common.phoneNumber')}`}
                            ref={el => this.loginInputRef = el}
                            value={this.state.login}
                            onChangeText={this.onLoginChange}
                            autoCapitalize="none"
                            returnKeyType={Permissions.canUsePasswordlessLogins(this.props.betas) ? 'done' : 'next'}
                        />
                    </View>
                    {!Permissions.canUsePasswordlessLogins(this.props.betas)
                        && (
                            <View style={[styles.ph5, styles.mb6]}>
                                <TextInput
                                    label={this.props.translate('common.password')}
                                    value={this.state.password}
                                    onChangeText={password => this.setState({password})}
                                    returnKeyType="done"
                                />
                            </View>
                        )}
                </ScrollView>
                <FixedFooter style={[styles.flexGrow0]}>
                    <Button
                        success
                        isDisabled={!this.validateForm()}
                        text={this.props.translate('common.add')}
                        onPress={this.submitForm}
                        pressOnEnter
=======
        User.addNewContactMethodAndNavigate(login, password);
    }, [login, props.loginList, password]);

    return (
        <ScreenWrapper
            onTransitionEnd={() => {
                if (!loginInputRef.current) {
                    return;
                }
                loginInputRef.current.focus();
            }}
        >
            <HeaderWithCloseButton
                title={props.translate('contacts.newContactMethod')}
                shouldShowBackButton
                onBackButtonPress={() => Navigation.navigate(ROUTES.SETTINGS_CONTACT_METHODS)}
                onCloseButtonPress={() => Navigation.dismissModal(true)}
            />
            <ScrollView>
                <Text style={[styles.ph5, styles.mb5]}>
                    {props.translate('common.pleaseEnterEmailOrPhoneNumber')}
                </Text>
                <View style={[styles.ph5, styles.mb6]}>
                    <TextInput
                        label={`${props.translate('common.email')}/${props.translate('common.phoneNumber')}`}
                        ref={loginInputRef}
                        value={login}
                        onChangeText={handleLoginChange}
                        autoCapitalize="none"
                        returnKeyType={Permissions.canUsePasswordlessLogins(props.betas) ? 'done' : 'next'}
>>>>>>> 954f685e
                    />
                </View>
                {!Permissions.canUsePasswordlessLogins(props.betas)
                    && (
                        <View style={[styles.ph5, styles.mb6]}>
                            <TextInput
                                label={props.translate('common.password')}
                                value={password}
                                onChangeText={handlePasswordChange}
                                returnKeyType="done"
                            />
                        </View>
                    )}
            </ScrollView>
            <FixedFooter style={[styles.flexGrow0]}>
                <Button
                    success
                    isDisabled={!isFormValid}
                    text={props.translate('common.add')}
                    onPress={submitForm}
                    pressOnEnter
                />
            </FixedFooter>
        </ScreenWrapper>
    );
}

NewContactMethodPage.propTypes = propTypes;
NewContactMethodPage.defaultProps = defaultProps;

export default compose(
    withLocalize,
    withOnyx({
        betas: {key: ONYXKEYS.BETAS},
        loginList: {key: ONYXKEYS.LOGIN_LIST},
    }),
)(NewContactMethodPage);<|MERGE_RESOLUTION|>--- conflicted
+++ resolved
@@ -55,41 +55,6 @@
     loginList: {},
 };
 
-<<<<<<< HEAD
-class NewContactMethodPage extends Component {
-    constructor(props) {
-        super(props);
-
-        this.state = {
-            login: '',
-            password: '',
-        };
-        this.onLoginChange = this.onLoginChange.bind(this);
-        this.validateForm = this.validateForm.bind(this);
-        this.submitForm = this.submitForm.bind(this);
-    }
-
-    onLoginChange(login) {
-        this.setState({login});
-    }
-
-    /**
-    * Determine whether the form is valid
-    *
-    * @returns {Boolean}
-    */
-    validateForm() {
-        const login = this.state.login.trim();
-        const phoneLogin = LoginUtils.appendCountryCode(LoginUtils.getPhoneNumberWithoutSpecialChars(login));
-
-        return (Permissions.canUsePasswordlessLogins(this.props.betas) || this.state.password)
-            && (Str.isValidEmail(login) || parsePhoneNumber(phoneLogin).possible);
-    }
-
-    submitForm() {
-        // Trim leading and trailing space from login
-        const login = this.state.login.trim();
-=======
 function NewContactMethodPage(props) {
     const [login, setLogin] = useState('');
     const [password, setPassword] = useState('');
@@ -104,12 +69,11 @@
     }, []);
 
     const isFormValid = useMemo(() => {
-        const phoneLogin = LoginUtils.getPhoneNumberWithoutSpecialChars(login);
+        const phoneLogin = LoginUtils.appendCountryCode(LoginUtils.getPhoneNumberWithoutSpecialChars(login));
 
         return (Permissions.canUsePasswordlessLogins(props.betas) || password)
-            && (Str.isValidEmail(login) || Str.isValidPhone(phoneLogin));
+            && (Str.isValidEmail(login) || parsePhoneNumber(phoneLogin).possible);
     }, [login, password, props.betas]);
->>>>>>> 954f685e
 
     const submitForm = useCallback(() => {
         // If this login already exists, just go back.
@@ -117,64 +81,6 @@
             Navigation.navigate(ROUTES.SETTINGS_CONTACT_METHODS);
             return;
         }
-<<<<<<< HEAD
-
-        const phoneLogin = LoginUtils.appendCountryCode(LoginUtils.getPhoneNumberWithoutSpecialChars(login));
-        const parsedPhoneNumber = parsePhoneNumber(phoneLogin);
-
-        User.addNewContactMethodAndNavigate(parsedPhoneNumber.possible ? parsedPhoneNumber.number.e164 : login, this.state.password);
-    }
-
-    render() {
-        return (
-            <ScreenWrapper
-                onTransitionEnd={() => {
-                    if (!this.loginInputRef) {
-                        return;
-                    }
-                    this.loginInputRef.focus();
-                }}
-            >
-                <HeaderWithCloseButton
-                    title={this.props.translate('contacts.newContactMethod')}
-                    shouldShowBackButton
-                    onBackButtonPress={() => Navigation.navigate(ROUTES.SETTINGS_CONTACT_METHODS)}
-                    onCloseButtonPress={() => Navigation.dismissModal(true)}
-                />
-                <ScrollView>
-                    <Text style={[styles.ph5, styles.mb5]}>
-                        {this.props.translate('common.pleaseEnterEmailOrPhoneNumber')}
-                    </Text>
-                    <View style={[styles.ph5, styles.mb6]}>
-                        <TextInput
-                            label={`${this.props.translate('common.email')}/${this.props.translate('common.phoneNumber')}`}
-                            ref={el => this.loginInputRef = el}
-                            value={this.state.login}
-                            onChangeText={this.onLoginChange}
-                            autoCapitalize="none"
-                            returnKeyType={Permissions.canUsePasswordlessLogins(this.props.betas) ? 'done' : 'next'}
-                        />
-                    </View>
-                    {!Permissions.canUsePasswordlessLogins(this.props.betas)
-                        && (
-                            <View style={[styles.ph5, styles.mb6]}>
-                                <TextInput
-                                    label={this.props.translate('common.password')}
-                                    value={this.state.password}
-                                    onChangeText={password => this.setState({password})}
-                                    returnKeyType="done"
-                                />
-                            </View>
-                        )}
-                </ScrollView>
-                <FixedFooter style={[styles.flexGrow0]}>
-                    <Button
-                        success
-                        isDisabled={!this.validateForm()}
-                        text={this.props.translate('common.add')}
-                        onPress={this.submitForm}
-                        pressOnEnter
-=======
         User.addNewContactMethodAndNavigate(login, password);
     }, [login, props.loginList, password]);
 
@@ -205,7 +111,6 @@
                         onChangeText={handleLoginChange}
                         autoCapitalize="none"
                         returnKeyType={Permissions.canUsePasswordlessLogins(props.betas) ? 'done' : 'next'}
->>>>>>> 954f685e
                     />
                 </View>
                 {!Permissions.canUsePasswordlessLogins(props.betas)
