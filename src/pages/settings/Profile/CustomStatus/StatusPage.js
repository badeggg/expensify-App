--- conflicted
+++ resolved
@@ -20,11 +20,8 @@
 import compose from '../../../../libs/compose';
 import ONYXKEYS from '../../../../ONYXKEYS';
 import ROUTES from '../../../../ROUTES';
-<<<<<<< HEAD
 import CONST from '../../../../CONST';
-=======
 import SCREENS from '../../../../SCREENS';
->>>>>>> db4d85bd
 
 const propTypes = {
     ...withCurrentUserPersonalDetailsPropTypes,
@@ -61,7 +58,6 @@
 
     const navigateBackToSettingsPage = useCallback(() => Navigation.goBack(ROUTES.SETTINGS_PROFILE, false, true), []);
     const updateStatus = useCallback(() => {
-<<<<<<< HEAD
         const clearAfterTime = draftClearAfter || currentUserClearAfter;
         if (DateUtils.hasDateExpired(clearAfterTime)) {
             setBrickRoadIndicator(isValidClearAfterDate() ? null : CONST.BRICK_ROAD_INDICATOR_STATUS.ERROR);
@@ -73,9 +69,6 @@
             emojiCode: defaultEmoji,
             clearAfter: clearAfterTime !== CONST.CUSTOM_STATUS_TYPES.NEVER ? clearAfterTime : '',
         });
-=======
-        User.updateCustomStatus({text: defaultText, emojiCode: defaultEmoji});
->>>>>>> db4d85bd
 
         User.clearDraftCustomStatus();
         Navigation.goBack(ROUTES.SETTINGS_PROFILE);
