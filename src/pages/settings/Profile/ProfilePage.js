--- conflicted
+++ resolved
@@ -110,13 +110,10 @@
                     errors={lodashGet(props.currentUserPersonalDetails, 'errorFields.avatar', null)}
                     errorRowStyles={[styles.mt6]}
                     onErrorClose={PersonalDetails.clearAvatarErrors}
-<<<<<<< HEAD
                     previewSource={UserUtils.getFullSizeAvatar(avatarURL, accountID)}
                     originalFileName={currentUserDetails.originalFileName}
                     headerTitle={props.translate('profilePage.profileAvatar')}
-=======
                     style={[styles.mh5]}
->>>>>>> c3bafa67
                 />
                 <View style={[styles.mt4]}>
                     {_.map(profileSettingsOptions, (detail, index) => (
