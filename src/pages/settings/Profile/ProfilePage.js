--- conflicted
+++ resolved
@@ -101,13 +101,10 @@
             logins: this.getLogins(props.user.loginList),
         };
 
-<<<<<<< HEAD
         this.pronounDropdownValues = _.map(pronounsList, pronoun => ({value: pronoun, label: pronoun}));
         this.updatePersonalDetails = this.updatePersonalDetails.bind(this);
-=======
         this.getLogins = this.getLogins.bind(this);
-        this.pronounDropdownValues = pronounsList.map(pronoun => ({value: pronoun, label: pronoun}));
->>>>>>> b3b93027
+        this.pronounDropdownValues = _.map(pronounsList, pronoun => ({value: pronoun, label: pronoun}));
         this.setAutomaticTimezone = this.setAutomaticTimezone.bind(this);
         this.updatePersonalDetails = this.updatePersonalDetails.bind(this);
         this.validateInputs = this.validateInputs.bind(this);
