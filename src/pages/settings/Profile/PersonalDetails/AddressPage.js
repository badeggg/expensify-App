import lodashGet from 'lodash/get';
import _ from 'underscore';
import React, {useState, useCallback, useEffect, useMemo} from 'react';
import PropTypes from 'prop-types';
import {View} from 'react-native';
import {CONST as COMMON_CONST} from 'expensify-common/lib/CONST';
import {withOnyx} from 'react-native-onyx';
import ScreenWrapper from '../../../../components/ScreenWrapper';
import HeaderWithBackButton from '../../../../components/HeaderWithBackButton';
import Form from '../../../../components/Form';
import ONYXKEYS from '../../../../ONYXKEYS';
import CONST from '../../../../CONST';
import TextInput from '../../../../components/TextInput';
import styles from '../../../../styles/styles';
import * as PersonalDetails from '../../../../libs/actions/PersonalDetails';
import * as ValidationUtils from '../../../../libs/ValidationUtils';
import AddressSearch from '../../../../components/AddressSearch';
import StatePicker from '../../../../components/StatePicker';
import Navigation from '../../../../libs/Navigation/Navigation';
import ROUTES from '../../../../ROUTES';
import useLocalize from '../../../../hooks/useLocalize';
import usePrivatePersonalDetails from '../../../../hooks/usePrivatePersonalDetails';
import FullscreenLoadingIndicator from '../../../../components/FullscreenLoadingIndicator';
import CountrySelector from '../../../../components/CountrySelector';

const propTypes = {
    /* Onyx Props */

    /** User's private personal details */
    privatePersonalDetails: PropTypes.shape({
        /** User's home address */
        address: PropTypes.shape({
            street: PropTypes.string,
            city: PropTypes.string,
            state: PropTypes.string,
            zip: PropTypes.string,
            country: PropTypes.string,
        }),
    }),

    /** Route from navigation */
    route: PropTypes.shape({
        /** Params from the route */
        params: PropTypes.shape({
            /** Currently selected country */
            country: PropTypes.string,
        }),
    }).isRequired,
};

const defaultProps = {
    privatePersonalDetails: {
        address: {
            street: '',
            city: '',
            state: '',
            zip: '',
            country: '',
        },
    },
};

/**
 * Submit form to update user's first and last legal name
 * @param {Object} values - form input values
 */
function updateAddress(values) {
    PersonalDetails.updateAddress(values.addressLine1.trim(), values.addressLine2.trim(), values.city.trim(), values.state.trim(), values.zipPostCode.trim().toUpperCase(), values.country);
}

function AddressPage({privatePersonalDetails, route}) {
    usePrivatePersonalDetails();
    const {translate} = useLocalize();
    const address = useMemo(() => lodashGet(privatePersonalDetails, 'address') || {}, [privatePersonalDetails]);
    const countryFromUrl = lodashGet(route, 'params.country');
    const [currentCountry, setCurrentCountry] = useState(address.country);
    const zipSampleFormat = lodashGet(CONST.COUNTRY_ZIP_REGEX_DATA, [currentCountry, 'samples'], '');
    const zipFormat = translate('common.zipCodeExampleFormat', {zipSampleFormat});
    const isUSAForm = currentCountry === CONST.COUNTRY.US;
    const isLoadingPersonalDetails = lodashGet(privatePersonalDetails, 'isLoading', true);
    const [street1, street2] = (address.street || '').split('\n');
    const [state, setState] = useState(address.state);
    const [city, setCity] = useState(address.city);

    useEffect(() => {
        if (!address) {
            return;
        }
        setState(address.state);
        setCurrentCountry(address.country);
    }, [address]);

    /**
     * @param {Function} translate - translate function
     * @param {Boolean} isUSAForm - selected country ISO code is US
     * @param {Object} values - form input values
     * @returns {Object} - An object containing the errors for each inputID
     */
    const validate = useCallback((values) => {
        const errors = {};
        const requiredFields = ['addressLine1', 'city', 'country', 'state'];

        // Check "State" dropdown is a valid state if selected Country is USA
        if (values.country === CONST.COUNTRY.US && !COMMON_CONST.STATES[values.state]) {
            errors.state = 'common.error.fieldRequired';
        }

        // Add "Field required" errors if any required field is empty
        _.each(requiredFields, (fieldKey) => {
            if (ValidationUtils.isRequiredFulfilled(values[fieldKey])) {
                return;
            }
            errors[fieldKey] = 'common.error.fieldRequired';
        });

        // If no country is selected, default value is an empty string and there's no related regex data so we default to an empty object
        const countryRegexDetails = lodashGet(CONST.COUNTRY_ZIP_REGEX_DATA, values.country, {});

        // The postal code system might not exist for a country, so no regex either for them.
        const countrySpecificZipRegex = lodashGet(countryRegexDetails, 'regex');
        const countryZipFormat = lodashGet(countryRegexDetails, 'samples');

        if (countrySpecificZipRegex) {
            if (!countrySpecificZipRegex.test(values.zipPostCode.trim().toUpperCase())) {
                if (ValidationUtils.isRequiredFulfilled(values.zipPostCode.trim())) {
                    errors.zipPostCode = ['privatePersonalDetails.error.incorrectZipFormat', {zipFormat: countryZipFormat}];
                } else {
                    errors.zipPostCode = 'common.error.fieldRequired';
                }
            }
        } else if (!CONST.GENERIC_ZIP_CODE_REGEX.test(values.zipPostCode.trim().toUpperCase())) {
            errors.zipPostCode = 'privatePersonalDetails.error.incorrectZipFormat';
        }

        return errors;
    }, []);

    const handleAddressChange = useCallback((value, key) => {
        if (key !== 'country' && key !== 'state' && key !== 'city') {
            return;
        }
        if (key === 'country') {
            setCurrentCountry(value);
            setState('');
            setCity('');
            return;
        }
        if (key === 'state') {
            setState(value);
            return;
        }
        setCity(value);
    }, []);

    useEffect(() => {
        if (!countryFromUrl || countryFromUrl === currentCountry) {
            return;
        }
        handleAddressChange(countryFromUrl, 'country');
    }, [countryFromUrl, handleAddressChange, currentCountry]);

    return (
        <ScreenWrapper
            includeSafeAreaPaddingBottom={false}
            testID={AddressPage.displayName}
        >
            <HeaderWithBackButton
                title={translate('privatePersonalDetails.homeAddress')}
                shouldShowBackButton
                onBackButtonPress={() => Navigation.goBack(ROUTES.SETTINGS_PERSONAL_DETAILS)}
            />
            {isLoadingPersonalDetails ? (
                <FullscreenLoadingIndicator style={[styles.flex1, styles.pRelative]} />
            ) : (
                <Form
                    style={[styles.flexGrow1, styles.mh5]}
                    formID={ONYXKEYS.FORMS.HOME_ADDRESS_FORM}
                    validate={validate}
                    onSubmit={updateAddress}
                    submitButtonText={translate('common.save')}
                    enabledWhenOffline
                >
                    <View>
                        <AddressSearch
                            inputID="addressLine1"
                            label={translate('common.addressLine', {lineNumber: 1})}
                            defaultValue={street1 || ''}
                            onValueChange={handleAddressChange}
                            renamedInputKeys={{
                                street: 'addressLine1',
                                street2: 'addressLine2',
                                city: 'city',
                                state: 'state',
                                zipCode: 'zipPostCode',
                                country: 'country',
                            }}
                            maxInputLength={CONST.FORM_CHARACTER_LIMIT}
                        />
                    </View>
                    <View style={styles.formSpaceVertical} />
                    <TextInput
                        inputID="addressLine2"
                        label={translate('common.addressLine', {lineNumber: 2})}
                        aria-label={translate('common.addressLine')}
                        role={CONST.ACCESSIBILITY_ROLE.TEXT}
                        defaultValue={street2 || ''}
                        maxLength={CONST.FORM_CHARACTER_LIMIT}
                        spellCheck={false}
                    />
                    <View style={styles.formSpaceVertical} />
                    <View style={styles.mhn5}>
                        <CountrySelector
                            inputID="country"
                            value={currentCountry}
                        />
                    </View>
                    <View style={styles.formSpaceVertical} />
                    {isUSAForm ? (
                        <View style={styles.mhn5}>
                            <StatePicker
                                inputID="state"
                                defaultValue={state}
                                onValueChange={handleAddressChange}
                            />
                        </View>
                    ) : (
                        <TextInput
                            inputID="state"
                            label={translate('common.stateOrProvince')}
                            aria-label={translate('common.stateOrProvince')}
                            role={CONST.ACCESSIBILITY_ROLE.TEXT}
                            value={state || ''}
                            maxLength={CONST.FORM_CHARACTER_LIMIT}
                            spellCheck={false}
                            onValueChange={handleAddressChange}
                        />
                    )}
                    <View style={styles.formSpaceVertical} />
                    <TextInput
                        inputID="city"
                        label={translate('common.city')}
<<<<<<< HEAD
                        aria-label={translate('common.city')}
                        role={CONST.ACCESSIBILITY_ROLE.TEXT}
                        defaultValue={address.city || ''}
=======
                        accessibilityLabel={translate('common.city')}
                        accessibilityRole={CONST.ACCESSIBILITY_ROLE.TEXT}
                        value={city || ''}
>>>>>>> 07727226
                        maxLength={CONST.FORM_CHARACTER_LIMIT}
                        spellCheck={false}
                        onValueChange={handleAddressChange}
                    />
                    <View style={styles.formSpaceVertical} />
                    <TextInput
                        inputID="zipPostCode"
                        label={translate('common.zipPostCode')}
                        aria-label={translate('common.zipPostCode')}
                        role={CONST.ACCESSIBILITY_ROLE.TEXT}
                        autoCapitalize="characters"
                        defaultValue={address.zip || ''}
                        maxLength={CONST.BANK_ACCOUNT.MAX_LENGTH.ZIP_CODE}
                        hint={zipFormat}
                    />
                </Form>
            )}
        </ScreenWrapper>
    );
}

AddressPage.propTypes = propTypes;
AddressPage.defaultProps = defaultProps;
AddressPage.displayName = 'AddressPage';

export default withOnyx({
    privatePersonalDetails: {
        key: ONYXKEYS.PRIVATE_PERSONAL_DETAILS,
    },
})(AddressPage);<|MERGE_RESOLUTION|>--- conflicted
+++ resolved
@@ -239,15 +239,9 @@
                     <TextInput
                         inputID="city"
                         label={translate('common.city')}
-<<<<<<< HEAD
                         aria-label={translate('common.city')}
                         role={CONST.ACCESSIBILITY_ROLE.TEXT}
-                        defaultValue={address.city || ''}
-=======
-                        accessibilityLabel={translate('common.city')}
-                        accessibilityRole={CONST.ACCESSIBILITY_ROLE.TEXT}
                         value={city || ''}
->>>>>>> 07727226
                         maxLength={CONST.FORM_CHARACTER_LIMIT}
                         spellCheck={false}
                         onValueChange={handleAddressChange}
