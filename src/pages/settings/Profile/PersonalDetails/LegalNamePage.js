import _ from 'underscore';
import React, {useCallback} from 'react';
import PropTypes from 'prop-types';
import {View} from 'react-native';
import {withOnyx} from 'react-native-onyx';
import lodashGet from 'lodash/get';
import ScreenWrapper from '../../../../components/ScreenWrapper';
import HeaderWithBackButton from '../../../../components/HeaderWithBackButton';
import withLocalize, {withLocalizePropTypes} from '../../../../components/withLocalize';
import Form from '../../../../components/Form';
import ONYXKEYS from '../../../../ONYXKEYS';
import CONST from '../../../../CONST';
import * as ValidationUtils from '../../../../libs/ValidationUtils';
import TextInput from '../../../../components/TextInput';
import styles from '../../../../styles/styles';
import * as PersonalDetails from '../../../../libs/actions/PersonalDetails';
import compose from '../../../../libs/compose';
import Navigation from '../../../../libs/Navigation/Navigation';
import ROUTES from '../../../../ROUTES';
import usePrivatePersonalDetails from '../../../../hooks/usePrivatePersonalDetails';
import FullscreenLoadingIndicator from '../../../../components/FullscreenLoadingIndicator';

const propTypes = {
    /* Onyx Props */

    /** User's private personal details */
    privatePersonalDetails: PropTypes.shape({
        legalFirstName: PropTypes.string,
        legalLastName: PropTypes.string,
    }),

    ...withLocalizePropTypes,
};

const defaultProps = {
    privatePersonalDetails: {
        legalFirstName: '',
        legalLastName: '',
    },
};

const updateLegalName = (values) => {
    PersonalDetails.updateLegalName(values.legalFirstName.trim(), values.legalLastName.trim());
};

function LegalNamePage(props) {
    usePrivatePersonalDetails();
    const legalFirstName = lodashGet(props.privatePersonalDetails, 'legalFirstName', '');
    const legalLastName = lodashGet(props.privatePersonalDetails, 'legalLastName', '');
    const isLoadingPersonalDetails = lodashGet(props.privatePersonalDetails, 'isLoading', true);

    const validate = useCallback((values) => {
        const errors = {};

        if (!ValidationUtils.isValidLegalName(values.legalFirstName)) {
            errors.legalFirstName = 'privatePersonalDetails.error.hasInvalidCharacter';
        } else if (_.isEmpty(values.legalFirstName)) {
            errors.legalFirstName = 'common.error.fieldRequired';
        }

        if (!ValidationUtils.isValidLegalName(values.legalLastName)) {
            errors.legalLastName = 'privatePersonalDetails.error.hasInvalidCharacter';
        } else if (_.isEmpty(values.legalLastName)) {
            errors.legalLastName = 'common.error.fieldRequired';
        }

        return errors;
    }, []);

    return (
        <ScreenWrapper
            includeSafeAreaPaddingBottom={false}
            shouldEnableMaxHeight
        >
            <HeaderWithBackButton
                title={props.translate('privatePersonalDetails.legalName')}
                onBackButtonPress={() => Navigation.goBack(ROUTES.SETTINGS_PERSONAL_DETAILS)}
            />
<<<<<<< HEAD
            <Form
                style={[styles.flexGrow1, styles.ph5]}
                formID={ONYXKEYS.FORMS.LEGAL_NAME_FORM}
                validate={validate}
                onSubmit={updateLegalName}
                submitButtonText={props.translate('common.save')}
                enabledWhenOffline
            >
                <View style={[styles.mb4]}>
                    <TextInput
                        inputID="legalFirstName"
                        name="lfname"
                        label={props.translate('privatePersonalDetails.legalFirstName')}
                        aria-label={props.translate('privatePersonalDetails.legalFirstName')}
                        role={CONST.ACCESSIBILITY_ROLE.TEXT}
                        defaultValue={legalFirstName}
                        maxLength={CONST.DISPLAY_NAME.MAX_LENGTH}
                        spellCheck={false}
                    />
                </View>
                <View>
                    <TextInput
                        inputID="legalLastName"
                        name="llname"
                        label={props.translate('privatePersonalDetails.legalLastName')}
                        aria-label={props.translate('privatePersonalDetails.legalLastName')}
                        role={CONST.ACCESSIBILITY_ROLE.TEXT}
                        defaultValue={legalLastName}
                        maxLength={CONST.DISPLAY_NAME.MAX_LENGTH}
                        spellCheck={false}
                    />
                </View>
            </Form>
=======
            {isLoadingPersonalDetails ? (
                <FullscreenLoadingIndicator style={[styles.flex1, styles.pRelative]} />
            ) : (
                <Form
                    style={[styles.flexGrow1, styles.ph5]}
                    formID={ONYXKEYS.FORMS.LEGAL_NAME_FORM}
                    validate={validate}
                    onSubmit={updateLegalName}
                    submitButtonText={props.translate('common.save')}
                    enabledWhenOffline
                >
                    <View style={[styles.mb4]}>
                        <TextInput
                            inputID="legalFirstName"
                            name="lfname"
                            label={props.translate('privatePersonalDetails.legalFirstName')}
                            accessibilityLabel={props.translate('privatePersonalDetails.legalFirstName')}
                            accessibilityRole={CONST.ACCESSIBILITY_ROLE.TEXT}
                            defaultValue={legalFirstName}
                            maxLength={CONST.DISPLAY_NAME.MAX_LENGTH}
                            spellCheck={false}
                        />
                    </View>
                    <View>
                        <TextInput
                            inputID="legalLastName"
                            name="llname"
                            label={props.translate('privatePersonalDetails.legalLastName')}
                            accessibilityLabel={props.translate('privatePersonalDetails.legalLastName')}
                            accessibilityRole={CONST.ACCESSIBILITY_ROLE.TEXT}
                            defaultValue={legalLastName}
                            maxLength={CONST.DISPLAY_NAME.MAX_LENGTH}
                            spellCheck={false}
                        />
                    </View>
                </Form>
            )}
>>>>>>> ea8dcd09
        </ScreenWrapper>
    );
}

LegalNamePage.propTypes = propTypes;
LegalNamePage.defaultProps = defaultProps;

export default compose(
    withLocalize,
    withOnyx({
        privatePersonalDetails: {
            key: ONYXKEYS.PRIVATE_PERSONAL_DETAILS,
        },
    }),
)(LegalNamePage);<|MERGE_RESOLUTION|>--- conflicted
+++ resolved
@@ -76,41 +76,6 @@
                 title={props.translate('privatePersonalDetails.legalName')}
                 onBackButtonPress={() => Navigation.goBack(ROUTES.SETTINGS_PERSONAL_DETAILS)}
             />
-<<<<<<< HEAD
-            <Form
-                style={[styles.flexGrow1, styles.ph5]}
-                formID={ONYXKEYS.FORMS.LEGAL_NAME_FORM}
-                validate={validate}
-                onSubmit={updateLegalName}
-                submitButtonText={props.translate('common.save')}
-                enabledWhenOffline
-            >
-                <View style={[styles.mb4]}>
-                    <TextInput
-                        inputID="legalFirstName"
-                        name="lfname"
-                        label={props.translate('privatePersonalDetails.legalFirstName')}
-                        aria-label={props.translate('privatePersonalDetails.legalFirstName')}
-                        role={CONST.ACCESSIBILITY_ROLE.TEXT}
-                        defaultValue={legalFirstName}
-                        maxLength={CONST.DISPLAY_NAME.MAX_LENGTH}
-                        spellCheck={false}
-                    />
-                </View>
-                <View>
-                    <TextInput
-                        inputID="legalLastName"
-                        name="llname"
-                        label={props.translate('privatePersonalDetails.legalLastName')}
-                        aria-label={props.translate('privatePersonalDetails.legalLastName')}
-                        role={CONST.ACCESSIBILITY_ROLE.TEXT}
-                        defaultValue={legalLastName}
-                        maxLength={CONST.DISPLAY_NAME.MAX_LENGTH}
-                        spellCheck={false}
-                    />
-                </View>
-            </Form>
-=======
             {isLoadingPersonalDetails ? (
                 <FullscreenLoadingIndicator style={[styles.flex1, styles.pRelative]} />
             ) : (
@@ -127,8 +92,8 @@
                             inputID="legalFirstName"
                             name="lfname"
                             label={props.translate('privatePersonalDetails.legalFirstName')}
-                            accessibilityLabel={props.translate('privatePersonalDetails.legalFirstName')}
-                            accessibilityRole={CONST.ACCESSIBILITY_ROLE.TEXT}
+                            aria-label={props.translate('privatePersonalDetails.legalFirstName')}
+                            role={CONST.ACCESSIBILITY_ROLE.TEXT}
                             defaultValue={legalFirstName}
                             maxLength={CONST.DISPLAY_NAME.MAX_LENGTH}
                             spellCheck={false}
@@ -139,8 +104,8 @@
                             inputID="legalLastName"
                             name="llname"
                             label={props.translate('privatePersonalDetails.legalLastName')}
-                            accessibilityLabel={props.translate('privatePersonalDetails.legalLastName')}
-                            accessibilityRole={CONST.ACCESSIBILITY_ROLE.TEXT}
+                            aria-label={props.translate('privatePersonalDetails.legalLastName')}
+                            role={CONST.ACCESSIBILITY_ROLE.TEXT}
                             defaultValue={legalLastName}
                             maxLength={CONST.DISPLAY_NAME.MAX_LENGTH}
                             spellCheck={false}
@@ -148,7 +113,6 @@
                     </View>
                 </Form>
             )}
->>>>>>> ea8dcd09
         </ScreenWrapper>
     );
 }
