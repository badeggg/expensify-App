--- conflicted
+++ resolved
@@ -14,7 +14,7 @@
 import PreTrialBillingBanner from './BillingBanner/PreTrialBillingBanner';
 import CardSectionActions from './CardSectionActions';
 import CardSectionDataEmpty from './CardSectionDataEmpty';
-import getNextBillingDate from './utils';
+import CardSectionUtils from './utils';
 
 function CardSection() {
     const {translate, preferredLocale} = useLocalize();
@@ -27,13 +27,10 @@
 
     const cardMonth = useMemo(() => DateUtils.getMonthNames(preferredLocale)[(defaultCard?.accountData?.cardMonth ?? 1) - 1], [defaultCard?.accountData?.cardMonth, preferredLocale]);
 
-<<<<<<< HEAD
-    const nextPaymentDate = !isEmptyObject(privateSubscription) ? getNextBillingDate() : undefined;
+    const nextPaymentDate = !isEmptyObject(privateSubscription) ? CardSectionUtils.getNextBillingDate() : undefined;
 
     const sectionSubtitle = defaultCard && !!nextPaymentDate ? translate('subscription.cardSection.cardNextPayment', {nextPaymentDate}) : translate('subscription.cardSection.subtitle');
-=======
     const BillingBanner = <PreTrialBillingBanner />;
->>>>>>> a240ce84
 
     return (
         <Section
