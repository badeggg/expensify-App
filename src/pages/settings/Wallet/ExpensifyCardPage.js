import PropTypes from 'prop-types';
import React, {useState} from 'react';
import {ScrollView, View} from 'react-native';
import {withOnyx} from 'react-native-onyx';
import _ from 'underscore';
import ONYXKEYS from '../../../ONYXKEYS';
import ROUTES from '../../../ROUTES';
import NotFoundPage from '../../ErrorPage/NotFoundPage';
import CardPreview from '../../../components/CardPreview';
import HeaderWithBackButton from '../../../components/HeaderWithBackButton';
import MenuItemWithTopDescription from '../../../components/MenuItemWithTopDescription';
import ScreenWrapper from '../../../components/ScreenWrapper';
import assignedCardPropTypes from './assignedCardPropTypes';
import useLocalize from '../../../hooks/useLocalize';
import * as CurrencyUtils from '../../../libs/CurrencyUtils';
import Navigation from '../../../libs/Navigation/Navigation';
import styles from '../../../styles/styles';
import * as CardUtils from '../../../libs/CardUtils';
import Button from '../../../components/Button';
import CardDetails from './WalletPage/CardDetails';
<<<<<<< HEAD
import TextLink from '../../../components/TextLink';
=======
>>>>>>> 53f2b65c

const propTypes = {
    /* Onyx Props */
    cardList: PropTypes.objectOf(assignedCardPropTypes),

    /** Navigation route context info provided by react navigation */
    route: PropTypes.shape({
        params: PropTypes.shape({
            /** domain passed via route /settings/wallet/card/:domain */
            domain: PropTypes.string,
        }),
    }).isRequired,
};

const defaultProps = {
    cardList: {},
};

function ExpensifyCardPage({
    cardList,
    route: {
        params: {domain},
    },
}) {
    const {translate} = useLocalize();
    const domainCards = CardUtils.getDomainCards(cardList)[domain];
    const virtualCard = _.find(domainCards, (card) => card.isVirtual) || {};
    const physicalCard = _.find(domainCards, (card) => !card.isVirtual) || {};

    const [shouldShowCardDetails, setShouldShowCardDetails] = useState(false);

<<<<<<< HEAD
    if (_.isEmpty(virtualCard) || _.isEmpty(physicalCard)) {
=======
    if (_.isEmpty(virtualCard) && _.isEmpty(physicalCard)) {
>>>>>>> 53f2b65c
        return <NotFoundPage />;
    }

    const formattedAvailableSpendAmount = CurrencyUtils.convertToDisplayString(physicalCard.availableSpend || virtualCard.availableSpend || 0);

    const handleRevealDetails = () => {
        setShouldShowCardDetails(true);
    };

    return (
        <ScreenWrapper
            includeSafeAreaPaddingBottom={false}
            testID={ExpensifyCardPage.displayName}
        >
            {({safeAreaPaddingBottomStyle}) => (
                <>
                    <HeaderWithBackButton
                        title={translate('cardPage.expensifyCard')}
                        onBackButtonPress={() => Navigation.goBack(ROUTES.SETTINGS_WALLET)}
                    />
                    <ScrollView contentContainerStyle={safeAreaPaddingBottomStyle}>
                        <View style={[styles.flex1, styles.mb4, styles.mt4]}>
                            <CardPreview />
                        </View>

                        <MenuItemWithTopDescription
                            description={translate('cardPage.availableSpend')}
                            title={formattedAvailableSpendAmount}
                            interactive={false}
                            titleStyle={styles.newKansasLarge}
                        />
<<<<<<< HEAD
                        {shouldShowCardDetails ? (
                            <CardDetails
                                pan="1234123412341234"
                                expiration="11/02/2024"
                                cvv="321"
                                domain={domain}
                            />
                        ) : (
                            <MenuItemWithTopDescription
                                description={translate('cardPage.virtualCardNumber')}
                                title={CardUtils.maskCard(virtualCard.lastFourPAN)}
                                interactive={false}
                                titleStyle={styles.walletCardNumber}
                                shouldShowRightComponent
                                rightComponent={
                                    <Button
                                        medium
                                        text={translate('walletPage.cardDetails.revealDetails')}
                                        onPress={handleRevealDetails}
                                    />
                                }
                            />
=======
                        {!_.isEmpty(virtualCard) && (
                            <>
                                {shouldShowCardDetails ? (
                                    <CardDetails
                                        pan="1234123412341234"
                                        expiration="11/02/2024"
                                        cvv="321"
                                    />
                                ) : (
                                    <MenuItemWithTopDescription
                                        description={translate('cardPage.virtualCardNumber')}
                                        title={CardUtils.maskCard(virtualCard.lastFourPAN)}
                                        interactive={false}
                                        titleStyle={styles.walletCardNumber}
                                        shouldShowRightComponent
                                        rightComponent={
                                            <Button
                                                medium
                                                text={translate('cardPage.cardDetails.revealDetails')}
                                                onPress={handleRevealDetails}
                                            />
                                        }
                                    />
                                )}
                            </>
>>>>>>> 53f2b65c
                        )}
                        {!_.isEmpty(physicalCard) && (
                            <MenuItemWithTopDescription
                                description={translate('cardPage.physicalCardNumber')}
                                title={CardUtils.maskCard(physicalCard.lastFourPAN)}
                                interactive={false}
                                titleStyle={styles.walletCardNumber}
                            />
                        )}
                    </ScrollView>
                </>
            )}
        </ScreenWrapper>
    );
}

ExpensifyCardPage.propTypes = propTypes;
ExpensifyCardPage.defaultProps = defaultProps;
ExpensifyCardPage.displayName = 'ExpensifyCardPage';

export default withOnyx({
    cardList: {
        key: ONYXKEYS.CARD_LIST,
    },
})(ExpensifyCardPage);<|MERGE_RESOLUTION|>--- conflicted
+++ resolved
@@ -18,10 +18,6 @@
 import * as CardUtils from '../../../libs/CardUtils';
 import Button from '../../../components/Button';
 import CardDetails from './WalletPage/CardDetails';
-<<<<<<< HEAD
-import TextLink from '../../../components/TextLink';
-=======
->>>>>>> 53f2b65c
 
 const propTypes = {
     /* Onyx Props */
@@ -53,11 +49,7 @@
 
     const [shouldShowCardDetails, setShouldShowCardDetails] = useState(false);
 
-<<<<<<< HEAD
-    if (_.isEmpty(virtualCard) || _.isEmpty(physicalCard)) {
-=======
     if (_.isEmpty(virtualCard) && _.isEmpty(physicalCard)) {
->>>>>>> 53f2b65c
         return <NotFoundPage />;
     }
 
@@ -89,30 +81,6 @@
                             interactive={false}
                             titleStyle={styles.newKansasLarge}
                         />
-<<<<<<< HEAD
-                        {shouldShowCardDetails ? (
-                            <CardDetails
-                                pan="1234123412341234"
-                                expiration="11/02/2024"
-                                cvv="321"
-                                domain={domain}
-                            />
-                        ) : (
-                            <MenuItemWithTopDescription
-                                description={translate('cardPage.virtualCardNumber')}
-                                title={CardUtils.maskCard(virtualCard.lastFourPAN)}
-                                interactive={false}
-                                titleStyle={styles.walletCardNumber}
-                                shouldShowRightComponent
-                                rightComponent={
-                                    <Button
-                                        medium
-                                        text={translate('walletPage.cardDetails.revealDetails')}
-                                        onPress={handleRevealDetails}
-                                    />
-                                }
-                            />
-=======
                         {!_.isEmpty(virtualCard) && (
                             <>
                                 {shouldShowCardDetails ? (
@@ -120,6 +88,7 @@
                                         pan="1234123412341234"
                                         expiration="11/02/2024"
                                         cvv="321"
+                                        domain={domain}
                                     />
                                 ) : (
                                     <MenuItemWithTopDescription
@@ -138,7 +107,6 @@
                                     />
                                 )}
                             </>
->>>>>>> 53f2b65c
                         )}
                         {!_.isEmpty(physicalCard) && (
                             <MenuItemWithTopDescription
