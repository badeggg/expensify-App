import lodashGet from 'lodash/get';
import PropTypes from 'prop-types';
import React from 'react';
import {ScrollView, View} from 'react-native';
import {withOnyx} from 'react-native-onyx';
import HeaderWithBackButton from '@components/HeaderWithBackButton';
import * as Illustrations from '@components/Icon/Illustrations';
import LottieAnimations from '@components/LottieAnimations';
import MenuItemWithTopDescription from '@components/MenuItemWithTopDescription';
import ScreenWrapper from '@components/ScreenWrapper';
import Section from '@components/Section';
import Switch from '@components/Switch';
import TestToolMenu from '@components/TestToolMenu';
import Text from '@components/Text';
import useEnvironment from '@hooks/useEnvironment';
import useLocalize from '@hooks/useLocalize';
import useThemeStyles from '@hooks/useThemeStyles';
import useWindowDimensions from '@hooks/useWindowDimensions';
import Navigation from '@libs/Navigation/Navigation';
import * as User from '@userActions/User';
import CONST from '@src/CONST';
import ONYXKEYS from '@src/ONYXKEYS';
import ROUTES from '@src/ROUTES';

const propTypes = {
    /** The chat priority mode */
    priorityMode: PropTypes.string,

    /** The app's color theme */
    preferredTheme: PropTypes.string,

    /** The details about the user that is signed in */
    user: PropTypes.shape({
        /** Whether or not the user is subscribed to news updates */
        isSubscribedToNewsletter: PropTypes.bool,
    }),
};

const defaultProps = {
    priorityMode: CONST.PRIORITY_MODE.DEFAULT,
    preferredTheme: CONST.DEFAULT_THEME,
    user: {},
};

function PreferencesPage(props) {
    const styles = useThemeStyles();
    const {isProduction} = useEnvironment();
    const {translate, preferredLocale} = useLocalize();
    const {isSmallScreenWidth} = useWindowDimensions();

    return (
        <ScreenWrapper
            includeSafeAreaPaddingBottom={false}
            shouldEnablePickerAvoiding={false}
            shouldShowOfflineIndicatorInWideScreen
            testID={PreferencesPage.displayName}
        >
            <HeaderWithBackButton
                title={translate('common.preferences')}
                icon={Illustrations.Gears}
                shouldShowBackButton={isSmallScreenWidth}
                onBackButtonPress={() => Navigation.goBack()}
            />
            <ScrollView contentContainerStyle={styles.pt3}>
                <View style={[styles.flex1, isSmallScreenWidth ? styles.workspaceSectionMobile : styles.workspaceSection]}>
                    <Section
                        title={translate('preferencesPage.appSection.title')}
                        subtitle={translate('preferencesPage.appSection.subtitle')}
                        isCentralPane
                        subtitleMuted
                        illustration={LottieAnimations.PreferencesDJ}
                        titleStyles={styles.accountSettingsSectionTitle}
                    >
                        <View style={[styles.flex1, styles.mt5]}>
                            <Text
                                style={[styles.textLabelSupporting, styles.mb2]}
                                numberOfLines={1}
                            >
                                {translate('common.notifications')}
                            </Text>
                            <View style={[styles.flexRow, styles.mb4, styles.justifyContentBetween, styles.sectionMenuItemTopDescription]}>
                                <View style={styles.flex4}>
                                    <Text>{translate('preferencesPage.receiveRelevantFeatureUpdatesAndExpensifyNews')}</Text>
                                </View>
                                <View style={[styles.flex1, styles.alignItemsEnd]}>
                                    <Switch
                                        accessibilityLabel={translate('preferencesPage.receiveRelevantFeatureUpdatesAndExpensifyNews')}
                                        isOn={lodashGet(props.user, 'isSubscribedToNewsletter', true)}
                                        onToggle={User.updateNewsletterSubscription}
                                    />
                                </View>
                            </View>
                            <MenuItemWithTopDescription
                                shouldShowRightIcon
                                title={translate(`priorityModePage.priorityModes.${props.priorityMode}.label`)}
                                description={translate('priorityModePage.priorityMode')}
                                onPress={() => Navigation.navigate(ROUTES.SETTINGS_PRIORITY_MODE)}
                                wrapperStyle={styles.sectionMenuItemTopDescription}
                            />
                            <MenuItemWithTopDescription
                                shouldShowRightIcon
                                title={translate(`languagePage.languages.${preferredLocale}.label`)}
                                description={translate('languagePage.language')}
                                onPress={() => Navigation.navigate(ROUTES.SETTINGS_LANGUAGE)}
                                wrapperStyle={styles.sectionMenuItemTopDescription}
                            />
                            <MenuItemWithTopDescription
                                shouldShowRightIcon
                                title={translate(`themePage.themes.${props.preferredTheme || CONST.THEME.DEFAULT}.label`)}
                                description={translate('themePage.theme')}
                                onPress={() => Navigation.navigate(ROUTES.SETTINGS_THEME)}
                                wrapperStyle={styles.sectionMenuItemTopDescription}
                            />
                        </View>
                    </Section>
                    {!isProduction && (
                        <Section
                            title={translate('preferencesPage.testSection.title')}
                            subtitle={translate('preferencesPage.testSection.subtitle')}
                            isCentralPane
                            subtitleMuted
                            titleStyles={styles.accountSettingsSectionTitle}
                        >
                            <View style={styles.mt5}>
                                <TestToolMenu />
                            </View>
                        </Section>
                    )}
                </View>
<<<<<<< HEAD
            </ScrollView>
        </ScreenWrapper>
=======
                <View style={[styles.flexRow, styles.mb4, styles.justifyContentBetween, styles.ml5, styles.mr8]}>
                    <View style={styles.flex4}>
                        <Text>{translate('preferencesPage.muteAllSounds')}</Text>
                    </View>
                    <View style={[styles.flex1, styles.alignItemsEnd]}>
                        <Switch
                            accessibilityLabel={translate('preferencesPage.muteAllSounds')}
                            isOn={lodashGet(props.user, 'isMutedAllSounds', false)}
                            onToggle={User.setMuteAllSounds}
                        />
                    </View>
                </View>
                <MenuItemWithTopDescription
                    shouldShowRightIcon
                    title={translate(`priorityModePage.priorityModes.${props.priorityMode}.label`)}
                    description={translate('priorityModePage.priorityMode')}
                    onPress={() => Navigation.navigate(ROUTES.SETTINGS_PRIORITY_MODE)}
                />
                <MenuItemWithTopDescription
                    shouldShowRightIcon
                    title={translate(`languagePage.languages.${preferredLocale}.label`)}
                    description={translate('languagePage.language')}
                    onPress={() => Navigation.navigate(ROUTES.SETTINGS_LANGUAGE)}
                />
                <MenuItemWithTopDescription
                    shouldShowRightIcon
                    title={translate(`themePage.themes.${props.preferredTheme || CONST.THEME.DEFAULT}.label`)}
                    description={translate('themePage.theme')}
                    onPress={() => Navigation.navigate(ROUTES.SETTINGS_THEME)}
                />
                {/* Enable additional test features in non-production environments */}
                {!isProduction && (
                    <View style={[styles.ml5, styles.mr8, styles.mt6]}>
                        <TestToolMenu />
                    </View>
                )}
            </View>
        </IllustratedHeaderPageLayout>
>>>>>>> 1f1867a0
    );
}

PreferencesPage.propTypes = propTypes;
PreferencesPage.defaultProps = defaultProps;
PreferencesPage.displayName = 'PreferencesPage';

export default withOnyx({
    priorityMode: {
        key: ONYXKEYS.NVP_PRIORITY_MODE,
    },
    user: {
        key: ONYXKEYS.USER,
    },
    preferredTheme: {
        key: ONYXKEYS.PREFERRED_THEME,
    },
})(PreferencesPage);<|MERGE_RESOLUTION|>--- conflicted
+++ resolved
@@ -90,6 +90,18 @@
                                     />
                                 </View>
                             </View>
+                            <View style={[styles.flexRow, styles.mb4, styles.justifyContentBetween]}>
+                                <View style={styles.flex4}>
+                                    <Text>{translate('preferencesPage.muteAllSounds')}</Text>
+                                </View>
+                                <View style={[styles.flex1, styles.alignItemsEnd]}>
+                                    <Switch
+                                        accessibilityLabel={translate('preferencesPage.muteAllSounds')}
+                                        isOn={lodashGet(props.user, 'isMutedAllSounds', false)}
+                                        onToggle={User.setMuteAllSounds}
+                                    />
+                                </View>
+                            </View>
                             <MenuItemWithTopDescription
                                 shouldShowRightIcon
                                 title={translate(`priorityModePage.priorityModes.${props.priorityMode}.label`)}
@@ -127,49 +139,8 @@
                         </Section>
                     )}
                 </View>
-<<<<<<< HEAD
             </ScrollView>
         </ScreenWrapper>
-=======
-                <View style={[styles.flexRow, styles.mb4, styles.justifyContentBetween, styles.ml5, styles.mr8]}>
-                    <View style={styles.flex4}>
-                        <Text>{translate('preferencesPage.muteAllSounds')}</Text>
-                    </View>
-                    <View style={[styles.flex1, styles.alignItemsEnd]}>
-                        <Switch
-                            accessibilityLabel={translate('preferencesPage.muteAllSounds')}
-                            isOn={lodashGet(props.user, 'isMutedAllSounds', false)}
-                            onToggle={User.setMuteAllSounds}
-                        />
-                    </View>
-                </View>
-                <MenuItemWithTopDescription
-                    shouldShowRightIcon
-                    title={translate(`priorityModePage.priorityModes.${props.priorityMode}.label`)}
-                    description={translate('priorityModePage.priorityMode')}
-                    onPress={() => Navigation.navigate(ROUTES.SETTINGS_PRIORITY_MODE)}
-                />
-                <MenuItemWithTopDescription
-                    shouldShowRightIcon
-                    title={translate(`languagePage.languages.${preferredLocale}.label`)}
-                    description={translate('languagePage.language')}
-                    onPress={() => Navigation.navigate(ROUTES.SETTINGS_LANGUAGE)}
-                />
-                <MenuItemWithTopDescription
-                    shouldShowRightIcon
-                    title={translate(`themePage.themes.${props.preferredTheme || CONST.THEME.DEFAULT}.label`)}
-                    description={translate('themePage.theme')}
-                    onPress={() => Navigation.navigate(ROUTES.SETTINGS_THEME)}
-                />
-                {/* Enable additional test features in non-production environments */}
-                {!isProduction && (
-                    <View style={[styles.ml5, styles.mr8, styles.mt6]}>
-                        <TestToolMenu />
-                    </View>
-                )}
-            </View>
-        </IllustratedHeaderPageLayout>
->>>>>>> 1f1867a0
     );
 }
 
