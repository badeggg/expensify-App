import React from 'react';
import {View, ScrollView} from 'react-native';
import PropTypes from 'prop-types';
import _ from 'underscore';
import {withOnyx} from 'react-native-onyx';
import Str from 'expensify-common/lib/str';
import styles from '../../styles/styles';
import themeColors from '../../styles/themes/default';
import Text from '../../components/Text';
import {signOut} from '../../libs/actions/Session';
import ONYXKEYS from '../../ONYXKEYS';
import AvatarWithIndicator from '../../components/AvatarWithIndicator';
import HeaderWithCloseButton from '../../components/HeaderWithCloseButton';
import Navigation from '../../libs/Navigation/Navigation';
import {
    Building,
    Gear,
    Info,
    Lock,
    Profile,
    SignOut,
    Wallet,
} from '../../components/Icon/Expensicons';
import ScreenWrapper from '../../components/ScreenWrapper';
import MenuItem from '../../components/MenuItem';
import ROUTES from '../../ROUTES';
import withLocalize, {withLocalizePropTypes} from '../../components/withLocalize';
import compose from '../../libs/compose';
import CONST from '../../CONST';

const propTypes = {
    /* Onyx Props */

    /** The personal details of the person who is logged in */
    myPersonalDetails: PropTypes.shape({
        /** Display name of the current user from their personal details */
        displayName: PropTypes.string,

        /** Avatar URL of the current user from their personal details */
        avatar: PropTypes.string,
    }),

    /** Information about the network */
    network: PropTypes.shape({
        /** Is the network currently offline or not */
        isOffline: PropTypes.bool,
    }),

    /** The session of the logged in person */
    session: PropTypes.shape({
        /** Email of the logged in person */
        email: PropTypes.string,
    }),

    /** The list of this user's policies */
    policies: PropTypes.objectOf(PropTypes.shape({
        /** The ID of the policy */
        ID: PropTypes.string,

        /** The name of the policy */
        name: PropTypes.string,

        /** The type of the policy */
        type: PropTypes.string,

        /** The user's role in the policy */
        role: PropTypes.string,
    })),

    ...withLocalizePropTypes,
};

const defaultProps = {
    myPersonalDetails: {},
    network: {},
    session: {},
    policies: {},
};

const defaultMenuItems = [
    {
        translationKey: 'common.profile',
        icon: Profile,
        action: () => { Navigation.navigate(ROUTES.SETTINGS_PROFILE); },
    },
    {
        translationKey: 'common.preferences',
        icon: Gear,
        action: () => { Navigation.navigate(ROUTES.SETTINGS_PREFERENCES); },
    },
    {
        translationKey: 'initialSettingsPage.changePassword',
        icon: Lock,
        action: () => { Navigation.navigate(ROUTES.SETTINGS_PASSWORD); },
    },
    {
        translationKey: 'common.payments',
        icon: Wallet,
        action: () => { Navigation.navigate(ROUTES.SETTINGS_PAYMENTS); },
    },
    {
        translationKey: 'initialSettingsPage.about',
        icon: Info,
        action: () => { Navigation.navigate(ROUTES.SETTINGS_ABOUT); },
    },
    {
        translationKey: 'initialSettingsPage.signOut',
        icon: SignOut,
        action: signOut,
    },
];

const InitialSettingsPage = ({
    myPersonalDetails,
    network,
    session,
    policies,
    translate,
}) => {
    // On the very first sign in or after clearing storage these
    // details will not be present on the first render so we'll just
    // return nothing for now.
    if (_.isEmpty(myPersonalDetails)) {
        return null;
    }

    // Add free policies (workspaces) to the list of menu items
    const menuItems = _.chain(policies)
        .filter(policy => policy.type === CONST.POLICY.TYPE.FREE && policy.role === CONST.POLICY.ROLE.ADMIN)
        .map(policy => ({
            title: policy.name,
            icon: Building,
<<<<<<< HEAD
            action: () => Navigation.navigate(ROUTES.getWorkspaceRoute(policy.ID)),
            iconStyles: [styles.popoverMenuIconEmphasized],
=======
            action: () => Navigation.navigate(ROUTES.getWorkspaceCardRoute(policy.id)),
            iconStyles: [styles.createMenuIconEmphasized],
>>>>>>> 5add2457
            iconFill: themeColors.iconReversed,
        }))
        .value();
    menuItems.push(...defaultMenuItems);

    return (
        <ScreenWrapper>
            <HeaderWithCloseButton
                title={translate('common.settings')}
                onCloseButtonPress={() => Navigation.dismissModal(true)}
            />
            <ScrollView style={[styles.settingsPageBackground]} bounces={false}>
                <View style={styles.w100}>
                    <View style={styles.pageWrapper}>
                        <View style={[styles.mb3]}>
                            <AvatarWithIndicator
                                size="large"
                                source={myPersonalDetails.avatar}
                                isActive={network.isOffline === false}
                            />
                        </View>
                        <Text style={[styles.displayName, styles.mt1]} numberOfLines={1}>
                            {myPersonalDetails.displayName
                                ? myPersonalDetails.displayName
                                : Str.removeSMSDomain(session.email)}
                        </Text>
                        {myPersonalDetails.displayName && (
                            <Text
                                style={[styles.settingsLoginName, styles.mt1]}
                                numberOfLines={1}
                            >
                                {Str.removeSMSDomain(session.email)}
                            </Text>
                        )}
                    </View>
                    {menuItems.map((item) => {
                        const keyTitle = item.translationKey ? translate(item.translationKey) : item.title;
                        return (
                            <MenuItem
                                key={keyTitle}
                                title={keyTitle}
                                icon={item.icon}
                                onPress={item.action}
                                iconStyles={item.iconStyles}
                                iconFill={item.iconFill}
                                shouldShowRightIcon
                            />
                        );
                    })}
                </View>
            </ScrollView>
        </ScreenWrapper>
    );
};

InitialSettingsPage.propTypes = propTypes;
InitialSettingsPage.defaultProps = defaultProps;
InitialSettingsPage.displayName = 'InitialSettingsPage';

export default compose(
    withLocalize,
    withOnyx({
        myPersonalDetails: {
            key: ONYXKEYS.MY_PERSONAL_DETAILS,
        },
        network: {
            key: ONYXKEYS.NETWORK,
        },
        session: {
            key: ONYXKEYS.SESSION,
        },
        policies: {
            key: ONYXKEYS.COLLECTION.POLICY,
        },
    }),
)(InitialSettingsPage);<|MERGE_RESOLUTION|>--- conflicted
+++ resolved
@@ -130,13 +130,8 @@
         .map(policy => ({
             title: policy.name,
             icon: Building,
-<<<<<<< HEAD
-            action: () => Navigation.navigate(ROUTES.getWorkspaceRoute(policy.ID)),
+            action: () => Navigation.navigate(ROUTES.getWorkspaceCardRoute(policy.id)),
             iconStyles: [styles.popoverMenuIconEmphasized],
-=======
-            action: () => Navigation.navigate(ROUTES.getWorkspaceCardRoute(policy.id)),
-            iconStyles: [styles.createMenuIconEmphasized],
->>>>>>> 5add2457
             iconFill: themeColors.iconReversed,
         }))
         .value();
