import React, {useEffect, useState} from 'react';
import {View} from 'react-native';
import {withOnyx} from 'react-native-onyx';
import PropTypes from 'prop-types';
import withLocalize, {withLocalizePropTypes} from '../../components/withLocalize';
import compose from '../../libs/compose';
import HeaderWithBackButton from '../../components/HeaderWithBackButton';
import Navigation from '../../libs/Navigation/Navigation';
import ScreenWrapper from '../../components/ScreenWrapper';
import styles from '../../styles/styles';
import ONYXKEYS from '../../ONYXKEYS';
import * as ErrorUtils from '../../libs/ErrorUtils';
import Form from '../../components/Form';
import TextInput from '../../components/TextInput';
import Permissions from '../../libs/Permissions';
import ROUTES from '../../ROUTES';
import * as Task from '../../libs/actions/Task';
import CONST from '../../CONST';
import * as Browser from '../../libs/Browser';
import useAutoFocusInput from '../../hooks/useAutoFocusInput';

const propTypes = {
    /** Beta features list */
    betas: PropTypes.arrayOf(PropTypes.string),

    /** Task title and description data */
    task: PropTypes.shape({
        title: PropTypes.string,
        description: PropTypes.string,
    }),

    ...withLocalizePropTypes,
};

const defaultProps = {
    betas: [],
    task: {},
};

function NewTaskDetailsPage(props) {
    const [taskTitle, setTaskTitle] = useState(props.task.title);
    const [taskDescription, setTaskDescription] = useState(props.task.description || '');

    const {inputCallbackRef} = useAutoFocusInput();

    useEffect(() => {
        setTaskTitle(props.task.title);
        setTaskDescription(props.task.description || '');
    }, [props.task]);

    /**
     * @param {Object} values - form input values passed by the Form component
     * @returns {Boolean}
     */
    function validate(values) {
        const errors = {};

        if (!values.taskTitle) {
            // We error if the user doesn't enter a task name
            ErrorUtils.addErrorMessage(errors, 'taskTitle', 'newTaskPage.pleaseEnterTaskName');
        }

        return errors;
    }

    // On submit, we want to call the assignTask function and wait to validate
    // the response
    function onSubmit(values) {
        Task.setDetailsValue(values.taskTitle, values.taskDescription);
        Navigation.navigate(ROUTES.NEW_TASK);
    }

    if (!Permissions.canUseTasks(props.betas)) {
        Navigation.dismissModal();
        return null;
    }
    return (
        <ScreenWrapper
            includeSafeAreaPaddingBottom={false}
            shouldEnableMaxHeight
            testID={NewTaskDetailsPage.displayName}
        >
            <HeaderWithBackButton
                title={props.translate('newTaskPage.assignTask')}
                onCloseButtonPress={() => Task.dismissModalAndClearOutTaskInfo()}
                shouldShowBackButton
                onBackButtonPress={() => Task.dismissModalAndClearOutTaskInfo()}
            />
            <Form
                formID={ONYXKEYS.FORMS.NEW_TASK_FORM}
                submitButtonText={props.translate('common.next')}
                style={[styles.mh5, styles.flexGrow1]}
                validate={(values) => validate(values)}
                onSubmit={(values) => onSubmit(values)}
                enabledWhenOffline
            >
                <View style={styles.mb5}>
                    <TextInput
<<<<<<< HEAD
                        ref={(el) => (inputRef.current = el)}
                        role={CONST.ACCESSIBILITY_ROLE.TEXT}
=======
                        ref={inputCallbackRef}
                        accessibilityRole={CONST.ACCESSIBILITY_ROLE.TEXT}
>>>>>>> be18d1e7
                        inputID="taskTitle"
                        label={props.translate('task.title')}
                        accessibilityLabel={props.translate('task.title')}
                        value={taskTitle}
                        onValueChange={(value) => setTaskTitle(value)}
                    />
                </View>
                <View style={styles.mb5}>
                    <TextInput
                        role={CONST.ACCESSIBILITY_ROLE.TEXT}
                        inputID="taskDescription"
                        label={props.translate('newTaskPage.descriptionOptional')}
                        accessibilityLabel={props.translate('newTaskPage.descriptionOptional')}
                        autoGrowHeight
                        submitOnEnter={!Browser.isMobile()}
                        containerStyles={[styles.autoGrowHeightMultilineInput]}
                        inputStyle={[styles.verticalAlignTop]}
                        value={taskDescription}
                        onValueChange={(value) => setTaskDescription(value)}
                    />
                </View>
            </Form>
        </ScreenWrapper>
    );
}

NewTaskDetailsPage.displayName = 'NewTaskDetailsPage';
NewTaskDetailsPage.propTypes = propTypes;
NewTaskDetailsPage.defaultProps = defaultProps;

export default compose(
    withOnyx({
        betas: {
            key: ONYXKEYS.BETAS,
        },
        task: {
            key: ONYXKEYS.TASK,
        },
    }),
    withLocalize,
)(NewTaskDetailsPage);<|MERGE_RESOLUTION|>--- conflicted
+++ resolved
@@ -96,13 +96,8 @@
             >
                 <View style={styles.mb5}>
                     <TextInput
-<<<<<<< HEAD
-                        ref={(el) => (inputRef.current = el)}
+                        ref={inputCallbackRef}
                         role={CONST.ACCESSIBILITY_ROLE.TEXT}
-=======
-                        ref={inputCallbackRef}
-                        accessibilityRole={CONST.ACCESSIBILITY_ROLE.TEXT}
->>>>>>> be18d1e7
                         inputID="taskTitle"
                         label={props.translate('task.title')}
                         accessibilityLabel={props.translate('task.title')}
