import React from 'react';
import {withOnyx} from 'react-native-onyx';
import {View} from 'react-native';
import useLocalize from '../../../../hooks/useLocalize';
import styles from '../../../../styles/styles';
import Text from '../../../../components/Text';
import TextInput from '../../../../components/TextInput';
import CONST from '../../../../CONST';
import Form from '../../../../components/Form';
import ONYXKEYS from '../../../../ONYXKEYS';
import subStepPropTypes from '../../subStepPropTypes';
import * as ValidationUtils from '../../../../libs/ValidationUtils';
import {reimbursementAccountPropTypes} from '../../reimbursementAccountPropTypes';
import HelpLinks from '../HelpLinks';
<<<<<<< HEAD
import * as BankAccounts from '../../../../libs/actions/BankAccounts';
import getDefaultStateForField from '../../utils/getDefaultStateForField';
=======
import * as ReimbursementAccountProps from '../../reimbursementAccountPropTypes';
>>>>>>> 54fd19f5

const propTypes = {
    /** Reimbursement account from ONYX */
    reimbursementAccount: reimbursementAccountPropTypes,

    ...subStepPropTypes,
};

<<<<<<< HEAD
const personalInfoStepKey = CONST.BANK_ACCOUNT.PERSONAL_INFO_STEP.INPUT_KEY;
=======
const defaultProps = {
    reimbursementAccount: ReimbursementAccountProps.reimbursementAccountDefaultProps,
};

const REQUIRED_FIELDS = [CONST.BANK_ACCOUNT.PERSONAL_INFO_STEP.INPUT_KEY.SSN_LAST_4];
>>>>>>> 54fd19f5

const validate = (values) => {
    const errors = ValidationUtils.getFieldRequiredErrors(values, [personalInfoStepKey.SSN_LAST_4]);

    if (values.ssnLast4 && !ValidationUtils.isValidSSNLastFour(values.ssnLast4)) {
        errors.ssnLast4 = 'bankAccount.error.ssnLast4';
    }

    return errors;
};
function SocialSecurityNumber({reimbursementAccount, onNext, isEditing}) {
    const {translate} = useLocalize();

    const defaultSsnLast4 = getDefaultStateForField({reimbursementAccount, fieldName: personalInfoStepKey.SSN_LAST_4, defaultValue: ''});

<<<<<<< HEAD
    const handleSubmit = (values) => {
        BankAccounts.updateOnyxVBBAData({[personalInfoStepKey.SSN_LAST_4]: values[personalInfoStepKey.SSN_LAST_4]});
        onNext();
    };

=======
>>>>>>> 54fd19f5
    return (
        <Form
            formID={ONYXKEYS.REIMBURSEMENT_ACCOUNT}
            submitButtonText={isEditing ? translate('common.confirm') : translate('common.next')}
            validate={validate}
            onSubmit={onNext}
            style={[styles.mh5, styles.flexGrow1]}
            submitButtonStyles={[styles.pb5, styles.mb0]}
        >
            <View>
                <Text style={[styles.textHeadline]}>{translate('personalInfoStep.enterTheLast4')}</Text>
                <Text style={[styles.mb3]}>{translate('personalInfoStep.dontWorry')}</Text>
<<<<<<< HEAD
                <TextInput
                    inputID={personalInfoStepKey.SSN_LAST_4}
                    label={translate('personalInfoStep.last4SSN')}
                    accessibilityLabel={translate('personalInfoStep.last4SSN')}
                    accessibilityRole={CONST.ACCESSIBILITY_ROLE.TEXT}
                    containerStyles={[styles.mt4]}
                    keyboardType={CONST.KEYBOARD_TYPE.NUMBER_PAD}
                    defaultValue={defaultSsnLast4}
                    maxLength={CONST.BANK_ACCOUNT.MAX_LENGTH.SSN}
                />
=======
                <View style={[styles.flex1]}>
                    <TextInput
                        inputID={CONST.BANK_ACCOUNT.PERSONAL_INFO_STEP.INPUT_KEY.SSN_LAST_4}
                        label={translate('personalInfoStep.last4SSN')}
                        accessibilityLabel={translate('personalInfoStep.last4SSN')}
                        accessibilityRole={CONST.ACCESSIBILITY_ROLE.TEXT}
                        containerStyles={[styles.mt4]}
                        keyboardType={CONST.KEYBOARD_TYPE.NUMBER_PAD}
                        defaultValue={defaultSsnLast4}
                        maxLength={CONST.BANK_ACCOUNT.MAX_LENGTH.SSN}
                        shouldSaveDraft
                    />
                </View>
>>>>>>> 54fd19f5
                <HelpLinks
                    translate={translate}
                    containerStyles={[styles.mt5]}
                />
            </View>
        </Form>
    );
}

SocialSecurityNumber.propTypes = propTypes;
SocialSecurityNumber.defaultProps = defaultProps;
SocialSecurityNumber.displayName = 'SocialSecurityNumber';

export default withOnyx({
    reimbursementAccount: {
        key: ONYXKEYS.REIMBURSEMENT_ACCOUNT,
    },
})(SocialSecurityNumber);<|MERGE_RESOLUTION|>--- conflicted
+++ resolved
@@ -12,12 +12,8 @@
 import * as ValidationUtils from '../../../../libs/ValidationUtils';
 import {reimbursementAccountPropTypes} from '../../reimbursementAccountPropTypes';
 import HelpLinks from '../HelpLinks';
-<<<<<<< HEAD
-import * as BankAccounts from '../../../../libs/actions/BankAccounts';
 import getDefaultStateForField from '../../utils/getDefaultStateForField';
-=======
 import * as ReimbursementAccountProps from '../../reimbursementAccountPropTypes';
->>>>>>> 54fd19f5
 
 const propTypes = {
     /** Reimbursement account from ONYX */
@@ -26,15 +22,10 @@
     ...subStepPropTypes,
 };
 
-<<<<<<< HEAD
 const personalInfoStepKey = CONST.BANK_ACCOUNT.PERSONAL_INFO_STEP.INPUT_KEY;
-=======
 const defaultProps = {
     reimbursementAccount: ReimbursementAccountProps.reimbursementAccountDefaultProps,
 };
-
-const REQUIRED_FIELDS = [CONST.BANK_ACCOUNT.PERSONAL_INFO_STEP.INPUT_KEY.SSN_LAST_4];
->>>>>>> 54fd19f5
 
 const validate = (values) => {
     const errors = ValidationUtils.getFieldRequiredErrors(values, [personalInfoStepKey.SSN_LAST_4]);
@@ -50,14 +41,6 @@
 
     const defaultSsnLast4 = getDefaultStateForField({reimbursementAccount, fieldName: personalInfoStepKey.SSN_LAST_4, defaultValue: ''});
 
-<<<<<<< HEAD
-    const handleSubmit = (values) => {
-        BankAccounts.updateOnyxVBBAData({[personalInfoStepKey.SSN_LAST_4]: values[personalInfoStepKey.SSN_LAST_4]});
-        onNext();
-    };
-
-=======
->>>>>>> 54fd19f5
     return (
         <Form
             formID={ONYXKEYS.REIMBURSEMENT_ACCOUNT}
@@ -70,21 +53,9 @@
             <View>
                 <Text style={[styles.textHeadline]}>{translate('personalInfoStep.enterTheLast4')}</Text>
                 <Text style={[styles.mb3]}>{translate('personalInfoStep.dontWorry')}</Text>
-<<<<<<< HEAD
-                <TextInput
-                    inputID={personalInfoStepKey.SSN_LAST_4}
-                    label={translate('personalInfoStep.last4SSN')}
-                    accessibilityLabel={translate('personalInfoStep.last4SSN')}
-                    accessibilityRole={CONST.ACCESSIBILITY_ROLE.TEXT}
-                    containerStyles={[styles.mt4]}
-                    keyboardType={CONST.KEYBOARD_TYPE.NUMBER_PAD}
-                    defaultValue={defaultSsnLast4}
-                    maxLength={CONST.BANK_ACCOUNT.MAX_LENGTH.SSN}
-                />
-=======
                 <View style={[styles.flex1]}>
                     <TextInput
-                        inputID={CONST.BANK_ACCOUNT.PERSONAL_INFO_STEP.INPUT_KEY.SSN_LAST_4}
+                        inputID={personalInfoStepKey.SSN_LAST_4}
                         label={translate('personalInfoStep.last4SSN')}
                         accessibilityLabel={translate('personalInfoStep.last4SSN')}
                         accessibilityRole={CONST.ACCESSIBILITY_ROLE.TEXT}
@@ -95,7 +66,6 @@
                         shouldSaveDraft
                     />
                 </View>
->>>>>>> 54fd19f5
                 <HelpLinks
                     translate={translate}
                     containerStyles={[styles.mt5]}
