import _ from 'underscore';
import React from 'react';
import PropTypes from 'prop-types';
<<<<<<< HEAD
import {View, Image, ScrollView} from 'react-native';
=======
import {View} from 'react-native';
>>>>>>> 0274c4ab
import {withOnyx} from 'react-native-onyx';
import styles from '../../styles/styles';
import themeColors from '../../styles/themes/default';
import withLocalize, {withLocalizePropTypes} from '../../components/withLocalize';
import HeaderWithCloseButton from '../../components/HeaderWithCloseButton';
import Navigation from '../../libs/Navigation/Navigation';
import Text from '../../components/Text';
import compose from '../../libs/compose';
import ONYXKEYS from '../../ONYXKEYS';
import CONST from '../../CONST';
import Button from '../../components/Button';
import * as Expensicons from '../../components/Icon/Expensicons';
import MenuItem from '../../components/MenuItem';
import getBankIcon from '../../components/Icon/BankIcons';
import * as PaymentMethods from '../../libs/actions/PaymentMethods';
import FullScreenLoadingIndicator from '../../components/FullscreenLoadingIndicator';
import bankAccountPropTypes from '../../components/bankAccountPropTypes';
import Section from '../../components/Section';
import * as Illustrations from '../../components/Icon/Illustrations';
import * as BankAccounts from '../../libs/actions/BankAccounts';
import * as Link from '../../libs/actions/Link';
import * as User from '../../libs/actions/User';
import {withNetwork} from '../../components/OnyxProvider';
import networkPropTypes from '../../components/networkPropTypes';

const propTypes = {
    /** Are we loading payment methods? */
    isLoadingPaymentMethods: PropTypes.bool,

    /** Information about the network */
    network: networkPropTypes.isRequired,

    /** List of bank accounts */
    bankAccountList: PropTypes.objectOf(bankAccountPropTypes),

    ...withLocalizePropTypes,
};

const defaultProps = {
    isLoadingPaymentMethods: true,
    bankAccountList: {},
};

class EnableStep extends React.Component {
    componentDidMount() {
        this.fetchData();
    }

    componentDidUpdate(prevProps) {
        if (!prevProps.network.isOffline || this.props.network.isOffline) {
            return;
        }

        this.fetchData();
    }

    fetchData() {
        PaymentMethods.getPaymentMethods();
    }

    render() {
        if (this.props.isLoadingPaymentMethods || _.isEmpty(this.props.bankAccountList)) {
            return (
                <FullScreenLoadingIndicator />
            );
        }

        const isUsingExpensifyCard = this.props.user.isUsingExpensifyCard;
        const account = _.find(this.props.bankAccountList, bankAccount => bankAccount.bankAccountID === this.props.reimbursementAccount.achData.bankAccountID);
        if (!account) {
            // This shouldn't happen as we can only end up here if we have successfully added a bank account.
            // But in case it does we'll throw here directly so it can be caught by the error boundary.
            throw new Error('Account not found in EnableStep');
        }

        const {icon, iconSize} = getBankIcon(account.additionalData.bankName);
        const formattedBankAccountNumber = account.accountNumber
            ? `${this.props.translate('paymentMethodList.accountLastFour')} ${
                account.accountNumber.slice(-4)
            }`
            : '';
        const bankName = account.addressName;

        return (
            <View style={[styles.flex1, styles.justifyContentBetween]}>
                <HeaderWithCloseButton
                    title={this.props.translate('workspace.common.bankAccount')}
                    onCloseButtonPress={Navigation.dismissModal}
                    shouldShowGetAssistanceButton
                    guidesCallTaskID={CONST.GUIDES_CALL_TASK_IDS.WORKSPACE_BANK_ACCOUNT}
                    shouldShowBackButton
                    onBackButtonPress={() => Navigation.goBack()}
                />
                <ScrollView style={[styles.flex1]}>
                    <Section
                        title={!isUsingExpensifyCard ? this.props.translate('workspace.bankAccount.oneMoreThing') : this.props.translate('workspace.bankAccount.allSet')}
                        icon={!isUsingExpensifyCard ? Illustrations.ConciergeNew : Illustrations.ThumbsUpStars}
                    >
                        <MenuItem
                            title={bankName}
                            description={formattedBankAccountNumber}
                            icon={icon}
                            iconWidth={iconSize}
                            iconHeight={iconSize}
                            disabled
                            interactive={false}
                            wrapperStyle={[styles.cardMenuItem, styles.mv3]}
                            iconFill={themeColors.success}
                        />
                        <Text style={[styles.mv3]}>
                            {!isUsingExpensifyCard
                                ? this.props.translate('workspace.bankAccount.accountDescriptionNoCards')
                                : this.props.translate('workspace.bankAccount.accountDescriptionWithCards')}
                        </Text>
                        {!isUsingExpensifyCard && (
                            <Button
                                text={this.props.translate('workspace.bankAccount.addWorkEmail')}
                                onPress={() => {
                                    Link.openOldDotLink(CONST.ADD_SECONDARY_LOGIN_URL);
                                    User.subscribeToExpensifyCardUpdates();
                                }}
                                icon={Expensicons.Mail}
                                style={[styles.mt4]}
                                iconStyles={[styles.buttonCTAIcon]}
                                shouldShowRightIcon
                                large
                                success
                            />
                        )}
                        <MenuItem
                            title={this.props.translate('workspace.bankAccount.disconnectBankAccount')}
                            icon={Expensicons.Close}
                            onPress={BankAccounts.requestResetFreePlanBankAccount}
                            iconFill={themeColors.success}
                            wrapperStyle={[styles.cardMenuItem, styles.mv3]}
                        />
                    </Section>
                    {this.props.user.isCheckingDomain && (
                        <Text style={[styles.formError, styles.mh5]}>
                            {this.props.translate('workspace.card.checkingDomain')}
                        </Text>
                    )}
                </ScrollView>
            </View>
        );
    }
}

EnableStep.propTypes = propTypes;
EnableStep.defaultProps = defaultProps;

export default compose(
    withLocalize,
    withNetwork(),
    withOnyx({
        isLoadingPaymentMethods: {
            key: ONYXKEYS.IS_LOADING_PAYMENT_METHODS,
            initWithStoredValues: false,
        },
        user: {
            key: ONYXKEYS.USER,
        },
        reimbursementAccount: {
            key: ONYXKEYS.REIMBURSEMENT_ACCOUNT,
        },
        bankAccountList: {
            key: ONYXKEYS.BANK_ACCOUNT_LIST,
            initWithStoredValues: false,
        },
    }),
)(EnableStep);<|MERGE_RESOLUTION|>--- conflicted
+++ resolved
@@ -1,11 +1,7 @@
 import _ from 'underscore';
 import React from 'react';
 import PropTypes from 'prop-types';
-<<<<<<< HEAD
-import {View, Image, ScrollView} from 'react-native';
-=======
-import {View} from 'react-native';
->>>>>>> 0274c4ab
+import {View, ScrollView} from 'react-native';
 import {withOnyx} from 'react-native-onyx';
 import styles from '../../styles/styles';
 import themeColors from '../../styles/themes/default';
