import PropTypes from 'prop-types';
import React, {useState} from 'react';
import withLocalize from '@components/withLocalize';
import BeneficialOwnerInfo from './BeneficialOwnerInfo/BeneficialOwnerInfo';
import CompleteVerification from './CompleteVerification/CompleteVerification';

const propTypes = {
    /** Goes to the previous step */
    onBackButtonPress: PropTypes.func.isRequired,

    /** Exits flow and goes back to the workspace initial page */
    onCloseButtonPress: PropTypes.func.isRequired,
};

function ACHContractStep({onBackButtonPress, onCloseButtonPress}) {
    const [isBeneficialOwnerInfoSet, setIsBeneficialOwnerInfoSet] = useState(false);

    if (isBeneficialOwnerInfoSet) {
        return <CompleteVerification setIsBeneficialOwnerInfoSet={setIsBeneficialOwnerInfoSet} />;
    }

    return (
<<<<<<< HEAD
        <BeneficialOwnerInfo
            onBackButtonPress={onBackButtonPress}
            onCloseButtonPress={onCloseButtonPress}
            setIsBeneficialOwnerInfoSet={setIsBeneficialOwnerInfoSet}
        />
=======
        <ScreenWrapper
            includeSafeAreaPaddingBottom={false}
            testID={ACHContractStep.displayName}
        >
            <HeaderWithBackButton
                title={props.translate('beneficialOwnersStep.additionalInformation')}
                stepCounter={{step: 4, total: 5}}
                onBackButtonPress={props.onBackButtonPress}
                shouldShowGetAssistanceButton
                guidesCallTaskID={CONST.GUIDES_CALL_TASK_IDS.WORKSPACE_BANK_ACCOUNT}
            />
            <FormProvider
                formID={ONYXKEYS.REIMBURSEMENT_ACCOUNT}
                validate={validate}
                onSubmit={submit}
                submitButtonText={props.translate('common.saveAndContinue')}
                style={[styles.mh5, styles.mt3, styles.flexGrow1]}
            >
                {({inputValues}) => (
                    <>
                        <Text style={[styles.mb5]}>
                            <Text>{props.translate('beneficialOwnersStep.checkAllThatApply')}</Text>
                        </Text>
                        <InputWrapper
                            InputComponent={CheckboxWithLabel}
                            accessibilityLabel={props.translate('beneficialOwnersStep.iOwnMoreThan25Percent')}
                            inputID="ownsMoreThan25Percent"
                            style={[styles.mb2]}
                            LabelComponent={() => (
                                <Text>
                                    {props.translate('beneficialOwnersStep.iOwnMoreThan25Percent')}
                                    <Text style={[styles.textStrong]}>{props.companyName}</Text>
                                </Text>
                            )}
                            // eslint-disable-next-line rulesdir/prefer-early-return
                            onValueChange={(ownsMoreThan25Percent) => {
                                if (ownsMoreThan25Percent && beneficialOwners.length > 3) {
                                    // If the user owns more than 25% of the company, then there can only be a maximum of 3 other beneficial owners who owns more than 25%.
                                    // We have to remove the 4th beneficial owner if the checkbox is checked.
                                    setBeneficialOwners((previousBeneficialOwners) => previousBeneficialOwners.slice(0, -1));
                                }
                            }}
                            defaultValue={props.getDefaultStateForField('ownsMoreThan25Percent', false)}
                            shouldSaveDraft
                        />
                        <InputWrapper
                            InputComponent={CheckboxWithLabel}
                            accessibilityLabel={props.translate('beneficialOwnersStep.someoneOwnsMoreThan25Percent')}
                            inputID="hasOtherBeneficialOwners"
                            style={[styles.mb2]}
                            LabelComponent={() => (
                                <Text>
                                    {props.translate('beneficialOwnersStep.someoneOwnsMoreThan25Percent')}
                                    <Text style={[styles.textStrong]}>{props.companyName}</Text>
                                </Text>
                            )}
                            // eslint-disable-next-line rulesdir/prefer-early-return
                            onValueChange={(hasOtherBeneficialOwners) => {
                                if (hasOtherBeneficialOwners && beneficialOwners.length === 0) {
                                    addBeneficialOwner();
                                }
                            }}
                            defaultValue={props.getDefaultStateForField('hasOtherBeneficialOwners', false)}
                            shouldSaveDraft
                        />
                        {Boolean(inputValues.hasOtherBeneficialOwners) && (
                            <View style={[styles.mb2]}>
                                {_.map(beneficialOwners, (ownerKey, index) => (
                                    <View
                                        key={index}
                                        style={[styles.p5, styles.border, styles.mb2]}
                                    >
                                        <Text style={[styles.headerText, styles.mb2]}>{props.translate('beneficialOwnersStep.additionalOwner')}</Text>
                                        <IdentityForm
                                            translate={props.translate}
                                            style={[styles.mb2]}
                                            defaultValues={{
                                                firstName: props.getDefaultStateForField(`beneficialOwner_${ownerKey}_firstName`, ''),
                                                lastName: props.getDefaultStateForField(`beneficialOwner_${ownerKey}_lastName`, ''),
                                                street: props.getDefaultStateForField(`beneficialOwner_${ownerKey}_street`, ''),
                                                city: props.getDefaultStateForField(`beneficialOwner_${ownerKey}_city`, ''),
                                                state: props.getDefaultStateForField(`beneficialOwner_${ownerKey}_state`, ''),
                                                zipCode: props.getDefaultStateForField(`beneficialOwner_${ownerKey}_zipCode`, ''),
                                                dob: props.getDefaultStateForField(`beneficialOwner_${ownerKey}_dob`, ''),
                                                ssnLast4: props.getDefaultStateForField(`beneficialOwner_${ownerKey}_ssnLast4`, ''),
                                            }}
                                            inputKeys={{
                                                firstName: `beneficialOwner_${ownerKey}_firstName`,
                                                lastName: `beneficialOwner_${ownerKey}_lastName`,
                                                dob: `beneficialOwner_${ownerKey}_dob`,
                                                ssnLast4: `beneficialOwner_${ownerKey}_ssnLast4`,
                                                street: `beneficialOwner_${ownerKey}_street`,
                                                city: `beneficialOwner_${ownerKey}_city`,
                                                state: `beneficialOwner_${ownerKey}_state`,
                                                zipCode: `beneficialOwner_${ownerKey}_zipCode`,
                                            }}
                                            shouldSaveDraft
                                        />
                                        {beneficialOwners.length > 1 && (
                                            <TextLink onPress={() => removeBeneficialOwner(ownerKey)}>{props.translate('beneficialOwnersStep.removeOwner')}</TextLink>
                                        )}
                                    </View>
                                ))}
                                {canAddMoreBeneficialOwners(inputValues.ownsMoreThan25Percent) && (
                                    <TextLink onPress={addBeneficialOwner}>
                                        {props.translate('beneficialOwnersStep.addAnotherIndividual')}
                                        <Text style={[styles.textStrong, styles.link]}>{props.companyName}</Text>
                                    </TextLink>
                                )}
                            </View>
                        )}
                        <Text style={[styles.mv5]}>{props.translate('beneficialOwnersStep.agreement')}</Text>
                        <InputWrapper
                            InputComponent={CheckboxWithLabel}
                            accessibilityLabel={`${props.translate('common.iAcceptThe')} ${props.translate('beneficialOwnersStep.termsAndConditions')}`}
                            inputID="acceptTermsAndConditions"
                            style={[styles.mt4]}
                            LabelComponent={() => (
                                <Text>
                                    {props.translate('common.iAcceptThe')}
                                    <TextLink href="https://use.expensify.com/achterms">{`${props.translate('beneficialOwnersStep.termsAndConditions')}`}</TextLink>
                                </Text>
                            )}
                            defaultValue={props.getDefaultStateForField('acceptTermsAndConditions', false)}
                            shouldSaveDraft
                        />
                        <InputWrapper
                            InputComponent={CheckboxWithLabel}
                            accessibilityLabel={props.translate('beneficialOwnersStep.certifyTrueAndAccurate')}
                            inputID="certifyTrueInformation"
                            style={[styles.mt4]}
                            LabelComponent={() => <Text>{props.translate('beneficialOwnersStep.certifyTrueAndAccurate')}</Text>}
                            defaultValue={props.getDefaultStateForField('certifyTrueInformation', false)}
                            shouldSaveDraft
                        />
                    </>
                )}
            </FormProvider>
        </ScreenWrapper>
>>>>>>> 8bef4bbd
    );
}

ACHContractStep.propTypes = propTypes;
ACHContractStep.displayName = 'ACHContractStep';
export default withLocalize(ACHContractStep);<|MERGE_RESOLUTION|>--- conflicted
+++ resolved
@@ -1,6 +1,5 @@
 import PropTypes from 'prop-types';
 import React, {useState} from 'react';
-import withLocalize from '@components/withLocalize';
 import BeneficialOwnerInfo from './BeneficialOwnerInfo/BeneficialOwnerInfo';
 import CompleteVerification from './CompleteVerification/CompleteVerification';
 
@@ -20,156 +19,14 @@
     }
 
     return (
-<<<<<<< HEAD
         <BeneficialOwnerInfo
             onBackButtonPress={onBackButtonPress}
             onCloseButtonPress={onCloseButtonPress}
             setIsBeneficialOwnerInfoSet={setIsBeneficialOwnerInfoSet}
         />
-=======
-        <ScreenWrapper
-            includeSafeAreaPaddingBottom={false}
-            testID={ACHContractStep.displayName}
-        >
-            <HeaderWithBackButton
-                title={props.translate('beneficialOwnersStep.additionalInformation')}
-                stepCounter={{step: 4, total: 5}}
-                onBackButtonPress={props.onBackButtonPress}
-                shouldShowGetAssistanceButton
-                guidesCallTaskID={CONST.GUIDES_CALL_TASK_IDS.WORKSPACE_BANK_ACCOUNT}
-            />
-            <FormProvider
-                formID={ONYXKEYS.REIMBURSEMENT_ACCOUNT}
-                validate={validate}
-                onSubmit={submit}
-                submitButtonText={props.translate('common.saveAndContinue')}
-                style={[styles.mh5, styles.mt3, styles.flexGrow1]}
-            >
-                {({inputValues}) => (
-                    <>
-                        <Text style={[styles.mb5]}>
-                            <Text>{props.translate('beneficialOwnersStep.checkAllThatApply')}</Text>
-                        </Text>
-                        <InputWrapper
-                            InputComponent={CheckboxWithLabel}
-                            accessibilityLabel={props.translate('beneficialOwnersStep.iOwnMoreThan25Percent')}
-                            inputID="ownsMoreThan25Percent"
-                            style={[styles.mb2]}
-                            LabelComponent={() => (
-                                <Text>
-                                    {props.translate('beneficialOwnersStep.iOwnMoreThan25Percent')}
-                                    <Text style={[styles.textStrong]}>{props.companyName}</Text>
-                                </Text>
-                            )}
-                            // eslint-disable-next-line rulesdir/prefer-early-return
-                            onValueChange={(ownsMoreThan25Percent) => {
-                                if (ownsMoreThan25Percent && beneficialOwners.length > 3) {
-                                    // If the user owns more than 25% of the company, then there can only be a maximum of 3 other beneficial owners who owns more than 25%.
-                                    // We have to remove the 4th beneficial owner if the checkbox is checked.
-                                    setBeneficialOwners((previousBeneficialOwners) => previousBeneficialOwners.slice(0, -1));
-                                }
-                            }}
-                            defaultValue={props.getDefaultStateForField('ownsMoreThan25Percent', false)}
-                            shouldSaveDraft
-                        />
-                        <InputWrapper
-                            InputComponent={CheckboxWithLabel}
-                            accessibilityLabel={props.translate('beneficialOwnersStep.someoneOwnsMoreThan25Percent')}
-                            inputID="hasOtherBeneficialOwners"
-                            style={[styles.mb2]}
-                            LabelComponent={() => (
-                                <Text>
-                                    {props.translate('beneficialOwnersStep.someoneOwnsMoreThan25Percent')}
-                                    <Text style={[styles.textStrong]}>{props.companyName}</Text>
-                                </Text>
-                            )}
-                            // eslint-disable-next-line rulesdir/prefer-early-return
-                            onValueChange={(hasOtherBeneficialOwners) => {
-                                if (hasOtherBeneficialOwners && beneficialOwners.length === 0) {
-                                    addBeneficialOwner();
-                                }
-                            }}
-                            defaultValue={props.getDefaultStateForField('hasOtherBeneficialOwners', false)}
-                            shouldSaveDraft
-                        />
-                        {Boolean(inputValues.hasOtherBeneficialOwners) && (
-                            <View style={[styles.mb2]}>
-                                {_.map(beneficialOwners, (ownerKey, index) => (
-                                    <View
-                                        key={index}
-                                        style={[styles.p5, styles.border, styles.mb2]}
-                                    >
-                                        <Text style={[styles.headerText, styles.mb2]}>{props.translate('beneficialOwnersStep.additionalOwner')}</Text>
-                                        <IdentityForm
-                                            translate={props.translate}
-                                            style={[styles.mb2]}
-                                            defaultValues={{
-                                                firstName: props.getDefaultStateForField(`beneficialOwner_${ownerKey}_firstName`, ''),
-                                                lastName: props.getDefaultStateForField(`beneficialOwner_${ownerKey}_lastName`, ''),
-                                                street: props.getDefaultStateForField(`beneficialOwner_${ownerKey}_street`, ''),
-                                                city: props.getDefaultStateForField(`beneficialOwner_${ownerKey}_city`, ''),
-                                                state: props.getDefaultStateForField(`beneficialOwner_${ownerKey}_state`, ''),
-                                                zipCode: props.getDefaultStateForField(`beneficialOwner_${ownerKey}_zipCode`, ''),
-                                                dob: props.getDefaultStateForField(`beneficialOwner_${ownerKey}_dob`, ''),
-                                                ssnLast4: props.getDefaultStateForField(`beneficialOwner_${ownerKey}_ssnLast4`, ''),
-                                            }}
-                                            inputKeys={{
-                                                firstName: `beneficialOwner_${ownerKey}_firstName`,
-                                                lastName: `beneficialOwner_${ownerKey}_lastName`,
-                                                dob: `beneficialOwner_${ownerKey}_dob`,
-                                                ssnLast4: `beneficialOwner_${ownerKey}_ssnLast4`,
-                                                street: `beneficialOwner_${ownerKey}_street`,
-                                                city: `beneficialOwner_${ownerKey}_city`,
-                                                state: `beneficialOwner_${ownerKey}_state`,
-                                                zipCode: `beneficialOwner_${ownerKey}_zipCode`,
-                                            }}
-                                            shouldSaveDraft
-                                        />
-                                        {beneficialOwners.length > 1 && (
-                                            <TextLink onPress={() => removeBeneficialOwner(ownerKey)}>{props.translate('beneficialOwnersStep.removeOwner')}</TextLink>
-                                        )}
-                                    </View>
-                                ))}
-                                {canAddMoreBeneficialOwners(inputValues.ownsMoreThan25Percent) && (
-                                    <TextLink onPress={addBeneficialOwner}>
-                                        {props.translate('beneficialOwnersStep.addAnotherIndividual')}
-                                        <Text style={[styles.textStrong, styles.link]}>{props.companyName}</Text>
-                                    </TextLink>
-                                )}
-                            </View>
-                        )}
-                        <Text style={[styles.mv5]}>{props.translate('beneficialOwnersStep.agreement')}</Text>
-                        <InputWrapper
-                            InputComponent={CheckboxWithLabel}
-                            accessibilityLabel={`${props.translate('common.iAcceptThe')} ${props.translate('beneficialOwnersStep.termsAndConditions')}`}
-                            inputID="acceptTermsAndConditions"
-                            style={[styles.mt4]}
-                            LabelComponent={() => (
-                                <Text>
-                                    {props.translate('common.iAcceptThe')}
-                                    <TextLink href="https://use.expensify.com/achterms">{`${props.translate('beneficialOwnersStep.termsAndConditions')}`}</TextLink>
-                                </Text>
-                            )}
-                            defaultValue={props.getDefaultStateForField('acceptTermsAndConditions', false)}
-                            shouldSaveDraft
-                        />
-                        <InputWrapper
-                            InputComponent={CheckboxWithLabel}
-                            accessibilityLabel={props.translate('beneficialOwnersStep.certifyTrueAndAccurate')}
-                            inputID="certifyTrueInformation"
-                            style={[styles.mt4]}
-                            LabelComponent={() => <Text>{props.translate('beneficialOwnersStep.certifyTrueAndAccurate')}</Text>}
-                            defaultValue={props.getDefaultStateForField('certifyTrueInformation', false)}
-                            shouldSaveDraft
-                        />
-                    </>
-                )}
-            </FormProvider>
-        </ScreenWrapper>
->>>>>>> 8bef4bbd
     );
 }
 
 ACHContractStep.propTypes = propTypes;
 ACHContractStep.displayName = 'ACHContractStep';
-export default withLocalize(ACHContractStep);+export default ACHContractStep;