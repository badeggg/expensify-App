--- conflicted
+++ resolved
@@ -251,13 +251,9 @@
                     <AddPlaidBankAccount
                         text={this.props.translate('bankAccount.plaidBodyCopy')}
                         onSubmit={this.addPlaidAccount}
-<<<<<<< HEAD
-                        onExitPlaid={() => setBankAccountSubStep(null)}
+                        onExitPlaid={() => BankAccounts.setBankAccountSubStep(null)}
                         receivedRedirectURI={this.props.receivedRedirectURI}
                         existingPlaidLinkToken={this.props.existingPlaidLinkToken}
-=======
-                        onExitPlaid={() => BankAccounts.setBankAccountSubStep(null)}
->>>>>>> 5a5d8e14
                     />
                 )}
                 {subStep === CONST.BANK_ACCOUNT.SETUP_TYPE.MANUAL && (
