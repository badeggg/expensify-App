--- conflicted
+++ resolved
@@ -17,29 +17,15 @@
 import exampleCheckImage from './exampleCheckImage';
 import Text from '../../components/Text';
 import ExpensiTextInput from '../../components/ExpensiTextInput';
-<<<<<<< HEAD
-import {
-    setBankAccountFormValidationErrors,
-    setBankAccountSubStep,
-    setupWithdrawalAccount,
-    showBankAccountErrorModal,
-    updateReimbursementAccountDraft,
-} from '../../libs/actions/BankAccounts';
-=======
 import * as BankAccounts from '../../libs/actions/BankAccounts';
->>>>>>> 2b7d6d0a
 import ONYXKEYS from '../../ONYXKEYS';
 import compose from '../../libs/compose';
 import * as ReimbursementAccountUtils from '../../libs/ReimbursementAccountUtils';
 import ReimbursementAccountForm from './ReimbursementAccountForm';
 import reimbursementAccountPropTypes from './reimbursementAccountPropTypes';
 import WorkspaceSection from '../workspace/WorkspaceSection';
-<<<<<<< HEAD
-import {BankMouseGreen} from '../../components/Icon/Illustrations';
-import {isValidRoutingNumber} from '../../libs/ValidationUtils';
-=======
+import * as ValidationUtils from '../../libs/ValidationUtils';
 import * as Illustrations from '../../components/Icon/Illustrations';
->>>>>>> 2b7d6d0a
 
 const propTypes = {
     /** Bank account currently in setup */
@@ -93,11 +79,7 @@
         if (!CONST.BANK_ACCOUNT.REGEX.IBAN.test(this.state.accountNumber.trim())) {
             errors.accountNumber = true;
         }
-<<<<<<< HEAD
-        if (!CONST.BANK_ACCOUNT.REGEX.SWIFT_BIC.test(this.state.routingNumber.trim()) || !isValidRoutingNumber(this.state.routingNumber.trim())) {
-=======
-        if (!CONST.BANK_ACCOUNT.REGEX.SWIFT_BIC.test(this.state.routingNumber.trim()) || !BankAccounts.validateRoutingNumber(this.state.routingNumber.trim())) {
->>>>>>> 2b7d6d0a
+        if (!CONST.BANK_ACCOUNT.REGEX.SWIFT_BIC.test(this.state.routingNumber.trim()) || !ValidationUtils.isValidRoutingNumber(this.state.routingNumber.trim())) {
             errors.routingNumber = true;
         }
         if (!this.state.hasAcceptedTerms) {
