--- conflicted
+++ resolved
@@ -1,29 +1,7 @@
 import PropTypes from 'prop-types';
-<<<<<<< HEAD
-import React, {useCallback, useMemo} from 'react';
-import {View} from 'react-native';
-import CheckboxWithLabel from '@components/CheckboxWithLabel';
-import FormProvider from '@components/Form/FormProvider';
-import InputWrapper from '@components/Form/InputWrapper';
-import HeaderWithBackButton from '@components/HeaderWithBackButton';
-import ScreenWrapper from '@components/ScreenWrapper';
-import Text from '@components/Text';
-import TextLink from '@components/TextLink';
-import useLocalize from '@hooks/useLocalize';
-import useThemeStyles from '@hooks/useThemeStyles';
-import * as ValidationUtils from '@libs/ValidationUtils';
-import * as BankAccounts from '@userActions/BankAccounts';
-import CONST from '@src/CONST';
-import ONYXKEYS from '@src/ONYXKEYS';
-import INPUT_IDS from '@src/types/form/ReimbursementAccountForm';
-import IdentityForm from './IdentityForm';
-import {reimbursementAccountPropTypes} from './reimbursementAccountPropTypes';
-import RequestorOnfidoStep from './RequestorOnfidoStep';
-=======
 import React from 'react';
 import PersonalInfo from './PersonalInfo/PersonalInfo';
 import VerifyIdentity from './VerifyIdentity/VerifyIdentity';
->>>>>>> a3943ace
 
 const propTypes = {
     /** Goes to the previous step */
@@ -41,85 +19,8 @@
     return (
         <PersonalInfo
             ref={ref}
-<<<<<<< HEAD
-            includeSafeAreaPaddingBottom={false}
-            testID={RequestorStep.displayName}
-        >
-            <HeaderWithBackButton
-                title={translate('requestorStep.headerTitle')}
-                stepCounter={STEP_COUNTER}
-                guidesCallTaskID={CONST.GUIDES_CALL_TASK_IDS.WORKSPACE_BANK_ACCOUNT}
-                onBackButtonPress={onBackButtonPress}
-                shouldShowGetAssistanceButton
-            />
-            <FormProvider
-                formID={ONYXKEYS.FORMS.REIMBURSEMENT_ACCOUNT_FORM}
-                submitButtonText={translate('common.saveAndContinue')}
-                validate={validate}
-                onSubmit={submit}
-                style={[styles.mh5, styles.mt3, styles.flexGrow1]}
-                scrollContextEnabled
-            >
-                <Text>{translate('requestorStep.subtitle')}</Text>
-                <View style={[styles.mb5, styles.mt1, styles.dFlex, styles.flexRow]}>
-                    <TextLink
-                        style={[styles.textMicro]}
-                        href={CONST.BANK_ACCOUNT_PERSONAL_DOCUMENTATION_INFO_URL}
-                    >
-                        {translate('requestorStep.learnMore')}
-                    </TextLink>
-                    <Text style={[styles.textMicroSupporting]}>{' | '}</Text>
-                    <TextLink
-                        style={[styles.textMicro, styles.textLink]}
-                        href={CONST.PERSONAL_DATA_PROTECTION_INFO_URL}
-                    >
-                        {translate('requestorStep.isMyDataSafe')}
-                    </TextLink>
-                </View>
-                <IdentityForm
-                    translate={translate}
-                    defaultValues={defaultValues}
-                    inputKeys={INPUT_KEYS}
-                    shouldSaveDraft
-                />
-                <InputWrapper
-                    InputComponent={CheckboxWithLabel}
-                    accessibilityLabel={translate('requestorStep.isControllingOfficer')}
-                    inputID={INPUT_IDS.IS_CONTROLLING_OFFICER}
-                    defaultValue={getDefaultStateForField('isControllingOfficer', false)}
-                    LabelComponent={renderLabelComponent}
-                    style={[styles.mt4]}
-                    shouldSaveDraft
-                />
-                <Text style={[styles.mt3, styles.textMicroSupporting]}>
-                    {translate('requestorStep.onFidoConditions')}
-                    <TextLink
-                        href={CONST.ONFIDO_FACIAL_SCAN_POLICY_URL}
-                        style={[styles.textMicro]}
-                    >
-                        {translate('onfidoStep.facialScan')}
-                    </TextLink>
-                    {', '}
-                    <TextLink
-                        href={CONST.ONFIDO_PRIVACY_POLICY_URL}
-                        style={[styles.textMicro]}
-                    >
-                        {translate('common.privacy')}
-                    </TextLink>
-                    {` ${translate('common.and')} `}
-                    <TextLink
-                        href={CONST.ONFIDO_TERMS_OF_SERVICE_URL}
-                        style={[styles.textMicro]}
-                    >
-                        {translate('common.termsOfService')}
-                    </TextLink>
-                </Text>
-            </FormProvider>
-        </ScreenWrapper>
-=======
             onBackButtonPress={onBackButtonPress}
         />
->>>>>>> a3943ace
     );
 });
 
