--- conflicted
+++ resolved
@@ -29,43 +29,6 @@
     shouldShowOnfido: PropTypes.bool.isRequired,
 };
 
-<<<<<<< HEAD
-class RequestorStep extends React.Component {
-    constructor(props) {
-        super(props);
-
-        this.validate = this.validate.bind(this);
-        this.submit = this.submit.bind(this);
-    }
-
-    /**
-     * @param {Object} values
-     * @returns {Object}
-     */
-    validate(values) {
-        const requiredFields = ['firstName', 'lastName', 'dob', 'ssnLast4', 'requestorAddressStreet', 'requestorAddressCity', 'requestorAddressState', 'requestorAddressZipCode'];
-        const errors = ValidationUtils.getFieldRequiredErrors(values, requiredFields);
-
-        if (values.firstName && !ValidationUtils.isValidName(values.firstName)) {
-            errors.firstName = 'bankAccount.error.firstName';
-        }
-
-        if (values.lastName && !ValidationUtils.isValidName(values.lastName)) {
-            errors.lastName = 'bankAccount.error.lastName';
-        }
-
-        if (values.dob) {
-            if (!ValidationUtils.isValidPastDate(values.dob) || !ValidationUtils.meetsMaximumAgeRequirement(values.dob)) {
-                errors.dob = 'bankAccount.error.dob';
-            } else if (!ValidationUtils.meetsMinimumAgeRequirement(values.dob)) {
-                errors.dob = 'bankAccount.error.age';
-            }
-        }
-
-        if (values.ssnLast4 && !ValidationUtils.isValidSSNLastFour(values.ssnLast4)) {
-            errors.ssnLast4 = 'bankAccount.error.ssnLast4';
-        }
-=======
 const REQUIRED_FIELDS = ['firstName', 'lastName', 'dob', 'ssnLast4', 'requestorAddressStreet', 'requestorAddressCity', 'requestorAddressState', 'requestorAddressZipCode'];
 const INPUT_KEYS = {
     firstName: 'firstName',
@@ -78,7 +41,6 @@
     zipCode: 'requestorAddressZipCode',
 };
 const STEP_COUNTER = {step: 3, total: 5};
->>>>>>> 43a00dae
 
 const validate = (values) => {
     const errors = ValidationUtils.getFieldRequiredErrors(values, REQUIRED_FIELDS);
@@ -89,6 +51,14 @@
         } else if (!ValidationUtils.meetsMinimumAgeRequirement(values.dob)) {
             errors.dob = 'bankAccount.error.age';
         }
+    }
+
+    if (values.firstName && !ValidationUtils.isValidName(values.firstName)) {
+        errors.firstName = 'bankAccount.error.firstName';
+    }
+
+    if (values.lastName && !ValidationUtils.isValidName(values.lastName)) {
+        errors.lastName = 'bankAccount.error.lastName';
     }
 
     if (values.ssnLast4 && !ValidationUtils.isValidSSNLastFour(values.ssnLast4)) {
