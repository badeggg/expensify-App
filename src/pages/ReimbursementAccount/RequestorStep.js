import PropTypes from 'prop-types';
import React from 'react';
import PersonalInfo from './PersonalInfo/PersonalInfo';
import {reimbursementAccountPropTypes} from './reimbursementAccountPropTypes';
import RequestorOnfidoStep from './RequestorOnfidoStep';

const propTypes = {
    onBackButtonPress: PropTypes.func.isRequired,
    reimbursementAccount: reimbursementAccountPropTypes.isRequired,

    /** If we should show Onfido flow */
    shouldShowOnfido: PropTypes.bool.isRequired,
};

<<<<<<< HEAD
const REQUIRED_FIELDS = ['firstName', 'lastName', 'dob', 'ssnLast4', 'requestorAddressStreet', 'requestorAddressCity', 'requestorAddressState', 'requestorAddressZipCode'];
const INPUT_KEYS = {
    firstName: 'firstName',
    lastName: 'lastName',
    dob: 'dob',
    ssnLast4: 'ssnLast4',
    street: 'requestorAddressStreet',
    city: 'requestorAddressCity',
    state: 'requestorAddressState',
    zipCode: 'requestorAddressZipCode',
};
const STEP_COUNTER = {step: 3, total: 5};

const validate = (values) => {
    const errors = ValidationUtils.getFieldRequiredErrors(values, REQUIRED_FIELDS);

    if (values.dob) {
        if (!ValidationUtils.isValidPastDate(values.dob) || !ValidationUtils.meetsMaximumAgeRequirement(values.dob)) {
            errors.dob = 'bankAccount.error.dob';
        } else if (!ValidationUtils.meetsMinimumAgeRequirement(values.dob)) {
            errors.dob = 'bankAccount.error.age';
        }
    }

    if (values.ssnLast4 && !ValidationUtils.isValidSSNLastFour(values.ssnLast4)) {
        errors.ssnLast4 = 'bankAccount.error.ssnLast4';
    }

    if (values.requestorAddressStreet && !ValidationUtils.isValidAddress(values.requestorAddressStreet)) {
        errors.requestorAddressStreet = 'bankAccount.error.addressStreet';
    }

    if (values.requestorAddressZipCode && !ValidationUtils.isValidZipCode(values.requestorAddressZipCode)) {
        errors.requestorAddressZipCode = 'bankAccount.error.zipCode';
    }

    if (!ValidationUtils.isRequiredFulfilled(values.isControllingOfficer)) {
        errors.isControllingOfficer = 'requestorStep.isControllingOfficerError';
    }

    return errors;
};

/**
 * Workaround for forwardRef + propTypes issue.
 * See https://stackoverflow.com/questions/59716140/using-forwardref-with-proptypes-and-eslint
 */
const RequestorStep = React.forwardRef(({reimbursementAccount, shouldShowOnfido, onBackButtonPress, getDefaultStateForField}, ref) => {
    const {translate} = useLocalize();

    const defaultValues = useMemo(
        () => ({
            firstName: getDefaultStateForField(INPUT_KEYS.firstName),
            lastName: getDefaultStateForField(INPUT_KEYS.lastName),
            street: getDefaultStateForField(INPUT_KEYS.street),
            city: getDefaultStateForField(INPUT_KEYS.city),
            state: getDefaultStateForField(INPUT_KEYS.state),
            zipCode: getDefaultStateForField(INPUT_KEYS.zipCode),
            dob: getDefaultStateForField(INPUT_KEYS.dob),
            ssnLast4: getDefaultStateForField(INPUT_KEYS.ssnLast4),
        }),
        [getDefaultStateForField],
    );

    const submit = useCallback(
        (values) => {
            const payload = {
                bankAccountID: _.get(reimbursementAccount, 'achData.bankAccountID', 0),
                ...values,
            };

            BankAccounts.updatePersonalInformationForBankAccount(payload);
        },
        [reimbursementAccount],
    );

    const renderLabelComponent = () => (
        <View style={[styles.flex1, styles.pr1]}>
            <Text>{translate('requestorStep.isControllingOfficer')}</Text>
        </View>
    );

=======
function RequestorStep({reimbursementAccount, shouldShowOnfido, onBackButtonPress}) {
>>>>>>> 4cd72c81
    if (shouldShowOnfido) {
        return (
            <RequestorOnfidoStep
                ref={ref}
                reimbursementAccount={reimbursementAccount}
                onBackButtonPress={onBackButtonPress}
            />
        );
    }

<<<<<<< HEAD
    return (
        <ScreenWrapper
            ref={ref}
            includeSafeAreaPaddingBottom={false}
            testID={RequestorStep.displayName}
        >
            <HeaderWithBackButton
                title={translate('requestorStep.headerTitle')}
                stepCounter={STEP_COUNTER}
                guidesCallTaskID={CONST.GUIDES_CALL_TASK_IDS.WORKSPACE_BANK_ACCOUNT}
                onBackButtonPress={onBackButtonPress}
                shouldShowGetAssistanceButton
            />
            <Form
                formID={ONYXKEYS.REIMBURSEMENT_ACCOUNT}
                submitButtonText={translate('common.saveAndContinue')}
                validate={validate}
                onSubmit={submit}
                style={[styles.mh5, styles.flexGrow1]}
                scrollContextEnabled
            >
                <Text>{translate('requestorStep.subtitle')}</Text>
                <View style={[styles.mb5, styles.mt1, styles.dFlex, styles.flexRow]}>
                    <TextLink
                        style={[styles.textMicro]}
                        href={CONST.BANK_ACCOUNT_PERSONAL_DOCUMENTATION_INFO_URL}
                    >
                        {translate('requestorStep.learnMore')}
                    </TextLink>
                    <Text style={[styles.textMicroSupporting]}>{' | '}</Text>
                    <TextLink
                        style={[styles.textMicro, styles.textLink]}
                        href={CONST.PERSONAL_DATA_PROTECTION_INFO_URL}
                    >
                        {translate('requestorStep.isMyDataSafe')}
                    </TextLink>
                </View>
                <IdentityForm
                    translate={translate}
                    defaultValues={defaultValues}
                    inputKeys={INPUT_KEYS}
                    shouldSaveDraft
                />
                <CheckboxWithLabel
                    accessibilityLabel={translate('requestorStep.isControllingOfficer')}
                    inputID="isControllingOfficer"
                    defaultValue={getDefaultStateForField('isControllingOfficer', false)}
                    LabelComponent={renderLabelComponent}
                    style={[styles.mt4]}
                    shouldSaveDraft
                />
                <Text style={[styles.mt3, styles.textMicroSupporting]}>
                    {translate('requestorStep.onFidoConditions')}
                    <TextLink
                        href={CONST.ONFIDO_FACIAL_SCAN_POLICY_URL}
                        style={[styles.textMicro]}
                    >
                        {translate('onfidoStep.facialScan')}
                    </TextLink>
                    {', '}
                    <TextLink
                        href={CONST.ONFIDO_PRIVACY_POLICY_URL}
                        style={[styles.textMicro]}
                    >
                        {translate('common.privacy')}
                    </TextLink>
                    {` ${translate('common.and')} `}
                    <TextLink
                        href={CONST.ONFIDO_TERMS_OF_SERVICE_URL}
                        style={[styles.textMicro]}
                    >
                        {translate('common.termsOfService')}
                    </TextLink>
                </Text>
            </Form>
        </ScreenWrapper>
    );
});
=======
    return <PersonalInfo />;
}
>>>>>>> 4cd72c81

RequestorStep.propTypes = propTypes;
RequestorStep.displayName = 'RequestorStep';

export default RequestorStep;<|MERGE_RESOLUTION|>--- conflicted
+++ resolved
@@ -12,92 +12,7 @@
     shouldShowOnfido: PropTypes.bool.isRequired,
 };
 
-<<<<<<< HEAD
-const REQUIRED_FIELDS = ['firstName', 'lastName', 'dob', 'ssnLast4', 'requestorAddressStreet', 'requestorAddressCity', 'requestorAddressState', 'requestorAddressZipCode'];
-const INPUT_KEYS = {
-    firstName: 'firstName',
-    lastName: 'lastName',
-    dob: 'dob',
-    ssnLast4: 'ssnLast4',
-    street: 'requestorAddressStreet',
-    city: 'requestorAddressCity',
-    state: 'requestorAddressState',
-    zipCode: 'requestorAddressZipCode',
-};
-const STEP_COUNTER = {step: 3, total: 5};
-
-const validate = (values) => {
-    const errors = ValidationUtils.getFieldRequiredErrors(values, REQUIRED_FIELDS);
-
-    if (values.dob) {
-        if (!ValidationUtils.isValidPastDate(values.dob) || !ValidationUtils.meetsMaximumAgeRequirement(values.dob)) {
-            errors.dob = 'bankAccount.error.dob';
-        } else if (!ValidationUtils.meetsMinimumAgeRequirement(values.dob)) {
-            errors.dob = 'bankAccount.error.age';
-        }
-    }
-
-    if (values.ssnLast4 && !ValidationUtils.isValidSSNLastFour(values.ssnLast4)) {
-        errors.ssnLast4 = 'bankAccount.error.ssnLast4';
-    }
-
-    if (values.requestorAddressStreet && !ValidationUtils.isValidAddress(values.requestorAddressStreet)) {
-        errors.requestorAddressStreet = 'bankAccount.error.addressStreet';
-    }
-
-    if (values.requestorAddressZipCode && !ValidationUtils.isValidZipCode(values.requestorAddressZipCode)) {
-        errors.requestorAddressZipCode = 'bankAccount.error.zipCode';
-    }
-
-    if (!ValidationUtils.isRequiredFulfilled(values.isControllingOfficer)) {
-        errors.isControllingOfficer = 'requestorStep.isControllingOfficerError';
-    }
-
-    return errors;
-};
-
-/**
- * Workaround for forwardRef + propTypes issue.
- * See https://stackoverflow.com/questions/59716140/using-forwardref-with-proptypes-and-eslint
- */
-const RequestorStep = React.forwardRef(({reimbursementAccount, shouldShowOnfido, onBackButtonPress, getDefaultStateForField}, ref) => {
-    const {translate} = useLocalize();
-
-    const defaultValues = useMemo(
-        () => ({
-            firstName: getDefaultStateForField(INPUT_KEYS.firstName),
-            lastName: getDefaultStateForField(INPUT_KEYS.lastName),
-            street: getDefaultStateForField(INPUT_KEYS.street),
-            city: getDefaultStateForField(INPUT_KEYS.city),
-            state: getDefaultStateForField(INPUT_KEYS.state),
-            zipCode: getDefaultStateForField(INPUT_KEYS.zipCode),
-            dob: getDefaultStateForField(INPUT_KEYS.dob),
-            ssnLast4: getDefaultStateForField(INPUT_KEYS.ssnLast4),
-        }),
-        [getDefaultStateForField],
-    );
-
-    const submit = useCallback(
-        (values) => {
-            const payload = {
-                bankAccountID: _.get(reimbursementAccount, 'achData.bankAccountID', 0),
-                ...values,
-            };
-
-            BankAccounts.updatePersonalInformationForBankAccount(payload);
-        },
-        [reimbursementAccount],
-    );
-
-    const renderLabelComponent = () => (
-        <View style={[styles.flex1, styles.pr1]}>
-            <Text>{translate('requestorStep.isControllingOfficer')}</Text>
-        </View>
-    );
-
-=======
 function RequestorStep({reimbursementAccount, shouldShowOnfido, onBackButtonPress}) {
->>>>>>> 4cd72c81
     if (shouldShowOnfido) {
         return (
             <RequestorOnfidoStep
@@ -108,89 +23,8 @@
         );
     }
 
-<<<<<<< HEAD
-    return (
-        <ScreenWrapper
-            ref={ref}
-            includeSafeAreaPaddingBottom={false}
-            testID={RequestorStep.displayName}
-        >
-            <HeaderWithBackButton
-                title={translate('requestorStep.headerTitle')}
-                stepCounter={STEP_COUNTER}
-                guidesCallTaskID={CONST.GUIDES_CALL_TASK_IDS.WORKSPACE_BANK_ACCOUNT}
-                onBackButtonPress={onBackButtonPress}
-                shouldShowGetAssistanceButton
-            />
-            <Form
-                formID={ONYXKEYS.REIMBURSEMENT_ACCOUNT}
-                submitButtonText={translate('common.saveAndContinue')}
-                validate={validate}
-                onSubmit={submit}
-                style={[styles.mh5, styles.flexGrow1]}
-                scrollContextEnabled
-            >
-                <Text>{translate('requestorStep.subtitle')}</Text>
-                <View style={[styles.mb5, styles.mt1, styles.dFlex, styles.flexRow]}>
-                    <TextLink
-                        style={[styles.textMicro]}
-                        href={CONST.BANK_ACCOUNT_PERSONAL_DOCUMENTATION_INFO_URL}
-                    >
-                        {translate('requestorStep.learnMore')}
-                    </TextLink>
-                    <Text style={[styles.textMicroSupporting]}>{' | '}</Text>
-                    <TextLink
-                        style={[styles.textMicro, styles.textLink]}
-                        href={CONST.PERSONAL_DATA_PROTECTION_INFO_URL}
-                    >
-                        {translate('requestorStep.isMyDataSafe')}
-                    </TextLink>
-                </View>
-                <IdentityForm
-                    translate={translate}
-                    defaultValues={defaultValues}
-                    inputKeys={INPUT_KEYS}
-                    shouldSaveDraft
-                />
-                <CheckboxWithLabel
-                    accessibilityLabel={translate('requestorStep.isControllingOfficer')}
-                    inputID="isControllingOfficer"
-                    defaultValue={getDefaultStateForField('isControllingOfficer', false)}
-                    LabelComponent={renderLabelComponent}
-                    style={[styles.mt4]}
-                    shouldSaveDraft
-                />
-                <Text style={[styles.mt3, styles.textMicroSupporting]}>
-                    {translate('requestorStep.onFidoConditions')}
-                    <TextLink
-                        href={CONST.ONFIDO_FACIAL_SCAN_POLICY_URL}
-                        style={[styles.textMicro]}
-                    >
-                        {translate('onfidoStep.facialScan')}
-                    </TextLink>
-                    {', '}
-                    <TextLink
-                        href={CONST.ONFIDO_PRIVACY_POLICY_URL}
-                        style={[styles.textMicro]}
-                    >
-                        {translate('common.privacy')}
-                    </TextLink>
-                    {` ${translate('common.and')} `}
-                    <TextLink
-                        href={CONST.ONFIDO_TERMS_OF_SERVICE_URL}
-                        style={[styles.textMicro]}
-                    >
-                        {translate('common.termsOfService')}
-                    </TextLink>
-                </Text>
-            </Form>
-        </ScreenWrapper>
-    );
-});
-=======
     return <PersonalInfo />;
 }
->>>>>>> 4cd72c81
 
 RequestorStep.propTypes = propTypes;
 RequestorStep.displayName = 'RequestorStep';
