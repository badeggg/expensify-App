--- conflicted
+++ resolved
@@ -109,7 +109,6 @@
                 errorText={props.errors.ssnLast4 ? props.translate('bankAccount.error.ssnLast4') : ''}
                 maxLength={CONST.BANK_ACCOUNT.MAX_LENGTH.SSN}
             />
-<<<<<<< HEAD
             <AddressSearch
                 label={props.translate('common.personalAddress')}
                 containerStyles={[styles.mt4]}
@@ -117,39 +116,9 @@
                 onChange={props.onFieldChange}
                 errorText={props.errors.addressStreet ? props.translate('bankAccount.error.addressStreet') : ''}
             />
-            <ExpensifyText style={[styles.mutedTextLabel, styles.mt1]}>{props.translate('common.noPO')}</ExpensifyText>
+            <Text style={[styles.mutedTextLabel, styles.mt1]}>{props.translate('common.noPO')}</Text>
             <View style={[styles.flexRow, styles.mt4]}>
                 <View style={[styles.flex2, styles.mr2]}>
-=======
-            {props.values.manualAddress ? (
-                <>
-                    <ExpensiTextInput
-                        label={props.translate('common.personalAddress')}
-                        containerStyles={[styles.mt4]}
-                        value={props.values.street}
-                        onChangeText={value => props.onFieldChange('addressStreet', value)}
-                        errorText={props.errors.street ? props.translate('bankAccount.error.address') : ''}
-                    />
-                    <Text style={[styles.mutedTextLabel, styles.mt1]}>{props.translate('common.noPO')}</Text>
-                    <View style={[styles.flexRow, styles.mt4]}>
-                        <View style={[styles.flex2, styles.mr2]}>
-                            <ExpensiTextInput
-                                label={props.translate('common.city')}
-                                value={props.values.city}
-                                onChangeText={value => props.onFieldChange('addressCity', value)}
-                                errorText={props.errors.city ? props.translate('bankAccount.error.addressCity') : ''}
-                            />
-                        </View>
-                        <View style={[styles.flex1]}>
-                            <StatePicker
-                                value={props.values.state}
-                                onChange={value => props.onFieldChange('addressState', value)}
-                                errorText={props.errors.state ? props.translate('bankAccount.error.addressState') : ''}
-                                hasError={Boolean(props.errors.state)}
-                            />
-                        </View>
-                    </View>
->>>>>>> fbb46745
                     <ExpensiTextInput
                         label={props.translate('common.city')}
                         value={props.values.addressCity}
@@ -164,7 +133,6 @@
                         errorText={props.errors.addressState ? props.translate('bankAccount.error.addressState') : ''}
                         hasError={Boolean(props.errors.addressState)}
                     />
-<<<<<<< HEAD
                 </View>
             </View>
             <ExpensiTextInput
@@ -176,21 +144,6 @@
                 errorText={props.errors.addressZipCode ? props.translate('bankAccount.error.zipCode') : ''}
                 maxLength={CONST.BANK_ACCOUNT.MAX_LENGTH.ZIP_CODE}
             />
-=======
-                    <Text
-                        style={[styles.textMicroSupporting, styles.pt2]}
-                    >
-                        {props.translate('common.cantFindAddress')}
-                        <TextLink
-                            style={[styles.textMicro]}
-                            onPress={() => props.onFieldChange('manualAddress', true)}
-                        >
-                            {props.translate('common.enterManually')}
-                        </TextLink>
-                    </Text>
-                </>
-            )}
->>>>>>> fbb46745
         </View>
     );
 };
