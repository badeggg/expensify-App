--- conflicted
+++ resolved
@@ -151,76 +151,35 @@
                         <Text style={[styles.mb5]}>{translate('validationStep.description')}</Text>
                         <Text style={[styles.mb2]}>{translate('validationStep.descriptionCTA')}</Text>
                     </View>
-<<<<<<< HEAD
-                )}
-                {!maxAttemptsReached && state === BankAccount.STATE.PENDING && (
-                    <Form
-                        formID={ONYXKEYS.REIMBURSEMENT_ACCOUNT}
-                        submitButtonText={this.props.translate('validationStep.buttonText')}
-                        onSubmit={this.submit}
-                        validate={this.validate}
-                        style={[styles.mh5, styles.flexGrow1]}
-                    >
-                        <View style={[styles.mb2]}>
-                            <Text style={[styles.mb5]}>{this.props.translate('validationStep.description')}</Text>
-                            <Text style={[styles.mb2]}>{this.props.translate('validationStep.descriptionCTA')}</Text>
-                        </View>
-                        <View style={[styles.mv5]}>
-                            <TextInput
-                                inputID="amount1"
-                                shouldSaveDraft
-                                containerStyles={[styles.mb1]}
-                                placeholder="1.52"
-                                inputMode={CONST.INPUT_MODE.DECIMAL}
-                                role={CONST.ACCESSIBILITY_ROLE.TEXT}
-                            />
-                            <TextInput
-                                inputID="amount2"
-                                shouldSaveDraft
-                                containerStyles={[styles.mb1]}
-                                placeholder="1.53"
-                                inputMode={CONST.INPUT_MODE.DECIMAL}
-                                role={CONST.ACCESSIBILITY_ROLE.TEXT}
-                            />
-                            <TextInput
-                                shouldSaveDraft
-                                inputID="amount3"
-                                containerStyles={[styles.mb1]}
-                                placeholder="1.54"
-                                inputMode={CONST.INPUT_MODE.DECIMAL}
-                                role={CONST.ACCESSIBILITY_ROLE.TEXT}
-                            />
-=======
                     <View style={[styles.mv5]}>
                         <TextInput
                             inputID="amount1"
                             shouldSaveDraft
                             containerStyles={[styles.mb1]}
                             placeholder="1.52"
-                            keyboardType="decimal-pad"
-                            accessibilityRole={CONST.ACCESSIBILITY_ROLE.TEXT}
+                            inputMode={CONST.INPUT_MODE.DECIMAL}
+                            role={CONST.ACCESSIBILITY_ROLE.TEXT}
                         />
                         <TextInput
                             inputID="amount2"
                             shouldSaveDraft
                             containerStyles={[styles.mb1]}
                             placeholder="1.53"
-                            keyboardType="decimal-pad"
-                            accessibilityRole={CONST.ACCESSIBILITY_ROLE.TEXT}
+                            inputMode={CONST.INPUT_MODE.DECIMAL}
+                            role={CONST.ACCESSIBILITY_ROLE.TEXT}
                         />
                         <TextInput
                             shouldSaveDraft
                             inputID="amount3"
                             containerStyles={[styles.mb1]}
                             placeholder="1.54"
-                            keyboardType="decimal-pad"
-                            accessibilityRole={CONST.ACCESSIBILITY_ROLE.TEXT}
+                            inputMode={CONST.INPUT_MODE.DECIMAL}
+                            role={CONST.ACCESSIBILITY_ROLE.TEXT}
                         />
                     </View>
                     {!requiresTwoFactorAuth && (
                         <View style={[styles.mln5, styles.mrn5]}>
                             <Enable2FAPrompt />
->>>>>>> be18d1e7
                         </View>
                     )}
                 </Form>
