import Str from 'expensify-common/lib/str';
import lodashGet from 'lodash/get';
import PropTypes from 'prop-types';
import React from 'react';
import {ScrollView, View} from 'react-native';
import {withOnyx} from 'react-native-onyx';
import _ from 'underscore';
import Button from '@components/Button';
import Form from '@components/Form';
import HeaderWithBackButton from '@components/HeaderWithBackButton';
import * as Expensicons from '@components/Icon/Expensicons';
import * as Illustrations from '@components/Icon/Illustrations';
import MenuItem from '@components/MenuItem';
import ScreenWrapper from '@components/ScreenWrapper';
import Section from '@components/Section';
import Text from '@components/Text';
import TextInput from '@components/TextInput';
import TextLink from '@components/TextLink';
import withLocalize, {withLocalizePropTypes} from '@components/withLocalize';
import compose from '@libs/compose';
import BankAccount from '@libs/models/BankAccount';
import * as ValidationUtils from '@libs/ValidationUtils';
import WorkspaceResetBankAccountModal from '@pages/workspace/WorkspaceResetBankAccountModal';
import useThemeStyles from '@styles/useThemeStyles';
import * as BankAccounts from '@userActions/BankAccounts';
import * as Report from '@userActions/Report';
import CONST from '@src/CONST';
import ONYXKEYS from '@src/ONYXKEYS';
import Enable2FAPrompt from './Enable2FAPrompt';
import EnableStep from './EnableStep';
import * as ReimbursementAccountProps from './reimbursementAccountPropTypes';

const propTypes = {
    ...withLocalizePropTypes,

    /** Bank account currently in setup */
    reimbursementAccount: ReimbursementAccountProps.reimbursementAccountPropTypes.isRequired,

    onBackButtonPress: PropTypes.func.isRequired,

    /** User's account who is setting up bank account */
    account: PropTypes.shape({
        /** If user has two-factor authentication enabled */
        requiresTwoFactorAuth: PropTypes.bool,
    }),

    /** policyID of the workspace where user is setting up bank account */
    policyID: PropTypes.string.isRequired,
};

const defaultProps = {
    account: {
        requiresTwoFactorAuth: false,
    },
};

/**
 * Filter input for validation amount
 * Anything that isn't a number is returned as an empty string
 * Any dollar amount (e.g. 1.12) will be returned as 112
 *
 * @param {String} amount field input
 * @returns {String}
 */
const filterInput = (amount) => {
    let value = amount ? amount.toString().trim() : '';
    if (value === '' || _.isNaN(Number(value)) || !Math.abs(Str.fromUSDToNumber(value))) {
        return '';
    }

    // If the user enters the values in dollars, convert it to the respective cents amount
    if (_.contains(value, '.')) {
        value = Str.fromUSDToNumber(value);
    }

    return value;
};

<<<<<<< HEAD
function ValidationStep({reimbursementAccount, translate, onBackButtonPress, account, policyID}) {
=======
function ValidationStep({reimbursementAccount, translate, onBackButtonPress, account}) {
    const styles = useThemeStyles();
>>>>>>> 72e73ae6
    /**
     * @param {Object} values - form input values passed by the Form component
     * @returns {Object}
     */
    const validate = (values) => {
        const errors = {};

        _.each(values, (value, key) => {
            const filteredValue = typeof value === 'string' ? filterInput(value) : value;
            if (ValidationUtils.isRequiredFulfilled(filteredValue)) {
                return;
            }
            errors[key] = 'common.error.invalidAmount';
        });

        return errors;
    };

    /**
     * @param {Object} values - form input values passed by the Form component
     */
    const submit = (values) => {
        const amount1 = filterInput(values.amount1);
        const amount2 = filterInput(values.amount2);
        const amount3 = filterInput(values.amount3);

        const validateCode = [amount1, amount2, amount3].join(',');

        // Send valid amounts to BankAccountAPI::validateBankAccount in Web-Expensify
        const bankaccountID = lodashGet(reimbursementAccount, 'achData.bankAccountID');
        BankAccounts.validateBankAccount(bankaccountID, validateCode);
    };

    const state = lodashGet(reimbursementAccount, 'achData.state');

    // If a user tries to navigate directly to the validate page we'll show them the EnableStep
    if (state === BankAccount.STATE.OPEN) {
        return <EnableStep />;
    }

    const maxAttemptsReached = lodashGet(reimbursementAccount, 'maxAttemptsReached');
    const isVerifying = !maxAttemptsReached && state === BankAccount.STATE.VERIFYING;
    const requiresTwoFactorAuth = lodashGet(account, 'requiresTwoFactorAuth');

    return (
        <ScreenWrapper
            style={[styles.flex1, styles.justifyContentBetween]}
            includeSafeAreaPaddingBottom={false}
            testID={ValidationStep.displayName}
        >
            <HeaderWithBackButton
                title={isVerifying ? translate('validationStep.headerTitle') : translate('workspace.common.testTransactions')}
                stepCounter={isVerifying ? undefined : {step: 5, total: 5}}
                onBackButtonPress={onBackButtonPress}
                shouldShowGetAssistanceButton
                guidesCallTaskID={CONST.GUIDES_CALL_TASK_IDS.WORKSPACE_BANK_ACCOUNT}
            />
            {maxAttemptsReached && (
                <View style={[styles.m5, styles.flex1]}>
                    <Text>
                        {translate('validationStep.maxAttemptsReached')} {translate('common.please')}{' '}
                        <TextLink onPress={Report.navigateToConciergeChat}>{translate('common.contactUs')}</TextLink>.
                    </Text>
                </View>
            )}
            {!maxAttemptsReached && state === BankAccount.STATE.PENDING && (
                <Form
                    formID={ONYXKEYS.REIMBURSEMENT_ACCOUNT}
                    submitButtonText={translate('validationStep.buttonText')}
                    onSubmit={submit}
                    validate={validate}
                    style={[styles.mh5, styles.flexGrow1]}
                >
                    <View style={[styles.mb2]}>
                        <Text style={[styles.mb5]}>{translate('validationStep.description')}</Text>
                        <Text style={[styles.mb2]}>{translate('validationStep.descriptionCTA')}</Text>
                    </View>
                    <View style={[styles.mv5]}>
                        <TextInput
                            inputID="amount1"
                            shouldSaveDraft
                            containerStyles={[styles.mb1]}
                            placeholder="1.52"
                            inputMode={CONST.INPUT_MODE.DECIMAL}
                            role={CONST.ACCESSIBILITY_ROLE.TEXT}
                        />
                        <TextInput
                            inputID="amount2"
                            shouldSaveDraft
                            containerStyles={[styles.mb1]}
                            placeholder="1.53"
                            inputMode={CONST.INPUT_MODE.DECIMAL}
                            role={CONST.ACCESSIBILITY_ROLE.TEXT}
                        />
                        <TextInput
                            shouldSaveDraft
                            inputID="amount3"
                            containerStyles={[styles.mb1]}
                            placeholder="1.54"
                            inputMode={CONST.INPUT_MODE.DECIMAL}
                            role={CONST.ACCESSIBILITY_ROLE.TEXT}
                        />
                    </View>
                    {!requiresTwoFactorAuth && (
                        <View style={[styles.mln5, styles.mrn5]}>
                            <Enable2FAPrompt policyID={policyID} />
                        </View>
                    )}
                </Form>
            )}
            {isVerifying && (
                <ScrollView style={[styles.flex1]}>
                    <Section
                        title={translate('workspace.bankAccount.letsFinishInChat')}
                        icon={Illustrations.ConciergeBubble}
                    >
                        <Text>{translate('validationStep.letsChatText')}</Text>
                        <Button
                            text={translate('validationStep.letsChatCTA')}
                            onPress={Report.navigateToConciergeChat}
                            icon={Expensicons.ChatBubble}
                            style={[styles.mt4]}
                            iconStyles={[styles.buttonCTAIcon]}
                            shouldShowRightIcon
                            large
                            success
                        />
                        <MenuItem
                            title={translate('workspace.bankAccount.noLetsStartOver')}
                            icon={Expensicons.RotateLeft}
                            onPress={BankAccounts.requestResetFreePlanBankAccount}
                            shouldShowRightIcon
                            wrapperStyle={[styles.cardMenuItem, styles.mv3]}
                        />
                    </Section>
                    {reimbursementAccount.shouldShowResetModal && <WorkspaceResetBankAccountModal reimbursementAccount={reimbursementAccount} />}
                    {!requiresTwoFactorAuth && <Enable2FAPrompt policyID={policyID} />}
                </ScrollView>
            )}
        </ScreenWrapper>
    );
}

ValidationStep.propTypes = propTypes;
ValidationStep.defaultProps = defaultProps;
ValidationStep.displayName = 'ValidationStep';

export default compose(
    withLocalize,
    withOnyx({
        account: {
            key: ONYXKEYS.ACCOUNT,
        },
    }),
)(ValidationStep);<|MERGE_RESOLUTION|>--- conflicted
+++ resolved
@@ -76,12 +76,8 @@
     return value;
 };
 
-<<<<<<< HEAD
 function ValidationStep({reimbursementAccount, translate, onBackButtonPress, account, policyID}) {
-=======
-function ValidationStep({reimbursementAccount, translate, onBackButtonPress, account}) {
     const styles = useThemeStyles();
->>>>>>> 72e73ae6
     /**
      * @param {Object} values - form input values passed by the Form component
      * @returns {Object}
