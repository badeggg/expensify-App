--- conflicted
+++ resolved
@@ -157,22 +157,7 @@
         }
 
         const incorporationDate = moment(this.state.incorporationDate).format(CONST.DATE.MOMENT_FORMAT_STRING);
-<<<<<<< HEAD
         BankAccounts.updateCompanyInformationForBankAccount({
-=======
-        BankAccounts.setupWithdrawalAccount({
-            bankAccountID: ReimbursementAccountUtils.getDefaultStateForField(this.props, 'bankAccountID', 0),
-
-            // Fields from bankAccount step
-            routingNumber: ReimbursementAccountUtils.getDefaultStateForField(this.props, 'routingNumber'),
-            accountNumber: ReimbursementAccountUtils.getDefaultStateForField(this.props, 'accountNumber'),
-            bankName: ReimbursementAccountUtils.getDefaultStateForField(this.props, 'bankName'),
-            plaidAccountID: ReimbursementAccountUtils.getDefaultStateForField(this.props, 'plaidAccountID'),
-            isSavings: ReimbursementAccountUtils.getDefaultStateForField(this.props, 'isSavings'),
-            plaidAccessToken: ReimbursementAccountUtils.getDefaultStateForField(this.props, 'plaidAccessToken'),
-
-            // Fields from company step
->>>>>>> df5d38a1
             ...this.state,
             incorporationDate,
             companyTaxID: this.state.companyTaxID.replace(CONST.REGEX.NON_NUMERIC, ''),
