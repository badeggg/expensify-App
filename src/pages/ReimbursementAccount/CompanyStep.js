--- conflicted
+++ resolved
@@ -219,11 +219,7 @@
                     <ExpensiTextInput
                         label={this.props.translate('common.zip')}
                         containerStyles={[styles.mt4]}
-<<<<<<< HEAD
                         keyboardType={CONST.KEYBOARD_TYPE.NUMERIC}
-=======
-                        keyboardType={CONST.KEYBOARD_TYPE.PHONE_PAD}
->>>>>>> e1d0220c
                         onChangeText={value => this.clearErrorAndSetValue('addressZipCode', value)}
                         value={this.state.addressZipCode}
                         errorText={this.getErrorText('addressZipCode')}
