--- conflicted
+++ resolved
@@ -135,14 +135,9 @@
         }
 
         // We grab the currentStep from the achData to determine which view to display. The SetupWithdrawalAccount flow
-<<<<<<< HEAD
-        // allows us to continue the flow from various points depending on where the user left off.
-        const currentStep = CONST.BANK_ACCOUNT.STEP.REQUESTOR; // this.props.reimbursementAccount.achData.currentStep;
-=======
         // allows us to continue the flow from various points depending on where the user left off. We can also
         // specify a specific step to navigate to by using route params.
-        const currentStep = this.getStepToOpenFromRouteParams() || this.props.reimbursementAccount.achData.currentStep;
->>>>>>> 6103f5c1
+        const currentStep = CONST.BANK_ACCOUNT.STEP.REQUESTOR //this.getStepToOpenFromRouteParams() || this.props.reimbursementAccount.achData.currentStep;
         return (
             <ScreenWrapper>
                 {currentStep === CONST.BANK_ACCOUNT.STEP.BANK_ACCOUNT && (
