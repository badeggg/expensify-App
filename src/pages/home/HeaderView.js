import lodashGet from 'lodash/get';
import PropTypes from 'prop-types';
import React, {memo, useMemo} from 'react';
import {View} from 'react-native';
import {withOnyx} from 'react-native-onyx';
import _ from 'underscore';
import GoogleMeetIcon from '@assets/images/google-meet.svg';
import ZoomIcon from '@assets/images/zoom-icon.svg';
import Button from '@components/Button';
import DisplayNames from '@components/DisplayNames';
import Icon from '@components/Icon';
import * as Expensicons from '@components/Icon/Expensicons';
import MultipleAvatars from '@components/MultipleAvatars';
import ParentNavigationSubtitle from '@components/ParentNavigationSubtitle';
import participantPropTypes from '@components/participantPropTypes';
import PressableWithoutFeedback from '@components/Pressable/PressableWithoutFeedback';
import ReportHeaderSkeletonView from '@components/ReportHeaderSkeletonView';
import SubscriptAvatar from '@components/SubscriptAvatar';
import TaskHeaderActionButton from '@components/TaskHeaderActionButton';
import Text from '@components/Text';
import ThreeDotsMenu from '@components/ThreeDotsMenu';
import Tooltip from '@components/Tooltip';
import useLocalize from '@hooks/useLocalize';
import useTheme from '@hooks/useTheme';
import useThemeStyles from '@hooks/useThemeStyles';
import useWindowDimensions from '@hooks/useWindowDimensions';
import {getGroupChatName} from '@libs/GroupChatUtils';
import * as HeaderUtils from '@libs/HeaderUtils';
import reportWithoutHasDraftSelector from '@libs/OnyxSelectors/reportWithoutHasDraftSelector';
import * as OptionsListUtils from '@libs/OptionsListUtils';
import * as ReportActionsUtils from '@libs/ReportActionsUtils';
import * as ReportUtils from '@libs/ReportUtils';
import reportPropTypes from '@pages/reportPropTypes';
import * as Link from '@userActions/Link';
import * as Report from '@userActions/Report';
import * as Session from '@userActions/Session';
import * as Task from '@userActions/Task';
import CONST from '@src/CONST';
import ONYXKEYS from '@src/ONYXKEYS';

const propTypes = {
    /** Toggles the navigationMenu open and closed */
    onNavigationMenuButtonClicked: PropTypes.func.isRequired,

    /** The report currently being looked at */
    report: reportPropTypes,

    /** Personal details of all the users */
    personalDetails: PropTypes.objectOf(participantPropTypes),

    /** Onyx Props */
    parentReport: reportPropTypes,

    /** URL to the assigned guide's appointment booking calendar */
    guideCalendarLink: PropTypes.string,

    /** Current user session */
    session: PropTypes.shape({
        accountID: PropTypes.number,
    }),

    /** The policy of root parent report */
    rootParentReportPolicy: PropTypes.shape({
        /** The role of current user */
        role: PropTypes.string,
    }),

    /** The current policy of the report */
    policy: PropTypes.shape({
        /** The policy name */
        name: PropTypes.string,

        /** The URL for the policy avatar */
        avatar: PropTypes.string,
    }),
};

const defaultProps = {
    personalDetails: {},
    report: null,
    guideCalendarLink: null,
    parentReport: {},
    session: {
        accountID: 0,
    },
    policy: {},
    rootParentReportPolicy: {},
};

function HeaderView(props) {
    const {isSmallScreenWidth, windowWidth} = useWindowDimensions();
    const {translate} = useLocalize();
    const theme = useTheme();
    const styles = useThemeStyles();
    const participants = lodashGet(props.report, 'participantAccountIDs', []);
    const participantPersonalDetails = OptionsListUtils.getPersonalDetailsForAccountIDs(participants, props.personalDetails);
    const isMultipleParticipant = participants.length > 1;
    const displayNamesWithTooltips = ReportUtils.getDisplayNamesWithTooltips(participantPersonalDetails, isMultipleParticipant);
    const isChatThread = ReportUtils.isChatThread(props.report);
    const isChatRoom = ReportUtils.isChatRoom(props.report);
    const isPolicyExpenseChat = ReportUtils.isPolicyExpenseChat(props.report);
    const isTaskReport = ReportUtils.isTaskReport(props.report);
    const reportHeaderData = !isTaskReport && !isChatThread && props.report.parentReportID ? props.parentReport : props.report;
    // Use sorted display names for the title for group chats on native small screen widths
    const title = ReportUtils.isGroupChat(props.report) ? getGroupChatName(props.report) : ReportUtils.getReportName(reportHeaderData);
    const subtitle = ReportUtils.getChatRoomSubtitle(reportHeaderData);
    const parentNavigationSubtitleData = ReportUtils.getParentNavigationSubtitle(reportHeaderData);
    const isConcierge = ReportUtils.hasSingleParticipant(props.report) && _.contains(participants, CONST.ACCOUNT_ID.CONCIERGE);
    const isAutomatedExpensifyAccount = ReportUtils.hasSingleParticipant(props.report) && ReportUtils.hasAutomatedExpensifyAccountIDs(participants);
    const parentReportAction = ReportActionsUtils.getParentReportAction(props.report);
    const isCanceledTaskReport = ReportUtils.isCanceledTaskReport(props.report, parentReportAction);
    const lastVisibleMessage = ReportActionsUtils.getLastVisibleMessage(props.report.reportID);
    const isWhisperAction = ReportActionsUtils.isWhisperAction(parentReportAction);
    const isEmptyChat = !props.report.lastMessageText && !props.report.lastMessageTranslationKey && !lastVisibleMessage.lastMessageText && !lastVisibleMessage.lastMessageTranslationKey;
    const isUserCreatedPolicyRoom = ReportUtils.isUserCreatedPolicyRoom(props.report);
    const isPolicyMember = useMemo(() => !_.isEmpty(props.policy), [props.policy]);
    const canLeaveRoom = ReportUtils.canLeaveRoom(props.report, isPolicyMember);
    const isArchivedRoom = ReportUtils.isArchivedRoom(props.report);

    // We hide the button when we are chatting with an automated Expensify account since it's not possible to contact
    // these users via alternative means. It is possible to request a call with Concierge so we leave the option for them.
    const threeDotMenuItems = [];
    if (isTaskReport && !isCanceledTaskReport) {
        const canModifyTask = Task.canModifyTask(props.report, props.session.accountID, lodashGet(props.rootParentReportPolicy, 'role', ''));

        // Task is marked as completed
        if (ReportUtils.isCompletedTaskReport(props.report) && canModifyTask) {
            threeDotMenuItems.push({
                icon: Expensicons.Checkmark,
                text: translate('task.markAsIncomplete'),
                onSelected: Session.checkIfActionIsAllowed(() => Task.reopenTask(props.report)),
            });
        }

        // Task is not closed
        if (props.report.stateNum !== CONST.REPORT.STATE_NUM.SUBMITTED && props.report.statusNum !== CONST.REPORT.STATUS.CLOSED && canModifyTask) {
            threeDotMenuItems.push({
                icon: Expensicons.Trashcan,
                text: translate('common.delete'),
                onSelected: Session.checkIfActionIsAllowed(() => Task.deleteTask(props.report.reportID, props.report.reportName, props.report.stateNum, props.report.statusNum)),
            });
        }
    }

<<<<<<< HEAD
    if ((isChatThread && !isEmptyChat) || isUserCreatedPolicyRoom || canLeaveRoom) {
        if (!isWhisperAction && props.report.notificationPreference === CONST.REPORT.NOTIFICATION_PREFERENCE.HIDDEN) {
            threeDotMenuItems.push({
                icon: Expensicons.ChatBubbles,
                text: translate('common.join'),
                onSelected: Session.checkIfActionIsAllowed(() =>
                    Report.updateNotificationPreference(
                        props.report.reportID,
                        props.report.notificationPreference,
                        CONST.REPORT.NOTIFICATION_PREFERENCE.ALWAYS,
                        false,
                        props.report.parentReportID,
                        props.report.parentReportActionID,
                    ),
                ),
            });
        } else if ((isChatThread && props.report.notificationPreference.length) || isUserCreatedPolicyRoom || canLeaveRoom) {
            const isWorkspaceMemberLeavingWorkspaceRoom = lodashGet(props.report, 'visibility', '') === CONST.REPORT.VISIBILITY.RESTRICTED && isPolicyMember;
            threeDotMenuItems.push({
                icon: Expensicons.ChatBubbles,
                text: translate('common.leave'),
                onSelected: Session.checkIfActionIsAllowed(() => Report.leaveRoom(props.report.reportID, isWorkspaceMemberLeavingWorkspaceRoom)),
            });
        }
=======
    const join = Session.checkIfActionIsAllowed(() =>
        Report.updateNotificationPreference(
            props.report.reportID,
            props.report.notificationPreference,
            CONST.REPORT.NOTIFICATION_PREFERENCE.ALWAYS,
            false,
            props.report.parentReportID,
            props.report.parentReportActionID,
        ),
    );

    const canJoinOrLeave = (isChatThread && !isEmptyChat) || isUserCreatedPolicyRoom || canLeaveRoom;
    const canJoin = canJoinOrLeave && !isWhisperAction && props.report.notificationPreference === CONST.REPORT.NOTIFICATION_PREFERENCE.HIDDEN;
    const canLeave = canJoinOrLeave && ((isChatThread && props.report.notificationPreference.length) || isUserCreatedPolicyRoom || canLeaveRoom);
    if (canJoin) {
        threeDotMenuItems.push({
            icon: Expensicons.ChatBubbles,
            text: translate('common.join'),
            onSelected: join,
        });
    } else if (canLeave) {
        const isWorkspaceMemberLeavingWorkspaceRoom = lodashGet(props.report, 'visibility', '') === CONST.REPORT.VISIBILITY.RESTRICTED && isPolicyMember;
        threeDotMenuItems.push({
            icon: Expensicons.ChatBubbles,
            text: translate('common.leave'),
            onSelected: Session.checkIfActionIsAllowed(() => Report.leaveRoom(props.report.reportID, isWorkspaceMemberLeavingWorkspaceRoom)),
        });
>>>>>>> d4c3e639
    }

    const joinButton = (
        <Button
            success
            medium
            text={translate('common.join')}
            onPress={join}
        />
    );

    threeDotMenuItems.push(HeaderUtils.getPinMenuItem(props.report));

    if (isConcierge && props.guideCalendarLink) {
        threeDotMenuItems.push({
            icon: Expensicons.Phone,
            text: translate('videoChatButtonAndMenu.tooltip'),
            onSelected: Session.checkIfActionIsAllowed(() => {
                Link.openExternalLink(props.guideCalendarLink);
            }),
        });
    } else if (!isAutomatedExpensifyAccount && !isTaskReport && !isArchivedRoom) {
        threeDotMenuItems.push({
            icon: ZoomIcon,
            text: translate('videoChatButtonAndMenu.zoom'),
            onSelected: Session.checkIfActionIsAllowed(() => {
                Link.openExternalLink(CONST.NEW_ZOOM_MEETING_URL);
            }),
        });
        threeDotMenuItems.push({
            icon: GoogleMeetIcon,
            text: translate('videoChatButtonAndMenu.googleMeet'),
            onSelected: Session.checkIfActionIsAllowed(() => {
                Link.openExternalLink(CONST.NEW_GOOGLE_MEET_MEETING_URL);
            }),
        });
    }

    const shouldShowThreeDotsButton = !!threeDotMenuItems.length;

    const shouldShowSubscript = ReportUtils.shouldReportShowSubscript(props.report);
    const defaultSubscriptSize = ReportUtils.isExpenseRequest(props.report) ? CONST.AVATAR_SIZE.SMALL_NORMAL : CONST.AVATAR_SIZE.DEFAULT;
    const icons = ReportUtils.getIcons(reportHeaderData, props.personalDetails);
    const brickRoadIndicator = ReportUtils.hasReportNameError(props.report) ? CONST.BRICK_ROAD_INDICATOR_STATUS.ERROR : '';
    const shouldShowBorderBottom = !isTaskReport || !isSmallScreenWidth;
    const shouldDisableDetailPage = ReportUtils.shouldDisableDetailPage(props.report);

    const isLoading = !props.report || !title;

    return (
        <View
            style={[shouldShowBorderBottom && styles.borderBottom]}
            dataSet={{dragArea: true}}
        >
            <View style={[styles.appContentHeader]}>
                <View style={[styles.appContentHeaderTitle, !isSmallScreenWidth && !isLoading && styles.pl5]}>
                    {isLoading ? (
                        <ReportHeaderSkeletonView onBackButtonPress={props.onNavigationMenuButtonClicked} />
                    ) : (
                        <>
                            {isSmallScreenWidth && (
                                <PressableWithoutFeedback
                                    onPress={props.onNavigationMenuButtonClicked}
                                    style={[styles.LHNToggle]}
                                    accessibilityHint={translate('accessibilityHints.navigateToChatsList')}
                                    accessibilityLabel={translate('common.back')}
                                    role={CONST.ROLE.BUTTON}
                                >
                                    <Tooltip
                                        text={translate('common.back')}
                                        shiftVertical={4}
                                    >
                                        <View>
                                            <Icon
                                                src={Expensicons.BackArrow}
                                                fill={theme.icon}
                                            />
                                        </View>
                                    </Tooltip>
                                </PressableWithoutFeedback>
                            )}
                            <View style={[styles.flex1, styles.flexRow, styles.alignItemsCenter, styles.justifyContentBetween]}>
                                <PressableWithoutFeedback
                                    onPress={() => ReportUtils.navigateToDetailsPage(props.report)}
                                    style={[styles.flexRow, styles.alignItemsCenter, styles.flex1]}
                                    disabled={shouldDisableDetailPage}
                                    accessibilityLabel={title}
                                    role={CONST.ROLE.BUTTON}
                                >
                                    {shouldShowSubscript ? (
                                        <SubscriptAvatar
                                            mainAvatar={icons[0]}
                                            secondaryAvatar={icons[1]}
                                            size={defaultSubscriptSize}
                                        />
                                    ) : (
                                        <MultipleAvatars
                                            icons={icons}
                                            shouldShowTooltip={!isChatRoom || isChatThread}
                                        />
                                    )}
                                    <View style={[styles.flex1, styles.flexColumn]}>
                                        <DisplayNames
                                            fullTitle={title}
                                            displayNamesWithTooltips={displayNamesWithTooltips}
                                            tooltipEnabled
                                            numberOfLines={1}
                                            textStyles={[styles.headerText, styles.pre]}
                                            shouldUseFullTitle={isChatRoom || isPolicyExpenseChat || isChatThread || isTaskReport}
                                        />
                                        {!_.isEmpty(parentNavigationSubtitleData) && (
                                            <ParentNavigationSubtitle
                                                parentNavigationSubtitleData={parentNavigationSubtitleData}
                                                parentReportID={props.report.parentReportID}
                                                pressableStyles={[styles.alignSelfStart, styles.mw100]}
                                            />
                                        )}
                                        {!_.isEmpty(subtitle) && (
                                            <Text
                                                style={[styles.sidebarLinkText, styles.optionAlternateText, styles.textLabelSupporting]}
                                                numberOfLines={1}
                                            >
                                                {subtitle}
                                            </Text>
                                        )}
                                    </View>
                                    {brickRoadIndicator === CONST.BRICK_ROAD_INDICATOR_STATUS.ERROR && (
                                        <View style={[styles.alignItemsCenter, styles.justifyContentCenter]}>
                                            <Icon
                                                src={Expensicons.DotIndicator}
                                                fill={theme.danger}
                                            />
                                        </View>
                                    )}
                                </PressableWithoutFeedback>
                                <View style={[styles.reportOptions, styles.flexRow, styles.alignItemsCenter]}>
                                    {isTaskReport && !isSmallScreenWidth && ReportUtils.isOpenTaskReport(props.report) && <TaskHeaderActionButton report={props.report} />}
                                    {canJoin && !isSmallScreenWidth && joinButton}
                                    {shouldShowThreeDotsButton && (
                                        <ThreeDotsMenu
                                            anchorPosition={styles.threeDotsPopoverOffset(windowWidth)}
                                            menuItems={threeDotMenuItems}
                                            shouldSetModalVisibility={false}
                                        />
                                    )}
                                </View>
                            </View>
                        </>
                    )}
                </View>
            </View>
            {canJoin && isSmallScreenWidth && <View style={[styles.ph5, styles.pb2]}>{joinButton}</View>}
        </View>
    );
}
HeaderView.propTypes = propTypes;
HeaderView.displayName = 'HeaderView';
HeaderView.defaultProps = defaultProps;

export default memo(
    withOnyx({
        guideCalendarLink: {
            key: ONYXKEYS.ACCOUNT,
            selector: (account) => (account && account.guideCalendarLink) || null,
            initialValue: null,
        },
        parentReport: {
            key: ({report}) => `${ONYXKEYS.COLLECTION.REPORT}${report.parentReportID || report.reportID}`,
            selector: reportWithoutHasDraftSelector,
        },
        session: {
            key: ONYXKEYS.SESSION,
        },
        policy: {
            key: ({report}) => `${ONYXKEYS.COLLECTION.POLICY}${report ? report.policyID : '0'}`,
            selector: (policy) => _.pick(policy, ['name', 'avatar', 'pendingAction']),
        },
        rootParentReportPolicy: {
            key: ({report}) => {
                const rootParentReport = ReportUtils.getRootParentReport(report);
                return `${ONYXKEYS.COLLECTION.POLICY}${rootParentReport ? rootParentReport.policyID : '0'}`;
            },
            selector: (policy) => _.pick(policy, ['role']),
        },
    })(HeaderView),
);<|MERGE_RESOLUTION|>--- conflicted
+++ resolved
@@ -142,32 +142,6 @@
         }
     }
 
-<<<<<<< HEAD
-    if ((isChatThread && !isEmptyChat) || isUserCreatedPolicyRoom || canLeaveRoom) {
-        if (!isWhisperAction && props.report.notificationPreference === CONST.REPORT.NOTIFICATION_PREFERENCE.HIDDEN) {
-            threeDotMenuItems.push({
-                icon: Expensicons.ChatBubbles,
-                text: translate('common.join'),
-                onSelected: Session.checkIfActionIsAllowed(() =>
-                    Report.updateNotificationPreference(
-                        props.report.reportID,
-                        props.report.notificationPreference,
-                        CONST.REPORT.NOTIFICATION_PREFERENCE.ALWAYS,
-                        false,
-                        props.report.parentReportID,
-                        props.report.parentReportActionID,
-                    ),
-                ),
-            });
-        } else if ((isChatThread && props.report.notificationPreference.length) || isUserCreatedPolicyRoom || canLeaveRoom) {
-            const isWorkspaceMemberLeavingWorkspaceRoom = lodashGet(props.report, 'visibility', '') === CONST.REPORT.VISIBILITY.RESTRICTED && isPolicyMember;
-            threeDotMenuItems.push({
-                icon: Expensicons.ChatBubbles,
-                text: translate('common.leave'),
-                onSelected: Session.checkIfActionIsAllowed(() => Report.leaveRoom(props.report.reportID, isWorkspaceMemberLeavingWorkspaceRoom)),
-            });
-        }
-=======
     const join = Session.checkIfActionIsAllowed(() =>
         Report.updateNotificationPreference(
             props.report.reportID,
@@ -195,7 +169,6 @@
             text: translate('common.leave'),
             onSelected: Session.checkIfActionIsAllowed(() => Report.leaveRoom(props.report.reportID, isWorkspaceMemberLeavingWorkspaceRoom)),
         });
->>>>>>> d4c3e639
     }
 
     const joinButton = (
