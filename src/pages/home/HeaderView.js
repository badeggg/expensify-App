import lodashGet from 'lodash/get';
import PropTypes from 'prop-types';
import React from 'react';
import {View} from 'react-native';
import {withOnyx} from 'react-native-onyx';
import _ from 'underscore';
import GoogleMeetIcon from '../../../assets/images/google-meet.svg';
import ZoomIcon from '../../../assets/images/zoom-icon.svg';
import CONST from '../../CONST';
import ONYXKEYS from '../../ONYXKEYS';
import DisplayNames from '../../components/DisplayNames';
import Icon from '../../components/Icon';
import * as Expensicons from '../../components/Icon/Expensicons';
import MultipleAvatars from '../../components/MultipleAvatars';
import ParentNavigationSubtitle from '../../components/ParentNavigationSubtitle';
import PressableWithoutFeedback from '../../components/Pressable/PressableWithoutFeedback';
import SubscriptAvatar from '../../components/SubscriptAvatar';
import TaskHeaderActionButton from '../../components/TaskHeaderActionButton';
import Text from '../../components/Text';
import ThreeDotsMenu from '../../components/ThreeDotsMenu';
import Tooltip from '../../components/Tooltip';
import participantPropTypes from '../../components/participantPropTypes';
import withLocalize, {withLocalizePropTypes} from '../../components/withLocalize';
import withWindowDimensions, {windowDimensionsPropTypes} from '../../components/withWindowDimensions';
import * as OptionsListUtils from '../../libs/OptionsListUtils';
import * as HeaderUtils from '../../libs/HeaderUtils';
import * as ReportActionsUtils from '../../libs/ReportActionsUtils';
import * as ReportUtils from '../../libs/ReportUtils';
import * as Link from '../../libs/actions/Link';
import * as Report from '../../libs/actions/Report';
import * as Task from '../../libs/actions/Task';
import compose from '../../libs/compose';
import * as Session from '../../libs/actions/Session';
import styles from '../../styles/styles';
import themeColors from '../../styles/themes/default';
import reportPropTypes from '../reportPropTypes';

const propTypes = {
    /** Toggles the navigationMenu open and closed */
    onNavigationMenuButtonClicked: PropTypes.func.isRequired,

    /** The report currently being looked at */
    report: reportPropTypes,

    /** Personal details of all the users */
    personalDetails: PropTypes.objectOf(participantPropTypes),

    /** Onyx Props */
    parentReport: reportPropTypes,

    /** URL to the assigned guide's appointment booking calendar */
    guideCalendarLink: PropTypes.string,

    /** Current user session */
    session: PropTypes.shape({
        accountID: PropTypes.number,
    }),

    ...windowDimensionsPropTypes,
    ...withLocalizePropTypes,
};

const defaultProps = {
    personalDetails: {},
    report: null,
    guideCalendarLink: null,
    parentReport: {},
    session: {
        accountID: 0,
    },
};

function HeaderView(props) {
    const participants = lodashGet(props.report, 'participantAccountIDs', []);
    const participantPersonalDetails = OptionsListUtils.getPersonalDetailsForAccountIDs(participants, props.personalDetails);
    const isMultipleParticipant = participants.length > 1;
    const displayNamesWithTooltips = ReportUtils.getDisplayNamesWithTooltips(participantPersonalDetails, isMultipleParticipant);
    const isChatThread = ReportUtils.isChatThread(props.report);
    const isChatRoom = ReportUtils.isChatRoom(props.report);
    const isPolicyExpenseChat = ReportUtils.isPolicyExpenseChat(props.report);
    const isTaskReport = ReportUtils.isTaskReport(props.report);
    const reportHeaderData = !isTaskReport && !isChatThread && props.report.parentReportID ? props.parentReport : props.report;
    const title = ReportUtils.getReportName(reportHeaderData);
    const subtitle = ReportUtils.getChatRoomSubtitle(reportHeaderData);
    const parentNavigationSubtitleData = ReportUtils.getParentNavigationSubtitle(reportHeaderData);
    const isConcierge = ReportUtils.hasSingleParticipant(props.report) && _.contains(participants, CONST.ACCOUNT_ID.CONCIERGE);
    const isAutomatedExpensifyAccount = ReportUtils.hasSingleParticipant(props.report) && ReportUtils.hasAutomatedExpensifyAccountIDs(participants);
    const parentReportAction = ReportActionsUtils.getParentReportAction(props.report);
    const isCanceledTaskReport = ReportUtils.isCanceledTaskReport(props.report, parentReportAction);
    const lastVisibleMessage = ReportActionsUtils.getLastVisibleMessage(props.report.reportID);
    const isEmptyChat = !props.report.lastMessageText && !props.report.lastMessageTranslationKey && !lastVisibleMessage.lastMessageText && !lastVisibleMessage.lastMessageTranslationKey;
    const isUserCreatedPolicyRoom = ReportUtils.isUserCreatedPolicyRoom(props.report);
    const policy = props.policies[`${ONYXKEYS.COLLECTION.POLICY}${props.report.policyID}`];
    const canLeaveRoom = ReportUtils.canLeaveRoom(props.report, !_.isEmpty(policy));
    const isArchivedRoom = ReportUtils.isArchivedRoom(props.report);

    // We hide the button when we are chatting with an automated Expensify account since it's not possible to contact
    // these users via alternative means. It is possible to request a call with Concierge so we leave the option for them.
    const threeDotMenuItems = [];
    if (isTaskReport && !isCanceledTaskReport) {
        const canModifyTask = Task.canModifyTask(props.report, props.session.accountID);

        // Task is marked as completed
        if (ReportUtils.isCompletedTaskReport(props.report) && canModifyTask) {
            threeDotMenuItems.push({
                icon: Expensicons.Checkmark,
                text: props.translate('task.markAsIncomplete'),
                onSelected: Session.checkIfActionIsAllowed(() => Task.reopenTask(props.report)),
            });
        }

        // Task is not closed
        if (props.report.stateNum !== CONST.REPORT.STATE_NUM.SUBMITTED && props.report.statusNum !== CONST.REPORT.STATUS.CLOSED && canModifyTask) {
            threeDotMenuItems.push({
                icon: Expensicons.Trashcan,
                text: props.translate('common.cancel'),
                onSelected: Session.checkIfActionIsAllowed(() => Task.cancelTask(props.report.reportID, props.report.reportName, props.report.stateNum, props.report.statusNum)),
            });
        }
    }

    if ((isChatThread && !isEmptyChat) || isUserCreatedPolicyRoom || canLeaveRoom) {
        if (props.report.notificationPreference === CONST.REPORT.NOTIFICATION_PREFERENCE.HIDDEN) {
            threeDotMenuItems.push({
                icon: Expensicons.ChatBubbles,
<<<<<<< HEAD
                text: props.translate('common.join'),
                onSelected: () => Report.updateNotificationPreference(props.report.reportID, props.report.notificationPreference, CONST.REPORT.NOTIFICATION_PREFERENCE.ALWAYS, false),
=======
                text: props.translate('common.joinThread'),
                onSelected: Session.checkIfActionIsAllowed(() =>
                    Report.updateNotificationPreference(props.report.reportID, props.report.notificationPreference, CONST.REPORT.NOTIFICATION_PREFERENCE.ALWAYS, false),
                ),
>>>>>>> eb5fec2c
            });
        } else if ((isChatThread && props.report.notificationPreference.length) || isUserCreatedPolicyRoom || canLeaveRoom) {
            threeDotMenuItems.push({
                icon: Expensicons.ChatBubbles,
<<<<<<< HEAD
                text: props.translate('common.leave'),
                onSelected: () => Report.leaveRoom(props.report.reportID),
=======
                text: props.translate('common.leaveThread'),
                onSelected: Session.checkIfActionIsAllowed(() => Report.leaveRoom(props.report.reportID)),
>>>>>>> eb5fec2c
            });
        }
    }

    threeDotMenuItems.push(HeaderUtils.getPinMenuItem(props.report));

    if (isConcierge && props.guideCalendarLink) {
        threeDotMenuItems.push({
            icon: Expensicons.Phone,
            text: props.translate('videoChatButtonAndMenu.tooltip'),
            onSelected: Session.checkIfActionIsAllowed(() => {
                Link.openExternalLink(props.guideCalendarLink);
            }),
        });
    } else if (!isAutomatedExpensifyAccount && !isTaskReport && !isArchivedRoom) {
        threeDotMenuItems.push({
            icon: ZoomIcon,
            text: props.translate('videoChatButtonAndMenu.zoom'),
            onSelected: Session.checkIfActionIsAllowed(() => {
                Link.openExternalLink(CONST.NEW_ZOOM_MEETING_URL);
            }),
        });
        threeDotMenuItems.push({
            icon: GoogleMeetIcon,
            text: props.translate('videoChatButtonAndMenu.googleMeet'),
            onSelected: Session.checkIfActionIsAllowed(() => {
                Link.openExternalLink(CONST.NEW_GOOGLE_MEET_MEETING_URL);
            }),
        });
    }

    const shouldShowThreeDotsButton = !!threeDotMenuItems.length;

    const shouldShowSubscript = ReportUtils.shouldReportShowSubscript(props.report);
    const defaultSubscriptSize = ReportUtils.isExpenseRequest(props.report) ? CONST.AVATAR_SIZE.SMALL_NORMAL : CONST.AVATAR_SIZE.DEFAULT;
    const icons = ReportUtils.getIcons(reportHeaderData, props.personalDetails);
    const brickRoadIndicator = ReportUtils.hasReportNameError(props.report) ? CONST.BRICK_ROAD_INDICATOR_STATUS.ERROR : '';
    const shouldShowBorderBottom = !isTaskReport || !props.isSmallScreenWidth;
    const shouldDisableDetailPage = ReportUtils.shouldDisableDetailPage(props.report);

    return (
        <View
            style={[styles.appContentHeader, shouldShowBorderBottom && styles.borderBottom]}
            dataSet={{dragArea: true}}
        >
            <View style={[styles.appContentHeaderTitle, !props.isSmallScreenWidth && styles.pl5]}>
                {props.isSmallScreenWidth && (
                    <PressableWithoutFeedback
                        onPress={props.onNavigationMenuButtonClicked}
                        style={[styles.LHNToggle]}
                        accessibilityHint={props.translate('accessibilityHints.navigateToChatsList')}
                        accessibilityLabel={props.translate('common.back')}
                        accessibilityRole={CONST.ACCESSIBILITY_ROLE.BUTTON}
                    >
                        <Tooltip
                            text={props.translate('common.back')}
                            shiftVertical={4}
                        >
                            <View>
                                <Icon src={Expensicons.BackArrow} />
                            </View>
                        </Tooltip>
                    </PressableWithoutFeedback>
                )}
                {Boolean(props.report && title) && (
                    <View style={[styles.flex1, styles.flexRow, styles.alignItemsCenter, styles.justifyContentBetween]}>
                        <PressableWithoutFeedback
                            onPress={() => ReportUtils.navigateToDetailsPage(props.report)}
                            style={[styles.flexRow, styles.alignItemsCenter, styles.flex1]}
                            disabled={shouldDisableDetailPage}
                            accessibilityLabel={title}
                            accessibilityRole={CONST.ACCESSIBILITY_ROLE.BUTTON}
                        >
                            {shouldShowSubscript ? (
                                <SubscriptAvatar
                                    mainAvatar={icons[0]}
                                    secondaryAvatar={icons[1]}
                                    size={defaultSubscriptSize}
                                />
                            ) : (
                                <MultipleAvatars
                                    icons={icons}
                                    shouldShowTooltip={!isChatRoom || isChatThread}
                                />
                            )}
                            <View style={[styles.flex1, styles.flexColumn]}>
                                <DisplayNames
                                    fullTitle={title}
                                    displayNamesWithTooltips={displayNamesWithTooltips}
                                    tooltipEnabled
                                    numberOfLines={1}
                                    textStyles={[styles.headerText, styles.pre]}
                                    shouldUseFullTitle={isChatRoom || isPolicyExpenseChat || isChatThread || isTaskReport}
                                />
                                {!_.isEmpty(parentNavigationSubtitleData) && (
                                    <ParentNavigationSubtitle
                                        parentNavigationSubtitleData={parentNavigationSubtitleData}
                                        parentReportID={props.report.parentReportID}
                                        pressableStyles={[styles.alignSelfStart, styles.mw100]}
                                    />
                                )}
                                {!_.isEmpty(subtitle) && (
                                    <Text
                                        style={[styles.sidebarLinkText, styles.optionAlternateText, styles.textLabelSupporting]}
                                        numberOfLines={1}
                                    >
                                        {subtitle}
                                    </Text>
                                )}
                            </View>
                            {brickRoadIndicator === CONST.BRICK_ROAD_INDICATOR_STATUS.ERROR && (
                                <View style={[styles.alignItemsCenter, styles.justifyContentCenter]}>
                                    <Icon
                                        src={Expensicons.DotIndicator}
                                        fill={themeColors.danger}
                                    />
                                </View>
                            )}
                        </PressableWithoutFeedback>
                        <View style={[styles.reportOptions, styles.flexRow, styles.alignItemsCenter]}>
                            {isTaskReport && !props.isSmallScreenWidth && ReportUtils.isOpenTaskReport(props.report) && <TaskHeaderActionButton report={props.report} />}
                            {shouldShowThreeDotsButton && (
                                <ThreeDotsMenu
                                    anchorPosition={styles.threeDotsPopoverOffset(props.windowWidth)}
                                    menuItems={threeDotMenuItems}
                                    shouldSetModalVisibility={false}
                                />
                            )}
                        </View>
                    </View>
                )}
            </View>
        </View>
    );
}
HeaderView.propTypes = propTypes;
HeaderView.displayName = 'HeaderView';
HeaderView.defaultProps = defaultProps;

export default compose(
    withWindowDimensions,
    withLocalize,
    withOnyx({
        guideCalendarLink: {
            key: ONYXKEYS.ACCOUNT,
            selector: (account) => (account && account.guideCalendarLink) || null,
            initialValue: null,
        },
        parentReport: {
            key: ({report}) => `${ONYXKEYS.COLLECTION.REPORT}${report.parentReportID || report.reportID}`,
        },
        session: {
            key: ONYXKEYS.SESSION,
        },
        policies: {
            key: ONYXKEYS.COLLECTION.POLICY,
        },
    }),
)(HeaderView);<|MERGE_RESOLUTION|>--- conflicted
+++ resolved
@@ -1,6 +1,6 @@
 import lodashGet from 'lodash/get';
 import PropTypes from 'prop-types';
-import React from 'react';
+import React, { useMemo } from 'react';
 import {View} from 'react-native';
 import {withOnyx} from 'react-native-onyx';
 import _ from 'underscore';
@@ -34,6 +34,7 @@
 import styles from '../../styles/styles';
 import themeColors from '../../styles/themes/default';
 import reportPropTypes from '../reportPropTypes';
+import * as PolicyUtils from '../../libs/PolicyUtils';
 
 const propTypes = {
     /** Toggles the navigationMenu open and closed */
@@ -93,6 +94,7 @@
     const policy = props.policies[`${ONYXKEYS.COLLECTION.POLICY}${props.report.policyID}`];
     const canLeaveRoom = ReportUtils.canLeaveRoom(props.report, !_.isEmpty(policy));
     const isArchivedRoom = ReportUtils.isArchivedRoom(props.report);
+    const isPolicyMember = useMemo(() => PolicyUtils.isPolicyMember(props.report.policyID, props.policies), [props.report.policyID, props.policies]);
 
     // We hide the button when we are chatting with an automated Expensify account since it's not possible to contact
     // these users via alternative means. It is possible to request a call with Concierge so we leave the option for them.
@@ -123,26 +125,17 @@
         if (props.report.notificationPreference === CONST.REPORT.NOTIFICATION_PREFERENCE.HIDDEN) {
             threeDotMenuItems.push({
                 icon: Expensicons.ChatBubbles,
-<<<<<<< HEAD
                 text: props.translate('common.join'),
-                onSelected: () => Report.updateNotificationPreference(props.report.reportID, props.report.notificationPreference, CONST.REPORT.NOTIFICATION_PREFERENCE.ALWAYS, false),
-=======
-                text: props.translate('common.joinThread'),
                 onSelected: Session.checkIfActionIsAllowed(() =>
                     Report.updateNotificationPreference(props.report.reportID, props.report.notificationPreference, CONST.REPORT.NOTIFICATION_PREFERENCE.ALWAYS, false),
                 ),
->>>>>>> eb5fec2c
             });
         } else if ((isChatThread && props.report.notificationPreference.length) || isUserCreatedPolicyRoom || canLeaveRoom) {
+            const isWorkspaceMemberLeavingWorkspaceRoom = lodashGet(props.report, 'visibility', '') === CONST.REPORT.VISIBILITY.RESTRICTED && isPolicyMember;
             threeDotMenuItems.push({
                 icon: Expensicons.ChatBubbles,
-<<<<<<< HEAD
                 text: props.translate('common.leave'),
-                onSelected: () => Report.leaveRoom(props.report.reportID),
-=======
-                text: props.translate('common.leaveThread'),
-                onSelected: Session.checkIfActionIsAllowed(() => Report.leaveRoom(props.report.reportID)),
->>>>>>> eb5fec2c
+                onSelected: Session.checkIfActionIsAllowed(() => Report.leaveRoom(props.report.reportID, isWorkspaceMemberLeavingWorkspaceRoom)),
             });
         }
     }
