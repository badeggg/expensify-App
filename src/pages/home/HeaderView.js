--- conflicted
+++ resolved
@@ -138,11 +138,7 @@
     return (
         <View
             style={[styles.appContentHeader, shouldShowBorderBottom && styles.borderBottom]}
-<<<<<<< HEAD
-            id="drag-area"
-=======
             dataSet={{dragArea: true}}
->>>>>>> c3ec03b1
         >
             <View style={[styles.appContentHeaderTitle, !props.isSmallScreenWidth && styles.pl5]}>
                 {props.isSmallScreenWidth && (
