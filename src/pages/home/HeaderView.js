import lodashGet from 'lodash/get';
import PropTypes from 'prop-types';
<<<<<<< HEAD
import React, {useMemo} from 'react';
=======
import React, {memo} from 'react';
>>>>>>> 4e722074
import {View} from 'react-native';
import {withOnyx} from 'react-native-onyx';
import _ from 'underscore';
import GoogleMeetIcon from '../../../assets/images/google-meet.svg';
import ZoomIcon from '../../../assets/images/zoom-icon.svg';
import CONST from '../../CONST';
import ONYXKEYS from '../../ONYXKEYS';
import DisplayNames from '../../components/DisplayNames';
import Icon from '../../components/Icon';
import * as Expensicons from '../../components/Icon/Expensicons';
import MultipleAvatars from '../../components/MultipleAvatars';
import ParentNavigationSubtitle from '../../components/ParentNavigationSubtitle';
import PressableWithoutFeedback from '../../components/Pressable/PressableWithoutFeedback';
import SubscriptAvatar from '../../components/SubscriptAvatar';
import TaskHeaderActionButton from '../../components/TaskHeaderActionButton';
import Text from '../../components/Text';
import ThreeDotsMenu from '../../components/ThreeDotsMenu';
import Tooltip from '../../components/Tooltip';
import participantPropTypes from '../../components/participantPropTypes';
import withLocalize, {withLocalizePropTypes} from '../../components/withLocalize';
import withWindowDimensions, {windowDimensionsPropTypes} from '../../components/withWindowDimensions';
import * as OptionsListUtils from '../../libs/OptionsListUtils';
import * as HeaderUtils from '../../libs/HeaderUtils';
import * as ReportActionsUtils from '../../libs/ReportActionsUtils';
import * as ReportUtils from '../../libs/ReportUtils';
import * as Link from '../../libs/actions/Link';
import * as Report from '../../libs/actions/Report';
import * as Task from '../../libs/actions/Task';
import compose from '../../libs/compose';
import * as Session from '../../libs/actions/Session';
import styles from '../../styles/styles';
import themeColors from '../../styles/themes/default';
import reportPropTypes from '../reportPropTypes';
<<<<<<< HEAD
import * as PolicyUtils from '../../libs/PolicyUtils';
=======
import reportWithoutHasDraftSelector from '../../libs/OnyxSelectors/reportWithoutHasDraftSelector';
>>>>>>> 4e722074

const propTypes = {
    /** Toggles the navigationMenu open and closed */
    onNavigationMenuButtonClicked: PropTypes.func.isRequired,

    /** The report currently being looked at */
    report: reportPropTypes,

    /** Personal details of all the users */
    personalDetails: PropTypes.objectOf(participantPropTypes),

    /** Onyx Props */
    parentReport: reportPropTypes,

    /** URL to the assigned guide's appointment booking calendar */
    guideCalendarLink: PropTypes.string,

    /** Current user session */
    session: PropTypes.shape({
        accountID: PropTypes.number,
    }),

    ...windowDimensionsPropTypes,
    ...withLocalizePropTypes,
};

const defaultProps = {
    personalDetails: {},
    report: null,
    guideCalendarLink: null,
    parentReport: {},
    session: {
        accountID: 0,
    },
};

function HeaderView(props) {
    const participants = lodashGet(props.report, 'participantAccountIDs', []);
    const participantPersonalDetails = OptionsListUtils.getPersonalDetailsForAccountIDs(participants, props.personalDetails);
    const isMultipleParticipant = participants.length > 1;
    const displayNamesWithTooltips = ReportUtils.getDisplayNamesWithTooltips(participantPersonalDetails, isMultipleParticipant);
    const isChatThread = ReportUtils.isChatThread(props.report);
    const isChatRoom = ReportUtils.isChatRoom(props.report);
    const isPolicyExpenseChat = ReportUtils.isPolicyExpenseChat(props.report);
    const isTaskReport = ReportUtils.isTaskReport(props.report);
    const reportHeaderData = !isTaskReport && !isChatThread && props.report.parentReportID ? props.parentReport : props.report;
    // Use sorted display names for the title for group chats on native small screen widths
    const title = ReportUtils.isGroupChat(props.report) ? ReportUtils.getDisplayNamesStringFromTooltips(displayNamesWithTooltips) : ReportUtils.getReportName(reportHeaderData);
    const subtitle = ReportUtils.getChatRoomSubtitle(reportHeaderData);
    const parentNavigationSubtitleData = ReportUtils.getParentNavigationSubtitle(reportHeaderData);
    const isConcierge = ReportUtils.hasSingleParticipant(props.report) && _.contains(participants, CONST.ACCOUNT_ID.CONCIERGE);
    const isAutomatedExpensifyAccount = ReportUtils.hasSingleParticipant(props.report) && ReportUtils.hasAutomatedExpensifyAccountIDs(participants);
    const parentReportAction = ReportActionsUtils.getParentReportAction(props.report);
    const isCanceledTaskReport = ReportUtils.isCanceledTaskReport(props.report, parentReportAction);
    const lastVisibleMessage = ReportActionsUtils.getLastVisibleMessage(props.report.reportID);
    const isEmptyChat = !props.report.lastMessageText && !props.report.lastMessageTranslationKey && !lastVisibleMessage.lastMessageText && !lastVisibleMessage.lastMessageTranslationKey;
    const isUserCreatedPolicyRoom = ReportUtils.isUserCreatedPolicyRoom(props.report);
    const policy = props.policies[`${ONYXKEYS.COLLECTION.POLICY}${props.report.policyID}`];
    const canLeaveRoom = ReportUtils.canLeaveRoom(props.report, !_.isEmpty(policy));
    const isArchivedRoom = ReportUtils.isArchivedRoom(props.report);
    const isPolicyMember = useMemo(() => PolicyUtils.isPolicyMember(props.report.policyID, props.policies), [props.report.policyID, props.policies]);

    // We hide the button when we are chatting with an automated Expensify account since it's not possible to contact
    // these users via alternative means. It is possible to request a call with Concierge so we leave the option for them.
    const threeDotMenuItems = [];
    if (isTaskReport && !isCanceledTaskReport) {
        const canModifyTask = Task.canModifyTask(props.report, props.session.accountID);

        // Task is marked as completed
        if (ReportUtils.isCompletedTaskReport(props.report) && canModifyTask) {
            threeDotMenuItems.push({
                icon: Expensicons.Checkmark,
                text: props.translate('task.markAsIncomplete'),
                onSelected: Session.checkIfActionIsAllowed(() => Task.reopenTask(props.report)),
            });
        }

        // Task is not closed
        if (props.report.stateNum !== CONST.REPORT.STATE_NUM.SUBMITTED && props.report.statusNum !== CONST.REPORT.STATUS.CLOSED && canModifyTask) {
            threeDotMenuItems.push({
                icon: Expensicons.Trashcan,
                text: props.translate('common.cancel'),
                onSelected: Session.checkIfActionIsAllowed(() => Task.cancelTask(props.report.reportID, props.report.reportName, props.report.stateNum, props.report.statusNum)),
            });
        }
    }

    if ((isChatThread && !isEmptyChat) || isUserCreatedPolicyRoom || canLeaveRoom) {
        if (props.report.notificationPreference === CONST.REPORT.NOTIFICATION_PREFERENCE.HIDDEN) {
            threeDotMenuItems.push({
                icon: Expensicons.ChatBubbles,
                text: props.translate('common.join'),
                onSelected: Session.checkIfActionIsAllowed(() =>
                    Report.updateNotificationPreference(props.report.reportID, props.report.notificationPreference, CONST.REPORT.NOTIFICATION_PREFERENCE.ALWAYS, false),
                ),
            });
        } else if ((isChatThread && props.report.notificationPreference.length) || isUserCreatedPolicyRoom || canLeaveRoom) {
            const isWorkspaceMemberLeavingWorkspaceRoom = lodashGet(props.report, 'visibility', '') === CONST.REPORT.VISIBILITY.RESTRICTED && isPolicyMember;
            threeDotMenuItems.push({
                icon: Expensicons.ChatBubbles,
                text: props.translate('common.leave'),
                onSelected: Session.checkIfActionIsAllowed(() => Report.leaveRoom(props.report.reportID, isWorkspaceMemberLeavingWorkspaceRoom)),
            });
        }
    }

    threeDotMenuItems.push(HeaderUtils.getPinMenuItem(props.report));

    if (isConcierge && props.guideCalendarLink) {
        threeDotMenuItems.push({
            icon: Expensicons.Phone,
            text: props.translate('videoChatButtonAndMenu.tooltip'),
            onSelected: Session.checkIfActionIsAllowed(() => {
                Link.openExternalLink(props.guideCalendarLink);
            }),
        });
    } else if (!isAutomatedExpensifyAccount && !isTaskReport && !isArchivedRoom) {
        threeDotMenuItems.push({
            icon: ZoomIcon,
            text: props.translate('videoChatButtonAndMenu.zoom'),
            onSelected: Session.checkIfActionIsAllowed(() => {
                Link.openExternalLink(CONST.NEW_ZOOM_MEETING_URL);
            }),
        });
        threeDotMenuItems.push({
            icon: GoogleMeetIcon,
            text: props.translate('videoChatButtonAndMenu.googleMeet'),
            onSelected: Session.checkIfActionIsAllowed(() => {
                Link.openExternalLink(CONST.NEW_GOOGLE_MEET_MEETING_URL);
            }),
        });
    }

    const shouldShowThreeDotsButton = !!threeDotMenuItems.length;

    const shouldShowSubscript = ReportUtils.shouldReportShowSubscript(props.report);
    const defaultSubscriptSize = ReportUtils.isExpenseRequest(props.report) ? CONST.AVATAR_SIZE.SMALL_NORMAL : CONST.AVATAR_SIZE.DEFAULT;
    const icons = ReportUtils.getIcons(reportHeaderData, props.personalDetails);
    const brickRoadIndicator = ReportUtils.hasReportNameError(props.report) ? CONST.BRICK_ROAD_INDICATOR_STATUS.ERROR : '';
    const shouldShowBorderBottom = !isTaskReport || !props.isSmallScreenWidth;
    const shouldDisableDetailPage = ReportUtils.shouldDisableDetailPage(props.report);

    return (
        <View
            style={[styles.appContentHeader, shouldShowBorderBottom && styles.borderBottom]}
            dataSet={{dragArea: true}}
        >
            <View style={[styles.appContentHeaderTitle, !props.isSmallScreenWidth && styles.pl5]}>
                {props.isSmallScreenWidth && (
                    <PressableWithoutFeedback
                        onPress={props.onNavigationMenuButtonClicked}
                        style={[styles.LHNToggle]}
                        accessibilityHint={props.translate('accessibilityHints.navigateToChatsList')}
                        accessibilityLabel={props.translate('common.back')}
                        accessibilityRole={CONST.ACCESSIBILITY_ROLE.BUTTON}
                    >
                        <Tooltip
                            text={props.translate('common.back')}
                            shiftVertical={4}
                        >
                            <View>
                                <Icon src={Expensicons.BackArrow} />
                            </View>
                        </Tooltip>
                    </PressableWithoutFeedback>
                )}
                {Boolean(props.report && title) && (
                    <View style={[styles.flex1, styles.flexRow, styles.alignItemsCenter, styles.justifyContentBetween]}>
                        <PressableWithoutFeedback
                            onPress={() => ReportUtils.navigateToDetailsPage(props.report)}
                            style={[styles.flexRow, styles.alignItemsCenter, styles.flex1]}
                            disabled={shouldDisableDetailPage}
                            accessibilityLabel={title}
                            accessibilityRole={CONST.ACCESSIBILITY_ROLE.BUTTON}
                        >
                            {shouldShowSubscript ? (
                                <SubscriptAvatar
                                    mainAvatar={icons[0]}
                                    secondaryAvatar={icons[1]}
                                    size={defaultSubscriptSize}
                                />
                            ) : (
                                <MultipleAvatars
                                    icons={icons}
                                    shouldShowTooltip={!isChatRoom || isChatThread}
                                />
                            )}
                            <View style={[styles.flex1, styles.flexColumn]}>
                                <DisplayNames
                                    fullTitle={title}
                                    displayNamesWithTooltips={displayNamesWithTooltips}
                                    tooltipEnabled
                                    numberOfLines={1}
                                    textStyles={[styles.headerText, styles.pre]}
                                    shouldUseFullTitle={isChatRoom || isPolicyExpenseChat || isChatThread || isTaskReport}
                                />
                                {!_.isEmpty(parentNavigationSubtitleData) && (
                                    <ParentNavigationSubtitle
                                        parentNavigationSubtitleData={parentNavigationSubtitleData}
                                        parentReportID={props.report.parentReportID}
                                        pressableStyles={[styles.alignSelfStart, styles.mw100]}
                                    />
                                )}
                                {!_.isEmpty(subtitle) && (
                                    <Text
                                        style={[styles.sidebarLinkText, styles.optionAlternateText, styles.textLabelSupporting]}
                                        numberOfLines={1}
                                    >
                                        {subtitle}
                                    </Text>
                                )}
                            </View>
                            {brickRoadIndicator === CONST.BRICK_ROAD_INDICATOR_STATUS.ERROR && (
                                <View style={[styles.alignItemsCenter, styles.justifyContentCenter]}>
                                    <Icon
                                        src={Expensicons.DotIndicator}
                                        fill={themeColors.danger}
                                    />
                                </View>
                            )}
                        </PressableWithoutFeedback>
                        <View style={[styles.reportOptions, styles.flexRow, styles.alignItemsCenter]}>
                            {isTaskReport && !props.isSmallScreenWidth && ReportUtils.isOpenTaskReport(props.report) && <TaskHeaderActionButton report={props.report} />}
                            {shouldShowThreeDotsButton && (
                                <ThreeDotsMenu
                                    anchorPosition={styles.threeDotsPopoverOffset(props.windowWidth)}
                                    menuItems={threeDotMenuItems}
                                    shouldSetModalVisibility={false}
                                />
                            )}
                        </View>
                    </View>
                )}
            </View>
        </View>
    );
}
HeaderView.propTypes = propTypes;
HeaderView.displayName = 'HeaderView';
HeaderView.defaultProps = defaultProps;

<<<<<<< HEAD
export default compose(
    withWindowDimensions,
    withLocalize,
    withOnyx({
        guideCalendarLink: {
            key: ONYXKEYS.ACCOUNT,
            selector: (account) => (account && account.guideCalendarLink) || null,
            initialValue: null,
        },
        parentReport: {
            key: ({report}) => `${ONYXKEYS.COLLECTION.REPORT}${report.parentReportID || report.reportID}`,
        },
        session: {
            key: ONYXKEYS.SESSION,
        },
        policies: {
            key: ONYXKEYS.COLLECTION.POLICY,
        },
    }),
)(HeaderView);
=======
export default memo(
    compose(
        withWindowDimensions,
        withLocalize,
        withOnyx({
            guideCalendarLink: {
                key: ONYXKEYS.ACCOUNT,
                selector: (account) => (account && account.guideCalendarLink) || null,
                initialValue: null,
            },
            parentReport: {
                key: ({report}) => `${ONYXKEYS.COLLECTION.REPORT}${report.parentReportID || report.reportID}`,
                selector: reportWithoutHasDraftSelector,
            },
            session: {
                key: ONYXKEYS.SESSION,
            },
        }),
    )(HeaderView),
);
>>>>>>> 4e722074
<|MERGE_RESOLUTION|>--- conflicted
+++ resolved
@@ -1,10 +1,6 @@
 import lodashGet from 'lodash/get';
 import PropTypes from 'prop-types';
-<<<<<<< HEAD
-import React, {useMemo} from 'react';
-=======
-import React, {memo} from 'react';
->>>>>>> 4e722074
+import React, {useMemo, memo} from 'react';
 import {View} from 'react-native';
 import {withOnyx} from 'react-native-onyx';
 import _ from 'underscore';
@@ -38,11 +34,8 @@
 import styles from '../../styles/styles';
 import themeColors from '../../styles/themes/default';
 import reportPropTypes from '../reportPropTypes';
-<<<<<<< HEAD
 import * as PolicyUtils from '../../libs/PolicyUtils';
-=======
 import reportWithoutHasDraftSelector from '../../libs/OnyxSelectors/reportWithoutHasDraftSelector';
->>>>>>> 4e722074
 
 const propTypes = {
     /** Toggles the navigationMenu open and closed */
@@ -284,28 +277,6 @@
 HeaderView.displayName = 'HeaderView';
 HeaderView.defaultProps = defaultProps;
 
-<<<<<<< HEAD
-export default compose(
-    withWindowDimensions,
-    withLocalize,
-    withOnyx({
-        guideCalendarLink: {
-            key: ONYXKEYS.ACCOUNT,
-            selector: (account) => (account && account.guideCalendarLink) || null,
-            initialValue: null,
-        },
-        parentReport: {
-            key: ({report}) => `${ONYXKEYS.COLLECTION.REPORT}${report.parentReportID || report.reportID}`,
-        },
-        session: {
-            key: ONYXKEYS.SESSION,
-        },
-        policies: {
-            key: ONYXKEYS.COLLECTION.POLICY,
-        },
-    }),
-)(HeaderView);
-=======
 export default memo(
     compose(
         withWindowDimensions,
@@ -325,5 +296,4 @@
             },
         }),
     )(HeaderView),
-);
->>>>>>> 4e722074
+);