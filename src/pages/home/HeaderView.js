--- conflicted
+++ resolved
@@ -65,12 +65,8 @@
     const displayNamesWithTooltips = ReportUtils.getDisplayNamesWithTooltips(participantPersonalDetails, isMultipleParticipant);
     const isChatRoom = ReportUtils.isChatRoom(props.report);
     const isPolicyExpenseChat = ReportUtils.isPolicyExpenseChat(props.report);
-<<<<<<< HEAD
     const isTaskReport = ReportUtils.isTaskReport(props.report);
-    const title = ReportUtils.getReportName(props.report, props.policies);
-=======
     const title = ReportUtils.getReportName(props.report);
->>>>>>> 4d4d484c
 
     const subtitle = ReportUtils.getChatRoomSubtitle(props.report);
     const isConcierge = participants.length === 1 && _.contains(participants, CONST.EMAIL.CONCIERGE);
