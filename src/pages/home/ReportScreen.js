import React from 'react';
import {withOnyx} from 'react-native-onyx';
import PropTypes from 'prop-types';
import {Keyboard, View} from 'react-native';
import lodashGet from 'lodash/get';
import _ from 'underscore';
import lodashFindLast from 'lodash/findLast';
import styles from '../../styles/styles';
import ScreenWrapper from '../../components/ScreenWrapper';
import HeaderView from './HeaderView';
import Navigation from '../../libs/Navigation/Navigation';
import ROUTES from '../../ROUTES';
import * as Report from '../../libs/actions/Report';
import ONYXKEYS from '../../ONYXKEYS';
import Permissions from '../../libs/Permissions';
import * as ReportUtils from '../../libs/ReportUtils';
import ReportActionsView from './report/ReportActionsView';
import ReportActionCompose from './report/ReportActionCompose';
import SwipeableView from '../../components/SwipeableView';
import CONST from '../../CONST';
import ReportActionsSkeletonView from '../../components/ReportActionsSkeletonView';
import reportActionPropTypes from './report/reportActionPropTypes';
import ArchivedReportFooter from '../../components/ArchivedReportFooter';
import toggleReportActionComposeView from '../../libs/toggleReportActionComposeView';
import addViewportResizeListener from '../../libs/VisualViewport';
import {withNetwork} from '../../components/OnyxProvider';
import compose from '../../libs/compose';
import networkPropTypes from '../../components/networkPropTypes';

const propTypes = {
    /** Navigation route context info provided by react navigation */
    route: PropTypes.shape({
        /** Route specific parameters used on this screen */
        params: PropTypes.shape({
            /** The ID of the report this screen should display */
            reportID: PropTypes.string,
        }).isRequired,
    }).isRequired,

    /** Tells us if the sidebar has rendered */
    isSidebarLoaded: PropTypes.bool,

    /** Whether or not to show the Compose Input */
    session: PropTypes.shape({
        shouldShowComposeInput: PropTypes.bool,
    }),

    /** The report currently being looked at */
    report: PropTypes.shape({
        /** Number of actions unread */
        unreadActionCount: PropTypes.number,

        /** The largest sequenceNumber on this report */
        maxSequenceNumber: PropTypes.number,

        /** The current position of the new marker */
        newMarkerSequenceNumber: PropTypes.number,

        /** Whether there is an outstanding amount in IOU */
        hasOutstandingIOU: PropTypes.bool,
    }),

    /** Array of report actions for this report */
    reportActions: PropTypes.objectOf(PropTypes.shape(reportActionPropTypes)),

    /** Whether the composer is full size */
    isComposerFullSize: PropTypes.bool,

    /** Beta features list */
    betas: PropTypes.arrayOf(PropTypes.string),

    /** Flag to check if the report actions data are loading */
    isLoadingReportActions: PropTypes.bool,

    /** The policies which the user has access to */
    policies: PropTypes.objectOf(PropTypes.shape({
        /** The policy name */
        name: PropTypes.string,

        /** The type of the policy */
        type: PropTypes.string,
    })),

    /** Information about the network */
    network: networkPropTypes.isRequired,
};

const defaultProps = {
    isSidebarLoaded: false,
    session: {
        shouldShowComposeInput: true,
    },
    reportActions: {},
    report: {
        unreadActionCount: 0,
        maxSequenceNumber: 0,
        hasOutstandingIOU: false,
    },
    isComposerFullSize: false,
    betas: [],
<<<<<<< HEAD
    isLoadingReportActions: false,
=======
    isLoadingInitialReportActions: false,
    policies: {},
>>>>>>> a0c91b91
};

/**
 * Get the currently viewed report ID as number
 *
 * @param {Object} route
 * @param {Object} route.params
 * @param {String} route.params.reportID
 * @returns {Number}
 */
function getReportID(route) {
    const params = route.params;
    return Number.parseInt(params.reportID, 10);
}

class ReportScreen extends React.Component {
    constructor(props) {
        super(props);

        this.onSubmitComment = this.onSubmitComment.bind(this);
        this.updateViewportOffsetTop = this.updateViewportOffsetTop.bind(this);
        this.removeViewportResizeListener = () => {};

        this.state = {
            skeletonViewContainerHeight: 0,
            viewportOffsetTop: 0,
        };
    }

    componentDidMount() {
        this.storeCurrentlyViewedReport();
        this.removeViewportResizeListener = addViewportResizeListener(this.updateViewportOffsetTop);
    }

    componentDidUpdate(prevProps) {
        if (this.props.route.params.reportID === prevProps.route.params.reportID) {
            return;
        }
        this.storeCurrentlyViewedReport();
    }

    componentWillUnmount() {
        this.removeViewportResizeListener();
    }

    /**
     * @param {String} text
     */
    onSubmitComment(text) {
        Report.addComment(getReportID(this.props.route), text);
    }

    setChatFooterStyles(isOffline) {
        return {...styles.chatFooter, minHeight: !isOffline ? CONST.CHAT_FOOTER_MIN_HEIGHT : 0};
    }

    /**
     * When reports change there's a brief time content is not ready to be displayed
     *
     * @returns {Boolean}
     */
    shouldShowLoader() {
        const isLoadingInitialReportActions = _.isEmpty(this.props.reportActions) && this.props.isLoadingReportActions;
        return !getReportID(this.props.route) || isLoadingInitialReportActions;
    }

    /**
     * Persists the currently viewed report id
     */
    storeCurrentlyViewedReport() {
        const reportID = getReportID(this.props.route);
        if (_.isNaN(reportID)) {
            Report.handleInaccessibleReport();
            return;
        }

        // Always reset the state of the composer view when the current reportID changes
        toggleReportActionComposeView(true);
        Report.updateCurrentlyViewedReportID(reportID);
    }

    /**
     * @param {SyntheticEvent} e
     */
    updateViewportOffsetTop(e) {
        const viewportOffsetTop = lodashGet(e, 'target.offsetTop', 0);
        this.setState({viewportOffsetTop});
    }

    render() {
        if (!this.props.isSidebarLoaded) {
            return null;
        }

        // We let Free Plan default rooms to be shown in the App - it's the one exception to the beta, otherwise do not show policy rooms in product
        if (!Permissions.canUseDefaultRooms(this.props.betas)
            && ReportUtils.isDefaultRoom(this.props.report)
            && ReportUtils.getPolicyType(this.props.report, this.props.policies) !== CONST.POLICY.TYPE.FREE) {
            return null;
        }

        if (!Permissions.canUsePolicyRooms(this.props.betas) && ReportUtils.isUserCreatedPolicyRoom(this.props.report)) {
            return null;
        }

        const reportID = getReportID(this.props.route);

        const isArchivedRoom = ReportUtils.isArchivedRoom(this.props.report);
        let reportClosedAction;
        if (isArchivedRoom) {
            reportClosedAction = lodashFindLast(this.props.reportActions, action => action.actionName === CONST.REPORT.ACTIONS.TYPE.CLOSED);
        }
        return (
            <ScreenWrapper style={[styles.appContent, styles.flex1, {marginTop: this.state.viewportOffsetTop}]}>
                <HeaderView
                    reportID={reportID}
                    onNavigationMenuButtonClicked={() => Navigation.navigate(ROUTES.HOME)}
                />

                <View
                    nativeID={CONST.REPORT.DROP_NATIVE_ID}
                    style={[styles.flex1, styles.justifyContentEnd, styles.overflowHidden]}
                    onLayout={event => this.setState({skeletonViewContainerHeight: event.nativeEvent.layout.height})}
                >
                    {this.shouldShowLoader()
                        ? (
                            <ReportActionsSkeletonView
                                containerHeight={this.state.skeletonViewContainerHeight}
                            />
                        )
                        : (
                            <ReportActionsView
                                reportID={reportID}
                                reportActions={this.props.reportActions}
                                report={this.props.report}
                                session={this.props.session}
                                isComposerFullSize={this.props.isComposerFullSize}
                            />
                        )}
                    {(isArchivedRoom || this.props.session.shouldShowComposeInput) && (
                        <View style={[this.setChatFooterStyles(this.props.network.isOffline), this.props.isComposerFullSize && styles.chatFooterFullCompose]}>
                            {
                                isArchivedRoom
                                    ? (
                                        <ArchivedReportFooter
                                            reportClosedAction={reportClosedAction}
                                            report={this.props.report}
                                        />
                                    ) : (
                                        <SwipeableView onSwipeDown={Keyboard.dismiss}>
                                            <ReportActionCompose
                                                onSubmit={this.onSubmitComment}
                                                reportID={reportID}
                                                reportActions={this.props.reportActions}
                                                report={this.props.report}
                                                isComposerFullSize={this.props.isComposerFullSize}
                                            />
                                        </SwipeableView>
                                    )
                            }
                        </View>
                    )}
                </View>
            </ScreenWrapper>
        );
    }
}

ReportScreen.propTypes = propTypes;
ReportScreen.defaultProps = defaultProps;

export default compose(withNetwork(), withOnyx({
    isSidebarLoaded: {
        key: ONYXKEYS.IS_SIDEBAR_LOADED,
    },
    session: {
        key: ONYXKEYS.SESSION,
    },
    reportActions: {
        key: ({route}) => `${ONYXKEYS.COLLECTION.REPORT_ACTIONS}${getReportID(route)}`,
        canEvict: false,
    },
    report: {
        key: ({route}) => `${ONYXKEYS.COLLECTION.REPORT}${getReportID(route)}`,
    },
    isComposerFullSize: {
        key: ({route}) => `${ONYXKEYS.COLLECTION.REPORT_IS_COMPOSER_FULL_SIZE}${getReportID(route)}`,
    },
    betas: {
        key: ONYXKEYS.BETAS,
    },
    isLoadingReportActions: {
        key: ({route}) => `${ONYXKEYS.COLLECTION.IS_LOADING_REPORT_ACTIONS}${getReportID(route)}`,
        initWithStoredValues: false,
    },
    policies: {
        key: ONYXKEYS.COLLECTION.POLICY,
    },
}))(ReportScreen);<|MERGE_RESOLUTION|>--- conflicted
+++ resolved
@@ -98,12 +98,8 @@
     },
     isComposerFullSize: false,
     betas: [],
-<<<<<<< HEAD
     isLoadingReportActions: false,
-=======
-    isLoadingInitialReportActions: false,
     policies: {},
->>>>>>> a0c91b91
 };
 
 /**
