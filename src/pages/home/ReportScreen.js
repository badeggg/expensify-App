import React, {useRef, useState, useEffect, useMemo, useCallback} from 'react';
import {withOnyx} from 'react-native-onyx';
import PropTypes from 'prop-types';
import {View} from 'react-native';
import lodashGet from 'lodash/get';
import _ from 'underscore';
import styles from '../../styles/styles';
import ScreenWrapper from '../../components/ScreenWrapper';
import HeaderView from './HeaderView';
import Navigation from '../../libs/Navigation/Navigation';
import ROUTES from '../../ROUTES';
import * as Report from '../../libs/actions/Report';
import ONYXKEYS from '../../ONYXKEYS';
import * as ReportUtils from '../../libs/ReportUtils';
import ReportActionsView from './report/ReportActionsView';
import ReportActionsSkeletonView from '../../components/ReportActionsSkeletonView';
import reportActionPropTypes from './report/reportActionPropTypes';
import {withNetwork} from '../../components/OnyxProvider';
import compose from '../../libs/compose';
import Visibility from '../../libs/Visibility';
import networkPropTypes from '../../components/networkPropTypes';
import withWindowDimensions, {windowDimensionsPropTypes} from '../../components/withWindowDimensions';
import OfflineWithFeedback from '../../components/OfflineWithFeedback';
import ReportFooter from './report/ReportFooter';
import Banner from '../../components/Banner';
import withLocalize from '../../components/withLocalize';
import reportPropTypes from '../reportPropTypes';
import reportMetadataPropTypes from '../reportMetadataPropTypes';
import FullPageNotFoundView from '../../components/BlockingViews/FullPageNotFoundView';
import withViewportOffsetTop, {viewportOffsetTopPropTypes} from '../../components/withViewportOffsetTop';
import * as ReportActionsUtils from '../../libs/ReportActionsUtils';
import personalDetailsPropType from '../personalDetailsPropType';
import getIsReportFullyVisible from '../../libs/getIsReportFullyVisible';
import MoneyRequestHeader from '../../components/MoneyRequestHeader';
import MoneyReportHeader from '../../components/MoneyReportHeader';
import * as ComposerActions from '../../libs/actions/Composer';
import {ActionListContext, ReactionListContext} from './ReportScreenContext';
import TaskHeaderActionButton from '../../components/TaskHeaderActionButton';
import DragAndDropProvider from '../../components/DragAndDrop/Provider';
import usePrevious from '../../hooks/usePrevious';
import withCurrentReportID, {withCurrentReportIDPropTypes, withCurrentReportIDDefaultProps} from '../../components/withCurrentReportID';

const propTypes = {
    /** Navigation route context info provided by react navigation */
    route: PropTypes.shape({
        /** Route specific parameters used on this screen */
        params: PropTypes.shape({
            /** The ID of the report this screen should display */
            reportID: PropTypes.string,

            /** The reportActionID to scroll to */
            reportActionID: PropTypes.string,
        }).isRequired,
    }).isRequired,

    /** Tells us if the sidebar has rendered */
    isSidebarLoaded: PropTypes.bool,

    /** The report currently being looked at */
    report: reportPropTypes,

    /** The report metadata loading states */
    reportMetadata: reportMetadataPropTypes,

    /** Array of report actions for this report */
    reportActions: PropTypes.arrayOf(PropTypes.shape(reportActionPropTypes)),

    /** Whether the composer is full size */
    isComposerFullSize: PropTypes.bool,

    /** Beta features list */
    betas: PropTypes.arrayOf(PropTypes.string),

    /** The policies which the user has access to */
    policies: PropTypes.objectOf(
        PropTypes.shape({
            /** The policy name */
            name: PropTypes.string,

            /** The type of the policy */
            type: PropTypes.string,
        }),
    ),

    /** Information about the network */
    network: networkPropTypes.isRequired,

    /** The account manager report ID */
    accountManagerReportID: PropTypes.string,

    /** All of the personal details for everyone */
    personalDetails: PropTypes.objectOf(personalDetailsPropType),

    ...windowDimensionsPropTypes,
    ...viewportOffsetTopPropTypes,
    ...withCurrentReportIDPropTypes,
};

const defaultProps = {
    isSidebarLoaded: false,
    reportActions: [],
    report: {
        hasOutstandingIOU: false,
    },
    reportMetadata: {
        isLoadingReportActions: false,
        isLoadingMoreReportActions: false,
    },
    isComposerFullSize: false,
    betas: [],
    policies: {},
    accountManagerReportID: null,
    personalDetails: {},
    ...withCurrentReportIDDefaultProps,
};

/**
 * Get the currently viewed report ID as number
 *
 * @param {Object} route
 * @param {Object} route.params
 * @param {String} route.params.reportID
 * @returns {String}
 */
function getReportID(route) {
    return String(lodashGet(route, 'params.reportID', null));
}

function ReportScreen({
    betas,
    route,
    report,
    reportMetadata,
    reportActions,
    accountManagerReportID,
    personalDetails,
    policies,
    translate,
    network,
    isSmallScreenWidth,
    isSidebarLoaded,
    viewportOffsetTop,
    isComposerFullSize,
    errors,
    currentReportID,
}) {
    const firstRenderRef = useRef(true);
    const flatListRef = useRef();
    const reactionListRef = useRef();
    const prevReport = usePrevious(report);

    const [skeletonViewContainerHeight, setSkeletonViewContainerHeight] = useState(0);
    const [isBannerVisible, setIsBannerVisible] = useState(true);

    const reportID = getReportID(route);
    const {addWorkspaceRoomOrChatPendingAction, addWorkspaceRoomOrChatErrors} = ReportUtils.getReportOfflinePendingActionAndErrors(report);
    const screenWrapperStyle = [styles.appContent, styles.flex1, {marginTop: viewportOffsetTop}];

    // There are no reportActions at all to display and we are still in the process of loading the next set of actions.
    const isLoadingInitialReportActions = _.isEmpty(reportActions) && reportMetadata.isLoadingReportActions;

    const shouldHideReport = !ReportUtils.canAccessReport(report, policies, betas);

    const isLoading = !reportID || !isSidebarLoaded || _.isEmpty(personalDetails) || firstRenderRef.current;

    const parentReportAction = ReportActionsUtils.getParentReportAction(report);
    const isDeletedParentAction = ReportActionsUtils.isDeletedParentAction(parentReportAction);
    const isSingleTransactionView = ReportUtils.isMoneyRequest(report);

    const policy = policies[`${ONYXKEYS.COLLECTION.POLICY}${report.policyID}`];

    const isTopMostReportId = currentReportID === getReportID(route);

    let headerView = (
        <HeaderView
            reportID={reportID}
            onNavigationMenuButtonClicked={() => Navigation.goBack(ROUTES.HOME, false, true)}
            personalDetails={personalDetails}
            report={report}
        />
    );

    if (isSingleTransactionView && !isDeletedParentAction) {
        headerView = (
            <MoneyRequestHeader
                report={report}
                policy={policy}
                personalDetails={personalDetails}
                isSingleTransactionView={isSingleTransactionView}
                parentReportAction={parentReportAction}
            />
        );
    }

    if (ReportUtils.isMoneyRequestReport(report)) {
        headerView = (
            <MoneyReportHeader
                report={report}
                policy={policy}
                personalDetails={personalDetails}
                isSingleTransactionView={isSingleTransactionView}
                parentReportAction={parentReportAction}
            />
        );
    }

    /**
     * When false the ReportActionsView will completely unmount and we will show a loader until it returns true.
     *
     * @returns {Boolean}
     */
    const isReportReadyForDisplay = useMemo(() => {
        const reportIDFromPath = getReportID(route);

        // This is necessary so that when we are retrieving the next report data from Onyx the ReportActionsView will remount completely
        const isTransitioning = report && report.reportID !== reportIDFromPath;
        return reportIDFromPath !== '' && report.reportID && !isTransitioning;
    }, [route, report]);

    const fetchReportIfNeeded = useCallback(() => {
        const reportIDFromPath = getReportID(route);

        // Report ID will be empty when the reports collection is empty.
        // This could happen when we are loading the collection for the first time after logging in.
        if (!reportIDFromPath) {
            return;
        }

        // It possible that we may not have the report object yet in Onyx yet e.g. we navigated to a URL for an accessible report that
        // is not stored locally yet. If props.report.reportID exists, then the report has been stored locally and nothing more needs to be done.
        // If it doesn't exist, then we fetch the report from the API.
        if (report.reportID && report.reportID === getReportID(route)) {
            return;
        }
        Report.openReport(reportIDFromPath);
    }, [report.reportID, route]);

    const dismissBanner = useCallback(() => {
        setIsBannerVisible(false);
    }, []);

    const chatWithAccountManager = useCallback(() => {
        Navigation.navigate(ROUTES.getReportRoute(accountManagerReportID));
    }, [accountManagerReportID]);

    /**
     * @param {String} text
     */
    const onSubmitComment = useCallback(
        (text) => {
            Report.addComment(getReportID(route), text);
        },
        [route],
    );

    const calculateSkeletonViewHeight = (event) => {
        // Rounding this value for comparison because they can look like this: 411.9999694824219
        const newSkeletonViewContainerHeight = Math.round(event.nativeEvent.layout.height);

        // The height can be 0 if the component unmounts - we are not interested in this value and want to know how much space it
        // takes up so we can set the skeleton view container height.
        if (newSkeletonViewContainerHeight === 0) {
            return;
        }
        setSkeletonViewContainerHeight(newSkeletonViewContainerHeight);
    };

    useEffect(() => {
        const unsubscribeVisibilityListener = Visibility.onVisibilityChange(() => {
            // If the report is not fully visible (AKA on small screen devices and LHR is open) or the report is optimistic (AKA not yet created)
            // we don't need to call openReport
            if (!getIsReportFullyVisible(isTopMostReportId) || report.isOptimisticReport) {
                return;
            }

            Report.openReport(report.reportID);
        });

        fetchReportIfNeeded();
        ComposerActions.setShouldShowComposeInput(true);
        return () => {
            if (!unsubscribeVisibilityListener) {
                return;
            }
            unsubscribeVisibilityListener();
        };
        // I'm disabling the warning, as it expects to use exhaustive deps, even though we want this useEffect to run only on the first render.
        // eslint-disable-next-line react-hooks/exhaustive-deps
    }, []);

    useEffect(() => {
        // We don't want this effect to run on the first render.
        if (firstRenderRef.current) {
            firstRenderRef.current = false;
            return;
        }
        // If you already have a report open and are deeplinking to a new report on native,
        // the ReportScreen never actually unmounts and the reportID in the route also doesn't change.
        // Therefore, we need to compare if the existing reportID is the same as the one in the route
        // before deciding that we shouldn't call OpenReport.
        const onyxReportID = report.reportID;
        const routeReportID = getReportID(route);
        if (onyxReportID === prevReport.reportID && (!onyxReportID || onyxReportID === routeReportID)) {
            return;
        }

        fetchReportIfNeeded();
        ComposerActions.setShouldShowComposeInput(true);
    }, [route, report, errors, fetchReportIfNeeded, prevReport.reportID]);

    return (
<<<<<<< HEAD
        <ActionListContext.Provider value={flatListRef}>
            <ReactionListContext.Provider value={reactionListRef}>
                <ScreenWrapper
                    style={screenWrapperStyle}
                    shouldEnableKeyboardAvoidingView={isTopMostReportId}
=======
        <ReportScreenContext.Provider
            value={{
                flatListRef,
                reactionListRef,
            }}
        >
            <ScreenWrapper
                style={screenWrapperStyle}
                shouldEnableKeyboardAvoidingView={isTopMostReportId}
                shouldDisableFocusTrap
            >
                <FullPageNotFoundView
                    shouldShow={(!report.reportID && !report.isLoadingReportActions && !isLoading) || shouldHideReport}
                    subtitleKey="notFound.noAccess"
                    shouldShowCloseButton={false}
                    shouldShowBackButton={isSmallScreenWidth}
                    onBackButtonPress={Navigation.goBack}
                    shouldShowLink={false}
>>>>>>> 95c9e474
                >
                    <FullPageNotFoundView
                        shouldShow={(!report.reportID && !reportMetadata.isLoadingReportActions && !isLoading) || shouldHideReport}
                        subtitleKey="notFound.noAccess"
                        shouldShowCloseButton={false}
                        shouldShowBackButton={isSmallScreenWidth}
                        onBackButtonPress={Navigation.goBack}
                        shouldShowLink={false}
                    >
                        <OfflineWithFeedback
                            pendingAction={addWorkspaceRoomOrChatPendingAction}
                            errors={addWorkspaceRoomOrChatErrors}
                            shouldShowErrorMessages={false}
                            needsOffscreenAlphaCompositing
                        >
                            {headerView}
                            {ReportUtils.isTaskReport(report) && isSmallScreenWidth && ReportUtils.isOpenTaskReport(report) && (
                                <View style={[styles.borderBottom]}>
                                    <View style={[styles.appBG, styles.pl0]}>
                                        <View style={[styles.ph5, styles.pb3]}>
                                            <TaskHeaderActionButton report={report} />
                                        </View>
                                    </View>
                                </View>
                            )}
                        </OfflineWithFeedback>
                        {Boolean(accountManagerReportID) && ReportUtils.isConciergeChatReport(report) && isBannerVisible && (
                            <Banner
                                containerStyles={[styles.mh4, styles.mt4, styles.p4, styles.bgDark]}
                                textStyles={[styles.colorReversed]}
                                text={translate('reportActionsView.chatWithAccountManager')}
                                onClose={dismissBanner}
                                onPress={chatWithAccountManager}
                                shouldShowCloseButton
                            />
                        )}
                        <DragAndDropProvider isDisabled={!isReportReadyForDisplay}>
                            <View
                                style={[styles.flex1, styles.justifyContentEnd, styles.overflowHidden]}
                                onLayout={calculateSkeletonViewHeight}
                            >
                                {isReportReadyForDisplay && !isLoadingInitialReportActions && !isLoading && (
                                    <ReportActionsView
                                        reportActions={reportActions}
                                        report={report}
                                        isLoadingReportActions={reportMetadata.isLoadingReportActions}
                                        isLoadingMoreReportActions={reportMetadata.isLoadingMoreReportActions}
                                        isComposerFullSize={isComposerFullSize}
                                        parentViewHeight={skeletonViewContainerHeight}
                                        policy={policy}
                                    />
                                )}

                                {/* Note: The ReportActionsSkeletonView should be allowed to mount even if the initial report actions are not loaded. If we prevent rendering the report while they are loading then
                            we'll unnecessarily unmount the ReportActionsView which will clear the new marker lines initial state. */}
                                {(!isReportReadyForDisplay || isLoadingInitialReportActions || isLoading) && <ReportActionsSkeletonView containerHeight={skeletonViewContainerHeight} />}

                                {isReportReadyForDisplay ? (
                                    <>
                                        <ReportFooter
                                            pendingAction={addWorkspaceRoomOrChatPendingAction}
                                            isOffline={network.isOffline}
                                            reportActions={reportActions}
                                            report={report}
                                            isComposerFullSize={isComposerFullSize}
                                            onSubmitComment={onSubmitComment}
                                            policies={policies}
                                        />
                                    </>
                                ) : (
                                    <ReportFooter
                                        shouldDisableCompose
                                        isOffline={network.isOffline}
                                    />
                                )}
                            </View>
                        </DragAndDropProvider>
                    </FullPageNotFoundView>
                </ScreenWrapper>
            </ReactionListContext.Provider>
        </ActionListContext.Provider>
    );
}

ReportScreen.propTypes = propTypes;
ReportScreen.defaultProps = defaultProps;
ReportScreen.displayName = 'ReportScreen';

export default compose(
    withViewportOffsetTop,
    withLocalize,
    withWindowDimensions,
    withNetwork(),
    withCurrentReportID,
    withOnyx({
        isSidebarLoaded: {
            key: ONYXKEYS.IS_SIDEBAR_LOADED,
        },
        reportActions: {
            key: ({route}) => `${ONYXKEYS.COLLECTION.REPORT_ACTIONS}${getReportID(route)}`,
            canEvict: false,
            selector: ReportActionsUtils.getSortedReportActionsForDisplay,
        },
        report: {
            key: ({route}) => `${ONYXKEYS.COLLECTION.REPORT}${getReportID(route)}`,
        },
        reportMetadata: {
            key: ({route}) => `${ONYXKEYS.COLLECTION.REPORT_METADATA}${getReportID(route)}`,
        },
        isComposerFullSize: {
            key: ({route}) => `${ONYXKEYS.COLLECTION.REPORT_IS_COMPOSER_FULL_SIZE}${getReportID(route)}`,
        },
        betas: {
            key: ONYXKEYS.BETAS,
        },
        policies: {
            key: ONYXKEYS.COLLECTION.POLICY,
        },
        accountManagerReportID: {
            key: ONYXKEYS.ACCOUNT_MANAGER_REPORT_ID,
        },
        personalDetails: {
            key: ONYXKEYS.PERSONAL_DETAILS_LIST,
        },
    }),
)(ReportScreen);<|MERGE_RESOLUTION|>--- conflicted
+++ resolved
@@ -309,32 +309,12 @@
     }, [route, report, errors, fetchReportIfNeeded, prevReport.reportID]);
 
     return (
-<<<<<<< HEAD
         <ActionListContext.Provider value={flatListRef}>
             <ReactionListContext.Provider value={reactionListRef}>
                 <ScreenWrapper
                     style={screenWrapperStyle}
                     shouldEnableKeyboardAvoidingView={isTopMostReportId}
-=======
-        <ReportScreenContext.Provider
-            value={{
-                flatListRef,
-                reactionListRef,
-            }}
-        >
-            <ScreenWrapper
-                style={screenWrapperStyle}
-                shouldEnableKeyboardAvoidingView={isTopMostReportId}
-                shouldDisableFocusTrap
-            >
-                <FullPageNotFoundView
-                    shouldShow={(!report.reportID && !report.isLoadingReportActions && !isLoading) || shouldHideReport}
-                    subtitleKey="notFound.noAccess"
-                    shouldShowCloseButton={false}
-                    shouldShowBackButton={isSmallScreenWidth}
-                    onBackButtonPress={Navigation.goBack}
-                    shouldShowLink={false}
->>>>>>> 95c9e474
+                    shouldDisableFocusTrap
                 >
                     <FullPageNotFoundView
                         shouldShow={(!report.reportID && !reportMetadata.isLoadingReportActions && !isLoading) || shouldHideReport}
