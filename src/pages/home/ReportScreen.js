--- conflicted
+++ resolved
@@ -31,6 +31,7 @@
 import withLocalize from '../../components/withLocalize';
 import reportPropTypes from '../reportPropTypes';
 import FullPageNotFoundView from '../../components/BlockingViews/FullPageNotFoundView';
+import ReportHeaderSkeletonView from '../../components/ReportHeaderSkeletonView';
 import withViewportOffsetTop, {viewportOffsetTopPropTypes} from '../../components/withViewportOffsetTop';
 import * as ReportActionsUtils from '../../libs/ReportActionsUtils';
 import personalDetailsPropType from '../personalDetailsPropType';
@@ -231,13 +232,6 @@
             || (ReportUtils.isUserCreatedPolicyRoom(this.props.report) && !Permissions.canUsePolicyRooms(this.props.betas));
 
         // When the ReportScreen is not open/in the viewport, we want to "freeze" it for performance reasons
-<<<<<<< HEAD
-        // const freeze = this.props.isSmallScreenWidth && this.props.isDrawerOpen;
-
-        // the moment the ReportScreen becomes unfrozen we want to start the animation of the placeholder skeleton content
-        // (which is shown, until all the actual views of the ReportScreen have been rendered)
-        // const animatePlaceholder = !freeze;
-=======
         const shouldFreeze = this.props.isSmallScreenWidth && this.props.isDrawerOpen;
 
         const isLoading = !reportID || !this.props.isSidebarLoaded || _.isEmpty(this.props.personalDetails);
@@ -245,16 +239,13 @@
         // the moment the ReportScreen becomes unfrozen we want to start the animation of the placeholder skeleton content
         // (which is shown, until all the actual views of the ReportScreen have been rendered)
         const shouldAnimate = !shouldFreeze;
->>>>>>> d196a121
 
         return (
             <ScreenWrapper
                 style={screenWrapperStyle}
             >
-<<<<<<< HEAD
-
                 <FullPageNotFoundView
-                    shouldShow={!this.props.report.reportID}
+                    shouldShow={(!this.props.report.reportID && !this.props.report.isLoadingReportActions && !isLoading) || shouldHideReport}
                     subtitleKey="notFound.noAccess"
                     shouldShowCloseButton={false}
                     shouldShowBackButton={this.props.isSmallScreenWidth}
@@ -262,28 +253,32 @@
                         Navigation.navigate(ROUTES.HOME);
                     }}
                 >
-                    <OfflineWithFeedback
-                        pendingAction={addWorkspaceRoomOrChatPendingAction}
-                        errors={addWorkspaceRoomOrChatErrors}
-                        shouldShowErrorMessages={false}
-                    >
-                        <HeaderView
-                            reportID={reportID}
-                            onNavigationMenuButtonClicked={() => Navigation.navigate(ROUTES.HOME)}
-                            personalDetails={this.props.personalDetails}
-                            report={this.props.report}
-                            policies={this.props.policies}
-                        />
-                    </OfflineWithFeedback>
-                    {this.props.accountManagerReportID && ReportUtils.isConciergeChatReport(this.props.report) && this.state.isBannerVisible && (
-                    <Banner
-                        containerStyles={[styles.mh4, styles.mt4, styles.p4, styles.bgDark]}
-                        textStyles={[styles.colorReversed]}
-                        text={this.props.translate('reportActionsView.chatWithAccountManager')}
-                        onClose={this.dismissBanner}
-                        onPress={this.chatWithAccountManager}
-                        shouldShowCloseButton
-                    />
+                    {isLoading ? <ReportHeaderSkeletonView shouldAnimate={shouldAnimate} /> : (
+                        <>
+                            <OfflineWithFeedback
+                                pendingAction={addWorkspaceRoomOrChatPendingAction}
+                                errors={addWorkspaceRoomOrChatErrors}
+                                shouldShowErrorMessages={false}
+                            >
+                                <HeaderView
+                                    reportID={reportID}
+                                    onNavigationMenuButtonClicked={() => Navigation.navigate(ROUTES.HOME)}
+                                    personalDetails={this.props.personalDetails}
+                                    report={this.props.report}
+                                    policies={this.props.policies}
+                                />
+                            </OfflineWithFeedback>
+                            {this.props.accountManagerReportID && ReportUtils.isConciergeChatReport(this.props.report) && this.state.isBannerVisible && (
+                                <Banner
+                                    containerStyles={[styles.mh4, styles.mt4, styles.p4, styles.bgDark]}
+                                    textStyles={[styles.colorReversed]}
+                                    text={this.props.translate('reportActionsView.chatWithAccountManager')}
+                                    onClose={this.dismissBanner}
+                                    onPress={this.chatWithAccountManager}
+                                    shouldShowCloseButton
+                                />
+                            )}
+                        </>
                     )}
                     <View
                         nativeID={CONST.REPORT.DROP_NATIVE_ID}
@@ -300,16 +295,24 @@
                             this.setState({skeletonViewContainerHeight});
                         }}
                     >
-                        {(this.isReportReadyForDisplay() && !isLoadingInitialReportActions) && (
+                        {(this.isReportReadyForDisplay() && !isLoadingInitialReportActions && !isLoading) && (
+                            <ReportActionsView
+                                reportActions={this.props.reportActions}
+                                report={this.props.report}
+                                isComposerFullSize={this.props.isComposerFullSize}
+                                isDrawerOpen={this.props.isDrawerOpen}
+                                parentViewHeight={this.state.skeletonViewContainerHeight}
+                            />
+                        )}
+
+                        {/* Note: The report should be allowed to mount even if the initial report actions are not loaded. If we prevent rendering the report while they are loading then
+                        we'll unnecessarily unmount the ReportActionsView which will clear the new marker lines initial state. */}
+                        {(!this.isReportReadyForDisplay() || isLoadingInitialReportActions || isLoading) && (
+                            <ReportActionsSkeletonView containerHeight={this.state.skeletonViewContainerHeight} />
+                        )}
+
+                        {this.isReportReadyForDisplay() && (
                             <>
-                                <ReportActionsView
-                                    reportActions={this.props.reportActions}
-                                    report={this.props.report}
-                                    session={this.props.session}
-                                    isComposerFullSize={this.props.isComposerFullSize}
-                                    isDrawerOpen={this.props.isDrawerOpen}
-                                    parentViewHeight={this.state.skeletonViewContainerHeight}
-                                />
                                 <ReportFooter
                                     errors={addWorkspaceRoomOrChatErrors}
                                     pendingAction={addWorkspaceRoomOrChatPendingAction}
@@ -322,121 +325,14 @@
                             </>
                         )}
 
-                        {/* Note: The report should be allowed to mount even if the initial report actions are not loaded. If we prevent rendering the report while they are loading then
-                            we'll unnecessarily unmount the ReportActionsView which will clear the new marker lines initial state. */}
-                        {(!this.isReportReadyForDisplay() || isLoadingInitialReportActions) && (
-                            <>
-                                <ReportActionsSkeletonView containerHeight={this.state.skeletonViewContainerHeight} />
-                                <ReportFooter shouldDisableCompose isOffline={this.props.network.isOffline} />
-                            </>
+                        {!this.isReportReadyForDisplay() && (
+                            <ReportFooter shouldDisableCompose isOffline={this.props.network.isOffline} />
                         )}
+
+                        <EmojiPicker ref={EmojiPickerAction.emojiPickerRef} />
                         <PortalHost name={CONST.REPORT.DROP_HOST_NAME} />
                     </View>
                 </FullPageNotFoundView>
-=======
-                <Freeze
-                    freeze={shouldFreeze}
-                    placeholder={(
-                        <>
-                            <ReportHeaderSkeletonView shouldAnimate={shouldAnimate} />
-                            <View style={[styles.flex1, styles.justifyContentEnd, styles.overflowHidden]}>
-                                <ReportActionsSkeletonView shouldAnimate={shouldAnimate} containerHeight={this.state.skeletonViewContainerHeight} />
-                                <ReportFooter shouldDisableCompose isOffline={this.props.network.isOffline} />
-                            </View>
-                        </>
-                    )}
-                >
-                    <FullPageNotFoundView
-                        shouldShow={(!this.props.report.reportID && !this.props.report.isLoadingReportActions && !isLoading) || shouldHideReport}
-                        subtitleKey="notFound.noAccess"
-                        shouldShowCloseButton={false}
-                        shouldShowBackButton={this.props.isSmallScreenWidth}
-                        onBackButtonPress={() => {
-                            Navigation.navigate(ROUTES.HOME);
-                        }}
-                    >
-                        {isLoading ? <ReportHeaderSkeletonView shouldAnimate={shouldAnimate} /> : (
-                            <>
-                                <OfflineWithFeedback
-                                    pendingAction={addWorkspaceRoomOrChatPendingAction}
-                                    errors={addWorkspaceRoomOrChatErrors}
-                                    shouldShowErrorMessages={false}
-                                >
-                                    <HeaderView
-                                        reportID={reportID}
-                                        onNavigationMenuButtonClicked={() => Navigation.navigate(ROUTES.HOME)}
-                                        personalDetails={this.props.personalDetails}
-                                        report={this.props.report}
-                                        policies={this.props.policies}
-                                    />
-                                </OfflineWithFeedback>
-                                {this.props.accountManagerReportID && ReportUtils.isConciergeChatReport(this.props.report) && this.state.isBannerVisible && (
-                                    <Banner
-                                        containerStyles={[styles.mh4, styles.mt4, styles.p4, styles.bgDark]}
-                                        textStyles={[styles.colorReversed]}
-                                        text={this.props.translate('reportActionsView.chatWithAccountManager')}
-                                        onClose={this.dismissBanner}
-                                        onPress={this.chatWithAccountManager}
-                                        shouldShowCloseButton
-                                    />
-                                )}
-                            </>
-                        )}
-                        <View
-                            nativeID={CONST.REPORT.DROP_NATIVE_ID}
-                            style={[styles.flex1, styles.justifyContentEnd, styles.overflowHidden]}
-                            onLayout={(event) => {
-                                const skeletonViewContainerHeight = event.nativeEvent.layout.height;
-
-                                // The height can be 0 if the component unmounts - we are not interested in this value and want to know how much space it
-                                // takes up so we can set the skeleton view container height.
-                                if (skeletonViewContainerHeight === 0) {
-                                    return;
-                                }
-                                reportActionsListViewHeight = skeletonViewContainerHeight;
-                                this.setState({skeletonViewContainerHeight});
-                            }}
-                        >
-                            {(this.isReportReadyForDisplay() && !isLoadingInitialReportActions && !isLoading) && (
-                                <ReportActionsView
-                                    reportActions={this.props.reportActions}
-                                    report={this.props.report}
-                                    isComposerFullSize={this.props.isComposerFullSize}
-                                    isDrawerOpen={this.props.isDrawerOpen}
-                                    parentViewHeight={this.state.skeletonViewContainerHeight}
-                                />
-                            )}
-
-                            {/* Note: The report should be allowed to mount even if the initial report actions are not loaded. If we prevent rendering the report while they are loading then
-                            we'll unnecessarily unmount the ReportActionsView which will clear the new marker lines initial state. */}
-                            {(!this.isReportReadyForDisplay() || isLoadingInitialReportActions || isLoading) && (
-                                <ReportActionsSkeletonView containerHeight={this.state.skeletonViewContainerHeight} />
-                            )}
-
-                            {this.isReportReadyForDisplay() && (
-                                <>
-                                    <ReportFooter
-                                        errors={addWorkspaceRoomOrChatErrors}
-                                        pendingAction={addWorkspaceRoomOrChatPendingAction}
-                                        isOffline={this.props.network.isOffline}
-                                        reportActions={this.props.reportActions}
-                                        report={this.props.report}
-                                        isComposerFullSize={this.props.isComposerFullSize}
-                                        onSubmitComment={this.onSubmitComment}
-                                    />
-                                </>
-                            )}
-
-                            {!this.isReportReadyForDisplay() && (
-                                <ReportFooter shouldDisableCompose isOffline={this.props.network.isOffline} />
-                            )}
-
-                            <EmojiPicker ref={EmojiPickerAction.emojiPickerRef} />
-                            <PortalHost name={CONST.REPORT.DROP_HOST_NAME} />
-                        </View>
-                    </FullPageNotFoundView>
-                </Freeze>
->>>>>>> d196a121
             </ScreenWrapper>
         );
     }
