--- conflicted
+++ resolved
@@ -185,18 +185,15 @@
 
     const isTopMostReportId = currentReportID === getReportID(route);
     const didSubscribeToReportLeavingEvents = useRef(false);
-
-<<<<<<< HEAD
     useEffect(() => {
         if (report && report.reportID && !shouldHideReport) {
             wasReportAccessibleRef.current = true;
         }
     }, [shouldHideReport, report]);
-=======
+
     const goBack = useCallback(() => {
         Navigation.goBack(ROUTES.HOME, false, true);
     }, []);
->>>>>>> 4fa869c2
 
     let headerView = (
         <HeaderView
@@ -377,11 +374,15 @@
 
     // eslint-disable-next-line rulesdir/no-negated-variables
     const shouldShowNotFoundPage = useMemo(
-<<<<<<< HEAD
-        () => (!wasReportAccessibleRef.current && !firstRenderRef.current && !report.reportID && !isOptimisticDelete && !reportMetadata.isLoadingReportActions && !isLoading && !userLeavingStatus) || shouldHideReport,
-=======
-        () => (!firstRenderRef.current && !report.reportID && !isOptimisticDelete && !reportMetadata.isLoadingInitialReportActions && !isLoading && !userLeavingStatus) || shouldHideReport,
->>>>>>> 4fa869c2
+        () =>
+            (!wasReportAccessibleRef.current &&
+                !firstRenderRef.current &&
+                !report.reportID &&
+                !isOptimisticDelete &&
+                !reportMetadata.isLoadingInitialReportActions &&
+                !isLoading &&
+                !userLeavingStatus) ||
+            shouldHideReport,
         [report, reportMetadata, isLoading, shouldHideReport, isOptimisticDelete, userLeavingStatus],
     );
 
