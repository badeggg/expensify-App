--- conflicted
+++ resolved
@@ -616,11 +616,7 @@
                                     <ReportActionsView
                                         reportActions={reportActions}
                                         report={report}
-<<<<<<< HEAD
-                                        reportActionID={reportActionIDFromRoute}
-=======
                                         parentReportAction={parentReportAction}
->>>>>>> 39a257d1
                                         isLoadingInitialReportActions={reportMetadata.isLoadingInitialReportActions}
                                         isLoadingNewerReportActions={reportMetadata.isLoadingNewerReportActions}
                                         isLoadingOlderReportActions={reportMetadata.isLoadingOlderReportActions}
