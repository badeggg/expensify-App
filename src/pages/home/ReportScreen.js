import React from 'react';
import {withOnyx} from 'react-native-onyx';
import PropTypes from 'prop-types';
import {View} from 'react-native';
import lodashGet from 'lodash/get';
import _ from 'underscore';
import {Freeze} from 'react-freeze';
import {PortalHost} from '@gorhom/portal';
import styles from '../../styles/styles';
import ScreenWrapper from '../../components/ScreenWrapper';
import HeaderView from './HeaderView';
import Navigation from '../../libs/Navigation/Navigation';
import ROUTES from '../../ROUTES';
import * as Report from '../../libs/actions/Report';
import ONYXKEYS from '../../ONYXKEYS';
import Permissions from '../../libs/Permissions';
import * as ReportUtils from '../../libs/ReportUtils';
import ReportActionsView from './report/ReportActionsView';
import CONST from '../../CONST';
import ReportActionsSkeletonView from '../../components/ReportActionsSkeletonView';
import reportActionPropTypes from './report/reportActionPropTypes';
import toggleReportActionComposeView from '../../libs/toggleReportActionComposeView';
import addViewportResizeListener from '../../libs/VisualViewport';
import {withNetwork} from '../../components/OnyxProvider';
import compose from '../../libs/compose';
import networkPropTypes from '../../components/networkPropTypes';
import withWindowDimensions, {windowDimensionsPropTypes} from '../../components/withWindowDimensions';
import OfflineWithFeedback from '../../components/OfflineWithFeedback';
import withDrawerState, {withDrawerPropTypes} from '../../components/withDrawerState';
import ReportFooter from './report/ReportFooter';
import Banner from '../../components/Banner';
import withLocalize from '../../components/withLocalize';
import reportPropTypes from '../reportPropTypes';
import FullPageNotFoundView from '../../components/BlockingViews/FullPageNotFoundView';
import ReportHeaderSkeletonView from '../../components/ReportHeaderSkeletonView';

const propTypes = {
    /** Navigation route context info provided by react navigation */
    route: PropTypes.shape({
        /** Route specific parameters used on this screen */
        params: PropTypes.shape({
            /** The ID of the report this screen should display */
            reportID: PropTypes.string,
        }).isRequired,
    }).isRequired,

    /** Tells us if the sidebar has rendered */
    isSidebarLoaded: PropTypes.bool,

    /** The report currently being looked at */
    report: reportPropTypes,

    /** Array of report actions for this report */
    reportActions: PropTypes.objectOf(PropTypes.shape(reportActionPropTypes)),

    /** Whether the composer is full size */
    isComposerFullSize: PropTypes.bool,

    /** Beta features list */
    betas: PropTypes.arrayOf(PropTypes.string),

    /** The policies which the user has access to */
    policies: PropTypes.objectOf(PropTypes.shape({
        /** The policy name */
        name: PropTypes.string,

        /** The type of the policy */
        type: PropTypes.string,
    })),

    /** Information about the network */
    network: networkPropTypes.isRequired,

    ...windowDimensionsPropTypes,
    ...withDrawerPropTypes,
};

const defaultProps = {
    isSidebarLoaded: false,
    reportActions: {},
    report: {
        maxSequenceNumber: 0,
        hasOutstandingIOU: false,
        isLoadingReportActions: false,
    },
    isComposerFullSize: false,
    betas: [],
    policies: {},
};

/**
 * Get the currently viewed report ID as number
 *
 * @param {Object} route
 * @param {Object} route.params
 * @param {String} route.params.reportID
 * @returns {String}
 */
function getReportID(route) {
    return route.params.reportID.toString();
}

// Keep a reference to the list view height so we can use it when a new ReportScreen component mounts
let reportActionsListViewHeight = 0;

class ReportScreen extends React.Component {
    constructor(props) {
        super(props);

        this.onSubmitComment = this.onSubmitComment.bind(this);
        this.updateViewportOffsetTop = this.updateViewportOffsetTop.bind(this);
        this.chatWithAccountManager = this.chatWithAccountManager.bind(this);
        this.dismissBanner = this.dismissBanner.bind(this);
        this.removeViewportResizeListener = () => {};

        this.state = {
            skeletonViewContainerHeight: reportActionsListViewHeight,
            viewportOffsetTop: 0,
            isBannerVisible: true,
        };
    }

    componentDidMount() {
        this.fetchReportIfNeeded();
        toggleReportActionComposeView(true);
        this.removeViewportResizeListener = addViewportResizeListener(this.updateViewportOffsetTop);
    }

    componentDidUpdate(prevProps) {
        if (this.props.route.params.reportID === prevProps.route.params.reportID) {
            return;
        }

        this.fetchReportIfNeeded();
        toggleReportActionComposeView(true);
    }

    componentWillUnmount() {
        this.removeViewportResizeListener();
    }

    /**
     * @param {String} text
     */
    onSubmitComment(text) {
        Report.addComment(getReportID(this.props.route), text);
    }

    /**
     * When false the ReportActionsView will completely unmount and we will show a loader until it returns true.
     *
     * @returns {Boolean}
     */
    isReportReadyForDisplay() {
        const reportIDFromPath = getReportID(this.props.route);

        // We need to wait for the initial app data to load as it tells us which reports are unread. Waiting will allow the new marker to be set
        // correctly when the report mounts. If we don't do this, the report may initialize in the "read" state and the marker won't be set at all.
        const isLoadingInitialAppData = this.props.isLoadingInitialAppData;

        // This is necessary so that when we are retrieving the next report data from Onyx the ReportActionsView will remount completely
        const isTransitioning = this.props.report && this.props.report.reportID !== reportIDFromPath;
        return reportIDFromPath && this.props.report.reportID && !isTransitioning && !isLoadingInitialAppData;
    }

    fetchReportIfNeeded() {
        const reportIDFromPath = getReportID(this.props.route);

        // It possible that we may not have the report object yet in Onyx yet e.g. we navigated to a URL for an accessible report that
        // is not stored locally yet. If props.report.reportID exists, then the report has been stored locally and nothing more needs to be done.
        // If it doesn't exist, then we fetch the report from the API.
        if (this.props.report.reportID) {
            return;
        }

        Report.fetchChatReportsByIDs([reportIDFromPath], true);
    }

    /**
     * @param {SyntheticEvent} e
     */
    updateViewportOffsetTop(e) {
        const viewportOffsetTop = lodashGet(e, 'target.offsetTop', 0);
        this.setState({viewportOffsetTop});
    }

    dismissBanner() {
        this.setState({isBannerVisible: false});
    }

    chatWithAccountManager() {
        Navigation.navigate(ROUTES.getReportRoute(this.props.accountManagerReportID));
    }

    render() {
        if (!this.props.isSidebarLoaded || _.isEmpty(this.props.personalDetails)) {
            return null;
        }

        // We create policy rooms for all policies, however we don't show them unless
        // - It's a free plan workspace
        // - The report includes guides participants (@team.expensify.com) for 1:1 Assigned
        if (!Permissions.canUseDefaultRooms(this.props.betas)
            && ReportUtils.isDefaultRoom(this.props.report)
            && ReportUtils.getPolicyType(this.props.report, this.props.policies) !== CONST.POLICY.TYPE.FREE
            && !ReportUtils.hasExpensifyGuidesEmails(lodashGet(this.props.report, ['participants'], []))
        ) {
            return null;
        }

        if (!Permissions.canUsePolicyRooms(this.props.betas) && ReportUtils.isUserCreatedPolicyRoom(this.props.report)) {
            return null;
        }

        // We are either adding a workspace room, or we're creating a chat, it isn't possible for both of these to be pending, or to have errors for the same report at the same time, so
        // simply looking up the first truthy value for each case will get the relevant property if it's set.
        const reportID = getReportID(this.props.route);
        const addWorkspaceRoomOrChatPendingAction = lodashGet(this.props.report, 'pendingFields.addWorkspaceRoom') || lodashGet(this.props.report, 'pendingFields.createChat');
        const addWorkspaceRoomOrChatErrors = lodashGet(this.props.report, 'errorFields.addWorkspaceRoom') || lodashGet(this.props.report, 'errorFields.createChat');
        const screenWrapperStyle = [styles.appContent, styles.flex1, {marginTop: this.state.viewportOffsetTop}];

        // There are no reportActions at all to display and we are still in the process of loading the next set of actions.
        const isLoadingInitialReportActions = _.isEmpty(this.props.reportActions) && this.props.report.isLoadingReportActions;
        return (
            <Freeze
                freeze={this.props.isSmallScreenWidth && this.props.isDrawerOpen}
                placeholder={(
                    <ScreenWrapper
                        style={screenWrapperStyle}
                    >
                        <ReportHeaderSkeletonView />
                        <ReportActionsSkeletonView containerHeight={this.state.skeletonViewContainerHeight} />
                    </ScreenWrapper>
                )}
            >
                <ScreenWrapper
                    style={screenWrapperStyle}
                >
                    <FullPageNotFoundView
                        shouldShow={!this.props.report.reportID}
                        subtitleKey="notFound.noAccess"
                        shouldShowCloseButton={false}
                        shouldShowBackButton={this.props.isSmallScreenWidth}
                        onBackButtonPress={() => {
                            Navigation.navigate(ROUTES.HOME);
                        }}
                    >
                        <OfflineWithFeedback
                            pendingAction={addWorkspaceRoomOrChatPendingAction}
                            errors={addWorkspaceRoomOrChatErrors}
                            shouldShowErrorMessages={false}
                        >
                            <HeaderView
                                reportID={reportID}
                                onNavigationMenuButtonClicked={() => Navigation.navigate(ROUTES.HOME)}
                                personalDetails={this.props.personalDetails}
                                report={this.props.report}
                                policies={this.props.policies}
                            />
                        </OfflineWithFeedback>
                        {this.props.accountManagerReportID && ReportUtils.isConciergeChatReport(this.props.report) && this.state.isBannerVisible && (
                            <Banner
                                containerStyles={[styles.mh4, styles.mt4, styles.p4, styles.bgDark]}
                                textStyles={[styles.colorReversed]}
                                text={this.props.translate('reportActionsView.chatWithAccountManager')}
                                onClose={this.dismissBanner}
                                onPress={this.chatWithAccountManager}
                                shouldShowCloseButton
                            />
                        )}
                        <View
                            nativeID={CONST.REPORT.DROP_NATIVE_ID}
                            style={[styles.flex1, styles.justifyContentEnd, styles.overflowHidden]}
                            onLayout={(event) => {
                                const skeletonViewContainerHeight = event.nativeEvent.layout.height;

                                // The height can be 0 if the component unmounts - we are not interested in this value and want to know how much space it
                                // takes up so we can set the skeleton view container height.
                                if (skeletonViewContainerHeight === 0) {
                                    return;
                                }

                                reportActionsListViewHeight = skeletonViewContainerHeight;
                                this.setState({skeletonViewContainerHeight});
                            }}
                        >
<<<<<<< HEAD
                            {this.shouldShowLoader()
                                ? (
                                    <ReportActionsSkeletonView
                                        containerHeight={this.state.skeletonViewContainerHeight}
                                    />
                                )
                                : (
                                    <>
                                        <ReportActionsView
                                            reportActions={this.props.reportActions}
                                            report={this.props.report}
                                            session={this.props.session}
                                            isComposerFullSize={this.props.isComposerFullSize}
                                            isDrawerOpen={this.props.isDrawerOpen}
                                        />
                                        <ReportFooter
                                            errors={addWorkspaceRoomOrChatErrors}
                                            pendingAction={addWorkspaceRoomOrChatPendingAction}
                                            isOffline={this.props.network.isOffline}
                                            reportActions={this.props.reportActions}
                                            report={this.props.report}
                                            isComposerFullSize={this.props.isComposerFullSize}
                                            onSubmitComment={this.onSubmitComment}
                                        />
                                    </>
                                )}
                            <PortalHost name="DropZone" />
=======
                            {this.isReportReadyForDisplay() && (
                                <ReportActionsView
                                    reportActions={this.props.reportActions}
                                    report={this.props.report}
                                    session={this.props.session}
                                    isComposerFullSize={this.props.isComposerFullSize}
                                    isDrawerOpen={this.props.isDrawerOpen}
                                    parentViewHeight={this.state.skeletonViewContainerHeight}
                                />
                            )}

                            {/* Note: The report should be allowed to mount even if the initial report actions are not loaded. If we prevent rendering the report while they are loading then
                            we'll unnecessarily unmount the ReportActionsView which will clear the new marker lines initial state. */}
                            {(!this.isReportReadyForDisplay() || isLoadingInitialReportActions) && (
                                <ReportActionsSkeletonView
                                    containerHeight={this.state.skeletonViewContainerHeight}
                                />
                            )}
                            {this.isReportReadyForDisplay() && !isLoadingInitialReportActions && (
                                <ReportFooter
                                    errors={addWorkspaceRoomOrChatErrors}
                                    pendingAction={addWorkspaceRoomOrChatPendingAction}
                                    isOffline={this.props.network.isOffline}
                                    reportActions={this.props.reportActions}
                                    report={this.props.report}
                                    isComposerFullSize={this.props.isComposerFullSize}
                                    onSubmitComment={this.onSubmitComment}
                                />
                            )}
>>>>>>> 449888a8
                        </View>
                    </FullPageNotFoundView>
                </ScreenWrapper>
            </Freeze>
        );
    }
}

ReportScreen.propTypes = propTypes;
ReportScreen.defaultProps = defaultProps;

export default compose(
    withLocalize,
    withWindowDimensions,
    withDrawerState,
    withNetwork(),
    withOnyx({
        isSidebarLoaded: {
            key: ONYXKEYS.IS_SIDEBAR_LOADED,
        },
        session: {
            key: ONYXKEYS.SESSION,
        },
        reportActions: {
            key: ({route}) => `${ONYXKEYS.COLLECTION.REPORT_ACTIONS}${getReportID(route)}`,
            canEvict: false,
        },
        report: {
            key: ({route}) => `${ONYXKEYS.COLLECTION.REPORT}${getReportID(route)}`,
        },
        isComposerFullSize: {
            key: ({route}) => `${ONYXKEYS.COLLECTION.REPORT_IS_COMPOSER_FULL_SIZE}${getReportID(route)}`,
        },
        betas: {
            key: ONYXKEYS.BETAS,
        },
        policies: {
            key: ONYXKEYS.COLLECTION.POLICY,
        },
        accountManagerReportID: {
            key: ONYXKEYS.ACCOUNT_MANAGER_REPORT_ID,
        },
        personalDetails: {
            key: ONYXKEYS.PERSONAL_DETAILS,
        },
        isLoadingInitialAppData: {
            key: ONYXKEYS.IS_LOADING_INITIAL_APP_DATA,
        },
    }),
)(ReportScreen);<|MERGE_RESOLUTION|>--- conflicted
+++ resolved
@@ -284,35 +284,6 @@
                                 this.setState({skeletonViewContainerHeight});
                             }}
                         >
-<<<<<<< HEAD
-                            {this.shouldShowLoader()
-                                ? (
-                                    <ReportActionsSkeletonView
-                                        containerHeight={this.state.skeletonViewContainerHeight}
-                                    />
-                                )
-                                : (
-                                    <>
-                                        <ReportActionsView
-                                            reportActions={this.props.reportActions}
-                                            report={this.props.report}
-                                            session={this.props.session}
-                                            isComposerFullSize={this.props.isComposerFullSize}
-                                            isDrawerOpen={this.props.isDrawerOpen}
-                                        />
-                                        <ReportFooter
-                                            errors={addWorkspaceRoomOrChatErrors}
-                                            pendingAction={addWorkspaceRoomOrChatPendingAction}
-                                            isOffline={this.props.network.isOffline}
-                                            reportActions={this.props.reportActions}
-                                            report={this.props.report}
-                                            isComposerFullSize={this.props.isComposerFullSize}
-                                            onSubmitComment={this.onSubmitComment}
-                                        />
-                                    </>
-                                )}
-                            <PortalHost name="DropZone" />
-=======
                             {this.isReportReadyForDisplay() && (
                                 <ReportActionsView
                                     reportActions={this.props.reportActions}
@@ -342,7 +313,7 @@
                                     onSubmitComment={this.onSubmitComment}
                                 />
                             )}
->>>>>>> 449888a8
+                            <PortalHost name="DropZone" />
                         </View>
                     </FullPageNotFoundView>
                 </ScreenWrapper>
