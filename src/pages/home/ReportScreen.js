/* eslint-disable rulesdir/prefer-underscore-method */
import React, {useRef, useState, useEffect, useMemo, useCallback} from 'react';
import {withOnyx} from 'react-native-onyx';
import {useFocusEffect} from '@react-navigation/native';
import PropTypes from 'prop-types';
import {View} from 'react-native';
import lodashGet from 'lodash/get';
import _ from 'underscore';
import styles from '../../styles/styles';
import ScreenWrapper from '../../components/ScreenWrapper';
import HeaderView from './HeaderView';
import Navigation from '../../libs/Navigation/Navigation';
import ROUTES from '../../ROUTES';
import * as Report from '../../libs/actions/Report';
import ONYXKEYS from '../../ONYXKEYS';
import * as ReportUtils from '../../libs/ReportUtils';
import ReportActionsView from './report/ReportActionsView';
import ReportActionsSkeletonView from '../../components/ReportActionsSkeletonView';
import reportActionPropTypes from './report/reportActionPropTypes';
import compose from '../../libs/compose';
import Visibility from '../../libs/Visibility';
import useWindowDimensions from '../../hooks/useWindowDimensions';
import useLocalize from '../../hooks/useLocalize';
import OfflineWithFeedback from '../../components/OfflineWithFeedback';
import ReportFooter from './report/ReportFooter';
import Banner from '../../components/Banner';
import reportPropTypes from '../reportPropTypes';
import reportMetadataPropTypes from '../reportMetadataPropTypes';
import FullPageNotFoundView from '../../components/BlockingViews/FullPageNotFoundView';
import withViewportOffsetTop, {viewportOffsetTopPropTypes} from '../../components/withViewportOffsetTop';
import * as ReportActionsUtils from '../../libs/ReportActionsUtils';
import personalDetailsPropType from '../personalDetailsPropType';
import getIsReportFullyVisible from '../../libs/getIsReportFullyVisible';
import MoneyRequestHeader from '../../components/MoneyRequestHeader';
import MoneyReportHeader from '../../components/MoneyReportHeader';
import * as ComposerActions from '../../libs/actions/Composer';
import {ActionListContext, ReactionListContext} from './ReportScreenContext';
import TaskHeaderActionButton from '../../components/TaskHeaderActionButton';
import DragAndDropProvider from '../../components/DragAndDrop/Provider';
import usePrevious from '../../hooks/usePrevious';
import CONST from '../../CONST';
import withCurrentReportID, {withCurrentReportIDPropTypes, withCurrentReportIDDefaultProps} from '../../components/withCurrentReportID';

const propTypes = {
    /** Navigation route context info provided by react navigation */
    route: PropTypes.shape({
        /** Route specific parameters used on this screen */
        params: PropTypes.shape({
            /** The ID of the report this screen should display */
            reportID: PropTypes.string,

            /** The reportActionID to scroll to */
            reportActionID: PropTypes.string,
        }).isRequired,
    }).isRequired,

    /** Tells us if the sidebar has rendered */
    isSidebarLoaded: PropTypes.bool,

    /** The report currently being looked at */
    report: reportPropTypes,

    /** The report metadata loading states */
    reportMetadata: reportMetadataPropTypes,

    /** Array of report actions for this report */
    sortedReportActions: PropTypes.arrayOf(PropTypes.shape(reportActionPropTypes)),

    /** Whether the composer is full size */
    isComposerFullSize: PropTypes.bool,

    /** Beta features list */
    betas: PropTypes.arrayOf(PropTypes.string),

    /** The policies which the user has access to */
    policies: PropTypes.objectOf(
        PropTypes.shape({
            /** The policy name */
            name: PropTypes.string,

            /** The type of the policy */
            type: PropTypes.string,
        }),
    ),

    /** The account manager report ID */
    accountManagerReportID: PropTypes.string,

    /** All of the personal details for everyone */
    personalDetails: PropTypes.objectOf(personalDetailsPropType),

    /** Onyx function that marks the component ready for hydration */
    markReadyForHydration: PropTypes.func,

    /** Whether user is leaving the current report */
    userLeavingStatus: PropTypes.bool,

    ...viewportOffsetTopPropTypes,
    ...withCurrentReportIDPropTypes,
};

const defaultProps = {
    isSidebarLoaded: false,
    sortedReportActions: [],
    report: {
        hasOutstandingIOU: false,
    },
    reportMetadata: {
        isLoadingInitialReportActions: true,
        isLoadingOlderReportActions: false,
        isLoadingNewerReportActions: false,
    },
    isComposerFullSize: false,
    betas: [],
    policies: {},
    accountManagerReportID: null,
    userLeavingStatus: false,
    personalDetails: {},
    markReadyForHydration: null,
    ...withCurrentReportIDDefaultProps,
};

/**
 * Get the currently viewed report ID as number
 *
 * @param {Object} route
 * @param {Object} route.params
 * @param {String} route.params.reportID
 * @returns {String}
 */
function getReportID(route) {
    return String(lodashGet(route, 'params.reportID', null));
}
/**
 * Get the currently viewed report ID as number
 *
 * @param {Object} route
 * @param {Object} route.params
 * @param {String} route.params.reportID
 * @returns {String}
 */
function getReportActionID(route) {
    console.log('get.ROUTE', route?.params);
    return {reportActionID: lodashGet(route, 'params.reportActionID', null), reportID: lodashGet(route, 'params.reportID', null)};
}

function ReportScreen({
    betas,
    route,
    report,
    reportMetadata,
    // reportActions,
    sortedReportActions,
    accountManagerReportID,
    personalDetails,
    markReadyForHydration,
    policies,
    isSidebarLoaded,
    viewportOffsetTop,
    isComposerFullSize,
    errors,
    userLeavingStatus,
    currentReportID,
    updateCurrentReportID,
}) {
    const {translate} = useLocalize();
    const {isSmallScreenWidth} = useWindowDimensions();

    const firstRenderRef = useRef(true);
    const flatListRef = useRef();
    const reactionListRef = useRef();
    const prevReport = usePrevious(report);
    const prevUserLeavingStatus = usePrevious(userLeavingStatus);
    const {reportActionID, reportID} = getReportActionID(route);
    const [isLinkingToMessage, setLinkingToMessageTrigger] = useState(false);

    const reportActions = useMemo(() => {
        const val = ReportActionsUtils.getRangeFromArrayByID(sortedReportActions, reportActionID);
        console.log('get.ROOT.reportActions', reportActionID, sortedReportActions.length, val.length);
        return val;
    }, [sortedReportActions, reportActionID]);
    // const isReportActionArrayCatted = useMemo(() => sortedReportActions.length !== withoutGaps.length, [withoutGaps, sortedReportActions]);

    // const reportActions = useMemo(() => {
    //     //TODO: OpenReport, it means that we clicked on the link in current chat and we need to get a proper range of reportActions
    //     // console.log(
    //     //     'get.reportActions.initialSorted',
    //     //     // sortedReportActions.length,
    //     //     sortedReportActions.length,
    //     //     !!reportActionID,
    //     //     sortedReportActions.map((item) => {
    //     //         return {message: item.message[0].text, previousReportActionID: item?.previousReportActionID, reportActionID: item?.reportActionID};
    //     //     }),
    //     // );
    //     // // // console.log('get.reportActions.initialSorted', sortedReportActions.map((item) =>item?.previousReportActionID));
    //     // console.log(
    //     //     'get.reportActions.withoutGaps',
    //     //     // withoutGaps.length,
    //     //     withoutGaps.length,
    //     //     !!reportActionID,
    //     //     withoutGaps.map((item) => {
    //     //         return {message: item.message[0].text, previousReportActionID: item?.previousReportActionID, reportActionID: item?.reportActionID};
    //     //     }),
    //     // );
    //     return withoutGaps;
    //     // return sortedReportActions;
    // }, [sortedReportActions, reportActionID]);

    // const reportActionsBeforeAndIncludingLinked = useMemo(() => {
    //     if (reportActionID) {
    //         firstRenderRefI.current = false;
    //         return ReportActionsUtils.getSlicedRangeFromArrayByID(reportActions, reportActionID);
    //     }
    //     return null;
    // }, [reportActions, reportActionID]);

    // const [skeletonViewContainerHeight, setSkeletonViewContainerHeight] = useState(0);
    // >>>>>>> Stashed changes
    const [isBannerVisible, setIsBannerVisible] = useState(true);

    const {addWorkspaceRoomOrChatPendingAction, addWorkspaceRoomOrChatErrors} = ReportUtils.getReportOfflinePendingActionAndErrors(report);
    const screenWrapperStyle = [styles.appContent, styles.flex1, {marginTop: viewportOffsetTop}];

    // There are no reportActions at all to display and we are still in the process of loading the next set of actions.
    const isFirstlyLoadingReportActions = _.isEmpty(reportActions) && reportMetadata.isLoadingInitialReportActions;

    const isOptimisticDelete = lodashGet(report, 'statusNum') === CONST.REPORT.STATUS.CLOSED;

    const shouldHideReport = !ReportUtils.canAccessReport(report, policies, betas);

    const isLoading = !reportID || !isSidebarLoaded || _.isEmpty(personalDetails);

    const parentReportAction = ReportActionsUtils.getParentReportAction(report);
    const isDeletedParentAction = ReportActionsUtils.isDeletedParentAction(parentReportAction);
    const isSingleTransactionView = ReportUtils.isMoneyRequest(report);

    const policy = policies[`${ONYXKEYS.COLLECTION.POLICY}${report.policyID}`] || {};

    const isTopMostReportId = currentReportID === getReportID(route);
    const didSubscribeToReportLeavingEvents = useRef(false);

    let headerView = (
        <HeaderView
            reportID={reportID}
            onNavigationMenuButtonClicked={() => Navigation.goBack(ROUTES.HOME, false, true)}
            personalDetails={personalDetails}
            report={report}
        />
    );

    if (isSingleTransactionView && !isDeletedParentAction) {
        headerView = (
            <MoneyRequestHeader
                report={report}
                policy={policy}
                personalDetails={personalDetails}
                isSingleTransactionView={isSingleTransactionView}
                parentReportAction={parentReportAction}
            />
        );
    }

    if (ReportUtils.isMoneyRequestReport(report)) {
        headerView = (
            <MoneyReportHeader
                report={report}
                policy={policy}
                personalDetails={personalDetails}
                isSingleTransactionView={isSingleTransactionView}
                parentReportAction={parentReportAction}
            />
        );
    }

    /**
     * When false the ReportActionsView will completely unmount and we will show a loader until it returns true.
     *
     * @returns {Boolean}
     */
    const isReportReadyForDisplay = useMemo(() => {
        const reportIDFromPath = getReportID(route);

        // This is necessary so that when we are retrieving the next report data from Onyx the ReportActionsView will remount completely
        const isTransitioning = report && report.reportID !== reportIDFromPath;
        return reportIDFromPath !== '' && report.reportID && !isTransitioning;
    }, [route, report]);

    // ReportUtils.useRouteChangeHandler(reportID, reportActionID,  () => Report.openReport({reportID: reportIDFromPath, reportActionID: reportActionID || ''}))

    const fetchReportIfNeeded = useCallback(() => {
        const reportIDFromPath = getReportID(route);

        // Report ID will be empty when the reports collection is empty.
        // This could happen when we are loading the collection for the first time after logging in.
        if (!ReportUtils.isValidReportIDFromPath(reportIDFromPath)) {
            return;
        }

        // It possible that we may not have the report object yet in Onyx yet e.g. we navigated to a URL for an accessible report that
        // is not stored locally yet. If report.reportID exists, then the report has been stored locally and nothing more needs to be done.
        // If it doesn't exist, then we fetch the report from the API.
<<<<<<< HEAD

        // useEffect(() => {
        //     console.log('get.ROUTE.0', route);
        //     const {reportActionID} = getReportActionID(route);
        //     if (!reportActionID) return;
        //     fetchReportIfNeeded();
        //     console.log('get.ROUTE.+++++++++', route);
        //     setLinkingToMessageTrigger(true);
        // }, [route, fetchReportIfNeeded]);
        // ReportUtils.useRouteChangeHandler(reportID, reportActionID, () => {
        //     console.log('getChat.OPEN_REPORT.000', reportActionID);
        //     fetchReportIfNeeded();
        //     // updateCurrentReportID(getReportID(route));
        // });

        // if (report.reportID && report.reportID === getReportID(route) && !reportActionID) {
=======
>>>>>>> f0ae93fd
        if (report.reportID && report.reportID === getReportID(route) && !reportMetadata.isLoadingInitialReportActions) {
            return;
        }

<<<<<<< HEAD
        Report.openReport({reportID: reportIDFromPath, reportActionID: reportActionID || ''});
=======
        Report.openReport(reportIDFromPath);
>>>>>>> f0ae93fd
    }, [report.reportID, route, reportMetadata.isLoadingInitialReportActions]);

    const dismissBanner = useCallback(() => {
        setIsBannerVisible(false);
    }, []);

    const chatWithAccountManager = useCallback(() => {
        Navigation.navigate(ROUTES.REPORT_WITH_ID.getRoute(accountManagerReportID));
    }, [accountManagerReportID]);

    /**
     * @param {String} text
     */
    const onSubmitComment = useCallback(
        (text) => {
            Report.addComment(getReportID(route), text);
        },
        [route],
    );

    useFocusEffect(
        useCallback(() => {
            const unsubscribeVisibilityListener = Visibility.onVisibilityChange(() => {
                const isTopMostReportID = Navigation.getTopmostReportId() === getReportID(route);
                // If the report is not fully visible (AKA on small screen devices and LHR is open) or the report is optimistic (AKA not yet created)
                // we don't need to call openReport
                if (!getIsReportFullyVisible(isTopMostReportID) || report.isOptimisticReport) {
                    return;
                }

                Report.openReport({reportID: report.reportID});
            });

            return () => unsubscribeVisibilityListener();
            // The effect should run only on the first focus to attach listener
            // eslint-disable-next-line react-hooks/exhaustive-deps
        }, []),
    );

    useEffect(() => {
        fetchReportIfNeeded();
        ComposerActions.setShouldShowComposeInput(true);
        return () => {
            if (!didSubscribeToReportLeavingEvents) {
                return;
            }

            Report.unsubscribeFromLeavingRoomReportChannel(report.reportID);
        };

        // I'm disabling the warning, as it expects to use exhaustive deps, even though we want this useEffect to run only on the first render.
        // eslint-disable-next-line react-hooks/exhaustive-deps
    }, []);

    useEffect(() => {
        // We don't want this effect to run on the first render.
        if (firstRenderRef.current) {
            firstRenderRef.current = false;
            return;
        }

        const onyxReportID = report.reportID;
        const prevOnyxReportID = prevReport.reportID;
        const routeReportID = getReportID(route);

        // Navigate to the Concierge chat if the room was removed from another device (e.g. user leaving a room)
        if (
            // non-optimistic case
            (!prevUserLeavingStatus && userLeavingStatus) ||
            // optimistic case
            (prevOnyxReportID && prevOnyxReportID === routeReportID && !onyxReportID && prevReport.statusNum === CONST.REPORT.STATUS.OPEN && report.statusNum === CONST.REPORT.STATUS.CLOSED)
        ) {
            Navigation.goBack();
            Report.navigateToConciergeChat();
            return;
        }

        // If you already have a report open and are deeplinking to a new report on native,
        // the ReportScreen never actually unmounts and the reportID in the route also doesn't change.
        // Therefore, we need to compare if the existing reportID is the same as the one in the route
        // before deciding that we shouldn't call OpenReport.
        if (onyxReportID === prevReport.reportID && (!onyxReportID || onyxReportID === routeReportID)) {
            return;
        }

        fetchReportIfNeeded();
        ComposerActions.setShouldShowComposeInput(true);
    }, [route, report, errors, fetchReportIfNeeded, prevReport.reportID, prevUserLeavingStatus, userLeavingStatus, prevReport.statusNum]);

    useEffect(() => {
        // Ensures subscription event succeeds when the report/workspace room is created optimistically.
        // Check if the optimistic `OpenReport` or `AddWorkspaceRoom` has succeeded by confirming
        // any `pendingFields.createChat` or `pendingFields.addWorkspaceRoom` fields are set to null.
        // Existing reports created will have empty fields for `pendingFields`.
        const didCreateReportSuccessfully = !report.pendingFields || (!report.pendingFields.addWorkspaceRoom && !report.pendingFields.createChat);
        if (!didSubscribeToReportLeavingEvents.current && didCreateReportSuccessfully) {
            Report.subscribeToReportLeavingEvents(reportID);
            didSubscribeToReportLeavingEvents.current = true;
        }
    }, [report, didSubscribeToReportLeavingEvents, reportID]);

    const onListLayout = useCallback(() => {
        if (!markReadyForHydration) {
            return;
        }

        markReadyForHydration();
        // eslint-disable-next-line react-hooks/exhaustive-deps
    }, []);

    // eslint-disable-next-line rulesdir/no-negated-variables
    const shouldShowNotFoundPage = useMemo(
<<<<<<< HEAD
        () =>
            (!firstRenderRef.current &&
                !report.reportID &&
                !isOptimisticDelete &&
                !reportMetadata.isLoadingInitialReportActions &&
                !isLoading &&
                !userLeavingStatus) ||
            shouldHideReport,
        [report, isLoading, shouldHideReport, isOptimisticDelete, userLeavingStatus, reportMetadata.isLoadingInitialReportActions],
=======
        () => (!firstRenderRef.current && !report.reportID && !isOptimisticDelete && !reportMetadata.isLoadingInitialReportActions && !isLoading && !userLeavingStatus) || shouldHideReport,
        [report, reportMetadata, isLoading, shouldHideReport, isOptimisticDelete, userLeavingStatus],
>>>>>>> f0ae93fd
    );

    return (
        <ActionListContext.Provider value={flatListRef}>
            <ReactionListContext.Provider value={reactionListRef}>
                <ScreenWrapper
                    style={screenWrapperStyle}
                    shouldEnableKeyboardAvoidingView={isTopMostReportId}
                    testID={ReportScreen.displayName}
                >
                    <FullPageNotFoundView
                        shouldShow={shouldShowNotFoundPage}
                        subtitleKey="notFound.noAccess"
                        shouldShowCloseButton={false}
                        shouldShowBackButton={isSmallScreenWidth}
                        onBackButtonPress={Navigation.goBack}
                        shouldShowLink={false}
                    >
                        <OfflineWithFeedback
                            pendingAction={addWorkspaceRoomOrChatPendingAction}
                            errors={addWorkspaceRoomOrChatErrors}
                            shouldShowErrorMessages={false}
                            needsOffscreenAlphaCompositing
                        >
                            {headerView}
                            {ReportUtils.isTaskReport(report) && isSmallScreenWidth && ReportUtils.isOpenTaskReport(report, parentReportAction) && (
                                <View style={[styles.borderBottom]}>
                                    <View style={[styles.appBG, styles.pl0]}>
                                        <View style={[styles.ph5, styles.pb3]}>
                                            <TaskHeaderActionButton report={report} />
                                        </View>
                                    </View>
                                </View>
                            )}
                        </OfflineWithFeedback>
                        {!!accountManagerReportID && ReportUtils.isConciergeChatReport(report) && isBannerVisible && (
                            <Banner
                                containerStyles={[styles.mh4, styles.mt4, styles.p4, styles.bgDark]}
                                textStyles={[styles.colorReversed]}
                                text={translate('reportActionsView.chatWithAccountManager')}
                                onClose={dismissBanner}
                                onPress={chatWithAccountManager}
                                shouldShowCloseButton
                            />
                        )}
                        <DragAndDropProvider isDisabled={!isReportReadyForDisplay}>
                            <View
                                style={[styles.flex1, styles.justifyContentEnd, styles.overflowHidden]}
                                onLayout={onListLayout}
                            >
<<<<<<< HEAD
                                {/* {isReportReadyForDisplay && !isFirstlyLoadingReportActions && !isLoading && ( */}
                                {isReportReadyForDisplay && !isLoading && (
                                    <ReportActionsView
                                        reportActions={reportActions}
                                        report={report}
                                        isLinkingToMessage={isLinkingToMessage}
                                        setLinkingToMessageTrigger={setLinkingToMessageTrigger}
                                        fetchReportIfNeeded={fetchReportIfNeeded}
                                        reportActionID={reportActionID}
=======
                                {isReportReadyForDisplay && !isFirstlyLoadingReportActions && !isLoading && (
                                    <ReportActionsView
                                        reportActions={reportActions}
                                        report={report}
>>>>>>> f0ae93fd
                                        isLoadingInitialReportActions={reportMetadata.isLoadingInitialReportActions}
                                        isLoadingNewerReportActions={reportMetadata.isLoadingNewerReportActions}
                                        isLoadingOlderReportActions={reportMetadata.isLoadingOlderReportActions}
                                        isComposerFullSize={isComposerFullSize}
                                        policy={policy}
                                    />
                                )}

                                {/* Note: The ReportActionsSkeletonView should be allowed to mount even if the initial report actions are not loaded.
                                    If we prevent rendering the report while they are loading then
                                    we'll unnecessarily unmount the ReportActionsView which will clear the new marker lines initial state. */}
                                {(!isReportReadyForDisplay || isFirstlyLoadingReportActions || isLoading) && <ReportActionsSkeletonView />}

                                {isReportReadyForDisplay ? (
                                    <ReportFooter
                                        pendingAction={addWorkspaceRoomOrChatPendingAction}
                                        reportActions={reportActions}
                                        report={report}
                                        isComposerFullSize={isComposerFullSize}
                                        onSubmitComment={onSubmitComment}
                                        policies={policies}
                                    />
                                ) : (
                                    <ReportFooter shouldDisableCompose />
                                )}
                            </View>
                        </DragAndDropProvider>
                    </FullPageNotFoundView>
                </ScreenWrapper>
            </ReactionListContext.Provider>
        </ActionListContext.Provider>
    );
}

ReportScreen.propTypes = propTypes;
ReportScreen.defaultProps = defaultProps;
ReportScreen.displayName = 'ReportScreen';

export default compose(
    withViewportOffsetTop,
    withCurrentReportID,
    withOnyx(
        {
            isSidebarLoaded: {
                key: ONYXKEYS.IS_SIDEBAR_LOADED,
            },
            reportActions: {
                key: ({route}) => `${ONYXKEYS.COLLECTION.REPORT_ACTIONS}${getReportID(route)}`,
                canEvict: false,
                selector: ReportActionsUtils.getSortedReportActionsForDisplay,
            },
            report: {
                key: ({route}) => `${ONYXKEYS.COLLECTION.REPORT}${getReportID(route)}`,
                allowStaleData: true,
            },
            reportMetadata: {
                key: ({route}) => `${ONYXKEYS.COLLECTION.REPORT_METADATA}${getReportID(route)}`,
                initialValue: {
                    isLoadingInitialReportActions: true,
                    isLoadingOlderReportActions: false,
                    isLoadingNewerReportActions: false,
                },
            },
            isComposerFullSize: {
                key: ({route}) => `${ONYXKEYS.COLLECTION.REPORT_IS_COMPOSER_FULL_SIZE}${getReportID(route)}`,
                initialValue: false,
            },
            betas: {
                key: ONYXKEYS.BETAS,
            },
            policies: {
                key: ONYXKEYS.COLLECTION.POLICY,
                allowStaleData: true,
            },
            accountManagerReportID: {
                key: ONYXKEYS.ACCOUNT_MANAGER_REPORT_ID,
                initialValue: null,
            },
            personalDetails: {
                key: ONYXKEYS.PERSONAL_DETAILS_LIST,
            },
            userLeavingStatus: {
                key: ({route}) => `${ONYXKEYS.COLLECTION.REPORT_USER_IS_LEAVING_ROOM}${getReportID(route)}`,
                initialValue: false,
            },
            sortedReportActions: {
                key: ({route}) => `${ONYXKEYS.COLLECTION.REPORT_ACTIONS}${getReportID(route)}`,
                canEvict: false,
                selector: ReportActionsUtils.getSortedReportActionsForDisplay,
                // selector: ReportActionsUtils.processReportActions,
            },
        },
        true,
    ),
)(ReportScreen);<|MERGE_RESOLUTION|>--- conflicted
+++ resolved
@@ -299,7 +299,6 @@
         // It possible that we may not have the report object yet in Onyx yet e.g. we navigated to a URL for an accessible report that
         // is not stored locally yet. If report.reportID exists, then the report has been stored locally and nothing more needs to be done.
         // If it doesn't exist, then we fetch the report from the API.
-<<<<<<< HEAD
 
         // useEffect(() => {
         //     console.log('get.ROUTE.0', route);
@@ -316,17 +315,11 @@
         // });
 
         // if (report.reportID && report.reportID === getReportID(route) && !reportActionID) {
-=======
->>>>>>> f0ae93fd
         if (report.reportID && report.reportID === getReportID(route) && !reportMetadata.isLoadingInitialReportActions) {
             return;
         }
 
-<<<<<<< HEAD
         Report.openReport({reportID: reportIDFromPath, reportActionID: reportActionID || ''});
-=======
-        Report.openReport(reportIDFromPath);
->>>>>>> f0ae93fd
     }, [report.reportID, route, reportMetadata.isLoadingInitialReportActions]);
 
     const dismissBanner = useCallback(() => {
@@ -439,20 +432,13 @@
 
     // eslint-disable-next-line rulesdir/no-negated-variables
     const shouldShowNotFoundPage = useMemo(
-<<<<<<< HEAD
-        () =>
-            (!firstRenderRef.current &&
-                !report.reportID &&
-                !isOptimisticDelete &&
-                !reportMetadata.isLoadingInitialReportActions &&
-                !isLoading &&
-                !userLeavingStatus) ||
-            shouldHideReport,
-        [report, isLoading, shouldHideReport, isOptimisticDelete, userLeavingStatus, reportMetadata.isLoadingInitialReportActions],
-=======
-        () => (!firstRenderRef.current && !report.reportID && !isOptimisticDelete && !reportMetadata.isLoadingInitialReportActions && !isLoading && !userLeavingStatus) || shouldHideReport,
+        () => (!firstRenderRef.current &&
+                  !report.reportID &&
+                  !isOptimisticDelete &&
+                  !reportMetadata.isLoadingInitialReportActions &&
+                  !isLoading &&
+                  !userLeavingStatus) || shouldHideReport,
         [report, reportMetadata, isLoading, shouldHideReport, isOptimisticDelete, userLeavingStatus],
->>>>>>> f0ae93fd
     );
 
     return (
@@ -503,7 +489,6 @@
                                 style={[styles.flex1, styles.justifyContentEnd, styles.overflowHidden]}
                                 onLayout={onListLayout}
                             >
-<<<<<<< HEAD
                                 {/* {isReportReadyForDisplay && !isFirstlyLoadingReportActions && !isLoading && ( */}
                                 {isReportReadyForDisplay && !isLoading && (
                                     <ReportActionsView
@@ -513,12 +498,6 @@
                                         setLinkingToMessageTrigger={setLinkingToMessageTrigger}
                                         fetchReportIfNeeded={fetchReportIfNeeded}
                                         reportActionID={reportActionID}
-=======
-                                {isReportReadyForDisplay && !isFirstlyLoadingReportActions && !isLoading && (
-                                    <ReportActionsView
-                                        reportActions={reportActions}
-                                        report={report}
->>>>>>> f0ae93fd
                                         isLoadingInitialReportActions={reportMetadata.isLoadingInitialReportActions}
                                         isLoadingNewerReportActions={reportMetadata.isLoadingNewerReportActions}
                                         isLoadingOlderReportActions={reportMetadata.isLoadingOlderReportActions}
