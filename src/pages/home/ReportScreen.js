<<<<<<< HEAD
import React, {useRef, useState, useEffect, useMemo, useCallback, memo} from 'react';
import {withOnyx} from 'react-native-onyx';
=======
>>>>>>> 84687b8a
import {useFocusEffect} from '@react-navigation/native';
import lodashGet from 'lodash/get';
import PropTypes from 'prop-types';
import React, {useCallback, useEffect, useMemo, useRef, useState} from 'react';
import {View} from 'react-native';
<<<<<<< HEAD
import lodashGet from 'lodash/get';
import _, {isEqual} from 'underscore';
import styles from '../../styles/styles';
import ScreenWrapper from '../../components/ScreenWrapper';
=======
import {withOnyx} from 'react-native-onyx';
import _ from 'underscore';
import Banner from '@components/Banner';
import FullPageNotFoundView from '@components/BlockingViews/FullPageNotFoundView';
import DragAndDropProvider from '@components/DragAndDrop/Provider';
import MoneyReportHeader from '@components/MoneyReportHeader';
import MoneyRequestHeader from '@components/MoneyRequestHeader';
import OfflineWithFeedback from '@components/OfflineWithFeedback';
import ReportActionsSkeletonView from '@components/ReportActionsSkeletonView';
import ScreenWrapper from '@components/ScreenWrapper';
import TaskHeaderActionButton from '@components/TaskHeaderActionButton';
import withCurrentReportID, {withCurrentReportIDDefaultProps, withCurrentReportIDPropTypes} from '@components/withCurrentReportID';
import withViewportOffsetTop from '@components/withViewportOffsetTop';
import useLocalize from '@hooks/useLocalize';
import usePrevious from '@hooks/usePrevious';
import useWindowDimensions from '@hooks/useWindowDimensions';
import compose from '@libs/compose';
import getIsReportFullyVisible from '@libs/getIsReportFullyVisible';
import Navigation from '@libs/Navigation/Navigation';
import reportWithoutHasDraftSelector from '@libs/OnyxSelectors/reportWithoutHasDraftSelector';
import * as ReportActionsUtils from '@libs/ReportActionsUtils';
import * as ReportUtils from '@libs/ReportUtils';
import Visibility from '@libs/Visibility';
import personalDetailsPropType from '@pages/personalDetailsPropType';
import reportMetadataPropTypes from '@pages/reportMetadataPropTypes';
import reportPropTypes from '@pages/reportPropTypes';
import styles from '@styles/styles';
import * as ComposerActions from '@userActions/Composer';
import * as Report from '@userActions/Report';
import CONST from '@src/CONST';
import ONYXKEYS from '@src/ONYXKEYS';
import ROUTES from '@src/ROUTES';
>>>>>>> 84687b8a
import HeaderView from './HeaderView';
import reportActionPropTypes from './report/reportActionPropTypes';
import ReportActionsView from './report/ReportActionsView';
import ReportFooter from './report/ReportFooter';
<<<<<<< HEAD
import Banner from '../../components/Banner';
import reportPropTypes from '../reportPropTypes';
import reportMetadataPropTypes from '../reportMetadataPropTypes';
import FullPageNotFoundView from '../../components/BlockingViews/FullPageNotFoundView';
import withViewportOffsetTop from '../../components/withViewportOffsetTop';
import * as ReportActionsUtils from '../../libs/ReportActionsUtils';
import getIsReportFullyVisible from '../../libs/getIsReportFullyVisible';
import MoneyRequestHeader from '../../components/MoneyRequestHeader';
import MoneyReportHeader from '../../components/MoneyReportHeader';
import * as ComposerActions from '../../libs/actions/Composer';
import {ActionListContext, ReactionListContext} from './ReportScreenContext';
import TaskHeaderActionButton from '../../components/TaskHeaderActionButton';
import DragAndDropProvider from '../../components/DragAndDrop/Provider';
import usePrevious from '../../hooks/usePrevious';
import CONST from '../../CONST';
import withCurrentReportID, {withCurrentReportIDPropTypes, withCurrentReportIDDefaultProps} from '../../components/withCurrentReportID';
import reportWithoutHasDraftSelector from '../../libs/OnyxSelectors/reportWithoutHasDraftSelector';
import * as PersonalDetailsUtils from '../../libs/PersonalDetailsUtils';
=======
import {ActionListContext, ReactionListContext} from './ReportScreenContext';
>>>>>>> 84687b8a

const propTypes = {
    /** Navigation route context info provided by react navigation */
    route: PropTypes.shape({
        /** Route specific parameters used on this screen */
        params: PropTypes.shape({
            /** The ID of the report this screen should display */
            reportID: PropTypes.string,

            /** The reportActionID to scroll to */
            reportActionID: PropTypes.string,
        }).isRequired,
    }).isRequired,

    /** Tells us if the sidebar has rendered */
    isSidebarLoaded: PropTypes.bool,

    /** The report currently being looked at */
    report: reportPropTypes,

    /** The report metadata loading states */
    reportMetadata: reportMetadataPropTypes,

    /** Array of report actions for this report */
    reportActions: PropTypes.arrayOf(PropTypes.shape(reportActionPropTypes)),

    /** Whether the composer is full size */
    isComposerFullSize: PropTypes.bool,

    /** Beta features list */
    betas: PropTypes.arrayOf(PropTypes.string),

    /** The policies which the user has access to */
    policies: PropTypes.objectOf(
        PropTypes.shape({
            /** The policy name */
            name: PropTypes.string,

            /** The type of the policy */
            type: PropTypes.string,
        }),
    ),

    /** The account manager report ID */
    accountManagerReportID: PropTypes.string,

    /** Onyx function that marks the component ready for hydration */
    markReadyForHydration: PropTypes.func,

    /** Whether user is leaving the current report */
    userLeavingStatus: PropTypes.bool,

    viewportOffsetTop: PropTypes.number.isRequired,
    ...withCurrentReportIDPropTypes,
};

const defaultProps = {
    isSidebarLoaded: false,
    reportActions: [],
    report: {
        hasOutstandingIOU: false,
    },
    reportMetadata: {
        isLoadingInitialReportActions: true,
        isLoadingOlderReportActions: false,
        isLoadingNewerReportActions: false,
    },
    isComposerFullSize: false,
    betas: [],
    policies: {},
    accountManagerReportID: null,
    userLeavingStatus: false,
    markReadyForHydration: null,
    ...withCurrentReportIDDefaultProps,
};

/**
 * Get the currently viewed report ID as number
 *
 * @param {Object} route
 * @param {Object} route.params
 * @param {String} route.params.reportID
 * @returns {String}
 */
function getReportID(route) {
    // // The reportID is used inside a collection key and should not be empty, as an empty reportID will result in the entire collection being returned.
    return String(lodashGet(route, 'params.reportID', null));
}

function ReportScreen({
    betas,
    route,
    report,
    reportMetadata,
    reportActions,
    accountManagerReportID,
    markReadyForHydration,
    policies,
    isSidebarLoaded,
    viewportOffsetTop,
    isComposerFullSize,
    errors,
    userLeavingStatus,
    currentReportID,
}) {
    const {translate} = useLocalize();
    const {isSmallScreenWidth} = useWindowDimensions();

    const firstRenderRef = useRef(true);
    const flatListRef = useRef();
    const reactionListRef = useRef();
    const prevReport = usePrevious(report);
    const prevUserLeavingStatus = usePrevious(userLeavingStatus);
    const [isBannerVisible, setIsBannerVisible] = useState(true);
    const [listHeight, setListHeight] = useState(0);

    const reportID = getReportID(route);
    const {addWorkspaceRoomOrChatPendingAction, addWorkspaceRoomOrChatErrors} = ReportUtils.getReportOfflinePendingActionAndErrors(report);
    const screenWrapperStyle = [styles.appContent, styles.flex1, {marginTop: viewportOffsetTop}];

    const isEmptyChat = useMemo(() => _.isEmpty(reportActions), [reportActions]);
    // There are no reportActions at all to display and we are still in the process of loading the next set of actions.
    const isLoadingInitialReportActions = isEmptyChat && reportMetadata.isLoadingReportActions;

    const isOptimisticDelete = lodashGet(report, 'statusNum') === CONST.REPORT.STATUS.CLOSED;

    const shouldHideReport = !ReportUtils.canAccessReport(report, policies, betas);

    const isLoading = !reportID || !isSidebarLoaded || PersonalDetailsUtils.isPersonalDetailsEmpty();

    const parentReportAction = ReportActionsUtils.getParentReportAction(report);
    const lastReportAction = useMemo(
        () =>
            reportActions.length
                ? _.find([...reportActions, parentReportAction], (action) => ReportUtils.canEditReportAction(action) && !ReportActionsUtils.isMoneyRequestAction(action))
                : {},
        [reportActions, parentReportAction],
    );
    const isSingleTransactionView = ReportUtils.isMoneyRequest(report);

    const policy = policies[`${ONYXKEYS.COLLECTION.POLICY}${report.policyID}`] || {};

    const isTopMostReportId = currentReportID === getReportID(route);
    const didSubscribeToReportLeavingEvents = useRef(false);

    const goBack = useCallback(() => {
        Navigation.goBack(ROUTES.HOME, false, true);
    }, []);

    let headerView = (
        <HeaderView
            reportID={reportID}
            onNavigationMenuButtonClicked={goBack}
            report={report}
        />
    );

    if (isSingleTransactionView) {
        headerView = (
            <MoneyRequestHeader
                report={report}
                policy={policy}
                isSingleTransactionView={isSingleTransactionView}
                parentReportAction={parentReportAction}
            />
        );
    }

    if (ReportUtils.isMoneyRequestReport(report)) {
        headerView = (
            <MoneyReportHeader
                report={report}
                policy={policy}
                isSingleTransactionView={isSingleTransactionView}
                parentReportAction={parentReportAction}
            />
        );
    }

    /**
     * When false the ReportActionsView will completely unmount and we will show a loader until it returns true.
     *
     * @returns {Boolean}
     */
    const isReportReadyForDisplay = useMemo(() => {
        const reportIDFromPath = getReportID(route);

        // This is necessary so that when we are retrieving the next report data from Onyx the ReportActionsView will remount completely
        const isTransitioning = report && report.reportID !== reportIDFromPath;
        return reportIDFromPath !== '' && report.reportID && !isTransitioning;
    }, [route, report]);

    const fetchReportIfNeeded = useCallback(() => {
        const reportIDFromPath = getReportID(route);

        // Report ID will be empty when the reports collection is empty.
        // This could happen when we are loading the collection for the first time after logging in.
        if (!ReportUtils.isValidReportIDFromPath(reportIDFromPath)) {
            return;
        }

        // It possible that we may not have the report object yet in Onyx yet e.g. we navigated to a URL for an accessible report that
        // is not stored locally yet. If report.reportID exists, then the report has been stored locally and nothing more needs to be done.
        // If it doesn't exist, then we fetch the report from the API.
        if (report.reportID && report.reportID === getReportID(route) && !isLoadingInitialReportActions) {
            return;
        }

        Report.openReport(reportIDFromPath);
    }, [report.reportID, route, isLoadingInitialReportActions]);

    const dismissBanner = useCallback(() => {
        setIsBannerVisible(false);
    }, []);

    const chatWithAccountManager = useCallback(() => {
        Navigation.navigate(ROUTES.REPORT_WITH_ID.getRoute(accountManagerReportID));
    }, [accountManagerReportID]);

    useFocusEffect(
        useCallback(() => {
            const unsubscribeVisibilityListener = Visibility.onVisibilityChange(() => {
                const isTopMostReportID = Navigation.getTopmostReportId() === getReportID(route);
                // If the report is not fully visible (AKA on small screen devices and LHR is open) or the report is optimistic (AKA not yet created)
                // we don't need to call openReport
                if (!getIsReportFullyVisible(isTopMostReportID) || report.isOptimisticReport) {
                    return;
                }

                Report.openReport(report.reportID);
            });

            return () => unsubscribeVisibilityListener();
            // The effect should run only on the first focus to attach listener
            // eslint-disable-next-line react-hooks/exhaustive-deps
        }, []),
    );

    useEffect(() => {
        fetchReportIfNeeded();
        ComposerActions.setShouldShowComposeInput(true);
        return () => {
            if (!didSubscribeToReportLeavingEvents) {
                return;
            }

            Report.unsubscribeFromLeavingRoomReportChannel(report.reportID);
        };

        // I'm disabling the warning, as it expects to use exhaustive deps, even though we want this useEffect to run only on the first render.
        // eslint-disable-next-line react-hooks/exhaustive-deps
    }, []);

    useEffect(() => {
        // We don't want this effect to run on the first render.
        if (firstRenderRef.current) {
            firstRenderRef.current = false;
            return;
        }

        const onyxReportID = report.reportID;
        const prevOnyxReportID = prevReport.reportID;
        const routeReportID = getReportID(route);

        // Navigate to the Concierge chat if the room was removed from another device (e.g. user leaving a room or removed from a room)
        if (
            // non-optimistic case
            (!prevUserLeavingStatus && userLeavingStatus) ||
            // optimistic case
            (prevOnyxReportID &&
                prevOnyxReportID === routeReportID &&
                !onyxReportID &&
                prevReport.statusNum === CONST.REPORT.STATUS.OPEN &&
                (report.statusNum === CONST.REPORT.STATUS.CLOSED || (!report.statusNum && !prevReport.parentReportID)))
        ) {
            Navigation.dismissModal();
            if (Navigation.getTopmostReportId() === prevOnyxReportID) {
                Navigation.setShouldPopAllStateOnUP();
                Navigation.goBack(ROUTES.HOME, false, true);
            }
            if (prevReport.parentReportID) {
                Navigation.navigate(ROUTES.REPORT_WITH_ID.getRoute(prevReport.parentReportID));
                return;
            }
            Report.navigateToConciergeChat();
            return;
        }

        // If you already have a report open and are deeplinking to a new report on native,
        // the ReportScreen never actually unmounts and the reportID in the route also doesn't change.
        // Therefore, we need to compare if the existing reportID is the same as the one in the route
        // before deciding that we shouldn't call OpenReport.
        if (onyxReportID === prevReport.reportID && (!onyxReportID || onyxReportID === routeReportID)) {
            return;
        }

        fetchReportIfNeeded();
        ComposerActions.setShouldShowComposeInput(true);
    }, [route, report, errors, fetchReportIfNeeded, prevReport.reportID, prevUserLeavingStatus, userLeavingStatus, prevReport.statusNum, prevReport.parentReportID]);

    useEffect(() => {
        if (!ReportUtils.isValidReportIDFromPath(reportID)) {
            return;
        }
        // Ensures subscription event succeeds when the report/workspace room is created optimistically.
        // Check if the optimistic `OpenReport` or `AddWorkspaceRoom` has succeeded by confirming
        // any `pendingFields.createChat` or `pendingFields.addWorkspaceRoom` fields are set to null.
        // Existing reports created will have empty fields for `pendingFields`.
        const didCreateReportSuccessfully = !report.pendingFields || (!report.pendingFields.addWorkspaceRoom && !report.pendingFields.createChat);
        if (!didSubscribeToReportLeavingEvents.current && didCreateReportSuccessfully) {
            Report.subscribeToReportLeavingEvents(reportID);
            didSubscribeToReportLeavingEvents.current = true;
        }
    }, [report, didSubscribeToReportLeavingEvents, reportID]);

    const onListLayout = useCallback((e) => {
        setListHeight((prev) => lodashGet(e, 'nativeEvent.layout.height', prev));
        if (!markReadyForHydration) {
            return;
        }

        markReadyForHydration();
        // eslint-disable-next-line react-hooks/exhaustive-deps
    }, []);

    // eslint-disable-next-line rulesdir/no-negated-variables
    const shouldShowNotFoundPage = useMemo(
        () => (!firstRenderRef.current && !report.reportID && !isOptimisticDelete && !reportMetadata.isLoadingInitialReportActions && !isLoading && !userLeavingStatus) || shouldHideReport,
        [report, reportMetadata, isLoading, shouldHideReport, isOptimisticDelete, userLeavingStatus],
    );

    return (
        <ActionListContext.Provider value={flatListRef}>
            <ReactionListContext.Provider value={reactionListRef}>
                <ScreenWrapper
                    style={screenWrapperStyle}
                    shouldEnableKeyboardAvoidingView={isTopMostReportId}
                    testID={ReportScreen.displayName}
                >
                    <FullPageNotFoundView
                        shouldShow={shouldShowNotFoundPage}
                        subtitleKey="notFound.noAccess"
                        shouldShowCloseButton={false}
                        shouldShowBackButton={isSmallScreenWidth}
                        onBackButtonPress={Navigation.goBack}
                        shouldShowLink={false}
                    >
                        <OfflineWithFeedback
                            pendingAction={addWorkspaceRoomOrChatPendingAction}
                            errors={addWorkspaceRoomOrChatErrors}
                            shouldShowErrorMessages={false}
                            needsOffscreenAlphaCompositing
                        >
                            {headerView}
                            {ReportUtils.isTaskReport(report) && isSmallScreenWidth && ReportUtils.isOpenTaskReport(report, parentReportAction) && (
                                <View style={[styles.borderBottom]}>
                                    <View style={[styles.appBG, styles.pl0]}>
                                        <View style={[styles.ph5, styles.pb3]}>
                                            <TaskHeaderActionButton report={report} />
                                        </View>
                                    </View>
                                </View>
                            )}
                        </OfflineWithFeedback>
                        {!!accountManagerReportID && ReportUtils.isConciergeChatReport(report) && isBannerVisible && (
                            <Banner
                                containerStyles={[styles.mh4, styles.mt4, styles.p4, styles.bgDark]}
                                textStyles={[styles.colorReversed]}
                                text={translate('reportActionsView.chatWithAccountManager')}
                                onClose={dismissBanner}
                                onPress={chatWithAccountManager}
                                shouldShowCloseButton
                            />
                        )}
                        <DragAndDropProvider isDisabled={!isReportReadyForDisplay}>
                            <View
                                style={[styles.flex1, styles.justifyContentEnd, styles.overflowHidden]}
                                onLayout={onListLayout}
                            >
                                {isReportReadyForDisplay && !isLoadingInitialReportActions && !isLoading && (
                                    <ReportActionsView
                                        reportActions={reportActions}
                                        report={report}
                                        isLoadingInitialReportActions={reportMetadata.isLoadingInitialReportActions}
                                        isLoadingNewerReportActions={reportMetadata.isLoadingNewerReportActions}
                                        isLoadingOlderReportActions={reportMetadata.isLoadingOlderReportActions}
                                        isComposerFullSize={isComposerFullSize}
                                        policy={policy}
                                    />
                                )}

                                {/* Note: The ReportActionsSkeletonView should be allowed to mount even if the initial report actions are not loaded.
                                    If we prevent rendering the report while they are loading then
                                    we'll unnecessarily unmount the ReportActionsView which will clear the new marker lines initial state. */}
                                {(!isReportReadyForDisplay || isLoadingInitialReportActions || isLoading) && <ReportActionsSkeletonView />}

                                {isReportReadyForDisplay ? (
                                    <ReportFooter
                                        report={report}
                                        pendingAction={addWorkspaceRoomOrChatPendingAction}
                                        isComposerFullSize={isComposerFullSize}
                                        policies={policies}
                                        listHeight={listHeight}
                                        isEmptyChat={isEmptyChat}
                                        lastReportAction={lastReportAction}
                                    />
                                ) : (
                                    <ReportFooter isReportReadyForDisplay={false} />
                                )}
                            </View>
                        </DragAndDropProvider>
                    </FullPageNotFoundView>
                </ScreenWrapper>
            </ReactionListContext.Provider>
        </ActionListContext.Provider>
    );
}

ReportScreen.propTypes = propTypes;
ReportScreen.defaultProps = defaultProps;
ReportScreen.displayName = 'ReportScreen';

export default compose(
    withViewportOffsetTop,
    withCurrentReportID,
    withOnyx(
        {
            isSidebarLoaded: {
                key: ONYXKEYS.IS_SIDEBAR_LOADED,
            },
            reportActions: {
                key: ({route}) => `${ONYXKEYS.COLLECTION.REPORT_ACTIONS}${getReportID(route)}`,
                canEvict: false,
                selector: ReportActionsUtils.getSortedReportActionsForDisplay,
            },
            report: {
                key: ({route}) => `${ONYXKEYS.COLLECTION.REPORT}${getReportID(route)}`,
                allowStaleData: true,
                selector: reportWithoutHasDraftSelector,
            },
            reportMetadata: {
                key: ({route}) => `${ONYXKEYS.COLLECTION.REPORT_METADATA}${getReportID(route)}`,
                initialValue: {
                    isLoadingInitialReportActions: true,
                    isLoadingOlderReportActions: false,
                    isLoadingNewerReportActions: false,
                },
            },
            isComposerFullSize: {
                key: ({route}) => `${ONYXKEYS.COLLECTION.REPORT_IS_COMPOSER_FULL_SIZE}${getReportID(route)}`,
                initialValue: false,
            },
            betas: {
                key: ONYXKEYS.BETAS,
            },
            policies: {
                key: ONYXKEYS.COLLECTION.POLICY,
                allowStaleData: true,
            },
            accountManagerReportID: {
                key: ONYXKEYS.ACCOUNT_MANAGER_REPORT_ID,
                initialValue: null,
            },
            userLeavingStatus: {
                key: ({route}) => `${ONYXKEYS.COLLECTION.REPORT_USER_IS_LEAVING_ROOM}${getReportID(route)}`,
                initialValue: false,
            },
        },
        true,
    ),
)(
    memo(
        ReportScreen,
        (prevProps, nextProps) =>
            prevProps.isSidebarLoaded === nextProps.isSidebarLoaded &&
            isEqual(prevProps.reportActions, nextProps.reportActions) &&
            isEqual(prevProps.reportMetadata, nextProps.reportMetadata) &&
            prevProps.isComposerFullSize === nextProps.isComposerFullSize &&
            isEqual(prevProps.betas, nextProps.betas) &&
            isEqual(prevProps.policies, nextProps.policies) &&
            prevProps.accountManagerReportID === nextProps.accountManagerReportID &&
            isEqual(prevProps.personalDetails, nextProps.personalDetails) &&
            prevProps.userLeavingStatus === nextProps.userLeavingStatus &&
            prevProps.report.reportID === nextProps.report.reportID &&
            prevProps.report.policyID === nextProps.report.policyID &&
            prevProps.report.isOptimisticReport === nextProps.report.isOptimisticReport &&
            prevProps.report.statusNum === nextProps.report.statusNum &&
            isEqual(prevProps.report.pendingFields, nextProps.report.pendingFields) &&
            prevProps.currentReportID === nextProps.currentReportID,
    ),
);<|MERGE_RESOLUTION|>--- conflicted
+++ resolved
@@ -1,19 +1,8 @@
-<<<<<<< HEAD
-import React, {useRef, useState, useEffect, useMemo, useCallback, memo} from 'react';
-import {withOnyx} from 'react-native-onyx';
-=======
->>>>>>> 84687b8a
 import {useFocusEffect} from '@react-navigation/native';
 import lodashGet from 'lodash/get';
 import PropTypes from 'prop-types';
-import React, {useCallback, useEffect, useMemo, useRef, useState} from 'react';
+import React, {memo, useCallback, useEffect, useMemo, useRef, useState} from 'react';
 import {View} from 'react-native';
-<<<<<<< HEAD
-import lodashGet from 'lodash/get';
-import _, {isEqual} from 'underscore';
-import styles from '../../styles/styles';
-import ScreenWrapper from '../../components/ScreenWrapper';
-=======
 import {withOnyx} from 'react-native-onyx';
 import _ from 'underscore';
 import Banner from '@components/Banner';
@@ -34,10 +23,10 @@
 import getIsReportFullyVisible from '@libs/getIsReportFullyVisible';
 import Navigation from '@libs/Navigation/Navigation';
 import reportWithoutHasDraftSelector from '@libs/OnyxSelectors/reportWithoutHasDraftSelector';
+import * as PersonalDetailsUtils from '@libs/PersonalDetailsUtils';
 import * as ReportActionsUtils from '@libs/ReportActionsUtils';
 import * as ReportUtils from '@libs/ReportUtils';
 import Visibility from '@libs/Visibility';
-import personalDetailsPropType from '@pages/personalDetailsPropType';
 import reportMetadataPropTypes from '@pages/reportMetadataPropTypes';
 import reportPropTypes from '@pages/reportPropTypes';
 import styles from '@styles/styles';
@@ -46,33 +35,11 @@
 import CONST from '@src/CONST';
 import ONYXKEYS from '@src/ONYXKEYS';
 import ROUTES from '@src/ROUTES';
->>>>>>> 84687b8a
 import HeaderView from './HeaderView';
 import reportActionPropTypes from './report/reportActionPropTypes';
 import ReportActionsView from './report/ReportActionsView';
 import ReportFooter from './report/ReportFooter';
-<<<<<<< HEAD
-import Banner from '../../components/Banner';
-import reportPropTypes from '../reportPropTypes';
-import reportMetadataPropTypes from '../reportMetadataPropTypes';
-import FullPageNotFoundView from '../../components/BlockingViews/FullPageNotFoundView';
-import withViewportOffsetTop from '../../components/withViewportOffsetTop';
-import * as ReportActionsUtils from '../../libs/ReportActionsUtils';
-import getIsReportFullyVisible from '../../libs/getIsReportFullyVisible';
-import MoneyRequestHeader from '../../components/MoneyRequestHeader';
-import MoneyReportHeader from '../../components/MoneyReportHeader';
-import * as ComposerActions from '../../libs/actions/Composer';
 import {ActionListContext, ReactionListContext} from './ReportScreenContext';
-import TaskHeaderActionButton from '../../components/TaskHeaderActionButton';
-import DragAndDropProvider from '../../components/DragAndDrop/Provider';
-import usePrevious from '../../hooks/usePrevious';
-import CONST from '../../CONST';
-import withCurrentReportID, {withCurrentReportIDPropTypes, withCurrentReportIDDefaultProps} from '../../components/withCurrentReportID';
-import reportWithoutHasDraftSelector from '../../libs/OnyxSelectors/reportWithoutHasDraftSelector';
-import * as PersonalDetailsUtils from '../../libs/PersonalDetailsUtils';
-=======
-import {ActionListContext, ReactionListContext} from './ReportScreenContext';
->>>>>>> 84687b8a
 
 const propTypes = {
     /** Navigation route context info provided by react navigation */
@@ -548,19 +515,19 @@
         ReportScreen,
         (prevProps, nextProps) =>
             prevProps.isSidebarLoaded === nextProps.isSidebarLoaded &&
-            isEqual(prevProps.reportActions, nextProps.reportActions) &&
-            isEqual(prevProps.reportMetadata, nextProps.reportMetadata) &&
+            _.isEqual(prevProps.reportActions, nextProps.reportActions) &&
+            _.isEqual(prevProps.reportMetadata, nextProps.reportMetadata) &&
             prevProps.isComposerFullSize === nextProps.isComposerFullSize &&
-            isEqual(prevProps.betas, nextProps.betas) &&
-            isEqual(prevProps.policies, nextProps.policies) &&
+            _.isEqual(prevProps.betas, nextProps.betas) &&
+            _.isEqual(prevProps.policies, nextProps.policies) &&
             prevProps.accountManagerReportID === nextProps.accountManagerReportID &&
-            isEqual(prevProps.personalDetails, nextProps.personalDetails) &&
+            _.isEqual(prevProps.personalDetails, nextProps.personalDetails) &&
             prevProps.userLeavingStatus === nextProps.userLeavingStatus &&
             prevProps.report.reportID === nextProps.report.reportID &&
             prevProps.report.policyID === nextProps.report.policyID &&
             prevProps.report.isOptimisticReport === nextProps.report.isOptimisticReport &&
             prevProps.report.statusNum === nextProps.report.statusNum &&
-            isEqual(prevProps.report.pendingFields, nextProps.report.pendingFields) &&
+            _.isEqual(prevProps.report.pendingFields, nextProps.report.pendingFields) &&
             prevProps.currentReportID === nextProps.currentReportID,
     ),
 );