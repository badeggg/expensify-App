--- conflicted
+++ resolved
@@ -189,12 +189,7 @@
     let headerView = (
         <HeaderView
             reportID={reportID}
-<<<<<<< HEAD
-            onNavigationMenuButtonClicked={() => Navigation.goBack(ROUTES.HOME, false, true)}
-=======
             onNavigationMenuButtonClicked={goBack}
-            personalDetails={personalDetails}
->>>>>>> eef8347c
             report={report}
         />
     );
