--- conflicted
+++ resolved
@@ -163,7 +163,6 @@
     }
 
     componentDidUpdate(prevProps) {
-<<<<<<< HEAD
         if (ReportUtils.shouldDisableWriteActions(this.props.report)) {
             EmojiPickerAction.hideEmojiPicker(true);
         }
@@ -188,8 +187,6 @@
             return;
         }
 
-=======
->>>>>>> fd407e25
         // If you already have a report open and are deeplinking to a new report on native,
         // the ReportScreen never actually unmounts and the reportID in the route also doesn't change.
         // Therefore, we need to compare if the existing reportID is the same as the one in the route
