--- conflicted
+++ resolved
@@ -216,7 +216,6 @@
                         Navigation.navigate(ROUTES.HOME);
                     }}
                 >
-<<<<<<< HEAD
                     <OfflineWithFeedback
                         pendingAction={addWorkspaceRoomOrChatPendingAction}
                         errors={addWorkspaceRoomOrChatErrors}
@@ -253,15 +252,6 @@
                             }
                             reportActionsListViewHeight = skeletonViewContainerHeight;
                             this.setState({skeletonViewContainerHeight});
-=======
-                    <FullPageNotFoundView
-                        shouldShow={!this.props.report.reportID && !this.props.report.isLoadingReportActions}
-                        subtitleKey="notFound.noAccess"
-                        shouldShowCloseButton={false}
-                        shouldShowBackButton={this.props.isSmallScreenWidth}
-                        onBackButtonPress={() => {
-                            Navigation.navigate(ROUTES.HOME);
->>>>>>> c5484cf3
                         }}
                     >
                         {(this.isReportReadyForDisplay() && !isLoadingInitialReportActions) && (
@@ -297,7 +287,6 @@
                         <PortalHost name={CONST.REPORT.DROP_HOST_NAME} />
                     </View>
                 </FullPageNotFoundView>
-                {/* </Freeze> */}
             </ScreenWrapper>
         );
     }
