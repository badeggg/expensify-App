import React, {PureComponent} from 'react';
import PropTypes from 'prop-types';
import {View} from 'react-native';
import {withOnyx} from 'react-native-onyx';
import {Route} from '../../libs/Router';
import styles from '../../styles/styles';
import SidebarScreen from './sidebar/SidebarScreen';
import ReportScreen from './ReportScreen';
import NewGroupPage from '../NewGroupPage';
import NewChatPage from '../NewChatPage';
import SettingsPage from '../SettingsPage';
import SearchPage from '../SearchPage';
import ProfilePage from '../ProfilePage';

import {
    subscribeToReportCommentEvents,
    fetchAll as fetchAllReports,
} from '../../libs/actions/Report';
import * as PersonalDetails from '../../libs/actions/PersonalDetails';
import * as Pusher from '../../libs/Pusher/pusher';
import PusherConnectionManager from '../../libs/PusherConnectionManager';
import UnreadIndicatorUpdater from '../../libs/UnreadIndicatorUpdater';
import ROUTES from '../../ROUTES';
import ONYXKEYS from '../../ONYXKEYS';
import Timing from '../../libs/actions/Timing';
import NetworkConnection from '../../libs/NetworkConnection';
import CONFIG from '../../CONFIG';
import CONST from '../../CONST';
import {fetchCountryCodeByRequestIP} from '../../libs/actions/GeoLocation';
import KeyboardShortcut from '../../libs/KeyboardShortcut';
import {redirect} from '../../libs/actions/App';
import RightDockedModal from '../../components/RightDockedModal';
import IOUModal from '../iou/IOUModal';
import {getBetas} from '../../libs/actions/User';
import NameValuePair from '../../libs/actions/NameValuePair';

const propTypes = {
    network: PropTypes.shape({isOffline: PropTypes.bool}),
};

const defaultProps = {
    network: {isOffline: true},
};

class HomePage extends PureComponent {
    constructor(props) {
        super(props);

        Timing.start(CONST.TIMING.HOMEPAGE_INITIAL_RENDER);
        Timing.start(CONST.TIMING.HOMEPAGE_REPORTS_LOADED);
    }

    componentDidMount() {
        NetworkConnection.listenForReconnect();
        PusherConnectionManager.init();
        Pusher.init({
            appKey: CONFIG.PUSHER.APP_KEY,
            cluster: CONFIG.PUSHER.CLUSTER,
            authEndpoint: `${CONFIG.EXPENSIFY.URL_API_ROOT}api?command=Push_Authenticate`,
        }).then(subscribeToReportCommentEvents);

        // Fetch some data we need on initialization
        NameValuePair.get(CONST.NVP.PRIORITY_MODE, ONYXKEYS.PRIORITY_MODE, 'default');
        PersonalDetails.fetch();
        PersonalDetails.fetchTimezone();
        getBetas();
        fetchAllReports(true, false, true);
        fetchCountryCodeByRequestIP();
        UnreadIndicatorUpdater.listenForReportChanges();

        // Refresh the personal details, timezone and betas every 30 minutes
        // There is no pusher event that sends updated personal details data yet
        // See https://github.com/Expensify/ReactNativeChat/issues/468
        this.interval = setInterval(() => {
            if (this.props.network.isOffline) {
                return;
            }
            PersonalDetails.fetch();
            PersonalDetails.fetchTimezone();
            getBetas();
        }, 1000 * 60 * 30);

        Timing.end(CONST.TIMING.HOMEPAGE_INITIAL_RENDER);

        // Listen for the Command+K key being pressed so the focus can be given to the chat switcher
        KeyboardShortcut.subscribe('K', () => {
            redirect(ROUTES.SEARCH);
        }, ['meta'], true);
    }

    componentWillUnmount() {
        KeyboardShortcut.unsubscribe('K');
        NetworkConnection.stopListeningForReconnect();
        clearInterval(this.interval);
        this.interval = null;
    }

    render() {
        return (
            <View style={[styles.flexRow, styles.h100, styles.appContentWrapper]}>
                <Route path={[
                    ROUTES.REPORT,
                    ROUTES.HOME,
                    ROUTES.SETTINGS,
                    ROUTES.NEW_GROUP,
                    ROUTES.NEW_CHAT,
                    ROUTES.SEARCH,
<<<<<<< HEAD
                    ROUTES.IOU_REQUEST_MONEY,
                    ROUTES.IOU_BILL_SPLIT,
=======
                    ROUTES.PROFILE,
>>>>>>> b39f147a
                ]}
                >
                    {/* Sidebar Screen */}
                    <SidebarScreen />

                    {/* Report Screen */}
                    <ReportScreen />

                    {/* Modal Screens */}
                    <RightDockedModal routes={[ROUTES.SETTINGS]}>
                        <SettingsPage />
                    </RightDockedModal>
                    <RightDockedModal routes={[ROUTES.NEW_GROUP]}>
                        <NewGroupPage />
                    </RightDockedModal>
                    <RightDockedModal routes={[ROUTES.NEW_CHAT]}>
                        <NewChatPage />
                    </RightDockedModal>
                    <RightDockedModal routes={[ROUTES.SEARCH]}>
                        <SearchPage />
                    </RightDockedModal>
<<<<<<< HEAD
                    <RightDockedModal routes={[ROUTES.IOU_REQUEST_MONEY, ROUTES.IOU_BILL_SPLIT]}>
                        <IOUModal />
=======
                    <RightDockedModal route="/profile/">
                        <ProfilePage />
>>>>>>> b39f147a
                    </RightDockedModal>
                </Route>
            </View>
        );
    }
}

HomePage.propTypes = propTypes;
HomePage.defaultProps = defaultProps;

export default withOnyx({
    network: {
        key: ONYXKEYS.NETWORK,
    },
})(HomePage);<|MERGE_RESOLUTION|>--- conflicted
+++ resolved
@@ -105,12 +105,9 @@
                     ROUTES.NEW_GROUP,
                     ROUTES.NEW_CHAT,
                     ROUTES.SEARCH,
-<<<<<<< HEAD
                     ROUTES.IOU_REQUEST_MONEY,
                     ROUTES.IOU_BILL_SPLIT,
-=======
                     ROUTES.PROFILE,
->>>>>>> b39f147a
                 ]}
                 >
                     {/* Sidebar Screen */}
@@ -132,13 +129,11 @@
                     <RightDockedModal routes={[ROUTES.SEARCH]}>
                         <SearchPage />
                     </RightDockedModal>
-<<<<<<< HEAD
                     <RightDockedModal routes={[ROUTES.IOU_REQUEST_MONEY, ROUTES.IOU_BILL_SPLIT]}>
                         <IOUModal />
-=======
+                    </RightDockedModal>
                     <RightDockedModal route="/profile/">
                         <ProfilePage />
->>>>>>> b39f147a
                     </RightDockedModal>
                 </Route>
             </View>
