import React, {memo, useMemo} from 'react';
import {View} from 'react-native';
import type {OnyxEntry} from 'react-native-onyx';
import {withOnyx} from 'react-native-onyx';
import Button from '@components/Button';
import ConfirmModal from '@components/ConfirmModal';
import DisplayNames from '@components/DisplayNames';
import type {ThreeDotsMenuItem} from '@components/HeaderWithBackButton/types';
import Icon from '@components/Icon';
import * as Expensicons from '@components/Icon/Expensicons';
import MultipleAvatars from '@components/MultipleAvatars';
import ParentNavigationSubtitle from '@components/ParentNavigationSubtitle';
import PressableWithoutFeedback from '@components/Pressable/PressableWithoutFeedback';
import ReportHeaderSkeletonView from '@components/ReportHeaderSkeletonView';
import SubscriptAvatar from '@components/SubscriptAvatar';
import TaskHeaderActionButton from '@components/TaskHeaderActionButton';
import Text from '@components/Text';
import ThreeDotsMenu from '@components/ThreeDotsMenu';
import Tooltip from '@components/Tooltip';
import useLocalize from '@hooks/useLocalize';
import useTheme from '@hooks/useTheme';
import useThemeStyles from '@hooks/useThemeStyles';
import useWindowDimensions from '@hooks/useWindowDimensions';
import {getGroupChatName} from '@libs/GroupChatUtils';
import * as HeaderUtils from '@libs/HeaderUtils';
import Navigation from '@libs/Navigation/Navigation';
import type {ReportWithoutHasDraft} from '@libs/OnyxSelectors/reportWithoutHasDraftSelector';
import reportWithoutHasDraftSelector from '@libs/OnyxSelectors/reportWithoutHasDraftSelector';
import * as OptionsListUtils from '@libs/OptionsListUtils';
import * as ReportActionsUtils from '@libs/ReportActionsUtils';
import * as ReportUtils from '@libs/ReportUtils';
import * as Link from '@userActions/Link';
import * as Report from '@userActions/Report';
import * as Session from '@userActions/Session';
import * as Task from '@userActions/Task';
import CONST from '@src/CONST';
import ONYXKEYS from '@src/ONYXKEYS';
import ROUTES from '@src/ROUTES';
import type * as OnyxTypes from '@src/types/onyx';
import {isEmptyObject} from '@src/types/utils/EmptyObject';

type HeaderViewOnyxProps = {
    /** URL to the assigned guide's appointment booking calendar */
    guideCalendarLink: OnyxEntry<string>;

    /** Current user session */
    session: OnyxEntry<OnyxTypes.Session>;

    /** Personal details of all the users */
    personalDetails: OnyxEntry<OnyxTypes.PersonalDetailsList>;

    /** Parent report */
    parentReport: OnyxEntry<ReportWithoutHasDraft>;

    /** The current policy of the report */
    policy: OnyxEntry<OnyxTypes.Policy>;
};

type HeaderViewProps = HeaderViewOnyxProps & {
    /** Toggles the navigationMenu open and closed */
    onNavigationMenuButtonClicked: () => void;

    /** The report currently being looked at */
    report: OnyxTypes.Report;

    /** The report action the transaction is tied to from the parent report */
    parentReportAction: OnyxEntry<OnyxTypes.ReportAction>;

    /** The reportID of the request */
    reportID: string;
};

function HeaderView({report, personalDetails, parentReport, parentReportAction, policy, session, reportID, guideCalendarLink, onNavigationMenuButtonClicked}: HeaderViewProps) {
    const [isDeleteTaskConfirmModalVisible, setIsDeleteTaskConfirmModalVisible] = React.useState(false);
    const {isSmallScreenWidth, windowWidth} = useWindowDimensions();
    const {translate} = useLocalize();
    const theme = useTheme();
    const styles = useThemeStyles();
    const isSelfDM = ReportUtils.isSelfDM(report);
    const isGroupChat = ReportUtils.isGroupChat(report) || ReportUtils.isDeprecatedGroupDM(report);
    // Currently, currentUser is not included in participantAccountIDs, so for selfDM, we need to add the currentUser as participants.
    const participants = isSelfDM ? [session?.accountID ?? -1] : (report?.participantAccountIDs ?? []).slice(0, 5);
    const participantPersonalDetails = OptionsListUtils.getPersonalDetailsForAccountIDs(participants, personalDetails);
    const isMultipleParticipant = participants.length > 1;
    const displayNamesWithTooltips = ReportUtils.getDisplayNamesWithTooltips(participantPersonalDetails, isMultipleParticipant, undefined, isSelfDM);

    const isChatThread = ReportUtils.isChatThread(report);
    const isChatRoom = ReportUtils.isChatRoom(report);
    const isPolicyExpenseChat = ReportUtils.isPolicyExpenseChat(report);
    const isTaskReport = ReportUtils.isTaskReport(report);
    const reportHeaderData = !isTaskReport && !isChatThread && report.parentReportID ? parentReport : report;
    // Use sorted display names for the title for group chats on native small screen widths
<<<<<<< HEAD
    const title = isGroupChat ? getGroupChatName(report.participantAccountIDs ?? []) : ReportUtils.getReportName(reportHeaderData);
=======
    const title = ReportUtils.isGroupChat(report) ? getGroupChatName(report, true) : ReportUtils.getReportName(reportHeaderData);
>>>>>>> 2ff0ed2f
    const subtitle = ReportUtils.getChatRoomSubtitle(reportHeaderData);
    const parentNavigationSubtitleData = ReportUtils.getParentNavigationSubtitle(reportHeaderData);
    const isConcierge = ReportUtils.hasSingleParticipant(report) && participants.includes(CONST.ACCOUNT_ID.CONCIERGE);
    const isCanceledTaskReport = ReportUtils.isCanceledTaskReport(report, parentReportAction);
    const isWhisperAction = ReportActionsUtils.isWhisperAction(parentReportAction);
    const isUserCreatedPolicyRoom = ReportUtils.isUserCreatedPolicyRoom(report);
    const isPolicyMember = useMemo(() => !isEmptyObject(policy), [policy]);
    const canLeaveRoom = ReportUtils.canLeaveRoom(report, isPolicyMember);
    const reportDescription = ReportUtils.getReportDescriptionText(report);
    const policyName = ReportUtils.getPolicyName(report, true);
    const policyDescription = ReportUtils.getPolicyDescriptionText(policy);
    const isPersonalExpenseChat = isPolicyExpenseChat && ReportUtils.isCurrentUserSubmitter(report.reportID);
    const shouldShowSubtitle = () => {
        if (!subtitle) {
            return false;
        }
        if (isChatRoom) {
            return !reportDescription;
        }
        if (isPolicyExpenseChat) {
            return !policyDescription;
        }
        return true;
    };

    // We hide the button when we are chatting with an automated Expensify account since it's not possible to contact
    // these users via alternative means. It is possible to request a call with Concierge so we leave the option for them.
    const threeDotMenuItems: ThreeDotsMenuItem[] = [];
    if (isTaskReport && !isCanceledTaskReport) {
        const canModifyTask = Task.canModifyTask(report, session?.accountID ?? -1);

        // Task is marked as completed
        if (ReportUtils.isCompletedTaskReport(report) && canModifyTask) {
            threeDotMenuItems.push({
                icon: Expensicons.Checkmark,
                text: translate('task.markAsIncomplete'),
                onSelected: Session.checkIfActionIsAllowed(() => Task.reopenTask(report)),
            });
        }

        // Task is not closed
        if (report.stateNum !== CONST.REPORT.STATE_NUM.APPROVED && report.statusNum !== CONST.REPORT.STATUS_NUM.CLOSED && canModifyTask) {
            threeDotMenuItems.push({
                icon: Expensicons.Trashcan,
                text: translate('common.delete'),
                onSelected: () => setIsDeleteTaskConfirmModalVisible(true),
            });
        }
    }

    const join = Session.checkIfActionIsAllowed(() =>
        Report.updateNotificationPreference(reportID, report.notificationPreference, CONST.REPORT.NOTIFICATION_PREFERENCE.ALWAYS, false, report.parentReportID, report.parentReportActionID),
    );

    const canJoinOrLeave = !isSelfDM && !isGroupChat && (isChatThread || isUserCreatedPolicyRoom || canLeaveRoom);
    const canJoin = canJoinOrLeave && !isWhisperAction && report.notificationPreference === CONST.REPORT.NOTIFICATION_PREFERENCE.HIDDEN;
    const canLeave = canJoinOrLeave && ((isChatThread && !!report.notificationPreference?.length) || isUserCreatedPolicyRoom || canLeaveRoom);
    if (canJoin) {
        threeDotMenuItems.push({
            icon: Expensicons.ChatBubbles,
            text: translate('common.join'),
            onSelected: join,
        });
    } else if (canLeave) {
        const isWorkspaceMemberLeavingWorkspaceRoom = !isChatThread && report.visibility === CONST.REPORT.VISIBILITY.RESTRICTED && isPolicyMember;
        threeDotMenuItems.push({
            icon: Expensicons.ChatBubbles,
            text: translate('common.leave'),
            onSelected: Session.checkIfActionIsAllowed(() => Report.leaveRoom(reportID, isWorkspaceMemberLeavingWorkspaceRoom)),
        });
    }

    const joinButton = (
        <Button
            success
            medium
            text={translate('common.join')}
            onPress={join}
        />
    );

    const renderAdditionalText = () => {
        if (shouldShowSubtitle() || isPersonalExpenseChat || !policyName || !isEmptyObject(parentNavigationSubtitleData) || isSelfDM) {
            return null;
        }
        return (
            <>
                <Text style={[styles.sidebarLinkText, styles.textLabelSupporting, styles.fontWeightNormal]}> {translate('threads.in')} </Text>
                <Text style={[styles.sidebarLinkText, styles.textLabelSupporting, styles.textStrong]}>{policyName}</Text>
            </>
        );
    };

    threeDotMenuItems.push(HeaderUtils.getPinMenuItem(report));

    if (isConcierge && guideCalendarLink) {
        threeDotMenuItems.push({
            icon: Expensicons.Phone,
            text: translate('videoChatButtonAndMenu.tooltip'),
            onSelected: Session.checkIfActionIsAllowed(() => {
                Link.openExternalLink(guideCalendarLink);
            }),
        });
    }

    const shouldShowThreeDotsButton = !!threeDotMenuItems.length;

    const shouldShowSubscript = ReportUtils.shouldReportShowSubscript(report);
    const defaultSubscriptSize = ReportUtils.isExpenseRequest(report) ? CONST.AVATAR_SIZE.SMALL_NORMAL : CONST.AVATAR_SIZE.DEFAULT;
    const icons = ReportUtils.getIcons(reportHeaderData, personalDetails);
    const brickRoadIndicator = ReportUtils.hasReportNameError(report) ? CONST.BRICK_ROAD_INDICATOR_STATUS.ERROR : '';
    const shouldShowBorderBottom = !isTaskReport || !isSmallScreenWidth;
    const shouldDisableDetailPage = ReportUtils.shouldDisableDetailPage(report);

    const isLoading = !report.reportID || !title;

    return (
        <View
            style={[shouldShowBorderBottom && styles.borderBottom]}
            dataSet={{dragArea: true}}
        >
            <View style={[styles.appContentHeader, !isSmallScreenWidth && styles.headerBarDesktopHeight]}>
                <View style={[styles.appContentHeaderTitle, !isSmallScreenWidth && !isLoading && styles.pl5]}>
                    {isLoading ? (
                        <ReportHeaderSkeletonView onBackButtonPress={onNavigationMenuButtonClicked} />
                    ) : (
                        <>
                            {isSmallScreenWidth && (
                                <PressableWithoutFeedback
                                    onPress={onNavigationMenuButtonClicked}
                                    style={styles.LHNToggle}
                                    accessibilityHint={translate('accessibilityHints.navigateToChatsList')}
                                    accessibilityLabel={translate('common.back')}
                                    role={CONST.ROLE.BUTTON}
                                >
                                    <Tooltip
                                        text={translate('common.back')}
                                        shiftVertical={4}
                                    >
                                        <View>
                                            <Icon
                                                src={Expensicons.BackArrow}
                                                fill={theme.icon}
                                            />
                                        </View>
                                    </Tooltip>
                                </PressableWithoutFeedback>
                            )}
                            <View style={[styles.flex1, styles.flexRow, styles.alignItemsCenter, styles.justifyContentBetween]}>
                                <PressableWithoutFeedback
                                    onPress={() => ReportUtils.navigateToDetailsPage(report)}
                                    style={[styles.flexRow, styles.alignItemsCenter, styles.flex1]}
                                    disabled={shouldDisableDetailPage}
                                    accessibilityLabel={title}
                                    role={CONST.ROLE.BUTTON}
                                >
                                    {shouldShowSubscript ? (
                                        <SubscriptAvatar
                                            mainAvatar={icons[0]}
                                            secondaryAvatar={icons[1]}
                                            size={defaultSubscriptSize}
                                        />
                                    ) : (
                                        <MultipleAvatars
                                            icons={icons}
                                            shouldShowTooltip={!isChatRoom || isChatThread}
                                        />
                                    )}
                                    <View style={[styles.flex1, styles.flexColumn]}>
                                        <DisplayNames
                                            fullTitle={title}
                                            displayNamesWithTooltips={displayNamesWithTooltips}
                                            tooltipEnabled
                                            numberOfLines={1}
                                            textStyles={[styles.headerText, styles.pre]}
                                            shouldUseFullTitle={isChatRoom || isPolicyExpenseChat || isChatThread || isTaskReport}
                                            renderAdditionalText={renderAdditionalText}
                                        />
                                        {!isEmptyObject(parentNavigationSubtitleData) && (
                                            <ParentNavigationSubtitle
                                                parentNavigationSubtitleData={parentNavigationSubtitleData}
                                                parentReportID={report.parentReportID}
                                                pressableStyles={[styles.alignSelfStart, styles.mw100]}
                                            />
                                        )}
                                        {shouldShowSubtitle() && (
                                            <Text
                                                style={[styles.sidebarLinkText, styles.optionAlternateText, styles.textLabelSupporting]}
                                                numberOfLines={1}
                                            >
                                                {subtitle}
                                            </Text>
                                        )}
                                        {isChatRoom && !!reportDescription && isEmptyObject(parentNavigationSubtitleData) && (
                                            <PressableWithoutFeedback
                                                onPress={() => {
                                                    if (ReportUtils.canEditReportDescription(report, policy)) {
                                                        Navigation.navigate(ROUTES.REPORT_DESCRIPTION.getRoute(reportID));
                                                        return;
                                                    }
                                                    Navigation.navigate(ROUTES.REPORT_WITH_ID_DETAILS.getRoute(reportID));
                                                }}
                                                style={[styles.alignSelfStart, styles.mw100]}
                                                accessibilityLabel={translate('reportDescriptionPage.roomDescription')}
                                            >
                                                <Text
                                                    style={[styles.sidebarLinkText, styles.optionAlternateText, styles.textLabelSupporting]}
                                                    numberOfLines={1}
                                                >
                                                    {reportDescription}
                                                </Text>
                                            </PressableWithoutFeedback>
                                        )}
                                        {isPolicyExpenseChat && !!policyDescription && isEmptyObject(parentNavigationSubtitleData) && (
                                            <PressableWithoutFeedback
                                                onPress={() => {
                                                    if (ReportUtils.canEditPolicyDescription(policy)) {
                                                        Navigation.navigate(ROUTES.WORKSPACE_PROFILE_DESCRIPTION.getRoute(report.policyID ?? ''));
                                                        return;
                                                    }
                                                    Navigation.navigate(ROUTES.REPORT_WITH_ID_DETAILS.getRoute(reportID));
                                                }}
                                                style={[styles.alignSelfStart, styles.mw100]}
                                                accessibilityLabel={translate('workspace.editor.descriptionInputLabel')}
                                            >
                                                <Text
                                                    style={[styles.sidebarLinkText, styles.optionAlternateText, styles.textLabelSupporting]}
                                                    numberOfLines={1}
                                                >
                                                    {policyDescription}
                                                </Text>
                                            </PressableWithoutFeedback>
                                        )}
                                    </View>
                                    {brickRoadIndicator === CONST.BRICK_ROAD_INDICATOR_STATUS.ERROR && (
                                        <View style={[styles.alignItemsCenter, styles.justifyContentCenter]}>
                                            <Icon
                                                src={Expensicons.DotIndicator}
                                                fill={theme.danger}
                                            />
                                        </View>
                                    )}
                                </PressableWithoutFeedback>
                                <View style={[styles.reportOptions, styles.flexRow, styles.alignItemsCenter]}>
                                    {isTaskReport && !isSmallScreenWidth && ReportUtils.isOpenTaskReport(report) && <TaskHeaderActionButton report={report} />}
                                    {canJoin && !isSmallScreenWidth && joinButton}
                                    {shouldShowThreeDotsButton && (
                                        <ThreeDotsMenu
                                            anchorPosition={styles.threeDotsPopoverOffset(windowWidth)}
                                            menuItems={threeDotMenuItems}
                                            shouldSetModalVisibility={false}
                                        />
                                    )}
                                </View>
                            </View>
                            <ConfirmModal
                                isVisible={isDeleteTaskConfirmModalVisible}
                                onConfirm={() => {
                                    setIsDeleteTaskConfirmModalVisible(false);
                                    Session.checkIfActionIsAllowed(Task.deleteTask(report));
                                }}
                                onCancel={() => setIsDeleteTaskConfirmModalVisible(false)}
                                title={translate('task.deleteTask')}
                                prompt={translate('task.deleteConfirmation')}
                                confirmText={translate('common.delete')}
                                cancelText={translate('common.cancel')}
                                danger
                            />
                        </>
                    )}
                </View>
            </View>
            {!isLoading && canJoin && isSmallScreenWidth && <View style={[styles.ph5, styles.pb2]}>{joinButton}</View>}
        </View>
    );
}

HeaderView.displayName = 'HeaderView';

export default memo(
    withOnyx<HeaderViewProps, HeaderViewOnyxProps>({
        guideCalendarLink: {
            key: ONYXKEYS.ACCOUNT,
            selector: (account) => account?.guideCalendarLink ?? null,
            initialValue: null,
        },
        parentReport: {
            key: ({report}) => `${ONYXKEYS.COLLECTION.REPORT}${report?.parentReportID ?? report?.reportID}`,
            selector: reportWithoutHasDraftSelector,
        },
        session: {
            key: ONYXKEYS.SESSION,
        },
        policy: {
            key: ({report}) => `${ONYXKEYS.COLLECTION.POLICY}${report ? report.policyID : '0'}`,
        },
        personalDetails: {
            key: ONYXKEYS.PERSONAL_DETAILS_LIST,
        },
    })(HeaderView),
);<|MERGE_RESOLUTION|>--- conflicted
+++ resolved
@@ -90,11 +90,7 @@
     const isTaskReport = ReportUtils.isTaskReport(report);
     const reportHeaderData = !isTaskReport && !isChatThread && report.parentReportID ? parentReport : report;
     // Use sorted display names for the title for group chats on native small screen widths
-<<<<<<< HEAD
-    const title = isGroupChat ? getGroupChatName(report.participantAccountIDs ?? []) : ReportUtils.getReportName(reportHeaderData);
-=======
-    const title = ReportUtils.isGroupChat(report) ? getGroupChatName(report, true) : ReportUtils.getReportName(reportHeaderData);
->>>>>>> 2ff0ed2f
+    const title = isGroupChat ? getGroupChatName(report.participantAccountIDs ?? [], true) : ReportUtils.getReportName(reportHeaderData);
     const subtitle = ReportUtils.getChatRoomSubtitle(reportHeaderData);
     const parentNavigationSubtitleData = ReportUtils.getParentNavigationSubtitle(reportHeaderData);
     const isConcierge = ReportUtils.hasSingleParticipant(report) && participants.includes(CONST.ACCOUNT_ID.CONCIERGE);
