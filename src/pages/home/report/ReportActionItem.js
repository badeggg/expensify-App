import _ from 'underscore';
import lodashGet from 'lodash/get';
import React, {useState, useRef, useEffect, memo, useCallback} from 'react';
import {InteractionManager, View} from 'react-native';
import PropTypes from 'prop-types';
import {withOnyx} from 'react-native-onyx';
import CONST from '../../../CONST';
import ONYXKEYS from '../../../ONYXKEYS';
import reportActionPropTypes from './reportActionPropTypes';
import * as StyleUtils from '../../../styles/StyleUtils';
import PressableWithSecondaryInteraction from '../../../components/PressableWithSecondaryInteraction';
import Hoverable from '../../../components/Hoverable';
import Button from '../../../components/Button';
import ReportActionItemSingle from './ReportActionItemSingle';
import ReportActionItemGrouped from './ReportActionItemGrouped';
import MoneyRequestAction from '../../../components/ReportActionItem/MoneyRequestAction';
import ReportActionItemMessage from './ReportActionItemMessage';
import UnreadActionIndicator from '../../../components/UnreadActionIndicator';
import ReportActionItemMessageEdit from './ReportActionItemMessageEdit';
import ReportActionItemCreated from './ReportActionItemCreated';
import ReportActionItemThread from './ReportActionItemThread';
import LinkPreviewer from './LinkPreviewer';
import compose from '../../../libs/compose';
import withWindowDimensions, {windowDimensionsPropTypes} from '../../../components/withWindowDimensions';
import ControlSelection from '../../../libs/ControlSelection';
import * as DeviceCapabilities from '../../../libs/DeviceCapabilities';
import MiniReportActionContextMenu from './ContextMenu/MiniReportActionContextMenu';
import * as ReportActionContextMenu from './ContextMenu/ReportActionContextMenu';
import * as ContextMenuActions from './ContextMenu/ContextMenuActions';
import * as EmojiPickerAction from '../../../libs/actions/EmojiPickerAction';
import {withBlockedFromConcierge, withNetwork, withPersonalDetails, withReportActionsDrafts} from '../../../components/OnyxProvider';
import RenameAction from '../../../components/ReportActionItem/RenameAction';
import InlineSystemMessage from '../../../components/InlineSystemMessage';
import styles from '../../../styles/styles';
import SelectionScraper from '../../../libs/SelectionScraper';
import focusTextInputAfterAnimation from '../../../libs/focusTextInputAfterAnimation';
import * as User from '../../../libs/actions/User';
import * as ReportUtils from '../../../libs/ReportUtils';
import * as ReportActionsUtils from '../../../libs/ReportActionsUtils';
import OfflineWithFeedback from '../../../components/OfflineWithFeedback';
import * as ReportActions from '../../../libs/actions/ReportActions';
import reportPropTypes from '../../reportPropTypes';
import {ShowContextMenuContext} from '../../../components/ShowContextMenuContext';
import ChronosOOOListActions from '../../../components/ReportActionItem/ChronosOOOListActions';
import ReportActionItemEmojiReactions from '../../../components/Reactions/ReportActionItemEmojiReactions';
import * as Report from '../../../libs/actions/Report';
import withLocalize from '../../../components/withLocalize';
import Icon from '../../../components/Icon';
import * as Expensicons from '../../../components/Icon/Expensicons';
import Text from '../../../components/Text';
import DisplayNames from '../../../components/DisplayNames';
import personalDetailsPropType from '../../personalDetailsPropType';
import ReportPreview from '../../../components/ReportActionItem/ReportPreview';
import ReportActionItemDraft from './ReportActionItemDraft';
import TaskPreview from '../../../components/ReportActionItem/TaskPreview';
import TaskAction from '../../../components/ReportActionItem/TaskAction';
import EmojiReactionsPropTypes from '../../../components/Reactions/EmojiReactionsPropTypes';
import TaskView from '../../../components/ReportActionItem/TaskView';
import MoneyReportView from '../../../components/ReportActionItem/MoneyReportView';
import * as Session from '../../../libs/actions/Session';
import MoneyRequestView from '../../../components/ReportActionItem/MoneyRequestView';
import {hideContextMenu} from './ContextMenu/ReportActionContextMenu';
import * as PersonalDetailsUtils from '../../../libs/PersonalDetailsUtils';
import ReportActionItemBasicMessage from './ReportActionItemBasicMessage';
import * as store from '../../../libs/actions/ReimbursementAccount/store';
import * as BankAccounts from '../../../libs/actions/BankAccounts';

const propTypes = {
    ...windowDimensionsPropTypes,

    /** Report for this action */
    report: reportPropTypes.isRequired,

    /** All the data of the action item */
    action: PropTypes.shape(reportActionPropTypes).isRequired,

    /** Should the comment have the appearance of being grouped with the previous comment? */
    displayAsGroup: PropTypes.bool.isRequired,

    /** Is this the most recent IOU Action? */
    isMostRecentIOUReportAction: PropTypes.bool.isRequired,

    /** Should we display the new marker on top of the comment? */
    shouldDisplayNewMarker: PropTypes.bool.isRequired,

    /** Determines if the avatar is displayed as a subscript (positioned lower than normal) */
    shouldShowSubscriptAvatar: PropTypes.bool,

    /** Position index of the report action in the overall report FlatList view */
    index: PropTypes.number.isRequired,

    /** Draft message - if this is set the comment is in 'edit' mode */
    draftMessage: PropTypes.string,

    /* Whether the option has an outstanding IOU */
    // eslint-disable-next-line react/no-unused-prop-types
    hasOutstandingIOU: PropTypes.bool,

    /** Stores user's preferred skin tone */
    preferredSkinTone: PropTypes.oneOfType([PropTypes.number, PropTypes.string]),

    ...windowDimensionsPropTypes,
    emojiReactions: EmojiReactionsPropTypes,
    personalDetailsList: PropTypes.objectOf(personalDetailsPropType),

    /** Flag to show, hide the thread divider line */
    shouldHideThreadDividerLine: PropTypes.bool,
};

const defaultProps = {
    draftMessage: '',
    preferredSkinTone: CONST.EMOJI_DEFAULT_SKIN_TONE,
    emojiReactions: {},
    personalDetailsList: {},
    shouldShowSubscriptAvatar: false,
    hasOutstandingIOU: false,
    shouldHideThreadDividerLine: false,
};

function ReportActionItem(props) {
    const [isContextMenuActive, setIsContextMenuActive] = useState(ReportActionContextMenu.isActiveReportAction(props.action.reportActionID));
    const [isHidden, setIsHidden] = useState(false);
    const [moderationDecision, setModerationDecision] = useState(CONST.MODERATION.MODERATOR_DECISION_APPROVED);
    const textInputRef = useRef();
    const popoverAnchorRef = useRef();
    const downloadedPreviews = useRef([]);

    useEffect(
        () => () => {
            // ReportActionContextMenu and EmojiPicker are global component,
            // we use showContextMenu and showEmojiPicker to show them,
            // so we should also hide them when the current component is destroyed
            if (ReportActionContextMenu.isActiveReportAction(props.action.reportActionID)) {
                ReportActionContextMenu.hideContextMenu();
                ReportActionContextMenu.hideDeleteModal();
            }
            if (EmojiPickerAction.isActiveReportAction(props.action.reportActionID)) {
                EmojiPickerAction.hideEmojiPicker(true);
            }
        },
        [props.action.reportActionID],
    );

    const isDraftEmpty = !props.draftMessage;
    useEffect(() => {
        if (isDraftEmpty) {
            return;
        }

        focusTextInputAfterAnimation(textInputRef.current, 100);
    }, [isDraftEmpty]);

    useEffect(() => {
        const urls = ReportActionsUtils.extractLinksFromMessageHtml(props.action);
        if (_.isEqual(downloadedPreviews.current, urls) || props.action.pendingAction === CONST.RED_BRICK_ROAD_PENDING_ACTION.DELETE) {
            return;
        }

        downloadedPreviews.current = urls;
        Report.expandURLPreview(props.report.reportID, props.action.reportActionID);
    }, [props.action, props.report.reportID]);

    // Hide the message if it is being moderated for a higher offense, or is hidden by a moderator
    // Removed messages should not be shown anyway and should not need this flow
    const latestDecision = lodashGet(props, ['action', 'message', 0, 'moderationDecision', 'decision'], '');
    useEffect(() => {
        if (props.action.actionName !== CONST.REPORT.ACTIONS.TYPE.ADDCOMMENT) {
            return;
        }

        // Hide reveal message button and show the message if latestDecision is changed to empty
        if (_.isEmpty(latestDecision)) {
            setModerationDecision(CONST.MODERATION.MODERATOR_DECISION_APPROVED);
            setIsHidden(false);
            return;
        }

        setModerationDecision(latestDecision);
        if (!_.contains([CONST.MODERATION.MODERATOR_DECISION_APPROVED, CONST.MODERATION.MODERATOR_DECISION_PENDING], latestDecision)) {
            setIsHidden(true);
            return;
        }
        setIsHidden(false);
    }, [latestDecision, props.action.actionName]);

    const toggleContextMenuFromActiveReportAction = useCallback(() => {
        setIsContextMenuActive(ReportActionContextMenu.isActiveReportAction(props.action.reportActionID));
    }, [props.action.reportActionID]);

    /**
     * Show the ReportActionContextMenu modal popover.
     *
     * @param {Object} [event] - A press event.
     */
    const showPopover = useCallback(
        (event) => {
            // Block menu on the message being Edited or if the report action item has errors
            if (props.draftMessage || !_.isEmpty(props.action.errors)) {
                return;
            }

            setIsContextMenuActive(true);

            const selection = SelectionScraper.getCurrentSelection();
            ReportActionContextMenu.showContextMenu(
                ContextMenuActions.CONTEXT_MENU_TYPES.REPORT_ACTION,
                event,
                selection,
                popoverAnchorRef,
                props.report.reportID,
                props.action,
                props.draftMessage,
                () => {},
                toggleContextMenuFromActiveReportAction,
                ReportUtils.isArchivedRoom(props.report),
                ReportUtils.chatIncludesChronos(props.report),
            );
        },
        [props.draftMessage, props.action, props.report, toggleContextMenuFromActiveReportAction],
    );

    const toggleReaction = useCallback(
        (emoji) => {
            Report.toggleEmojiReaction(props.report.reportID, props.action, emoji, props.emojiReactions);
        },
        [props.report, props.action, props.emojiReactions],
    );

    /**
     * Get the content of ReportActionItem
     * @param {Boolean} hovered whether the ReportActionItem is hovered
     * @returns {Object} child component(s)
     */
    const renderItemContent = (hovered = false) => {
        let children;
        const originalMessage = lodashGet(props.action, 'originalMessage', {});

        // IOUDetails only exists when we are sending money
        const isSendingMoney = originalMessage.type === CONST.IOU.REPORT_ACTION_TYPE.PAY && _.has(originalMessage, 'IOUDetails');

        // Show the IOUPreview for when request was created, bill was split or money was sent
        if (
            props.action.actionName === CONST.REPORT.ACTIONS.TYPE.IOU &&
            originalMessage &&
            // For the pay flow, we only want to show MoneyRequestAction when sending money. When paying, we display a regular system message
            (originalMessage.type === CONST.IOU.REPORT_ACTION_TYPE.CREATE || originalMessage.type === CONST.IOU.REPORT_ACTION_TYPE.SPLIT || isSendingMoney)
        ) {
            // There is no single iouReport for bill splits, so only 1:1 requests require an iouReportID
            const iouReportID = originalMessage.IOUReportID ? originalMessage.IOUReportID.toString() : '0';
            children = (
                <MoneyRequestAction
                    chatReportID={props.report.reportID}
                    requestReportID={iouReportID}
                    action={props.action}
                    isMostRecentIOUReportAction={props.isMostRecentIOUReportAction}
                    isHovered={hovered}
                    contextMenuAnchor={popoverAnchorRef}
                    checkIfContextMenuActive={toggleContextMenuFromActiveReportAction}
                    style={props.displayAsGroup ? [] : [styles.mt2]}
                />
            );
        } else if (props.action.actionName === CONST.REPORT.ACTIONS.TYPE.REPORTPREVIEW) {
            children = (
                <ReportPreview
                    iouReportID={ReportActionsUtils.getIOUReportIDFromReportActionPreview(props.action)}
                    chatReportID={props.report.reportID}
                    containerStyles={props.displayAsGroup ? [] : [styles.mt2]}
                    action={props.action}
                    isHovered={hovered}
                    contextMenuAnchor={popoverAnchorRef}
                    checkIfContextMenuActive={toggleContextMenuFromActiveReportAction}
                />
            );
        } else if (
            props.action.actionName === CONST.REPORT.ACTIONS.TYPE.TASKCOMPLETED ||
            props.action.actionName === CONST.REPORT.ACTIONS.TYPE.TASKCANCELLED ||
            props.action.actionName === CONST.REPORT.ACTIONS.TYPE.TASKREOPENED
        ) {
            children = (
                <TaskAction
                    taskReportID={props.action.originalMessage.taskReportID.toString()}
                    actionName={props.action.actionName}
                />
            );
        } else if (ReportActionsUtils.isCreatedTaskReportAction(props.action)) {
            children = (
                <TaskPreview
                    taskReportID={props.action.originalMessage.taskReportID.toString()}
                    action={props.action}
                    isHovered={hovered}
                />
            );
        } else if (props.action.actionName === CONST.REPORT.ACTIONS.TYPE.REIMBURSEMENTQUEUED) {
            const submitterDisplayName = PersonalDetailsUtils.getDisplayNameOrDefault(props.personalDetailsList, [props.report.ownerAccountID, 'displayName'], props.report.ownerEmail);
            const shouldShowAddCreditBankAccountButton =
                ReportUtils.isCurrentUserSubmitter(props.report.reportID) && !store.hasCreditBankAccount() && !ReportUtils.isSettled(props.report.reportID);

            children = (
                <ReportActionItemBasicMessage message={props.translate('iou.waitingOnBankAccount', {submitterDisplayName})}>
                    {shouldShowAddCreditBankAccountButton ? (
                        <Button
                            success
                            style={[styles.w100, styles.requestPreviewBox]}
                            text={props.translate('bankAccount.addBankAccount')}
                            onPress={() => BankAccounts.openPersonalBankAccountSetupView(props.report.reportID)}
                            pressOnEnter
                        />
                    ) : null}
                </ReportActionItemBasicMessage>
            );
        } else {
            const message = _.last(lodashGet(props.action, 'message', [{}]));
            const hasBeenFlagged = !_.contains([CONST.MODERATION.MODERATOR_DECISION_APPROVED, CONST.MODERATION.MODERATOR_DECISION_PENDING], moderationDecision);
            const isAttachment = _.has(props.action, 'isAttachment') ? props.action.isAttachment : ReportUtils.isReportMessageAttachment(message);
            children = (
                <ShowContextMenuContext.Provider
                    value={{
                        anchor: popoverAnchorRef,
                        report: props.report,
                        action: props.action,
                        checkIfContextMenuActive: toggleContextMenuFromActiveReportAction,
                    }}
                >
                    {!props.draftMessage ? (
                        <View style={props.displayAsGroup && hasBeenFlagged ? styles.blockquote : {}}>
                            <ReportActionItemMessage
                                action={props.action}
                                isHidden={isHidden}
                                style={[
                                    !props.displayAsGroup && isAttachment ? styles.mt2 : undefined,
                                    _.contains([..._.values(CONST.REPORT.ACTIONS.TYPE.POLICYCHANGELOG), CONST.REPORT.ACTIONS.TYPE.IOU], props.action.actionName)
                                        ? styles.colorMuted
                                        : undefined,
                                ]}
                            />
                            {hasBeenFlagged && (
                                <Button
                                    small
                                    style={[styles.mt2, styles.alignSelfStart]}
                                    onPress={() => setIsHidden(!isHidden)}
                                >
                                    <Text
                                        style={styles.buttonSmallText}
                                        selectable={false}
                                    >
                                        {isHidden ? props.translate('moderation.revealMessage') : props.translate('moderation.hideMessage')}
                                    </Text>
                                </Button>
                            )}
                        </View>
                    ) : (
                        <ReportActionItemMessageEdit
                            action={props.action}
                            draftMessage={props.draftMessage}
                            reportID={props.report.reportID}
                            index={props.index}
                            ref={textInputRef}
                            report={props.report}
                            // Avoid defining within component due to an existing Onyx bug
                            preferredSkinTone={props.preferredSkinTone}
                            shouldDisableEmojiPicker={
                                (ReportUtils.chatIncludesConcierge(props.report) && User.isBlockedFromConcierge(props.blockedFromConcierge)) || ReportUtils.isArchivedRoom(props.report)
                            }
                        />
                    )}
                </ShowContextMenuContext.Provider>
            );
        }
        const numberOfThreadReplies = _.get(props, ['action', 'childVisibleActionCount'], 0);
        const hasReplies = numberOfThreadReplies > 0;

        const shouldDisplayThreadReplies = hasReplies && props.action.childCommenterCount && !ReportUtils.isThreadFirstChat(props.action, props.report.reportID);
        const oldestFourAccountIDs = _.map(lodashGet(props.action, 'childOldestFourAccountIDs', '').split(','), (accountID) => Number(accountID));
        const draftMessageRightAlign = props.draftMessage ? styles.chatItemReactionsDraftRight : {};

        return (
            <>
                {children}
                {!isHidden && !_.isEmpty(props.action.linkMetadata) && (
                    <View style={props.draftMessage ? styles.chatItemReactionsDraftRight : {}}>
                        <LinkPreviewer linkMetadata={_.filter(props.action.linkMetadata, (item) => !_.isEmpty(item))} />
                    </View>
                )}
                {!ReportActionsUtils.isMessageDeleted(props.action) && (
                    <View style={draftMessageRightAlign}>
                        <ReportActionItemEmojiReactions
                            reportActionID={props.action.reportActionID}
                            emojiReactions={props.emojiReactions}
                            toggleReaction={(emoji) => {
                                if (Session.isAnonymousUser()) {
                                    hideContextMenu(false);

                                    InteractionManager.runAfterInteractions(() => {
                                        Session.signOutAndRedirectToSignIn();
                                    });
                                } else {
                                    toggleReaction(emoji);
                                }
                            }}
                        />
                    </View>
                )}

                {shouldDisplayThreadReplies && (
                    <View style={draftMessageRightAlign}>
                        <ReportActionItemThread
                            childReportID={`${props.action.childReportID}`}
                            numberOfReplies={numberOfThreadReplies}
                            mostRecentReply={`${props.action.childLastVisibleActionCreated}`}
                            isHovered={hovered}
                            icons={ReportUtils.getIconsForParticipants(oldestFourAccountIDs, props.personalDetailsList)}
                            onSecondaryInteraction={showPopover}
                        />
                    </View>
                )}
            </>
        );
    };

    /**
     * Get ReportActionItem with a proper wrapper
     * @param {Boolean} hovered whether the ReportActionItem is hovered
     * @param {Boolean} isWhisper whether the ReportActionItem is a whisper
     * @returns {Object} report action item
     */
    const renderReportActionItem = (hovered, isWhisper) => {
        const content = renderItemContent(hovered || isContextMenuActive);

        if (props.draftMessage) {
            return <ReportActionItemDraft>{content}</ReportActionItemDraft>;
        }

        if (!props.displayAsGroup) {
            return (
                <ReportActionItemSingle
                    action={props.action}
                    showHeader={!props.draftMessage}
                    wrapperStyles={[styles.chatItem, isWhisper ? styles.pt1 : {}]}
                    shouldShowSubscriptAvatar={props.shouldShowSubscriptAvatar}
                    report={props.report}
                    hasBeenFlagged={!_.contains([CONST.MODERATION.MODERATOR_DECISION_APPROVED, CONST.MODERATION.MODERATOR_DECISION_PENDING], moderationDecision)}
                >
                    {content}
                </ReportActionItemSingle>
            );
        }

        return <ReportActionItemGrouped wrapperStyles={[styles.chatItem, isWhisper ? styles.pt1 : {}]}>{content}</ReportActionItemGrouped>;
    };

    if (props.action.actionName === CONST.REPORT.ACTIONS.TYPE.CREATED) {
        const parentReport = ReportActionsUtils.getParentReportAction(props.report);
        if (ReportActionsUtils.isTransactionThread(parentReport)) {
            return (
<<<<<<< HEAD
                <OfflineWithFeedback pendingAction={props.action.pendingAction}>
                    <MoneyRequestView
                        report={props.report}
                        shouldShowHorizontalRule={!props.isOnlyReportAction}
                    />
                </OfflineWithFeedback>
=======
                <MoneyRequestView
                    report={props.report}
                    shouldShowHorizontalRule={!props.shouldHideThreadDividerLine}
                />
>>>>>>> d4cd138e
            );
        }
        if (ReportUtils.isTaskReport(props.report)) {
            return (
<<<<<<< HEAD
                <OfflineWithFeedback pendingAction={props.action.pendingAction}>
                    <TaskView
                        report={props.report}
                        shouldShowHorizontalRule={!props.isOnlyReportAction}
                    />
                </OfflineWithFeedback>
=======
                <TaskView
                    report={props.report}
                    shouldShowHorizontalRule={!props.shouldHideThreadDividerLine}
                />
>>>>>>> d4cd138e
            );
        }
        if (ReportUtils.isExpenseReport(props.report) || ReportUtils.isIOUReport(props.report)) {
            return (
<<<<<<< HEAD
                <OfflineWithFeedback pendingAction={props.action.pendingAction}>
                    <MoneyReportView
                        report={props.report}
                        shouldShowHorizontalRule={!props.isOnlyReportAction}
                    />
                </OfflineWithFeedback>
=======
                <MoneyReportView
                    report={props.report}
                    shouldShowHorizontalRule={!props.shouldHideThreadDividerLine}
                />
>>>>>>> d4cd138e
            );
        }
        return (
            <ReportActionItemCreated
                reportID={props.report.reportID}
                policyID={props.report.policyID}
            />
        );
    }
    if (props.action.actionName === CONST.REPORT.ACTIONS.TYPE.RENAMED) {
        return <RenameAction action={props.action} />;
    }
    if (props.action.actionName === CONST.REPORT.ACTIONS.TYPE.CHRONOSOOOLIST) {
        return (
            <ChronosOOOListActions
                action={props.action}
                reportID={props.report.reportID}
            />
        );
    }

    const hasErrors = !_.isEmpty(props.action.errors);
    const whisperedToAccountIDs = props.action.whisperedToAccountIDs || [];
    const isWhisper = whisperedToAccountIDs.length > 0;
    const isMultipleParticipant = whisperedToAccountIDs.length > 1;
    const isWhisperOnlyVisibleByUser = isWhisper && ReportUtils.isCurrentUserTheOnlyParticipant(whisperedToAccountIDs);
    const whisperedToPersonalDetails = isWhisper ? _.filter(props.personalDetailsList, (details) => _.includes(whisperedToAccountIDs, details.accountID)) : [];
    const displayNamesWithTooltips = isWhisper ? ReportUtils.getDisplayNamesWithTooltips(whisperedToPersonalDetails, isMultipleParticipant) : [];
    return (
        <PressableWithSecondaryInteraction
            pointerEvents={props.action.pendingAction === CONST.RED_BRICK_ROAD_PENDING_ACTION.DELETE ? 'none' : 'auto'}
            ref={popoverAnchorRef}
            onPressIn={() => props.isSmallScreenWidth && DeviceCapabilities.canUseTouchScreen() && ControlSelection.block()}
            onPressOut={() => ControlSelection.unblock()}
            onSecondaryInteraction={showPopover}
            preventDefaultContextMenu={!props.draftMessage && !hasErrors}
            withoutFocusOnSecondaryInteraction
            accessibilityLabel={props.translate('accessibilityHints.chatMessage')}
        >
            <Hoverable disabled={Boolean(props.draftMessage)}>
                {(hovered) => (
                    <View>
                        {props.shouldDisplayNewMarker && <UnreadActionIndicator reportActionID={props.action.reportActionID} />}
                        <MiniReportActionContextMenu
                            reportID={props.report.reportID}
                            reportAction={props.action}
                            isArchivedRoom={ReportUtils.isArchivedRoom(props.report)}
                            displayAsGroup={props.displayAsGroup}
                            isVisible={hovered && !props.draftMessage && !hasErrors}
                            draftMessage={props.draftMessage}
                            isChronosReport={ReportUtils.chatIncludesChronos(props.report)}
                        />
                        <View
                            style={StyleUtils.getReportActionItemStyle(
                                hovered || isWhisper || isContextMenuActive || props.draftMessage,
                                (props.network.isOffline && props.action.isLoading) || props.action.error,
                            )}
                        >
                            <OfflineWithFeedback
                                onClose={() => ReportActions.clearReportActionErrors(props.report.reportID, props.action)}
                                pendingAction={props.draftMessage ? null : props.action.pendingAction}
                                shouldHideOnDelete={!ReportActionsUtils.hasCommentThread(props.action)}
                                errors={props.action.errors}
                                errorRowStyles={[styles.ml10, styles.mr2]}
                                needsOffscreenAlphaCompositing={ReportActionsUtils.isMoneyRequestAction(props.action)}
                            >
                                {isWhisper && (
                                    <View style={[styles.flexRow, styles.pl5, styles.pt2]}>
                                        <View style={[styles.pl6, styles.mr3]}>
                                            <Icon
                                                src={Expensicons.Eye}
                                                small
                                            />
                                        </View>
                                        <Text style={[styles.chatItemMessageHeaderTimestamp]}>
                                            {props.translate('reportActionContextMenu.onlyVisible')}
                                            &nbsp;
                                        </Text>
                                        <DisplayNames
                                            fullTitle={ReportUtils.getWhisperDisplayNames(whisperedToAccountIDs)}
                                            displayNamesWithTooltips={displayNamesWithTooltips}
                                            tooltipEnabled
                                            numberOfLines={1}
                                            textStyles={[styles.chatItemMessageHeaderTimestamp]}
                                            shouldUseFullTitle={isWhisperOnlyVisibleByUser}
                                        />
                                    </View>
                                )}
                                {renderReportActionItem(hovered, isWhisper)}
                            </OfflineWithFeedback>
                        </View>
                    </View>
                )}
            </Hoverable>
            <View style={styles.reportActionSystemMessageContainer}>
                <InlineSystemMessage message={props.action.error} />
            </View>
        </PressableWithSecondaryInteraction>
    );
}

ReportActionItem.propTypes = propTypes;
ReportActionItem.defaultProps = defaultProps;

export default compose(
    withWindowDimensions,
    withLocalize,
    withNetwork(),
    withPersonalDetails(),
    withBlockedFromConcierge({propName: 'blockedFromConcierge'}),
    withReportActionsDrafts({
        propName: 'draftMessage',
        transformValue: (drafts, props) => {
            const draftKey = `${ONYXKEYS.COLLECTION.REPORT_ACTIONS_DRAFTS}${props.report.reportID}_${props.action.reportActionID}`;
            return lodashGet(drafts, draftKey, '');
        },
    }),
    withOnyx({
        preferredSkinTone: {
            key: ONYXKEYS.PREFERRED_EMOJI_SKIN_TONE,
        },
        emojiReactions: {
            key: ({action}) => `${ONYXKEYS.COLLECTION.REPORT_ACTIONS_REACTIONS}${action.reportActionID}`,
        },
    }),
)(
    memo(
        ReportActionItem,
        (prevProps, nextProps) =>
            prevProps.displayAsGroup === nextProps.displayAsGroup &&
            prevProps.draftMessage === nextProps.draftMessage &&
            prevProps.isMostRecentIOUReportAction === nextProps.isMostRecentIOUReportAction &&
            prevProps.hasOutstandingIOU === nextProps.hasOutstandingIOU &&
            prevProps.shouldDisplayNewMarker === nextProps.shouldDisplayNewMarker &&
            _.isEqual(prevProps.emojiReactions, nextProps.emojiReactions) &&
            _.isEqual(prevProps.action, nextProps.action) &&
            _.isEqual(prevProps.report.pendingFields, nextProps.report.pendingFields) &&
            _.isEqual(prevProps.report.errorFields, nextProps.report.errorFields) &&
            lodashGet(prevProps.report, 'statusNum') === lodashGet(nextProps.report, 'statusNum') &&
            lodashGet(prevProps.report, 'stateNum') === lodashGet(nextProps.report, 'stateNum') &&
            prevProps.translate === nextProps.translate &&
            // TaskReport's created actions render the TaskView, which updates depending on certain fields in the TaskReport
            ReportUtils.isTaskReport(prevProps.report) &&
            prevProps.action.actionName === CONST.REPORT.ACTIONS.TYPE.CREATED &&
            ReportUtils.isTaskReport(nextProps.report) &&
            nextProps.action.actionName === CONST.REPORT.ACTIONS.TYPE.CREATED &&
            prevProps.report.reportName === nextProps.report.reportName &&
            prevProps.report.description === nextProps.report.description &&
            ReportUtils.isCompletedTaskReport(prevProps.report) === ReportUtils.isCompletedTaskReport(nextProps.report) &&
            prevProps.report.managerID === nextProps.report.managerID &&
            prevProps.report.managerEmail === nextProps.report.managerEmail &&
            prevProps.shouldHideThreadDividerLine === nextProps.shouldHideThreadDividerLine,
    ),
);<|MERGE_RESOLUTION|>--- conflicted
+++ resolved
@@ -452,53 +452,32 @@
         const parentReport = ReportActionsUtils.getParentReportAction(props.report);
         if (ReportActionsUtils.isTransactionThread(parentReport)) {
             return (
-<<<<<<< HEAD
                 <OfflineWithFeedback pendingAction={props.action.pendingAction}>
                     <MoneyRequestView
                         report={props.report}
-                        shouldShowHorizontalRule={!props.isOnlyReportAction}
+                        shouldShowHorizontalRule={!props.shouldHideThreadDividerLine}
                     />
                 </OfflineWithFeedback>
-=======
-                <MoneyRequestView
-                    report={props.report}
-                    shouldShowHorizontalRule={!props.shouldHideThreadDividerLine}
-                />
->>>>>>> d4cd138e
             );
         }
         if (ReportUtils.isTaskReport(props.report)) {
             return (
-<<<<<<< HEAD
                 <OfflineWithFeedback pendingAction={props.action.pendingAction}>
                     <TaskView
                         report={props.report}
-                        shouldShowHorizontalRule={!props.isOnlyReportAction}
+                        shouldShowHorizontalRule={!props.shouldHideThreadDividerLine}
                     />
                 </OfflineWithFeedback>
-=======
-                <TaskView
-                    report={props.report}
-                    shouldShowHorizontalRule={!props.shouldHideThreadDividerLine}
-                />
->>>>>>> d4cd138e
             );
         }
         if (ReportUtils.isExpenseReport(props.report) || ReportUtils.isIOUReport(props.report)) {
             return (
-<<<<<<< HEAD
                 <OfflineWithFeedback pendingAction={props.action.pendingAction}>
                     <MoneyReportView
                         report={props.report}
-                        shouldShowHorizontalRule={!props.isOnlyReportAction}
+                        shouldShowHorizontalRule={!props.shouldHideThreadDividerLine}
                     />
                 </OfflineWithFeedback>
-=======
-                <MoneyReportView
-                    report={props.report}
-                    shouldShowHorizontalRule={!props.shouldHideThreadDividerLine}
-                />
->>>>>>> d4cd138e
             );
         }
         return (
