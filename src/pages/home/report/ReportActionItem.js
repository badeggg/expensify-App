import _ from 'underscore';
import lodashGet from 'lodash/get';
import React, {Component} from 'react';
import {View} from 'react-native';
import PropTypes from 'prop-types';
import CONST from '../../../CONST';
import ONYXKEYS from '../../../ONYXKEYS';
import reportActionPropTypes from './reportActionPropTypes';
import * as StyleUtils from '../../../styles/StyleUtils';
import PressableWithSecondaryInteraction from '../../../components/PressableWithSecondaryInteraction';
import Hoverable from '../../../components/Hoverable';
import ReportActionItemSingle from './ReportActionItemSingle';
import ReportActionItemGrouped from './ReportActionItemGrouped';
import IOUAction from '../../../components/ReportActionItem/IOUAction';
import ReportActionItemMessage from './ReportActionItemMessage';
import UnreadActionIndicator from '../../../components/UnreadActionIndicator';
import ReportActionItemMessageEdit from './ReportActionItemMessageEdit';
import ReportActionItemCreated from './ReportActionItemCreated';
import compose from '../../../libs/compose';
import withWindowDimensions, {windowDimensionsPropTypes} from '../../../components/withWindowDimensions';
import ControlSelection from '../../../libs/ControlSelection';
import canUseTouchScreen from '../../../libs/canUseTouchscreen';
import MiniReportActionContextMenu from './ContextMenu/MiniReportActionContextMenu';
import * as ReportActionContextMenu from './ContextMenu/ReportActionContextMenu';
import * as ContextMenuActions from './ContextMenu/ContextMenuActions';
import {withBlockedFromConcierge, withNetwork, withReportActionsDrafts} from '../../../components/OnyxProvider';
import RenameAction from '../../../components/ReportActionItem/RenameAction';
import InlineSystemMessage from '../../../components/InlineSystemMessage';
import styles from '../../../styles/styles';
import SelectionScraper from '../../../libs/SelectionScraper';
import * as User from '../../../libs/actions/User';
import * as ReportUtils from '../../../libs/ReportUtils';
import OfflineWithFeedback from '../../../components/OfflineWithFeedback';
import * as ReportActions from '../../../libs/actions/ReportActions';
import reportPropTypes from '../../reportPropTypes';

const propTypes = {
    /** Report for this action */
<<<<<<< HEAD
    report: PropTypes.shape({
        /** The ID of the report this action is on. */
        reportID: PropTypes.number.isRequired,
    }).isRequired,
=======
    report: reportPropTypes.isRequired,
>>>>>>> 35604857

    /** All the data of the action item */
    action: PropTypes.shape(reportActionPropTypes).isRequired,

    /** Should the comment have the appearance of being grouped with the previous comment? */
    displayAsGroup: PropTypes.bool.isRequired,

    /** Is this the most recent IOU Action? */
    isMostRecentIOUReportAction: PropTypes.bool.isRequired,

    /** Whether there is an outstanding amount in IOU */
    hasOutstandingIOU: PropTypes.bool,

    /** Should we display the new indicator on top of the comment? */
    shouldDisplayNewIndicator: PropTypes.bool.isRequired,

    /** Position index of the report action in the overall report FlatList view */
    index: PropTypes.number.isRequired,

    /** Draft message - if this is set the comment is in 'edit' mode */
    draftMessage: PropTypes.string,

    ...windowDimensionsPropTypes,
};

const defaultProps = {
    draftMessage: '',
    hasOutstandingIOU: false,
};

class ReportActionItem extends Component {
    constructor(props) {
        super(props);
        this.popoverAnchor = undefined;
        this.state = {
            isContextMenuActive: ReportActionContextMenu.isActiveReportAction(props.action.reportActionID),
        };
        this.checkIfContextMenuActive = this.checkIfContextMenuActive.bind(this);
        this.showPopover = this.showPopover.bind(this);
    }

    shouldComponentUpdate(nextProps, nextState) {
        return this.props.displayAsGroup !== nextProps.displayAsGroup
            || this.props.draftMessage !== nextProps.draftMessage
            || this.props.isMostRecentIOUReportAction !== nextProps.isMostRecentIOUReportAction
            || this.props.hasOutstandingIOU !== nextProps.hasOutstandingIOU
            || this.props.shouldDisplayNewIndicator !== nextProps.shouldDisplayNewIndicator
            || !_.isEqual(this.props.action, nextProps.action)
            || this.state.isContextMenuActive !== nextState.isContextMenuActive;
    }

    componentDidUpdate(prevProps) {
        if (prevProps.draftMessage || !this.props.draftMessage) {
            return;
        }

        // Only focus the input when user edits a message, skip it for existing drafts being edited of the report.
        this.textInput.focus();
    }

    /**
     * Show the ReportActionContextMenu modal popover.
     *
     * @param {Object} [event] - A press event.
     */
    showPopover(event) {
        // Block menu on the message being Edited
        if (this.props.draftMessage) {
            return;
        }
        const selection = SelectionScraper.getCurrentSelection();
        ReportActionContextMenu.showContextMenu(
            ContextMenuActions.CONTEXT_MENU_TYPES.REPORT_ACTION,
            event,
            selection,
            this.popoverAnchor,
            this.props.report.reportID,
            this.props.action,
            this.props.draftMessage,
            this.checkIfContextMenuActive,
            this.checkIfContextMenuActive,
        );
    }

    checkIfContextMenuActive() {
        this.setState({isContextMenuActive: ReportActionContextMenu.isActiveReportAction(this.props.action.reportActionID)});
    }

    render() {
        if (this.props.action.actionName === CONST.REPORT.ACTIONS.TYPE.CREATED) {
            return <ReportActionItemCreated reportID={this.props.report.reportID} />;
        }
        if (this.props.action.actionName === CONST.REPORT.ACTIONS.TYPE.RENAMED) {
            return <RenameAction action={this.props.action} />;
        }

        let children;
        if (this.props.action.actionName === CONST.REPORT.ACTIONS.TYPE.IOU) {
            children = (
                <IOUAction
                    chatReportID={this.props.report.reportID}
                    action={this.props.action}
                    isMostRecentIOUReportAction={this.props.isMostRecentIOUReportAction}
                />
            );
        } else {
            children = !this.props.draftMessage
                ? (
                    <ReportActionItemMessage action={this.props.action} />
                ) : (
                    <ReportActionItemMessageEdit
                        action={this.props.action}
                        draftMessage={this.props.draftMessage}
                        reportID={this.props.report.reportID}
                        index={this.props.index}
                        ref={el => this.textInput = el}
                        report={this.props.report}
                        shouldDisableEmojiPicker={
                            (ReportUtils.chatIncludesConcierge(this.props.report) && User.isBlockedFromConcierge(this.props.blockedFromConcierge))
                            || ReportUtils.isArchivedRoom(this.props.report)
                        }
                    />
                );
        }
        return (
            <PressableWithSecondaryInteraction
                ref={el => this.popoverAnchor = el}
                onPressIn={() => this.props.isSmallScreenWidth && canUseTouchScreen() && ControlSelection.block()}
                onPressOut={() => ControlSelection.unblock()}
                onSecondaryInteraction={this.showPopover}
                preventDefaultContentMenu={!this.props.draftMessage}
                onKeyDown={(event) => {
                    // Blur the input after a key is pressed to keep the blue focus border from appearing
                    event.target.blur();
                }}
            >
                <Hoverable resetsOnClickOutside>
                    {hovered => (
                        <View accessibilityLabel="Chat message">
                            {this.props.shouldDisplayNewIndicator && (
                                <UnreadActionIndicator sequenceNumber={this.props.action.sequenceNumber} />
                            )}
                            <View
                                style={StyleUtils.getReportActionItemStyle(
                                    hovered
                                    || this.state.isContextMenuActive
                                    || this.props.draftMessage,
                                    (this.props.network.isOffline && this.props.action.isLoading) || this.props.action.error,
                                )}
                            >
                                <OfflineWithFeedback
                                    onClose={() => {
                                        if (this.props.action.pendingAction === CONST.RED_BRICK_ROAD_PENDING_ACTION.ADD) {
                                            ReportActions.deleteOptimisticReportAction(this.props.report.reportID, this.props.action.sequenceNumber);
                                        } else {
                                            ReportActions.clearReportActionErrors(this.props.report.reportID, this.props.action.sequenceNumber);
                                        }
                                    }}
                                    pendingAction={this.props.action.pendingAction}
                                    errors={this.props.action.errors}
                                    errorRowStyles={[styles.ml10, styles.mr2]}
                                >
                                    {!this.props.displayAsGroup
                                        ? (
                                            <ReportActionItemSingle action={this.props.action} showHeader={!this.props.draftMessage}>
                                                {children}
                                            </ReportActionItemSingle>
                                        )
                                        : (
                                            <ReportActionItemGrouped>
                                                {children}
                                            </ReportActionItemGrouped>
                                        )}
                                </OfflineWithFeedback>
                            </View>
                            <MiniReportActionContextMenu
                                reportID={this.props.report.reportID}
                                reportAction={this.props.action}
                                displayAsGroup={this.props.displayAsGroup}
                                isVisible={
                                    hovered
                                    && !this.state.isContextMenuActive
                                    && !this.props.draftMessage
                                }
                                draftMessage={this.props.draftMessage}
                            />
                        </View>
                    )}
                </Hoverable>
                <View style={styles.reportActionSystemMessageContainer}>
                    <InlineSystemMessage message={this.props.action.error} />
                </View>
            </PressableWithSecondaryInteraction>
        );
    }
}
ReportActionItem.propTypes = propTypes;
ReportActionItem.defaultProps = defaultProps;

export default compose(
    withWindowDimensions,
    withNetwork(),
    withBlockedFromConcierge({propName: 'blockedFromConcierge'}),
    withReportActionsDrafts({
        propName: 'draftMessage',
        transformValue: (drafts, props) => {
            const draftKey = `${ONYXKEYS.COLLECTION.REPORT_ACTIONS_DRAFTS}${props.report.reportID}_${props.action.reportActionID}`;
            return lodashGet(drafts, draftKey, '');
        },
    }),
<<<<<<< HEAD
    withOnyx({
        blockedFromConcierge: {
            key: ONYXKEYS.NVP_BLOCKED_FROM_CONCIERGE,
        },
    }),
=======
>>>>>>> 35604857
)(ReportActionItem);<|MERGE_RESOLUTION|>--- conflicted
+++ resolved
@@ -36,14 +36,7 @@
 
 const propTypes = {
     /** Report for this action */
-<<<<<<< HEAD
-    report: PropTypes.shape({
-        /** The ID of the report this action is on. */
-        reportID: PropTypes.number.isRequired,
-    }).isRequired,
-=======
     report: reportPropTypes.isRequired,
->>>>>>> 35604857
 
     /** All the data of the action item */
     action: PropTypes.shape(reportActionPropTypes).isRequired,
@@ -254,12 +247,4 @@
             return lodashGet(drafts, draftKey, '');
         },
     }),
-<<<<<<< HEAD
-    withOnyx({
-        blockedFromConcierge: {
-            key: ONYXKEYS.NVP_BLOCKED_FROM_CONCIERGE,
-        },
-    }),
-=======
->>>>>>> 35604857
 )(ReportActionItem);