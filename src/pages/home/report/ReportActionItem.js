--- conflicted
+++ resolved
@@ -672,12 +672,8 @@
         >
             <Hoverable
                 shouldHandleScroll
-<<<<<<< HEAD
                 runHoverAfterInteraction
-                disabled={Boolean(props.draftMessage)}
-=======
                 disabled={!_.isUndefined(props.draftMessage)}
->>>>>>> fa533cea
             >
                 {(hovered) => (
                     <View style={highlightedBackgroundColorIfNeeded}>
