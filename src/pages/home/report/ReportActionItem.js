--- conflicted
+++ resolved
@@ -171,15 +171,11 @@
      */
     const renderItemContent = (hovered = false) => {
         let children;
-<<<<<<< HEAD
         const originalMessage = lodashGet(props.action, 'originalMessage', {});
-=======
-        const originalMessage = lodashGet(this.props.action, 'originalMessage', {});
 
         // IOUDetails only exists when we are sending money
         const isSendingMoney = originalMessage.type === CONST.IOU.REPORT_ACTION_TYPE.PAY && _.has(originalMessage, 'IOUDetails');
 
->>>>>>> 75835a96
         // Show the IOUPreview for when request was created, bill was split or money was sent
         if (
             props.action.actionName === CONST.REPORT.ACTIONS.TYPE.IOU &&
@@ -247,15 +243,10 @@
                         <ReportActionItemMessage
                             action={props.action}
                             style={[
-<<<<<<< HEAD
                                 !props.displayAsGroup && isAttachment ? styles.mt2 : undefined,
-                                _.contains(_.values(CONST.REPORT.ACTIONS.TYPE.POLICYCHANGELOG), props.action.actionName) ? styles.colorMuted : undefined,
-=======
-                                !this.props.displayAsGroup && isAttachment ? styles.mt2 : undefined,
-                                _.contains([..._.values(CONST.REPORT.ACTIONS.TYPE.POLICYCHANGELOG), CONST.REPORT.ACTIONS.TYPE.IOU], this.props.action.actionName)
+                                _.contains([..._.values(CONST.REPORT.ACTIONS.TYPE.POLICYCHANGELOG), CONST.REPORT.ACTIONS.TYPE.IOU], props.action.actionName)
                                     ? styles.colorMuted
                                     : undefined,
->>>>>>> 75835a96
                             ]}
                         />
                     ) : (
