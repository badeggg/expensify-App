--- conflicted
+++ resolved
@@ -131,8 +131,6 @@
                                 onClose={this.hidePopover}
                                 anchorPosition={this.popoverAnchorPosition}
                                 animationIn="fadeIn"
-<<<<<<< HEAD
-=======
                                 measureContent={() => (
                                     <ReportActionContextMenu
                                         isVisible
@@ -140,7 +138,6 @@
                                         reportAction={{}}
                                     />
                                 )}
->>>>>>> 376f1035
                             >
                                 <ReportActionContextMenu
                                     isVisible
