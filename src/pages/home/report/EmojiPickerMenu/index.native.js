import React, {Component} from 'react';
import {View, FlatList} from 'react-native';
import PropTypes from 'prop-types';
import compose from '../../../../libs/compose';
import withWindowDimensions, {windowDimensionsPropTypes} from '../../../../components/withWindowDimensions';
import CONST from '../../../../CONST';
import styles from '../../../../styles/styles';
import emojis from '../../../../../assets/emojis';
import EmojiPickerMenuItem from '../EmojiPickerMenuItem';
import Text from '../../../../components/Text';
<<<<<<< HEAD
import dynamicEmojiSize from './dynamicEmojiSize';
import withLocalize, {withLocalizePropTypes} from '../../../../components/withLocalize';
import EmojiSkinToneList from '../EmojiSkinToneList';
=======
>>>>>>> 3140b843

const propTypes = {
    /** Function to add the selected emoji to the main compose text input */
    onEmojiSelected: PropTypes.func.isRequired,

    /** Stores user's preferred skin tone */
    preferredSkinTone: PropTypes.oneOfType([PropTypes.number, PropTypes.string]),

    /** Function to sync the selected skin tone with parent, onyx and nvp */
    updatePreferredSkinTone: PropTypes.func,

    /** Props related to the dimensions of the window */
    ...windowDimensionsPropTypes,

    /** Props related to translation */
    ...withLocalizePropTypes,
};

class EmojiPickerMenu extends Component {
    constructor(props) {
        super(props);

        // This is the number of columns in each row of the picker.
        // Because of how flatList implements these rows, each row is an index rather than each element
        // For this reason to make headers work, we need to have the header be the only rendered element in its row
        // If this number is changed, emojis.js will need to be updated to have the proper number of spacer elements
        // around each header.
        this.numColumns = 8;

        // This is the indices of each category of emojis
        // The positions are static, and are calculated as index/numColumns (8 in our case)
        // This is because each row of 8 emojis counts as one index
        // If this emojis are ever added to emojis.js this will need to be updated or things will break
        this.unfilteredHeaderIndices = [0, 33, 59, 87, 98, 120, 147];

        this.renderItem = this.renderItem.bind(this);
    }

    /**
     * Given an emoji item object, render a component based on its type.
     * Items with the code "SPACER" return nothing and are used to fill rows up to 8
     * so that the sticky headers function properly
     *
     * @param {Object} item
     * @returns {*}
     */
    renderItem({item}) {
        const {code, types} = item;
        if (item.code === CONST.EMOJI_SPACER) {
            return null;
        }

        if (item.header) {
            return (
                <Text style={styles.emojiHeaderStyle}>
                    {item.code}
                </Text>
            );
        }

        const emojiCode = types && types[this.props.preferredSkinTone]
            ? types[this.props.preferredSkinTone]
            : code;


        return (
            <EmojiPickerMenuItem
                onPress={this.props.onEmojiSelected}
<<<<<<< HEAD
                emoji={emojiCode}
                emojiSize={this.emojiSize}
=======
                emoji={`${item.code}\uFE0F`}
>>>>>>> 3140b843
            />
        );
    }

    render() {
        return (
            <View style={styles.emojiPickerContainer}>
                <FlatList
                    data={emojis}
                    renderItem={this.renderItem}
                    keyExtractor={item => (`emoji_picker_${item.code}`)}
                    numColumns={this.numColumns}
                    style={styles.emojiPickerList}
                    stickyHeaderIndices={this.unfilteredHeaderIndices}
                />
                <EmojiSkinToneList
                    setPreferredSkinTone={this.props.updatePreferredSkinTone}
                    emojiSize={this.emojiSize}
                    preferredSkinTone={this.props.preferredSkinTone}
                />
            </View>
        );
    }
}

EmojiPickerMenu.propTypes = propTypes;
EmojiPickerMenu.defaultProps = {
    preferredSkinTone: undefined,
    updatePreferredSkinTone: undefined,
};

export default compose(
    withWindowDimensions,
    withLocalize,
)(React.forwardRef((props, ref) => (
    // eslint-disable-next-line react/jsx-props-no-spreading
    <EmojiPickerMenu {...props} forwardedRef={ref} />
)));<|MERGE_RESOLUTION|>--- conflicted
+++ resolved
@@ -8,12 +8,8 @@
 import emojis from '../../../../../assets/emojis';
 import EmojiPickerMenuItem from '../EmojiPickerMenuItem';
 import Text from '../../../../components/Text';
-<<<<<<< HEAD
-import dynamicEmojiSize from './dynamicEmojiSize';
 import withLocalize, {withLocalizePropTypes} from '../../../../components/withLocalize';
 import EmojiSkinToneList from '../EmojiSkinToneList';
-=======
->>>>>>> 3140b843
 
 const propTypes = {
     /** Function to add the selected emoji to the main compose text input */
@@ -82,12 +78,7 @@
         return (
             <EmojiPickerMenuItem
                 onPress={this.props.onEmojiSelected}
-<<<<<<< HEAD
                 emoji={emojiCode}
-                emojiSize={this.emojiSize}
-=======
-                emoji={`${item.code}\uFE0F`}
->>>>>>> 3140b843
             />
         );
     }
