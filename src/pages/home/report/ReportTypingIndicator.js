import PropTypes from 'prop-types';
import React, {memo, useMemo} from 'react';
import {withOnyx} from 'react-native-onyx';
import _ from 'underscore';
import Text from '@components/Text';
import TextWithEllipsis from '@components/TextWithEllipsis';
import useLocalize from '@hooks/useLocalize';
import useNetwork from '@hooks/useNetwork';
import useThemeStyles from '@hooks/useThemeStyles';
import * as ReportUtils from '@libs/ReportUtils';
import ONYXKEYS from '@src/ONYXKEYS';

const propTypes = {
    /** Key-value pairs of user accountIDs/logins and whether or not they are typing. Keys are accountIDs or logins. */
    userTypingStatuses: PropTypes.objectOf(PropTypes.bool),
};

const defaultProps = {
    userTypingStatuses: {},
};

function ReportTypingIndicator({userTypingStatuses}) {
    const {translate} = useLocalize();
    const {isOffline} = useNetwork();

    const styles = useThemeStyles();
    const usersTyping = useMemo(() => _.filter(_.keys(userTypingStatuses), (loginOrAccountID) => userTypingStatuses[loginOrAccountID]), [userTypingStatuses]);
    const firstUserTyping = usersTyping[0];

    const isUserTypingADisplayName = Number.isNaN(Number(firstUserTyping));

    // If we are offline, the user typing statuses are not up-to-date so do not show them
    if (isOffline || !firstUserTyping) {
        return null;
    }

    // If the user is typing on OldDot, firstUserTyping will be a string (the user's displayName)
    const firstUserTypingDisplayName = isUserTypingADisplayName ? firstUserTyping : ReportUtils.getDisplayNameForParticipant(Number(firstUserTyping), false, false);

    if (usersTyping.length === 1) {
        return (
            <TextWithEllipsis
                leadingText={firstUserTypingDisplayName || translate('common.someone')}
                trailingText={` ${translate('reportTypingIndicator.isTyping')}`}
                textStyle={[styles.chatItemComposeSecondaryRowSubText]}
                wrapperStyle={[styles.chatItemComposeSecondaryRow, styles.flex1]}
                leadingTextParentStyle={styles.chatItemComposeSecondaryRowOffset}
            />
        );
    }
    return (
        <Text
            style={[styles.chatItemComposeSecondaryRowSubText, styles.chatItemComposeSecondaryRowOffset]}
            numberOfLines={1}
        >
            {translate('reportTypingIndicator.multipleUsers')}
            {` ${translate('reportTypingIndicator.areTyping')}`}
        </Text>
    );
}

ReportTypingIndicator.propTypes = propTypes;
ReportTypingIndicator.defaultProps = defaultProps;
ReportTypingIndicator.displayName = 'ReportTypingIndicator';

<<<<<<< HEAD
export default compose(
    withLocalize,
    withNetwork(),
    withOnyx({
        userTypingStatuses: {
            key: ({reportID}) => `${ONYXKEYS.COLLECTION.REPORT_USER_IS_TYPING}${reportID}`,
            initialValue: {},
        },
    }),
)(memo(ReportTypingIndicator));
=======
export default withOnyx({
    userTypingStatuses: {
        key: ({reportID}) => `${ONYXKEYS.COLLECTION.REPORT_USER_IS_TYPING}${reportID}`,
        initialValue: {},
    },
})(ReportTypingIndicator);
>>>>>>> 2fe11741
<|MERGE_RESOLUTION|>--- conflicted
+++ resolved
@@ -63,22 +63,9 @@
 ReportTypingIndicator.defaultProps = defaultProps;
 ReportTypingIndicator.displayName = 'ReportTypingIndicator';
 
-<<<<<<< HEAD
-export default compose(
-    withLocalize,
-    withNetwork(),
-    withOnyx({
-        userTypingStatuses: {
-            key: ({reportID}) => `${ONYXKEYS.COLLECTION.REPORT_USER_IS_TYPING}${reportID}`,
-            initialValue: {},
-        },
-    }),
-)(memo(ReportTypingIndicator));
-=======
 export default withOnyx({
     userTypingStatuses: {
         key: ({reportID}) => `${ONYXKEYS.COLLECTION.REPORT_USER_IS_TYPING}${reportID}`,
         initialValue: {},
     },
-})(ReportTypingIndicator);
->>>>>>> 2fe11741
+})(memo(ReportTypingIndicator));