--- conflicted
+++ resolved
@@ -107,11 +107,7 @@
                         {!_.isEmpty(title) && (
                             <TextLink
                                 fontSize={variables.fontSizeNormal}
-<<<<<<< HEAD
-                                style={[styles.pv2, StyleUtils.getTextColorStyle(themeColors.link)]}
-=======
-                                style={[styles.mv2, StyleUtils.getTextColorStyle(colors.blueLinkPreview), styles.alignSelfStart]}
->>>>>>> 4691d067
+                                style={[styles.mv2, StyleUtils.getTextColorStyle(themeColors.link), styles.alignSelfStart]}
                                 href={url}
                             >
                                 {title}
