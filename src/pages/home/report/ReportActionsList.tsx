--- conflicted
+++ resolved
@@ -595,12 +595,9 @@
             reportActions,
             transactionThreadReport,
             parentReportActionForTransactionThread,
-<<<<<<< HEAD
             shouldUseThreadDividerLine,
             firstVisibleReportActionID,
-=======
->>>>>>> 951c7b38
-        ],
+       ],
     );
 
     // Native mobile does not render updates flatlist the changes even though component did update called.
