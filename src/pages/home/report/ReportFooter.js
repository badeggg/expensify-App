--- conflicted
+++ resolved
@@ -1,13 +1,4 @@
 import PropTypes from 'prop-types';
-<<<<<<< HEAD
-import React, {memo} from 'react';
-import {Keyboard, View} from 'react-native';
-import {withOnyx} from 'react-native-onyx';
-import {isEqual} from 'underscore';
-import AnonymousReportFooter from '@components/AnonymousReportFooter';
-import ArchivedReportFooter from '@components/ArchivedReportFooter';
-import OfflineIndicator from '@components/OfflineIndicator';
-=======
 import React, {memo, useCallback} from 'react';
 import {Keyboard, View} from 'react-native';
 import {withOnyx} from 'react-native-onyx';
@@ -16,7 +7,6 @@
 import ArchivedReportFooter from '@components/ArchivedReportFooter';
 import OfflineIndicator from '@components/OfflineIndicator';
 import {usePersonalDetails} from '@components/OnyxProvider';
->>>>>>> f6ba7513
 import SwipeableView from '@components/SwipeableView';
 import withWindowDimensions, {windowDimensionsPropTypes} from '@components/withWindowDimensions';
 import useNetwork from '@hooks/useNetwork';
@@ -38,26 +28,12 @@
     report: reportPropTypes,
 
     lastReportAction: PropTypes.shape(reportActionPropTypes),
-<<<<<<< HEAD
-
-    isEmptyChat: PropTypes.bool,
-=======
->>>>>>> f6ba7513
 
     isEmptyChat: PropTypes.bool,
 
     /** The pending action when we are adding a chat */
     pendingAction: PropTypes.string,
 
-<<<<<<< HEAD
-    /** Whether the composer input should be shown */
-    shouldShowComposeInput: PropTypes.bool,
-
-    /** Whether user interactions should be disabled */
-    shouldDisableCompose: PropTypes.bool,
-
-=======
->>>>>>> f6ba7513
     /** Height of the list which the composer is part of */
     listHeight: PropTypes.number,
 
@@ -72,22 +48,12 @@
 
 const defaultProps = {
     report: {reportID: '0'},
-<<<<<<< HEAD
-    onSubmitComment: () => {},
     pendingAction: null,
-    shouldShowComposeInput: true,
-    shouldDisableCompose: false,
-=======
-    pendingAction: null,
->>>>>>> f6ba7513
     listHeight: 0,
     isReportReadyForDisplay: true,
     lastReportAction: null,
     isEmptyChat: true,
-<<<<<<< HEAD
-=======
     shouldShowComposeInput: false,
->>>>>>> f6ba7513
 };
 
 function ReportFooter(props) {
@@ -166,14 +132,9 @@
                 <View style={[chatFooterStyles, props.isComposerFullSize && styles.chatFooterFullCompose]}>
                     <SwipeableView onSwipeDown={Keyboard.dismiss}>
                         <ReportActionCompose
-<<<<<<< HEAD
-                            onSubmit={props.onSubmitComment}
-                            reportID={props.report.reportID.toString()}
-=======
                             onSubmit={onSubmitComment}
                             reportID={props.report.reportID}
                             report={props.report}
->>>>>>> f6ba7513
                             isEmptyChat={props.isEmptyChat}
                             lastReportAction={props.lastReportAction}
                             pendingAction={props.pendingAction}
