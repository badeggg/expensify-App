import React, {useEffect, useRef, useState} from 'react';
import {View} from 'react-native';
import type {OnyxEntry} from 'react-native-onyx';
import OfflineWithFeedback from '@components/OfflineWithFeedback';
import useNetwork from '@hooks/useNetwork';
import useThemeStyles from '@hooks/useThemeStyles';
import Navigation from '@libs/Navigation/Navigation';
import onyxSubscribe from '@libs/onyxSubscribe';
import * as ReportActionsUtils from '@libs/ReportActionsUtils';
import * as ReportUtils from '@libs/ReportUtils';
import * as Report from '@userActions/Report';
import ONYXKEYS from '@src/ONYXKEYS';
import ROUTES from '@src/ROUTES';
import type * as OnyxTypes from '@src/types/onyx';
import AnimatedEmptyStateBackground from './AnimatedEmptyStateBackground';
import RepliesDivider from './RepliesDivider';
import ReportActionItem from './ReportActionItem';
import ThreadDivider from './ThreadDivider';

type ReportActionItemParentActionProps = {
    /** Flag to show, hide the thread divider line */
    shouldHideThreadDividerLine?: boolean;

    /** Position index of the report parent action in the overall report FlatList view */
    index: number;

    /** The id of the report */
    // eslint-disable-next-line react/no-unused-prop-types
    reportID: string;

    /** The current report is displayed */
    report: OnyxEntry<OnyxTypes.Report>;

    /** The transaction thread report associated with the current report, if any */
    transactionThreadReport: OnyxEntry<OnyxTypes.Report>;

    /** Array of report actions for this report */
    reportActions: OnyxTypes.ReportAction[];

    /** Report actions belonging to the report's parent */
    parentReportAction: OnyxEntry<OnyxTypes.ReportAction>;

    /** Whether we should display "Replies" divider */
    shouldDisplayReplyDivider: boolean;

    /** If this is the first visible report action */
    isFirstVisibleReportAction: boolean;

    /** If the thread divider line will be used */
    shouldUseThreadDividerLine?: boolean;
};

function ReportActionItemParentAction({
    report,
    transactionThreadReport,
    reportActions,
    parentReportAction,
    index = 0,
    shouldHideThreadDividerLine = false,
    shouldDisplayReplyDivider,
    isFirstVisibleReportAction = false,
    shouldUseThreadDividerLine = false,
}: ReportActionItemParentActionProps) {
    const styles = useThemeStyles();
    const ancestorIDs = useRef(ReportUtils.getAllAncestorReportActionIDs(report));
    const [allAncestors, setAllAncestors] = useState<ReportUtils.Ancestor[]>([]);
    const {isOffline} = useNetwork();

    useEffect(() => {
        const unsubscribeReports: Array<() => void> = [];
        const unsubscribeReportActions: Array<() => void> = [];
        ancestorIDs.current.reportIDs.forEach((ancestorReportID) => {
            unsubscribeReports.push(
                onyxSubscribe({
                    key: `${ONYXKEYS.COLLECTION.REPORT}${ancestorReportID}`,
                    callback: () => {
                        setAllAncestors(ReportUtils.getAllAncestorReportActions(report));
                    },
                }),
            );
            unsubscribeReportActions.push(
                onyxSubscribe({
                    key: `${ONYXKEYS.COLLECTION.REPORT_ACTIONS}${ancestorReportID}`,
                    callback: () => {
                        setAllAncestors(ReportUtils.getAllAncestorReportActions(report));
                    },
                }),
            );
        });

        return () => {
            unsubscribeReports.forEach((unsubscribeReport) => unsubscribeReport());
            unsubscribeReportActions.forEach((unsubscribeReportAction) => unsubscribeReportAction());
        };
        // eslint-disable-next-line react-hooks/exhaustive-deps
    }, []);

    return (
<<<<<<< HEAD
        <View style={[StyleUtils.getReportWelcomeContainerStyle(isSmallScreenWidth), styles.overflowHidden]}>
=======
        <View style={[styles.pRelative]}>
>>>>>>> e5716bd8
            <AnimatedEmptyStateBackground />
            {allAncestors.map((ancestor) => (
                <OfflineWithFeedback
                    key={ancestor.reportAction.reportActionID}
                    shouldDisableOpacity={Boolean(ancestor.reportAction?.pendingAction)}
                    pendingAction={ancestor.report?.pendingFields?.addWorkspaceRoom ?? ancestor.report?.pendingFields?.createChat}
                    errors={ancestor.report?.errorFields?.addWorkspaceRoom ?? ancestor.report?.errorFields?.createChat}
                    errorRowStyles={[styles.ml10, styles.mr2]}
                    onClose={() => Report.navigateToConciergeChatAndDeleteReport(ancestor.report.reportID)}
                >
                    <ThreadDivider
                        ancestor={ancestor}
                        isLinkDisabled={!ReportUtils.canCurrentUserOpenReport(ReportUtils.getReport(ancestor?.report?.parentReportID))}
                    />
                    <ReportActionItem
                        onPress={
                            ReportUtils.canCurrentUserOpenReport(ReportUtils.getReport(ancestor?.report?.parentReportID))
                                ? () => {
                                      const isVisibleAction = ReportActionsUtils.shouldReportActionBeVisible(ancestor.reportAction, ancestor.reportAction.reportActionID ?? '');
                                      // Pop the thread report screen before navigating to the chat report.
                                      Navigation.goBack(ROUTES.REPORT_WITH_ID.getRoute(ancestor.report.parentReportID ?? ''));
                                      if (isVisibleAction && !isOffline) {
                                          // Pop the chat report screen before navigating to the linked report action.
                                          Navigation.goBack(ROUTES.REPORT_WITH_ID.getRoute(ancestor.report.parentReportID ?? '', ancestor.reportAction.reportActionID));
                                      }
                                  }
                                : undefined
                        }
                        parentReportAction={parentReportAction}
                        report={ancestor.report}
                        reportActions={reportActions}
                        transactionThreadReport={transactionThreadReport}
                        action={ancestor.reportAction}
                        displayAsGroup={false}
                        isMostRecentIOUReportAction={false}
                        shouldDisplayNewMarker={ancestor.shouldDisplayNewMarker}
                        index={index}
                        isFirstVisibleReportAction={isFirstVisibleReportAction}
                        shouldUseThreadDividerLine={shouldUseThreadDividerLine}
                    />
                </OfflineWithFeedback>
            ))}
            {shouldDisplayReplyDivider && <RepliesDivider shouldHideThreadDividerLine={shouldHideThreadDividerLine} />}
        </View>
    );
}

ReportActionItemParentAction.displayName = 'ReportActionItemParentAction';

export default ReportActionItemParentAction;<|MERGE_RESOLUTION|>--- conflicted
+++ resolved
@@ -96,11 +96,7 @@
     }, []);
 
     return (
-<<<<<<< HEAD
-        <View style={[StyleUtils.getReportWelcomeContainerStyle(isSmallScreenWidth), styles.overflowHidden]}>
-=======
         <View style={[styles.pRelative]}>
->>>>>>> e5716bd8
             <AnimatedEmptyStateBackground />
             {allAncestors.map((ancestor) => (
                 <OfflineWithFeedback
