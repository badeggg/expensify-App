import PropTypes from 'prop-types';
import React, {memo, useMemo} from 'react';
import _ from 'underscore';
import * as ReportActionsUtils from '@libs/ReportActionsUtils';
import * as ReportUtils from '@libs/ReportUtils';
import reportPropTypes from '@pages/reportPropTypes';
import CONST from '@src/CONST';
import ReportActionItem from './ReportActionItem';
import ReportActionItemParentAction from './ReportActionItemParentAction';
import reportActionPropTypes from './reportActionPropTypes';

const propTypes = {
    /** All the data of the action item */
    reportAction: PropTypes.shape(reportActionPropTypes).isRequired,

    /** Position index of the report action in the overall report FlatList view */
    index: PropTypes.number.isRequired,

    /** Report for this action */
    report: reportPropTypes.isRequired,

    /** Should the comment have the appearance of being grouped with the previous comment? */
    displayAsGroup: PropTypes.bool.isRequired,

    /** The ID of the most recent IOU report action connected with the shown report */
    mostRecentIOUReportActionID: PropTypes.string,

    /** If the thread divider line should be hidden */
    shouldHideThreadDividerLine: PropTypes.bool.isRequired,

    /** Should we display the new marker on top of the comment? */
    shouldDisplayNewMarker: PropTypes.bool.isRequired,

    /** Linked report action ID */
    linkedReportActionID: PropTypes.string,
};

const defaultProps = {
    mostRecentIOUReportActionID: '',
    linkedReportActionID: '',
};

function ReportActionsListItemRenderer({
    reportAction,
    index,
    report,
    displayAsGroup,
    mostRecentIOUReportActionID,
    shouldHideThreadDividerLine,
    shouldDisplayNewMarker,
    linkedReportActionID,
}) {
    const shouldDisplayParentAction =
        reportAction.actionName === CONST.REPORT.ACTIONS.TYPE.CREATED &&
        ReportUtils.isChatThread(report) &&
        !ReportActionsUtils.isTransactionThread(ReportActionsUtils.getParentReportAction(report));

    /**
     * Create a lightweight ReportAction so as to keep the re-rendering as light as possible by
     * passing in only the required props.
     */
    const action = useMemo(
        () => ({
            reportActionID: reportAction.reportActionID,
            message: reportAction.message,
            pendingAction: reportAction.pendingAction,
            actionName: reportAction.actionName,
            errors: reportAction.errors,
            originalMessage: reportAction.originalMessage,
            childCommenterCount: reportAction.childCommenterCount,
            linkMetadata: reportAction.linkMetadata,
            childReportID: reportAction.childReportID,
            childLastVisibleActionCreated: reportAction.childLastVisibleActionCreated,
            whisperedToAccountIDs: reportAction.whisperedToAccountIDs,
            error: reportAction.error,
            created: reportAction.created,
            actorAccountID: reportAction.actorAccountID,
<<<<<<< HEAD
=======
            childVisibleActionCount: reportAction.childVisibleActionCount,
            childOldestFourAccountIDs: reportAction.childOldestFourAccountIDs,
            childType: reportAction.childType,
            person: reportAction.person,
            isOptimisticAction: reportAction.isOptimisticAction,
            delegateAccountID: reportAction.delegateAccountID,
            previousMessage: reportAction.previousMessage,
            attachmentInfo: reportAction.attachmentInfo,
            childStateNum: reportAction.childStateNum,
            childStatusNum: reportAction.childStatusNum,
            childReportName: reportAction.childReportName,
            childManagerAccountID: reportAction.childManagerAccountID,
            childMoneyRequestCount: reportAction.childMoneyRequestCount,
>>>>>>> f6ba7513
        }),
        [
            reportAction.actionName,
            reportAction.childCommenterCount,
            reportAction.childLastVisibleActionCreated,
            reportAction.childReportID,
            reportAction.created,
            reportAction.error,
            reportAction.errors,
            reportAction.linkMetadata,
            reportAction.message,
            reportAction.originalMessage,
            reportAction.pendingAction,
            reportAction.reportActionID,
            reportAction.whisperedToAccountIDs,
            reportAction.actorAccountID,
<<<<<<< HEAD
=======
            reportAction.childVisibleActionCount,
            reportAction.childOldestFourAccountIDs,
            reportAction.person,
            reportAction.isOptimisticAction,
            reportAction.childType,
            reportAction.delegateAccountID,
            reportAction.previousMessage,
            reportAction.attachmentInfo,
            reportAction.childStateNum,
            reportAction.childStatusNum,
            reportAction.childReportName,
            reportAction.childManagerAccountID,
            reportAction.childMoneyRequestCount,
>>>>>>> f6ba7513
        ],
    );

    return shouldDisplayParentAction ? (
        <ReportActionItemParentAction
            shouldHideThreadDividerLine={shouldDisplayParentAction && shouldHideThreadDividerLine}
            reportID={report.reportID}
            index={index}
        />
    ) : (
        <ReportActionItem
            shouldHideThreadDividerLine={shouldHideThreadDividerLine}
            report={report}
            action={action}
            linkedReportActionID={linkedReportActionID}
            displayAsGroup={displayAsGroup}
            shouldDisplayNewMarker={shouldDisplayNewMarker}
            shouldShowSubscriptAvatar={
                (ReportUtils.isPolicyExpenseChat(report) || ReportUtils.isExpenseReport(report)) &&
                _.contains(
                    [CONST.REPORT.ACTIONS.TYPE.IOU, CONST.REPORT.ACTIONS.TYPE.REPORTPREVIEW, CONST.REPORT.ACTIONS.TYPE.SUBMITTED, CONST.REPORT.ACTIONS.TYPE.APPROVED],
                    reportAction.actionName,
                )
            }
            isMostRecentIOUReportAction={reportAction.reportActionID === mostRecentIOUReportActionID}
            index={index}
        />
    );
}

ReportActionsListItemRenderer.propTypes = propTypes;
ReportActionsListItemRenderer.defaultProps = defaultProps;
ReportActionsListItemRenderer.displayName = 'ReportActionsListItemRenderer';

export default memo(ReportActionsListItemRenderer);<|MERGE_RESOLUTION|>--- conflicted
+++ resolved
@@ -75,8 +75,6 @@
             error: reportAction.error,
             created: reportAction.created,
             actorAccountID: reportAction.actorAccountID,
-<<<<<<< HEAD
-=======
             childVisibleActionCount: reportAction.childVisibleActionCount,
             childOldestFourAccountIDs: reportAction.childOldestFourAccountIDs,
             childType: reportAction.childType,
@@ -90,7 +88,6 @@
             childReportName: reportAction.childReportName,
             childManagerAccountID: reportAction.childManagerAccountID,
             childMoneyRequestCount: reportAction.childMoneyRequestCount,
->>>>>>> f6ba7513
         }),
         [
             reportAction.actionName,
@@ -107,8 +104,6 @@
             reportAction.reportActionID,
             reportAction.whisperedToAccountIDs,
             reportAction.actorAccountID,
-<<<<<<< HEAD
-=======
             reportAction.childVisibleActionCount,
             reportAction.childOldestFourAccountIDs,
             reportAction.person,
@@ -122,7 +117,6 @@
             reportAction.childReportName,
             reportAction.childManagerAccountID,
             reportAction.childMoneyRequestCount,
->>>>>>> f6ba7513
         ],
     );
 
