import type {RouteProp} from '@react-navigation/native';
import {useIsFocused, useRoute} from '@react-navigation/native';
import lodashIsEqual from 'lodash/isEqual';
import React, {useCallback, useContext, useEffect, useLayoutEffect, useMemo, useRef, useState} from 'react';
import {InteractionManager} from 'react-native';
import {withOnyx} from 'react-native-onyx';
import type {OnyxEntry} from 'react-native-onyx';
import useCopySelectionHelper from '@hooks/useCopySelectionHelper';
import useInitialValue from '@hooks/useInitialValue';
import useNetwork from '@hooks/useNetwork';
import usePrevious from '@hooks/usePrevious';
import useWindowDimensions from '@hooks/useWindowDimensions';
import DateUtils from '@libs/DateUtils';
import getIsReportFullyVisible from '@libs/getIsReportFullyVisible';
import type {CentralPaneNavigatorParamList} from '@libs/Navigation/types';
import * as NumberUtils from '@libs/NumberUtils';
import {generateNewRandomInt} from '@libs/NumberUtils';
import Performance from '@libs/Performance';
import * as ReportActionsUtils from '@libs/ReportActionsUtils';
import {isUserCreatedPolicyRoom} from '@libs/ReportUtils';
import * as ReportUtils from '@libs/ReportUtils';
import {didUserLogInDuringSession} from '@libs/SessionUtils';
import shouldFetchReport from '@libs/shouldFetchReport';
import {ReactionListContext} from '@pages/home/ReportScreenContext';
import * as Report from '@userActions/Report';
import Timing from '@userActions/Timing';
import CONST from '@src/CONST';
import ONYXKEYS from '@src/ONYXKEYS';
import type SCREENS from '@src/SCREENS';
import type * as OnyxTypes from '@src/types/onyx';
import {isEmptyObject} from '@src/types/utils/EmptyObject';
import getInitialPaginationSize from './getInitialPaginationSize';
import PopoverReactionList from './ReactionList/PopoverReactionList';
import ReportActionsList from './ReportActionsList';

type ReportActionsViewOnyxProps = {
    /** Session info for the currently logged in user. */
    session: OnyxEntry<OnyxTypes.Session>;

    /** Array of report actions for the transaction thread report associated with the current report */
    transactionThreadReportActions: OnyxTypes.ReportAction[];

    /** The transaction thread report associated with the current report, if any */
    transactionThreadReport: OnyxEntry<OnyxTypes.Report>;
};

type ReportActionsViewProps = ReportActionsViewOnyxProps & {
    /** The report currently being looked at */
    report: OnyxTypes.Report;

    /** Array of report actions for this report */
    reportActions?: OnyxTypes.ReportAction[];

    /** The report's parentReportAction */
    parentReportAction: OnyxEntry<OnyxTypes.ReportAction>;

    /** The report metadata loading states */
    isLoadingInitialReportActions?: boolean;

    /** The report actions are loading more data */
    isLoadingOlderReportActions?: boolean;

    /** The report actions are loading newer data */
    isLoadingNewerReportActions?: boolean;

    /** Whether the report is ready for comment linking */
    isReadyForCommentLinking?: boolean;

    /** The reportID of the transaction thread report associated with this current report, if any */
    // eslint-disable-next-line react/no-unused-prop-types
    transactionThreadReportID?: string | null;
};

const DIFF_BETWEEN_SCREEN_HEIGHT_AND_LIST = 120;
const SPACER = 16;

let listOldID = Math.round(Math.random() * 100);

function ReportActionsView({
    report,
    transactionThreadReport,
    session,
    parentReportAction,
    reportActions: allReportActions = [],
    transactionThreadReportActions = [],
    isLoadingInitialReportActions = false,
    isLoadingOlderReportActions = false,
    isLoadingNewerReportActions = false,
    isReadyForCommentLinking = false,
}: ReportActionsViewProps) {
    useCopySelectionHelper();
    const reactionListRef = useContext(ReactionListContext);
    const route = useRoute<RouteProp<CentralPaneNavigatorParamList, typeof SCREENS.REPORT>>();
    const reportActionID = route?.params?.reportActionID;
    const didLayout = useRef(false);
    const didSubscribeToReportTypingEvents = useRef(false);

    // triggerListID is used when navigating to a chat with messages loaded from LHN. Typically, these include thread actions, task actions, etc. Since these messages aren't the latest,we don't maintain their position and instead trigger a recalculation of their positioning in the list.
    // we don't set currentReportActionID on initial render as linkedID as it should trigger visibleReportActions after linked message was positioned
    const [currentReportActionID, setCurrentReportActionID] = useState('');
    const isFirstLinkedActionRender = useRef(true);

    const network = useNetwork();
    const {isSmallScreenWidth, windowHeight} = useWindowDimensions();
    const contentListHeight = useRef(0);
    const isFocused = useIsFocused();
    const prevAuthTokenType = usePrevious(session?.authTokenType);
    const [isNavigatingToLinkedMessage, setNavigatingToLinkedMessage] = useState(!!reportActionID);
    const prevIsSmallScreenWidthRef = useRef(isSmallScreenWidth);
    const reportID = report.reportID;
    const isLoading = (!!reportActionID && isLoadingInitialReportActions) || !isReadyForCommentLinking;
    const isReportFullyVisible = useMemo((): boolean => getIsReportFullyVisible(isFocused), [isFocused]);
    const openReportIfNecessary = () => {
        if (!shouldFetchReport(report)) {
            return;
        }

        Report.openReport(reportID, reportActionID);
    };

    useLayoutEffect(() => {
        setCurrentReportActionID('');
    }, [route]);

    // Change the list ID only for comment linking to get the positioning right
    const listID = useMemo(() => {
        if (!reportActionID) {
            // Keep the old list ID since we're not in the Comment Linking flow
            return listOldID;
        }
        isFirstLinkedActionRender.current = true;
        const newID = generateNewRandomInt(listOldID, 1, Number.MAX_SAFE_INTEGER);
        listOldID = newID;
        return newID;
        // eslint-disable-next-line react-hooks/exhaustive-deps
    }, [route, isLoadingInitialReportActions, reportActionID]);

    // Get a sorted array of reportActions for both the current report and the transaction thread report associated with this report (if there is one)
    // so that we display transaction-level and report-level report actions in order in the one-transaction view
    const combinedReportActions = useMemo(() => {
        if (isEmptyObject(transactionThreadReportActions)) {
            return allReportActions;
        }

        // Filter out the created action from the transaction thread report actions, since we already have the parent report's created action in `reportActions`
        const filteredTransactionThreadReportActions = transactionThreadReportActions?.filter((action) => action.actionName !== CONST.REPORT.ACTIONS.TYPE.CREATED);

        // Filter out the "created" and "track" IOU report actions because we don't want to show any preview actions for one-transaction reports
        const filteredReportActions = [...allReportActions, ...filteredTransactionThreadReportActions].filter((action) => {
            const actionIouType = (action as OnyxTypes.OriginalMessageIOU).originalMessage?.type ?? '';
            return actionIouType !== CONST.IOU.REPORT_ACTION_TYPE.CREATE && actionIouType !== CONST.IOU.REPORT_ACTION_TYPE.TRACK;
        });
        return ReportActionsUtils.getSortedReportActions(filteredReportActions, true);
    }, [allReportActions, transactionThreadReportActions]);

    const indexOfLinkedAction = useMemo(() => {
        if (!reportActionID) {
            return -1;
        }
        return combinedReportActions.findIndex((obj) => String(obj.reportActionID) === String(isFirstLinkedActionRender.current ? reportActionID : currentReportActionID));
    }, [combinedReportActions, currentReportActionID, reportActionID]);

    const reportActions = useMemo(() => {
        if (!reportActionID) {
            return combinedReportActions;
        }
        if (isLoading || indexOfLinkedAction === -1) {
            return [];
        }

        if (isFirstLinkedActionRender.current) {
            return combinedReportActions.slice(indexOfLinkedAction);
        }
        const paginationSize = getInitialPaginationSize;
        return combinedReportActions.slice(Math.max(indexOfLinkedAction - paginationSize, 0));

        // currentReportActionID is needed to trigger batching once the report action has been positioned
        // eslint-disable-next-line react-hooks/exhaustive-deps
    }, [reportActionID, combinedReportActions, indexOfLinkedAction, isLoading, currentReportActionID]);

    const reportActionIDMap = useMemo(() => {
        const reportActionIDs = allReportActions.map((action) => action.reportActionID);
        return reportActions.map((action) => ({
            reportActionID: action.reportActionID,
            reportID: reportActionIDs.includes(action.reportActionID) ? reportID : transactionThreadReport?.reportID,
        }));
    }, [allReportActions, reportID, transactionThreadReport, reportActions]);

    /**
     * Retrieves the next set of report actions for the chat once we are nearing the end of what we are currently
     * displaying.
     */
    const fetchNewerAction = useCallback(
        (newestReportAction: OnyxTypes.ReportAction) => {
            if (isLoadingNewerReportActions || isLoadingInitialReportActions) {
                return;
            }

            // If this is a one transaction report, ensure we load newer actions for both this report and the report associated with the transaction
            if (!isEmptyObject(transactionThreadReport)) {
                // Get newer actions based on the newest reportAction for the current report
                const newestActionCurrentReport = reportActionIDMap.find((item) => item.reportID === reportID);
                Report.getNewerActions(newestActionCurrentReport?.reportID ?? '0', newestActionCurrentReport?.reportActionID ?? '0');

                // Get newer actions based on the newest reportAction for the transaction thread report
                const newestActionTransactionThreadReport = reportActionIDMap.find((item) => item.reportID === transactionThreadReport.reportID);
                Report.getNewerActions(newestActionTransactionThreadReport?.reportID ?? '0', newestActionTransactionThreadReport?.reportActionID ?? '0');
            } else {
                Report.getNewerActions(reportID, newestReportAction.reportActionID);
            }
        },
        [isLoadingNewerReportActions, isLoadingInitialReportActions, reportID, transactionThreadReport, reportActionIDMap],
    );

    const hasMoreCached = reportActions.length < combinedReportActions.length;
    const newestReportAction = useMemo(() => reportActions?.[0], [reportActions]);
    const handleReportActionPagination = useCallback(
        ({firstReportActionID}: {firstReportActionID: string}) => {
            // This function is a placeholder as the actual pagination is handled by visibleReportActions
            if (!hasMoreCached) {
                isFirstLinkedActionRender.current = false;
                fetchNewerAction(newestReportAction);
            }
            if (isFirstLinkedActionRender.current) {
                isFirstLinkedActionRender.current = false;
            }
            setCurrentReportActionID(firstReportActionID);
        },
        [fetchNewerAction, hasMoreCached, newestReportAction],
    );

    const mostRecentIOUReportActionID = useMemo(() => ReportActionsUtils.getMostRecentIOURequestActionID(reportActions), [reportActions]);
    const hasCachedActionOnFirstRender = useInitialValue(() => reportActions.length > 0);
    const hasNewestReportAction = reportActions[0]?.created === report.lastVisibleActionCreated || reportActions[0]?.created === transactionThreadReport?.lastVisibleActionCreated;
    const oldestReportAction = useMemo(() => reportActions?.at(-1), [reportActions]);
    const hasCreatedAction = oldestReportAction?.actionName === CONST.REPORT.ACTIONS.TYPE.CREATED;

    useEffect(() => {
        if (reportActionID) {
            return;
        }

        const interactionTask = InteractionManager.runAfterInteractions(() => {
            openReportIfNecessary();
        });
        // eslint-disable-next-line @typescript-eslint/no-misused-promises
        if (interactionTask) {
            return () => {
                interactionTask.cancel();
            };
        }

        // eslint-disable-next-line react-hooks/exhaustive-deps
    }, []);

    useEffect(() => {
        if (!reportActionID || indexOfLinkedAction > -1) {
            return;
        }

        // This function is triggered when a user clicks on a link to navigate to a report.
        // For each link click, we retrieve the report data again, even though it may already be cached.
        // There should be only one openReport execution per page start or navigating
        Report.openReport(reportID, reportActionID);
        // eslint-disable-next-line react-hooks/exhaustive-deps
    }, [route, indexOfLinkedAction]);

    useEffect(() => {
        const wasLoginChangedDetected = prevAuthTokenType === CONST.AUTH_TOKEN_TYPES.ANONYMOUS && !session?.authTokenType;
        if (wasLoginChangedDetected && didUserLogInDuringSession() && isUserCreatedPolicyRoom(report)) {
            openReportIfNecessary();
        }
        // eslint-disable-next-line react-hooks/exhaustive-deps
    }, [session, report]);

    useEffect(() => {
        const prevIsSmallScreenWidth = prevIsSmallScreenWidthRef.current;
        // If the view is expanded from mobile to desktop layout
        // we update the new marker position, mark the report as read, and fetch new report actions
        const didScreenSizeIncrease = prevIsSmallScreenWidth && !isSmallScreenWidth;
        const didReportBecomeVisible = isReportFullyVisible && didScreenSizeIncrease;
        if (didReportBecomeVisible) {
            openReportIfNecessary();
        }
        // update ref with current state
        prevIsSmallScreenWidthRef.current = isSmallScreenWidth;
        // eslint-disable-next-line react-hooks/exhaustive-deps
    }, [isSmallScreenWidth, reportActions, isReportFullyVisible]);

    useEffect(() => {
        // Ensures the optimistic report is created successfully
        if (route?.params?.reportID !== reportID) {
            return;
        }
        // Ensures subscription event succeeds when the report/workspace room is created optimistically.
        // Check if the optimistic `OpenReport` or `AddWorkspaceRoom` has succeeded by confirming
        // any `pendingFields.createChat` or `pendingFields.addWorkspaceRoom` fields are set to null.
        // Existing reports created will have empty fields for `pendingFields`.
        const didCreateReportSuccessfully = !report.pendingFields || (!report.pendingFields.addWorkspaceRoom && !report.pendingFields.createChat);
        if (!didSubscribeToReportTypingEvents.current && didCreateReportSuccessfully) {
            const interactionTask = InteractionManager.runAfterInteractions(() => {
                Report.subscribeToReportTypingEvents(reportID);
                didSubscribeToReportTypingEvents.current = true;
            });
            return () => {
                interactionTask.cancel();
            };
        }
    }, [report.pendingFields, didSubscribeToReportTypingEvents, route, reportID]);

    const onContentSizeChange = useCallback((w: number, h: number) => {
        contentListHeight.current = h;
    }, []);

    const checkIfContentSmallerThanList = useCallback(() => windowHeight - DIFF_BETWEEN_SCREEN_HEIGHT_AND_LIST - SPACER > contentListHeight.current, [windowHeight]);

    /**
     * Retrieves the next set of report actions for the chat once we are nearing the end of what we are currently
     * displaying.
     */
    const loadOlderChats = useCallback(() => {
        // Only fetch more if we are neither already fetching (so that we don't initiate duplicate requests) nor offline.
        if (!!network.isOffline || isLoadingOlderReportActions || isLoadingInitialReportActions) {
            return;
        }

        // Don't load more chats if we're already at the beginning of the chat history
        if (!oldestReportAction || hasCreatedAction) {
            return;
        }

        if (!isEmptyObject(transactionThreadReport)) {
            // Get newer actions based on the newest reportAction for the current report
            const oldestActionCurrentReport = reportActionIDMap.findLast((item) => item.reportID === reportID);
            Report.getNewerActions(oldestActionCurrentReport?.reportID ?? '0', oldestActionCurrentReport?.reportActionID ?? '0');

            // Get newer actions based on the newest reportAction for the transaction thread report
            const oldestActionTransactionThreadReport = reportActionIDMap.findLast((item) => item.reportID === transactionThreadReport.reportID);
            Report.getNewerActions(oldestActionTransactionThreadReport?.reportID ?? '0', oldestActionTransactionThreadReport?.reportActionID ?? '0');
        } else {
            // Retrieve the next REPORT.ACTIONS.LIMIT sized page of comments
            Report.getOlderActions(reportID, oldestReportAction.reportActionID);
        }
    }, [network.isOffline, isLoadingOlderReportActions, isLoadingInitialReportActions, oldestReportAction, hasCreatedAction, reportID, reportActionIDMap, transactionThreadReport]);

    const loadNewerChats = useCallback(() => {
        if (isLoadingInitialReportActions || isLoadingOlderReportActions || network.isOffline || newestReportAction.pendingAction === CONST.RED_BRICK_ROAD_PENDING_ACTION.DELETE) {
            return;
        }
        // Determines if loading older reports is necessary when the content is smaller than the list
        // and there are fewer than 23 items, indicating we've reached the oldest message.
        const isLoadingOlderReportsFirstNeeded = checkIfContentSmallerThanList() && reportActions.length > 23;

        if (
            (reportActionID && indexOfLinkedAction > -1 && !hasNewestReportAction && !isLoadingOlderReportsFirstNeeded) ||
            (!reportActionID && !hasNewestReportAction && !isLoadingOlderReportsFirstNeeded)
        ) {
            handleReportActionPagination({firstReportActionID: newestReportAction?.reportActionID});
        }
    }, [
        isLoadingInitialReportActions,
        isLoadingOlderReportActions,
        checkIfContentSmallerThanList,
        reportActionID,
        indexOfLinkedAction,
        hasNewestReportAction,
        handleReportActionPagination,
        network.isOffline,
        reportActions.length,
        newestReportAction,
    ]);

    /**
     * Runs when the FlatList finishes laying out
     */
    const recordTimeToMeasureItemLayout = useCallback(() => {
        if (didLayout.current) {
            return;
        }

        didLayout.current = true;
        // Capture the init measurement only once not per each chat switch as the value gets overwritten
        if (!ReportActionsView.initMeasured) {
            Performance.markEnd(CONST.TIMING.REPORT_INITIAL_RENDER);
            Timing.end(CONST.TIMING.REPORT_INITIAL_RENDER);
            ReportActionsView.initMeasured = true;
        } else {
            Performance.markEnd(CONST.TIMING.SWITCH_REPORT);
        }
        Timing.end(CONST.TIMING.SWITCH_REPORT, hasCachedActionOnFirstRender ? CONST.TIMING.WARM : CONST.TIMING.COLD);
    }, [hasCachedActionOnFirstRender]);

    useEffect(() => {
        // Temporary solution for handling REPORTPREVIEW. More details: https://expensify.slack.com/archives/C035J5C9FAP/p1705417778466539?thread_ts=1705035404.136629&cid=C035J5C9FAP
        // This code should be removed once REPORTPREVIEW is no longer repositioned.
        // We need to call openReport for gaps created by moving REPORTPREVIEW, which causes mismatches in previousReportActionID and reportActionID of adjacent reportActions. The server returns the correct sequence, allowing us to overwrite incorrect data with the correct one.
        const shouldOpenReport =
            newestReportAction?.actionName === CONST.REPORT.ACTIONS.TYPE.REPORTPREVIEW &&
            !hasCreatedAction &&
            isReadyForCommentLinking &&
            reportActions.length < 24 &&
            reportActions.length >= 1 &&
            !isLoadingInitialReportActions &&
            !isLoadingOlderReportActions &&
            !isLoadingNewerReportActions;

        if (shouldOpenReport) {
            Report.openReport(reportID, reportActionID);
        }
    }, [
        hasCreatedAction,
        reportID,
        reportActions,
        reportActionID,
        newestReportAction?.actionName,
        isReadyForCommentLinking,
        isLoadingOlderReportActions,
        isLoadingNewerReportActions,
        isLoadingInitialReportActions,
    ]);

    // Check if the first report action in the list is the one we're currently linked to
    const isTheFirstReportActionIsLinked = newestReportAction?.reportActionID === reportActionID;

    useEffect(() => {
        let timerID: NodeJS.Timeout;

        if (isTheFirstReportActionIsLinked) {
            setNavigatingToLinkedMessage(true);
        } else {
            // After navigating to the linked reportAction, apply this to correctly set
            // `autoscrollToTopThreshold` prop when linking to a specific reportAction.
            InteractionManager.runAfterInteractions(() => {
                // Using a short delay to ensure the view is updated after interactions
                timerID = setTimeout(() => setNavigatingToLinkedMessage(false), 10);
            });
        }

        return () => {
            if (!timerID) {
                return;
            }
            clearTimeout(timerID);
        };
    }, [isTheFirstReportActionIsLinked]);

    // When we are offline before opening a money request report,
    // the total of the report and sometimes the money request aren't displayed because these actions aren't returned until `OpenReport` API is complete.
    // We generate a fake created action here if it doesn't exist to display the total whenever possible because the total just depends on report data
    // and we also generate a money request action if the number of money requests in reportActions is less than the total number of money requests
    // to display at least one money request action to match the total data.
    const reportActionsToDisplay = useMemo(() => {
        if (!ReportUtils.isMoneyRequestReport(report) || !reportActions.length) {
            return reportActions;
        }

        const actions = [...reportActions];
        const lastAction = reportActions[reportActions.length - 1];

        if (!ReportActionsUtils.isCreatedAction(lastAction)) {
            const optimisticCreatedAction = ReportUtils.buildOptimisticCreatedReportAction(String(report?.ownerAccountID), DateUtils.subtractMillisecondsFromDateTime(lastAction.created, 1));
            optimisticCreatedAction.pendingAction = null;
            actions.push(optimisticCreatedAction);
        }

        const reportPreviewAction = ReportActionsUtils.getReportPreviewAction(report.chatReportID ?? '', report.reportID);
        const moneyRequestActions = reportActions.filter(
            (action) =>
                action.actionName === CONST.REPORT.ACTIONS.TYPE.IOU &&
                action.originalMessage &&
<<<<<<< HEAD
                (action.originalMessage.type === CONST.IOU.REPORT_ACTION_TYPE.CREATE || action.originalMessage.type === CONST.IOU.REPORT_ACTION_TYPE.TRACK),
=======
                (action.originalMessage.type === CONST.IOU.REPORT_ACTION_TYPE.CREATE ||
                    Boolean(action.originalMessage.type === CONST.IOU.REPORT_ACTION_TYPE.PAY && action.originalMessage.IOUDetails) ||
                    action.originalMessage.type === CONST.IOU.REPORT_ACTION_TYPE.TRACK),
>>>>>>> 879378ff
        );

        if (report.total && moneyRequestActions.length < (reportPreviewAction?.childMoneyRequestCount ?? 0) && isEmptyObject(transactionThreadReport)) {
            const optimisticIOUAction = ReportUtils.buildOptimisticIOUReportAction(
                CONST.IOU.REPORT_ACTION_TYPE.CREATE,
                0,
                CONST.CURRENCY.USD,
                '',
                [],
                NumberUtils.rand64(),
                undefined,
                report.reportID,
                false,
                false,
                {},
                false,
                DateUtils.subtractMillisecondsFromDateTime(actions[actions.length - 1].created, 1),
            ) as OnyxTypes.ReportAction;
            moneyRequestActions.push(optimisticIOUAction);
            actions.splice(actions.length - 1, 0, optimisticIOUAction);
        }

        // Update pending action of created action if we have some requests that are pending
        // eslint-disable-next-line @typescript-eslint/no-non-null-assertion
        const createdAction = actions.pop()!;
        if (moneyRequestActions.filter((action) => Boolean(action.pendingAction)).length > 0) {
            createdAction.pendingAction = CONST.RED_BRICK_ROAD_PENDING_ACTION.UPDATE;
        }

        return [...actions, createdAction];
    }, [reportActions, report, transactionThreadReport]);

    // Comments have not loaded at all yet do nothing
    if (!reportActions.length) {
        return null;
    }
    // AutoScroll is disabled when we do linking to a specific reportAction
    const shouldEnableAutoScroll = hasNewestReportAction && (!reportActionID || !isNavigatingToLinkedMessage);

    return (
        <>
            <ReportActionsList
                report={report}
                transactionThreadReport={transactionThreadReport}
                reportActions={reportActions}
                parentReportAction={parentReportAction}
                onLayout={recordTimeToMeasureItemLayout}
                sortedReportActions={reportActionsToDisplay}
                mostRecentIOUReportActionID={mostRecentIOUReportActionID}
                loadOlderChats={loadOlderChats}
                loadNewerChats={loadNewerChats}
                isLoadingInitialReportActions={isLoadingInitialReportActions}
                isLoadingOlderReportActions={isLoadingOlderReportActions}
                isLoadingNewerReportActions={isLoadingNewerReportActions}
                listID={listID}
                onContentSizeChange={onContentSizeChange}
                shouldEnableAutoScrollToTopThreshold={shouldEnableAutoScroll}
            />
            <PopoverReactionList ref={reactionListRef} />
        </>
    );
}

ReportActionsView.displayName = 'ReportActionsView';
ReportActionsView.initMeasured = false;

function arePropsEqual(oldProps: ReportActionsViewProps, newProps: ReportActionsViewProps): boolean {
    if (!lodashIsEqual(oldProps.isReadyForCommentLinking, newProps.isReadyForCommentLinking)) {
        return false;
    }
    if (!lodashIsEqual(oldProps.reportActions, newProps.reportActions)) {
        return false;
    }

    if (!lodashIsEqual(oldProps.transactionThreadReportActions, newProps.transactionThreadReportActions)) {
        return false;
    }

    if (!lodashIsEqual(oldProps.parentReportAction, newProps.parentReportAction)) {
        return false;
    }

    if (oldProps.session?.authTokenType !== newProps.session?.authTokenType) {
        return false;
    }

    if (oldProps.isLoadingInitialReportActions !== newProps.isLoadingInitialReportActions) {
        return false;
    }

    if (oldProps.isLoadingOlderReportActions !== newProps.isLoadingOlderReportActions) {
        return false;
    }

    if (oldProps.isLoadingNewerReportActions !== newProps.isLoadingNewerReportActions) {
        return false;
    }

    return lodashIsEqual(oldProps.report, newProps.report);
}

const MemoizedReportActionsView = React.memo(ReportActionsView, arePropsEqual);

export default Performance.withRenderTrace({id: '<ReportActionsView> rendering'})(
    withOnyx<ReportActionsViewProps, ReportActionsViewOnyxProps>({
        session: {
            key: ONYXKEYS.SESSION,
        },
        transactionThreadReportActions: {
            key: ({transactionThreadReportID}) => `${ONYXKEYS.COLLECTION.REPORT_ACTIONS}${transactionThreadReportID}`,
            canEvict: false,
            selector: (reportActions: OnyxEntry<OnyxTypes.ReportActions>) => ReportActionsUtils.getSortedReportActionsForDisplay(reportActions, true),
        },
        transactionThreadReport: {
            key: ({transactionThreadReportID}) => `${ONYXKEYS.COLLECTION.REPORT}${transactionThreadReportID}`,
        },
    })(MemoizedReportActionsView),
);<|MERGE_RESOLUTION|>--- conflicted
+++ resolved
@@ -468,13 +468,9 @@
             (action) =>
                 action.actionName === CONST.REPORT.ACTIONS.TYPE.IOU &&
                 action.originalMessage &&
-<<<<<<< HEAD
-                (action.originalMessage.type === CONST.IOU.REPORT_ACTION_TYPE.CREATE || action.originalMessage.type === CONST.IOU.REPORT_ACTION_TYPE.TRACK),
-=======
                 (action.originalMessage.type === CONST.IOU.REPORT_ACTION_TYPE.CREATE ||
                     Boolean(action.originalMessage.type === CONST.IOU.REPORT_ACTION_TYPE.PAY && action.originalMessage.IOUDetails) ||
                     action.originalMessage.type === CONST.IOU.REPORT_ACTION_TYPE.TRACK),
->>>>>>> 879378ff
         );
 
         if (report.total && moneyRequestActions.length < (reportPreviewAction?.childMoneyRequestCount ?? 0) && isEmptyObject(transactionThreadReport)) {
