--- conflicted
+++ resolved
@@ -337,15 +337,14 @@
 
             didLoadOlderChats.current = true;
 
-<<<<<<< HEAD
             if (!isEmptyObject(transactionThreadReport)) {
-                // Get newer actions based on the newest reportAction for the current report
+                // Get older actions based on the oldest reportAction for the current report
                 const oldestActionCurrentReport = reportActionIDMap.findLast((item) => item.reportID === reportID);
-                Report.getNewerActions(oldestActionCurrentReport?.reportID ?? '0', oldestActionCurrentReport?.reportActionID ?? '0');
-
-                // Get newer actions based on the newest reportAction for the transaction thread report
+                Report.getOlderActions(oldestActionCurrentReport?.reportID ?? '0', oldestActionCurrentReport?.reportActionID ?? '0');
+
+                // Get older actions based on the oldest reportAction for the transaction thread report
                 const oldestActionTransactionThreadReport = reportActionIDMap.findLast((item) => item.reportID === transactionThreadReport.reportID);
-                Report.getNewerActions(oldestActionTransactionThreadReport?.reportID ?? '0', oldestActionTransactionThreadReport?.reportActionID ?? '0');
+                Report.getOlderActions(oldestActionTransactionThreadReport?.reportID ?? '0', oldestActionTransactionThreadReport?.reportActionID ?? '0');
             } else {
                 // Retrieve the next REPORT.ACTIONS.LIMIT sized page of comments
                 Report.getOlderActions(reportID, oldestReportAction.reportActionID);
@@ -363,38 +362,6 @@
             hasLoadingOlderReportActionsError,
         ],
     );
-=======
-        if (!isEmptyObject(transactionThreadReport)) {
-            // Get older actions based on the oldest reportAction for the current report
-            const oldestActionCurrentReport = reportActionIDMap.findLast((item) => item.reportID === reportID);
-            Report.getOlderActions(oldestActionCurrentReport?.reportID ?? '0', oldestActionCurrentReport?.reportActionID ?? '0');
-
-            // Get older actions based on the oldest reportAction for the transaction thread report
-            const oldestActionTransactionThreadReport = reportActionIDMap.findLast((item) => item.reportID === transactionThreadReport.reportID);
-            Report.getOlderActions(oldestActionTransactionThreadReport?.reportID ?? '0', oldestActionTransactionThreadReport?.reportActionID ?? '0');
-        } else {
-            // Retrieve the next REPORT.ACTIONS.LIMIT sized page of comments
-            Report.getOlderActions(reportID, oldestReportAction.reportActionID);
-        }
-    }, [network.isOffline, isLoadingOlderReportActions, isLoadingInitialReportActions, oldestReportAction, hasCreatedAction, reportID, reportActionIDMap, transactionThreadReport]);
-
-    const loadNewerChats = useCallback(() => {
-        // Determines if loading older reports is necessary when the content is smaller than the list
-        // and there are fewer than 23 items, indicating we've reached the oldest message.
-        const isLoadingOlderReportsFirstNeeded = checkIfContentSmallerThanList() && reportActions.length > 23;
-
-        Log.info(
-            `[ReportActionsView] loadNewerChats ${JSON.stringify({
-                isOffline: network.isOffline,
-                isLoadingOlderReportActions,
-                isLoadingInitialReportActions,
-                newestReportAction: newestReportAction.pendingAction,
-                firstReportActionID: newestReportAction?.reportActionID,
-                isLoadingOlderReportsFirstNeeded,
-                reportActionID,
-            })}`,
-        );
->>>>>>> 2c3f9392
 
     const loadNewerChats = useCallback(
         (force = false) => {
