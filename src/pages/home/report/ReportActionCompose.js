--- conflicted
+++ resolved
@@ -45,11 +45,8 @@
 import OfflineIndicator from '../../../components/OfflineIndicator';
 import ExceededCommentLength from '../../../components/ExceededCommentLength';
 import withNavigationFocus from '../../../components/withNavigationFocus';
-<<<<<<< HEAD
 import * as EmojiUtils from '../../../libs/EmojiUtils';
-=======
 import reportPropTypes from '../../reportPropTypes';
->>>>>>> 156fd61d
 
 const propTypes = {
     /** Beta features list */
@@ -379,17 +376,12 @@
     /**
      * Update the value of the comment in Onyx
      *
-<<<<<<< HEAD
+
      * @param {String} comment
-     */
-    updateComment(comment) {
+     * @param {Boolean} shouldDebounceSaveComment
+     */
+    updateComment(newComment, shouldDebounceSaveComment) {
         const newComment = EmojiUtils.replaceEmojis(comment);
-=======
-     * @param {String} newComment
-     * @param {Boolean} shouldDebounceSaveComment
-     */
-    updateComment(newComment, shouldDebounceSaveComment) {
->>>>>>> 156fd61d
         this.setState({
             isCommentEmpty: !!newComment.match(/^(\s|`)*$/),
             value: newComment,
