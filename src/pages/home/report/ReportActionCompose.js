--- conflicted
+++ resolved
@@ -200,13 +200,8 @@
                 return;
             }
 
-<<<<<<< HEAD
-            this.updateComment('');
+            this.updateComment('', true);
         }, shortcutConfig.descriptionKey, shortcutConfig.modifiers, true, true);
-=======
-            this.updateComment('', true);
-        }, shortcutConfig.descriptionKey, shortcutConfig.modifiers, true);
->>>>>>> 8661157d
 
         this.setMaxLines();
         this.updateComment(this.comment);
