import React from 'react';
import PropTypes from 'prop-types';
import {View, TouchableOpacity, InteractionManager, LayoutAnimation, NativeModules, findNodeHandle} from 'react-native';
import _ from 'underscore';
import lodashGet from 'lodash/get';
import {withOnyx} from 'react-native-onyx';
import styles from '../../../styles/styles';
import themeColors from '../../../styles/themes/default';
import Composer from '../../../components/Composer';
import ONYXKEYS from '../../../ONYXKEYS';
import Icon from '../../../components/Icon';
import * as Expensicons from '../../../components/Icon/Expensicons';
import AttachmentPicker from '../../../components/AttachmentPicker';
import * as Report from '../../../libs/actions/Report';
import ReportTypingIndicator from './ReportTypingIndicator';
import AttachmentModal from '../../../components/AttachmentModal';
import compose from '../../../libs/compose';
import PopoverMenu from '../../../components/PopoverMenu';
import withWindowDimensions, {windowDimensionsPropTypes} from '../../../components/withWindowDimensions';
import withDrawerState from '../../../components/withDrawerState';
import withLocalize, {withLocalizePropTypes} from '../../../components/withLocalize';
import willBlurTextInputOnTapOutside from '../../../libs/willBlurTextInputOnTapOutside';
import canFocusInputOnScreenFocus from '../../../libs/canFocusInputOnScreenFocus';
import CONST from '../../../CONST';
import Navigation from '../../../libs/Navigation/Navigation';
import ROUTES from '../../../ROUTES';
import reportActionPropTypes from './reportActionPropTypes';
import * as ReportUtils from '../../../libs/ReportUtils';
import ReportActionComposeFocusManager from '../../../libs/ReportActionComposeFocusManager';
import participantPropTypes from '../../../components/participantPropTypes';
import ParticipantLocalTime from './ParticipantLocalTime';
import withCurrentUserPersonalDetails, {withCurrentUserPersonalDetailsPropTypes, withCurrentUserPersonalDetailsDefaultProps} from '../../../components/withCurrentUserPersonalDetails';
import {withNetwork, withPersonalDetails} from '../../../components/OnyxProvider';
import * as User from '../../../libs/actions/User';
import Tooltip from '../../../components/Tooltip';
import EmojiPickerButton from '../../../components/EmojiPicker/EmojiPickerButton';
import * as DeviceCapabilities from '../../../libs/DeviceCapabilities';
import OfflineIndicator from '../../../components/OfflineIndicator';
import ExceededCommentLength from '../../../components/ExceededCommentLength';
import withNavigationFocus from '../../../components/withNavigationFocus';
import withNavigation from '../../../components/withNavigation';
import * as EmojiUtils from '../../../libs/EmojiUtils';
import ReportDropUI from './ReportDropUI';
import DragAndDrop from '../../../components/DragAndDrop';
import reportPropTypes from '../../reportPropTypes';
import EmojiSuggestions from '../../../components/EmojiSuggestions';
import MentionSuggestions from '../../../components/MentionSuggestions';
import withKeyboardState, {keyboardStatePropTypes} from '../../../components/withKeyboardState';
import ArrowKeyFocusManager from '../../../components/ArrowKeyFocusManager';
import OfflineWithFeedback from '../../../components/OfflineWithFeedback';
import * as ComposerUtils from '../../../libs/ComposerUtils';
import * as ComposerActions from '../../../libs/actions/Composer';
import * as Welcome from '../../../libs/actions/Welcome';
import Permissions from '../../../libs/Permissions';
import * as TaskUtils from '../../../libs/actions/Task';
<<<<<<< HEAD
import getContainerComposeStyle from '../../../styles/getContainerComposeStyles';
=======
import * as Browser from '../../../libs/Browser';
>>>>>>> 7a42755a

const propTypes = {
    /** Beta features list */
    betas: PropTypes.arrayOf(PropTypes.string),

    /** A method to call when the form is submitted */
    onSubmit: PropTypes.func.isRequired,

    /** The comment left by the user */
    comment: PropTypes.string,

    /** Number of lines for the comment */
    numberOfLines: PropTypes.number,

    /** The ID of the report actions will be created for */
    reportID: PropTypes.string.isRequired,

    /** Details about any modals being used */
    modal: PropTypes.shape({
        /** Indicates if there is a modal currently visible or not */
        isVisible: PropTypes.bool,
    }),

    /** Personal details of all the users */
    personalDetails: PropTypes.objectOf(participantPropTypes),

    /** The report currently being looked at */
    report: reportPropTypes,

    /** Array of report actions for this report */
    reportActions: PropTypes.arrayOf(PropTypes.shape(reportActionPropTypes)),

    /** Is the report view covered by the drawer */
    isDrawerOpen: PropTypes.bool.isRequired,

    /** Is the window width narrow, like on a mobile device */
    isSmallScreenWidth: PropTypes.bool.isRequired,

    /** Is composer screen focused */
    isFocused: PropTypes.bool.isRequired,

    /** Is composer full size */
    isComposerFullSize: PropTypes.bool,

    /** Whether user interactions should be disabled */
    disabled: PropTypes.bool,

    // The NVP describing a user's block status
    blockedFromConcierge: PropTypes.shape({
        // The date that the user will be unblocked
        expiresAt: PropTypes.string,
    }),

    /** Whether the composer input should be shown */
    shouldShowComposeInput: PropTypes.bool,

    /** Stores user's preferred skin tone */
    preferredSkinTone: PropTypes.oneOfType([PropTypes.number, PropTypes.string]),

    /** The type of action that's pending  */
    pendingAction: PropTypes.oneOf(['add', 'update', 'delete']),

    ...windowDimensionsPropTypes,
    ...withLocalizePropTypes,
    ...withCurrentUserPersonalDetailsPropTypes,
    ...keyboardStatePropTypes,
};

const defaultProps = {
    betas: [],
    comment: '',
    numberOfLines: undefined,
    modal: {},
    report: {},
    reportActions: [],
    blockedFromConcierge: {},
    personalDetails: {},
    preferredSkinTone: CONST.EMOJI_DEFAULT_SKIN_TONE,
    isComposerFullSize: false,
    pendingAction: null,
    shouldShowComposeInput: true,
    ...withCurrentUserPersonalDetailsDefaultProps,
};

const {RNTextInputReset} = NativeModules;
/**
 * Return the max available index for arrow manager.
 * @param {Number} numRows
 * @param {Boolean} isAutoSuggestionPickerLarge
 * @returns {Number}
 */
const getMaxArrowIndex = (numRows, isAutoSuggestionPickerLarge) => {
    // EmojiRowCount is number of emoji suggestions. For small screen we can fit 3 items and for large we show up to 5 items
    const emojiRowCount = isAutoSuggestionPickerLarge
        ? Math.min(numRows, CONST.AUTO_COMPLETE_SUGGESTER.MAX_AMOUNT_OF_ITEMS)
        : Math.min(numRows, CONST.AUTO_COMPLETE_SUGGESTER.MIN_AMOUNT_OF_ITEMS);

    // -1 because we start at 0
    return emojiRowCount - 1;
};

class ReportActionCompose extends React.Component {
    constructor(props) {
        super(props);
        this.calculateEmojiSuggestion = _.debounce(this.calculateEmojiSuggestion, 10, false);
        this.calculateMentionSuggestion = _.debounce(this.calculateMentionSuggestion, 10, false);
        this.updateComment = this.updateComment.bind(this);
        this.debouncedSaveReportComment = _.debounce(this.debouncedSaveReportComment.bind(this), 1000, false);
        this.debouncedBroadcastUserIsTyping = _.debounce(this.debouncedBroadcastUserIsTyping.bind(this), 100, true);
        this.triggerHotkeyActions = this.triggerHotkeyActions.bind(this);
        this.submitForm = this.submitForm.bind(this);
        this.setIsFocused = this.setIsFocused.bind(this);
        this.setIsFullComposerAvailable = this.setIsFullComposerAvailable.bind(this);
        this.focus = this.focus.bind(this);
        this.addEmojiToTextBox = this.addEmojiToTextBox.bind(this);
        this.onSelectionChange = this.onSelectionChange.bind(this);
        this.isEmojiCode = this.isEmojiCode.bind(this);
        this.isMentionCode = this.isMentionCode.bind(this);
        this.setTextInputRef = this.setTextInputRef.bind(this);
        this.getInputPlaceholder = this.getInputPlaceholder.bind(this);
        this.getMoneyRequestOptions = this.getMoneyRequestOptions.bind(this);
        this.getTaskOption = this.getTaskOption.bind(this);
        this.addAttachment = this.addAttachment.bind(this);
        this.insertSelectedEmoji = this.insertSelectedEmoji.bind(this);
        this.insertSelectedMention = this.insertSelectedMention.bind(this);
        this.setExceededMaxCommentLength = this.setExceededMaxCommentLength.bind(this);
        this.updateNumberOfLines = this.updateNumberOfLines.bind(this);
        this.showPopoverMenu = this.showPopoverMenu.bind(this);
        this.comment = props.comment;
        this.setShouldBlockEmojiCalcToFalse = this.setShouldBlockEmojiCalcToFalse.bind(this);

        // React Native will retain focus on an input for native devices but web/mWeb behave differently so we have some focus management
        // code that will refocus the compose input after a user closes a modal or some other actions, see usage of ReportActionComposeFocusManager
        this.willBlurTextInputOnTapOutside = willBlurTextInputOnTapOutside();

        // We want consistent auto focus behavior on input between native and mWeb so we have some auto focus management code that will
        // prevent auto focus on existing chat for mobile device
        this.shouldFocusInputOnScreenFocus = canFocusInputOnScreenFocus();

        this.shouldAutoFocus = !props.modal.isVisible && (this.shouldFocusInputOnScreenFocus || this.isEmptyChat()) && props.shouldShowComposeInput;

        // For mobile Safari, updating the selection prop on an unfocused input will cause it to automatically gain focus
        // and subsequent programmatic focus shifts (e.g., modal focus trap) to show the blue frame (:focus-visible style),
        // so we need to ensure that it is only updated after focus.
        const isMobileSafari = Browser.isMobileSafari();

        this.state = {
            isFocused: this.shouldFocusInputOnScreenFocus && !this.props.modal.isVisible && !this.props.modal.willAlertModalBecomeVisible && this.props.shouldShowComposeInput,
            isFullComposerAvailable: props.isComposerFullSize,
            textInputShouldClear: false,
            isCommentEmpty: props.comment.length === 0,
            isMenuVisible: false,
            isDraggingOver: false,
            selection: {
                start: isMobileSafari && !this.shouldAutoFocus ? 0 : props.comment.length,
                end: isMobileSafari && !this.shouldAutoFocus ? 0 : props.comment.length,
            },
            maxLines: props.isSmallScreenWidth ? CONST.COMPOSER.MAX_LINES_SMALL_SCREEN : CONST.COMPOSER.MAX_LINES,
            value: props.comment,

            // If we are on a small width device then don't show last 3 items from conciergePlaceholderOptions
            conciergePlaceholderRandomIndex: _.random(this.props.translate('reportActionCompose.conciergePlaceholderOptions').length - (this.props.isSmallScreenWidth ? 4 : 1)),
            composerHeight: 0,
            hasExceededMaxCommentLength: false,
            isAttachmentPreviewActive: false,
            ...this.getDefaultSuggestionsValues(),
        };
    }

    componentDidMount() {
        // This callback is used in the contextMenuActions to manage giving focus back to the compose input.
        // TODO: we should clean up this convoluted code and instead move focus management to something like ReportFooter.js or another higher up component
        ReportActionComposeFocusManager.onComposerFocus(() => {
            if (!this.willBlurTextInputOnTapOutside || !this.props.isFocused) {
                return;
            }

            this.focus(false);
        });

        this.setMaxLines();
        this.updateComment(this.comment);

        // Shows Popover Menu on Workspace Chat at first sign-in
        if (!this.props.disabled) {
            Welcome.show({
                routes: lodashGet(this.props.navigation.getState(), 'routes', []),
                showPopoverMenu: this.showPopoverMenu,
            });
        }
    }

    componentDidUpdate(prevProps) {
        const sidebarOpened = !prevProps.isDrawerOpen && this.props.isDrawerOpen;
        if (sidebarOpened) {
            ComposerActions.setShouldShowComposeInput(true);
        }

        // We want to focus or refocus the input when a modal has been closed and the underlying screen is focused.
        // We avoid doing this on native platforms since the software keyboard popping
        // open creates a jarring and broken UX.
        if (this.willBlurTextInputOnTapOutside && this.props.isFocused && prevProps.modal.isVisible && !this.props.modal.isVisible) {
            this.focus();
        }

        if (this.props.isComposerFullSize !== prevProps.isComposerFullSize) {
            this.setMaxLines();
        }

        // Value state does not have the same value as comment props when the comment gets changed from another tab.
        // In this case, we should synchronize the value between tabs.
        const shouldSyncComment = prevProps.comment !== this.props.comment && this.state.value !== this.props.comment;

        // As the report IDs change, make sure to update the composer comment as we need to make sure
        // we do not show incorrect data in there (ie. draft of message from other report).
        if (this.props.report.reportID === prevProps.report.reportID && !shouldSyncComment) {
            return;
        }

        this.updateComment(this.props.comment);
    }

    componentWillUnmount() {
        ReportActionComposeFocusManager.clear();
    }

    onSelectionChange(e) {
        LayoutAnimation.configureNext(LayoutAnimation.create(50, LayoutAnimation.Types.easeInEaseOut, LayoutAnimation.Properties.opacity));
        this.setState({selection: e.nativeEvent.selection});
        if (!this.state.value || e.nativeEvent.selection.end < 1) {
            this.resetSuggestions();
            return;
        }
        this.calculateEmojiSuggestion();
        this.calculateMentionSuggestion();
    }

    getDefaultSuggestionsValues() {
        return {
            suggestedEmojis: [],
            suggestedMentions: [],
            highlightedEmojiIndex: 0,
            highlightedMentionIndex: 0,
            colonIndex: -1,
            atSignIndex: -1,
            shouldShowEmojiSuggestionMenu: false,
            shouldShowMentionSuggestionMenu: false,
            mentionPrefix: '',
            isAutoSuggestionPickerLarge: false,
        };
    }

    /**
     * Updates the Highlight state of the composer
     *
     * @param {Boolean} shouldHighlight
     */
    setIsFocused(shouldHighlight) {
        this.setState({isFocused: shouldHighlight});
    }

    setIsFullComposerAvailable(isFullComposerAvailable) {
        this.setState({isFullComposerAvailable});
    }

    /**
     * Updates the should clear state of the composer
     *
     * @param {Boolean} shouldClear
     */
    setTextInputShouldClear(shouldClear) {
        this.setState({textInputShouldClear: shouldClear});
    }

    /**
     * Updates the visibility state of the menu
     *
     * @param {Boolean} isMenuVisible
     */
    setMenuVisibility(isMenuVisible) {
        this.setState({isMenuVisible});
    }

    /**
     * Set the TextInput Ref
     *
     * @param {Element} el
     * @memberof ReportActionCompose
     */
    setTextInputRef(el) {
        ReportActionComposeFocusManager.composerRef.current = el;
        this.textInput = el;
    }

    /**
     * Get the placeholder to display in the chat input.
     *
     * @return {String}
     */
    getInputPlaceholder() {
        if (ReportUtils.chatIncludesConcierge(this.props.report)) {
            if (User.isBlockedFromConcierge(this.props.blockedFromConcierge)) {
                return this.props.translate('reportActionCompose.blockedFromConcierge');
            }

            return this.props.translate('reportActionCompose.conciergePlaceholderOptions')[this.state.conciergePlaceholderRandomIndex];
        }

        return this.props.translate('reportActionCompose.writeSomething');
    }

    /**
     * Returns the list of IOU Options
     *
     * @param {Array} reportParticipants
     * @returns {Array<object>}
     */
    getMoneyRequestOptions(reportParticipants) {
        const options = {
            [CONST.IOU.MONEY_REQUEST_TYPE.SPLIT]: {
                icon: Expensicons.Receipt,
                text: this.props.translate('iou.splitBill'),
                onSelected: () => Navigation.navigate(ROUTES.getIouSplitRoute(this.props.reportID)),
            },
            [CONST.IOU.MONEY_REQUEST_TYPE.REQUEST]: {
                icon: Expensicons.MoneyCircle,
                text: this.props.translate('iou.requestMoney'),
                onSelected: () => Navigation.navigate(ROUTES.getIouRequestRoute(this.props.reportID)),
            },
            [CONST.IOU.MONEY_REQUEST_TYPE.SEND]: {
                icon: Expensicons.Send,
                text: this.props.translate('iou.sendMoney'),
                onSelected: () => Navigation.navigate(ROUTES.getIOUSendRoute(this.props.reportID)),
            },
        };
        return _.map(ReportUtils.getMoneyRequestOptions(this.props.report, reportParticipants, this.props.betas), (option) => options[option]);
    }

    /**
     * Updates the composer when the comment length is exceeded
     * Shows red borders and prevents the comment from being sent
     *
     * @param {Boolean} hasExceededMaxCommentLength
     */
    setExceededMaxCommentLength(hasExceededMaxCommentLength) {
        this.setState({hasExceededMaxCommentLength});
    }

    /**
     * Set the maximum number of lines for the composer
     */
    setMaxLines() {
        let maxLines = this.props.isSmallScreenWidth ? CONST.COMPOSER.MAX_LINES_SMALL_SCREEN : CONST.COMPOSER.MAX_LINES;
        if (this.props.isComposerFullSize) {
            maxLines = CONST.COMPOSER.MAX_LINES_FULL;
        }
        this.setState({maxLines});
    }

    // eslint-disable-next-line rulesdir/prefer-early-return
    setShouldShowSuggestionMenuToFalse() {
        if (this.state && this.state.shouldShowEmojiSuggestionMenu) {
            this.setState({shouldShowEmojiSuggestionMenu: false});
        }
        if (this.state && this.state.shouldShowMentionSuggestionMenu) {
            this.setState({shouldShowMentionSuggestionMenu: false});
        }
    }

    // eslint-disable-next-line rulesdir/prefer-early-return
    setShouldBlockEmojiCalcToFalse() {
        if (this.state && this.state.shouldBlockEmojiCalc) {
            this.setState({shouldBlockEmojiCalc: false});
        }
    }

    /**
     * Determines if we can show the task option
     * @param {Array} reportParticipants
     * @returns {Boolean}
     */
    getTaskOption(reportParticipants) {
        // We only prevent the task option from showing if it's a DM and the other user is an Expensify default email
        if (
            !Permissions.canUseTasks(this.props.betas) ||
            (lodashGet(this.props.report, 'participants', []).length === 1 && _.some(reportParticipants, (email) => _.contains(CONST.EXPENSIFY_EMAILS, email)))
        ) {
            return [];
        }

        return [
            {
                icon: Expensicons.Task,
                text: this.props.translate('newTaskPage.assignTask'),
                onSelected: () => TaskUtils.clearOutTaskInfoAndNavigate(this.props.reportID),
            },
        ];
    }

    /**
     * Build the suggestions for mentions
     * @param {Object} personalDetails
     * @param {String} [searchValue]
     * @returns {Object}
     */
    getMentionOptions(personalDetails, searchValue = '') {
        const suggestions = [];

        if (CONST.AUTO_COMPLETE_SUGGESTER.HERE_TEXT.includes(searchValue)) {
            suggestions.push({
                text: CONST.AUTO_COMPLETE_SUGGESTER.HERE_TEXT,
                alternateText: this.props.translate('mentionSuggestions.hereAlternateText'),
                icons: [
                    {
                        source: Expensicons.Megaphone,
                        type: 'avatar',
                    },
                ],
            });
        }

        const filteredPersonalDetails = _.filter(_.values(personalDetails), (detail) => {
            if (searchValue && !`${detail.displayName} ${detail.login}`.toLowerCase().includes(searchValue.toLowerCase())) {
                return false;
            }
            return true;
        });

        const sortedPersonalDetails = _.sortBy(filteredPersonalDetails, (detail) => detail.displayName || detail.login);
        _.each(_.first(sortedPersonalDetails, CONST.AUTO_COMPLETE_SUGGESTER.MAX_AMOUNT_OF_ITEMS - suggestions.length), (detail) => {
            suggestions.push({
                text: detail.displayName,
                alternateText: detail.login,
                icons: [
                    {
                        name: detail.login,
                        source: detail.avatar,
                        type: 'avatar',
                    },
                ],
            });
        });

        return suggestions;
    }

    /**
     * Clean data related to EmojiSuggestions and MentionSuggestions
     */
    resetSuggestions() {
        this.setState({
            ...this.getDefaultSuggestionsValues(),
        });
    }

    /**
     * Calculates and cares about the content of an Emoji Suggester
     */
    calculateEmojiSuggestion() {
        if (this.state.shouldBlockEmojiCalc) {
            this.setState({shouldBlockEmojiCalc: false});
            return;
        }
        const leftString = this.state.value.substring(0, this.state.selection.end);
        const colonIndex = leftString.lastIndexOf(':');
        const isCurrentlyShowingEmojiSuggestion = this.isEmojiCode(this.state.value, this.state.selection.end);

        // the larger composerHeight the less space for EmojiPicker, Pixel 2 has pretty small screen and this value equal 5.3
        const hasEnoughSpaceForLargeSuggestion = this.props.windowHeight / this.state.composerHeight >= 6.8;
        const isAutoSuggestionPickerLarge = !this.props.isSmallScreenWidth || (this.props.isSmallScreenWidth && hasEnoughSpaceForLargeSuggestion);

        const nextState = {
            suggestedEmojis: [],
            highlightedEmojiIndex: 0,
            colonIndex,
            shouldShowEmojiSuggestionMenu: false,
            isAutoSuggestionPickerLarge,
        };
        const newSuggestedEmojis = EmojiUtils.suggestEmojis(leftString);

        if (newSuggestedEmojis.length && isCurrentlyShowingEmojiSuggestion) {
            nextState.suggestedEmojis = newSuggestedEmojis;
            nextState.shouldShowEmojiSuggestionMenu = !_.isEmpty(newSuggestedEmojis);
        }

        this.setState(nextState);
    }

    calculateMentionSuggestion() {
        const valueAfterTheCursor = this.state.value.substring(this.state.selection.end);
        const indexOfFirstWhitespaceCharOrEmojiAfterTheCursor = valueAfterTheCursor.search(CONST.REGEX.SPECIAL_CHAR_OR_EMOJI);

        let indexOfLastNonWhitespaceCharAfterTheCursor;
        if (indexOfFirstWhitespaceCharOrEmojiAfterTheCursor === -1) {
            // we didn't find a whitespace/emoji after the cursor, so we will use the entire string
            indexOfLastNonWhitespaceCharAfterTheCursor = this.state.value.length;
        } else {
            indexOfLastNonWhitespaceCharAfterTheCursor = indexOfFirstWhitespaceCharOrEmojiAfterTheCursor + this.state.selection.end;
        }

        const leftString = this.state.value.substring(0, indexOfLastNonWhitespaceCharAfterTheCursor);
        const words = leftString.split(CONST.REGEX.SPECIAL_CHAR_OR_EMOJI);
        const lastWord = _.last(words);

        let atSignIndex;
        if (lastWord.startsWith('@')) {
            atSignIndex = leftString.lastIndexOf(lastWord);
        }

        const prefix = lastWord.substring(1);

        const nextState = {
            suggestedMentions: [],
            highlightedMentionIndex: 0,
            atSignIndex,
            mentionPrefix: prefix,
        };

        const isCursorBeforeTheMention = valueAfterTheCursor.startsWith(lastWord);

        if (!isCursorBeforeTheMention && this.isMentionCode(lastWord)) {
            const suggestions = this.getMentionOptions(this.props.personalDetails, prefix);
            nextState.suggestedMentions = suggestions;
            nextState.shouldShowMentionSuggestionMenu = !_.isEmpty(suggestions);
        }

        this.setState(nextState);
    }

    /**
     * Check if this piece of string looks like an emoji
     * @param {String} str
     * @param {Number} pos
     * @returns {Boolean}
     */
    isEmojiCode(str, pos) {
        const leftWords = str.slice(0, pos).split(CONST.REGEX.SPECIAL_CHAR_OR_EMOJI);
        const leftWord = _.last(leftWords);

        return CONST.REGEX.HAS_COLON_ONLY_AT_THE_BEGINNING.test(leftWord) && leftWord.length > 2;
    }

    /**
     * Check if this piece of string looks like a mention
     * @param {String} str
     * @returns {Boolean}
     */
    isMentionCode(str) {
        return CONST.REGEX.HAS_AT_MOST_TWO_AT_SIGNS.test(str);
    }

    /**
     * Trims first character of the string if it is a space
     * @param {String} str
     * @returns {String}
     */
    trimLeadingSpace(str) {
        return str.slice(0, 1) === ' ' ? str.slice(1) : str;
    }

    /**
     * Replace the code of emoji and update selection
     * @param {Number} highlightedEmojiIndex
     */
    insertSelectedEmoji(highlightedEmojiIndex) {
        const commentBeforeColon = this.state.value.slice(0, this.state.colonIndex);
        const emojiObject = this.state.suggestedEmojis[highlightedEmojiIndex];
        const emojiCode = emojiObject.types && emojiObject.types[this.props.preferredSkinTone] ? emojiObject.types[this.props.preferredSkinTone] : emojiObject.code;
        const commentAfterColonWithEmojiNameRemoved = this.state.value.slice(this.state.selection.end).replace(CONST.REGEX.EMOJI_REPLACER, CONST.SPACE);

        this.updateComment(`${commentBeforeColon}${emojiCode} ${this.trimLeadingSpace(commentAfterColonWithEmojiNameRemoved)}`, true);
        // In some Android phones keyboard, the text to search for the emoji is not cleared
        // will be added after the user starts typing again on the keyboard. This package is
        // a workaround to reset the keyboard natively.
        if (RNTextInputReset) {
            RNTextInputReset.resetKeyboardInput(findNodeHandle(this.textInput));
        }
        this.setState((prevState) => ({
            selection: {
                start: prevState.colonIndex + emojiCode.length + CONST.SPACE_LENGTH,
                end: prevState.colonIndex + emojiCode.length + CONST.SPACE_LENGTH,
            },
            suggestedEmojis: [],
        }));
        const frequentEmojiList = EmojiUtils.getFrequentlyUsedEmojis(emojiObject);
        User.updateFrequentlyUsedEmojis(frequentEmojiList);
    }

    /**
     * Replace the code of mention and update selection
     * @param {Number} highlightedMentionIndex
     */
    insertSelectedMention(highlightedMentionIndex) {
        const commentBeforeAtSign = this.state.value.slice(0, this.state.atSignIndex);
        const mentionObject = this.state.suggestedMentions[highlightedMentionIndex];
        const mentionCode = mentionObject.text === CONST.AUTO_COMPLETE_SUGGESTER.HERE_TEXT ? CONST.AUTO_COMPLETE_SUGGESTER.HERE_TEXT : `@${mentionObject.alternateText}`;
        const commentAfterAtSignWithMentionRemoved = this.state.value.slice(this.state.atSignIndex).replace(CONST.REGEX.MENTION_REPLACER, '');

        this.updateComment(`${commentBeforeAtSign}${mentionCode} ${this.trimLeadingSpace(commentAfterAtSignWithMentionRemoved)}`, true);
        this.setState((prevState) => ({
            selection: {
                start: prevState.atSignIndex + mentionCode.length + CONST.SPACE_LENGTH,
                end: prevState.atSignIndex + mentionCode.length + CONST.SPACE_LENGTH,
            },
            suggestedMentions: [],
        }));
    }

    isEmptyChat() {
        return _.size(this.props.reportActions) === 1;
    }

    /**
     * Callback for the emoji picker to add whatever emoji is chosen into the main input
     *
     * @param {String} emoji
     */
    addEmojiToTextBox(emoji) {
        this.updateComment(ComposerUtils.insertText(this.comment, this.state.selection, emoji));
        this.setState((prevState) => ({
            selection: {
                start: prevState.selection.start + emoji.length,
                end: prevState.selection.start + emoji.length,
            },
        }));
    }

    /**
     * Focus the composer text input
     * @param {Boolean} [shouldelay=false] Impose delay before focusing the composer
     * @memberof ReportActionCompose
     */
    focus(shouldelay = false) {
        // There could be other animations running while we trigger manual focus.
        // This prevents focus from making those animations janky.
        InteractionManager.runAfterInteractions(() => {
            if (!this.textInput) {
                return;
            }

            if (!shouldelay) {
                this.textInput.focus();
            } else {
                // Keyboard is not opened after Emoji Picker is closed
                // SetTimeout is used as a workaround
                // https://github.com/react-native-modal/react-native-modal/issues/114
                // We carefully choose a delay. 100ms is found enough for keyboard to open.
                setTimeout(() => this.textInput.focus(), 100);
            }
        });
    }

    /**
     * Save our report comment in Onyx. We debounce this method in the constructor so that it's not called too often
     * to update Onyx and re-render this component.
     *
     * @param {String} comment
     */
    debouncedSaveReportComment(comment) {
        Report.saveReportComment(this.props.reportID, comment || '');
    }

    /**
     * Broadcast that the user is typing. We debounce this method in the constructor to limit how often we publish
     * client events.
     */
    debouncedBroadcastUserIsTyping() {
        Report.broadcastUserIsTyping(this.props.reportID);
    }

    /**
     * Update the value of the comment in Onyx
     *
     * @param {String} comment
     * @param {Boolean} shouldDebounceSaveComment
     */
    updateComment(comment, shouldDebounceSaveComment) {
        const {text: newComment = '', emojis = []} = EmojiUtils.replaceEmojis(comment, this.props.isSmallScreenWidth, this.props.preferredSkinTone);

        if (!_.isEmpty(emojis)) {
            User.updateFrequentlyUsedEmojis(EmojiUtils.getFrequentlyUsedEmojis(emojis));
        }

        this.setState((prevState) => {
            const newState = {
                isCommentEmpty: !!newComment.match(/^(\s)*$/),
                value: newComment,
            };
            if (comment !== newComment) {
                const remainder = prevState.value.slice(prevState.selection.end).length;
                newState.selection = {
                    start: newComment.length - remainder,
                    end: newComment.length - remainder,
                };
            }
            return newState;
        });

        // Indicate that draft has been created.
        if (this.comment.length === 0 && newComment.length !== 0) {
            Report.setReportWithDraft(this.props.reportID, true);
        }

        // The draft has been deleted.
        if (newComment.length === 0) {
            Report.setReportWithDraft(this.props.reportID, false);
        }

        this.comment = newComment;
        if (shouldDebounceSaveComment) {
            this.debouncedSaveReportComment(newComment);
        } else {
            Report.saveReportComment(this.props.reportID, newComment || '');
        }
        if (newComment) {
            this.debouncedBroadcastUserIsTyping();
        }
    }

    /**
     * Update the number of lines for a comment in Onyx
     * @param {Number} numberOfLines
     */
    updateNumberOfLines(numberOfLines) {
        Report.saveReportCommentNumberOfLines(this.props.reportID, numberOfLines);
    }

    /**
     * Listens for keyboard shortcuts and applies the action
     *
     * @param {Object} e
     */
    triggerHotkeyActions(e) {
        if (!e || ComposerUtils.canSkipTriggerHotkeys(this.props.isSmallScreenWidth, this.props.isKeyboardShown)) {
            return;
        }

        const suggestionsExist = this.state.suggestedEmojis.length > 0 || this.state.suggestedMentions.length > 0;

        if ((e.key === CONST.KEYBOARD_SHORTCUTS.ENTER.shortcutKey || e.key === CONST.KEYBOARD_SHORTCUTS.TAB.shortcutKey) && suggestionsExist) {
            e.preventDefault();
            if (this.state.suggestedEmojis.length > 0) {
                this.insertSelectedEmoji(this.state.highlightedEmojiIndex);
            }
            if (this.state.suggestedMentions.length > 0) {
                this.insertSelectedMention(this.state.highlightedMentionIndex);
            }
            return;
        }
        if (e.key === CONST.KEYBOARD_SHORTCUTS.ESCAPE.shortcutKey) {
            e.preventDefault();
            if (suggestionsExist) {
                this.resetSuggestions();
            } else if (this.comment.length > 0) {
                this.updateComment('', true);
            }
            return;
        }

        // Submit the form when Enter is pressed
        if (e.key === CONST.KEYBOARD_SHORTCUTS.ENTER.shortcutKey && !e.shiftKey) {
            e.preventDefault();
            this.submitForm();
        }

        // Trigger the edit box for last sent message if ArrowUp is pressed and the comment is empty and Chronos is not in the participants
        if (
            e.key === CONST.KEYBOARD_SHORTCUTS.ARROW_UP.shortcutKey &&
            this.textInput.selectionStart === 0 &&
            this.state.isCommentEmpty &&
            !ReportUtils.chatIncludesChronos(this.props.report)
        ) {
            e.preventDefault();

            const lastReportAction = _.find(this.props.reportActions, (action) => ReportUtils.canEditReportAction(action));

            if (lastReportAction !== -1 && lastReportAction) {
                Report.saveReportActionDraft(this.props.reportID, lastReportAction.reportActionID, _.last(lastReportAction.message).html);
            }
        }
    }

    /**
     * @returns {String}
     */
    prepareCommentAndResetComposer() {
        const trimmedComment = this.comment.trim();

        // Don't submit empty comments or comments that exceed the character limit
        if (this.state.isCommentEmpty || ReportUtils.getCommentLength(trimmedComment) > CONST.MAX_COMMENT_LENGTH) {
            return '';
        }

        this.updateComment('');
        this.setTextInputShouldClear(true);
        if (this.props.isComposerFullSize) {
            Report.setIsComposerFullSize(this.props.reportID, false);
        }
        this.setState({isFullComposerAvailable: false});

        return trimmedComment;
    }

    /**
     * @param {Object} file
     */
    addAttachment(file) {
        // Since we're submitting the form here which should clear the composer
        // We don't really care about saving the draft the user was typing
        // We need to make sure an empty draft gets saved instead
        this.debouncedSaveReportComment.cancel();
        const comment = this.prepareCommentAndResetComposer();
        Report.addAttachment(this.props.reportID, file, comment);
        this.setTextInputShouldClear(false);
    }

    /**
     * Add a new comment to this chat
     *
     * @param {SyntheticEvent} [e]
     */
    submitForm(e) {
        if (e) {
            e.preventDefault();
        }

        // Since we're submitting the form here which should clear the composer
        // We don't really care about saving the draft the user was typing
        // We need to make sure an empty draft gets saved instead
        this.debouncedSaveReportComment.cancel();

        const comment = this.prepareCommentAndResetComposer();
        if (!comment) {
            return;
        }

        this.props.onSubmit(comment);
    }

    /**
     * Used to show Popover menu on Workspace chat at first sign-in
     * @returns {Boolean}
     */
    showPopoverMenu() {
        this.setMenuVisibility(true);
        return true;
    }

    render() {
        const reportParticipants = _.without(lodashGet(this.props.report, 'participants', []), this.props.currentUserPersonalDetails.login);
        const participantsWithoutExpensifyEmails = _.difference(reportParticipants, CONST.EXPENSIFY_EMAILS);
        const reportRecipient = this.props.personalDetails[participantsWithoutExpensifyEmails[0]];

        const shouldShowReportRecipientLocalTime = ReportUtils.canShowReportRecipientLocalTime(this.props.personalDetails, this.props.report) && !this.props.isComposerFullSize;

        // Prevents focusing and showing the keyboard while the drawer is covering the chat.
        const isComposeDisabled = this.props.isDrawerOpen && this.props.isSmallScreenWidth;
        const isBlockedFromConcierge = ReportUtils.chatIncludesConcierge(this.props.report) && User.isBlockedFromConcierge(this.props.blockedFromConcierge);
        const inputPlaceholder = this.getInputPlaceholder();
        const shouldUseFocusedColor = !isBlockedFromConcierge && !this.props.disabled && (this.state.isFocused || this.state.isDraggingOver);
        const hasExceededMaxCommentLength = this.state.hasExceededMaxCommentLength;
        const isFullComposerAvailable = this.state.isFullComposerAvailable && !_.isEmpty(this.state.value);

        return (
            <View
                style={[
                    shouldShowReportRecipientLocalTime && !lodashGet(this.props.network, 'isOffline') && styles.chatItemComposeWithFirstRow,
                    this.props.isComposerFullSize && styles.chatItemFullComposeRow,
                ]}
            >
                <OfflineWithFeedback
                    pendingAction={this.props.pendingAction}
                    style={this.props.isComposerFullSize ? styles.chatItemFullComposeRow : {}}
                    contentContainerStyle={this.props.isComposerFullSize ? styles.flex1 : {}}
                >
                    {shouldShowReportRecipientLocalTime && <ParticipantLocalTime participant={reportRecipient} />}
                    <View
                        style={[
                            shouldUseFocusedColor ? styles.chatItemComposeBoxFocusedColor : styles.chatItemComposeBoxColor,
                            styles.flexRow,
                            styles.chatItemComposeBox,
                            this.props.isComposerFullSize && styles.chatItemFullComposeBox,
                            hasExceededMaxCommentLength && styles.borderColorDanger,
                        ]}
                    >
                        <AttachmentModal
                            headerTitle={this.props.translate('reportActionCompose.sendAttachment')}
                            onConfirm={this.addAttachment}
                            onModalShow={() => this.setState({isAttachmentPreviewActive: true})}
                            onModalHide={() => {
                                this.setShouldBlockEmojiCalcToFalse();
                                this.setState({isAttachmentPreviewActive: false});
                            }}
                        >
                            {({displayFileInModal}) => (
                                <>
                                    <AttachmentPicker>
                                        {({openPicker}) => (
                                            <>
                                                <View
                                                    style={[
                                                        styles.dFlex,
                                                        styles.flexColumn,
                                                        isFullComposerAvailable || this.props.isComposerFullSize ? styles.justifyContentBetween : styles.justifyContentEnd,
                                                    ]}
                                                >
                                                    {this.props.isComposerFullSize && (
                                                        <Tooltip text={this.props.translate('reportActionCompose.collapse')}>
                                                            <TouchableOpacity
                                                                onPress={(e) => {
                                                                    e.preventDefault();
                                                                    this.setShouldShowSuggestionMenuToFalse();
                                                                    Report.setIsComposerFullSize(this.props.reportID, false);
                                                                }}
                                                                // Keep focus on the composer when Collapse button is clicked.
                                                                onMouseDown={(e) => e.preventDefault()}
                                                                style={styles.composerSizeButton}
                                                                disabled={isBlockedFromConcierge || this.props.disabled}
                                                            >
                                                                <Icon src={Expensicons.Collapse} />
                                                            </TouchableOpacity>
                                                        </Tooltip>
                                                    )}
                                                    {!this.props.isComposerFullSize && isFullComposerAvailable && (
                                                        <Tooltip text={this.props.translate('reportActionCompose.expand')}>
                                                            <TouchableOpacity
                                                                onPress={(e) => {
                                                                    e.preventDefault();
                                                                    this.setShouldShowSuggestionMenuToFalse();
                                                                    Report.setIsComposerFullSize(this.props.reportID, true);
                                                                }}
                                                                // Keep focus on the composer when Expand button is clicked.
                                                                onMouseDown={(e) => e.preventDefault()}
                                                                style={styles.composerSizeButton}
                                                                disabled={isBlockedFromConcierge || this.props.disabled}
                                                            >
                                                                <Icon src={Expensicons.Expand} />
                                                            </TouchableOpacity>
                                                        </Tooltip>
                                                    )}
                                                    <Tooltip text={this.props.translate('reportActionCompose.addAction')}>
                                                        <TouchableOpacity
                                                            ref={(el) => (this.actionButton = el)}
                                                            onPress={(e) => {
                                                                e.preventDefault();

                                                                // Drop focus to avoid blue focus ring.
                                                                this.actionButton.blur();
                                                                this.setMenuVisibility(true);
                                                            }}
                                                            style={styles.composerSizeButton}
                                                            disabled={isBlockedFromConcierge || this.props.disabled}
                                                        >
                                                            <Icon src={Expensicons.Plus} />
                                                        </TouchableOpacity>
                                                    </Tooltip>
                                                </View>
                                                <PopoverMenu
                                                    animationInTiming={CONST.ANIMATION_IN_TIMING}
                                                    isVisible={this.state.isMenuVisible}
                                                    onClose={() => this.setMenuVisibility(false)}
                                                    onItemSelected={() => this.setMenuVisibility(false)}
                                                    anchorPosition={styles.createMenuPositionReportActionCompose(this.props.windowHeight)}
                                                    anchorAlignment={{horizontal: CONST.MODAL.ANCHOR_ORIGIN_HORIZONTAL.LEFT, vertical: CONST.MODAL.ANCHOR_ORIGIN_VERTICAL.BOTTOM}}
                                                    menuItems={[
                                                        ...this.getMoneyRequestOptions(reportParticipants),
                                                        ...this.getTaskOption(reportParticipants),
                                                        {
                                                            icon: Expensicons.Paperclip,
                                                            text: this.props.translate('reportActionCompose.addAttachment'),
                                                            onSelected: () => {
                                                                // Set a flag to block emoji calculation until we're finished using the file picker,
                                                                // which will stop any flickering as the file picker opens on non-native devices.
                                                                if (this.willBlurTextInputOnTapOutside) {
                                                                    this.setState({shouldBlockEmojiCalc: true});
                                                                }

                                                                openPicker({
                                                                    onPicked: displayFileInModal,
                                                                });
                                                            },
                                                        },
                                                    ]}
                                                />
                                            </>
                                        )}
                                    </AttachmentPicker>
                                    <View style={getContainerComposeStyle()}>
                                        <DragAndDrop
                                            dropZoneId={CONST.REPORT.DROP_NATIVE_ID}
                                            activeDropZoneId={CONST.REPORT.ACTIVE_DROP_NATIVE_ID}
                                            onDragEnter={() => {
                                                this.setState({isDraggingOver: true});
                                            }}
                                            onDragLeave={() => {
                                                this.setState({isDraggingOver: false});
                                            }}
                                            onDrop={(e) => {
                                                e.preventDefault();
                                                if (this.state.isAttachmentPreviewActive) {
                                                    this.setState({isDraggingOver: false});
                                                    return;
                                                }

                                                const file = lodashGet(e, ['dataTransfer', 'files', 0]);

                                                displayFileInModal(file);

                                                this.setState({isDraggingOver: false});
                                            }}
                                            disabled={this.props.disabled}
                                        >
                                            <Composer
                                                autoFocus={this.shouldAutoFocus}
                                                multiline
                                                ref={this.setTextInputRef}
                                                textAlignVertical="top"
                                                placeholder={inputPlaceholder}
                                                placeholderTextColor={themeColors.placeholderText}
                                                onChangeText={(comment) => this.updateComment(comment, true)}
                                                onKeyPress={this.triggerHotkeyActions}
                                                style={[styles.textInputCompose, this.props.isComposerFullSize ? styles.textInputFullCompose : styles.flex4]}
                                                maxLines={this.state.maxLines}
                                                onFocus={() => this.setIsFocused(true)}
                                                onBlur={() => {
                                                    this.setIsFocused(false);
                                                    this.resetSuggestions();
                                                }}
                                                onClick={this.setShouldBlockEmojiCalcToFalse}
                                                onPasteFile={displayFileInModal}
                                                shouldClear={this.state.textInputShouldClear}
                                                onClear={() => this.setTextInputShouldClear(false)}
                                                isDisabled={isComposeDisabled || isBlockedFromConcierge || this.props.disabled}
                                                selection={this.state.selection}
                                                onSelectionChange={this.onSelectionChange}
                                                isFullComposerAvailable={isFullComposerAvailable}
                                                setIsFullComposerAvailable={this.setIsFullComposerAvailable}
                                                isComposerFullSize={this.props.isComposerFullSize}
                                                value={this.state.value}
                                                numberOfLines={this.props.numberOfLines}
                                                onNumberOfLinesChange={this.updateNumberOfLines}
                                                shouldCalculateCaretPosition
                                                onLayout={(e) => {
                                                    const composerHeight = e.nativeEvent.layout.height;
                                                    if (this.state.composerHeight === composerHeight) {
                                                        return;
                                                    }
                                                    this.setState({composerHeight});
                                                }}
                                                onScroll={() => this.setShouldShowSuggestionMenuToFalse()}
                                            />
                                        </DragAndDrop>
                                    </View>
                                </>
                            )}
                        </AttachmentModal>
                        {DeviceCapabilities.canUseTouchScreen() && this.props.isMediumScreenWidth ? null : (
                            <EmojiPickerButton
                                isDisabled={isBlockedFromConcierge || this.props.disabled}
                                onModalHide={() => {
                                    this.focus(true);
                                }}
                                onEmojiSelected={this.addEmojiToTextBox}
                            />
                        )}
                        <View
                            style={[styles.justifyContentEnd]}
                            // Keep focus on the composer when Send message is clicked.
                            onMouseDown={(e) => e.preventDefault()}
                        >
                            <Tooltip text={this.props.translate('common.send')}>
                                <TouchableOpacity
                                    style={[styles.chatItemSubmitButton, this.state.isCommentEmpty || hasExceededMaxCommentLength ? undefined : styles.buttonSuccess]}
                                    onPress={this.submitForm}
                                    disabled={this.state.isCommentEmpty || isBlockedFromConcierge || this.props.disabled || hasExceededMaxCommentLength}
                                    hitSlop={{
                                        top: 3,
                                        right: 3,
                                        bottom: 3,
                                        left: 3,
                                    }}
                                >
                                    <Icon
                                        src={Expensicons.Send}
                                        fill={this.state.isCommentEmpty || hasExceededMaxCommentLength ? themeColors.icon : themeColors.textLight}
                                    />
                                </TouchableOpacity>
                            </Tooltip>
                        </View>
                    </View>
                    <View
                        style={[
                            styles.flexRow,
                            styles.justifyContentBetween,
                            styles.alignItemsCenter,
                            (!this.props.isSmallScreenWidth || (this.props.isSmallScreenWidth && !this.props.network.isOffline)) && styles.chatItemComposeSecondaryRow,
                        ]}
                    >
                        {!this.props.isSmallScreenWidth && <OfflineIndicator containerStyles={[styles.chatItemComposeSecondaryRow]} />}
                        <ReportTypingIndicator reportID={this.props.reportID} />
                        <ExceededCommentLength
                            comment={this.comment}
                            onExceededMaxCommentLength={this.setExceededMaxCommentLength}
                        />
                    </View>
                </OfflineWithFeedback>
                {this.state.isDraggingOver && <ReportDropUI />}
                {!_.isEmpty(this.state.suggestedEmojis) && this.state.shouldShowEmojiSuggestionMenu && (
                    <ArrowKeyFocusManager
                        focusedIndex={this.state.highlightedEmojiIndex}
                        maxIndex={getMaxArrowIndex(this.state.suggestedEmojis.length, this.state.isAutoSuggestionPickerLarge)}
                        shouldExcludeTextAreaNodes={false}
                        onFocusedIndexChanged={(index) => this.setState({highlightedEmojiIndex: index})}
                    >
                        <EmojiSuggestions
                            onClose={() => this.setState({suggestedEmojis: []})}
                            highlightedEmojiIndex={this.state.highlightedEmojiIndex}
                            emojis={this.state.suggestedEmojis}
                            comment={this.state.value}
                            updateComment={(newComment) => this.setState({value: newComment})}
                            colonIndex={this.state.colonIndex}
                            prefix={this.state.value.slice(this.state.colonIndex + 1, this.state.selection.start)}
                            onSelect={this.insertSelectedEmoji}
                            isComposerFullSize={this.props.isComposerFullSize}
                            preferredSkinToneIndex={this.props.preferredSkinTone}
                            isEmojiPickerLarge={this.state.isAutoSuggestionPickerLarge}
                            composerHeight={this.state.composerHeight}
                            shouldIncludeReportRecipientLocalTimeHeight={shouldShowReportRecipientLocalTime}
                        />
                    </ArrowKeyFocusManager>
                )}
                {!_.isEmpty(this.state.suggestedMentions) && this.state.shouldShowMentionSuggestionMenu && (
                    <ArrowKeyFocusManager
                        focusedIndex={this.state.highlightedMentionIndex}
                        maxIndex={getMaxArrowIndex(this.state.suggestedMentions.length, this.state.isAutoSuggestionPickerLarge)}
                        shouldExcludeTextAreaNodes={false}
                        onFocusedIndexChanged={(index) => this.setState({highlightedMentionIndex: index})}
                    >
                        <MentionSuggestions
                            onClose={() => this.setState({suggestedMentions: []})}
                            highlightedMentionIndex={this.state.highlightedMentionIndex}
                            mentions={this.state.suggestedMentions}
                            comment={this.state.value}
                            updateComment={(newComment) => this.setState({value: newComment})}
                            colonIndex={this.state.colonIndex}
                            prefix={this.state.mentionPrefix}
                            onSelect={this.insertSelectedMention}
                            isComposerFullSize={this.props.isComposerFullSize}
                            isMentionPickerLarge={this.state.isAutoSuggestionPickerLarge}
                            composerHeight={this.state.composerHeight}
                            shouldIncludeReportRecipientLocalTimeHeight={shouldShowReportRecipientLocalTime}
                        />
                    </ArrowKeyFocusManager>
                )}
            </View>
        );
    }
}

ReportActionCompose.propTypes = propTypes;
ReportActionCompose.defaultProps = defaultProps;

export default compose(
    withWindowDimensions,
    withDrawerState,
    withNavigation,
    withNavigationFocus,
    withLocalize,
    withNetwork(),
    withPersonalDetails(),
    withCurrentUserPersonalDetails,
    withKeyboardState,
    withOnyx({
        betas: {
            key: ONYXKEYS.BETAS,
        },
        comment: {
            key: ({reportID}) => `${ONYXKEYS.COLLECTION.REPORT_DRAFT_COMMENT}${reportID}`,
        },
        numberOfLines: {
            key: ({reportID}) => `${ONYXKEYS.COLLECTION.REPORT_DRAFT_COMMENT_NUMBER_OF_LINES}${reportID}`,
        },
        modal: {
            key: ONYXKEYS.MODAL,
        },
        blockedFromConcierge: {
            key: ONYXKEYS.NVP_BLOCKED_FROM_CONCIERGE,
        },
        preferredSkinTone: {
            key: ONYXKEYS.PREFERRED_EMOJI_SKIN_TONE,
            selector: EmojiUtils.getPreferredSkinToneIndex,
        },
        personalDetails: {
            key: ONYXKEYS.PERSONAL_DETAILS,
        },
        shouldShowComposeInput: {
            key: ONYXKEYS.SHOULD_SHOW_COMPOSE_INPUT,
        },
    }),
)(ReportActionCompose);<|MERGE_RESOLUTION|>--- conflicted
+++ resolved
@@ -53,11 +53,8 @@
 import * as Welcome from '../../../libs/actions/Welcome';
 import Permissions from '../../../libs/Permissions';
 import * as TaskUtils from '../../../libs/actions/Task';
-<<<<<<< HEAD
 import getContainerComposeStyle from '../../../styles/getContainerComposeStyles';
-=======
 import * as Browser from '../../../libs/Browser';
->>>>>>> 7a42755a
 
 const propTypes = {
     /** Beta features list */
