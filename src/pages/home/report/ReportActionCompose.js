import React from 'react';
import PropTypes from 'prop-types';
import {View, TouchableOpacity, InteractionManager, LayoutAnimation} from 'react-native';
import _ from 'underscore';
import lodashGet from 'lodash/get';
import {withOnyx} from 'react-native-onyx';
import styles from '../../../styles/styles';
import themeColors from '../../../styles/themes/default';
import Composer from '../../../components/Composer';
import ONYXKEYS from '../../../ONYXKEYS';
import Icon from '../../../components/Icon';
import * as Expensicons from '../../../components/Icon/Expensicons';
import AttachmentPicker from '../../../components/AttachmentPicker';
import * as Report from '../../../libs/actions/Report';
import ReportTypingIndicator from './ReportTypingIndicator';
import AttachmentModal from '../../../components/AttachmentModal';
import compose from '../../../libs/compose';
import PopoverMenu from '../../../components/PopoverMenu';
import withWindowDimensions, {windowDimensionsPropTypes} from '../../../components/withWindowDimensions';
import withDrawerState from '../../../components/withDrawerState';
import withLocalize, {withLocalizePropTypes} from '../../../components/withLocalize';
import willBlurTextInputOnTapOutside from '../../../libs/willBlurTextInputOnTapOutside';
import CONST from '../../../CONST';
import Navigation from '../../../libs/Navigation/Navigation';
import ROUTES from '../../../ROUTES';
import reportActionPropTypes from './reportActionPropTypes';
import * as ReportUtils from '../../../libs/ReportUtils';
import ReportActionComposeFocusManager from '../../../libs/ReportActionComposeFocusManager';
import participantPropTypes from '../../../components/participantPropTypes';
import ParticipantLocalTime from './ParticipantLocalTime';
import withCurrentUserPersonalDetails, {withCurrentUserPersonalDetailsPropTypes, withCurrentUserPersonalDetailsDefaultProps} from '../../../components/withCurrentUserPersonalDetails';
import {withNetwork, withPersonalDetails} from '../../../components/OnyxProvider';
import * as User from '../../../libs/actions/User';
import Tooltip from '../../../components/Tooltip';
import EmojiPickerButton from '../../../components/EmojiPicker/EmojiPickerButton';
import * as DeviceCapabilities from '../../../libs/DeviceCapabilities';
import toggleReportActionComposeView from '../../../libs/toggleReportActionComposeView';
import OfflineIndicator from '../../../components/OfflineIndicator';
import ExceededCommentLength from '../../../components/ExceededCommentLength';
import withNavigationFocus from '../../../components/withNavigationFocus';
import withNavigation from '../../../components/withNavigation';
import * as EmojiUtils from '../../../libs/EmojiUtils';
import ReportDropUI from './ReportDropUI';
import DragAndDrop from '../../../components/DragAndDrop';
import reportPropTypes from '../../reportPropTypes';
import EmojiSuggestions from '../../../components/EmojiSuggestions';
import withKeyboardState, {keyboardStatePropTypes} from '../../../components/withKeyboardState';
import ArrowKeyFocusManager from '../../../components/ArrowKeyFocusManager';
import OfflineWithFeedback from '../../../components/OfflineWithFeedback';
import KeyboardShortcut from '../../../libs/KeyboardShortcut';
import * as ComposerUtils from '../../../libs/ComposerUtils';
import * as Welcome from '../../../libs/actions/Welcome';
import Permissions from '../../../libs/Permissions';
import * as TaskUtils from '../../../libs/actions/Task';

const propTypes = {
    /** Beta features list */
    betas: PropTypes.arrayOf(PropTypes.string),

    /** A method to call when the form is submitted */
    onSubmit: PropTypes.func.isRequired,

    /** The comment left by the user */
    comment: PropTypes.string,

    /** Number of lines for the comment */
    numberOfLines: PropTypes.number,

    /** The ID of the report actions will be created for */
    reportID: PropTypes.string.isRequired,

    /** Details about any modals being used */
    modal: PropTypes.shape({
        /** Indicates if there is a modal currently visible or not */
        isVisible: PropTypes.bool,
    }),

    /** Personal details of all the users */
    personalDetails: PropTypes.objectOf(participantPropTypes),

    /** The report currently being looked at */
    report: reportPropTypes,

    /** Array of report actions for this report */
    reportActions: PropTypes.arrayOf(PropTypes.shape(reportActionPropTypes)),

    /** Is the report view covered by the drawer */
    isDrawerOpen: PropTypes.bool.isRequired,

    /** Is the window width narrow, like on a mobile device */
    isSmallScreenWidth: PropTypes.bool.isRequired,

    /** Is composer screen focused */
    isFocused: PropTypes.bool.isRequired,

    /** Is composer full size */
    isComposerFullSize: PropTypes.bool,

    /** Whether user interactions should be disabled */
    disabled: PropTypes.bool,

    // The NVP describing a user's block status
    blockedFromConcierge: PropTypes.shape({
        // The date that the user will be unblocked
        expiresAt: PropTypes.string,
    }),

    /** Stores user's preferred skin tone */
    preferredSkinTone: PropTypes.oneOfType([PropTypes.number, PropTypes.string]),

    /** User's frequently used emojis */
    frequentlyUsedEmojis: PropTypes.arrayOf(
        PropTypes.shape({
            code: PropTypes.string.isRequired,
            keywords: PropTypes.arrayOf(PropTypes.string),
        }),
    ),

    /** The type of action that's pending  */
    pendingAction: PropTypes.oneOf(['add', 'update', 'delete']),

    ...windowDimensionsPropTypes,
    ...withLocalizePropTypes,
    ...withCurrentUserPersonalDetailsPropTypes,
    ...keyboardStatePropTypes,
};

const defaultProps = {
    betas: [],
    comment: '',
    numberOfLines: undefined,
    modal: {},
    report: {},
    reportActions: [],
    blockedFromConcierge: {},
    personalDetails: {},
    preferredSkinTone: CONST.EMOJI_DEFAULT_SKIN_TONE,
    frequentlyUsedEmojis: [],
    isComposerFullSize: false,
    pendingAction: null,
    ...withCurrentUserPersonalDetailsDefaultProps,
};

/**
 * Return the max available index for arrow manager.
 * @param {Number} numRows
 * @param {Boolean} isEmojiPickerLarge
 * @returns {Number}
 */
const getMaxArrowIndex = (numRows, isEmojiPickerLarge) => {
    // EmojiRowCount is number of emoji suggestions. For small screen we can fit 3 items and for large we show up to 5 items
<<<<<<< HEAD
    const emojiRowCount = isEmojiPickerLarge ? Math.max(numRows, CONST.EMOJI_SUGGESTER.MAX_AMOUNT_OF_ITEMS) : Math.max(numRows, CONST.EMOJI_SUGGESTER.MIN_AMOUNT_OF_ITEMS);
=======
    const emojiRowCount = isEmojiPickerLarge
        ? Math.max(numRows, CONST.AUTO_COMPLETE_SUGGESTER.MAX_AMOUNT_OF_ITEMS)
        : Math.max(numRows, CONST.AUTO_COMPLETE_SUGGESTER.MIN_AMOUNT_OF_ITEMS);
>>>>>>> cc78a083

    // -1 because we start at 0
    return emojiRowCount - 1;
};

class ReportActionCompose extends React.Component {
    constructor(props) {
        super(props);
        this.calculateEmojiSuggestion = _.debounce(this.calculateEmojiSuggestion, 10, false);
        this.updateComment = this.updateComment.bind(this);
        this.debouncedSaveReportComment = _.debounce(this.debouncedSaveReportComment.bind(this), 1000, false);
        this.debouncedBroadcastUserIsTyping = _.debounce(this.debouncedBroadcastUserIsTyping.bind(this), 100, true);
        this.triggerHotkeyActions = this.triggerHotkeyActions.bind(this);
        this.submitForm = this.submitForm.bind(this);
        this.setIsFocused = this.setIsFocused.bind(this);
        this.setIsFullComposerAvailable = this.setIsFullComposerAvailable.bind(this);
        this.focus = this.focus.bind(this);
        this.addEmojiToTextBox = this.addEmojiToTextBox.bind(this);
        this.onSelectionChange = this.onSelectionChange.bind(this);
        this.isEmojiCode = this.isEmojiCode.bind(this);
        this.setTextInputRef = this.setTextInputRef.bind(this);
        this.getInputPlaceholder = this.getInputPlaceholder.bind(this);
        this.getMoneyRequestOptions = this.getMoneyRequestOptions.bind(this);
        this.getTaskOption = this.getTaskOption.bind(this);
        this.addAttachment = this.addAttachment.bind(this);
        this.insertSelectedEmoji = this.insertSelectedEmoji.bind(this);
        this.setExceededMaxCommentLength = this.setExceededMaxCommentLength.bind(this);
        this.updateNumberOfLines = this.updateNumberOfLines.bind(this);
        this.showPopoverMenu = this.showPopoverMenu.bind(this);
        this.comment = props.comment;
        this.setShouldBlockEmojiCalcToFalse = this.setShouldBlockEmojiCalcToFalse.bind(this);

        // React Native will retain focus on an input for native devices but web/mWeb behave differently so we have some focus management
        // code that will refocus the compose input after a user closes a modal or some other actions, see usage of ReportActionComposeFocusManager
        this.willBlurTextInputOnTapOutside = willBlurTextInputOnTapOutside();

        this.state = {
            isFocused: this.willBlurTextInputOnTapOutside && !this.props.modal.isVisible && !this.props.modal.willAlertModalBecomeVisible,
            isFullComposerAvailable: props.isComposerFullSize,
            textInputShouldClear: false,
            isCommentEmpty: props.comment.length === 0,
            isMenuVisible: false,
            isDraggingOver: false,
            selection: {
                start: props.comment.length,
                end: props.comment.length,
            },
            maxLines: props.isSmallScreenWidth ? CONST.COMPOSER.MAX_LINES_SMALL_SCREEN : CONST.COMPOSER.MAX_LINES,
            value: props.comment,

            // If we are on a small width device then don't show last 3 items from conciergePlaceholderOptions
            conciergePlaceholderRandomIndex: _.random(this.props.translate('reportActionCompose.conciergePlaceholderOptions').length - (this.props.isSmallScreenWidth ? 4 : 1)),
            suggestedEmojis: [],
            highlightedEmojiIndex: 0,
            colonIndex: -1,
            shouldShowSuggestionMenu: false,
            isEmojiPickerLarge: false,
            composerHeight: 0,
            hasExceededMaxCommentLength: false,
        };
    }

    componentDidMount() {
        // This callback is used in the contextMenuActions to manage giving focus back to the compose input.
        // TODO: we should clean up this convoluted code and instead move focus management to something like ReportFooter.js or another higher up component
        ReportActionComposeFocusManager.onComposerFocus(() => {
            if (!this.willBlurTextInputOnTapOutside || !this.props.isFocused) {
                return;
            }

            this.focus(false);
        });

        const shortcutConfig = CONST.KEYBOARD_SHORTCUTS.ESCAPE;
        this.unsubscribeEscapeKey = KeyboardShortcut.subscribe(
            shortcutConfig.shortcutKey,
            () => {
                if (!this.state.isFocused || this.comment.length === 0) {
                    return;
                }

                this.updateComment('', true);
            },
            shortcutConfig.descriptionKey,
            shortcutConfig.modifiers,
            true,
            true,
        );

        this.setMaxLines();
        this.updateComment(this.comment);

        // Shows Popover Menu on Workspace Chat at first sign-in
        if (!this.props.disabled) {
            Welcome.show({
                routes: lodashGet(this.props.navigation.getState(), 'routes', []),
                showPopoverMenu: this.showPopoverMenu,
            });
        }
    }

    componentDidUpdate(prevProps) {
        const sidebarOpened = !prevProps.isDrawerOpen && this.props.isDrawerOpen;
        if (sidebarOpened) {
            toggleReportActionComposeView(true);
        }

        // We want to focus or refocus the input when a modal has been closed and the underlying screen is focused.
        // We avoid doing this on native platforms since the software keyboard popping
        // open creates a jarring and broken UX.
        if (this.willBlurTextInputOnTapOutside && this.props.isFocused && prevProps.modal.isVisible && !this.props.modal.isVisible) {
            this.focus();
        }

        if (this.props.isComposerFullSize !== prevProps.isComposerFullSize) {
            this.setMaxLines();
        }

        // Value state does not have the same value as comment props when the comment gets changed from another tab.
        // In this case, we should synchronize the value between tabs.
        const shouldSyncComment = prevProps.comment !== this.props.comment && this.state.value !== this.props.comment;

        // As the report IDs change, make sure to update the composer comment as we need to make sure
        // we do not show incorrect data in there (ie. draft of message from other report).
        if (this.props.report.reportID === prevProps.report.reportID && !shouldSyncComment) {
            return;
        }

        this.updateComment(this.props.comment);
    }

    componentWillUnmount() {
        ReportActionComposeFocusManager.clear();

        if (this.unsubscribeEscapeKey) {
            this.unsubscribeEscapeKey();
        }
    }

    onSelectionChange(e) {
        this.setState({selection: e.nativeEvent.selection});
        this.calculateEmojiSuggestion();
    }

    /**
     * Updates the Highlight state of the composer
     *
     * @param {Boolean} shouldHighlight
     */
    setIsFocused(shouldHighlight) {
        this.setState({isFocused: shouldHighlight});
    }

    setIsFullComposerAvailable(isFullComposerAvailable) {
        this.setState({isFullComposerAvailable});
    }

    /**
     * Updates the should clear state of the composer
     *
     * @param {Boolean} shouldClear
     */
    setTextInputShouldClear(shouldClear) {
        this.setState({textInputShouldClear: shouldClear});
    }

    /**
     * Updates the visibility state of the menu
     *
     * @param {Boolean} isMenuVisible
     */
    setMenuVisibility(isMenuVisible) {
        this.setState({isMenuVisible});
    }

    /**
     * Set the TextInput Ref
     *
     * @param {Element} el
     * @memberof ReportActionCompose
     */
    setTextInputRef(el) {
        ReportActionComposeFocusManager.composerRef.current = el;
        this.textInput = el;
    }

    /**
     * Get the placeholder to display in the chat input.
     *
     * @return {String}
     */
    getInputPlaceholder() {
        if (ReportUtils.chatIncludesConcierge(this.props.report)) {
            if (User.isBlockedFromConcierge(this.props.blockedFromConcierge)) {
                return this.props.translate('reportActionCompose.blockedFromConcierge');
            }

            return this.props.translate('reportActionCompose.conciergePlaceholderOptions')[this.state.conciergePlaceholderRandomIndex];
        }

        return this.props.translate('reportActionCompose.writeSomething');
    }

    /**
     * Returns the list of IOU Options
     *
     * @param {Array} reportParticipants
     * @returns {Array<object>}
     */
    getMoneyRequestOptions(reportParticipants) {
        const options = {
            [CONST.IOU.MONEY_REQUEST_TYPE.SPLIT]: {
                icon: Expensicons.Receipt,
                text: this.props.translate('iou.splitBill'),
                onSelected: () => Navigation.navigate(ROUTES.getIouSplitRoute(this.props.reportID)),
            },
            [CONST.IOU.MONEY_REQUEST_TYPE.REQUEST]: {
                icon: Expensicons.MoneyCircle,
                text: this.props.translate('iou.requestMoney'),
                onSelected: () => Navigation.navigate(ROUTES.getIouRequestRoute(this.props.reportID)),
            },
            [CONST.IOU.MONEY_REQUEST_TYPE.SEND]: {
                icon: Expensicons.Send,
                text: this.props.translate('iou.sendMoney'),
                onSelected: () => Navigation.navigate(ROUTES.getIOUSendRoute(this.props.reportID)),
            },
        };
        return _.map(ReportUtils.getMoneyRequestOptions(this.props.report, reportParticipants, this.props.betas), (option) => options[option]);
    }

    /**
     * Updates the composer when the comment length is exceeded
     * Shows red borders and prevents the comment from being sent
     *
     * @param {Boolean} hasExceededMaxCommentLength
     */
    setExceededMaxCommentLength(hasExceededMaxCommentLength) {
        this.setState({hasExceededMaxCommentLength});
    }

    /**
     * Set the maximum number of lines for the composer
     */
    setMaxLines() {
        let maxLines = this.props.isSmallScreenWidth ? CONST.COMPOSER.MAX_LINES_SMALL_SCREEN : CONST.COMPOSER.MAX_LINES;
        if (this.props.isComposerFullSize) {
            maxLines = CONST.COMPOSER.MAX_LINES_FULL;
        }
        this.setState({maxLines});
    }

    // eslint-disable-next-line rulesdir/prefer-early-return
    setShouldShowSuggestionMenuToFalse() {
        if (this.state && this.state.shouldShowSuggestionMenu) {
            this.setState({shouldShowSuggestionMenu: false});
        }
    }

    // eslint-disable-next-line rulesdir/prefer-early-return
    setShouldBlockEmojiCalcToFalse() {
        if (this.state && this.state.shouldBlockEmojiCalc) {
            this.setState({shouldBlockEmojiCalc: false});
        }
    }

    /**
     * Determines if we can show the task option
     * @param {Array} reportParticipants
     * @returns {Boolean}
     */
    getTaskOption(reportParticipants) {
        // We only prevent the task option from showing if it's a DM and the other user is an Expensify default email
        if (
            !Permissions.canUseTasks(this.props.betas) ||
            (lodashGet(this.props.report, 'participants', []).length === 1 && _.some(reportParticipants, (email) => _.contains(CONST.EXPENSIFY_EMAILS, email)))
        ) {
            return [];
        }

        return [
            {
                icon: Expensicons.Task,
                text: this.props.translate('newTaskPage.assignTask'),
                onSelected: () => TaskUtils.clearOutTaskInfoAndNavigate(this.props.reportID),
            },
        ];
    }

    /**
     * Clean data related to EmojiSuggestions
     */
    resetSuggestedEmojis() {
        this.setState({
            suggestedEmojis: [],
            highlightedEmojiIndex: 0,
            colonIndex: -1,
            shouldShowSuggestionMenu: false,
            isEmojiPickerLarge: true,
        });
    }

    /**
     * Calculates and cares about the content of an Emoji Suggester
     */
    calculateEmojiSuggestion() {
        if (!this.state.value) {
            this.resetSuggestedEmojis();
            return;
        }
        if (this.state.shouldBlockEmojiCalc) {
            this.setState({shouldBlockEmojiCalc: false});
            return;
        }
        const leftString = this.state.value.substring(0, this.state.selection.end);
        const colonIndex = leftString.lastIndexOf(':');
        const isCurrentlyShowingEmojiSuggestion = this.isEmojiCode(this.state.value, this.state.selection.end);

        // the larger composerHeight the less space for EmojiPicker, Pixel 2 has pretty small screen and this value equal 5.3
        const hasEnoughSpaceForLargeSuggestion = this.props.windowHeight / this.state.composerHeight >= 6.8;
        const isEmojiPickerLarge = !this.props.isSmallScreenWidth || (this.props.isSmallScreenWidth && hasEnoughSpaceForLargeSuggestion);

        const nextState = {
            suggestedEmojis: [],
            highlightedEmojiIndex: 0,
            colonIndex,
            shouldShowSuggestionMenu: false,
            isEmojiPickerLarge,
        };
        const newSuggestedEmojis = EmojiUtils.suggestEmojis(leftString);

        if (newSuggestedEmojis.length && isCurrentlyShowingEmojiSuggestion) {
            nextState.suggestedEmojis = newSuggestedEmojis;
            nextState.shouldShowSuggestionMenu = !_.isEmpty(newSuggestedEmojis);
        }

        LayoutAnimation.configureNext(LayoutAnimation.create(50, LayoutAnimation.Types.easeInEaseOut, LayoutAnimation.Properties.opacity));

        this.setState(nextState);
    }

    /**
     * Check if this piece of string looks like an emoji
     * @param {String} str
     * @param {Number} pos
     * @returns {Boolean}
     */
    isEmojiCode(str, pos) {
        const leftWords = str.slice(0, pos).split(CONST.REGEX.NEW_LINE_OR_WHITE_SPACE_OR_EMOJI);
        const leftWord = _.last(leftWords);

        return CONST.REGEX.HAS_COLON_ONLY_AT_THE_BEGINNING.test(leftWord) && leftWord.length > 2;
    }

    /**
     * Replace the code of emoji and update selection
     * @param {Number} highlightedEmojiIndex
     */
    insertSelectedEmoji(highlightedEmojiIndex) {
        const commentBeforeColon = this.state.value.slice(0, this.state.colonIndex);
        const emojiObject = this.state.suggestedEmojis[highlightedEmojiIndex];
        const emojiCode = emojiObject.types && emojiObject.types[this.props.preferredSkinTone] ? emojiObject.types[this.props.preferredSkinTone] : emojiObject.code;
        const commentAfterColonWithEmojiNameRemoved = this.state.value.slice(this.state.selection.end).replace(CONST.REGEX.EMOJI_REPLACER, CONST.SPACE);

        this.updateComment(`${commentBeforeColon}${emojiCode} ${commentAfterColonWithEmojiNameRemoved}`, true);
        this.setState((prevState) => ({
            selection: {
                start: prevState.colonIndex + emojiCode.length + CONST.SPACE_LENGTH,
                end: prevState.colonIndex + emojiCode.length + CONST.SPACE_LENGTH,
            },
            suggestedEmojis: [],
        }));
        EmojiUtils.addToFrequentlyUsedEmojis(this.props.frequentlyUsedEmojis, emojiObject);
    }

    isEmptyChat() {
        return _.size(this.props.reportActions) === 1;
    }

    /**
     * Callback for the emoji picker to add whatever emoji is chosen into the main input
     *
     * @param {String} emoji
     */
    addEmojiToTextBox(emoji) {
        this.setState((prevState) => ({
            selection: {
                start: prevState.selection.start + emoji.length,
                end: prevState.selection.start + emoji.length,
            },
        }));
        this.updateComment(ComposerUtils.insertText(this.comment, this.state.selection, emoji));
    }

    /**
     * Focus the composer text input
     * @param {Boolean} [shouldelay=false] Impose delay before focusing the composer
     * @memberof ReportActionCompose
     */
    focus(shouldelay = false) {
        // There could be other animations running while we trigger manual focus.
        // This prevents focus from making those animations janky.
        InteractionManager.runAfterInteractions(() => {
            if (!this.textInput) {
                return;
            }

            if (!shouldelay) {
                this.textInput.focus();
            } else {
                // Keyboard is not opened after Emoji Picker is closed
                // SetTimeout is used as a workaround
                // https://github.com/react-native-modal/react-native-modal/issues/114
                // We carefully choose a delay. 100ms is found enough for keyboard to open.
                setTimeout(() => this.textInput.focus(), 100);
            }
        });
    }

    /**
     * Save our report comment in Onyx. We debounce this method in the constructor so that it's not called too often
     * to update Onyx and re-render this component.
     *
     * @param {String} comment
     */
    debouncedSaveReportComment(comment) {
        Report.saveReportComment(this.props.reportID, comment || '');
    }

    /**
     * Broadcast that the user is typing. We debounce this method in the constructor to limit how often we publish
     * client events.
     */
    debouncedBroadcastUserIsTyping() {
        Report.broadcastUserIsTyping(this.props.reportID);
    }

    /**
     * Update the value of the comment in Onyx
     *
     * @param {String} comment
     * @param {Boolean} shouldDebounceSaveComment
     */
    updateComment(comment, shouldDebounceSaveComment) {
        const newComment = EmojiUtils.replaceEmojis(comment, this.props.isSmallScreenWidth, this.props.preferredSkinTone);
        this.setState((prevState) => {
            const newState = {
                isCommentEmpty: !!newComment.match(/^(\s)*$/),
                value: newComment,
            };
            if (comment !== newComment) {
                const remainder = prevState.value.slice(prevState.selection.end).length;
                newState.selection = {
                    start: newComment.length - remainder,
                    end: newComment.length - remainder,
                };
            }
            return newState;
        });

        // Indicate that draft has been created.
        if (this.comment.length === 0 && newComment.length !== 0) {
            Report.setReportWithDraft(this.props.reportID, true);
        }

        // The draft has been deleted.
        if (newComment.length === 0) {
            Report.setReportWithDraft(this.props.reportID, false);
        }

        this.comment = newComment;
        if (shouldDebounceSaveComment) {
            this.debouncedSaveReportComment(newComment);
        } else {
            Report.saveReportComment(this.props.reportID, newComment || '');
        }
        if (newComment) {
            this.debouncedBroadcastUserIsTyping();
        }
    }

    /**
     * Update the number of lines for a comment in Onyx
     * @param {Number} numberOfLines
     */
    updateNumberOfLines(numberOfLines) {
        Report.saveReportCommentNumberOfLines(this.props.reportID, numberOfLines);
    }

    /**
     * Listens for keyboard shortcuts and applies the action
     *
     * @param {Object} e
     */
    triggerHotkeyActions(e) {
        if (!e || ComposerUtils.canSkipTriggerHotkeys(this.props.isSmallScreenWidth, this.props.isKeyboardShown)) {
            return;
        }

        if ((e.key === CONST.KEYBOARD_SHORTCUTS.ENTER.shortcutKey || e.key === CONST.KEYBOARD_SHORTCUTS.TAB.shortcutKey) && this.state.suggestedEmojis.length) {
            e.preventDefault();
            this.insertSelectedEmoji(this.state.highlightedEmojiIndex);
            return;
        }
        if (e.key === CONST.KEYBOARD_SHORTCUTS.ESCAPE.shortcutKey && this.state.suggestedEmojis.length) {
            e.preventDefault();
            this.resetSuggestedEmojis();
            return;
        }

        // Submit the form when Enter is pressed
        if (e.key === CONST.KEYBOARD_SHORTCUTS.ENTER.shortcutKey && !e.shiftKey) {
            e.preventDefault();
            this.submitForm();
        }

        // Trigger the edit box for last sent message if ArrowUp is pressed and the comment is empty and Chronos is not in the participants
        if (
            e.key === CONST.KEYBOARD_SHORTCUTS.ARROW_UP.shortcutKey &&
            this.textInput.selectionStart === 0 &&
            this.state.isCommentEmpty &&
            !ReportUtils.chatIncludesChronos(this.props.report)
        ) {
            e.preventDefault();

            const lastReportAction = _.find(this.props.reportActions, (action) => ReportUtils.canEditReportAction(action));

            if (lastReportAction !== -1 && lastReportAction) {
                Report.saveReportActionDraft(this.props.reportID, lastReportAction.reportActionID, _.last(lastReportAction.message).html);
            }
        }
    }

    /**
     * @returns {String}
     */
    prepareCommentAndResetComposer() {
        const trimmedComment = this.comment.trim();

        // Don't submit empty comments or comments that exceed the character limit
        if (this.state.isCommentEmpty || ReportUtils.getCommentLength(trimmedComment) > CONST.MAX_COMMENT_LENGTH) {
            return '';
        }

        this.updateComment('');
        this.setTextInputShouldClear(true);
        if (this.props.isComposerFullSize) {
            Report.setIsComposerFullSize(this.props.reportID, false);
        }
        this.setState({isFullComposerAvailable: false});

        return trimmedComment;
    }

    /**
     * @param {Object} file
     */
    addAttachment(file) {
        // Since we're submitting the form here which should clear the composer
        // We don't really care about saving the draft the user was typing
        // We need to make sure an empty draft gets saved instead
        this.debouncedSaveReportComment.cancel();
        const comment = this.prepareCommentAndResetComposer();
        Report.addAttachment(this.props.reportID, file, comment);
        this.setTextInputShouldClear(false);
    }

    /**
     * Add a new comment to this chat
     *
     * @param {SyntheticEvent} [e]
     */
    submitForm(e) {
        if (e) {
            e.preventDefault();
        }

        // Since we're submitting the form here which should clear the composer
        // We don't really care about saving the draft the user was typing
        // We need to make sure an empty draft gets saved instead
        this.debouncedSaveReportComment.cancel();

        const comment = this.prepareCommentAndResetComposer();
        if (!comment) {
            return;
        }

        this.props.onSubmit(comment);
    }

    /**
     * Used to show Popover menu on Workspace chat at first sign-in
     * @returns {Boolean}
     */
    showPopoverMenu() {
        this.setMenuVisibility(true);
        return true;
    }

    render() {
        const reportParticipants = _.without(lodashGet(this.props.report, 'participants', []), this.props.currentUserPersonalDetails.login);
        const participantsWithoutExpensifyEmails = _.difference(reportParticipants, CONST.EXPENSIFY_EMAILS);
        const reportRecipient = this.props.personalDetails[participantsWithoutExpensifyEmails[0]];

        const shouldShowReportRecipientLocalTime = ReportUtils.canShowReportRecipientLocalTime(this.props.personalDetails, this.props.report) && !this.props.isComposerFullSize;

        // Prevents focusing and showing the keyboard while the drawer is covering the chat.
        const isComposeDisabled = this.props.isDrawerOpen && this.props.isSmallScreenWidth;
        const isBlockedFromConcierge = ReportUtils.chatIncludesConcierge(this.props.report) && User.isBlockedFromConcierge(this.props.blockedFromConcierge);
        const inputPlaceholder = this.getInputPlaceholder();
        const shouldUseFocusedColor = !isBlockedFromConcierge && !this.props.disabled && (this.state.isFocused || this.state.isDraggingOver);
        const hasExceededMaxCommentLength = this.state.hasExceededMaxCommentLength;

        return (
            <View
                style={[
                    shouldShowReportRecipientLocalTime && !lodashGet(this.props.network, 'isOffline') && styles.chatItemComposeWithFirstRow,
                    this.props.isComposerFullSize && styles.chatItemFullComposeRow,
                ]}
            >
                <OfflineWithFeedback
                    pendingAction={this.props.pendingAction}
                    style={this.props.isComposerFullSize ? styles.chatItemFullComposeRow : {}}
                    contentContainerStyle={this.props.isComposerFullSize ? styles.flex1 : {}}
                >
                    {shouldShowReportRecipientLocalTime && <ParticipantLocalTime participant={reportRecipient} />}
                    <View
                        style={[
                            shouldUseFocusedColor ? styles.chatItemComposeBoxFocusedColor : styles.chatItemComposeBoxColor,
                            styles.flexRow,
                            styles.chatItemComposeBox,
                            this.props.isComposerFullSize && styles.chatItemFullComposeBox,
                            hasExceededMaxCommentLength && styles.borderColorDanger,
                        ]}
                    >
                        <AttachmentModal
                            headerTitle={this.props.translate('reportActionCompose.sendAttachment')}
                            onConfirm={this.addAttachment}
                            onModalHide={this.setShouldBlockEmojiCalcToFalse}
                        >
                            {({displayFileInModal}) => (
                                <>
                                    <AttachmentPicker>
                                        {({openPicker}) => (
                                            <>
                                                <View
                                                    style={[
                                                        styles.dFlex,
                                                        styles.flexColumn,
                                                        this.state.isFullComposerAvailable || this.props.isComposerFullSize ? styles.justifyContentBetween : styles.justifyContentEnd,
                                                    ]}
                                                >
                                                    {this.props.isComposerFullSize && (
                                                        <Tooltip text={this.props.translate('reportActionCompose.collapse')}>
                                                            <TouchableOpacity
                                                                onPress={(e) => {
                                                                    e.preventDefault();
                                                                    this.setShouldShowSuggestionMenuToFalse();
                                                                    Report.setIsComposerFullSize(this.props.reportID, false);
                                                                }}
                                                                // Keep focus on the composer when Collapse button is clicked.
                                                                onMouseDown={(e) => e.preventDefault()}
                                                                style={styles.composerSizeButton}
                                                                disabled={isBlockedFromConcierge || this.props.disabled}
                                                            >
                                                                <Icon src={Expensicons.Collapse} />
                                                            </TouchableOpacity>
                                                        </Tooltip>
                                                    )}
                                                    {!this.props.isComposerFullSize && this.state.isFullComposerAvailable && (
                                                        <Tooltip text={this.props.translate('reportActionCompose.expand')}>
                                                            <TouchableOpacity
                                                                onPress={(e) => {
                                                                    e.preventDefault();
                                                                    this.setShouldShowSuggestionMenuToFalse();
                                                                    Report.setIsComposerFullSize(this.props.reportID, true);
                                                                }}
                                                                // Keep focus on the composer when Expand button is clicked.
                                                                onMouseDown={(e) => e.preventDefault()}
                                                                style={styles.composerSizeButton}
                                                                disabled={isBlockedFromConcierge || this.props.disabled}
                                                            >
                                                                <Icon src={Expensicons.Expand} />
                                                            </TouchableOpacity>
                                                        </Tooltip>
                                                    )}
                                                    <Tooltip text={this.props.translate('reportActionCompose.addAction')}>
                                                        <TouchableOpacity
                                                            ref={(el) => (this.actionButton = el)}
                                                            onPress={(e) => {
                                                                e.preventDefault();

                                                                // Drop focus to avoid blue focus ring.
                                                                this.actionButton.blur();
                                                                this.setMenuVisibility(true);
                                                            }}
                                                            style={styles.composerSizeButton}
                                                            disabled={isBlockedFromConcierge || this.props.disabled}
                                                        >
                                                            <Icon src={Expensicons.Plus} />
                                                        </TouchableOpacity>
                                                    </Tooltip>
                                                </View>
                                                <PopoverMenu
                                                    animationInTiming={CONST.ANIMATION_IN_TIMING}
                                                    isVisible={this.state.isMenuVisible}
                                                    onClose={() => this.setMenuVisibility(false)}
                                                    onItemSelected={() => this.setMenuVisibility(false)}
                                                    anchorPosition={styles.createMenuPositionReportActionCompose}
                                                    menuItems={[
                                                        ...this.getMoneyRequestOptions(reportParticipants),
                                                        ...this.getTaskOption(reportParticipants),
                                                        {
                                                            icon: Expensicons.Paperclip,
                                                            text: this.props.translate('reportActionCompose.addAttachment'),
                                                            onSelected: () => {
                                                                // Set a flag to block emoji calculation until we're finished using the file picker,
                                                                // which will stop any flickering as the file picker opens on non-native devices.
                                                                if (this.willBlurTextInputOnTapOutside) {
                                                                    this.setState({shouldBlockEmojiCalc: true});
                                                                }

                                                                openPicker({
                                                                    onPicked: displayFileInModal,
                                                                });
                                                            },
                                                        },
                                                    ]}
                                                />
                                            </>
                                        )}
                                    </AttachmentPicker>
                                    <View style={[styles.textInputComposeSpacing, styles.textInputComposeBorder]}>
                                        <DragAndDrop
                                            dropZoneId={CONST.REPORT.DROP_NATIVE_ID}
                                            activeDropZoneId={CONST.REPORT.ACTIVE_DROP_NATIVE_ID}
                                            onDragEnter={() => {
                                                this.setState({isDraggingOver: true});
                                            }}
                                            onDragLeave={() => {
                                                this.setState({isDraggingOver: false});
                                            }}
                                            onDrop={(e) => {
                                                e.preventDefault();

                                                const file = lodashGet(e, ['dataTransfer', 'files', 0]);

                                                displayFileInModal(file);

                                                this.setState({isDraggingOver: false});
                                            }}
                                            disabled={this.props.disabled}
                                        >
                                            <Composer
                                                autoFocus={!this.props.modal.isVisible && (this.willBlurTextInputOnTapOutside || this.isEmptyChat())}
                                                multiline
                                                ref={this.setTextInputRef}
                                                textAlignVertical="top"
                                                placeholder={inputPlaceholder}
                                                placeholderTextColor={themeColors.placeholderText}
                                                onChangeText={(comment) => this.updateComment(comment, true)}
                                                onKeyPress={this.triggerHotkeyActions}
                                                style={[styles.textInputCompose, this.props.isComposerFullSize ? styles.textInputFullCompose : styles.flex4]}
                                                maxLines={this.state.maxLines}
                                                onFocus={() => this.setIsFocused(true)}
                                                onBlur={() => {
                                                    this.setIsFocused(false);
                                                    this.resetSuggestedEmojis();
                                                }}
                                                onClick={this.setShouldBlockEmojiCalcToFalse}
                                                onPasteFile={displayFileInModal}
                                                shouldClear={this.state.textInputShouldClear}
                                                onClear={() => this.setTextInputShouldClear(false)}
                                                isDisabled={isComposeDisabled || isBlockedFromConcierge || this.props.disabled}
                                                selection={this.state.selection}
                                                onSelectionChange={this.onSelectionChange}
                                                isFullComposerAvailable={this.state.isFullComposerAvailable}
                                                setIsFullComposerAvailable={this.setIsFullComposerAvailable}
                                                isComposerFullSize={this.props.isComposerFullSize}
                                                value={this.state.value}
                                                numberOfLines={this.props.numberOfLines}
                                                onNumberOfLinesChange={this.updateNumberOfLines}
                                                onLayout={(e) => {
                                                    const composerHeight = e.nativeEvent.layout.height;
                                                    if (this.state.composerHeight === composerHeight) {
                                                        return;
                                                    }
                                                    this.setState({composerHeight});
                                                }}
                                                onScroll={() => this.setShouldShowSuggestionMenuToFalse()}
                                            />
                                        </DragAndDrop>
                                    </View>
                                </>
                            )}
                        </AttachmentModal>
                        {DeviceCapabilities.canUseTouchScreen() && this.props.isMediumScreenWidth ? null : (
                            <EmojiPickerButton
                                isDisabled={isBlockedFromConcierge || this.props.disabled}
                                onModalHide={() => {
                                    this.focus(true);
                                }}
                                onEmojiSelected={this.addEmojiToTextBox}
                            />
                        )}
                        <View
                            style={[styles.justifyContentEnd]}
                            // Keep focus on the composer when Send message is clicked.
                            onMouseDown={(e) => e.preventDefault()}
                        >
                            <Tooltip text={this.props.translate('common.send')}>
                                <TouchableOpacity
                                    style={[styles.chatItemSubmitButton, this.state.isCommentEmpty || hasExceededMaxCommentLength ? undefined : styles.buttonSuccess]}
                                    onPress={this.submitForm}
                                    disabled={this.state.isCommentEmpty || isBlockedFromConcierge || this.props.disabled || hasExceededMaxCommentLength}
                                    hitSlop={{
                                        top: 3,
                                        right: 3,
                                        bottom: 3,
                                        left: 3,
                                    }}
                                >
                                    <Icon
                                        src={Expensicons.Send}
                                        fill={this.state.isCommentEmpty || hasExceededMaxCommentLength ? themeColors.icon : themeColors.textLight}
                                    />
                                </TouchableOpacity>
                            </Tooltip>
                        </View>
                    </View>
                    <View
                        style={[
                            styles.flexRow,
                            styles.justifyContentBetween,
                            styles.alignItemsCenter,
                            (!this.props.isSmallScreenWidth || (this.props.isSmallScreenWidth && !this.props.network.isOffline)) && styles.chatItemComposeSecondaryRow,
                        ]}
                    >
                        {!this.props.isSmallScreenWidth && <OfflineIndicator containerStyles={[styles.chatItemComposeSecondaryRow]} />}
                        <ReportTypingIndicator reportID={this.props.reportID} />
                        <ExceededCommentLength
                            comment={this.comment}
                            onExceededMaxCommentLength={this.setExceededMaxCommentLength}
                        />
                    </View>
                </OfflineWithFeedback>
                {this.state.isDraggingOver && <ReportDropUI />}
                {!_.isEmpty(this.state.suggestedEmojis) && this.state.shouldShowSuggestionMenu && (
                    <ArrowKeyFocusManager
                        focusedIndex={this.state.highlightedEmojiIndex}
                        maxIndex={getMaxArrowIndex(this.state.suggestedEmojis.length, this.state.isEmojiPickerLarge)}
                        shouldExcludeTextAreaNodes={false}
                        onFocusedIndexChanged={(index) => this.setState({highlightedEmojiIndex: index})}
                    >
                        <EmojiSuggestions
                            onClose={() => this.setState({suggestedEmojis: []})}
                            highlightedEmojiIndex={this.state.highlightedEmojiIndex}
                            emojis={this.state.suggestedEmojis}
                            comment={this.state.value}
                            updateComment={(newComment) => this.setState({value: newComment})}
                            colonIndex={this.state.colonIndex}
                            prefix={this.state.value.slice(this.state.colonIndex + 1, this.state.selection.start)}
                            onSelect={this.insertSelectedEmoji}
                            isComposerFullSize={this.props.isComposerFullSize}
                            preferredSkinToneIndex={this.props.preferredSkinTone}
                            isEmojiPickerLarge={this.state.isEmojiPickerLarge}
                            composerHeight={this.state.composerHeight}
                            shouldIncludeReportRecipientLocalTimeHeight={shouldShowReportRecipientLocalTime}
                        />
                    </ArrowKeyFocusManager>
                )}
            </View>
        );
    }
}

ReportActionCompose.propTypes = propTypes;
ReportActionCompose.defaultProps = defaultProps;

export default compose(
    withWindowDimensions,
    withDrawerState,
    withNavigation,
    withNavigationFocus,
    withLocalize,
    withNetwork(),
    withPersonalDetails(),
    withCurrentUserPersonalDetails,
    withKeyboardState,
    withOnyx({
        betas: {
            key: ONYXKEYS.BETAS,
        },
        comment: {
            key: ({reportID}) => `${ONYXKEYS.COLLECTION.REPORT_DRAFT_COMMENT}${reportID}`,
        },
        numberOfLines: {
            key: ({reportID}) => `${ONYXKEYS.COLLECTION.REPORT_DRAFT_COMMENT_NUMBER_OF_LINES}${reportID}`,
        },
        modal: {
            key: ONYXKEYS.MODAL,
        },
        blockedFromConcierge: {
            key: ONYXKEYS.NVP_BLOCKED_FROM_CONCIERGE,
        },
        frequentlyUsedEmojis: {
            key: ONYXKEYS.FREQUENTLY_USED_EMOJIS,
        },
        preferredSkinTone: {
            key: ONYXKEYS.PREFERRED_EMOJI_SKIN_TONE,
        },
    }),
)(ReportActionCompose);<|MERGE_RESOLUTION|>--- conflicted
+++ resolved
@@ -1,6 +1,11 @@
 import React from 'react';
 import PropTypes from 'prop-types';
-import {View, TouchableOpacity, InteractionManager, LayoutAnimation} from 'react-native';
+import {
+    View,
+    TouchableOpacity,
+    InteractionManager,
+    LayoutAnimation,
+} from 'react-native';
 import _ from 'underscore';
 import lodashGet from 'lodash/get';
 import {withOnyx} from 'react-native-onyx';
@@ -109,12 +114,10 @@
     preferredSkinTone: PropTypes.oneOfType([PropTypes.number, PropTypes.string]),
 
     /** User's frequently used emojis */
-    frequentlyUsedEmojis: PropTypes.arrayOf(
-        PropTypes.shape({
-            code: PropTypes.string.isRequired,
-            keywords: PropTypes.arrayOf(PropTypes.string),
-        }),
-    ),
+    frequentlyUsedEmojis: PropTypes.arrayOf(PropTypes.shape({
+        code: PropTypes.string.isRequired,
+        keywords: PropTypes.arrayOf(PropTypes.string),
+    })),
 
     /** The type of action that's pending  */
     pendingAction: PropTypes.oneOf(['add', 'update', 'delete']),
@@ -142,20 +145,16 @@
 };
 
 /**
- * Return the max available index for arrow manager.
+  * Return the max available index for arrow manager.
  * @param {Number} numRows
  * @param {Boolean} isEmojiPickerLarge
  * @returns {Number}
  */
 const getMaxArrowIndex = (numRows, isEmojiPickerLarge) => {
     // EmojiRowCount is number of emoji suggestions. For small screen we can fit 3 items and for large we show up to 5 items
-<<<<<<< HEAD
-    const emojiRowCount = isEmojiPickerLarge ? Math.max(numRows, CONST.EMOJI_SUGGESTER.MAX_AMOUNT_OF_ITEMS) : Math.max(numRows, CONST.EMOJI_SUGGESTER.MIN_AMOUNT_OF_ITEMS);
-=======
     const emojiRowCount = isEmojiPickerLarge
         ? Math.max(numRows, CONST.AUTO_COMPLETE_SUGGESTER.MAX_AMOUNT_OF_ITEMS)
         : Math.max(numRows, CONST.AUTO_COMPLETE_SUGGESTER.MIN_AMOUNT_OF_ITEMS);
->>>>>>> cc78a083
 
     // -1 because we start at 0
     return emojiRowCount - 1;
@@ -230,20 +229,13 @@
         });
 
         const shortcutConfig = CONST.KEYBOARD_SHORTCUTS.ESCAPE;
-        this.unsubscribeEscapeKey = KeyboardShortcut.subscribe(
-            shortcutConfig.shortcutKey,
-            () => {
-                if (!this.state.isFocused || this.comment.length === 0) {
-                    return;
-                }
-
-                this.updateComment('', true);
-            },
-            shortcutConfig.descriptionKey,
-            shortcutConfig.modifiers,
-            true,
-            true,
-        );
+        this.unsubscribeEscapeKey = KeyboardShortcut.subscribe(shortcutConfig.shortcutKey, () => {
+            if (!this.state.isFocused || this.comment.length === 0) {
+                return;
+            }
+
+            this.updateComment('', true);
+        }, shortcutConfig.descriptionKey, shortcutConfig.modifiers, true, true);
 
         this.setMaxLines();
         this.updateComment(this.comment);
@@ -266,7 +258,8 @@
         // We want to focus or refocus the input when a modal has been closed and the underlying screen is focused.
         // We avoid doing this on native platforms since the software keyboard popping
         // open creates a jarring and broken UX.
-        if (this.willBlurTextInputOnTapOutside && this.props.isFocused && prevProps.modal.isVisible && !this.props.modal.isVisible) {
+        if (this.willBlurTextInputOnTapOutside && this.props.isFocused
+            && prevProps.modal.isVisible && !this.props.modal.isVisible) {
             this.focus();
         }
 
@@ -383,7 +376,7 @@
                 onSelected: () => Navigation.navigate(ROUTES.getIOUSendRoute(this.props.reportID)),
             },
         };
-        return _.map(ReportUtils.getMoneyRequestOptions(this.props.report, reportParticipants, this.props.betas), (option) => options[option]);
+        return _.map(ReportUtils.getMoneyRequestOptions(this.props.report, reportParticipants, this.props.betas), option => options[option]);
     }
 
     /**
@@ -428,10 +421,10 @@
      */
     getTaskOption(reportParticipants) {
         // We only prevent the task option from showing if it's a DM and the other user is an Expensify default email
-        if (
-            !Permissions.canUseTasks(this.props.betas) ||
-            (lodashGet(this.props.report, 'participants', []).length === 1 && _.some(reportParticipants, (email) => _.contains(CONST.EXPENSIFY_EMAILS, email)))
-        ) {
+        if (!Permissions.canUseTasks(this.props.betas) || (lodashGet(this.props.report, 'participants', []).length === 1 && _.some(reportParticipants, email => _.contains(
+            CONST.EXPENSIFY_EMAILS,
+            email,
+        )))) {
             return [];
         }
 
@@ -520,7 +513,7 @@
         const commentAfterColonWithEmojiNameRemoved = this.state.value.slice(this.state.selection.end).replace(CONST.REGEX.EMOJI_REPLACER, CONST.SPACE);
 
         this.updateComment(`${commentBeforeColon}${emojiCode} ${commentAfterColonWithEmojiNameRemoved}`, true);
-        this.setState((prevState) => ({
+        this.setState(prevState => ({
             selection: {
                 start: prevState.colonIndex + emojiCode.length + CONST.SPACE_LENGTH,
                 end: prevState.colonIndex + emojiCode.length + CONST.SPACE_LENGTH,
@@ -540,7 +533,7 @@
      * @param {String} emoji
      */
     addEmojiToTextBox(emoji) {
-        this.setState((prevState) => ({
+        this.setState(prevState => ({
             selection: {
                 start: prevState.selection.start + emoji.length,
                 end: prevState.selection.start + emoji.length,
@@ -673,14 +666,14 @@
 
         // Trigger the edit box for last sent message if ArrowUp is pressed and the comment is empty and Chronos is not in the participants
         if (
-            e.key === CONST.KEYBOARD_SHORTCUTS.ARROW_UP.shortcutKey &&
-            this.textInput.selectionStart === 0 &&
-            this.state.isCommentEmpty &&
-            !ReportUtils.chatIncludesChronos(this.props.report)
+            e.key === CONST.KEYBOARD_SHORTCUTS.ARROW_UP.shortcutKey && this.textInput.selectionStart === 0 && this.state.isCommentEmpty && !ReportUtils.chatIncludesChronos(this.props.report)
         ) {
             e.preventDefault();
 
-            const lastReportAction = _.find(this.props.reportActions, (action) => ReportUtils.canEditReportAction(action));
+            const lastReportAction = _.find(
+                this.props.reportActions,
+                action => ReportUtils.canEditReportAction(action),
+            );
 
             if (lastReportAction !== -1 && lastReportAction) {
                 Report.saveReportActionDraft(this.props.reportID, lastReportAction.reportActionID, _.last(lastReportAction.message).html);
@@ -759,7 +752,8 @@
         const participantsWithoutExpensifyEmails = _.difference(reportParticipants, CONST.EXPENSIFY_EMAILS);
         const reportRecipient = this.props.personalDetails[participantsWithoutExpensifyEmails[0]];
 
-        const shouldShowReportRecipientLocalTime = ReportUtils.canShowReportRecipientLocalTime(this.props.personalDetails, this.props.report) && !this.props.isComposerFullSize;
+        const shouldShowReportRecipientLocalTime = ReportUtils.canShowReportRecipientLocalTime(this.props.personalDetails, this.props.report)
+            && !this.props.isComposerFullSize;
 
         // Prevents focusing and showing the keyboard while the drawer is covering the chat.
         const isComposeDisabled = this.props.isDrawerOpen && this.props.isSmallScreenWidth;
@@ -769,11 +763,10 @@
         const hasExceededMaxCommentLength = this.state.hasExceededMaxCommentLength;
 
         return (
-            <View
-                style={[
-                    shouldShowReportRecipientLocalTime && !lodashGet(this.props.network, 'isOffline') && styles.chatItemComposeWithFirstRow,
-                    this.props.isComposerFullSize && styles.chatItemFullComposeRow,
-                ]}
+            <View style={[
+                shouldShowReportRecipientLocalTime && !lodashGet(this.props.network, 'isOffline') && styles.chatItemComposeWithFirstRow,
+                this.props.isComposerFullSize && styles.chatItemFullComposeRow,
+            ]}
             >
                 <OfflineWithFeedback
                     pendingAction={this.props.pendingAction}
@@ -781,14 +774,15 @@
                     contentContainerStyle={this.props.isComposerFullSize ? styles.flex1 : {}}
                 >
                     {shouldShowReportRecipientLocalTime && <ParticipantLocalTime participant={reportRecipient} />}
-                    <View
-                        style={[
-                            shouldUseFocusedColor ? styles.chatItemComposeBoxFocusedColor : styles.chatItemComposeBoxColor,
-                            styles.flexRow,
-                            styles.chatItemComposeBox,
-                            this.props.isComposerFullSize && styles.chatItemFullComposeBox,
-                            hasExceededMaxCommentLength && styles.borderColorDanger,
-                        ]}
+                    <View style={[
+                        shouldUseFocusedColor
+                            ? styles.chatItemComposeBoxFocusedColor
+                            : styles.chatItemComposeBoxColor,
+                        styles.flexRow,
+                        styles.chatItemComposeBox,
+                        this.props.isComposerFullSize && styles.chatItemFullComposeBox,
+                        hasExceededMaxCommentLength && styles.borderColorDanger,
+                    ]}
                     >
                         <AttachmentModal
                             headerTitle={this.props.translate('reportActionCompose.sendAttachment')}
@@ -800,12 +794,10 @@
                                     <AttachmentPicker>
                                         {({openPicker}) => (
                                             <>
-                                                <View
-                                                    style={[
-                                                        styles.dFlex,
-                                                        styles.flexColumn,
-                                                        this.state.isFullComposerAvailable || this.props.isComposerFullSize ? styles.justifyContentBetween : styles.justifyContentEnd,
-                                                    ]}
+                                                <View style={[
+                                                    styles.dFlex, styles.flexColumn,
+                                                    (this.state.isFullComposerAvailable || this.props.isComposerFullSize) ? styles.justifyContentBetween : styles.justifyContentEnd,
+                                                ]}
                                                 >
                                                     {this.props.isComposerFullSize && (
                                                         <Tooltip text={this.props.translate('reportActionCompose.collapse')}>
@@ -815,16 +807,18 @@
                                                                     this.setShouldShowSuggestionMenuToFalse();
                                                                     Report.setIsComposerFullSize(this.props.reportID, false);
                                                                 }}
+
                                                                 // Keep focus on the composer when Collapse button is clicked.
-                                                                onMouseDown={(e) => e.preventDefault()}
+                                                                onMouseDown={e => e.preventDefault()}
                                                                 style={styles.composerSizeButton}
                                                                 disabled={isBlockedFromConcierge || this.props.disabled}
                                                             >
                                                                 <Icon src={Expensicons.Collapse} />
                                                             </TouchableOpacity>
                                                         </Tooltip>
+
                                                     )}
-                                                    {!this.props.isComposerFullSize && this.state.isFullComposerAvailable && (
+                                                    {(!this.props.isComposerFullSize && this.state.isFullComposerAvailable) && (
                                                         <Tooltip text={this.props.translate('reportActionCompose.expand')}>
                                                             <TouchableOpacity
                                                                 onPress={(e) => {
@@ -832,8 +826,9 @@
                                                                     this.setShouldShowSuggestionMenuToFalse();
                                                                     Report.setIsComposerFullSize(this.props.reportID, true);
                                                                 }}
+
                                                                 // Keep focus on the composer when Expand button is clicked.
-                                                                onMouseDown={(e) => e.preventDefault()}
+                                                                onMouseDown={e => e.preventDefault()}
                                                                 style={styles.composerSizeButton}
                                                                 disabled={isBlockedFromConcierge || this.props.disabled}
                                                             >
@@ -843,7 +838,7 @@
                                                     )}
                                                     <Tooltip text={this.props.translate('reportActionCompose.addAction')}>
                                                         <TouchableOpacity
-                                                            ref={(el) => (this.actionButton = el)}
+                                                            ref={el => this.actionButton = el}
                                                             onPress={(e) => {
                                                                 e.preventDefault();
 
@@ -864,9 +859,7 @@
                                                     onClose={() => this.setMenuVisibility(false)}
                                                     onItemSelected={() => this.setMenuVisibility(false)}
                                                     anchorPosition={styles.createMenuPositionReportActionCompose}
-                                                    menuItems={[
-                                                        ...this.getMoneyRequestOptions(reportParticipants),
-                                                        ...this.getTaskOption(reportParticipants),
+                                                    menuItems={[...this.getMoneyRequestOptions(reportParticipants), ...this.getTaskOption(reportParticipants),
                                                         {
                                                             icon: Expensicons.Paperclip,
                                                             text: this.props.translate('reportActionCompose.addAttachment'),
@@ -915,7 +908,7 @@
                                                 textAlignVertical="top"
                                                 placeholder={inputPlaceholder}
                                                 placeholderTextColor={themeColors.placeholderText}
-                                                onChangeText={(comment) => this.updateComment(comment, true)}
+                                                onChangeText={comment => this.updateComment(comment, true)}
                                                 onKeyPress={this.triggerHotkeyActions}
                                                 style={[styles.textInputCompose, this.props.isComposerFullSize ? styles.textInputFullCompose : styles.flex4]}
                                                 maxLines={this.state.maxLines}
@@ -962,43 +955,35 @@
                         )}
                         <View
                             style={[styles.justifyContentEnd]}
+
                             // Keep focus on the composer when Send message is clicked.
-                            onMouseDown={(e) => e.preventDefault()}
+                            onMouseDown={e => e.preventDefault()}
                         >
                             <Tooltip text={this.props.translate('common.send')}>
                                 <TouchableOpacity
-                                    style={[styles.chatItemSubmitButton, this.state.isCommentEmpty || hasExceededMaxCommentLength ? undefined : styles.buttonSuccess]}
+                                    style={[styles.chatItemSubmitButton,
+                                        (this.state.isCommentEmpty || hasExceededMaxCommentLength) ? undefined : styles.buttonSuccess,
+                                    ]}
                                     onPress={this.submitForm}
                                     disabled={this.state.isCommentEmpty || isBlockedFromConcierge || this.props.disabled || hasExceededMaxCommentLength}
                                     hitSlop={{
-                                        top: 3,
-                                        right: 3,
-                                        bottom: 3,
-                                        left: 3,
+                                        top: 3, right: 3, bottom: 3, left: 3,
                                     }}
                                 >
-                                    <Icon
-                                        src={Expensicons.Send}
-                                        fill={this.state.isCommentEmpty || hasExceededMaxCommentLength ? themeColors.icon : themeColors.textLight}
-                                    />
+                                    <Icon src={Expensicons.Send} fill={(this.state.isCommentEmpty || hasExceededMaxCommentLength) ? themeColors.icon : themeColors.textLight} />
                                 </TouchableOpacity>
                             </Tooltip>
                         </View>
                     </View>
-                    <View
-                        style={[
-                            styles.flexRow,
-                            styles.justifyContentBetween,
-                            styles.alignItemsCenter,
-                            (!this.props.isSmallScreenWidth || (this.props.isSmallScreenWidth && !this.props.network.isOffline)) && styles.chatItemComposeSecondaryRow,
-                        ]}
+                    <View style={[
+                        styles.flexRow,
+                        styles.justifyContentBetween,
+                        styles.alignItemsCenter,
+                        (!this.props.isSmallScreenWidth || (this.props.isSmallScreenWidth && !this.props.network.isOffline)) && styles.chatItemComposeSecondaryRow]}
                     >
                         {!this.props.isSmallScreenWidth && <OfflineIndicator containerStyles={[styles.chatItemComposeSecondaryRow]} />}
                         <ReportTypingIndicator reportID={this.props.reportID} />
-                        <ExceededCommentLength
-                            comment={this.comment}
-                            onExceededMaxCommentLength={this.setExceededMaxCommentLength}
-                        />
+                        <ExceededCommentLength comment={this.comment} onExceededMaxCommentLength={this.setExceededMaxCommentLength} />
                     </View>
                 </OfflineWithFeedback>
                 {this.state.isDraggingOver && <ReportDropUI />}
@@ -1007,14 +992,14 @@
                         focusedIndex={this.state.highlightedEmojiIndex}
                         maxIndex={getMaxArrowIndex(this.state.suggestedEmojis.length, this.state.isEmojiPickerLarge)}
                         shouldExcludeTextAreaNodes={false}
-                        onFocusedIndexChanged={(index) => this.setState({highlightedEmojiIndex: index})}
+                        onFocusedIndexChanged={index => this.setState({highlightedEmojiIndex: index})}
                     >
                         <EmojiSuggestions
                             onClose={() => this.setState({suggestedEmojis: []})}
                             highlightedEmojiIndex={this.state.highlightedEmojiIndex}
                             emojis={this.state.suggestedEmojis}
                             comment={this.state.value}
-                            updateComment={(newComment) => this.setState({value: newComment})}
+                            updateComment={newComment => this.setState({value: newComment})}
                             colonIndex={this.state.colonIndex}
                             prefix={this.state.value.slice(this.state.colonIndex + 1, this.state.selection.start)}
                             onSelect={this.insertSelectedEmoji}
