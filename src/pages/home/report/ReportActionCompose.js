--- conflicted
+++ resolved
@@ -885,9 +885,9 @@
                     resetSuggestions();
                 }
 
-<<<<<<< HEAD
                 return;
-=======
+            }
+
         // Trigger the edit box for last sent message if ArrowUp is pressed and the comment is empty and Chronos is not in the participants
         if (
             e.key === CONST.KEYBOARD_SHORTCUTS.ARROW_UP.shortcutKey &&
@@ -903,7 +903,6 @@
 
             if (lastReportAction !== -1 && lastReportAction) {
                 Report.saveReportActionDraft(this.props.reportID, lastReportAction, _.last(lastReportAction.message).html);
->>>>>>> 63d87ba2
             }
 
             // Submit the form when Enter is pressed
