import React, {useCallback, useEffect, useMemo, useRef, useState} from 'react';
import PropTypes from 'prop-types';
import {View, LayoutAnimation, NativeModules, findNodeHandle} from 'react-native';
import {runOnJS} from 'react-native-reanimated';
import {Gesture, GestureDetector} from 'react-native-gesture-handler';
import _ from 'underscore';
import lodashGet from 'lodash/get';
import {withOnyx} from 'react-native-onyx';
import focusWithDelay from '../../../libs/focusWithDelay';
import styles from '../../../styles/styles';
import themeColors from '../../../styles/themes/default';
import Composer from '../../../components/Composer';
import ONYXKEYS from '../../../ONYXKEYS';
import Icon from '../../../components/Icon';
import * as Expensicons from '../../../components/Icon/Expensicons';
import AttachmentPicker from '../../../components/AttachmentPicker';
import * as Report from '../../../libs/actions/Report';
import ReportTypingIndicator from './ReportTypingIndicator';
import AttachmentModal from '../../../components/AttachmentModal';
import compose from '../../../libs/compose';
import PopoverMenu from '../../../components/PopoverMenu';
import withWindowDimensions, {windowDimensionsPropTypes} from '../../../components/withWindowDimensions';
import withLocalize, {withLocalizePropTypes} from '../../../components/withLocalize';
import willBlurTextInputOnTapOutsideFunc from '../../../libs/willBlurTextInputOnTapOutside';
import canFocusInputOnScreenFocus from '../../../libs/canFocusInputOnScreenFocus';
import CONST from '../../../CONST';
import reportActionPropTypes from './reportActionPropTypes';
import * as ReportUtils from '../../../libs/ReportUtils';
import ReportActionComposeFocusManager from '../../../libs/ReportActionComposeFocusManager';
import participantPropTypes from '../../../components/participantPropTypes';
import ParticipantLocalTime from './ParticipantLocalTime';
import withCurrentUserPersonalDetails, {withCurrentUserPersonalDetailsPropTypes, withCurrentUserPersonalDetailsDefaultProps} from '../../../components/withCurrentUserPersonalDetails';
import {withNetwork} from '../../../components/OnyxProvider';
import * as User from '../../../libs/actions/User';
import Tooltip from '../../../components/Tooltip';
import EmojiPickerButton from '../../../components/EmojiPicker/EmojiPickerButton';
import * as DeviceCapabilities from '../../../libs/DeviceCapabilities';
import OfflineIndicator from '../../../components/OfflineIndicator';
import ExceededCommentLength from '../../../components/ExceededCommentLength';
import withNavigationFocus from '../../../components/withNavigationFocus';
import withNavigation from '../../../components/withNavigation';
import * as EmojiUtils from '../../../libs/EmojiUtils';
import * as UserUtils from '../../../libs/UserUtils';
import ReportDropUI from './ReportDropUI';
import reportPropTypes from '../../reportPropTypes';
import EmojiSuggestions from '../../../components/EmojiSuggestions';
import MentionSuggestions from '../../../components/MentionSuggestions';
import withKeyboardState, {keyboardStatePropTypes} from '../../../components/withKeyboardState';
import OfflineWithFeedback from '../../../components/OfflineWithFeedback';
import * as ComposerUtils from '../../../libs/ComposerUtils';
import * as Welcome from '../../../libs/actions/Welcome';
import Permissions from '../../../libs/Permissions';
import containerComposeStyles from '../../../styles/containerComposeStyles';
import * as Task from '../../../libs/actions/Task';
import * as Browser from '../../../libs/Browser';
import * as IOU from '../../../libs/actions/IOU';
import useArrowKeyFocusManager from '../../../hooks/useArrowKeyFocusManager';
import PressableWithFeedback from '../../../components/Pressable/PressableWithFeedback';
import usePrevious from '../../../hooks/usePrevious';
import * as KeyDownListener from '../../../libs/KeyboardShortcut/KeyDownPressListener';
import * as EmojiPickerActions from '../../../libs/actions/EmojiPickerAction';
import withAnimatedRef from '../../../components/withAnimatedRef';
import updatePropsPaperWorklet from '../../../libs/updatePropsPaperWorklet';

const {RNTextInputReset} = NativeModules;

const propTypes = {
    /** Beta features list */
    betas: PropTypes.arrayOf(PropTypes.string),

    /** A method to call when the form is submitted */
    onSubmit: PropTypes.func.isRequired,

    /** The comment left by the user */
    comment: PropTypes.string,

    /** Number of lines for the comment */
    numberOfLines: PropTypes.number,

    /** The ID of the report actions will be created for */
    reportID: PropTypes.string.isRequired,

    /** Details about any modals being used */
    modal: PropTypes.shape({
        /** Indicates if there is a modal currently visible or not */
        isVisible: PropTypes.bool,
    }),

    /** Personal details of all the users */
    personalDetails: PropTypes.objectOf(participantPropTypes),

    /** The report currently being looked at */
    report: reportPropTypes,

    /** Array of report actions for this report */
    reportActions: PropTypes.arrayOf(PropTypes.shape(reportActionPropTypes)),

    /** The actions from the parent report */
    parentReportActions: PropTypes.objectOf(PropTypes.shape(reportActionPropTypes)),

    /** Is the window width narrow, like on a mobile device */
    isSmallScreenWidth: PropTypes.bool.isRequired,

    /** Is composer screen focused */
    isFocused: PropTypes.bool.isRequired,

    /** Is composer full size */
    isComposerFullSize: PropTypes.bool,

    /** Whether user interactions should be disabled */
    disabled: PropTypes.bool,

    // The NVP describing a user's block status
    blockedFromConcierge: PropTypes.shape({
        // The date that the user will be unblocked
        expiresAt: PropTypes.string,
    }),

    /** Whether the composer input should be shown */
    shouldShowComposeInput: PropTypes.bool,

    /** Stores user's preferred skin tone */
    preferredSkinTone: PropTypes.oneOfType([PropTypes.number, PropTypes.string]),

    /** The type of action that's pending  */
    pendingAction: PropTypes.oneOf(['add', 'update', 'delete']),

    /** animated ref from react-native-reanimated */
    animatedRef: PropTypes.oneOfType([PropTypes.func, PropTypes.shape({current: PropTypes.instanceOf(React.Component)})]).isRequired,

    ...windowDimensionsPropTypes,
    ...withLocalizePropTypes,
    ...withCurrentUserPersonalDetailsPropTypes,
    ...keyboardStatePropTypes,
};

const defaultProps = {
    betas: [],
    comment: '',
    numberOfLines: undefined,
    modal: {},
    report: {},
    reportActions: [],
    parentReportActions: {},
    blockedFromConcierge: {},
    personalDetails: {},
    preferredSkinTone: CONST.EMOJI_DEFAULT_SKIN_TONE,
    isComposerFullSize: false,
    pendingAction: null,
    shouldShowComposeInput: true,
    ...withCurrentUserPersonalDetailsDefaultProps,
};

const defaultSuggestionsValues = {
    suggestedEmojis: [],
    suggestedMentions: [],
    colonIndex: -1,
    atSignIndex: -1,
    shouldShowEmojiSuggestionMenu: false,
    shouldShowMentionSuggestionMenu: false,
    mentionPrefix: '',
    isAutoSuggestionPickerLarge: false,
};

/**
 * Return the max available index for arrow manager.
 * @param {Number} numRows
 * @param {Boolean} isAutoSuggestionPickerLarge
 * @returns {Number}
 */
const getMaxArrowIndex = (numRows, isAutoSuggestionPickerLarge) => {
    // rowCount is number of emoji/mention suggestions. For small screen we can fit 3 items
    // and for large we show up to 20 items for mentions/emojis
    const rowCount = isAutoSuggestionPickerLarge
        ? Math.min(numRows, CONST.AUTO_COMPLETE_SUGGESTER.MAX_AMOUNT_OF_SUGGESTIONS)
        : Math.min(numRows, CONST.AUTO_COMPLETE_SUGGESTER.MIN_AMOUNT_OF_SUGGESTIONS);

    // -1 because we start at 0
    return rowCount - 1;
};

const willBlurTextInputOnTapOutside = willBlurTextInputOnTapOutsideFunc();

<<<<<<< HEAD
    componentWillUnmount() {
        ReportActionComposeFocusManager.clear(true);
=======
// We want consistent auto focus behavior on input between native and mWeb so we have some auto focus management code that will
// prevent auto focus on existing chat for mobile device
const shouldFocusInputOnScreenFocus = canFocusInputOnScreenFocus();
>>>>>>> 03cf0b14

/**
 * Save draft report comment. Debounced to happen at most once per second.
 * @param {String} reportID
 * @param {String} comment
 */
const debouncedSaveReportComment = _.debounce((reportID, comment) => {
    Report.saveReportComment(reportID, comment || '');
}, 1000);

/**
 * Broadcast that the user is typing. Debounced to limit how often we publish client events.
 * @param {String} reportID
 */
const debouncedBroadcastUserIsTyping = _.debounce((reportID) => {
    Report.broadcastUserIsTyping(reportID);
}, 100);

/**
 * Check if this piece of string looks like an emoji
 * @param {String} str
 * @param {Number} pos
 * @returns {Boolean}
 */
const isEmojiCode = (str, pos) => {
    const leftWords = str.slice(0, pos).split(CONST.REGEX.SPECIAL_CHAR_OR_EMOJI);
    const leftWord = _.last(leftWords);
    return CONST.REGEX.HAS_COLON_ONLY_AT_THE_BEGINNING.test(leftWord) && leftWord.length > 2;
};

<<<<<<< HEAD
            this.focus(false);
        }, true);
    }

    getDefaultSuggestionsValues() {
        return {
            suggestedEmojis: [],
            suggestedMentions: [],
            highlightedEmojiIndex: 0,
            highlightedMentionIndex: 0,
            colonIndex: -1,
            atSignIndex: -1,
            shouldShowEmojiSuggestionMenu: false,
            shouldShowMentionSuggestionMenu: false,
            mentionPrefix: '',
            isAutoSuggestionPickerLarge: false,
        };
    }
=======
/**
 * Check if this piece of string looks like a mention
 * @param {String} str
 * @returns {Boolean}
 */
const isMentionCode = (str) => CONST.REGEX.HAS_AT_MOST_TWO_AT_SIGNS.test(str);
>>>>>>> 03cf0b14

/**
 * Trims first character of the string if it is a space
 * @param {String} str
 * @returns {String}
 */
const trimLeadingSpace = (str) => (str.slice(0, 1) === ' ' ? str.slice(1) : str);

// For mobile Safari, updating the selection prop on an unfocused input will cause it to automatically gain focus
// and subsequent programmatic focus shifts (e.g., modal focus trap) to show the blue frame (:focus-visible style),
// so we need to ensure that it is only updated after focus.
const isMobileSafari = Browser.isMobileSafari();

function ReportActionCompose({
    animatedRef,
    betas,
    blockedFromConcierge,
    comment,
    currentUserPersonalDetails,
    disabled,
    isComposerFullSize,
    isFocused: isFocusedProp,
    isKeyboardShown,
    isMediumScreenWidth,
    isSmallScreenWidth,
    modal,
    navigation,
    network,
    numberOfLines,
    onSubmit,
    parentReportActions,
    pendingAction,
    personalDetails,
    preferredLocale,
    preferredSkinTone,
    report,
    reportActions,
    reportID,
    shouldShowComposeInput,
    translate,
    windowHeight,
}) {
    /**
     * Updates the Highlight state of the composer
     */
    const [isFocused, setIsFocused] = useState(shouldFocusInputOnScreenFocus && !modal.isVisible && !modal.willAlertModalBecomeVisible && shouldShowComposeInput);
    const [isFullComposerAvailable, setIsFullComposerAvailable] = useState(isComposerFullSize);

    const isEmptyChat = useMemo(() => _.size(reportActions) === 1, [reportActions]);

    const shouldAutoFocus = !modal.isVisible && (shouldFocusInputOnScreenFocus || isEmptyChat) && shouldShowComposeInput;

    // These variables are used to decide whether to block the suggestions list from showing to prevent flickering
    const shouldBlockEmojiCalc = useRef(false);
    const shouldBlockMentionCalc = useRef(false);

    /**
     * Updates the should clear state of the composer
     */
    const [textInputShouldClear, setTextInputShouldClear] = useState(false);
    const [isCommentEmpty, setIsCommentEmpty] = useState(comment.length === 0);

    /**
     * Updates the visibility state of the menu
     */
    const [isMenuVisible, setMenuVisibility] = useState(false);
    const [selection, setSelection] = useState({
        start: isMobileSafari && !shouldAutoFocus ? 0 : comment.length,
        end: isMobileSafari && !shouldAutoFocus ? 0 : comment.length,
    });
    const [value, setValue] = useState(comment);

    const [composerHeight, setComposerHeight] = useState(0);
    const [isAttachmentPreviewActive, setIsAttachmentPreviewActive] = useState(false);

    // TODO: rewrite suggestion logic to some hook or state machine or util or something to not make it depend on ReportActionComposer
    const [suggestionValues, setSuggestionValues] = useState(defaultSuggestionsValues);

    const isEmojiSuggestionsMenuVisible = !_.isEmpty(suggestionValues.suggestedEmojis) && suggestionValues.shouldShowEmojiSuggestionMenu;
    const isMentionSuggestionsMenuVisible = !_.isEmpty(suggestionValues.suggestedMentions) && suggestionValues.shouldShowMentionSuggestionMenu;

    const [highlightedEmojiIndex, setHighlightedEmojiIndex] = useArrowKeyFocusManager({
        isActive: isEmojiSuggestionsMenuVisible,
        maxIndex: getMaxArrowIndex(suggestionValues.suggestedEmojis.length, suggestionValues.isAutoSuggestionPickerLarge),
        shouldExcludeTextAreaNodes: false,
    });
    const [highlightedMentionIndex, setHighlightedMentionIndex] = useArrowKeyFocusManager({
        isActive: isMentionSuggestionsMenuVisible,
        maxIndex: getMaxArrowIndex(suggestionValues.suggestedMentions.length, suggestionValues.isAutoSuggestionPickerLarge),
        shouldExcludeTextAreaNodes: false,
    });

    const insertedEmojisRef = useRef([]);

    /**
     * Update frequently used emojis list. We debounce this method in the constructor so that UpdateFrequentlyUsedEmojis
     * API is not called too often.
     */
    const debouncedUpdateFrequentlyUsedEmojis = useCallback(() => {
        User.updateFrequentlyUsedEmojis(EmojiUtils.getFrequentlyUsedEmojis(insertedEmojisRef.current));
        insertedEmojisRef.current = [];
    }, []);

    /**
     * Updates the composer when the comment length is exceeded
     * Shows red borders and prevents the comment from being sent
     */
    const [hasExceededMaxCommentLength, setExceededMaxCommentLength] = useState(false);

    const commentRef = useRef(comment);
    const textInputRef = useRef(null);
    const actionButtonRef = useRef(null);

    const reportParticipants = useMemo(() => _.without(lodashGet(report, 'participantAccountIDs', []), currentUserPersonalDetails.accountID), [currentUserPersonalDetails.accountID, report]);
    const participantsWithoutExpensifyAccountIDs = useMemo(() => _.difference(reportParticipants, CONST.EXPENSIFY_ACCOUNT_IDS), [reportParticipants]);

    const shouldShowReportRecipientLocalTime = useMemo(
        () => ReportUtils.canShowReportRecipientLocalTime(personalDetails, report, currentUserPersonalDetails.accountID) && !isComposerFullSize,
        [personalDetails, report, currentUserPersonalDetails.accountID, isComposerFullSize],
    );

    const isBlockedFromConcierge = useMemo(() => ReportUtils.chatIncludesConcierge(report) && User.isBlockedFromConcierge(blockedFromConcierge), [report, blockedFromConcierge]);

    // If we are on a small width device then don't show last 3 items from conciergePlaceholderOptions
    const conciergePlaceholderRandomIndex = useMemo(
        () => _.random(translate('reportActionCompose.conciergePlaceholderOptions').length - (isSmallScreenWidth ? 4 : 1)),
        // eslint-disable-next-line react-hooks/exhaustive-deps
        [],
    );

    // Placeholder to display in the chat input.
    const inputPlaceholder = useMemo(() => {
        if (ReportUtils.chatIncludesConcierge(report)) {
            if (User.isBlockedFromConcierge(blockedFromConcierge)) {
                return translate('reportActionCompose.blockedFromConcierge');
            }

            return translate('reportActionCompose.conciergePlaceholderOptions')[conciergePlaceholderRandomIndex];
        }

        return translate('reportActionCompose.writeSomething');
    }, [report, blockedFromConcierge, translate, conciergePlaceholderRandomIndex]);

    /**
     * Focus the composer text input
     * @param {Boolean} [shouldDelay=false] Impose delay before focusing the composer
     * @memberof ReportActionCompose
     */
    const focus = useCallback((shouldDelay) => {
        focusWithDelay(textInputRef.current)(shouldDelay);
    }, []);

    /**
     * Update the value of the comment in Onyx
     *
     * @param {String} comment
     * @param {Boolean} shouldDebounceSaveComment
     */
    const updateComment = useCallback(
        (commentValue, shouldDebounceSaveComment) => {
            const {text: newComment = '', emojis = []} = EmojiUtils.replaceEmojis(commentValue, preferredSkinTone, preferredLocale);

            if (!_.isEmpty(emojis)) {
                insertedEmojisRef.current = [...insertedEmojisRef.current, ...emojis];
                debouncedUpdateFrequentlyUsedEmojis();
            }

            setIsCommentEmpty(!!newComment.match(/^(\s)*$/));
            setValue(newComment);
            if (commentValue !== newComment) {
                const remainder = ComposerUtils.getCommonSuffixLength(commentRef.current, newComment);
                setSelection({
                    start: newComment.length - remainder,
                    end: newComment.length - remainder,
                });
            }

            // Indicate that draft has been created.
            if (commentRef.current.length === 0 && newComment.length !== 0) {
                Report.setReportWithDraft(reportID, true);
            }

            // The draft has been deleted.
            if (newComment.length === 0) {
                Report.setReportWithDraft(reportID, false);
            }

            commentRef.current = newComment;
            if (shouldDebounceSaveComment) {
                debouncedSaveReportComment(reportID, newComment);
            } else {
                Report.saveReportComment(reportID, newComment || '');
            }
            if (newComment) {
                debouncedBroadcastUserIsTyping(reportID);
            }
        },
        [debouncedUpdateFrequentlyUsedEmojis, preferredLocale, preferredSkinTone, reportID],
    );

    /**
     * Used to show Popover menu on Workspace chat at first sign-in
     * @returns {Boolean}
     */
    const showPopoverMenu = useCallback(() => {
        setMenuVisibility(true);
        return true;
    }, []);

    /**
     * Callback to add whatever text is chosen into the main input (used f.e as callback for the emoji picker)
     * @param {String} text
     * @param {Boolean} shouldAddTrailSpace
     */
    const replaceSelectionWithText = useCallback(
        (text, shouldAddTrailSpace = true) => {
            const updatedText = shouldAddTrailSpace ? `${text} ` : text;
            const selectionSpaceLength = shouldAddTrailSpace ? CONST.SPACE_LENGTH : 0;
            updateComment(ComposerUtils.insertText(commentRef.current, selection, updatedText));
            setSelection((prevSelection) => ({
                start: prevSelection.start + text.length + selectionSpaceLength,
                end: prevSelection.start + text.length + selectionSpaceLength,
            }));
        },
        [selection, updateComment],
    );

    /**
     * Check if the composer is visible. Returns true if the composer is not covered up by emoji picker or menu. False otherwise.
     * @returns {Boolean}
     */
    const checkComposerVisibility = useCallback(() => {
        const isComposerCoveredUp = EmojiPickerActions.isEmojiPickerVisible() || isMenuVisible || modal.isVisible;
        return !isComposerCoveredUp;
    }, [isMenuVisible, modal.isVisible]);

    const focusComposerOnKeyPress = useCallback(
        (e) => {
            const isComposerVisible = checkComposerVisibility();
            if (!isComposerVisible) {
                return;
            }

            // If the key pressed is non-character keys like Enter, Shift, ... do not focus
            if (e.key.length > 1) {
                return;
            }

            // If a key is pressed in combination with Meta, Control or Alt do not focus
            if (e.metaKey || e.ctrlKey || e.altKey) {
                return;
            }

            // If the space key is pressed, do not focus
            if (e.code === 'Space') {
                return;
            }

            // if we're typing on another input/text area, do not focus
            if (['INPUT', 'TEXTAREA'].includes(e.target.nodeName)) {
                return;
            }

            focus();
            replaceSelectionWithText(e.key, false);
        },
        [checkComposerVisibility, focus, replaceSelectionWithText],
    );

    /**
     * Clean data related to EmojiSuggestions
     */
    const resetSuggestions = useCallback(() => {
        setSuggestionValues(defaultSuggestionsValues);
    }, []);

    /**
     * Calculates and cares about the content of an Emoji Suggester
     */
    const calculateEmojiSuggestion = useCallback(
        (selectionEnd) => {
            if (shouldBlockEmojiCalc.current || !value) {
                shouldBlockEmojiCalc.current = false;
                resetSuggestions();
                return;
            }
            const leftString = value.substring(0, selectionEnd);
            const colonIndex = leftString.lastIndexOf(':');
            const isCurrentlyShowingEmojiSuggestion = isEmojiCode(value, selectionEnd);

            // the larger composerHeight the less space for EmojiPicker, Pixel 2 has pretty small screen and this value equal 5.3
            const hasEnoughSpaceForLargeSuggestion = windowHeight / composerHeight >= 6.8;
            const isAutoSuggestionPickerLarge = !isSmallScreenWidth || (isSmallScreenWidth && hasEnoughSpaceForLargeSuggestion);

            const nextState = {
                suggestedEmojis: [],
                colonIndex,
                shouldShowEmojiSuggestionMenu: false,
                isAutoSuggestionPickerLarge,
            };
            const newSuggestedEmojis = EmojiUtils.suggestEmojis(leftString, preferredLocale);

            if (newSuggestedEmojis.length && isCurrentlyShowingEmojiSuggestion) {
                nextState.suggestedEmojis = newSuggestedEmojis;
                nextState.shouldShowEmojiSuggestionMenu = !_.isEmpty(newSuggestedEmojis);
            }

            setSuggestionValues((prevState) => ({...prevState, ...nextState}));
            setHighlightedEmojiIndex(0);
        },
        [value, windowHeight, composerHeight, isSmallScreenWidth, preferredLocale, setHighlightedEmojiIndex, resetSuggestions],
    );

    const getMentionOptions = useCallback(
        (searchValue = '') => {
            const suggestions = [];

            if (CONST.AUTO_COMPLETE_SUGGESTER.HERE_TEXT.includes(searchValue.toLowerCase())) {
                suggestions.push({
                    text: CONST.AUTO_COMPLETE_SUGGESTER.HERE_TEXT,
                    alternateText: translate('mentionSuggestions.hereAlternateText'),
                    icons: [
                        {
                            source: Expensicons.Megaphone,
                            type: 'avatar',
                        },
                    ],
                });
            }

            const filteredPersonalDetails = _.filter(_.values(personalDetails), (detail) => {
                // If we don't have user's primary login, that member is not known to the current user and hence we do not allow them to be mentioned
                if (!detail.login) {
                    return false;
                }
                if (searchValue && !`${detail.displayName} ${detail.login}`.toLowerCase().includes(searchValue.toLowerCase())) {
                    return false;
                }
                return true;
            });

            const sortedPersonalDetails = _.sortBy(filteredPersonalDetails, (detail) => detail.displayName || detail.login);
            _.each(_.first(sortedPersonalDetails, CONST.AUTO_COMPLETE_SUGGESTER.MAX_AMOUNT_OF_SUGGESTIONS - suggestions.length), (detail) => {
                suggestions.push({
                    text: detail.displayName,
                    alternateText: detail.login,
                    icons: [
                        {
                            name: detail.login,
                            source: UserUtils.getAvatar(detail.avatar, detail.accountID),
                            type: 'avatar',
                        },
                    ],
                });
            });

            return suggestions;
        },
        [personalDetails, translate],
    );

    const calculateMentionSuggestion = useCallback(
        (selectionEnd) => {
            if (shouldBlockMentionCalc.current || selection.end < 1) {
                shouldBlockMentionCalc.current = false;
                resetSuggestions();
                return;
            }

            const valueAfterTheCursor = value.substring(selectionEnd);
            const indexOfFirstWhitespaceCharOrEmojiAfterTheCursor = valueAfterTheCursor.search(CONST.REGEX.NEW_LINE_OR_WHITE_SPACE_OR_EMOJI);

            let indexOfLastNonWhitespaceCharAfterTheCursor;
            if (indexOfFirstWhitespaceCharOrEmojiAfterTheCursor === -1) {
                // we didn't find a whitespace/emoji after the cursor, so we will use the entire string
                indexOfLastNonWhitespaceCharAfterTheCursor = value.length;
            } else {
                indexOfLastNonWhitespaceCharAfterTheCursor = indexOfFirstWhitespaceCharOrEmojiAfterTheCursor + selectionEnd;
            }

            const leftString = value.substring(0, indexOfLastNonWhitespaceCharAfterTheCursor);
            const words = leftString.split(CONST.REGEX.SPECIAL_CHAR_OR_EMOJI);
            const lastWord = _.last(words);

            let atSignIndex;
            if (lastWord.startsWith('@')) {
                atSignIndex = leftString.lastIndexOf(lastWord);
            }

            const prefix = lastWord.substring(1);

            const nextState = {
                suggestedMentions: [],
                atSignIndex,
                mentionPrefix: prefix,
            };

            const isCursorBeforeTheMention = valueAfterTheCursor.startsWith(lastWord);

            if (!isCursorBeforeTheMention && isMentionCode(lastWord)) {
                const suggestions = getMentionOptions(prefix);
                nextState.suggestedMentions = suggestions;
                nextState.shouldShowMentionSuggestionMenu = !_.isEmpty(suggestions);
            }

            setSuggestionValues((prevState) => ({
                ...prevState,
                ...nextState,
            }));
            setHighlightedMentionIndex(0);
        },
        [getMentionOptions, setHighlightedMentionIndex, value, selection, resetSuggestions],
    );

    const onSelectionChange = useCallback(
        (e) => {
            LayoutAnimation.configureNext(LayoutAnimation.create(50, LayoutAnimation.Types.easeInEaseOut, LayoutAnimation.Properties.opacity));
            setSelection(e.nativeEvent.selection);

            /**
             * we pass here e.nativeEvent.selection.end directly to calculateEmojiSuggestion
             * because in other case calculateEmojiSuggestion will have an old calculation value
             * of suggestion instead of current one
             */
            calculateEmojiSuggestion(e.nativeEvent.selection.end);
            calculateMentionSuggestion(e.nativeEvent.selection.end);
        },
        [calculateEmojiSuggestion, calculateMentionSuggestion],
    );

    const setUpComposeFocusManager = useCallback(() => {
        // This callback is used in the contextMenuActions to manage giving focus back to the compose input.
        // TODO: we should clean up this convoluted code and instead move focus management to something like ReportFooter.js or another higher up component
        ReportActionComposeFocusManager.onComposerFocus(() => {
            if (!willBlurTextInputOnTapOutside || !isFocusedProp) {
                return;
            }

            focus(false);
        });
    }, [focus, isFocusedProp]);

    /**
     * Set the TextInput Ref
     *
     * @param {Element} el
     * @memberof ReportActionCompose
     */
    const setTextInputRef = useCallback(
        (el) => {
            ReportActionComposeFocusManager.composerRef.current = el;
            textInputRef.current = el;
            if (_.isFunction(animatedRef)) {
                animatedRef(el);
            }
        },
        [animatedRef],
    );

    /**
     * Returns the list of IOU Options
     * @returns {Array<object>}
     */
    const moneyRequestOptions = useMemo(() => {
        const options = {
            [CONST.IOU.MONEY_REQUEST_TYPE.SPLIT]: {
                icon: Expensicons.Receipt,
                text: translate('iou.splitBill'),
            },
            [CONST.IOU.MONEY_REQUEST_TYPE.REQUEST]: {
                icon: Expensicons.MoneyCircle,
                text: translate('iou.requestMoney'),
            },
            [CONST.IOU.MONEY_REQUEST_TYPE.SEND]: {
                icon: Expensicons.Send,
                text: translate('iou.sendMoney'),
            },
        };

        return _.map(ReportUtils.getMoneyRequestOptions(report, reportParticipants, betas), (option) => ({
            ...options[option],
            onSelected: () => IOU.startMoneyRequest(option, report.reportID),
        }));
    }, [betas, report, reportParticipants, translate]);

    // eslint-disable-next-line rulesdir/prefer-early-return
    const updateShouldShowSuggestionMenuToFalse = useCallback(() => {
        if (suggestionValues.shouldShowEmojiSuggestionMenu) {
            setSuggestionValues((prevState) => ({...prevState, shouldShowEmojiSuggestionMenu: false}));
        }
        if (suggestionValues.shouldShowMentionSuggestionMenu) {
            setSuggestionValues((prevState) => ({...prevState, shouldShowMentionSuggestionMenu: false}));
        }
    }, [suggestionValues.shouldShowEmojiSuggestionMenu, suggestionValues.shouldShowMentionSuggestionMenu]);

    /**
     * Determines if we can show the task option
     * @returns {Boolean}
     */
    const taskOption = useMemo(() => {
        // We only prevent the task option from showing if it's a DM and the other user is an Expensify default email
        if (!Permissions.canUseTasks(betas) || ReportUtils.isExpensifyOnlyParticipantInReport(report)) {
            return [];
        }

        return [
            {
                icon: Expensicons.Task,
                text: translate('newTaskPage.assignTask'),
                onSelected: () => Task.clearOutTaskInfoAndNavigate(reportID),
            },
        ];
    }, [betas, report, reportID, translate]);

    /**
     * Replace the code of emoji and update selection
     * @param {Number} selectedEmoji
     */
    const insertSelectedEmoji = useCallback(
        (highlightedEmojiIndexInner) => {
            const commentBeforeColon = value.slice(0, suggestionValues.colonIndex);
            const emojiObject = suggestionValues.suggestedEmojis[highlightedEmojiIndexInner];
            const emojiCode = emojiObject.types && emojiObject.types[preferredSkinTone] ? emojiObject.types[preferredSkinTone] : emojiObject.code;
            const commentAfterColonWithEmojiNameRemoved = value.slice(selection.end);

            updateComment(`${commentBeforeColon}${emojiCode} ${trimLeadingSpace(commentAfterColonWithEmojiNameRemoved)}`, true);

            // In some Android phones keyboard, the text to search for the emoji is not cleared
            // will be added after the user starts typing again on the keyboard. This package is
            // a workaround to reset the keyboard natively.
            if (RNTextInputReset) {
                RNTextInputReset.resetKeyboardInput(findNodeHandle(textInputRef.current));
            }

            setSelection({
                start: suggestionValues.colonIndex + emojiCode.length + CONST.SPACE_LENGTH,
                end: suggestionValues.colonIndex + emojiCode.length + CONST.SPACE_LENGTH,
            });
            setSuggestionValues((prevState) => ({...prevState, suggestedEmojis: []}));

            insertedEmojisRef.current = [...insertedEmojisRef.current, emojiObject];
            debouncedUpdateFrequentlyUsedEmojis(emojiObject);
        },
        [debouncedUpdateFrequentlyUsedEmojis, preferredSkinTone, selection.end, suggestionValues.colonIndex, suggestionValues.suggestedEmojis, updateComment, value],
    );

    /**
     * Replace the code of mention and update selection
     * @param {Number} highlightedMentionIndex
     */
    const insertSelectedMention = useCallback(
        (highlightedMentionIndexInner) => {
            const commentBeforeAtSign = value.slice(0, suggestionValues.atSignIndex);
            const mentionObject = suggestionValues.suggestedMentions[highlightedMentionIndexInner];
            const mentionCode = mentionObject.text === CONST.AUTO_COMPLETE_SUGGESTER.HERE_TEXT ? CONST.AUTO_COMPLETE_SUGGESTER.HERE_TEXT : `@${mentionObject.alternateText}`;
            const commentAfterAtSignWithMentionRemoved = value.slice(suggestionValues.atSignIndex).replace(CONST.REGEX.MENTION_REPLACER, '');

            updateComment(`${commentBeforeAtSign}${mentionCode} ${trimLeadingSpace(commentAfterAtSignWithMentionRemoved)}`, true);
            setSelection({
                start: suggestionValues.atSignIndex + mentionCode.length + CONST.SPACE_LENGTH,
                end: suggestionValues.atSignIndex + mentionCode.length + CONST.SPACE_LENGTH,
            });
            setSuggestionValues((prevState) => ({
                ...prevState,
                suggestedMentions: [],
            }));
        },
        [suggestionValues, value, updateComment],
    );

    /**
     * Update the number of lines for a comment in Onyx
     * @param {Number} numberOfLines
     */
    const updateNumberOfLines = useCallback(
        (newNumberOfLines) => {
            Report.saveReportCommentNumberOfLines(reportID, newNumberOfLines);
        },
        [reportID],
    );

    /**
     * @returns {String}
     */
    const prepareCommentAndResetComposer = useCallback(() => {
        const trimmedComment = commentRef.current.trim();
        const commentLength = ReportUtils.getCommentLength(trimmedComment);

        // Don't submit empty comments or comments that exceed the character limit
        if (!commentLength || commentLength > CONST.MAX_COMMENT_LENGTH) {
            return '';
        }

        updateComment('');
        setTextInputShouldClear(true);
        if (isComposerFullSize) {
            Report.setIsComposerFullSize(reportID, false);
        }
        setIsFullComposerAvailable(false);
        return trimmedComment;
    }, [reportID, updateComment, isComposerFullSize]);

    /**
     * Add a new comment to this chat
     *
     * @param {SyntheticEvent} [e]
     */
    const submitForm = useCallback(
        (e) => {
            if (e) {
                e.preventDefault();
            }

            // Since we're submitting the form here which should clear the composer
            // We don't really care about saving the draft the user was typing
            // We need to make sure an empty draft gets saved instead
            debouncedSaveReportComment.cancel();

            const newComment = prepareCommentAndResetComposer();
            if (!newComment) {
                return;
            }

            onSubmit(newComment);
        },
        [onSubmit, prepareCommentAndResetComposer],
    );

    /**
     * Listens for keyboard shortcuts and applies the action
     *
     * @param {Object} e
     */
    const triggerHotkeyActions = useCallback(
        (e) => {
            if (!e || ComposerUtils.canSkipTriggerHotkeys(isSmallScreenWidth, isKeyboardShown)) {
                return;
            }

            const suggestionsExist = suggestionValues.suggestedEmojis.length > 0 || suggestionValues.suggestedMentions.length > 0;

            if (((!e.shiftKey && e.key === CONST.KEYBOARD_SHORTCUTS.ENTER.shortcutKey) || e.key === CONST.KEYBOARD_SHORTCUTS.TAB.shortcutKey) && suggestionsExist) {
                e.preventDefault();
                if (suggestionValues.suggestedEmojis.length > 0) {
                    insertSelectedEmoji(highlightedEmojiIndex);
                }
                if (suggestionValues.suggestedMentions.length > 0) {
                    insertSelectedMention(highlightedMentionIndex);
                }
                return;
            }

            if (e.key === CONST.KEYBOARD_SHORTCUTS.ESCAPE.shortcutKey) {
                e.preventDefault();

                if (suggestionsExist) {
                    resetSuggestions();
                }

                return;
            }

            // Submit the form when Enter is pressed
            if (e.key === CONST.KEYBOARD_SHORTCUTS.ENTER.shortcutKey && !e.shiftKey) {
                e.preventDefault();
                submitForm();
            }

            // Trigger the edit box for last sent message if ArrowUp is pressed and the comment is empty and Chronos is not in the participants
            if (e.key === CONST.KEYBOARD_SHORTCUTS.ARROW_UP.shortcutKey && textInputRef.current.selectionStart === 0 && value.length === 0 && !ReportUtils.chatIncludesChronos(report)) {
                e.preventDefault();

                const parentReportActionID = lodashGet(report, 'parentReportActionID', '');
                const parentReportAction = lodashGet(parentReportActions, [parentReportActionID], {});
                const lastReportAction = _.find([...reportActions, parentReportAction], (action) => ReportUtils.canEditReportAction(action));

                if (lastReportAction !== -1 && lastReportAction) {
                    Report.saveReportActionDraft(reportID, lastReportAction, _.last(lastReportAction.message).html);
                }
            }
        },
        [
            highlightedEmojiIndex,
            highlightedMentionIndex,
            insertSelectedEmoji,
            insertSelectedMention,
            isKeyboardShown,
            isSmallScreenWidth,
            parentReportActions,
            report,
            reportActions,
            reportID,
            resetSuggestions,
            submitForm,
            suggestionValues.suggestedEmojis.length,
            suggestionValues.suggestedMentions.length,
            value.length,
        ],
    );

    /**
     * @param {Object} file
     */
    const addAttachment = useCallback(
        (file) => {
            // Since we're submitting the form here which should clear the composer
            // We don't really care about saving the draft the user was typing
            // We need to make sure an empty draft gets saved instead
            debouncedSaveReportComment.cancel();
            const newComment = prepareCommentAndResetComposer();
            Report.addAttachment(reportID, file, newComment);
            setTextInputShouldClear(false);
        },
        [reportID, prepareCommentAndResetComposer],
    );

    /**
     * Event handler to update the state after the attachment preview is closed.
     */
    const onAttachmentPreviewClose = useCallback(() => {
        shouldBlockEmojiCalc.current = false;
        shouldBlockMentionCalc.current = false;
        setIsAttachmentPreviewActive(false);
    }, []);

    useEffect(() => {
        const unsubscribeNavigationBlur = navigation.addListener('blur', () => KeyDownListener.removeKeyDownPressListner(focusComposerOnKeyPress));
        const unsubscribeNavigationFocus = navigation.addListener('focus', () => {
            KeyDownListener.addKeyDownPressListner(focusComposerOnKeyPress);
            setUpComposeFocusManager();
        });
        KeyDownListener.addKeyDownPressListner(focusComposerOnKeyPress);

        setUpComposeFocusManager();

        updateComment(commentRef.current);

        // Shows Popover Menu on Workspace Chat at first sign-in
        if (!disabled) {
            Welcome.show({
                routes: lodashGet(navigation.getState(), 'routes', []),
                showPopoverMenu,
            });
        }

        if (comment.length !== 0) {
            Report.setReportWithDraft(reportID, true);
        }

        return () => {
            ReportActionComposeFocusManager.clear();

            KeyDownListener.removeKeyDownPressListner(focusComposerOnKeyPress);
            unsubscribeNavigationBlur();
            unsubscribeNavigationFocus();
        };
        // eslint-disable-next-line react-hooks/exhaustive-deps
    }, []);

    const prevIsModalVisible = usePrevious(modal.isVisible);
    const prevIsFocused = usePrevious(isFocusedProp);
    useEffect(() => {
        // We want to focus or refocus the input when a modal has been closed or the underlying screen is refocused.
        // We avoid doing this on native platforms since the software keyboard popping
        // open creates a jarring and broken UX.
        if (!(willBlurTextInputOnTapOutside && !modal.isVisible && isFocusedProp && (prevIsModalVisible || !prevIsFocused))) {
            return;
        }

        focus();
    }, [focus, prevIsFocused, prevIsModalVisible, isFocusedProp, modal.isVisible]);

    const prevCommentProp = usePrevious(comment);
    const prevPreferredLocale = usePrevious(preferredLocale);
    const prevReportId = usePrevious(report.reportID);
    useEffect(() => {
        // Value state does not have the same value as comment props when the comment gets changed from another tab.
        // In this case, we should synchronize the value between tabs.
        const shouldSyncComment = prevCommentProp !== comment && value !== comment;

        // As the report IDs change, make sure to update the composer comment as we need to make sure
        // we do not show incorrect data in there (ie. draft of message from other report).
        if (preferredLocale === prevPreferredLocale && report.reportID === prevReportId && !shouldSyncComment) {
            return;
        }

        updateComment(comment);
    }, [prevCommentProp, prevPreferredLocale, prevReportId, comment, preferredLocale, report.reportID, updateComment, value]);

    const reportRecipient = personalDetails[participantsWithoutExpensifyAccountIDs[0]];
    const shouldUseFocusedColor = !isBlockedFromConcierge && !disabled && isFocused;
    const isFullSizeComposerAvailable = isFullComposerAvailable && !_.isEmpty(value);
    const hasReportRecipient = _.isObject(reportRecipient) && !_.isEmpty(reportRecipient);
    const maxComposerLines = isSmallScreenWidth ? CONST.COMPOSER.MAX_LINES_SMALL_SCREEN : CONST.COMPOSER.MAX_LINES;

    const Tap = Gesture.Tap()
        .enabled(!(isCommentEmpty || isBlockedFromConcierge || disabled || hasExceededMaxCommentLength))
        .onEnd(() => {
            'worklet';

            const viewTag = animatedRef();
            const viewName = 'RCTMultilineTextInputView';
            const updates = {text: ''};
            // we are setting the isCommentEmpty flag to true so the status of it will be in sync of the native text input state
            runOnJS(setIsCommentEmpty)(true);
            updatePropsPaperWorklet(viewTag, viewName, updates); // clears native text input on the UI thread
            runOnJS(submitForm)();
        });

    return (
        <View style={[shouldShowReportRecipientLocalTime && !lodashGet(network, 'isOffline') && styles.chatItemComposeWithFirstRow, isComposerFullSize && styles.chatItemFullComposeRow]}>
            <OfflineWithFeedback
                pendingAction={pendingAction}
                style={isComposerFullSize ? styles.chatItemFullComposeRow : {}}
                contentContainerStyle={isComposerFullSize ? styles.flex1 : {}}
            >
                {shouldShowReportRecipientLocalTime && hasReportRecipient && <ParticipantLocalTime participant={reportRecipient} />}
                <View
                    style={[
                        shouldUseFocusedColor ? styles.chatItemComposeBoxFocusedColor : styles.chatItemComposeBoxColor,
                        styles.flexRow,
                        styles.chatItemComposeBox,
                        isComposerFullSize && styles.chatItemFullComposeBox,
                        hasExceededMaxCommentLength && styles.borderColorDanger,
                    ]}
                >
                    <AttachmentModal
                        headerTitle={translate('reportActionCompose.sendAttachment')}
                        onConfirm={addAttachment}
                        onModalShow={() => setIsAttachmentPreviewActive(true)}
                        onModalHide={onAttachmentPreviewClose}
                    >
                        {({displayFileInModal}) => (
                            <>
                                <AttachmentPicker>
                                    {({openPicker}) => {
                                        const triggerAttachmentPicker = () => {
                                            // Set a flag to block suggestion calculation until we're finished using the file picker,
                                            // which will stop any flickering as the file picker opens on non-native devices.
                                            if (willBlurTextInputOnTapOutsideFunc) {
                                                shouldBlockEmojiCalc.current = true;
                                                shouldBlockMentionCalc.current = true;
                                            }
                                            openPicker({
                                                onPicked: displayFileInModal,
                                            });
                                        };
                                        const menuItems = [
                                            ...moneyRequestOptions,
                                            ...taskOption,
                                            {
                                                icon: Expensicons.Paperclip,
                                                text: translate('reportActionCompose.addAttachment'),
                                                onSelected: () => {
                                                    if (Browser.isSafari()) {
                                                        return;
                                                    }
                                                    triggerAttachmentPicker();
                                                },
                                            },
                                        ];
                                        return (
                                            <>
                                                <View
                                                    style={[
                                                        styles.dFlex,
                                                        styles.flexColumn,
                                                        isFullSizeComposerAvailable || isComposerFullSize ? styles.justifyContentBetween : styles.justifyContentCenter,
                                                    ]}
                                                >
                                                    {isComposerFullSize && (
                                                        <Tooltip text={translate('reportActionCompose.collapse')}>
                                                            <PressableWithFeedback
                                                                onPress={(e) => {
                                                                    e.preventDefault();
                                                                    updateShouldShowSuggestionMenuToFalse();
                                                                    Report.setIsComposerFullSize(reportID, false);
                                                                }}
                                                                // Keep focus on the composer when Collapse button is clicked.
                                                                onMouseDown={(e) => e.preventDefault()}
                                                                style={styles.composerSizeButton}
                                                                disabled={isBlockedFromConcierge || disabled}
                                                                accessibilityRole={CONST.ACCESSIBILITY_ROLE.BUTTON}
                                                                accessibilityLabel={translate('reportActionCompose.collapse')}
                                                            >
                                                                <Icon src={Expensicons.Collapse} />
                                                            </PressableWithFeedback>
                                                        </Tooltip>
                                                    )}
                                                    {!isComposerFullSize && isFullSizeComposerAvailable && (
                                                        <Tooltip text={translate('reportActionCompose.expand')}>
                                                            <PressableWithFeedback
                                                                onPress={(e) => {
                                                                    e.preventDefault();
                                                                    updateShouldShowSuggestionMenuToFalse();
                                                                    Report.setIsComposerFullSize(reportID, true);
                                                                }}
                                                                // Keep focus on the composer when Expand button is clicked.
                                                                onMouseDown={(e) => e.preventDefault()}
                                                                style={styles.composerSizeButton}
                                                                disabled={isBlockedFromConcierge || disabled}
                                                                accessibilityRole={CONST.ACCESSIBILITY_ROLE.BUTTON}
                                                                accessibilityLabel={translate('reportActionCompose.expand')}
                                                            >
                                                                <Icon src={Expensicons.Expand} />
                                                            </PressableWithFeedback>
                                                        </Tooltip>
                                                    )}
                                                    <Tooltip text={translate('reportActionCompose.addAction')}>
                                                        <PressableWithFeedback
                                                            ref={actionButtonRef}
                                                            onPress={(e) => {
                                                                e.preventDefault();

                                                                // Drop focus to avoid blue focus ring.
                                                                actionButtonRef.current.blur();
                                                                setMenuVisibility(!isMenuVisible);
                                                            }}
                                                            style={styles.composerSizeButton}
                                                            disabled={isBlockedFromConcierge || disabled}
                                                            accessibilityRole={CONST.ACCESSIBILITY_ROLE.BUTTON}
                                                            accessibilityLabel={translate('reportActionCompose.addAction')}
                                                        >
                                                            <Icon src={Expensicons.Plus} />
                                                        </PressableWithFeedback>
                                                    </Tooltip>
                                                </View>
                                                <PopoverMenu
                                                    animationInTiming={CONST.ANIMATION_IN_TIMING}
                                                    isVisible={isMenuVisible}
                                                    onClose={() => setMenuVisibility(false)}
                                                    onItemSelected={(item, index) => {
                                                        setMenuVisibility(false);

                                                        // In order for the file picker to open dynamically, the click
                                                        // function must be called from within a event handler that was initiated
                                                        // by the user on Safari.
                                                        if (index === menuItems.length - 1 && Browser.isSafari()) {
                                                            triggerAttachmentPicker();
                                                        }
                                                    }}
                                                    anchorPosition={styles.createMenuPositionReportActionCompose(windowHeight)}
                                                    anchorAlignment={{horizontal: CONST.MODAL.ANCHOR_ORIGIN_HORIZONTAL.LEFT, vertical: CONST.MODAL.ANCHOR_ORIGIN_VERTICAL.BOTTOM}}
                                                    menuItems={menuItems}
                                                    withoutOverlay
                                                    anchorRef={actionButtonRef}
                                                />
                                            </>
                                        );
                                    }}
                                </AttachmentPicker>
                                <View style={[containerComposeStyles, styles.textInputComposeBorder]}>
                                    <Composer
                                        checkComposerVisibility={checkComposerVisibility}
                                        autoFocus={shouldAutoFocus}
                                        multiline
                                        ref={setTextInputRef}
                                        textAlignVertical="top"
                                        placeholder={inputPlaceholder}
                                        placeholderTextColor={themeColors.placeholderText}
                                        onChangeText={(commentValue) => updateComment(commentValue, true)}
                                        onKeyPress={triggerHotkeyActions}
                                        style={[styles.textInputCompose, isComposerFullSize ? styles.textInputFullCompose : styles.flex4]}
                                        maxLines={maxComposerLines}
                                        onFocus={() => setIsFocused(true)}
                                        onBlur={() => {
                                            setIsFocused(false);
                                            resetSuggestions();
                                        }}
                                        onClick={() => {
                                            shouldBlockEmojiCalc.current = false;
                                            shouldBlockMentionCalc.current = false;
                                        }}
                                        onPasteFile={displayFileInModal}
                                        shouldClear={textInputShouldClear}
                                        onClear={() => setTextInputShouldClear(false)}
                                        isDisabled={isBlockedFromConcierge || disabled}
                                        selection={selection}
                                        onSelectionChange={onSelectionChange}
                                        isFullComposerAvailable={isFullSizeComposerAvailable}
                                        setIsFullComposerAvailable={setIsFullComposerAvailable}
                                        isComposerFullSize={isComposerFullSize}
                                        value={value}
                                        numberOfLines={numberOfLines}
                                        onNumberOfLinesChange={updateNumberOfLines}
                                        shouldCalculateCaretPosition
                                        onLayout={(e) => {
                                            const composerLayoutHeight = e.nativeEvent.layout.height;
                                            if (composerHeight === composerLayoutHeight) {
                                                return;
                                            }
                                            setComposerHeight(composerLayoutHeight);
                                        }}
                                        onScroll={() => updateShouldShowSuggestionMenuToFalse()}
                                    />
                                </View>
                                <ReportDropUI
                                    onDrop={(e) => {
                                        if (isAttachmentPreviewActive) {
                                            return;
                                        }
                                        const data = lodashGet(e, ['dataTransfer', 'items', 0]);
                                        displayFileInModal(data);
                                    }}
                                />
                            </>
                        )}
                    </AttachmentModal>
                    {DeviceCapabilities.canUseTouchScreen() && isMediumScreenWidth ? null : (
                        <EmojiPickerButton
                            isDisabled={isBlockedFromConcierge || disabled}
                            onModalHide={() => focus(true)}
                            onEmojiSelected={replaceSelectionWithText}
                        />
                    )}
                    <View
                        style={[styles.justifyContentEnd]}
                        // Keep focus on the composer when Send message is clicked.
                        onMouseDown={(e) => e.preventDefault()}
                    >
                        <GestureDetector gesture={Tap}>
                            <Tooltip text={translate('common.send')}>
                                <PressableWithFeedback
                                    style={({pressed, isDisabled}) => [
                                        styles.chatItemSubmitButton,
                                        isCommentEmpty || hasExceededMaxCommentLength || pressed || isDisabled ? undefined : styles.buttonSuccess,
                                        isCommentEmpty || isBlockedFromConcierge || disabled || hasExceededMaxCommentLength ? styles.cursorDisabled : undefined,
                                    ]}
                                    accessibilityRole={CONST.ACCESSIBILITY_ROLE.BUTTON}
                                    accessibilityLabel={translate('common.send')}
                                >
                                    {({pressed}) => (
                                        <Icon
                                            src={Expensicons.Send}
                                            fill={isCommentEmpty || hasExceededMaxCommentLength || pressed ? themeColors.icon : themeColors.textLight}
                                        />
                                    )}
                                </PressableWithFeedback>
                            </Tooltip>
                        </GestureDetector>
                    </View>
                </View>
                <View
                    style={[
                        styles.flexRow,
                        styles.justifyContentBetween,
                        styles.alignItemsCenter,
                        (!isSmallScreenWidth || (isSmallScreenWidth && !network.isOffline)) && styles.chatItemComposeSecondaryRow,
                    ]}
                >
                    {!isSmallScreenWidth && <OfflineIndicator containerStyles={[styles.chatItemComposeSecondaryRow]} />}
                    <ReportTypingIndicator reportID={reportID} />
                    <ExceededCommentLength
                        comment={commentRef.current}
                        onExceededMaxCommentLength={setExceededMaxCommentLength}
                    />
                </View>
            </OfflineWithFeedback>
            {isEmojiSuggestionsMenuVisible && (
                <EmojiSuggestions
                    onClose={() => setSuggestionValues((prevState) => ({...prevState, suggestedEmojis: []}))}
                    highlightedEmojiIndex={highlightedEmojiIndex}
                    emojis={suggestionValues.suggestedEmojis}
                    comment={value}
                    updateComment={(newComment) => setValue(newComment)}
                    colonIndex={suggestionValues.colonIndex}
                    prefix={value.slice(suggestionValues.colonIndex + 1, selection.start)}
                    onSelect={insertSelectedEmoji}
                    isComposerFullSize={isComposerFullSize}
                    preferredSkinToneIndex={preferredSkinTone}
                    isEmojiPickerLarge={suggestionValues.isAutoSuggestionPickerLarge}
                    composerHeight={composerHeight}
                    shouldIncludeReportRecipientLocalTimeHeight={shouldShowReportRecipientLocalTime}
                />
            )}
            {isMentionSuggestionsMenuVisible && (
                <MentionSuggestions
                    onClose={() => setSuggestionValues((prevState) => ({...prevState, suggestedMentions: []}))}
                    highlightedMentionIndex={highlightedMentionIndex}
                    mentions={suggestionValues.suggestedMentions}
                    comment={value}
                    updateComment={(newComment) => setValue(newComment)}
                    colonIndex={suggestionValues.colonIndex}
                    prefix={suggestionValues.mentionPrefix}
                    onSelect={insertSelectedMention}
                    isComposerFullSize={isComposerFullSize}
                    isMentionPickerLarge={suggestionValues.isAutoSuggestionPickerLarge}
                    composerHeight={composerHeight}
                    shouldIncludeReportRecipientLocalTimeHeight={shouldShowReportRecipientLocalTime}
                />
            )}
        </View>
    );
}

ReportActionCompose.propTypes = propTypes;
ReportActionCompose.defaultProps = defaultProps;

export default compose(
    withWindowDimensions,
    withNavigation,
    withNavigationFocus,
    withLocalize,
    withNetwork(),
    withCurrentUserPersonalDetails,
    withKeyboardState,
    withAnimatedRef,
    withOnyx({
        betas: {
            key: ONYXKEYS.BETAS,
        },
        comment: {
            key: ({reportID}) => `${ONYXKEYS.COLLECTION.REPORT_DRAFT_COMMENT}${reportID}`,
        },
        numberOfLines: {
            key: ({reportID}) => `${ONYXKEYS.COLLECTION.REPORT_DRAFT_COMMENT_NUMBER_OF_LINES}${reportID}`,
        },
        modal: {
            key: ONYXKEYS.MODAL,
        },
        blockedFromConcierge: {
            key: ONYXKEYS.NVP_BLOCKED_FROM_CONCIERGE,
        },
        preferredSkinTone: {
            key: ONYXKEYS.PREFERRED_EMOJI_SKIN_TONE,
            selector: EmojiUtils.getPreferredSkinToneIndex,
        },
        personalDetails: {
            key: ONYXKEYS.PERSONAL_DETAILS_LIST,
        },
        shouldShowComposeInput: {
            key: ONYXKEYS.SHOULD_SHOW_COMPOSE_INPUT,
        },
        parentReportActions: {
            key: ({report}) => `${ONYXKEYS.COLLECTION.REPORT_ACTIONS}${report.parentReportID}`,
            canEvict: false,
        },
    }),
)(ReportActionCompose);<|MERGE_RESOLUTION|>--- conflicted
+++ resolved
@@ -181,14 +181,9 @@
 
 const willBlurTextInputOnTapOutside = willBlurTextInputOnTapOutsideFunc();
 
-<<<<<<< HEAD
-    componentWillUnmount() {
-        ReportActionComposeFocusManager.clear(true);
-=======
 // We want consistent auto focus behavior on input between native and mWeb so we have some auto focus management code that will
 // prevent auto focus on existing chat for mobile device
 const shouldFocusInputOnScreenFocus = canFocusInputOnScreenFocus();
->>>>>>> 03cf0b14
 
 /**
  * Save draft report comment. Debounced to happen at most once per second.
@@ -219,33 +214,12 @@
     return CONST.REGEX.HAS_COLON_ONLY_AT_THE_BEGINNING.test(leftWord) && leftWord.length > 2;
 };
 
-<<<<<<< HEAD
-            this.focus(false);
-        }, true);
-    }
-
-    getDefaultSuggestionsValues() {
-        return {
-            suggestedEmojis: [],
-            suggestedMentions: [],
-            highlightedEmojiIndex: 0,
-            highlightedMentionIndex: 0,
-            colonIndex: -1,
-            atSignIndex: -1,
-            shouldShowEmojiSuggestionMenu: false,
-            shouldShowMentionSuggestionMenu: false,
-            mentionPrefix: '',
-            isAutoSuggestionPickerLarge: false,
-        };
-    }
-=======
 /**
  * Check if this piece of string looks like a mention
  * @param {String} str
  * @returns {Boolean}
  */
 const isMentionCode = (str) => CONST.REGEX.HAS_AT_MOST_TWO_AT_SIGNS.test(str);
->>>>>>> 03cf0b14
 
 /**
  * Trims first character of the string if it is a space
@@ -685,7 +659,7 @@
             }
 
             focus(false);
-        });
+        }, true);
     }, [focus, isFocusedProp]);
 
     /**
@@ -996,7 +970,7 @@
         }
 
         return () => {
-            ReportActionComposeFocusManager.clear();
+            ReportActionComposeFocusManager.clear(true);
 
             KeyDownListener.removeKeyDownPressListner(focusComposerOnKeyPress);
             unsubscribeNavigationBlur();
