import React from 'react';
import PropTypes from 'prop-types';
import {View, InteractionManager, LayoutAnimation, NativeModules, findNodeHandle} from 'react-native';
import _ from 'underscore';
import lodashGet from 'lodash/get';
import {withOnyx} from 'react-native-onyx';
import styles from '../../../styles/styles';
import themeColors from '../../../styles/themes/default';
import Composer from '../../../components/Composer';
import ONYXKEYS from '../../../ONYXKEYS';
import Icon from '../../../components/Icon';
import * as Expensicons from '../../../components/Icon/Expensicons';
import AttachmentPicker from '../../../components/AttachmentPicker';
import * as Report from '../../../libs/actions/Report';
import ReportTypingIndicator from './ReportTypingIndicator';
import AttachmentModal from '../../../components/AttachmentModal';
import compose from '../../../libs/compose';
import PopoverMenu from '../../../components/PopoverMenu';
import withWindowDimensions, {windowDimensionsPropTypes} from '../../../components/withWindowDimensions';
import withLocalize, {withLocalizePropTypes} from '../../../components/withLocalize';
import willBlurTextInputOnTapOutside from '../../../libs/willBlurTextInputOnTapOutside';
import canFocusInputOnScreenFocus from '../../../libs/canFocusInputOnScreenFocus';
import CONST from '../../../CONST';
import reportActionPropTypes from './reportActionPropTypes';
import * as ReportUtils from '../../../libs/ReportUtils';
import ReportActionComposeFocusManager from '../../../libs/ReportActionComposeFocusManager';
import participantPropTypes from '../../../components/participantPropTypes';
import ParticipantLocalTime from './ParticipantLocalTime';
import withCurrentUserPersonalDetails, {withCurrentUserPersonalDetailsPropTypes, withCurrentUserPersonalDetailsDefaultProps} from '../../../components/withCurrentUserPersonalDetails';
import {withNetwork} from '../../../components/OnyxProvider';
import * as User from '../../../libs/actions/User';
import Tooltip from '../../../components/Tooltip';
import EmojiPickerButton from '../../../components/EmojiPicker/EmojiPickerButton';
import * as DeviceCapabilities from '../../../libs/DeviceCapabilities';
import OfflineIndicator from '../../../components/OfflineIndicator';
import ExceededCommentLength from '../../../components/ExceededCommentLength';
import withNavigationFocus from '../../../components/withNavigationFocus';
import withNavigation from '../../../components/withNavigation';
import * as EmojiUtils from '../../../libs/EmojiUtils';
import ReportDropUI from './ReportDropUI';
import DragAndDrop from '../../../components/DragAndDrop';
import reportPropTypes from '../../reportPropTypes';
import EmojiSuggestions from '../../../components/EmojiSuggestions';
import MentionSuggestions from '../../../components/MentionSuggestions';
import withKeyboardState, {keyboardStatePropTypes} from '../../../components/withKeyboardState';
import ArrowKeyFocusManager from '../../../components/ArrowKeyFocusManager';
import OfflineWithFeedback from '../../../components/OfflineWithFeedback';
import * as ComposerUtils from '../../../libs/ComposerUtils';
import * as Welcome from '../../../libs/actions/Welcome';
import Permissions from '../../../libs/Permissions';
import * as TaskUtils from '../../../libs/actions/Task';
import * as Browser from '../../../libs/Browser';
import * as IOU from '../../../libs/actions/IOU';
import PressableWithFeedback from '../../../components/Pressable/PressableWithFeedback';

const propTypes = {
    /** Beta features list */
    betas: PropTypes.arrayOf(PropTypes.string),

    /** A method to call when the form is submitted */
    onSubmit: PropTypes.func.isRequired,

    /** The comment left by the user */
    comment: PropTypes.string,

    /** Number of lines for the comment */
    numberOfLines: PropTypes.number,

    /** The ID of the report actions will be created for */
    reportID: PropTypes.string.isRequired,

    /** Details about any modals being used */
    modal: PropTypes.shape({
        /** Indicates if there is a modal currently visible or not */
        isVisible: PropTypes.bool,
    }),

    /** Personal details of all the users */
    personalDetails: PropTypes.objectOf(participantPropTypes),

    /** The report currently being looked at */
    report: reportPropTypes,

    /** Array of report actions for this report */
    reportActions: PropTypes.arrayOf(PropTypes.shape(reportActionPropTypes)),

    /** The actions from the parent report */
    parentReportActions: PropTypes.objectOf(PropTypes.shape(reportActionPropTypes)),

    /** Is the window width narrow, like on a mobile device */
    isSmallScreenWidth: PropTypes.bool.isRequired,

    /** Is composer screen focused */
    isFocused: PropTypes.bool.isRequired,

    /** Is composer full size */
    isComposerFullSize: PropTypes.bool,

    /** Whether user interactions should be disabled */
    disabled: PropTypes.bool,

    // The NVP describing a user's block status
    blockedFromConcierge: PropTypes.shape({
        // The date that the user will be unblocked
        expiresAt: PropTypes.string,
    }),

    /** Whether the composer input should be shown */
    shouldShowComposeInput: PropTypes.bool,

    /** Stores user's preferred skin tone */
    preferredSkinTone: PropTypes.oneOfType([PropTypes.number, PropTypes.string]),

    /** The type of action that's pending  */
    pendingAction: PropTypes.oneOf(['add', 'update', 'delete']),

    ...windowDimensionsPropTypes,
    ...withLocalizePropTypes,
    ...withCurrentUserPersonalDetailsPropTypes,
    ...keyboardStatePropTypes,
};

const defaultProps = {
    betas: [],
    comment: '',
    numberOfLines: undefined,
    modal: {},
    report: {},
    reportActions: [],
    parentReportActions: {},
    blockedFromConcierge: {},
    personalDetails: {},
    preferredSkinTone: CONST.EMOJI_DEFAULT_SKIN_TONE,
    isComposerFullSize: false,
    pendingAction: null,
    shouldShowComposeInput: true,
    ...withCurrentUserPersonalDetailsDefaultProps,
};

const {RNTextInputReset} = NativeModules;
/**
 * Return the max available index for arrow manager.
 * @param {Number} numRows
 * @param {Boolean} isAutoSuggestionPickerLarge
 * @returns {Number}
 */
const getMaxArrowIndex = (numRows, isAutoSuggestionPickerLarge) => {
    // rowCount is number of emoji/mention suggestions. For small screen we can fit 3 items
    // and for large we show up to 20 items for mentions/emojis
    const rowCount = isAutoSuggestionPickerLarge
        ? Math.min(numRows, CONST.AUTO_COMPLETE_SUGGESTER.MAX_AMOUNT_OF_SUGGESTIONS)
        : Math.min(numRows, CONST.AUTO_COMPLETE_SUGGESTER.MIN_AMOUNT_OF_SUGGESTIONS);

    // -1 because we start at 0
    return rowCount - 1;
};

class ReportActionCompose extends React.Component {
    constructor(props) {
        super(props);
        this.calculateEmojiSuggestion = _.debounce(this.calculateEmojiSuggestion, 10, false);
        this.calculateMentionSuggestion = _.debounce(this.calculateMentionSuggestion, 10, false);
        this.updateComment = this.updateComment.bind(this);
        this.debouncedSaveReportComment = _.debounce(this.debouncedSaveReportComment.bind(this), 1000, false);
        this.debouncedBroadcastUserIsTyping = _.debounce(this.debouncedBroadcastUserIsTyping.bind(this), 100, true);
        this.triggerHotkeyActions = this.triggerHotkeyActions.bind(this);
        this.submitForm = this.submitForm.bind(this);
        this.setIsFocused = this.setIsFocused.bind(this);
        this.setIsFullComposerAvailable = this.setIsFullComposerAvailable.bind(this);
        this.focus = this.focus.bind(this);
        this.addEmojiToTextBox = this.addEmojiToTextBox.bind(this);
        this.onSelectionChange = this.onSelectionChange.bind(this);
        this.isEmojiCode = this.isEmojiCode.bind(this);
        this.isMentionCode = this.isMentionCode.bind(this);
        this.setTextInputRef = this.setTextInputRef.bind(this);
        this.getInputPlaceholder = this.getInputPlaceholder.bind(this);
        this.getMoneyRequestOptions = this.getMoneyRequestOptions.bind(this);
        this.getTaskOption = this.getTaskOption.bind(this);
        this.addAttachment = this.addAttachment.bind(this);
        this.insertSelectedEmoji = this.insertSelectedEmoji.bind(this);
        this.insertSelectedMention = this.insertSelectedMention.bind(this);
        this.setExceededMaxCommentLength = this.setExceededMaxCommentLength.bind(this);
        this.updateNumberOfLines = this.updateNumberOfLines.bind(this);
        this.showPopoverMenu = this.showPopoverMenu.bind(this);
        this.comment = props.comment;

        // React Native will retain focus on an input for native devices but web/mWeb behave differently so we have some focus management
        // code that will refocus the compose input after a user closes a modal or some other actions, see usage of ReportActionComposeFocusManager
        this.willBlurTextInputOnTapOutside = willBlurTextInputOnTapOutside();

        // We want consistent auto focus behavior on input between native and mWeb so we have some auto focus management code that will
        // prevent auto focus on existing chat for mobile device
        this.shouldFocusInputOnScreenFocus = canFocusInputOnScreenFocus();

        this.shouldAutoFocus = !props.modal.isVisible && (this.shouldFocusInputOnScreenFocus || this.isEmptyChat()) && props.shouldShowComposeInput;

        // These variables are used to decide whether to block the suggestions list from showing to prevent flickering
        this.shouldBlockEmojiCalc = false;
        this.shouldBlockMentionCalc = false;

        // For mobile Safari, updating the selection prop on an unfocused input will cause it to automatically gain focus
        // and subsequent programmatic focus shifts (e.g., modal focus trap) to show the blue frame (:focus-visible style),
        // so we need to ensure that it is only updated after focus.
        const isMobileSafari = Browser.isMobileSafari();

        this.state = {
            isFocused: this.shouldFocusInputOnScreenFocus && !this.props.modal.isVisible && !this.props.modal.willAlertModalBecomeVisible && this.props.shouldShowComposeInput,
            isFullComposerAvailable: props.isComposerFullSize,
            textInputShouldClear: false,
            isCommentEmpty: props.comment.length === 0,
            isMenuVisible: false,
            isDraggingOver: false,
            selection: {
                start: isMobileSafari && !this.shouldAutoFocus ? 0 : props.comment.length,
                end: isMobileSafari && !this.shouldAutoFocus ? 0 : props.comment.length,
            },
            value: props.comment,

            // If we are on a small width device then don't show last 3 items from conciergePlaceholderOptions
            conciergePlaceholderRandomIndex: _.random(this.props.translate('reportActionCompose.conciergePlaceholderOptions').length - (this.props.isSmallScreenWidth ? 4 : 1)),
            composerHeight: 0,
            hasExceededMaxCommentLength: false,
            isAttachmentPreviewActive: false,
            ...this.getDefaultSuggestionsValues(),
        };
    }

    componentDidMount() {
        // This callback is used in the contextMenuActions to manage giving focus back to the compose input.
        // TODO: we should clean up this convoluted code and instead move focus management to something like ReportFooter.js or another higher up component
        ReportActionComposeFocusManager.onComposerFocus(() => {
            if (!this.willBlurTextInputOnTapOutside || !this.props.isFocused) {
                return;
            }

            this.focus(false);
        });

        this.updateComment(this.comment);

        // Shows Popover Menu on Workspace Chat at first sign-in
        if (!this.props.disabled) {
            Welcome.show({
                routes: lodashGet(this.props.navigation.getState(), 'routes', []),
                showPopoverMenu: this.showPopoverMenu,
            });
        }

        if (this.props.comment.length !== 0) {
            Report.setReportWithDraft(this.props.reportID, true);
        }
    }

    componentDidUpdate(prevProps) {
        // We want to focus or refocus the input when a modal has been closed and the underlying screen is focused.
        // We avoid doing this on native platforms since the software keyboard popping
        // open creates a jarring and broken UX.
        if (this.willBlurTextInputOnTapOutside && this.props.isFocused && prevProps.modal.isVisible && !this.props.modal.isVisible) {
            this.focus();
        }

        // Value state does not have the same value as comment props when the comment gets changed from another tab.
        // In this case, we should synchronize the value between tabs.
        const shouldSyncComment = prevProps.comment !== this.props.comment && this.state.value !== this.props.comment;

        // As the report IDs change, make sure to update the composer comment as we need to make sure
        // we do not show incorrect data in there (ie. draft of message from other report).
        if (this.props.report.reportID === prevProps.report.reportID && !shouldSyncComment) {
            return;
        }

        this.updateComment(this.props.comment);
    }

    componentWillUnmount() {
        ReportActionComposeFocusManager.clear();
    }

    onSelectionChange(e) {
        LayoutAnimation.configureNext(LayoutAnimation.create(50, LayoutAnimation.Types.easeInEaseOut, LayoutAnimation.Properties.opacity));
        this.setState({selection: e.nativeEvent.selection});
        if (!this.state.value || e.nativeEvent.selection.end < 1) {
            this.resetSuggestions();
            this.shouldBlockEmojiCalc = false;
            this.shouldBlockMentionCalc = false;
            return;
        }
        this.calculateEmojiSuggestion();
        this.calculateMentionSuggestion();
    }

    getDefaultSuggestionsValues() {
        return {
            suggestedEmojis: [],
            suggestedMentions: [],
            highlightedEmojiIndex: 0,
            highlightedMentionIndex: 0,
            colonIndex: -1,
            atSignIndex: -1,
            shouldShowEmojiSuggestionMenu: false,
            shouldShowMentionSuggestionMenu: false,
            mentionPrefix: '',
            isAutoSuggestionPickerLarge: false,
        };
    }

    /**
     * Updates the Highlight state of the composer
     *
     * @param {Boolean} shouldHighlight
     */
    setIsFocused(shouldHighlight) {
        this.setState({isFocused: shouldHighlight});
    }

    setIsFullComposerAvailable(isFullComposerAvailable) {
        this.setState({isFullComposerAvailable});
    }

    /**
     * Updates the should clear state of the composer
     *
     * @param {Boolean} shouldClear
     */
    setTextInputShouldClear(shouldClear) {
        this.setState({textInputShouldClear: shouldClear});
    }

    /**
     * Updates the visibility state of the menu
     *
     * @param {Boolean} isMenuVisible
     */
    setMenuVisibility(isMenuVisible) {
        this.setState({isMenuVisible});
    }

    /**
     * Set the TextInput Ref
     *
     * @param {Element} el
     * @memberof ReportActionCompose
     */
    setTextInputRef(el) {
        ReportActionComposeFocusManager.composerRef.current = el;
        this.textInput = el;
    }

    /**
     * Get the placeholder to display in the chat input.
     *
     * @return {String}
     */
    getInputPlaceholder() {
        if (ReportUtils.chatIncludesConcierge(this.props.report)) {
            if (User.isBlockedFromConcierge(this.props.blockedFromConcierge)) {
                return this.props.translate('reportActionCompose.blockedFromConcierge');
            }

            return this.props.translate('reportActionCompose.conciergePlaceholderOptions')[this.state.conciergePlaceholderRandomIndex];
        }

        return this.props.translate('reportActionCompose.writeSomething');
    }

    /**
     * Returns the list of IOU Options
     *
     * @param {Array} reportParticipants
     * @returns {Array<object>}
     */
    getMoneyRequestOptions(reportParticipants) {
        const options = {
            [CONST.IOU.MONEY_REQUEST_TYPE.SPLIT]: {
                icon: Expensicons.Receipt,
                text: this.props.translate('iou.splitBill'),
            },
            [CONST.IOU.MONEY_REQUEST_TYPE.REQUEST]: {
                icon: Expensicons.MoneyCircle,
                text: this.props.translate('iou.requestMoney'),
            },
            [CONST.IOU.MONEY_REQUEST_TYPE.SEND]: {
                icon: Expensicons.Send,
                text: this.props.translate('iou.sendMoney'),
            },
        };
        return _.map(ReportUtils.getMoneyRequestOptions(this.props.report, reportParticipants, this.props.betas), (option) => ({
            ...options[option],
            onSelected: () => IOU.startMoneyRequest(option, this.props.report.reportID),
        }));
    }

    /**
     * Updates the composer when the comment length is exceeded
     * Shows red borders and prevents the comment from being sent
     *
     * @param {Boolean} hasExceededMaxCommentLength
     */
    setExceededMaxCommentLength(hasExceededMaxCommentLength) {
        this.setState({hasExceededMaxCommentLength});
    }

    // eslint-disable-next-line rulesdir/prefer-early-return
    setShouldShowSuggestionMenuToFalse() {
        if (this.state && this.state.shouldShowEmojiSuggestionMenu) {
            this.setState({shouldShowEmojiSuggestionMenu: false});
        }
        if (this.state && this.state.shouldShowMentionSuggestionMenu) {
            this.setState({shouldShowMentionSuggestionMenu: false});
        }
    }

    /**
     * Determines if we can show the task option
     * @param {Array} reportParticipants
     * @returns {Boolean}
     */
    getTaskOption(reportParticipants) {
        // We only prevent the task option from showing if it's a DM and the other user is an Expensify default email
        if (
            !Permissions.canUseTasks(this.props.betas) ||
            (lodashGet(this.props.report, 'participantAccountIDs', []).length === 1 && _.some(reportParticipants, (accountID) => _.contains(CONST.EXPENSIFY_ACCOUNT_IDS, accountID)))
        ) {
            return [];
        }

        return [
            {
                icon: Expensicons.Task,
                text: this.props.translate('newTaskPage.assignTask'),
                onSelected: () => TaskUtils.clearOutTaskInfoAndNavigate(this.props.reportID),
            },
        ];
    }

    /**
     * Build the suggestions for mentions
     * @param {Object} personalDetails
     * @param {String} [searchValue]
     * @returns {Object}
     */
    getMentionOptions(personalDetails, searchValue = '') {
        const suggestions = [];

        if (CONST.AUTO_COMPLETE_SUGGESTER.HERE_TEXT.includes(searchValue.toLowerCase())) {
            suggestions.push({
                text: CONST.AUTO_COMPLETE_SUGGESTER.HERE_TEXT,
                alternateText: this.props.translate('mentionSuggestions.hereAlternateText'),
                icons: [
                    {
                        source: Expensicons.Megaphone,
                        type: 'avatar',
                    },
                ],
            });
        }

        const filteredPersonalDetails = _.filter(_.values(personalDetails), (detail) => {
            // If we don't have user's primary login, that member is not known to the current user and hence we do not allow them to be mentioned
            if (!detail.login) {
                return false;
            }
            if (searchValue && !`${detail.displayName} ${detail.login}`.toLowerCase().includes(searchValue.toLowerCase())) {
                return false;
            }
            return true;
        });

        const sortedPersonalDetails = _.sortBy(filteredPersonalDetails, (detail) => detail.displayName || detail.login);
        _.each(_.first(sortedPersonalDetails, CONST.AUTO_COMPLETE_SUGGESTER.MAX_AMOUNT_OF_SUGGESTIONS - suggestions.length), (detail) => {
            suggestions.push({
                text: detail.displayName,
                alternateText: detail.login,
                icons: [
                    {
                        name: detail.login,
                        source: detail.avatar,
                        type: 'avatar',
                    },
                ],
            });
        });

        return suggestions;
    }

    getNavigationKey() {
        const navigation = this.props.navigation.getState();
        return lodashGet(navigation.routes, [navigation.index, 'key']);
    }

    /**
     * Clean data related to EmojiSuggestions and MentionSuggestions
     */
    resetSuggestions() {
        this.setState({
            ...this.getDefaultSuggestionsValues(),
        });
    }

    /**
     * Calculates and cares about the content of an Emoji Suggester
     */
    calculateEmojiSuggestion() {
        if (this.shouldBlockEmojiCalc) {
            this.shouldBlockEmojiCalc = false;
            return;
        }

        const leftString = this.state.value.substring(0, this.state.selection.end);
        const colonIndex = leftString.lastIndexOf(':');
        const isCurrentlyShowingEmojiSuggestion = this.isEmojiCode(this.state.value, this.state.selection.end);

        // the larger composerHeight the less space for EmojiPicker, Pixel 2 has pretty small screen and this value equal 5.3
        const hasEnoughSpaceForLargeSuggestion = this.props.windowHeight / this.state.composerHeight >= 6.8;
        const isAutoSuggestionPickerLarge = !this.props.isSmallScreenWidth || (this.props.isSmallScreenWidth && hasEnoughSpaceForLargeSuggestion);

        const nextState = {
            suggestedEmojis: [],
            highlightedEmojiIndex: 0,
            colonIndex,
            shouldShowEmojiSuggestionMenu: false,
            isAutoSuggestionPickerLarge,
        };
        const newSuggestedEmojis = EmojiUtils.suggestEmojis(leftString, this.props.preferredLocale);

        if (newSuggestedEmojis.length && isCurrentlyShowingEmojiSuggestion) {
            nextState.suggestedEmojis = newSuggestedEmojis;
            nextState.shouldShowEmojiSuggestionMenu = !_.isEmpty(newSuggestedEmojis);
        }

        this.setState(nextState);
    }

    calculateMentionSuggestion() {
        if (this.shouldBlockMentionCalc) {
            this.shouldBlockMentionCalc = false;
            return;
        }

        const valueAfterTheCursor = this.state.value.substring(this.state.selection.end);
        const indexOfFirstWhitespaceCharOrEmojiAfterTheCursor = valueAfterTheCursor.search(CONST.REGEX.SPECIAL_CHAR_OR_EMOJI);

        let indexOfLastNonWhitespaceCharAfterTheCursor;
        if (indexOfFirstWhitespaceCharOrEmojiAfterTheCursor === -1) {
            // we didn't find a whitespace/emoji after the cursor, so we will use the entire string
            indexOfLastNonWhitespaceCharAfterTheCursor = this.state.value.length;
        } else {
            indexOfLastNonWhitespaceCharAfterTheCursor = indexOfFirstWhitespaceCharOrEmojiAfterTheCursor + this.state.selection.end;
        }

        const leftString = this.state.value.substring(0, indexOfLastNonWhitespaceCharAfterTheCursor);
        const words = leftString.split(CONST.REGEX.SPECIAL_CHAR_OR_EMOJI);
        const lastWord = _.last(words);

        let atSignIndex;
        if (lastWord.startsWith('@')) {
            atSignIndex = leftString.lastIndexOf(lastWord);
        }

        const prefix = lastWord.substring(1);

        const nextState = {
            suggestedMentions: [],
            highlightedMentionIndex: 0,
            atSignIndex,
            mentionPrefix: prefix,
        };

        const isCursorBeforeTheMention = valueAfterTheCursor.startsWith(lastWord);

        if (!isCursorBeforeTheMention && this.isMentionCode(lastWord)) {
            const suggestions = this.getMentionOptions(this.props.personalDetails, prefix);
            nextState.suggestedMentions = suggestions;
            nextState.shouldShowMentionSuggestionMenu = !_.isEmpty(suggestions);
        }

        this.setState(nextState);
    }

    /**
     * Check if this piece of string looks like an emoji
     * @param {String} str
     * @param {Number} pos
     * @returns {Boolean}
     */
    isEmojiCode(str, pos) {
        const leftWords = str.slice(0, pos).split(CONST.REGEX.SPECIAL_CHAR_OR_EMOJI);
        const leftWord = _.last(leftWords);

        return CONST.REGEX.HAS_COLON_ONLY_AT_THE_BEGINNING.test(leftWord) && leftWord.length > 2;
    }

    /**
     * Check if this piece of string looks like a mention
     * @param {String} str
     * @returns {Boolean}
     */
    isMentionCode(str) {
        return CONST.REGEX.HAS_AT_MOST_TWO_AT_SIGNS.test(str);
    }

    /**
     * Trims first character of the string if it is a space
     * @param {String} str
     * @returns {String}
     */
    trimLeadingSpace(str) {
        return str.slice(0, 1) === ' ' ? str.slice(1) : str;
    }

    /**
     * Replace the code of emoji and update selection
     * @param {Number} highlightedEmojiIndex
     */
    insertSelectedEmoji(highlightedEmojiIndex) {
        const commentBeforeColon = this.state.value.slice(0, this.state.colonIndex);
        const emojiObject = this.state.suggestedEmojis[highlightedEmojiIndex];
        const emojiCode = emojiObject.types && emojiObject.types[this.props.preferredSkinTone] ? emojiObject.types[this.props.preferredSkinTone] : emojiObject.code;
        const commentAfterColonWithEmojiNameRemoved = this.state.value.slice(this.state.selection.end);

        this.updateComment(`${commentBeforeColon}${emojiCode} ${this.trimLeadingSpace(commentAfterColonWithEmojiNameRemoved)}`, true);
        // In some Android phones keyboard, the text to search for the emoji is not cleared
        // will be added after the user starts typing again on the keyboard. This package is
        // a workaround to reset the keyboard natively.
        if (RNTextInputReset) {
            RNTextInputReset.resetKeyboardInput(findNodeHandle(this.textInput));
        }
        this.setState((prevState) => ({
            selection: {
                start: prevState.colonIndex + emojiCode.length + CONST.SPACE_LENGTH,
                end: prevState.colonIndex + emojiCode.length + CONST.SPACE_LENGTH,
            },
            suggestedEmojis: [],
        }));
        const frequentEmojiList = EmojiUtils.getFrequentlyUsedEmojis(emojiObject);
        User.updateFrequentlyUsedEmojis(frequentEmojiList);
    }

    /**
     * Replace the code of mention and update selection
     * @param {Number} highlightedMentionIndex
     */
    insertSelectedMention(highlightedMentionIndex) {
        const commentBeforeAtSign = this.state.value.slice(0, this.state.atSignIndex);
        const mentionObject = this.state.suggestedMentions[highlightedMentionIndex];
        const mentionCode = mentionObject.text === CONST.AUTO_COMPLETE_SUGGESTER.HERE_TEXT ? CONST.AUTO_COMPLETE_SUGGESTER.HERE_TEXT : `@${mentionObject.alternateText}`;
        const commentAfterAtSignWithMentionRemoved = this.state.value.slice(this.state.atSignIndex).replace(CONST.REGEX.MENTION_REPLACER, '');

        this.updateComment(`${commentBeforeAtSign}${mentionCode} ${this.trimLeadingSpace(commentAfterAtSignWithMentionRemoved)}`, true);
        this.setState((prevState) => ({
            selection: {
                start: prevState.atSignIndex + mentionCode.length + CONST.SPACE_LENGTH,
                end: prevState.atSignIndex + mentionCode.length + CONST.SPACE_LENGTH,
            },
            suggestedMentions: [],
        }));
    }

    isEmptyChat() {
        return _.size(this.props.reportActions) === 1;
    }

    /**
     * Callback for the emoji picker to add whatever emoji is chosen into the main input
     *
     * @param {String} emoji
     */
    addEmojiToTextBox(emoji) {
        this.updateComment(ComposerUtils.insertText(this.comment, this.state.selection, `${emoji} `));
        this.setState((prevState) => ({
            selection: {
                start: prevState.selection.start + emoji.length + CONST.SPACE_LENGTH,
                end: prevState.selection.start + emoji.length + CONST.SPACE_LENGTH,
            },
        }));
    }

    /**
     * Focus the composer text input
     * @param {Boolean} [shouldelay=false] Impose delay before focusing the composer
     * @memberof ReportActionCompose
     */
    focus(shouldelay = false) {
        // There could be other animations running while we trigger manual focus.
        // This prevents focus from making those animations janky.
        InteractionManager.runAfterInteractions(() => {
            if (!this.textInput) {
                return;
            }

            if (!shouldelay) {
                this.textInput.focus();
            } else {
                // Keyboard is not opened after Emoji Picker is closed
                // SetTimeout is used as a workaround
                // https://github.com/react-native-modal/react-native-modal/issues/114
                // We carefully choose a delay. 100ms is found enough for keyboard to open.
                setTimeout(() => this.textInput.focus(), 100);
            }
        });
    }

    /**
     * Save our report comment in Onyx. We debounce this method in the constructor so that it's not called too often
     * to update Onyx and re-render this component.
     *
     * @param {String} comment
     */
    debouncedSaveReportComment(comment) {
        Report.saveReportComment(this.props.reportID, comment || '');
    }

    /**
     * Broadcast that the user is typing. We debounce this method in the constructor to limit how often we publish
     * client events.
     */
    debouncedBroadcastUserIsTyping() {
        Report.broadcastUserIsTyping(this.props.reportID);
    }

    /**
     * Update the value of the comment in Onyx
     *
     * @param {String} comment
     * @param {Boolean} shouldDebounceSaveComment
     */
    updateComment(comment, shouldDebounceSaveComment) {
<<<<<<< HEAD
        const {text: newComment = '', emojis = []} = EmojiUtils.replaceEmojis(comment, this.props.isSmallScreenWidth, this.props.preferredSkinTone, this.props.preferredLocale);
=======
        const {text: newComment = '', emojis = []} = EmojiUtils.replaceEmojis(comment, this.props.preferredSkinTone);
>>>>>>> ecfcd832

        if (!_.isEmpty(emojis)) {
            User.updateFrequentlyUsedEmojis(EmojiUtils.getFrequentlyUsedEmojis(emojis));
        }

        this.setState((prevState) => {
            const newState = {
                isCommentEmpty: !!newComment.match(/^(\s)*$/),
                value: newComment,
            };
            if (comment !== newComment) {
                const remainder = prevState.value.slice(prevState.selection.end).length;
                newState.selection = {
                    start: newComment.length - remainder,
                    end: newComment.length - remainder,
                };
            }
            return newState;
        });

        // Indicate that draft has been created.
        if (this.comment.length === 0 && newComment.length !== 0) {
            Report.setReportWithDraft(this.props.reportID, true);
        }

        // The draft has been deleted.
        if (newComment.length === 0) {
            Report.setReportWithDraft(this.props.reportID, false);
        }

        this.comment = newComment;
        if (shouldDebounceSaveComment) {
            this.debouncedSaveReportComment(newComment);
        } else {
            Report.saveReportComment(this.props.reportID, newComment || '');
        }
        if (newComment) {
            this.debouncedBroadcastUserIsTyping();
        }
    }

    /**
     * Update the number of lines for a comment in Onyx
     * @param {Number} numberOfLines
     */
    updateNumberOfLines(numberOfLines) {
        Report.saveReportCommentNumberOfLines(this.props.reportID, numberOfLines);
    }

    /**
     * Listens for keyboard shortcuts and applies the action
     *
     * @param {Object} e
     */
    triggerHotkeyActions(e) {
        if (!e || ComposerUtils.canSkipTriggerHotkeys(this.props.isSmallScreenWidth, this.props.isKeyboardShown)) {
            return;
        }

        const suggestionsExist = this.state.suggestedEmojis.length > 0 || this.state.suggestedMentions.length > 0;

        if (((!e.shiftKey && e.key === CONST.KEYBOARD_SHORTCUTS.ENTER.shortcutKey) || e.key === CONST.KEYBOARD_SHORTCUTS.TAB.shortcutKey) && suggestionsExist) {
            e.preventDefault();
            if (this.state.suggestedEmojis.length > 0) {
                this.insertSelectedEmoji(this.state.highlightedEmojiIndex);
            }
            if (this.state.suggestedMentions.length > 0) {
                this.insertSelectedMention(this.state.highlightedMentionIndex);
            }
            return;
        }

        if (e.key === CONST.KEYBOARD_SHORTCUTS.ESCAPE.shortcutKey) {
            e.preventDefault();
            if (suggestionsExist) {
                this.resetSuggestions();
            } else if (this.comment.length > 0) {
                this.updateComment('', true);
            }
            return;
        }

        // Submit the form when Enter is pressed
        if (e.key === CONST.KEYBOARD_SHORTCUTS.ENTER.shortcutKey && !e.shiftKey) {
            e.preventDefault();
            this.submitForm();
        }

        // Trigger the edit box for last sent message if ArrowUp is pressed and the comment is empty and Chronos is not in the participants
        if (
            e.key === CONST.KEYBOARD_SHORTCUTS.ARROW_UP.shortcutKey &&
            this.textInput.selectionStart === 0 &&
            this.state.isCommentEmpty &&
            !ReportUtils.chatIncludesChronos(this.props.report)
        ) {
            e.preventDefault();

            const parentReportActionID = lodashGet(this.props.report, 'parentReportActionID', '');
            const parentReportAction = lodashGet(this.props.parentReportActions, [parentReportActionID], {});
            const lastReportAction = _.find([...this.props.reportActions, parentReportAction], (action) => ReportUtils.canEditReportAction(action));

            if (lastReportAction !== -1 && lastReportAction) {
                Report.saveReportActionDraft(this.props.reportID, lastReportAction.reportActionID, _.last(lastReportAction.message).html);
            }
        }
    }

    /**
     * @returns {String}
     */
    prepareCommentAndResetComposer() {
        const trimmedComment = this.comment.trim();

        // Don't submit empty comments or comments that exceed the character limit
        if (this.state.isCommentEmpty || ReportUtils.getCommentLength(trimmedComment) > CONST.MAX_COMMENT_LENGTH) {
            return '';
        }

        this.updateComment('');
        this.setTextInputShouldClear(true);
        if (this.props.isComposerFullSize) {
            Report.setIsComposerFullSize(this.props.reportID, false);
        }
        this.setState({isFullComposerAvailable: false});

        return trimmedComment;
    }

    /**
     * @param {Object} file
     */
    addAttachment(file) {
        // Since we're submitting the form here which should clear the composer
        // We don't really care about saving the draft the user was typing
        // We need to make sure an empty draft gets saved instead
        this.debouncedSaveReportComment.cancel();
        const comment = this.prepareCommentAndResetComposer();
        Report.addAttachment(this.props.reportID, file, comment);
        this.setTextInputShouldClear(false);
    }

    /**
     * Add a new comment to this chat
     *
     * @param {SyntheticEvent} [e]
     */
    submitForm(e) {
        if (e) {
            e.preventDefault();
        }

        // Since we're submitting the form here which should clear the composer
        // We don't really care about saving the draft the user was typing
        // We need to make sure an empty draft gets saved instead
        this.debouncedSaveReportComment.cancel();

        const comment = this.prepareCommentAndResetComposer();
        if (!comment) {
            return;
        }

        this.props.onSubmit(comment);
    }

    /**
     * Used to show Popover menu on Workspace chat at first sign-in
     * @returns {Boolean}
     */
    showPopoverMenu() {
        this.setMenuVisibility(true);
        return true;
    }

    render() {
        const reportParticipants = _.without(lodashGet(this.props.report, 'participantAccountIDs', []), this.props.currentUserPersonalDetails.accountID);
        const participantsWithoutExpensifyAccountIDs = _.difference(reportParticipants, CONST.EXPENSIFY_ACCOUNT_IDS);
        const reportRecipient = this.props.personalDetails[participantsWithoutExpensifyAccountIDs[0]];
        const shouldShowReportRecipientLocalTime =
            ReportUtils.canShowReportRecipientLocalTime(this.props.personalDetails, this.props.report, this.props.currentUserPersonalDetails.accountID) && !this.props.isComposerFullSize;

        // Prevents focusing and showing the keyboard while the drawer is covering the chat.
        const isBlockedFromConcierge = ReportUtils.chatIncludesConcierge(this.props.report) && User.isBlockedFromConcierge(this.props.blockedFromConcierge);
        const inputPlaceholder = this.getInputPlaceholder();
        const shouldUseFocusedColor = !isBlockedFromConcierge && !this.props.disabled && (this.state.isFocused || this.state.isDraggingOver);
        const hasExceededMaxCommentLength = this.state.hasExceededMaxCommentLength;
        const isFullComposerAvailable = this.state.isFullComposerAvailable && !_.isEmpty(this.state.value);
        const hasReportRecipient = _.isObject(reportRecipient) && !_.isEmpty(reportRecipient);
        const maxComposerLines = this.props.isSmallScreenWidth ? CONST.COMPOSER.MAX_LINES_SMALL_SCREEN : CONST.COMPOSER.MAX_LINES;

        return (
            <View
                style={[
                    shouldShowReportRecipientLocalTime && !lodashGet(this.props.network, 'isOffline') && styles.chatItemComposeWithFirstRow,
                    this.props.isComposerFullSize && styles.chatItemFullComposeRow,
                ]}
            >
                <OfflineWithFeedback
                    pendingAction={this.props.pendingAction}
                    style={this.props.isComposerFullSize ? styles.chatItemFullComposeRow : {}}
                    contentContainerStyle={this.props.isComposerFullSize ? styles.flex1 : {}}
                >
                    {shouldShowReportRecipientLocalTime && hasReportRecipient && <ParticipantLocalTime participant={reportRecipient} />}
                    <View
                        style={[
                            shouldUseFocusedColor ? styles.chatItemComposeBoxFocusedColor : styles.chatItemComposeBoxColor,
                            styles.flexRow,
                            styles.chatItemComposeBox,
                            this.props.isComposerFullSize && styles.chatItemFullComposeBox,
                            hasExceededMaxCommentLength && styles.borderColorDanger,
                        ]}
                    >
                        <AttachmentModal
                            headerTitle={this.props.translate('reportActionCompose.sendAttachment')}
                            onConfirm={this.addAttachment}
                            onModalShow={() => this.setState({isAttachmentPreviewActive: true})}
                            onModalHide={() => {
                                this.shouldBlockEmojiCalc = false;
                                this.shouldBlockMentionCalc = false;
                                this.setState({isAttachmentPreviewActive: false});
                            }}
                        >
                            {({displayFileInModal}) => (
                                <>
                                    <AttachmentPicker>
                                        {({openPicker}) => (
                                            <>
                                                <View
                                                    style={[
                                                        styles.dFlex,
                                                        styles.flexColumn,
                                                        isFullComposerAvailable || this.props.isComposerFullSize ? styles.justifyContentBetween : styles.justifyContentCenter,
                                                    ]}
                                                >
                                                    {this.props.isComposerFullSize && (
                                                        <Tooltip text={this.props.translate('reportActionCompose.collapse')}>
                                                            <PressableWithFeedback
                                                                onPress={(e) => {
                                                                    e.preventDefault();
                                                                    this.setShouldShowSuggestionMenuToFalse();
                                                                    Report.setIsComposerFullSize(this.props.reportID, false);
                                                                }}
                                                                // Keep focus on the composer when Collapse button is clicked.
                                                                onMouseDown={(e) => e.preventDefault()}
                                                                style={styles.composerSizeButton}
                                                                disabled={isBlockedFromConcierge || this.props.disabled}
                                                                accessibilityRole="button"
                                                                accessibilityLabel={this.props.translate('reportActionCompose.collapse')}
                                                            >
                                                                <Icon src={Expensicons.Collapse} />
                                                            </PressableWithFeedback>
                                                        </Tooltip>
                                                    )}
                                                    {!this.props.isComposerFullSize && isFullComposerAvailable && (
                                                        <Tooltip text={this.props.translate('reportActionCompose.expand')}>
                                                            <PressableWithFeedback
                                                                onPress={(e) => {
                                                                    e.preventDefault();
                                                                    this.setShouldShowSuggestionMenuToFalse();
                                                                    Report.setIsComposerFullSize(this.props.reportID, true);
                                                                }}
                                                                // Keep focus on the composer when Expand button is clicked.
                                                                onMouseDown={(e) => e.preventDefault()}
                                                                style={styles.composerSizeButton}
                                                                disabled={isBlockedFromConcierge || this.props.disabled}
                                                                accessibilityRole="button"
                                                                accessibilityLabel={this.props.translate('reportActionCompose.expand')}
                                                            >
                                                                <Icon src={Expensicons.Expand} />
                                                            </PressableWithFeedback>
                                                        </Tooltip>
                                                    )}
                                                    <Tooltip text={this.props.translate('reportActionCompose.addAction')}>
                                                        <PressableWithFeedback
                                                            ref={(el) => (this.actionButton = el)}
                                                            onPress={(e) => {
                                                                e.preventDefault();

                                                                // Drop focus to avoid blue focus ring.
                                                                this.actionButton.blur();
                                                                this.setMenuVisibility(true);
                                                            }}
                                                            style={styles.composerSizeButton}
                                                            disabled={isBlockedFromConcierge || this.props.disabled}
                                                            accessibilityRole="button"
                                                            accessibilityLabel={this.props.translate('reportActionCompose.addAction')}
                                                        >
                                                            <Icon src={Expensicons.Plus} />
                                                        </PressableWithFeedback>
                                                    </Tooltip>
                                                </View>
                                                <PopoverMenu
                                                    animationInTiming={CONST.ANIMATION_IN_TIMING}
                                                    isVisible={this.state.isMenuVisible}
                                                    onClose={() => this.setMenuVisibility(false)}
                                                    onItemSelected={() => this.setMenuVisibility(false)}
                                                    anchorPosition={styles.createMenuPositionReportActionCompose(this.props.windowHeight)}
                                                    anchorAlignment={{horizontal: CONST.MODAL.ANCHOR_ORIGIN_HORIZONTAL.LEFT, vertical: CONST.MODAL.ANCHOR_ORIGIN_VERTICAL.BOTTOM}}
                                                    menuItems={[
                                                        ...this.getMoneyRequestOptions(reportParticipants),
                                                        ...this.getTaskOption(reportParticipants),
                                                        {
                                                            icon: Expensicons.Paperclip,
                                                            text: this.props.translate('reportActionCompose.addAttachment'),
                                                            onSelected: () => {
                                                                // Set a flag to block suggestion calculation until we're finished using the file picker,
                                                                // which will stop any flickering as the file picker opens on non-native devices.
                                                                if (this.willBlurTextInputOnTapOutside) {
                                                                    this.shouldBlockEmojiCalc = true;
                                                                    this.shouldBlockMentionCalc = true;
                                                                }

                                                                openPicker({
                                                                    onPicked: displayFileInModal,
                                                                });
                                                            },
                                                        },
                                                    ]}
                                                />
                                            </>
                                        )}
                                    </AttachmentPicker>
                                    <View style={[styles.textInputComposeSpacing, styles.textInputComposeBorder]}>
                                        <DragAndDrop
                                            dropZoneId={CONST.REPORT.DROP_NATIVE_ID + this.getNavigationKey()}
                                            activeDropZoneId={CONST.REPORT.ACTIVE_DROP_NATIVE_ID + this.props.reportID}
                                            onDragEnter={() => {
                                                this.setState({isDraggingOver: true});
                                            }}
                                            onDragLeave={() => {
                                                this.setState({isDraggingOver: false});
                                            }}
                                            onDrop={(e) => {
                                                e.preventDefault();
                                                if (this.state.isAttachmentPreviewActive) {
                                                    this.setState({isDraggingOver: false});
                                                    return;
                                                }

                                                const file = lodashGet(e, ['dataTransfer', 'files', 0]);

                                                displayFileInModal(file);

                                                this.setState({isDraggingOver: false});
                                            }}
                                            disabled={this.props.disabled}
                                        >
                                            <Composer
                                                autoFocus={this.shouldAutoFocus}
                                                multiline
                                                ref={this.setTextInputRef}
                                                textAlignVertical="top"
                                                placeholder={inputPlaceholder}
                                                placeholderTextColor={themeColors.placeholderText}
                                                onChangeText={(comment) => this.updateComment(comment, true)}
                                                onKeyPress={this.triggerHotkeyActions}
                                                style={[styles.textInputCompose, this.props.isComposerFullSize ? styles.textInputFullCompose : styles.flex4]}
                                                maxLines={maxComposerLines}
                                                onFocus={() => this.setIsFocused(true)}
                                                onBlur={() => {
                                                    this.setIsFocused(false);
                                                    this.resetSuggestions();
                                                }}
                                                onClick={() => {
                                                    this.shouldBlockEmojiCalc = false;
                                                    this.shouldBlockMentionCalc = false;
                                                }}
                                                onPasteFile={displayFileInModal}
                                                shouldClear={this.state.textInputShouldClear}
                                                onClear={() => this.setTextInputShouldClear(false)}
                                                isDisabled={isBlockedFromConcierge || this.props.disabled}
                                                selection={this.state.selection}
                                                onSelectionChange={this.onSelectionChange}
                                                isFullComposerAvailable={isFullComposerAvailable}
                                                setIsFullComposerAvailable={this.setIsFullComposerAvailable}
                                                isComposerFullSize={this.props.isComposerFullSize}
                                                value={this.state.value}
                                                numberOfLines={this.props.numberOfLines}
                                                onNumberOfLinesChange={this.updateNumberOfLines}
                                                shouldCalculateCaretPosition
                                                onLayout={(e) => {
                                                    const composerHeight = e.nativeEvent.layout.height;
                                                    if (this.state.composerHeight === composerHeight) {
                                                        return;
                                                    }
                                                    this.setState({composerHeight});
                                                }}
                                                onScroll={() => this.setShouldShowSuggestionMenuToFalse()}
                                            />
                                        </DragAndDrop>
                                    </View>
                                </>
                            )}
                        </AttachmentModal>
                        {DeviceCapabilities.canUseTouchScreen() && this.props.isMediumScreenWidth ? null : (
                            <EmojiPickerButton
                                isDisabled={isBlockedFromConcierge || this.props.disabled}
                                onModalHide={() => {
                                    this.focus(true);
                                }}
                                onEmojiSelected={this.addEmojiToTextBox}
                            />
                        )}
                        <View
                            style={[styles.justifyContentEnd]}
                            // Keep focus on the composer when Send message is clicked.
                            onMouseDown={(e) => e.preventDefault()}
                        >
                            <Tooltip text={this.props.translate('common.send')}>
                                <PressableWithFeedback
                                    style={[styles.chatItemSubmitButton, this.state.isCommentEmpty || hasExceededMaxCommentLength ? undefined : styles.buttonSuccess]}
                                    onPress={this.submitForm}
                                    disabled={this.state.isCommentEmpty || isBlockedFromConcierge || this.props.disabled || hasExceededMaxCommentLength}
                                    accessibilityRole="button"
                                    accessibilityLabel={this.props.translate('common.send')}
                                >
                                    <Icon
                                        src={Expensicons.Send}
                                        fill={this.state.isCommentEmpty || hasExceededMaxCommentLength ? themeColors.icon : themeColors.textLight}
                                    />
                                </PressableWithFeedback>
                            </Tooltip>
                        </View>
                    </View>
                    <View
                        style={[
                            styles.flexRow,
                            styles.justifyContentBetween,
                            styles.alignItemsCenter,
                            (!this.props.isSmallScreenWidth || (this.props.isSmallScreenWidth && !this.props.network.isOffline)) && styles.chatItemComposeSecondaryRow,
                        ]}
                    >
                        {!this.props.isSmallScreenWidth && <OfflineIndicator containerStyles={[styles.chatItemComposeSecondaryRow]} />}
                        <ReportTypingIndicator reportID={this.props.reportID} />
                        <ExceededCommentLength
                            comment={this.comment}
                            onExceededMaxCommentLength={this.setExceededMaxCommentLength}
                        />
                    </View>
                </OfflineWithFeedback>
                {this.state.isDraggingOver && <ReportDropUI />}
                {!_.isEmpty(this.state.suggestedEmojis) && this.state.shouldShowEmojiSuggestionMenu && (
                    <ArrowKeyFocusManager
                        focusedIndex={this.state.highlightedEmojiIndex}
                        maxIndex={getMaxArrowIndex(this.state.suggestedEmojis.length, this.state.isAutoSuggestionPickerLarge)}
                        shouldExcludeTextAreaNodes={false}
                        onFocusedIndexChanged={(index) => this.setState({highlightedEmojiIndex: index})}
                    >
                        <EmojiSuggestions
                            onClose={() => this.setState({suggestedEmojis: []})}
                            highlightedEmojiIndex={this.state.highlightedEmojiIndex}
                            emojis={this.state.suggestedEmojis}
                            comment={this.state.value}
                            updateComment={(newComment) => this.setState({value: newComment})}
                            colonIndex={this.state.colonIndex}
                            prefix={this.state.value.slice(this.state.colonIndex + 1, this.state.selection.start)}
                            onSelect={this.insertSelectedEmoji}
                            isComposerFullSize={this.props.isComposerFullSize}
                            preferredSkinToneIndex={this.props.preferredSkinTone}
                            isEmojiPickerLarge={this.state.isAutoSuggestionPickerLarge}
                            composerHeight={this.state.composerHeight}
                            shouldIncludeReportRecipientLocalTimeHeight={shouldShowReportRecipientLocalTime}
                        />
                    </ArrowKeyFocusManager>
                )}
                {!_.isEmpty(this.state.suggestedMentions) && this.state.shouldShowMentionSuggestionMenu && (
                    <ArrowKeyFocusManager
                        focusedIndex={this.state.highlightedMentionIndex}
                        maxIndex={getMaxArrowIndex(this.state.suggestedMentions.length, this.state.isAutoSuggestionPickerLarge)}
                        shouldExcludeTextAreaNodes={false}
                        onFocusedIndexChanged={(index) => this.setState({highlightedMentionIndex: index})}
                    >
                        <MentionSuggestions
                            onClose={() => this.setState({suggestedMentions: []})}
                            highlightedMentionIndex={this.state.highlightedMentionIndex}
                            mentions={this.state.suggestedMentions}
                            comment={this.state.value}
                            updateComment={(newComment) => this.setState({value: newComment})}
                            colonIndex={this.state.colonIndex}
                            prefix={this.state.mentionPrefix}
                            onSelect={this.insertSelectedMention}
                            isComposerFullSize={this.props.isComposerFullSize}
                            isMentionPickerLarge={this.state.isAutoSuggestionPickerLarge}
                            composerHeight={this.state.composerHeight}
                            shouldIncludeReportRecipientLocalTimeHeight={shouldShowReportRecipientLocalTime}
                        />
                    </ArrowKeyFocusManager>
                )}
            </View>
        );
    }
}

ReportActionCompose.propTypes = propTypes;
ReportActionCompose.defaultProps = defaultProps;

export default compose(
    withWindowDimensions,
    withNavigation,
    withNavigationFocus,
    withLocalize,
    withNetwork(),
    withCurrentUserPersonalDetails,
    withKeyboardState,
    withOnyx({
        betas: {
            key: ONYXKEYS.BETAS,
        },
        comment: {
            key: ({reportID}) => `${ONYXKEYS.COLLECTION.REPORT_DRAFT_COMMENT}${reportID}`,
        },
        numberOfLines: {
            key: ({reportID}) => `${ONYXKEYS.COLLECTION.REPORT_DRAFT_COMMENT_NUMBER_OF_LINES}${reportID}`,
        },
        modal: {
            key: ONYXKEYS.MODAL,
        },
        blockedFromConcierge: {
            key: ONYXKEYS.NVP_BLOCKED_FROM_CONCIERGE,
        },
        preferredSkinTone: {
            key: ONYXKEYS.PREFERRED_EMOJI_SKIN_TONE,
            selector: EmojiUtils.getPreferredSkinToneIndex,
        },
        personalDetails: {
            key: ONYXKEYS.PERSONAL_DETAILS_LIST,
        },
        shouldShowComposeInput: {
            key: ONYXKEYS.SHOULD_SHOW_COMPOSE_INPUT,
        },
        parentReportActions: {
            key: ({report}) => `${ONYXKEYS.COLLECTION.REPORT_ACTIONS}${report.parentReportID}`,
            canEvict: false,
        },
    }),
)(ReportActionCompose);<|MERGE_RESOLUTION|>--- conflicted
+++ resolved
@@ -726,11 +726,7 @@
      * @param {Boolean} shouldDebounceSaveComment
      */
     updateComment(comment, shouldDebounceSaveComment) {
-<<<<<<< HEAD
-        const {text: newComment = '', emojis = []} = EmojiUtils.replaceEmojis(comment, this.props.isSmallScreenWidth, this.props.preferredSkinTone, this.props.preferredLocale);
-=======
-        const {text: newComment = '', emojis = []} = EmojiUtils.replaceEmojis(comment, this.props.preferredSkinTone);
->>>>>>> ecfcd832
+        const {text: newComment = '', emojis = []} = EmojiUtils.replaceEmojis(comment, this.props.preferredSkinTone, this.props.preferredLocale);
 
         if (!_.isEmpty(emojis)) {
             User.updateFrequentlyUsedEmojis(EmojiUtils.getFrequentlyUsedEmojis(emojis));
