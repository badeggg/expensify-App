import React, {useCallback, useEffect, useMemo, useRef, useState} from 'react';
import PropTypes from 'prop-types';
import {View, InteractionManager, LayoutAnimation, NativeModules, findNodeHandle} from 'react-native';
import {runOnJS} from 'react-native-reanimated';
import {Gesture, GestureDetector} from 'react-native-gesture-handler';
import _ from 'underscore';
import lodashGet from 'lodash/get';
import {withOnyx} from 'react-native-onyx';
import styles from '../../../styles/styles';
import themeColors from '../../../styles/themes/default';
import Composer from '../../../components/Composer';
import ONYXKEYS from '../../../ONYXKEYS';
import Icon from '../../../components/Icon';
import * as Expensicons from '../../../components/Icon/Expensicons';
import AttachmentPicker from '../../../components/AttachmentPicker';
import * as Report from '../../../libs/actions/Report';
import ReportTypingIndicator from './ReportTypingIndicator';
import AttachmentModal from '../../../components/AttachmentModal';
import compose from '../../../libs/compose';
import PopoverMenu from '../../../components/PopoverMenu';
import withWindowDimensions, {windowDimensionsPropTypes} from '../../../components/withWindowDimensions';
import withLocalize, {withLocalizePropTypes} from '../../../components/withLocalize';
import willBlurTextInputOnTapOutsideFunc from '../../../libs/willBlurTextInputOnTapOutside';
import canFocusInputOnScreenFocus from '../../../libs/canFocusInputOnScreenFocus';
import CONST from '../../../CONST';
import reportActionPropTypes from './reportActionPropTypes';
import * as ReportUtils from '../../../libs/ReportUtils';
import ReportActionComposeFocusManager from '../../../libs/ReportActionComposeFocusManager';
import participantPropTypes from '../../../components/participantPropTypes';
import ParticipantLocalTime from './ParticipantLocalTime';
import withCurrentUserPersonalDetails, {withCurrentUserPersonalDetailsPropTypes, withCurrentUserPersonalDetailsDefaultProps} from '../../../components/withCurrentUserPersonalDetails';
import {withNetwork} from '../../../components/OnyxProvider';
import * as User from '../../../libs/actions/User';
import Tooltip from '../../../components/Tooltip';
import EmojiPickerButton from '../../../components/EmojiPicker/EmojiPickerButton';
import * as DeviceCapabilities from '../../../libs/DeviceCapabilities';
import OfflineIndicator from '../../../components/OfflineIndicator';
import ExceededCommentLength from '../../../components/ExceededCommentLength';
import withNavigationFocus from '../../../components/withNavigationFocus';
import withNavigation from '../../../components/withNavigation';
import * as EmojiUtils from '../../../libs/EmojiUtils';
import * as UserUtils from '../../../libs/UserUtils';
import ReportDropUI from './ReportDropUI';
import DragAndDrop from '../../../components/DragAndDrop';
import reportPropTypes from '../../reportPropTypes';
import EmojiSuggestions from '../../../components/EmojiSuggestions';
import MentionSuggestions from '../../../components/MentionSuggestions';
import withKeyboardState, {keyboardStatePropTypes} from '../../../components/withKeyboardState';
import OfflineWithFeedback from '../../../components/OfflineWithFeedback';
import * as ComposerUtils from '../../../libs/ComposerUtils';
import * as Welcome from '../../../libs/actions/Welcome';
import Permissions from '../../../libs/Permissions';
import containerComposeStyles from '../../../styles/containerComposeStyles';
import * as Task from '../../../libs/actions/Task';
import * as Browser from '../../../libs/Browser';
import * as IOU from '../../../libs/actions/IOU';
import useArrowKeyFocusManager from '../../../hooks/useArrowKeyFocusManager';
import PressableWithFeedback from '../../../components/Pressable/PressableWithFeedback';
import usePrevious from '../../../hooks/usePrevious';
import * as KeyDownListener from '../../../libs/KeyboardShortcut/KeyDownPressListener';
import * as EmojiPickerActions from '../../../libs/actions/EmojiPickerAction';
import withAnimatedRef from '../../../components/withAnimatedRef';
import updatePropsPaperWorklet from '../../../libs/updatePropsPaperWorklet';

const {RNTextInputReset} = NativeModules;

const propTypes = {
    /** Beta features list */
    betas: PropTypes.arrayOf(PropTypes.string),

    /** A method to call when the form is submitted */
    onSubmit: PropTypes.func.isRequired,

    /** The comment left by the user */
    comment: PropTypes.string,

    /** Number of lines for the comment */
    numberOfLines: PropTypes.number,

    /** The ID of the report actions will be created for */
    reportID: PropTypes.string.isRequired,

    /** Details about any modals being used */
    modal: PropTypes.shape({
        /** Indicates if there is a modal currently visible or not */
        isVisible: PropTypes.bool,
    }),

    /** Personal details of all the users */
    personalDetails: PropTypes.objectOf(participantPropTypes),

    /** The report currently being looked at */
    report: reportPropTypes,

    /** Array of report actions for this report */
    reportActions: PropTypes.arrayOf(PropTypes.shape(reportActionPropTypes)),

    /** The actions from the parent report */
    parentReportActions: PropTypes.objectOf(PropTypes.shape(reportActionPropTypes)),

    /** Is the window width narrow, like on a mobile device */
    isSmallScreenWidth: PropTypes.bool.isRequired,

    /** Is composer screen focused */
    isFocused: PropTypes.bool.isRequired,

    /** Is composer full size */
    isComposerFullSize: PropTypes.bool,

    /** Whether user interactions should be disabled */
    disabled: PropTypes.bool,

    // The NVP describing a user's block status
    blockedFromConcierge: PropTypes.shape({
        // The date that the user will be unblocked
        expiresAt: PropTypes.string,
    }),

    /** Whether the composer input should be shown */
    shouldShowComposeInput: PropTypes.bool,

    /** Stores user's preferred skin tone */
    preferredSkinTone: PropTypes.oneOfType([PropTypes.number, PropTypes.string]),

    /** The type of action that's pending  */
    pendingAction: PropTypes.oneOf(['add', 'update', 'delete']),

    /** animated ref from react-native-reanimated */
    animatedRef: PropTypes.oneOfType([PropTypes.func, PropTypes.shape({current: PropTypes.instanceOf(React.Component)})]).isRequired,

    /** Unique id for nativeId in DragAndDrop */
    dragAndDropId: PropTypes.string.isRequired,

    ...windowDimensionsPropTypes,
    ...withLocalizePropTypes,
    ...withCurrentUserPersonalDetailsPropTypes,
    ...keyboardStatePropTypes,
};

const defaultProps = {
    betas: [],
    comment: '',
    numberOfLines: undefined,
    modal: {},
    report: {},
    reportActions: [],
    parentReportActions: {},
    blockedFromConcierge: {},
    personalDetails: {},
    preferredSkinTone: CONST.EMOJI_DEFAULT_SKIN_TONE,
    isComposerFullSize: false,
    pendingAction: null,
    shouldShowComposeInput: true,
    ...withCurrentUserPersonalDetailsDefaultProps,
};

const defaultSuggestionsValues = {
    suggestedEmojis: [],
    suggestedMentions: [],
    colonIndex: -1,
    atSignIndex: -1,
    shouldShowEmojiSuggestionMenu: false,
    shouldShowMentionSuggestionMenu: false,
    mentionPrefix: '',
    isAutoSuggestionPickerLarge: false,
};

/**
 * Return the max available index for arrow manager.
 * @param {Number} numRows
 * @param {Boolean} isAutoSuggestionPickerLarge
 * @returns {Number}
 */
const getMaxArrowIndex = (numRows, isAutoSuggestionPickerLarge) => {
    // rowCount is number of emoji/mention suggestions. For small screen we can fit 3 items
    // and for large we show up to 20 items for mentions/emojis
    const rowCount = isAutoSuggestionPickerLarge
        ? Math.min(numRows, CONST.AUTO_COMPLETE_SUGGESTER.MAX_AMOUNT_OF_SUGGESTIONS)
        : Math.min(numRows, CONST.AUTO_COMPLETE_SUGGESTER.MIN_AMOUNT_OF_SUGGESTIONS);

    // -1 because we start at 0
    return rowCount - 1;
};

const willBlurTextInputOnTapOutside = willBlurTextInputOnTapOutsideFunc();

// We want consistent auto focus behavior on input between native and mWeb so we have some auto focus management code that will
// prevent auto focus on existing chat for mobile device
const shouldFocusInputOnScreenFocus = canFocusInputOnScreenFocus();

/**
 * Save draft report comment. Debounced to happen at most once per second.
 * @param {String} reportID
 * @param {String} comment
 */
const debouncedSaveReportComment = _.debounce((reportID, comment) => {
    Report.saveReportComment(reportID, comment || '');
}, 1000);

/**
 * Broadcast that the user is typing. Debounced to limit how often we publish client events.
 * @param {String} reportID
 */
const debouncedBroadcastUserIsTyping = _.debounce((reportID) => {
    Report.broadcastUserIsTyping(reportID);
}, 100);

/**
 * Check if this piece of string looks like an emoji
 * @param {String} str
 * @param {Number} pos
 * @returns {Boolean}
 */
const isEmojiCode = (str, pos) => {
    const leftWords = str.slice(0, pos).split(CONST.REGEX.SPECIAL_CHAR_OR_EMOJI);
    const leftWord = _.last(leftWords);
    return CONST.REGEX.HAS_COLON_ONLY_AT_THE_BEGINNING.test(leftWord) && leftWord.length > 2;
};

/**
 * Check if this piece of string looks like a mention
 * @param {String} str
 * @returns {Boolean}
 */
const isMentionCode = (str) => CONST.REGEX.HAS_AT_MOST_TWO_AT_SIGNS.test(str);

/**
 * Trims first character of the string if it is a space
 * @param {String} str
 * @returns {String}
 */
const trimLeadingSpace = (str) => (str.slice(0, 1) === ' ' ? str.slice(1) : str);

// For mobile Safari, updating the selection prop on an unfocused input will cause it to automatically gain focus
// and subsequent programmatic focus shifts (e.g., modal focus trap) to show the blue frame (:focus-visible style),
// so we need to ensure that it is only updated after focus.
const isMobileSafari = Browser.isMobileSafari();

function ReportActionCompose({translate, ...props}) {
    /**
     * Updates the Highlight state of the composer
     */
    const [isFocused, setIsFocused] = useState(shouldFocusInputOnScreenFocus && !props.modal.isVisible && !props.modal.willAlertModalBecomeVisible && props.shouldShowComposeInput);
    const [isFullComposerAvailable, setIsFullComposerAvailable] = useState(props.isComposerFullSize);

    const isEmptyChat = useMemo(() => _.size(props.reportActions) === 1, [props.reportActions]);

    const shouldAutoFocus = !props.modal.isVisible && (shouldFocusInputOnScreenFocus || isEmptyChat) && props.shouldShowComposeInput;

    // These variables are used to decide whether to block the suggestions list from showing to prevent flickering
    const shouldBlockEmojiCalc = useRef(false);
    const shouldBlockMentionCalc = useRef(false);

    /**
     * Updates the should clear state of the composer
     */
    const [textInputShouldClear, setTextInputShouldClear] = useState(false);
    const [isCommentEmpty, setIsCommentEmpty] = useState(props.comment.length === 0);

    /**
     * Updates the visibility state of the menu
     */
    const [isMenuVisible, setMenuVisibility] = useState(false);
    const [isDraggingOver, setIsDraggingOver] = useState(false);
    const [selection, setSelection] = useState({
        start: isMobileSafari && !shouldAutoFocus ? 0 : props.comment.length,
        end: isMobileSafari && !shouldAutoFocus ? 0 : props.comment.length,
    });
    const [value, setValue] = useState(props.comment);

    const [composerHeight, setComposerHeight] = useState(0);
    const [isAttachmentPreviewActive, setIsAttachmentPreviewActive] = useState(false);

    // TODO: rewrite suggestion logic to some hook or state machine or util or something to not make it depend on ReportActionComposer
    const [suggestionValues, setSuggestionValues] = useState(defaultSuggestionsValues);

    const isEmojiSuggestionsMenuVisible = !_.isEmpty(suggestionValues.suggestedEmojis) && suggestionValues.shouldShowEmojiSuggestionMenu;
    const isMentionSuggestionsMenuVisible = !_.isEmpty(suggestionValues.suggestedMentions) && suggestionValues.shouldShowMentionSuggestionMenu;

    const [highlightedEmojiIndex] = useArrowKeyFocusManager({
        isActive: isEmojiSuggestionsMenuVisible,
        maxIndex: getMaxArrowIndex(suggestionValues.suggestedEmojis.length, suggestionValues.isAutoSuggestionPickerLarge),
        shouldExcludeTextAreaNodes: false,
    });
    const [highlightedMentionIndex] = useArrowKeyFocusManager({
        isActive: isMentionSuggestionsMenuVisible,
        maxIndex: getMaxArrowIndex(suggestionValues.suggestedMentions.length, suggestionValues.isAutoSuggestionPickerLarge),
        shouldExcludeTextAreaNodes: false,
    });

    const insertedEmojis = useRef([]);

    /**
     * Update frequently used emojis list. We debounce this method in the constructor so that UpdateFrequentlyUsedEmojis
     * API is not called too often.
     */
<<<<<<< HEAD
    const debouncedUpdateFrequentlyUsedEmojis = useCallback(() => {
        User.updateFrequentlyUsedEmojis(EmojiUtils.getFrequentlyUsedEmojis(insertedEmojis));
        insertedEmojis.current = [];
    }, []);
=======
    setTextInputRef(el) {
        ReportActionComposeFocusManager.composerRef.current = el;
        this.textInput = el;
        if (_.isFunction(this.props.animatedRef)) {
            this.props.animatedRef(el);
        }
    }
>>>>>>> 3cc6fdcb

    /**
     * Updates the composer when the comment length is exceeded
     * Shows red borders and prevents the comment from being sent
     */
    const [hasExceededMaxCommentLength, setExceededMaxCommentLength] = useState(false);

    const comment = useRef(props.comment);
    const textInput = useRef(null);
    const actionButton = useRef(null);

    const reportParticipants = useMemo(
        () => _.without(lodashGet(props.report, 'participantAccountIDs', []), props.currentUserPersonalDetails.accountID),
        [props.currentUserPersonalDetails.accountID, props.report],
    );
    const participantsWithoutExpensifyAccountIDs = useMemo(() => _.difference(reportParticipants, CONST.EXPENSIFY_ACCOUNT_IDS), [reportParticipants]);

    const shouldShowReportRecipientLocalTime = useMemo(
        () => ReportUtils.canShowReportRecipientLocalTime(props.personalDetails, props.report, props.currentUserPersonalDetails.accountID) && !props.isComposerFullSize,
        [props.personalDetails, props.report, props.currentUserPersonalDetails.accountID, props.isComposerFullSize],
    );

    const isBlockedFromConcierge = useMemo(
        () => ReportUtils.chatIncludesConcierge(props.report) && User.isBlockedFromConcierge(props.blockedFromConcierge),
        [props.report, props.blockedFromConcierge],
    );

    // If we are on a small width device then don't show last 3 items from conciergePlaceholderOptions
    const conciergePlaceholderRandomIndex = useMemo(
        () => _.random(translate('reportActionCompose.conciergePlaceholderOptions').length - (props.isSmallScreenWidth ? 4 : 1)),
        // eslint-disable-next-line react-hooks/exhaustive-deps
        [],
    );

    // Placeholder to display in the chat input.
    const inputPlaceholder = useMemo(() => {
        if (ReportUtils.chatIncludesConcierge(props.report)) {
            if (User.isBlockedFromConcierge(props.blockedFromConcierge)) {
                return translate('reportActionCompose.blockedFromConcierge');
            }

            return translate('reportActionCompose.conciergePlaceholderOptions')[conciergePlaceholderRandomIndex];
        }

        return translate('reportActionCompose.writeSomething');
    }, [props.report, props.blockedFromConcierge, translate, conciergePlaceholderRandomIndex]);

    /**
     * Focus the composer text input
     * @param {Boolean} [shouldDelay=false] Impose delay before focusing the composer
     * @memberof ReportActionCompose
     */
    const focus = useCallback((shouldDelay = false) => {
        // There could be other animations running while we trigger manual focus.
        // This prevents focus from making those animations janky.
        InteractionManager.runAfterInteractions(() => {
            if (!textInput.current) {
                return;
            }

            if (!shouldDelay) {
                textInput.current.focus();
            } else {
                // Keyboard is not opened after Emoji Picker is closed
                // SetTimeout is used as a workaround
                // https://github.com/react-native-modal/react-native-modal/issues/114
                // We carefully choose a delay. 100ms is found enough for keyboard to open.
                setTimeout(() => textInput.current.focus(), 100);
            }
        });
    }, []);

    /**
     * Update the value of the comment in Onyx
     *
     * @param {String} comment
     * @param {Boolean} shouldDebounceSaveComment
     */
    const updateComment = useCallback(
        (commentValue, shouldDebounceSaveComment) => {
            const {text: newComment = '', emojis = []} = EmojiUtils.replaceEmojis(commentValue, props.preferredSkinTone, props.preferredLocale);

            if (!_.isEmpty(emojis)) {
                User.updateFrequentlyUsedEmojis(EmojiUtils.getFrequentlyUsedEmojis(emojis));
                insertedEmojis.current = [...insertedEmojis, ...emojis];
                debouncedUpdateFrequentlyUsedEmojis();
            }

            setIsCommentEmpty(!!newComment.match(/^(\s)*$/));
            setValue(newComment);
            if (commentValue !== newComment) {
                const remainder = ComposerUtils.getCommonSuffixLength(comment, newComment);
                setSelection({
                    start: newComment.length - remainder,
                    end: newComment.length - remainder,
                });
            }

            // Indicate that draft has been created.
            if (comment.current.length === 0 && newComment.length !== 0) {
                Report.setReportWithDraft(props.reportID, true);
            }

            // The draft has been deleted.
            if (newComment.length === 0) {
                Report.setReportWithDraft(props.reportID, false);
            }

            comment.current = newComment;
            if (shouldDebounceSaveComment) {
                debouncedSaveReportComment(props.reportID, newComment);
            } else {
                Report.saveReportComment(props.reportID, newComment || '');
            }
            if (newComment) {
                debouncedBroadcastUserIsTyping(props.reportID);
            }
        },
        [debouncedUpdateFrequentlyUsedEmojis, props.preferredLocale, props.preferredSkinTone, props.reportID],
    );

    /**
     * Used to show Popover menu on Workspace chat at first sign-in
     * @returns {Boolean}
     */
    const showPopoverMenu = useMemo(
        () =>
            _.debounce(() => {
                setMenuVisibility(true);
                return true;
            }),
        [],
    );

    /**
     * Callback to add whatever text is chosen into the main input (used f.e as callback for the emoji picker)
     * @param {String} text
     * @param {Boolean} shouldAddTrailSpace
     */
    const replaceSelectionWithText = useCallback(
        (text, shouldAddTrailSpace = true) => {
            const updatedText = shouldAddTrailSpace ? `${text} ` : text;
            const selectionSpaceLength = shouldAddTrailSpace ? CONST.SPACE_LENGTH : 0;
            updateComment(ComposerUtils.insertText(comment, selection, updatedText));
            setSelection((prevSelection) => ({
                start: prevSelection.start + text.length + selectionSpaceLength,
                end: prevSelection.start + text.length + selectionSpaceLength,
            }));
        },
        [selection, updateComment],
    );

    /**
     * Check if the composer is visible. Returns true if the composer is not covered up by emoji picker or menu. False otherwise.
     * @returns {Boolean}
     */
    const checkComposerVisibility = useCallback(() => {
        const isComposerCoveredUp = EmojiPickerActions.isEmojiPickerVisible() || isMenuVisible || props.modal.isVisible;
        return !isComposerCoveredUp;
    }, [isMenuVisible, props.modal.isVisible]);

    const focusComposerOnKeyPress = useCallback(
        (e) => {
            const isComposerVisible = checkComposerVisibility();
            if (!isComposerVisible) {
                return;
            }

            // If the key pressed is non-character keys like Enter, Shift, ... do not focus
            if (e.key.length > 1) {
                return;
            }

            // If a key is pressed in combination with Meta, Control or Alt do not focus
            if (e.metaKey || e.ctrlKey || e.altKey) {
                return;
            }

            // if we're typing on another input/text area, do not focus
            if (['INPUT', 'TEXTAREA'].includes(e.target.nodeName)) {
                return;
            }

            focus();
            replaceSelectionWithText(e.key, false);
        },
        [checkComposerVisibility, focus, replaceSelectionWithText],
    );

    /**
     * Clean data related to EmojiSuggestions
     */
    const resetSuggestions = useCallback(() => {
        setSuggestionValues(defaultSuggestionsValues);
    }, []);

    /**
     * Calculates and cares about the content of an Emoji Suggester
     */
    const calculateEmojiSuggestion = useCallback(
        (selectionEnd) => {
            if (shouldBlockEmojiCalc.current) {
                shouldBlockEmojiCalc.current = false;
                return;
            }
            const leftString = value.substring(0, selectionEnd);
            const colonIndex = leftString.lastIndexOf(':');
            const isCurrentlyShowingEmojiSuggestion = isEmojiCode(value, selectionEnd);

            // the larger composerHeight the less space for EmojiPicker, Pixel 2 has pretty small screen and this value equal 5.3
            const hasEnoughSpaceForLargeSuggestion = props.windowHeight / composerHeight >= 6.8;
            const isAutoSuggestionPickerLarge = !props.isSmallScreenWidth || (props.isSmallScreenWidth && hasEnoughSpaceForLargeSuggestion);

            const nextState = {
                suggestedEmojis: [],
                colonIndex,
                shouldShowEmojiSuggestionMenu: false,
                isAutoSuggestionPickerLarge,
            };
            const newSuggestedEmojis = EmojiUtils.suggestEmojis(leftString, props.preferredLocale);

            if (newSuggestedEmojis.length && isCurrentlyShowingEmojiSuggestion) {
                nextState.suggestedEmojis = newSuggestedEmojis;
                nextState.shouldShowEmojiSuggestionMenu = !_.isEmpty(newSuggestedEmojis);
            }

            setSuggestionValues((prevState) => ({...prevState, ...nextState}));
        },
        [value, props.windowHeight, props.isSmallScreenWidth, props.preferredLocale, composerHeight],
    );

    const getMentionOptions = useCallback(
        (personalDetails, searchValue = '') => {
            const suggestions = [];

            if (CONST.AUTO_COMPLETE_SUGGESTER.HERE_TEXT.includes(searchValue.toLowerCase())) {
                suggestions.push({
                    text: CONST.AUTO_COMPLETE_SUGGESTER.HERE_TEXT,
                    alternateText: translate('mentionSuggestions.hereAlternateText'),
                    icons: [
                        {
                            source: Expensicons.Megaphone,
                            type: 'avatar',
                        },
                    ],
                });
            }

            const filteredPersonalDetails = _.filter(_.values(personalDetails), (detail) => {
                // If we don't have user's primary login, that member is not known to the current user and hence we do not allow them to be mentioned
                if (!detail.login) {
                    return false;
                }
                if (searchValue && !`${detail.displayName} ${detail.login}`.toLowerCase().includes(searchValue.toLowerCase())) {
                    return false;
                }
                return true;
            });

            const sortedPersonalDetails = _.sortBy(filteredPersonalDetails, (detail) => detail.displayName || detail.login);
            _.each(_.first(sortedPersonalDetails, CONST.AUTO_COMPLETE_SUGGESTER.MAX_AMOUNT_OF_SUGGESTIONS - suggestions.length), (detail) => {
                suggestions.push({
                    text: detail.displayName,
                    alternateText: detail.login,
                    icons: [
                        {
                            name: detail.login,
                            source: UserUtils.getAvatar(detail.avatar, detail.accountID),
                            type: 'avatar',
                        },
                    ],
                });
            });

            return suggestions;
        },
        [translate],
    );

    const calculateMentionSuggestion = useCallback(
        (selectionEnd) => {
            if (shouldBlockMentionCalc.current) {
                shouldBlockMentionCalc.current = false;
                return;
            }

            const valueAfterTheCursor = value.substring(selectionEnd);
            const indexOfFirstWhitespaceCharOrEmojiAfterTheCursor = valueAfterTheCursor.search(CONST.REGEX.NEW_LINE_OR_WHITE_SPACE_OR_EMOJI);

            let indexOfLastNonWhitespaceCharAfterTheCursor;
            if (indexOfFirstWhitespaceCharOrEmojiAfterTheCursor === -1) {
                // we didn't find a whitespace/emoji after the cursor, so we will use the entire string
                indexOfLastNonWhitespaceCharAfterTheCursor = value.length;
            } else {
                indexOfLastNonWhitespaceCharAfterTheCursor = indexOfFirstWhitespaceCharOrEmojiAfterTheCursor + selectionEnd;
            }

            const leftString = value.substring(0, indexOfLastNonWhitespaceCharAfterTheCursor);
            const words = leftString.split(CONST.REGEX.SPECIAL_CHAR_OR_EMOJI);
            const lastWord = _.last(words);

            let atSignIndex;
            if (lastWord.startsWith('@')) {
                atSignIndex = leftString.lastIndexOf(lastWord);
            }

            const prefix = lastWord.substring(1);

            const nextState = {
                suggestedMentions: [],
                atSignIndex,
                mentionPrefix: prefix,
            };

            const isCursorBeforeTheMention = valueAfterTheCursor.startsWith(lastWord);

            if (!isCursorBeforeTheMention && isMentionCode(lastWord)) {
                const suggestions = getMentionOptions(props.personalDetails, prefix);
                nextState.suggestedMentions = suggestions;
                nextState.shouldShowMentionSuggestionMenu = !_.isEmpty(suggestions);
            }

            setSuggestionValues((prevState) => ({
                ...prevState,
                ...nextState,
            }));
        },
        [getMentionOptions, props.personalDetails, value],
    );

    const onSelectionChange = useCallback(
        (e) => {
            LayoutAnimation.configureNext(LayoutAnimation.create(50, LayoutAnimation.Types.easeInEaseOut, LayoutAnimation.Properties.opacity));

            if (!value || e.nativeEvent.selection.end < 1) {
                resetSuggestions();
                shouldBlockEmojiCalc.current = false;
                shouldBlockMentionCalc.current = false;
                return;
            }

            setSelection(e.nativeEvent.selection);

            /**
             * we pass here e.nativeEvent.selection.end directly to calculateEmojiSuggestion
             * because in other case calculateEmojiSuggestion will have an old calculation value
             * of suggestion instead of current one
             */
            calculateEmojiSuggestion(e.nativeEvent.selection.end);
            calculateMentionSuggestion(e.nativeEvent.selection.end);
        },
        [calculateEmojiSuggestion, calculateMentionSuggestion, resetSuggestions, value],
    );

    const setUpComposeFocusManager = useCallback(() => {
        // This callback is used in the contextMenuActions to manage giving focus back to the compose input.
        // TODO: we should clean up this convoluted code and instead move focus management to something like ReportFooter.js or another higher up component
        ReportActionComposeFocusManager.onComposerFocus(() => {
            if (!willBlurTextInputOnTapOutside || !props.isFocused) {
                return;
            }

            focus(false);
        });
    }, [focus, props.isFocused]);

    /**
     * Set the TextInput Ref
     *
     * @param {Element} el
     * @memberof ReportActionCompose
     */
    const setTextInputRef = useCallback((el) => {
        ReportActionComposeFocusManager.composerRef.current = el;
        textInput.current = el;
    }, []);

    /**
     * Returns the list of IOU Options
     * @returns {Array<object>}
     */
    const moneyRequestOptions = useMemo(() => {
        const options = {
            [CONST.IOU.MONEY_REQUEST_TYPE.SPLIT]: {
                icon: Expensicons.Receipt,
                text: translate('iou.splitBill'),
            },
            [CONST.IOU.MONEY_REQUEST_TYPE.REQUEST]: {
                icon: Expensicons.MoneyCircle,
                text: translate('iou.requestMoney'),
            },
            [CONST.IOU.MONEY_REQUEST_TYPE.SEND]: {
                icon: Expensicons.Send,
                text: translate('iou.sendMoney'),
            },
        };

        return _.map(ReportUtils.getMoneyRequestOptions(props.report, reportParticipants, props.betas), (option) => ({
            ...options[option],
            onSelected: () => IOU.startMoneyRequest(option, props.report.reportID),
        }));
    }, [props.betas, props.report, reportParticipants, translate]);

    // eslint-disable-next-line rulesdir/prefer-early-return
    const updateShouldShowSuggestionMenuToFalse = useCallback(() => {
        if (suggestionValues.shouldShowEmojiSuggestionMenu) {
            setSuggestionValues((prevState) => ({...prevState, shouldShowEmojiSuggestionMenu: false}));
        }
        if (suggestionValues.shouldShowMentionSuggestionMenu) {
            setSuggestionValues((prevState) => ({...prevState, shouldShowMentionSuggestionMenu: false}));
        }
    }, [suggestionValues.shouldShowEmojiSuggestionMenu, suggestionValues.shouldShowMentionSuggestionMenu]);

    /**
     * Determines if we can show the task option
     * @returns {Boolean}
     */
    const taskOption = useMemo(() => {
        // We only prevent the task option from showing if it's a DM and the other user is an Expensify default email
        if (
            !Permissions.canUseTasks(props.betas) ||
            (lodashGet(props.report, 'participantAccountIDs', []).length === 1 && _.some(reportParticipants, (accountID) => _.contains(CONST.EXPENSIFY_ACCOUNT_IDS, accountID)))
        ) {
            return [];
        }

        return [
            {
                icon: Expensicons.Task,
                text: translate('newTaskPage.assignTask'),
                onSelected: () => Task.clearOutTaskInfoAndNavigate(props.reportID),
            },
        ];
    }, [props.betas, props.report, props.reportID, reportParticipants, translate]);

    /**
     * Replace the code of emoji and update selection
     * @param {Number} selectedEmoji
     */
    const insertSelectedEmoji = useCallback(
        (selectedEmoji) => {
            const commentBeforeColon = value.slice(0, suggestionValues.colonIndex);
            const emojiObject = suggestionValues.suggestedEmojis[selectedEmoji];
            const emojiCode = emojiObject.types && emojiObject.types[props.preferredSkinTone] ? emojiObject.types[props.preferredSkinTone] : emojiObject.code;
            const commentAfterColonWithEmojiNameRemoved = value.slice(selection.end);

            updateComment(`${commentBeforeColon}${emojiCode} ${trimLeadingSpace(commentAfterColonWithEmojiNameRemoved)}`, true);

            // In some Android phones keyboard, the text to search for the emoji is not cleared
            // will be added after the user starts typing again on the keyboard. This package is
            // a workaround to reset the keyboard natively.
            if (RNTextInputReset) {
                RNTextInputReset.resetKeyboardInput(findNodeHandle(textInput));
            }

            setSelection({
                start: suggestionValues.colonIndex + emojiCode.length + CONST.SPACE_LENGTH,
                end: suggestionValues.colonIndex + emojiCode.length + CONST.SPACE_LENGTH,
            });
            setSuggestionValues((prevState) => ({...prevState, suggestedEmojis: []}));

            insertedEmojis.current = [...insertedEmojis.current, emojiObject];
            debouncedUpdateFrequentlyUsedEmojis(emojiObject);
        },
        [debouncedUpdateFrequentlyUsedEmojis, props.preferredSkinTone, selection.end, suggestionValues.colonIndex, suggestionValues.suggestedEmojis, updateComment, value],
    );

    /**
     * Replace the code of mention and update selection
     * @param {Number} highlightedMentionIndex
     */
    const insertSelectedMention = useCallback(
        (highlightedMentionIndexInner) => {
            const commentBeforeAtSign = value.slice(0, suggestionValues.atSignIndex);
            const mentionObject = suggestionValues.suggestedMentions[highlightedMentionIndexInner];
            const mentionCode = mentionObject.text === CONST.AUTO_COMPLETE_SUGGESTER.HERE_TEXT ? CONST.AUTO_COMPLETE_SUGGESTER.HERE_TEXT : `@${mentionObject.alternateText}`;
            const commentAfterAtSignWithMentionRemoved = value.slice(suggestionValues.atSignIndex).replace(CONST.REGEX.MENTION_REPLACER, '');

            updateComment(`${commentBeforeAtSign}${mentionCode} ${trimLeadingSpace(commentAfterAtSignWithMentionRemoved)}`, true);
            setSelection({
                start: suggestionValues.atSignIndex + mentionCode.length + CONST.SPACE_LENGTH,
                end: suggestionValues.atSignIndex + mentionCode.length + CONST.SPACE_LENGTH,
            });
            setSuggestionValues((prevState) => ({
                ...prevState,
                suggestedMentions: [],
            }));
        },
        [suggestionValues, value, updateComment],
    );

    /**
     * Update the number of lines for a comment in Onyx
     * @param {Number} numberOfLines
     */
    const updateNumberOfLines = useCallback(
        (numberOfLines) => {
            Report.saveReportCommentNumberOfLines(props.reportID, numberOfLines);
        },
        [props.reportID],
    );

    /**
     * @returns {String}
     */
    const prepareCommentAndResetComposer = useCallback(() => {
        const trimmedComment = comment.current.trim();

        // Don't submit empty comments or comments that exceed the character limit
        if (isCommentEmpty || ReportUtils.getCommentLength(trimmedComment) > CONST.MAX_COMMENT_LENGTH) {
            return '';
        }

        updateComment('');
        setTextInputShouldClear(true);
        if (props.isComposerFullSize) {
            Report.setIsComposerFullSize(props.reportID, false);
        }
        setIsFullComposerAvailable(false);
        return trimmedComment;
    }, [isCommentEmpty, props.reportID, updateComment, props.isComposerFullSize]);

    /**
     * Add a new comment to this chat
     *
     * @param {SyntheticEvent} [e]
     */
    const submitForm = useCallback(
        (e) => {
            if (e) {
                e.preventDefault();
            }

            // Since we're submitting the form here which should clear the composer
            // We don't really care about saving the draft the user was typing
            // We need to make sure an empty draft gets saved instead
            debouncedSaveReportComment.cancel();

            const newComment = prepareCommentAndResetComposer();
            if (!newComment) {
                return;
            }

            props.onSubmit(newComment);
        },
        [prepareCommentAndResetComposer, props],
    );

    /**
     * Listens for keyboard shortcuts and applies the action
     *
     * @param {Object} e
     */
    const triggerHotkeyActions = useCallback(
        (e) => {
            if (!e || ComposerUtils.canSkipTriggerHotkeys(props.isSmallScreenWidth, props.isKeyboardShown)) {
                return;
            }

            const suggestionsExist = suggestionValues.suggestedEmojis.length > 0 || suggestionValues.suggestedMentions.length > 0;

            if (((!e.shiftKey && e.key === CONST.KEYBOARD_SHORTCUTS.ENTER.shortcutKey) || e.key === CONST.KEYBOARD_SHORTCUTS.TAB.shortcutKey) && suggestionsExist) {
                e.preventDefault();
                if (suggestionValues.suggestedEmojis.length > 0) {
                    insertSelectedEmoji(highlightedEmojiIndex);
                }
                if (suggestionValues.suggestedMentions.length > 0) {
                    insertSelectedMention(highlightedMentionIndex);
                }
                return;
            }

            if (e.key === CONST.KEYBOARD_SHORTCUTS.ESCAPE.shortcutKey) {
                e.preventDefault();

                if (suggestionsExist) {
                    resetSuggestions();
                }

                return;
            }

<<<<<<< HEAD
            // Submit the form when Enter is pressed
            if (e.key === CONST.KEYBOARD_SHORTCUTS.ENTER.shortcutKey && !e.shiftKey) {
                e.preventDefault();
                submitForm();
            }

            // Trigger the edit box for last sent message if ArrowUp is pressed and the comment is empty and Chronos is not in the participants
            if (e.key === CONST.KEYBOARD_SHORTCUTS.ARROW_UP.shortcutKey && textInput.current.selectionStart === 0 && value.length === 0 && !ReportUtils.chatIncludesChronos(props.report)) {
                e.preventDefault();
=======
    /**
     * @returns {String}
     */
    prepareCommentAndResetComposer() {
        const trimmedComment = this.comment.trim();
        const commentLength = ReportUtils.getCommentLength(trimmedComment);
        // Don't submit empty comments or comments that exceed the character limit
        if (!commentLength || commentLength > CONST.MAX_COMMENT_LENGTH) {
            return '';
        }
>>>>>>> 3cc6fdcb

                const parentReportActionID = lodashGet(props.report, 'parentReportActionID', '');
                const parentReportAction = lodashGet(props.parentReportActions, [parentReportActionID], {});
                const lastReportAction = _.find([...props.reportActions, parentReportAction], (action) => ReportUtils.canEditReportAction(action));

                if (lastReportAction !== -1 && lastReportAction) {
                    Report.saveReportActionDraft(props.reportID, lastReportAction.reportActionID, _.last(lastReportAction.message).html);
                }
            }
        },
        [
            highlightedEmojiIndex,
            highlightedMentionIndex,
            insertSelectedEmoji,
            insertSelectedMention,
            props.isKeyboardShown,
            props.isSmallScreenWidth,
            props.parentReportActions,
            props.report,
            props.reportActions,
            props.reportID,
            resetSuggestions,
            submitForm,
            suggestionValues.suggestedEmojis.length,
            suggestionValues.suggestedMentions.length,
            value.length,
        ],
    );

    /**
     * @param {Object} file
     */
    const addAttachment = useCallback(
        (file) => {
            // Since we're submitting the form here which should clear the composer
            // We don't really care about saving the draft the user was typing
            // We need to make sure an empty draft gets saved instead
            debouncedSaveReportComment.cancel();
            const newComment = prepareCommentAndResetComposer();
            Report.addAttachment(props.reportID, file, newComment);
            setTextInputShouldClear(false);
        },
        [props.reportID, prepareCommentAndResetComposer],
    );

    /**
     * Event handler to update the state after the attachment preview is closed.
     */
    const attachmentPreviewClosed = useCallback(() => {
        shouldBlockEmojiCalc.current = false;
        shouldBlockMentionCalc.current = false;
        setIsAttachmentPreviewActive(false);
    }, []);

    const onDropAttachment = useCallback(
        (e, displayFileInModal) => {
            e.preventDefault();
            if (isAttachmentPreviewActive) {
                setIsDraggingOver(false);
                return;
            }

            const file = lodashGet(e, ['dataTransfer', 'files', 0]);

            displayFileInModal(file);

            setIsDraggingOver(false);
        },
        [isAttachmentPreviewActive],
    );

    useEffect(() => {
        const unsubscribeNavigationBlur = props.navigation.addListener('blur', () => KeyDownListener.removeKeyDownPressListner(focusComposerOnKeyPress));
        const unsubscribeNavigationFocus = props.navigation.addListener('focus', () => {
            KeyDownListener.addKeyDownPressListner(focusComposerOnKeyPress);
            setUpComposeFocusManager();
        });
        KeyDownListener.addKeyDownPressListner(focusComposerOnKeyPress);

        setUpComposeFocusManager();

        updateComment(comment.current);

        // Shows Popover Menu on Workspace Chat at first sign-in
        if (!props.disabled) {
            Welcome.show({
                routes: lodashGet(props.navigation.getState(), 'routes', []),
                showPopoverMenu,
            });
        }

        if (props.comment.length !== 0) {
            Report.setReportWithDraft(props.reportID, true);
        }

        return () => {
            ReportActionComposeFocusManager.clear();

            KeyDownListener.removeKeyDownPressListner(focusComposerOnKeyPress);
            unsubscribeNavigationBlur();
            unsubscribeNavigationFocus();
        };
        // eslint-disable-next-line react-hooks/exhaustive-deps
    }, []);

    const prevIsModalVisible = usePrevious(props.modal.isVisible);
    const prevIsFocused = usePrevious(props.isFocused);
    useEffect(() => {
        // We want to focus or refocus the input when a modal has been closed or the underlying screen is refocused.
        // We avoid doing this on native platforms since the software keyboard popping
        // open creates a jarring and broken UX.
        if (!willBlurTextInputOnTapOutside || props.modal.isVisible || !props.isFocused || prevIsModalVisible || !prevIsFocused) {
            return;
        }

<<<<<<< HEAD
        focus();
    }, [focus, prevIsFocused, prevIsModalVisible, props.isFocused, props.modal.isVisible]);

    useEffect(() => {
        if (value === props.comment) return;

        updateComment(comment.current);
    }, [props.comment, props.report.reportID, updateComment, value]);

    // Prevents focusing and showing the keyboard while the drawer is covering the chat.
    const reportRecipient = props.personalDetails[participantsWithoutExpensifyAccountIDs[0]];
    const shouldUseFocusedColor = !isBlockedFromConcierge && !props.disabled && (isFocused || isDraggingOver);
    const isFullSizeComposerAvailable = isFullComposerAvailable && !_.isEmpty(value);
    const maxComposerLines = props.isSmallScreenWidth ? CONST.COMPOSER.MAX_LINES_SMALL_SCREEN : CONST.COMPOSER.MAX_LINES;
    const hasReportRecipient = _.isObject(reportRecipient) && !_.isEmpty(reportRecipient);

    return (
        <View
            style={[
                shouldShowReportRecipientLocalTime && !lodashGet(props.network, 'isOffline') && styles.chatItemComposeWithFirstRow,
                props.isComposerFullSize && styles.chatItemFullComposeRow,
            ]}
        >
            <OfflineWithFeedback
                pendingAction={props.pendingAction}
                style={props.isComposerFullSize ? styles.chatItemFullComposeRow : {}}
                contentContainerStyle={props.isComposerFullSize ? styles.flex1 : {}}
=======
        this.props.onSubmit(comment);
    }

    /**
     * Used to show Popover menu on Workspace chat at first sign-in
     * @returns {Boolean}
     */
    showPopoverMenu() {
        this.setMenuVisibility(true);
        return true;
    }

    render() {
        const reportParticipants = _.without(lodashGet(this.props.report, 'participantAccountIDs', []), this.props.currentUserPersonalDetails.accountID);
        const participantsWithoutExpensifyAccountIDs = _.difference(reportParticipants, CONST.EXPENSIFY_ACCOUNT_IDS);
        const reportRecipient = this.props.personalDetails[participantsWithoutExpensifyAccountIDs[0]];
        const shouldShowReportRecipientLocalTime =
            ReportUtils.canShowReportRecipientLocalTime(this.props.personalDetails, this.props.report, this.props.currentUserPersonalDetails.accountID) && !this.props.isComposerFullSize;

        // Prevents focusing and showing the keyboard while the drawer is covering the chat.
        const isBlockedFromConcierge = ReportUtils.chatIncludesConcierge(this.props.report) && User.isBlockedFromConcierge(this.props.blockedFromConcierge);
        const inputPlaceholder = this.getInputPlaceholder();
        const shouldUseFocusedColor = !isBlockedFromConcierge && !this.props.disabled && (this.state.isFocused || this.state.isDraggingOver);
        const hasExceededMaxCommentLength = this.state.hasExceededMaxCommentLength;
        const isFullComposerAvailable = this.state.isFullComposerAvailable && !_.isEmpty(this.state.value);
        const hasReportRecipient = _.isObject(reportRecipient) && !_.isEmpty(reportRecipient);
        const maxComposerLines = this.props.isSmallScreenWidth ? CONST.COMPOSER.MAX_LINES_SMALL_SCREEN : CONST.COMPOSER.MAX_LINES;
        const submit = this.submitForm;
        const animatedRef = this.props.animatedRef;
        const setCommentEmpty = () => this.setState({isCommentEmpty: true});
        const Tap = Gesture.Tap()
            .enabled(!(this.state.isCommentEmpty || isBlockedFromConcierge || this.props.disabled || hasExceededMaxCommentLength))
            .onEnd(() => {
                'worklet';

                const viewTag = animatedRef();
                const viewName = 'RCTMultilineTextInputView';
                const updates = {text: ''};
                // we are setting the isCommentEmpty flag to true so the status of it will be in sync of the native text input state
                runOnJS(setCommentEmpty)();
                updatePropsPaperWorklet(viewTag, viewName, updates); // clears native text input on the UI thread
                runOnJS(submit)();
            });

        return (
            <View
                style={[
                    shouldShowReportRecipientLocalTime && !lodashGet(this.props.network, 'isOffline') && styles.chatItemComposeWithFirstRow,
                    this.props.isComposerFullSize && styles.chatItemFullComposeRow,
                ]}
>>>>>>> 3cc6fdcb
            >
                {shouldShowReportRecipientLocalTime && hasReportRecipient && <ParticipantLocalTime participant={reportRecipient} />}
                <View
                    style={[
                        shouldUseFocusedColor ? styles.chatItemComposeBoxFocusedColor : styles.chatItemComposeBoxColor,
                        styles.flexRow,
                        styles.chatItemComposeBox,
                        props.isComposerFullSize && styles.chatItemFullComposeBox,
                        hasExceededMaxCommentLength && styles.borderColorDanger,
                    ]}
                >
                    <AttachmentModal
                        headerTitle={translate('reportActionCompose.sendAttachment')}
                        onConfirm={addAttachment}
                        onModalShow={() => setIsAttachmentPreviewActive(true)}
                        onModalHide={attachmentPreviewClosed}
                    >
                        {({displayFileInModal}) => (
                            <>
                                <AttachmentPicker>
                                    {({openPicker}) => (
                                        <>
                                            <View
                                                style={[
                                                    styles.dFlex,
                                                    styles.flexColumn,
                                                    isFullSizeComposerAvailable || props.isComposerFullSize ? styles.justifyContentBetween : styles.justifyContentCenter,
                                                ]}
                                            >
                                                {props.isComposerFullSize && (
                                                    <Tooltip text={translate('reportActionCompose.collapse')}>
                                                        <PressableWithFeedback
                                                            onPress={(e) => {
                                                                e.preventDefault();
                                                                updateShouldShowSuggestionMenuToFalse();
                                                                Report.setIsComposerFullSize(props.reportID, false);
                                                            }}
                                                            // Keep focus on the composer when Collapse button is clicked.
                                                            onMouseDown={(e) => e.preventDefault()}
                                                            style={styles.composerSizeButton}
                                                            disabled={isBlockedFromConcierge || props.disabled}
                                                            accessibilityRole={CONST.ACCESSIBILITY_ROLE.BUTTON}
                                                            accessibilityLabel={translate('reportActionCompose.collapse')}
                                                        >
                                                            <Icon src={Expensicons.Collapse} />
                                                        </PressableWithFeedback>
                                                    </Tooltip>
                                                )}
                                                {!props.isComposerFullSize && isFullSizeComposerAvailable && (
                                                    <Tooltip text={translate('reportActionCompose.expand')}>
                                                        <PressableWithFeedback
                                                            onPress={(e) => {
                                                                e.preventDefault();
                                                                updateShouldShowSuggestionMenuToFalse();
                                                                Report.setIsComposerFullSize(props.reportID, true);
                                                            }}
                                                            // Keep focus on the composer when Expand button is clicked.
                                                            onMouseDown={(e) => e.preventDefault()}
                                                            style={styles.composerSizeButton}
                                                            disabled={isBlockedFromConcierge || props.disabled}
                                                            accessibilityRole={CONST.ACCESSIBILITY_ROLE.BUTTON}
                                                            accessibilityLabel={translate('reportActionCompose.expand')}
                                                        >
                                                            <Icon src={Expensicons.Expand} />
                                                        </PressableWithFeedback>
                                                    </Tooltip>
                                                )}
                                                <Tooltip text={translate('reportActionCompose.addAction')}>
                                                    <PressableWithFeedback
                                                        ref={actionButton}
                                                        onPress={(e) => {
                                                            e.preventDefault();

                                                            // Drop focus to avoid blue focus ring.
                                                            actionButton.current.blur();
                                                            setMenuVisibility(true);
                                                        }}
                                                        style={styles.composerSizeButton}
                                                        disabled={isBlockedFromConcierge || props.disabled}
                                                        accessibilityRole={CONST.ACCESSIBILITY_ROLE.BUTTON}
                                                        accessibilityLabel={translate('reportActionCompose.addAction')}
                                                    >
                                                        <Icon src={Expensicons.Plus} />
                                                    </PressableWithFeedback>
                                                </Tooltip>
                                            </View>
                                            <PopoverMenu
                                                animationInTiming={CONST.ANIMATION_IN_TIMING}
                                                isVisible={isMenuVisible}
                                                onClose={() => setMenuVisibility(false)}
                                                onItemSelected={() => setMenuVisibility(false)}
                                                anchorPosition={styles.createMenuPositionReportActionCompose(props.windowHeight)}
                                                anchorAlignment={{horizontal: CONST.MODAL.ANCHOR_ORIGIN_HORIZONTAL.LEFT, vertical: CONST.MODAL.ANCHOR_ORIGIN_VERTICAL.BOTTOM}}
                                                menuItems={[
                                                    ...moneyRequestOptions,
                                                    ...taskOption,
                                                    {
                                                        icon: Expensicons.Paperclip,
                                                        text: translate('reportActionCompose.addAttachment'),
                                                        onSelected: () => {
                                                            // Set a flag to block suggestion calculation until we're finished using the file picker,
                                                            // which will stop any flickering as the file picker opens on non-native devices.
                                                            if (willBlurTextInputOnTapOutside) {
                                                                shouldBlockMentionCalc.current = true;
                                                            }

                                                            openPicker({
                                                                onPicked: displayFileInModal,
                                                            });
                                                        },
                                                    },
                                                ]}
                                            />
                                        </>
                                    )}
                                </AttachmentPicker>
                                <View style={[containerComposeStyles, styles.textInputComposeBorder]}>
                                    <DragAndDrop
                                        dropZoneId={props.dragAndDropId}
                                        activeDropZoneId={CONST.REPORT.ACTIVE_DROP_NATIVE_ID + props.reportID}
                                        onDragEnter={() => setIsDraggingOver(true)}
                                        onDragLeave={() => setIsDraggingOver(false)}
                                        onDrop={(e) => onDropAttachment(e, displayFileInModal)}
                                        disabled={props.disabled}
                                    >
                                        <Composer
                                            checkComposerVisibility={checkComposerVisibility}
                                            autoFocus={shouldAutoFocus}
                                            multiline
                                            ref={setTextInputRef}
                                            textAlignVertical="top"
                                            placeholder={inputPlaceholder}
                                            placeholderTextColor={themeColors.placeholderText}
                                            onChangeText={(commentValue) => updateComment(commentValue, true)}
                                            onKeyPress={triggerHotkeyActions}
                                            style={[styles.textInputCompose, props.isComposerFullSize ? styles.textInputFullCompose : styles.flex4]}
                                            maxLines={maxComposerLines}
                                            onFocus={() => setIsFocused(true)}
                                            onBlur={() => {
                                                setIsFocused(false);
                                                resetSuggestions();
                                            }}
                                            onClick={() => {
                                                shouldBlockEmojiCalc.current = false;
                                                shouldBlockMentionCalc.current = false;
                                            }}
                                            onPasteFile={displayFileInModal}
                                            shouldClear={textInputShouldClear}
                                            onClear={() => setTextInputShouldClear(false)}
                                            isDisabled={isBlockedFromConcierge || props.disabled}
                                            selection={selection}
                                            onSelectionChange={onSelectionChange}
                                            isFullComposerAvailable={isFullSizeComposerAvailable}
                                            setIsFullComposerAvailable={setIsFullComposerAvailable}
                                            isComposerFullSize={props.isComposerFullSize}
                                            value={value}
                                            numberOfLines={props.numberOfLines}
                                            onNumberOfLinesChange={updateNumberOfLines}
                                            shouldCalculateCaretPosition
                                            onLayout={(e) => {
                                                const composerLayoutHeight = e.nativeEvent.layout.height;
                                                if (composerHeight === composerLayoutHeight) {
                                                    return;
                                                }
                                                setComposerHeight(composerLayoutHeight);
                                            }}
                                            onScroll={() => updateShouldShowSuggestionMenuToFalse()}
                                        />
                                    </DragAndDrop>
                                </View>
                            </>
                        )}
<<<<<<< HEAD
                    </AttachmentModal>
                    {DeviceCapabilities.canUseTouchScreen() && props.isMediumScreenWidth ? null : (
                        <EmojiPickerButton
                            isDisabled={isBlockedFromConcierge || props.disabled}
                            onModalHide={() => focus(true)}
                            onEmojiSelected={replaceSelectionWithText}
                        />
                    )}
=======
                        <View
                            style={[styles.justifyContentEnd]}
                            // Keep focus on the composer when Send message is clicked.
                            onMouseDown={(e) => e.preventDefault()}
                        >
                            <GestureDetector gesture={Tap}>
                                <Tooltip text={this.props.translate('common.send')}>
                                    <PressableWithFeedback
                                        style={({pressed, isDisabled}) => [
                                            styles.chatItemSubmitButton,
                                            this.state.isCommentEmpty || hasExceededMaxCommentLength || pressed || isDisabled ? undefined : styles.buttonSuccess,
                                        ]}
                                        accessibilityRole={CONST.ACCESSIBILITY_ROLE.BUTTON}
                                        accessibilityLabel={this.props.translate('common.send')}
                                    >
                                        {({pressed}) => (
                                            <Icon
                                                src={Expensicons.Send}
                                                fill={this.state.isCommentEmpty || hasExceededMaxCommentLength || pressed ? themeColors.icon : themeColors.textLight}
                                            />
                                        )}
                                    </PressableWithFeedback>
                                </Tooltip>
                            </GestureDetector>
                        </View>
                    </View>
>>>>>>> 3cc6fdcb
                    <View
                        style={[styles.justifyContentEnd]}
                        // Keep focus on the composer when Send message is clicked.
                        onMouseDown={(e) => e.preventDefault()}
                    >
                        <Tooltip text={translate('common.send')}>
                            <PressableWithFeedback
                                style={[styles.chatItemSubmitButton, isCommentEmpty || hasExceededMaxCommentLength ? undefined : styles.buttonSuccess]}
                                onPress={submitForm}
                                disabled={isCommentEmpty || isBlockedFromConcierge || props.disabled || hasExceededMaxCommentLength}
                                accessibilityRole={CONST.ACCESSIBILITY_ROLE.BUTTON}
                                accessibilityLabel={translate('common.send')}
                            >
                                <Icon
                                    src={Expensicons.Send}
                                    fill={isCommentEmpty || hasExceededMaxCommentLength ? themeColors.icon : themeColors.textLight}
                                />
                            </PressableWithFeedback>
                        </Tooltip>
                    </View>
                </View>
                <View
                    style={[
                        styles.flexRow,
                        styles.justifyContentBetween,
                        styles.alignItemsCenter,
                        (!props.isSmallScreenWidth || (props.isSmallScreenWidth && !props.network.isOffline)) && styles.chatItemComposeSecondaryRow,
                    ]}
                >
                    {!props.isSmallScreenWidth && <OfflineIndicator containerStyles={[styles.chatItemComposeSecondaryRow]} />}
                    <ReportTypingIndicator reportID={props.reportID} />
                    <ExceededCommentLength
                        comment={comment.current}
                        onExceededMaxCommentLength={setExceededMaxCommentLength}
                    />
                </View>
            </OfflineWithFeedback>
            {isDraggingOver && <ReportDropUI />}
            {isEmojiSuggestionsMenuVisible && (
                <EmojiSuggestions
                    onClose={() => setSuggestionValues((prevState) => ({...prevState, suggestedEmojis: []}))}
                    highlightedEmojiIndex={highlightedEmojiIndex}
                    emojis={suggestionValues.suggestedEmojis}
                    comment={value}
                    updateComment={(newComment) => setValue(newComment)}
                    colonIndex={suggestionValues.colonIndex}
                    prefix={value.slice(suggestionValues.colonIndex + 1, selection.start)}
                    onSelect={insertSelectedEmoji}
                    isComposerFullSize={props.isComposerFullSize}
                    preferredSkinToneIndex={props.preferredSkinTone}
                    isEmojiPickerLarge={suggestionValues.isAutoSuggestionPickerLarge}
                    composerHeight={composerHeight}
                    shouldIncludeReportRecipientLocalTimeHeight={shouldShowReportRecipientLocalTime}
                />
            )}
            {isMentionSuggestionsMenuVisible && (
                <MentionSuggestions
                    onClose={() => setSuggestionValues((prevState) => ({...prevState, suggestedMentions: []}))}
                    highlightedMentionIndex={highlightedMentionIndex}
                    mentions={suggestionValues.suggestedMentions}
                    comment={value}
                    updateComment={(newComment) => setValue(newComment)}
                    colonIndex={suggestionValues.colonIndex}
                    prefix={suggestionValues.mentionPrefix}
                    onSelect={insertSelectedMention}
                    isComposerFullSize={props.isComposerFullSize}
                    isMentionPickerLarge={suggestionValues.isAutoSuggestionPickerLarge}
                    composerHeight={composerHeight}
                    shouldIncludeReportRecipientLocalTimeHeight={shouldShowReportRecipientLocalTime}
                />
            )}
        </View>
    );
}

ReportActionCompose.propTypes = propTypes;
ReportActionCompose.defaultProps = defaultProps;

export default compose(
    withWindowDimensions,
    withNavigation,
    withNavigationFocus,
    withLocalize,
    withNetwork(),
    withCurrentUserPersonalDetails,
    withKeyboardState,
    withAnimatedRef,
    withOnyx({
        betas: {
            key: ONYXKEYS.BETAS,
        },
        comment: {
            key: ({reportID}) => `${ONYXKEYS.COLLECTION.REPORT_DRAFT_COMMENT}${reportID}`,
        },
        numberOfLines: {
            key: ({reportID}) => `${ONYXKEYS.COLLECTION.REPORT_DRAFT_COMMENT_NUMBER_OF_LINES}${reportID}`,
        },
        modal: {
            key: ONYXKEYS.MODAL,
        },
        blockedFromConcierge: {
            key: ONYXKEYS.NVP_BLOCKED_FROM_CONCIERGE,
        },
        preferredSkinTone: {
            key: ONYXKEYS.PREFERRED_EMOJI_SKIN_TONE,
            selector: EmojiUtils.getPreferredSkinToneIndex,
        },
        personalDetails: {
            key: ONYXKEYS.PERSONAL_DETAILS_LIST,
        },
        shouldShowComposeInput: {
            key: ONYXKEYS.SHOULD_SHOW_COMPOSE_INPUT,
        },
        parentReportActions: {
            key: ({report}) => `${ONYXKEYS.COLLECTION.REPORT_ACTIONS}${report.parentReportID}`,
            canEvict: false,
        },
    }),
)(ReportActionCompose);<|MERGE_RESOLUTION|>--- conflicted
+++ resolved
@@ -236,7 +236,7 @@
 // so we need to ensure that it is only updated after focus.
 const isMobileSafari = Browser.isMobileSafari();
 
-function ReportActionCompose({translate, ...props}) {
+function ReportActionCompose({translate, animatedRef, ...props}) {
     /**
      * Updates the Highlight state of the composer
      */
@@ -294,20 +294,10 @@
      * Update frequently used emojis list. We debounce this method in the constructor so that UpdateFrequentlyUsedEmojis
      * API is not called too often.
      */
-<<<<<<< HEAD
     const debouncedUpdateFrequentlyUsedEmojis = useCallback(() => {
         User.updateFrequentlyUsedEmojis(EmojiUtils.getFrequentlyUsedEmojis(insertedEmojis));
         insertedEmojis.current = [];
     }, []);
-=======
-    setTextInputRef(el) {
-        ReportActionComposeFocusManager.composerRef.current = el;
-        this.textInput = el;
-        if (_.isFunction(this.props.animatedRef)) {
-            this.props.animatedRef(el);
-        }
-    }
->>>>>>> 3cc6fdcb
 
     /**
      * Updates the composer when the comment length is exceeded
@@ -680,10 +670,16 @@
      * @param {Element} el
      * @memberof ReportActionCompose
      */
-    const setTextInputRef = useCallback((el) => {
-        ReportActionComposeFocusManager.composerRef.current = el;
-        textInput.current = el;
-    }, []);
+    const setTextInputRef = useCallback(
+        (el) => {
+            ReportActionComposeFocusManager.composerRef.current = el;
+            textInput.current = el;
+            if (_.isFunction(animatedRef)) {
+                animatedRef(el);
+            }
+        },
+        [animatedRef],
+    );
 
     /**
      * Returns the list of IOU Options
@@ -815,9 +811,10 @@
      */
     const prepareCommentAndResetComposer = useCallback(() => {
         const trimmedComment = comment.current.trim();
+        const commentLength = ReportUtils.getCommentLength(trimmedComment);
 
         // Don't submit empty comments or comments that exceed the character limit
-        if (isCommentEmpty || ReportUtils.getCommentLength(trimmedComment) > CONST.MAX_COMMENT_LENGTH) {
+        if (!commentLength || commentLength > CONST.MAX_COMMENT_LENGTH) {
             return '';
         }
 
@@ -828,7 +825,7 @@
         }
         setIsFullComposerAvailable(false);
         return trimmedComment;
-    }, [isCommentEmpty, props.reportID, updateComment, props.isComposerFullSize]);
+    }, [props.reportID, updateComment, props.isComposerFullSize]);
 
     /**
      * Add a new comment to this chat
@@ -890,7 +887,6 @@
                 return;
             }
 
-<<<<<<< HEAD
             // Submit the form when Enter is pressed
             if (e.key === CONST.KEYBOARD_SHORTCUTS.ENTER.shortcutKey && !e.shiftKey) {
                 e.preventDefault();
@@ -900,18 +896,6 @@
             // Trigger the edit box for last sent message if ArrowUp is pressed and the comment is empty and Chronos is not in the participants
             if (e.key === CONST.KEYBOARD_SHORTCUTS.ARROW_UP.shortcutKey && textInput.current.selectionStart === 0 && value.length === 0 && !ReportUtils.chatIncludesChronos(props.report)) {
                 e.preventDefault();
-=======
-    /**
-     * @returns {String}
-     */
-    prepareCommentAndResetComposer() {
-        const trimmedComment = this.comment.trim();
-        const commentLength = ReportUtils.getCommentLength(trimmedComment);
-        // Don't submit empty comments or comments that exceed the character limit
-        if (!commentLength || commentLength > CONST.MAX_COMMENT_LENGTH) {
-            return '';
-        }
->>>>>>> 3cc6fdcb
 
                 const parentReportActionID = lodashGet(props.report, 'parentReportActionID', '');
                 const parentReportAction = lodashGet(props.parentReportActions, [parentReportActionID], {});
@@ -1027,7 +1011,6 @@
             return;
         }
 
-<<<<<<< HEAD
         focus();
     }, [focus, prevIsFocused, prevIsModalVisible, props.isFocused, props.modal.isVisible]);
 
@@ -1041,8 +1024,22 @@
     const reportRecipient = props.personalDetails[participantsWithoutExpensifyAccountIDs[0]];
     const shouldUseFocusedColor = !isBlockedFromConcierge && !props.disabled && (isFocused || isDraggingOver);
     const isFullSizeComposerAvailable = isFullComposerAvailable && !_.isEmpty(value);
+    const hasReportRecipient = _.isObject(reportRecipient) && !_.isEmpty(reportRecipient);
     const maxComposerLines = props.isSmallScreenWidth ? CONST.COMPOSER.MAX_LINES_SMALL_SCREEN : CONST.COMPOSER.MAX_LINES;
-    const hasReportRecipient = _.isObject(reportRecipient) && !_.isEmpty(reportRecipient);
+
+    const Tap = Gesture.Tap()
+        .enabled(!(isCommentEmpty || isBlockedFromConcierge || props.disabled || hasExceededMaxCommentLength))
+        .onEnd(() => {
+            'worklet';
+
+            const viewTag = animatedRef();
+            const viewName = 'RCTMultilineTextInputView';
+            const updates = {text: ''};
+            // we are setting the isCommentEmpty flag to true so the status of it will be in sync of the native text input state
+            runOnJS(setIsCommentEmpty)(true);
+            updatePropsPaperWorklet(viewTag, viewName, updates); // clears native text input on the UI thread
+            runOnJS(submitForm)();
+        });
 
     return (
         <View
@@ -1055,58 +1052,6 @@
                 pendingAction={props.pendingAction}
                 style={props.isComposerFullSize ? styles.chatItemFullComposeRow : {}}
                 contentContainerStyle={props.isComposerFullSize ? styles.flex1 : {}}
-=======
-        this.props.onSubmit(comment);
-    }
-
-    /**
-     * Used to show Popover menu on Workspace chat at first sign-in
-     * @returns {Boolean}
-     */
-    showPopoverMenu() {
-        this.setMenuVisibility(true);
-        return true;
-    }
-
-    render() {
-        const reportParticipants = _.without(lodashGet(this.props.report, 'participantAccountIDs', []), this.props.currentUserPersonalDetails.accountID);
-        const participantsWithoutExpensifyAccountIDs = _.difference(reportParticipants, CONST.EXPENSIFY_ACCOUNT_IDS);
-        const reportRecipient = this.props.personalDetails[participantsWithoutExpensifyAccountIDs[0]];
-        const shouldShowReportRecipientLocalTime =
-            ReportUtils.canShowReportRecipientLocalTime(this.props.personalDetails, this.props.report, this.props.currentUserPersonalDetails.accountID) && !this.props.isComposerFullSize;
-
-        // Prevents focusing and showing the keyboard while the drawer is covering the chat.
-        const isBlockedFromConcierge = ReportUtils.chatIncludesConcierge(this.props.report) && User.isBlockedFromConcierge(this.props.blockedFromConcierge);
-        const inputPlaceholder = this.getInputPlaceholder();
-        const shouldUseFocusedColor = !isBlockedFromConcierge && !this.props.disabled && (this.state.isFocused || this.state.isDraggingOver);
-        const hasExceededMaxCommentLength = this.state.hasExceededMaxCommentLength;
-        const isFullComposerAvailable = this.state.isFullComposerAvailable && !_.isEmpty(this.state.value);
-        const hasReportRecipient = _.isObject(reportRecipient) && !_.isEmpty(reportRecipient);
-        const maxComposerLines = this.props.isSmallScreenWidth ? CONST.COMPOSER.MAX_LINES_SMALL_SCREEN : CONST.COMPOSER.MAX_LINES;
-        const submit = this.submitForm;
-        const animatedRef = this.props.animatedRef;
-        const setCommentEmpty = () => this.setState({isCommentEmpty: true});
-        const Tap = Gesture.Tap()
-            .enabled(!(this.state.isCommentEmpty || isBlockedFromConcierge || this.props.disabled || hasExceededMaxCommentLength))
-            .onEnd(() => {
-                'worklet';
-
-                const viewTag = animatedRef();
-                const viewName = 'RCTMultilineTextInputView';
-                const updates = {text: ''};
-                // we are setting the isCommentEmpty flag to true so the status of it will be in sync of the native text input state
-                runOnJS(setCommentEmpty)();
-                updatePropsPaperWorklet(viewTag, viewName, updates); // clears native text input on the UI thread
-                runOnJS(submit)();
-            });
-
-        return (
-            <View
-                style={[
-                    shouldShowReportRecipientLocalTime && !lodashGet(this.props.network, 'isOffline') && styles.chatItemComposeWithFirstRow,
-                    this.props.isComposerFullSize && styles.chatItemFullComposeRow,
-                ]}
->>>>>>> 3cc6fdcb
             >
                 {shouldShowReportRecipientLocalTime && hasReportRecipient && <ParticipantLocalTime participant={reportRecipient} />}
                 <View
@@ -1279,7 +1224,6 @@
                                 </View>
                             </>
                         )}
-<<<<<<< HEAD
                     </AttachmentModal>
                     {DeviceCapabilities.canUseTouchScreen() && props.isMediumScreenWidth ? null : (
                         <EmojiPickerButton
@@ -1288,53 +1232,27 @@
                             onEmojiSelected={replaceSelectionWithText}
                         />
                     )}
-=======
-                        <View
-                            style={[styles.justifyContentEnd]}
-                            // Keep focus on the composer when Send message is clicked.
-                            onMouseDown={(e) => e.preventDefault()}
-                        >
-                            <GestureDetector gesture={Tap}>
-                                <Tooltip text={this.props.translate('common.send')}>
-                                    <PressableWithFeedback
-                                        style={({pressed, isDisabled}) => [
-                                            styles.chatItemSubmitButton,
-                                            this.state.isCommentEmpty || hasExceededMaxCommentLength || pressed || isDisabled ? undefined : styles.buttonSuccess,
-                                        ]}
-                                        accessibilityRole={CONST.ACCESSIBILITY_ROLE.BUTTON}
-                                        accessibilityLabel={this.props.translate('common.send')}
-                                    >
-                                        {({pressed}) => (
-                                            <Icon
-                                                src={Expensicons.Send}
-                                                fill={this.state.isCommentEmpty || hasExceededMaxCommentLength || pressed ? themeColors.icon : themeColors.textLight}
-                                            />
-                                        )}
-                                    </PressableWithFeedback>
-                                </Tooltip>
-                            </GestureDetector>
-                        </View>
-                    </View>
->>>>>>> 3cc6fdcb
                     <View
                         style={[styles.justifyContentEnd]}
                         // Keep focus on the composer when Send message is clicked.
                         onMouseDown={(e) => e.preventDefault()}
                     >
-                        <Tooltip text={translate('common.send')}>
-                            <PressableWithFeedback
-                                style={[styles.chatItemSubmitButton, isCommentEmpty || hasExceededMaxCommentLength ? undefined : styles.buttonSuccess]}
-                                onPress={submitForm}
-                                disabled={isCommentEmpty || isBlockedFromConcierge || props.disabled || hasExceededMaxCommentLength}
-                                accessibilityRole={CONST.ACCESSIBILITY_ROLE.BUTTON}
-                                accessibilityLabel={translate('common.send')}
-                            >
-                                <Icon
-                                    src={Expensicons.Send}
-                                    fill={isCommentEmpty || hasExceededMaxCommentLength ? themeColors.icon : themeColors.textLight}
-                                />
-                            </PressableWithFeedback>
-                        </Tooltip>
+                        <GestureDetector gesture={Tap}>
+                            <Tooltip text={translate('common.send')}>
+                                <PressableWithFeedback
+                                    style={[styles.chatItemSubmitButton, isCommentEmpty || hasExceededMaxCommentLength ? undefined : styles.buttonSuccess]}
+                                    onPress={submitForm}
+                                    disabled={isCommentEmpty || isBlockedFromConcierge || props.disabled || hasExceededMaxCommentLength}
+                                    accessibilityRole={CONST.ACCESSIBILITY_ROLE.BUTTON}
+                                    accessibilityLabel={translate('common.send')}
+                                >
+                                    <Icon
+                                        src={Expensicons.Send}
+                                        fill={isCommentEmpty || hasExceededMaxCommentLength ? themeColors.icon : themeColors.textLight}
+                                    />
+                                </PressableWithFeedback>
+                            </Tooltip>
+                        </GestureDetector>
                     </View>
                 </View>
                 <View
