import React from 'react';
<<<<<<< HEAD
=======
import type {RefObject} from 'react';
>>>>>>> 30061bd2
import type {GestureResponderEvent, Text as RNText, View} from 'react-native';
import type {OnyxEntry} from 'react-native-onyx';
import type {ValueOf} from 'type-fest';
import type CONST from '@src/CONST';
import type {ReportAction} from '@src/types/onyx';

type OnHideCallback = () => void;

type OnConfirm = () => void;

type OnCancel = () => void;

type ContextMenuType = ValueOf<typeof CONST.CONTEXT_MENU_TYPES>;

type ShowContextMenu = (
    type: ContextMenuType,
    event: GestureResponderEvent | MouseEvent,
    selection: string,
    contextMenuAnchor: View | RNText | null,
    reportID?: string,
    reportActionID?: string,
    originalReportID?: string,
    draftMessage?: string,
    onShow?: () => void,
    onHide?: () => void,
    isArchivedRoom?: boolean,
    isChronosReport?: boolean,
    isPinnedChat?: boolean,
    isUnreadChat?: boolean,
) => void;

type ReportActionContextMenu = {
    showContextMenu: ShowContextMenu;
    hideContextMenu: (callback: OnHideCallback) => void;
    showDeleteModal: (reportID: string, reportAction: OnyxEntry<ReportAction>, shouldSetModalVisibility?: boolean, onConfirm?: OnConfirm, onCancel?: OnCancel) => void;
    hideDeleteModal: () => void;
    isActiveReportAction: (accountID: string | number) => boolean;
    instanceID: string;
    runAndResetOnPopoverHide: () => void;
    clearActiveReportAction: () => void;
    contentRef: RefObject<View>;
};

const contextMenuRef = React.createRef<ReportActionContextMenu>();

/**
 * Hide the ReportActionContextMenu modal popover.
 * Hides the popover menu with an optional delay
 * @param [shouldDelay] - whether the menu should close after a delay
 * @param [onHideCallback] - Callback to be called after Context Menu is completely hidden
 */
function hideContextMenu(shouldDelay?: boolean, onHideCallback = () => {}) {
    if (!contextMenuRef.current) {
        return;
    }
    if (!shouldDelay) {
        contextMenuRef.current.hideContextMenu(onHideCallback);

        return;
    }

    // Save the active instanceID for which hide action was called.
    // If menu is being closed with a delay, check that whether the same instance exists or a new was created.
    // If instance is not same, cancel the hide action
    const instanceID = contextMenuRef.current.instanceID;
    setTimeout(() => {
        if (contextMenuRef.current?.instanceID !== instanceID) {
            return;
        }

        contextMenuRef.current.hideContextMenu(onHideCallback);
    }, 800);
}

/**
 * Show the ReportActionContextMenu modal popover.
 *
 * @param type - the context menu type to display [EMAIL, LINK, REPORT_ACTION, REPORT]
 * @param [event] - A press event.
 * @param [selection] - Copied content.
 * @param contextMenuAnchor - popoverAnchor
 * @param reportID - Active Report Id
 * @param reportActionID - ReportActionID for ContextMenu
 * @param originalReportID - The currrent Report Id of the reportAction
 * @param draftMessage - ReportAction Draftmessage
 * @param [onShow=() => {}] - Run a callback when Menu is shown
 * @param [onHide=() => {}] - Run a callback when Menu is hidden
 * @param isArchivedRoom - Whether the provided report is an archived room
 * @param isChronosReport - Flag to check if the chat participant is Chronos
 * @param isPinnedChat - Flag to check if the chat is pinned in the LHN. Used for the Pin/Unpin action
 * @param isUnreadChat - Flag to check if the chat has unread messages in the LHN. Used for the Mark as Read/Unread action
 */
function showContextMenu(
    type: ContextMenuType,
    event: GestureResponderEvent | MouseEvent,
    selection: string,
    contextMenuAnchor: View | RNText | null,
    reportID = '0',
    reportActionID = '0',
    originalReportID = '0',
    draftMessage = undefined,
    onShow = () => {},
    onHide = () => {},
    isArchivedRoom = false,
    isChronosReport = false,
    isPinnedChat = false,
    isUnreadChat = false,
) {
    if (!contextMenuRef.current) {
        return;
    }
    // If there is an already open context menu, close it first before opening
    // a new one.
    if (contextMenuRef.current.instanceID) {
        hideContextMenu();
        contextMenuRef.current.runAndResetOnPopoverHide();
    }

    contextMenuRef.current.showContextMenu(
        type,
        event,
        selection,
        contextMenuAnchor,
        reportID,
        reportActionID,
        originalReportID,
        draftMessage,
        onShow,
        onHide,
        isArchivedRoom,
        isChronosReport,
        isPinnedChat,
        isUnreadChat,
    );
}

/**
 * Hides the Confirm delete action modal
 */
function hideDeleteModal() {
    if (!contextMenuRef.current) {
        return;
    }
    contextMenuRef.current.hideDeleteModal();
}

/**
 * Opens the Confirm delete action modal
 */
function showDeleteModal(reportID: string, reportAction: OnyxEntry<ReportAction>, shouldSetModalVisibility?: boolean, onConfirm?: OnConfirm, onCancel?: OnCancel) {
    if (!contextMenuRef.current) {
        return;
    }
    contextMenuRef.current.showDeleteModal(reportID, reportAction, shouldSetModalVisibility, onConfirm, onCancel);
}

/**
 * Whether Context Menu is active for the Report Action.
 */
function isActiveReportAction(actionID: string | number): boolean {
    if (!contextMenuRef.current) {
        return false;
    }
    return contextMenuRef.current.isActiveReportAction(actionID);
}

function clearActiveReportAction() {
    if (!contextMenuRef.current) {
        return;
    }

    return contextMenuRef.current.clearActiveReportAction();
}

export {contextMenuRef, showContextMenu, hideContextMenu, isActiveReportAction, clearActiveReportAction, showDeleteModal, hideDeleteModal};<|MERGE_RESOLUTION|>--- conflicted
+++ resolved
@@ -1,8 +1,5 @@
 import React from 'react';
-<<<<<<< HEAD
-=======
 import type {RefObject} from 'react';
->>>>>>> 30061bd2
 import type {GestureResponderEvent, Text as RNText, View} from 'react-native';
 import type {OnyxEntry} from 'react-native-onyx';
 import type {ValueOf} from 'type-fest';
