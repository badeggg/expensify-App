--- conflicted
+++ resolved
@@ -1,15 +1,8 @@
 import React from 'react';
-<<<<<<< HEAD
-import {GestureResponderEvent, Text as RNText, View} from 'react-native';
-import {OnyxEntry} from 'react-native-onyx';
-import {ValueOf} from 'type-fest';
-import CONST from '@src/CONST';
-=======
-import type {GestureResponderEvent, Text as RNText} from 'react-native';
+import type {GestureResponderEvent, Text as RNText, View} from 'react-native';
 import type {OnyxEntry} from 'react-native-onyx';
 import type {ValueOf} from 'type-fest';
 import type CONST from '@src/CONST';
->>>>>>> d4c3e639
 import type {ReportAction} from '@src/types/onyx';
 
 type OnHideCallback = () => void;
