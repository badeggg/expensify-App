import type {ForwardedRef} from 'react';
import React, {forwardRef, useCallback, useEffect, useImperativeHandle, useRef, useState} from 'react';
<<<<<<< HEAD
// eslint-disable-next-line no-restricted-imports
import type {EmitterSubscription, GestureResponderEvent, NativeTouchEvent, Text, View} from 'react-native';
=======

/* eslint-disable no-restricted-imports */
import type {EmitterSubscription, GestureResponderEvent, NativeTouchEvent, Text as RNText, View} from 'react-native';
>>>>>>> ef151c38
import {Dimensions} from 'react-native';
import type {OnyxEntry} from 'react-native-onyx';
import ConfirmModal from '@components/ConfirmModal';
import PopoverWithMeasuredContent from '@components/PopoverWithMeasuredContent';
import useLocalize from '@hooks/useLocalize';
import calculateAnchorPosition from '@libs/calculateAnchorPosition';
import * as ReportActionsUtils from '@libs/ReportActionsUtils';
import * as IOU from '@userActions/IOU';
import * as Report from '@userActions/Report';
import CONST from '@src/CONST';
import type {ReportAction} from '@src/types/onyx';
import BaseReportActionContextMenu from './BaseReportActionContextMenu';
import type {ContextMenuAction} from './ContextMenuActions';
import type {ContextMenuType, ReportActionContextMenu} from './ReportActionContextMenu';

<<<<<<< HEAD
// type ContextMenuAnchorCallback = (x: number, y: number) => void;

// type ContextMenuAnchor = {measureInWindow: (callback: ContextMenuAnchorCallback) => void};

=======
>>>>>>> ef151c38
type Location = {
    x: number;
    y: number;
};

function extractPointerEvent(event: GestureResponderEvent | MouseEvent): MouseEvent | NativeTouchEvent {
    if ('nativeEvent' in event) {
        return event.nativeEvent;
    }
    return event;
}

// eslint-disable-next-line @typescript-eslint/naming-convention
function PopoverReportActionContextMenu(_props: never, ref: ForwardedRef<ReportActionContextMenu>) {
    const {translate} = useLocalize();
    const reportIDRef = useRef('0');
    const typeRef = useRef<ContextMenuType>();
    const reportActionRef = useRef<OnyxEntry<ReportAction>>(null);
    const reportActionIDRef = useRef('0');
    const originalReportIDRef = useRef('0');
    const selectionRef = useRef('');
    const reportActionDraftMessageRef = useRef<string>();

    const cursorRelativePosition = useRef({
        horizontal: 0,
        vertical: 0,
    });

    // The horizontal and vertical position (relative to the screen) where the popover will display.
    const popoverAnchorPosition = useRef({
        horizontal: 0,
        vertical: 0,
    });

    const [instanceID, setInstanceID] = useState('');

    const [isPopoverVisible, setIsPopoverVisible] = useState(false);
    const [isDeleteCommentConfirmModalVisible, setIsDeleteCommentConfirmModalVisible] = useState(false);
    const [shouldSetModalVisibilityForDeleteConfirmation, setShouldSetModalVisibilityForDeleteConfirmation] = useState(true);

    const [isRoomArchived, setIsRoomArchived] = useState(false);
    const [isChronosReportEnabled, setIsChronosReportEnabled] = useState(false);
    const [isChatPinned, setIsChatPinned] = useState(false);
    const [hasUnreadMessages, setHasUnreadMessages] = useState(false);
    const [disabledActions, setDisabledActions] = useState<ContextMenuAction[]>([]);

    const contentRef = useRef<View>(null);
    const anchorRef = useRef<View | HTMLDivElement>(null);
    const dimensionsEventListener = useRef<EmitterSubscription | null>(null);
<<<<<<< HEAD
    const contextMenuAnchorRef = useRef<View | Text | null>(null);
    const contextMenuTargetNode = useRef<HTMLDivElement | null>(null);
=======
    const contextMenuAnchorRef = useRef<View | RNText | null>(null);
    const contextMenuTargetNode = useRef<HTMLElement | null>(null);
>>>>>>> ef151c38

    const onPopoverShow = useRef(() => {});
    const onPopoverHide = useRef(() => {});
    const onCancelDeleteModal = useRef(() => {});
    const onComfirmDeleteModal = useRef(() => {});

    const onPopoverHideActionCallback = useRef(() => {});
    const callbackWhenDeleteModalHide = useRef(() => {});

    /** Get the Context menu anchor position. We calculate the anchor coordinates from measureInWindow async method */
    const getContextMenuMeasuredLocation = useCallback(
        () =>
            new Promise<Location>((resolve) => {
                if (contextMenuAnchorRef.current && typeof contextMenuAnchorRef.current.measureInWindow === 'function') {
                    contextMenuAnchorRef.current.measureInWindow((x, y) => resolve({x, y}));
                } else {
                    resolve({x: 0, y: 0});
                }
            }),
        [],
    );

    /** This gets called on Dimensions change to find the anchor coordinates for the action context menu. */
    const measureContextMenuAnchorPosition = useCallback(() => {
        if (!isPopoverVisible) {
            return;
        }

        getContextMenuMeasuredLocation().then(({x, y}) => {
            if (!x || !y) {
                return;
            }

            popoverAnchorPosition.current = {
                horizontal: cursorRelativePosition.current.horizontal + x,
                vertical: cursorRelativePosition.current.vertical + y,
            };
        });
    }, [isPopoverVisible, getContextMenuMeasuredLocation]);

    useEffect(() => {
        dimensionsEventListener.current = Dimensions.addEventListener('change', measureContextMenuAnchorPosition);

        return () => {
            if (!dimensionsEventListener.current) {
                return;
            }
            dimensionsEventListener.current.remove();
        };
    }, [measureContextMenuAnchorPosition]);

    /** Whether Context Menu is active for the Report Action. */
    const isActiveReportAction: ReportActionContextMenu['isActiveReportAction'] = (actionID) =>
        !!actionID && (reportActionIDRef.current === actionID || reportActionRef.current?.reportActionID === actionID);

    const clearActiveReportAction = () => {
        reportActionIDRef.current = '0';
        reportActionRef.current = null;
    };

    /**
     * Show the ReportActionContextMenu modal popover.
     *
     * @param type - context menu type [EMAIL, LINK, REPORT_ACTION]
     * @param [event] - A press event.
     * @param [selection] - Copied content.
     * @param contextMenuAnchor - popoverAnchor
     * @param reportID - Active Report Id
     * @param reportActionID - ReportAction for ContextMenu
     * @param originalReportID - The currrent Report Id of the reportAction
     * @param draftMessage - ReportAction Draftmessage
     * @param [onShow] - Run a callback when Menu is shown
     * @param [onHide] - Run a callback when Menu is hidden
     * @param isArchivedRoom - Whether the provided report is an archived room
     * @param isChronosReport - Flag to check if the chat participant is Chronos
     * @param isPinnedChat - Flag to check if the chat is pinned in the LHN. Used for the Pin/Unpin action
     * @param isUnreadChat - Flag to check if the chat is unread in the LHN. Used for the Mark as Read/Unread action
     */
    const showContextMenu: ReportActionContextMenu['showContextMenu'] = (
        type,
        event,
        selection,
        contextMenuAnchor,
        reportID,
        reportActionID,
        originalReportID,
        draftMessage,
        onShow = () => {},
        onHide = () => {},
        isArchivedRoom = false,
        isChronosReport = false,
        isPinnedChat = false,
        isUnreadChat = false,
        disabledOptions = [],
    ) => {
        const {pageX = 0, pageY = 0} = extractPointerEvent(event);

        contextMenuAnchorRef.current = contextMenuAnchor && 'measureInWindow' in contextMenuAnchor ? contextMenuAnchor : null;
        contextMenuTargetNode.current = event.target as HTMLDivElement;

        setInstanceID(Math.random().toString(36).substr(2, 5));

        onPopoverShow.current = onShow;
        onPopoverHide.current = onHide;

        new Promise<void>((resolve) => {
            if (!pageX && !pageY && contextMenuAnchorRef.current) {
                calculateAnchorPosition(contextMenuAnchorRef.current).then((position) => {
                    popoverAnchorPosition.current = position;
                    resolve();
                });
            } else {
                getContextMenuMeasuredLocation().then(({x, y}) => {
                    cursorRelativePosition.current = {
                        horizontal: pageX - x,
                        vertical: pageY - y,
                    };
                    popoverAnchorPosition.current = {
                        horizontal: pageX,
                        vertical: pageY,
                    };
                    resolve();
                });
            }
        }).then(() => {
            setDisabledActions(disabledOptions);
            typeRef.current = type;
            reportIDRef.current = reportID ?? '0';
            reportActionIDRef.current = reportActionID ?? '0';
            originalReportIDRef.current = originalReportID ?? '0';
            selectionRef.current = selection;
            setIsPopoverVisible(true);
            reportActionDraftMessageRef.current = draftMessage;
            setIsRoomArchived(isArchivedRoom);
            setIsChronosReportEnabled(isChronosReport);
            setIsChatPinned(isPinnedChat);
            setHasUnreadMessages(isUnreadChat);
        });
    };

    /** After Popover shows, call the registered onPopoverShow callback and reset it */
    const runAndResetOnPopoverShow = () => {
        onPopoverShow.current();

        // After we have called the action, reset it.
        onPopoverShow.current = () => {};
    };

    /** Run the callback and return a noop function to reset it */
    const runAndResetCallback = (callback: () => void) => {
        callback();
        return () => {};
    };

    /** After Popover hides, call the registered onPopoverHide & onPopoverHideActionCallback callback and reset it */
    const runAndResetOnPopoverHide = () => {
        reportIDRef.current = '0';
        reportActionIDRef.current = '0';
        originalReportIDRef.current = '0';

        onPopoverHide.current = runAndResetCallback(onPopoverHide.current);
        onPopoverHideActionCallback.current = runAndResetCallback(onPopoverHideActionCallback.current);
    };

    /**
     * Hide the ReportActionContextMenu modal popover.
     * @param onHideActionCallback Callback to be called after popover is completely hidden
     */
    const hideContextMenu: ReportActionContextMenu['hideContextMenu'] = (onHideActionCallback) => {
        if (typeof onHideActionCallback === 'function') {
            onPopoverHideActionCallback.current = onHideActionCallback;
        }

        selectionRef.current = '';
        reportActionDraftMessageRef.current = undefined;
        setIsPopoverVisible(false);
    };

    const confirmDeleteAndHideModal = useCallback(() => {
        callbackWhenDeleteModalHide.current = () => (onComfirmDeleteModal.current = runAndResetCallback(onComfirmDeleteModal.current));
        const reportAction = reportActionRef.current;
        if (ReportActionsUtils.isMoneyRequestAction(reportAction) && reportAction?.actionName === CONST.REPORT.ACTIONS.TYPE.IOU) {
            IOU.deleteMoneyRequest(reportAction?.originalMessage?.IOUTransactionID, reportAction);
        } else if (reportAction) {
            Report.deleteReportComment(reportIDRef.current, reportAction);
        }
        setIsDeleteCommentConfirmModalVisible(false);
    }, []);

    const hideDeleteModal = () => {
        callbackWhenDeleteModalHide.current = () => (onCancelDeleteModal.current = runAndResetCallback(onCancelDeleteModal.current));
        setIsDeleteCommentConfirmModalVisible(false);
        setShouldSetModalVisibilityForDeleteConfirmation(true);
        setIsRoomArchived(false);
        setIsChronosReportEnabled(false);
        setIsChatPinned(false);
        setHasUnreadMessages(false);
    };

    /** Opens the Confirm delete action modal */
    const showDeleteModal: ReportActionContextMenu['showDeleteModal'] = (reportID, reportAction, shouldSetModalVisibility = true, onConfirm = () => {}, onCancel = () => {}) => {
        onCancelDeleteModal.current = onCancel;
        onComfirmDeleteModal.current = onConfirm;

        reportIDRef.current = reportID;
        reportActionRef.current = reportAction;

        setShouldSetModalVisibilityForDeleteConfirmation(shouldSetModalVisibility);
        setIsDeleteCommentConfirmModalVisible(true);
    };

    useImperativeHandle(ref, () => ({
        showContextMenu,
        hideContextMenu,
        showDeleteModal,
        hideDeleteModal,
        isActiveReportAction,
        instanceID,
        runAndResetOnPopoverHide,
        clearActiveReportAction,
        contentRef,
    }));

    const reportAction = reportActionRef.current;

    return (
        <>
            <PopoverWithMeasuredContent
                isVisible={isPopoverVisible}
                onClose={hideContextMenu}
                onModalShow={runAndResetOnPopoverShow}
                onModalHide={runAndResetOnPopoverHide}
                anchorPosition={popoverAnchorPosition.current}
                animationIn="fadeIn"
                disableAnimation={false}
                animationOutTiming={1}
                shouldSetModalVisibility={false}
                fullscreen
                withoutOverlay
                anchorRef={anchorRef}
            >
                <BaseReportActionContextMenu
                    isVisible
                    type={typeRef.current}
                    reportID={reportIDRef.current}
                    reportActionID={reportActionIDRef.current}
                    draftMessage={reportActionDraftMessageRef.current}
                    selection={selectionRef.current}
                    isArchivedRoom={isRoomArchived}
                    isChronosReport={isChronosReportEnabled}
                    isPinnedChat={isChatPinned}
                    isUnreadChat={hasUnreadMessages}
                    anchor={contextMenuTargetNode}
                    contentRef={contentRef}
                    originalReportID={originalReportIDRef.current}
                    disabledActions={disabledActions}
                />
            </PopoverWithMeasuredContent>
            <ConfirmModal
                title={translate('reportActionContextMenu.deleteAction', {action: reportAction})}
                isVisible={isDeleteCommentConfirmModalVisible}
                shouldSetModalVisibility={shouldSetModalVisibilityForDeleteConfirmation}
                onConfirm={confirmDeleteAndHideModal}
                onCancel={hideDeleteModal}
                onModalHide={() => {
                    clearActiveReportAction();
                    callbackWhenDeleteModalHide.current();
                }}
                prompt={translate('reportActionContextMenu.deleteConfirmation', {action: reportAction})}
                confirmText={translate('common.delete')}
                cancelText={translate('common.cancel')}
                danger
            />
        </>
    );
}

PopoverReportActionContextMenu.displayName = 'PopoverReportActionContextMenu';

export default forwardRef(PopoverReportActionContextMenu);<|MERGE_RESOLUTION|>--- conflicted
+++ resolved
@@ -1,13 +1,8 @@
 import type {ForwardedRef} from 'react';
 import React, {forwardRef, useCallback, useEffect, useImperativeHandle, useRef, useState} from 'react';
-<<<<<<< HEAD
-// eslint-disable-next-line no-restricted-imports
-import type {EmitterSubscription, GestureResponderEvent, NativeTouchEvent, Text, View} from 'react-native';
-=======
 
 /* eslint-disable no-restricted-imports */
 import type {EmitterSubscription, GestureResponderEvent, NativeTouchEvent, Text as RNText, View} from 'react-native';
->>>>>>> ef151c38
 import {Dimensions} from 'react-native';
 import type {OnyxEntry} from 'react-native-onyx';
 import ConfirmModal from '@components/ConfirmModal';
@@ -23,13 +18,6 @@
 import type {ContextMenuAction} from './ContextMenuActions';
 import type {ContextMenuType, ReportActionContextMenu} from './ReportActionContextMenu';
 
-<<<<<<< HEAD
-// type ContextMenuAnchorCallback = (x: number, y: number) => void;
-
-// type ContextMenuAnchor = {measureInWindow: (callback: ContextMenuAnchorCallback) => void};
-
-=======
->>>>>>> ef151c38
 type Location = {
     x: number;
     y: number;
@@ -79,13 +67,8 @@
     const contentRef = useRef<View>(null);
     const anchorRef = useRef<View | HTMLDivElement>(null);
     const dimensionsEventListener = useRef<EmitterSubscription | null>(null);
-<<<<<<< HEAD
-    const contextMenuAnchorRef = useRef<View | Text | null>(null);
+    const contextMenuAnchorRef = useRef<View | RNText | null>(null);
     const contextMenuTargetNode = useRef<HTMLDivElement | null>(null);
-=======
-    const contextMenuAnchorRef = useRef<View | RNText | null>(null);
-    const contextMenuTargetNode = useRef<HTMLElement | null>(null);
->>>>>>> ef151c38
 
     const onPopoverShow = useRef(() => {});
     const onPopoverHide = useRef(() => {});
