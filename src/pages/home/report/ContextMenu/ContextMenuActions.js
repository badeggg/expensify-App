--- conflicted
+++ resolved
@@ -175,15 +175,6 @@
         successIcon: Expensicons.Checkmark,
         shouldShow: (type, reportAction) =>
             type === CONTEXT_MENU_TYPES.REPORT_ACTION &&
-<<<<<<< HEAD
-=======
-            reportAction.actionName !== CONST.REPORT.ACTIONS.TYPE.IOU &&
-            reportAction.actionName !== CONST.REPORT.ACTIONS.TYPE.REPORTPREVIEW &&
-            reportAction.actionName !== CONST.REPORT.ACTIONS.TYPE.TASKCANCELLED &&
-            reportAction.actionName !== CONST.REPORT.ACTIONS.TYPE.TASKCOMPLETED &&
-            reportAction.actionName !== CONST.REPORT.ACTIONS.TYPE.TASKREOPENED &&
-            !ReportActionUtils.isCreatedTaskReportAction(reportAction) &&
->>>>>>> 28685150
             !ReportUtils.isReportMessageAttachment(_.last(lodashGet(reportAction, ['message'], [{}]))) &&
             !ReportActionUtils.isMessageDeleted(reportAction),
 
