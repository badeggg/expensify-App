import ExpensiMark from 'expensify-common/lib/ExpensiMark';
import lodashGet from 'lodash/get';
import React from 'react';
import _ from 'underscore';
import * as Expensicons from '@components/Icon/Expensicons';
import MiniQuickEmojiReactions from '@components/Reactions/MiniQuickEmojiReactions';
import QuickEmojiReactions from '@components/Reactions/QuickEmojiReactions';
import addEncryptedAuthTokenToURL from '@libs/addEncryptedAuthTokenToURL';
import Clipboard from '@libs/Clipboard';
import EmailUtils from '@libs/EmailUtils';
import * as Environment from '@libs/Environment/Environment';
import fileDownload from '@libs/fileDownload';
import getAttachmentDetails from '@libs/fileDownload/getAttachmentDetails';
import ModifiedExpenseMessage from '@libs/ModifiedExpenseMessage';
import Navigation from '@libs/Navigation/Navigation';
import Permissions from '@libs/Permissions';
import * as PersonalDetailsUtils from '@libs/PersonalDetailsUtils';
import ReportActionComposeFocusManager from '@libs/ReportActionComposeFocusManager';
import * as ReportActionsUtils from '@libs/ReportActionsUtils';
import * as ReportUtils from '@libs/ReportUtils';
import * as TaskUtils from '@libs/TaskUtils';
import * as Download from '@userActions/Download';
import * as Report from '@userActions/Report';
import CONST from '@src/CONST';
import ROUTES from '@src/ROUTES';
import {clearActiveReportAction, hideContextMenu, showDeleteModal} from './ReportActionContextMenu';

/**
 * Sets the HTML string to Clipboard.
 * @param {String} content
 */
function setClipboardHtmlMessage(content) {
    const parser = new ExpensiMark();
    if (!Clipboard.canSetHtml()) {
        Clipboard.setString(parser.htmlToMarkdown(content));
    } else {
        const plainText = parser.htmlToText(content);
        Clipboard.setHtml(content, plainText);
    }
}

/**
 * Gets the HTML version of the message in an action.
 * @param {Object} reportAction
 * @return {String}
 */
function getActionText(reportAction) {
    const message = _.last(lodashGet(reportAction, 'message', null));
    return lodashGet(message, 'html', '');
}

const CONTEXT_MENU_TYPES = {
    LINK: 'LINK',
    REPORT_ACTION: 'REPORT_ACTION',
    EMAIL: 'EMAIL',
    REPORT: 'REPORT',
};

// A list of all the context actions in this menu.
export default [
    {
        isAnonymousAction: false,
        shouldKeepOpen: true,
        shouldShow: (type, reportAction) => type === CONTEXT_MENU_TYPES.REPORT_ACTION && _.has(reportAction, 'message') && !ReportActionsUtils.isMessageDeleted(reportAction),
        renderContent: (closePopover, {reportID, reportAction, close: closeManually, openContextMenu}) => {
            const isMini = !closePopover;

            const closeContextMenu = (onHideCallback) => {
                if (isMini) {
                    closeManually();
                    if (onHideCallback) {
                        onHideCallback();
                    }
                } else {
                    hideContextMenu(false, onHideCallback);
                }
            };

            const toggleEmojiAndCloseMenu = (emoji, existingReactions) => {
                Report.toggleEmojiReaction(reportID, reportAction, emoji, existingReactions);
                closeContextMenu();
            };

            if (isMini) {
                return (
                    <MiniQuickEmojiReactions
                        key="MiniQuickEmojiReactions"
                        onEmojiSelected={toggleEmojiAndCloseMenu}
                        onPressOpenPicker={openContextMenu}
                        onEmojiPickerClosed={closeContextMenu}
                        reportActionID={reportAction.reportActionID}
                        reportAction={reportAction}
                    />
                );
            }

            return (
                <QuickEmojiReactions
                    key="BaseQuickEmojiReactions"
                    closeContextMenu={closeContextMenu}
                    onEmojiSelected={toggleEmojiAndCloseMenu}
                    reportActionID={reportAction.reportActionID}
                    reportAction={reportAction}
                />
            );
        },
    },
    {
        isAnonymousAction: true,
        textTranslateKey: 'common.download',
        icon: Expensicons.Download,
        successTextTranslateKey: 'common.download',
        successIcon: Expensicons.Download,
        shouldShow: (type, reportAction, isArchivedRoom, betas, anchor, isChronosReport, reportID, isPinnedChat, isUnreadChat, isOffline) => {
            const isAttachment = ReportActionsUtils.isReportActionAttachment(reportAction);
            const messageHtml = lodashGet(reportAction, ['message', 0, 'html']);
            return isAttachment && messageHtml !== CONST.ATTACHMENT_UPLOADING_MESSAGE_HTML && reportAction.reportActionID && !ReportActionsUtils.isMessageDeleted(reportAction) && !isOffline;
        },
        onPress: (closePopover, {reportAction}) => {
            const message = _.last(lodashGet(reportAction, 'message', [{}]));
            const html = lodashGet(message, 'html', '');
            const attachmentDetails = getAttachmentDetails(html);
            const {originalFileName, sourceURL} = attachmentDetails;
            const sourceURLWithAuth = addEncryptedAuthTokenToURL(sourceURL);
            const sourceID = (sourceURL.match(CONST.REGEX.ATTACHMENT_ID) || [])[1];
            Download.setDownload(sourceID, true);
            fileDownload(sourceURLWithAuth, originalFileName).then(() => Download.setDownload(sourceID, false));
            if (closePopover) {
                hideContextMenu(true, ReportActionComposeFocusManager.focus);
            }
        },
        getDescription: () => {},
    },
    {
        isAnonymousAction: false,
        textTranslateKey: 'reportActionContextMenu.replyInThread',
        icon: Expensicons.ChatBubble,
        successTextTranslateKey: '',
        successIcon: null,
        shouldShow: (type, reportAction, isArchivedRoom, betas, anchor, isChronosReport, reportID) => {
            if (type !== CONTEXT_MENU_TYPES.REPORT_ACTION) {
                return false;
            }
            const isCommentAction = reportAction.actionName === CONST.REPORT.ACTIONS.TYPE.ADDCOMMENT;
            const isReportPreviewAction = reportAction.actionName === CONST.REPORT.ACTIONS.TYPE.REPORTPREVIEW;
            const isIOUAction = reportAction.actionName === CONST.REPORT.ACTIONS.TYPE.IOU && !ReportActionsUtils.isSplitBillAction(reportAction);
            const isModifiedExpenseAction = ReportActionsUtils.isModifiedExpenseAction(reportAction);
            const isTaskAction = ReportActionsUtils.isTaskAction(reportAction);
            const isWhisperAction = ReportActionsUtils.isWhisperAction(reportAction);
            return (
                !isWhisperAction &&
                (isCommentAction || isReportPreviewAction || isIOUAction || isModifiedExpenseAction || isTaskAction) &&
                !ReportUtils.isThreadFirstChat(reportAction, reportID)
            );
        },
        onPress: (closePopover, {reportAction, reportID}) => {
            if (closePopover) {
                hideContextMenu(false, () => {
                    ReportActionComposeFocusManager.focus();
                    Report.navigateToAndOpenChildReport(lodashGet(reportAction, 'childReportID', '0'), reportAction, reportID);
                });
                return;
            }

            Report.navigateToAndOpenChildReport(lodashGet(reportAction, 'childReportID', '0'), reportAction, reportID);
        },
        getDescription: () => {},
    },
    {
        isAnonymousAction: false,
        textTranslateKey: 'reportActionContextMenu.subscribeToThread',
        icon: Expensicons.Bell,
        successTextTranslateKey: '',
        successIcon: null,
        shouldShow: (type, reportAction, isArchivedRoom, betas, anchor, isChronosReport, reportID) => {
            let childReportNotificationPreference = lodashGet(reportAction, 'childReportNotificationPreference', '');
            if (!childReportNotificationPreference) {
                const isActionCreator = ReportUtils.isActionCreator(reportAction);
                childReportNotificationPreference = isActionCreator ? CONST.REPORT.NOTIFICATION_PREFERENCE.ALWAYS : CONST.REPORT.NOTIFICATION_PREFERENCE.HIDDEN;
            }
            const subscribed = childReportNotificationPreference !== 'hidden';
            const isCommentAction = reportAction.actionName === CONST.REPORT.ACTIONS.TYPE.ADDCOMMENT && !ReportUtils.isThreadFirstChat(reportAction, reportID);
            const isReportPreviewAction = reportAction.actionName === CONST.REPORT.ACTIONS.TYPE.REPORTPREVIEW;
            const isIOUAction = reportAction.actionName === CONST.REPORT.ACTIONS.TYPE.IOU && !ReportActionsUtils.isSplitBillAction(reportAction);
            const isWhisperAction = ReportActionsUtils.isWhisperAction(reportAction);
            return !subscribed && !isWhisperAction && (isCommentAction || isReportPreviewAction || isIOUAction);
        },
        onPress: (closePopover, {reportAction, reportID}) => {
            let childReportNotificationPreference = lodashGet(reportAction, 'childReportNotificationPreference', '');
            if (!childReportNotificationPreference) {
                const isActionCreator = ReportUtils.isActionCreator(reportAction);
                childReportNotificationPreference = isActionCreator ? CONST.REPORT.NOTIFICATION_PREFERENCE.ALWAYS : CONST.REPORT.NOTIFICATION_PREFERENCE.HIDDEN;
            }
            if (closePopover) {
                hideContextMenu(false, () => {
                    ReportActionComposeFocusManager.focus();
                    Report.toggleSubscribeToChildReport(lodashGet(reportAction, 'childReportID', '0'), reportAction, reportID, childReportNotificationPreference);
                });
                return;
            }

            ReportActionComposeFocusManager.focus();
            Report.toggleSubscribeToChildReport(lodashGet(reportAction, 'childReportID', '0'), reportAction, reportID, childReportNotificationPreference);
        },
        getDescription: () => {},
    },
    {
        isAnonymousAction: false,
        textTranslateKey: 'reportActionContextMenu.unsubscribeFromThread',
        icon: Expensicons.BellSlash,
        successTextTranslateKey: '',
        successIcon: null,
        shouldShow: (type, reportAction, isArchivedRoom, betas, anchor, isChronosReport, reportID) => {
            let childReportNotificationPreference = lodashGet(reportAction, 'childReportNotificationPreference', '');
            if (!childReportNotificationPreference) {
                const isActionCreator = ReportUtils.isActionCreator(reportAction);
                childReportNotificationPreference = isActionCreator ? CONST.REPORT.NOTIFICATION_PREFERENCE.ALWAYS : CONST.REPORT.NOTIFICATION_PREFERENCE.HIDDEN;
            }
            const subscribed = childReportNotificationPreference !== 'hidden';
            if (type !== CONTEXT_MENU_TYPES.REPORT_ACTION) {
                return false;
            }
            const isCommentAction = reportAction.actionName === CONST.REPORT.ACTIONS.TYPE.ADDCOMMENT && !ReportUtils.isThreadFirstChat(reportAction, reportID);
            const isReportPreviewAction = reportAction.actionName === CONST.REPORT.ACTIONS.TYPE.REPORTPREVIEW;
            const isIOUAction = reportAction.actionName === CONST.REPORT.ACTIONS.TYPE.IOU && !ReportActionsUtils.isSplitBillAction(reportAction);
            return subscribed && (isCommentAction || isReportPreviewAction || isIOUAction);
        },
        onPress: (closePopover, {reportAction, reportID}) => {
            let childReportNotificationPreference = lodashGet(reportAction, 'childReportNotificationPreference', '');
            if (!childReportNotificationPreference) {
                const isActionCreator = ReportUtils.isActionCreator(reportAction);
                childReportNotificationPreference = isActionCreator ? CONST.REPORT.NOTIFICATION_PREFERENCE.ALWAYS : CONST.REPORT.NOTIFICATION_PREFERENCE.HIDDEN;
            }
            if (closePopover) {
                hideContextMenu(false, () => {
                    ReportActionComposeFocusManager.focus();
                    Report.toggleSubscribeToChildReport(lodashGet(reportAction, 'childReportID', '0'), reportAction, reportID, childReportNotificationPreference);
                });
                return;
            }

            ReportActionComposeFocusManager.focus();
            Report.toggleSubscribeToChildReport(lodashGet(reportAction, 'childReportID', '0'), reportAction, reportID, childReportNotificationPreference);
        },
        getDescription: () => {},
    },
    {
        isAnonymousAction: true,
        textTranslateKey: 'reportActionContextMenu.copyURLToClipboard',
        icon: Expensicons.Copy,
        successTextTranslateKey: 'reportActionContextMenu.copied',
        successIcon: Expensicons.Checkmark,
        shouldShow: (type) => type === CONTEXT_MENU_TYPES.LINK,
        onPress: (closePopover, {selection}) => {
            Clipboard.setString(selection);
            hideContextMenu(true, ReportActionComposeFocusManager.focus);
        },
        getDescription: (selection) => selection,
    },
    {
        isAnonymousAction: true,
        textTranslateKey: 'reportActionContextMenu.copyEmailToClipboard',
        icon: Expensicons.Copy,
        successTextTranslateKey: 'reportActionContextMenu.copied',
        successIcon: Expensicons.Checkmark,
        shouldShow: (type) => type === CONTEXT_MENU_TYPES.EMAIL,
        onPress: (closePopover, {selection}) => {
            Clipboard.setString(EmailUtils.trimMailTo(selection));
            hideContextMenu(true, ReportActionComposeFocusManager.focus);
        },
        getDescription: (selection) => EmailUtils.prefixMailSeparatorsWithBreakOpportunities(EmailUtils.trimMailTo(selection)),
    },
    {
        isAnonymousAction: true,
        textTranslateKey: 'reportActionContextMenu.copyToClipboard',
        icon: Expensicons.Copy,
        successTextTranslateKey: 'reportActionContextMenu.copied',
        successIcon: Expensicons.Checkmark,
        shouldShow: (type, reportAction) =>
            type === CONTEXT_MENU_TYPES.REPORT_ACTION && !ReportActionsUtils.isReportActionAttachment(reportAction) && !ReportActionsUtils.isMessageDeleted(reportAction),

        // If return value is true, we switch the `text` and `icon` on
        // `ContextMenuItem` with `successText` and `successIcon` which will fall back to
        // the `text` and `icon`
        onPress: (closePopover, {reportAction, selection}) => {
            const isTaskAction = ReportActionsUtils.isTaskAction(reportAction);
            const isReportPreviewAction = ReportActionsUtils.isReportPreviewAction(reportAction);
            const message = _.last(lodashGet(reportAction, 'message', [{}]));
            const messageHtml = isTaskAction ? TaskUtils.getTaskReportActionMessage(reportAction.actionName) : lodashGet(message, 'html', '');

            const isAttachment = ReportActionsUtils.isReportActionAttachment(reportAction);
            if (!isAttachment) {
                const content = selection || messageHtml;
                if (isReportPreviewAction) {
                    const iouReport = ReportUtils.getReport(ReportActionsUtils.getIOUReportIDFromReportActionPreview(reportAction));
                    const displayMessage = ReportUtils.getReportPreviewMessage(iouReport, reportAction);
                    Clipboard.setString(displayMessage);
                } else if (ReportActionsUtils.isModifiedExpenseAction(reportAction)) {
                    const modifyExpenseMessage = ModifiedExpenseMessage.getForReportAction(reportAction);
                    Clipboard.setString(modifyExpenseMessage);
                } else if (ReportActionsUtils.isMoneyRequestAction(reportAction)) {
                    const displayMessage = ReportUtils.getIOUReportActionDisplayMessage(reportAction);
                    Clipboard.setString(displayMessage);
<<<<<<< HEAD
                } else if (ReportActionsUtils.isChannelLogMemberAction(reportAction)) {
                    const logMessage = ReportUtils.getChannelLogMemberMessage(reportAction);
                    setClipboardHtmlMessage(logMessage);
=======
                } else if (ReportActionsUtils.isCreatedTaskReportAction(reportAction)) {
                    const taskPreviewMessage = TaskUtils.getTaskCreatedMessage(reportAction);
                    Clipboard.setString(taskPreviewMessage);
                } else if (ReportActionsUtils.isMemberChangeAction(reportAction)) {
                    const logMessage = ReportActionsUtils.getMemberChangeMessagePlainText(reportAction);
                    Clipboard.setString(logMessage);
                } else if (ReportActionsUtils.isSubmittedExpenseAction(reportAction)) {
                    const submittedMessage = _.reduce(reportAction.message, (acc, curr) => `${acc}${curr.text}`, '');
                    Clipboard.setString(submittedMessage);
>>>>>>> 52ecad40
                } else if (content) {
                    setClipboardHtmlMessage(content);
                }
            }

            if (closePopover) {
                hideContextMenu(true, ReportActionComposeFocusManager.focus);
            }
        },
        getDescription: () => {},
    },

    {
        isAnonymousAction: true,
        textTranslateKey: 'reportActionContextMenu.copyLink',
        icon: Expensicons.LinkCopy,
        successIcon: Expensicons.Checkmark,
        successTextTranslateKey: 'reportActionContextMenu.copied',
        shouldShow: (type, reportAction, isArchivedRoom, betas, menuTarget) => {
            const isAttachment = ReportActionsUtils.isReportActionAttachment(reportAction);

            // Only hide the copylink menu item when context menu is opened over img element.
            const isAttachmentTarget = lodashGet(menuTarget, 'tagName') === 'IMG' && isAttachment;
            return Permissions.canUseCommentLinking(betas) && type === CONTEXT_MENU_TYPES.REPORT_ACTION && !isAttachmentTarget && !ReportActionsUtils.isMessageDeleted(reportAction);
        },
        onPress: (closePopover, {reportAction, reportID}) => {
            Environment.getEnvironmentURL().then((environmentURL) => {
                const reportActionID = lodashGet(reportAction, 'reportActionID');
                Clipboard.setString(`${environmentURL}/r/${reportID}/${reportActionID}`);
            });
            hideContextMenu(true, ReportActionComposeFocusManager.focus);
        },
        getDescription: () => {},
    },

    {
        isAnonymousAction: false,
        textTranslateKey: 'reportActionContextMenu.markAsUnread',
        icon: Expensicons.Mail,
        successIcon: Expensicons.Checkmark,
        shouldShow: (type, reportAction, isArchivedRoom, betas, anchor, isChronosReport, reportID, isPinnedChat, isUnreadChat) =>
            type === CONTEXT_MENU_TYPES.REPORT_ACTION || (type === CONTEXT_MENU_TYPES.REPORT && !isUnreadChat),
        onPress: (closePopover, {reportAction, reportID}) => {
            Report.markCommentAsUnread(reportID, reportAction.created);
            if (closePopover) {
                hideContextMenu(true, ReportActionComposeFocusManager.focus);
            }
        },
        getDescription: () => {},
    },

    {
        isAnonymousAction: false,
        textTranslateKey: 'reportActionContextMenu.markAsRead',
        icon: Expensicons.Mail,
        successIcon: Expensicons.Checkmark,
        shouldShow: (type, reportAction, isArchivedRoom, betas, anchor, isChronosReport, reportID, isPinnedChat, isUnreadChat) => type === CONTEXT_MENU_TYPES.REPORT && isUnreadChat,
        onPress: (closePopover, {reportID}) => {
            Report.readNewestAction(reportID);
            if (closePopover) {
                hideContextMenu(true, ReportActionComposeFocusManager.focus);
            }
        },
        getDescription: () => {},
    },

    {
        isAnonymousAction: false,
        textTranslateKey: 'reportActionContextMenu.editAction',
        icon: Expensicons.Pencil,
        shouldShow: (type, reportAction, isArchivedRoom, betas, menuTarget, isChronosReport) =>
            type === CONTEXT_MENU_TYPES.REPORT_ACTION && ReportUtils.canEditReportAction(reportAction) && !isArchivedRoom && !isChronosReport,
        onPress: (closePopover, {reportID, reportAction, draftMessage}) => {
            if (ReportActionsUtils.isMoneyRequestAction(reportAction)) {
                hideContextMenu(false);
                const childReportID = lodashGet(reportAction, 'childReportID', 0);
                if (!childReportID) {
                    const thread = ReportUtils.buildTransactionThread(reportAction, reportID);
                    const userLogins = PersonalDetailsUtils.getLoginsByAccountIDs(thread.participantAccountIDs);
                    Report.openReport(thread.reportID, userLogins, thread, reportAction.reportActionID);
                    Navigation.navigate(ROUTES.REPORT_WITH_ID.getRoute(thread.reportID));
                    return;
                }
                Report.openReport(childReportID);
                Navigation.navigate(ROUTES.REPORT_WITH_ID.getRoute(childReportID));
                return;
            }
            const editAction = () => Report.saveReportActionDraft(reportID, reportAction, _.isEmpty(draftMessage) ? getActionText(reportAction) : '');

            if (closePopover) {
                // Hide popover, then call editAction
                hideContextMenu(false, editAction);
                return;
            }

            // No popover to hide, call editAction immediately
            editAction();
        },
        getDescription: () => {},
    },
    {
        isAnonymousAction: false,
        textTranslateKey: 'reportActionContextMenu.deleteAction',
        icon: Expensicons.Trashcan,
        shouldShow: (type, reportAction, isArchivedRoom, betas, menuTarget, isChronosReport, reportID) =>
            // Until deleting parent threads is supported in FE, we will prevent the user from deleting a thread parent
            type === CONTEXT_MENU_TYPES.REPORT_ACTION &&
            ReportUtils.canDeleteReportAction(reportAction, reportID) &&
            !isArchivedRoom &&
            !isChronosReport &&
            !ReportActionsUtils.isMessageDeleted(reportAction),
        onPress: (closePopover, {reportID, reportAction}) => {
            if (closePopover) {
                // Hide popover, then call showDeleteConfirmModal
                hideContextMenu(false, () => showDeleteModal(reportID, reportAction, true, clearActiveReportAction, clearActiveReportAction));
                return;
            }

            // No popover to hide, call showDeleteConfirmModal immediately
            showDeleteModal(reportID, reportAction, true, clearActiveReportAction, clearActiveReportAction);
        },
        getDescription: () => {},
    },
    {
        isAnonymousAction: false,
        textTranslateKey: 'common.pin',
        icon: Expensicons.Pin,
        shouldShow: (type, reportAction, isArchivedRoom, betas, anchor, isChronosReport, reportID, isPinnedChat) => type === CONTEXT_MENU_TYPES.REPORT && !isPinnedChat,
        onPress: (closePopover, {reportID}) => {
            Report.togglePinnedState(reportID, false);
            if (closePopover) {
                hideContextMenu(false, ReportActionComposeFocusManager.focus);
            }
        },
        getDescription: () => {},
    },
    {
        isAnonymousAction: false,
        textTranslateKey: 'common.unPin',
        icon: Expensicons.Pin,
        shouldShow: (type, reportAction, isArchivedRoom, betas, anchor, isChronosReport, reportID, isPinnedChat) => type === CONTEXT_MENU_TYPES.REPORT && isPinnedChat,
        onPress: (closePopover, {reportID}) => {
            Report.togglePinnedState(reportID, true);
            if (closePopover) {
                hideContextMenu(false, ReportActionComposeFocusManager.focus);
            }
        },
        getDescription: () => {},
    },
    {
        isAnonymousAction: false,
        textTranslateKey: 'reportActionContextMenu.flagAsOffensive',
        icon: Expensicons.Flag,
        shouldShow: (type, reportAction, isArchivedRoom, betas, menuTarget, isChronosReport, reportID) =>
            type === CONTEXT_MENU_TYPES.REPORT_ACTION &&
            ReportUtils.canFlagReportAction(reportAction, reportID) &&
            !isArchivedRoom &&
            !isChronosReport &&
            !ReportUtils.isConciergeChatReport(reportID) &&
            reportAction.actorAccountID !== CONST.ACCOUNT_ID.CONCIERGE,
        onPress: (closePopover, {reportID, reportAction}) => {
            if (closePopover) {
                hideContextMenu(false, () => Navigation.navigate(ROUTES.FLAG_COMMENT.getRoute(reportID, reportAction.reportActionID)));
                return;
            }

            Navigation.navigate(ROUTES.FLAG_COMMENT.getRoute(reportID, reportAction.reportActionID));
        },
        getDescription: () => {},
    },
];

export {CONTEXT_MENU_TYPES};<|MERGE_RESOLUTION|>--- conflicted
+++ resolved
@@ -26,20 +26,6 @@
 import {clearActiveReportAction, hideContextMenu, showDeleteModal} from './ReportActionContextMenu';
 
 /**
- * Sets the HTML string to Clipboard.
- * @param {String} content
- */
-function setClipboardHtmlMessage(content) {
-    const parser = new ExpensiMark();
-    if (!Clipboard.canSetHtml()) {
-        Clipboard.setString(parser.htmlToMarkdown(content));
-    } else {
-        const plainText = parser.htmlToText(content);
-        Clipboard.setHtml(content, plainText);
-    }
-}
-
-/**
  * Gets the HTML version of the message in an action.
  * @param {Object} reportAction
  * @return {String}
@@ -301,11 +287,6 @@
                 } else if (ReportActionsUtils.isMoneyRequestAction(reportAction)) {
                     const displayMessage = ReportUtils.getIOUReportActionDisplayMessage(reportAction);
                     Clipboard.setString(displayMessage);
-<<<<<<< HEAD
-                } else if (ReportActionsUtils.isChannelLogMemberAction(reportAction)) {
-                    const logMessage = ReportUtils.getChannelLogMemberMessage(reportAction);
-                    setClipboardHtmlMessage(logMessage);
-=======
                 } else if (ReportActionsUtils.isCreatedTaskReportAction(reportAction)) {
                     const taskPreviewMessage = TaskUtils.getTaskCreatedMessage(reportAction);
                     Clipboard.setString(taskPreviewMessage);
@@ -315,9 +296,14 @@
                 } else if (ReportActionsUtils.isSubmittedExpenseAction(reportAction)) {
                     const submittedMessage = _.reduce(reportAction.message, (acc, curr) => `${acc}${curr.text}`, '');
                     Clipboard.setString(submittedMessage);
->>>>>>> 52ecad40
                 } else if (content) {
-                    setClipboardHtmlMessage(content);
+                    const parser = new ExpensiMark();
+                    if (!Clipboard.canSetHtml()) {
+                        Clipboard.setString(parser.htmlToMarkdown(content));
+                    } else {
+                        const plainText = parser.htmlToText(content);
+                        Clipboard.setHtml(content, plainText);
+                    }
                 }
             }
 
