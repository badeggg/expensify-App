--- conflicted
+++ resolved
@@ -131,14 +131,10 @@
 
     // Native mobile does not render updates flatlist the changes even though component did update called.
     // To notify there something changes we can use extraData prop to flatlist
-<<<<<<< HEAD
-    const extraData = props.isSmallScreenWidth ? props.newMarkerReportActionID : undefined;
-=======
     const extraData = [
-        (!props.isDrawerOpen && props.isSmallScreenWidth) ? props.newMarkerReportActionID : undefined,
+        props.isSmallScreenWidth ? props.newMarkerReportActionID : undefined,
         ReportUtils.isArchivedRoom(props.report),
     ];
->>>>>>> 81a0609e
     const shouldShowReportRecipientLocalTime = ReportUtils.canShowReportRecipientLocalTime(props.personalDetails, props.report);
     return (
         <Animated.View style={[animatedStyles, styles.flex1]}>
