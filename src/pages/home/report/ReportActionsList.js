import {useRoute} from '@react-navigation/native';
import lodashGet from 'lodash/get';
import PropTypes from 'prop-types';
import React, {useCallback, useEffect, useMemo, useRef, useState} from 'react';
import {DeviceEventEmitter, InteractionManager} from 'react-native';
import Animated, {useAnimatedStyle, useSharedValue, withTiming} from 'react-native-reanimated';
import _ from 'underscore';
import InvertedFlatList from '@components/InvertedFlatList';
import {withPersonalDetails} from '@components/OnyxProvider';
import withCurrentUserPersonalDetails, {withCurrentUserPersonalDetailsDefaultProps, withCurrentUserPersonalDetailsPropTypes} from '@components/withCurrentUserPersonalDetails';
import withWindowDimensions, {windowDimensionsPropTypes} from '@components/withWindowDimensions';
import useLocalize from '@hooks/useLocalize';
import useNetwork from '@hooks/useNetwork';
import useThemeStyles from '@hooks/useThemeStyles';
import compose from '@libs/compose';
import DateUtils from '@libs/DateUtils';
import getPlatform from '@libs/getPlatform';
import Navigation from '@libs/Navigation/Navigation';
import * as ReportActionsUtils from '@libs/ReportActionsUtils';
import * as ReportUtils from '@libs/ReportUtils';
import Visibility from '@libs/Visibility';
import reportPropTypes from '@pages/reportPropTypes';
import variables from '@styles/variables';
import * as Report from '@userActions/Report';
import CONST from '@src/CONST';
import ROUTES from '@src/ROUTES';
import FloatingMessageCounter from './FloatingMessageCounter';
import ListBoundaryLoader from './ListBoundaryLoader/ListBoundaryLoader';
import reportActionPropTypes from './reportActionPropTypes';
import ReportActionsListItemRenderer from './ReportActionsListItemRenderer';

const propTypes = {
    /** The report currently being looked at */
    report: reportPropTypes.isRequired,

    /** Sorted actions prepared for display */
    sortedReportActions: PropTypes.arrayOf(PropTypes.shape(reportActionPropTypes)).isRequired,

    /** The ID of the most recent IOU report action connected with the shown report */
    mostRecentIOUReportActionID: PropTypes.string,

    /** The report metadata loading states */
    isLoadingInitialReportActions: PropTypes.bool,

    /** Are we loading more report actions? */
    isLoadingOlderReportActions: PropTypes.bool,

    /** Are we loading newer report actions? */
    isLoadingNewerReportActions: PropTypes.bool,

    /** Callback executed on list layout */
    onLayout: PropTypes.func.isRequired,

    /** Callback executed on scroll */
    onScroll: PropTypes.func,

    /** Function to load more chats */
    loadOlderChats: PropTypes.func.isRequired,

    /** Function to load newer chats */
    loadNewerChats: PropTypes.func.isRequired,

    /** The policy object for the current route */
    policy: PropTypes.shape({
        /** The name of the policy */
        name: PropTypes.string,

        /** The URL for the policy avatar */
        avatar: PropTypes.string,
    }),

    ...windowDimensionsPropTypes,
    ...withCurrentUserPersonalDetailsPropTypes,
};

const defaultProps = {
    onScroll: () => {},
    mostRecentIOUReportActionID: '',
    isLoadingInitialReportActions: false,
    isLoadingOlderReportActions: false,
    isLoadingNewerReportActions: false,
    isLinkingLoader: false,
    ...withCurrentUserPersonalDetailsDefaultProps,
};

const VERTICAL_OFFSET_THRESHOLD = 200;
const MSG_VISIBLE_THRESHOLD = 250;

// In the component we are subscribing to the arrival of new actions.
// As there is the possibility that there are multiple instances of a ReportScreen
// for the same report, we only ever want one subscription to be active, as
// the subscriptions could otherwise be conflicting.
const newActionUnsubscribeMap = {};

// Caching the reportID and reportActionID for unread markers ensures persistent tracking
// across multiple reports, preserving the green line placement and allowing retrieval
// of the relevant reportActionID for displaying the green line.
// We need to persist it across reports because there are at least 3 ReportScreen components created so the
// internal states are resetted or recreated.
const cacheUnreadMarkers = new Map();

// Seems that there is an architecture issue that prevents us from using the reportID with useRef
// the useRef value gets reset when the reportID changes, so we use a global variable to keep track
let prevReportID = null;

/**
 * Create a unique key for each action in the FlatList.
 * We use the reportActionID that is a string representation of a random 64-bit int, which should be
 * random enough to avoid collisions
 * @param {Object} item
 * @param {Object} item.action
 * @return {String}
 */
function keyExtractor(item) {
    return item.reportActionID;
}

function isMessageUnread(message, lastReadTime) {
    if (!lastReadTime) {
        return Boolean(!ReportActionsUtils.isCreatedAction(message));
    }

    return Boolean(message && lastReadTime && message.created && lastReadTime < message.created);
}

function ReportActionsList({
    report,
    isLoadingInitialReportActions,
    isLoadingOlderReportActions,
    isLoadingNewerReportActions,
    sortedReportActions,
    windowHeight,
    onScroll,
    mostRecentIOUReportActionID,
    isSmallScreenWidth,
    personalDetailsList,
    currentUserPersonalDetails,
    loadNewerChats,
    loadOlderChats,
    onLayout,
    isComposerFullSize,
    reportScrollManager,
    listID,
    onContentSizeChange,
}) {
    const styles = useThemeStyles();
    const {translate} = useLocalize();
    const {isOffline} = useNetwork();
    const route = useRoute();
    const opacity = useSharedValue(0);
    const userActiveSince = useRef(null);
    const unreadActionSubscription = useRef(null);
    const markerInit = () => {
        if (!cacheUnreadMarkers.has(report.reportID)) {
            return null;
        }
        return cacheUnreadMarkers.get(report.reportID);
    };
<<<<<<< HEAD
    const platform = getPlatform();
    const isNative = platform === CONST.PLATFORM.IOS || platform === CONST.PLATFORM.ANDROID;
=======
    const reportScrollManager = useReportScrollManager();
>>>>>>> 54921a95
    const [currentUnreadMarker, setCurrentUnreadMarker] = useState(markerInit);
    const scrollingVerticalOffset = useRef(0);
    const readActionSkipped = useRef(false);
    const hasHeaderRendered = useRef(false);
    const hasFooterRendered = useRef(false);
    const lastVisibleActionCreatedRef = useRef(report.lastVisibleActionCreated);
    const lastReadTimeRef = useRef(report.lastReadTime);

    const sortedVisibleReportActions = _.filter(sortedReportActions, (s) => isOffline || s.pendingAction !== CONST.RED_BRICK_ROAD_PENDING_ACTION.DELETE || s.errors);
    const lastActionIndex = lodashGet(sortedVisibleReportActions, [0, 'reportActionID']);
    const reportActionSize = useRef(sortedVisibleReportActions.length);
    const hasNewestReportAction = lodashGet(sortedReportActions[0], 'created') === report.lastVisibleActionCreated;

    const previousLastIndex = useRef(lastActionIndex);

    const linkedReportActionID = lodashGet(route, 'params.reportActionID', '');

    // This state is used to force a re-render when the user manually marks a message as unread
    // by using a timestamp you can force re-renders without having to worry about if another message was marked as unread before
    const [messageManuallyMarkedUnread, setMessageManuallyMarkedUnread] = useState(0);
    const [isFloatingMessageCounterVisible, setIsFloatingMessageCounterVisible] = useState(false);
    const animatedStyles = useAnimatedStyle(() => ({
        opacity: opacity.value,
    }));

    useEffect(() => {
        opacity.value = withTiming(1, {duration: 100});
    }, [opacity]);

    useEffect(() => {
        if (previousLastIndex.current !== lastActionIndex && reportActionSize.current > sortedVisibleReportActions.length) {
            reportScrollManager.scrollToBottom();
        }
        previousLastIndex.current = lastActionIndex;
        reportActionSize.current = sortedVisibleReportActions.length;
    }, [lastActionIndex, sortedVisibleReportActions.length, reportScrollManager]);

    useEffect(() => {
        // If the reportID changes, we reset the userActiveSince to null, we need to do it because
        // the parent component is sending the previous reportID even when the user isn't active
        // on the report
        if (userActiveSince.current && prevReportID && prevReportID !== report.reportID) {
            userActiveSince.current = null;
        } else {
            userActiveSince.current = DateUtils.getDBTime();
        }
        prevReportID = report.reportID;
    }, [report.reportID]);

    useEffect(() => {
        if (!userActiveSince.current || report.reportID !== prevReportID) {
            return;
        }

        if (ReportUtils.isUnread(report)) {
            if (Visibility.isVisible() && scrollingVerticalOffset.current < MSG_VISIBLE_THRESHOLD) {
                Report.readNewestAction(report.reportID);
            } else {
                readActionSkipped.current = true;
            }
        }

        if (currentUnreadMarker || lastVisibleActionCreatedRef.current === report.lastVisibleActionCreated) {
            return;
        }

        cacheUnreadMarkers.delete(report.reportID);
        lastVisibleActionCreatedRef.current = report.lastVisibleActionCreated;
        setCurrentUnreadMarker(null);
        // eslint-disable-next-line react-hooks/exhaustive-deps
    }, [report.lastVisibleActionCreated, report.reportID]);

    useEffect(() => {
        if (!userActiveSince.current || report.reportID !== prevReportID) {
            return;
        }
        if (!messageManuallyMarkedUnread && (lastReadTimeRef.current || '') < report.lastReadTime) {
            cacheUnreadMarkers.delete(report.reportID);
        }
        lastReadTimeRef.current = report.lastReadTime;
        setMessageManuallyMarkedUnread(0);

        // eslint-disable-next-line react-hooks/exhaustive-deps
    }, [report.lastReadTime, report.reportID]);

    useEffect(() => {
        // If the reportID changes, we reset the userActiveSince to null, we need to do it because
        // this component doesn't unmount when the reportID changes
        if (unreadActionSubscription.current) {
            unreadActionSubscription.current.remove();
            unreadActionSubscription.current = null;
        }

        // Listen to specific reportID for unread event and set the marker to new message
        unreadActionSubscription.current = DeviceEventEmitter.addListener(`unreadAction_${report.reportID}`, (newLastReadTime) => {
            cacheUnreadMarkers.delete(report.reportID);
            lastReadTimeRef.current = newLastReadTime;
            setCurrentUnreadMarker(null);
            setMessageManuallyMarkedUnread(new Date().getTime());
        });
    }, [report.reportID]);

    useEffect(() => {
        InteractionManager.runAfterInteractions(() => {
            reportScrollManager.scrollToBottom();
        });
        // eslint-disable-next-line react-hooks/exhaustive-deps
    }, []);

    useEffect(() => {
        // Why are we doing this, when in the cleanup of the useEffect we are already calling the unsubscribe function?
        // Answer: On web, when navigating to another report screen, the previous report screen doesn't get unmounted,
        //         meaning that the cleanup might not get called. When we then open a report we had open already previosuly, a new
        //         ReportScreen will get created. Thus, we have to cancel the earlier subscription of the previous screen,
        //         because the two subscriptions could conflict!
        //         In case we return to the previous screen (e.g. by web back navigation) the useEffect for that screen would
        //         fire again, as the focus has changed and will set up the subscription correctly again.
        const previousSubUnsubscribe = newActionUnsubscribeMap[report.reportID];
        if (previousSubUnsubscribe) {
            previousSubUnsubscribe();
        }

        // This callback is triggered when a new action arrives via Pusher and the event is emitted from Report.js. This allows us to maintain
        // a single source of truth for the "new action" event instead of trying to derive that a new action has appeared from looking at props.
        const unsubscribe = Report.subscribeToNewActionEvent(report.reportID, (isFromCurrentUser) => {
            // If a new comment is added and it's from the current user scroll to the bottom otherwise leave the user positioned where
            // they are now in the list.
            if (!isFromCurrentUser) {
                return;
            }
            InteractionManager.runAfterInteractions(() => reportScrollManager.scrollToBottom());
        });

        const cleanup = () => {
            if (unsubscribe) {
                unsubscribe();
            }
            Report.unsubscribeFromReportChannel(report.reportID);
        };

        newActionUnsubscribeMap[report.reportID] = cleanup;

        return cleanup;

        // eslint-disable-next-line react-hooks/exhaustive-deps
    }, [report.reportID]);

    /**
     * Show/hide the new floating message counter when user is scrolling back/forth in the history of messages.
     */
    const handleUnreadFloatingButton = () => {
        if (scrollingVerticalOffset.current > VERTICAL_OFFSET_THRESHOLD && !isFloatingMessageCounterVisible && !!currentUnreadMarker) {
            setIsFloatingMessageCounterVisible(true);
        }

        if (scrollingVerticalOffset.current < VERTICAL_OFFSET_THRESHOLD && isFloatingMessageCounterVisible) {
            if (readActionSkipped.current) {
                readActionSkipped.current = false;
                Report.readNewestAction(report.reportID);
            }
            setIsFloatingMessageCounterVisible(false);
        }
    };

    const trackVerticalScrolling = (event) => {
        scrollingVerticalOffset.current = event.nativeEvent.contentOffset.y;
        handleUnreadFloatingButton();
        onScroll(event);
    };

    const scrollToBottomAndMarkReportAsRead = () => {
        if (!hasNewestReportAction) {
            Navigation.navigate(ROUTES.REPORT_WITH_ID.getRoute(report.reportID));
            Report.openReport({reportID: report.reportID});
            return;
        }
        reportScrollManager.scrollToBottom();
        readActionSkipped.current = false;
        Report.readNewestAction(report.reportID);
    };

    /**
     * Calculates the ideal number of report actions to render in the first render, based on the screen height and on
     * the height of the smallest report action possible.
     * @return {Number}
     */
    const initialNumToRender = useMemo(() => {
        const minimumReportActionHeight = styles.chatItem.paddingTop + styles.chatItem.paddingBottom + variables.fontSizeNormalHeight;
        const availableHeight = windowHeight - (CONST.CHAT_FOOTER_MIN_HEIGHT + variables.contentHeaderHeight);
        const numToRender = Math.ceil(availableHeight / minimumReportActionHeight);
        if (linkedReportActionID && !isNative) {
            // For web and desktop environments, it's crucial to set this value equal to or higher than the 'batch per render' setting. If it's set lower, the 'onStartReached' event will be triggered excessively, every time an additional item enters the virtualized list.

            return Math.max(numToRender, 50);
        }
        return numToRender;
    }, [styles.chatItem.paddingBottom, styles.chatItem.paddingTop, windowHeight, linkedReportActionID, isNative]);

    /**
     * Thread's divider line should hide when the first chat in the thread is marked as unread.
     * This is so that it will not be conflicting with header's separator line.
     */
    const shouldHideThreadDividerLine = useMemo(
        () => ReportActionsUtils.getFirstVisibleReportActionID(sortedReportActions, isOffline) === currentUnreadMarker,
        [sortedReportActions, isOffline, currentUnreadMarker],
    );

    /**
     * Evaluate new unread marker visibility for each of the report actions.
     * @returns boolean
     */

    const shouldDisplayNewMarker = useCallback(
        (reportAction, index) => {
            let shouldDisplay = false;
            if (!currentUnreadMarker) {
                const nextMessage = sortedReportActions[index + 1];
                const isCurrentMessageUnread = isMessageUnread(reportAction, lastReadTimeRef.current);
                shouldDisplay = isCurrentMessageUnread && (!nextMessage || !isMessageUnread(nextMessage, lastReadTimeRef.current));
                if (shouldDisplay && !messageManuallyMarkedUnread) {
                    const isWithinVisibleThreshold = scrollingVerticalOffset.current < MSG_VISIBLE_THRESHOLD ? reportAction.created < userActiveSince.current : true;
                    // Prevent displaying a new marker line when report action is of type "REPORTPREVIEW" and last actor is the current user
                    shouldDisplay =
                        (ReportActionsUtils.isReportPreviewAction(reportAction) ? !reportAction.childLastActorAccountID : reportAction.actorAccountID) !== Report.getCurrentUserAccountID() &&
                        isWithinVisibleThreshold;
                }
                if (shouldDisplay) {
                    cacheUnreadMarkers.set(report.reportID, reportAction.reportActionID);
                }
            } else {
                shouldDisplay = reportAction.reportActionID === currentUnreadMarker;
            }

            return shouldDisplay;
        },
        [currentUnreadMarker, sortedReportActions, report.reportID, messageManuallyMarkedUnread],
    );

    useEffect(() => {
        // Iterate through the report actions and set appropriate unread marker.
        // This is to avoid a warning of:
        // Cannot update a component (ReportActionsList) while rendering a different component (CellRenderer).
        let markerFound = false;
        _.each(sortedReportActions, (reportAction, index) => {
            if (!shouldDisplayNewMarker(reportAction, index)) {
                return;
            }
            markerFound = true;
            if (!currentUnreadMarker && currentUnreadMarker !== reportAction.reportActionID) {
                cacheUnreadMarkers.set(report.reportID, reportAction.reportActionID);
                setCurrentUnreadMarker(reportAction.reportActionID);
            }
        });
        if (!markerFound) {
            setCurrentUnreadMarker(null);
        }
    }, [sortedReportActions, report.lastReadTime, report.reportID, messageManuallyMarkedUnread, shouldDisplayNewMarker, currentUnreadMarker]);

    const renderItem = useCallback(
        ({item: reportAction, index}) => (
            <ReportActionsListItemRenderer
                reportAction={reportAction}
                index={index}
                report={report}
                linkedReportActionID={linkedReportActionID}
                displayAsGroup={ReportActionsUtils.isConsecutiveActionMadeByPreviousActor(sortedReportActions, index)}
                mostRecentIOUReportActionID={mostRecentIOUReportActionID}
                shouldHideThreadDividerLine={shouldHideThreadDividerLine}
                shouldDisplayNewMarker={shouldDisplayNewMarker(reportAction, index)}
            />
        ),
        [report, linkedReportActionID, sortedReportActions, mostRecentIOUReportActionID, shouldHideThreadDividerLine, shouldDisplayNewMarker],
    );

    // Native mobile does not render updates flatlist the changes even though component did update called.
    // To notify there something changes we can use extraData prop to flatlist
    const extraData = [isSmallScreenWidth ? currentUnreadMarker : undefined, ReportUtils.isArchivedRoom(report)];
    const hideComposer = !ReportUtils.canUserPerformWriteAction(report);
    const shouldShowReportRecipientLocalTime = ReportUtils.canShowReportRecipientLocalTime(personalDetailsList, report, currentUserPersonalDetails.accountID) && !isComposerFullSize;

    const contentContainerStyle = useMemo(
        () => [styles.chatContentScrollView, isLoadingNewerReportActions ? styles.chatContentScrollViewWithHeaderLoader : {}],
        [isLoadingNewerReportActions, styles.chatContentScrollView, styles.chatContentScrollViewWithHeaderLoader],
    );

    const lastReportAction = useMemo(() => _.last(sortedReportActions) || {}, [sortedReportActions]);

    const listFooterComponent = useCallback(() => {
        // Skip this hook on the first render (when online), as we are not sure if more actions are going to be loaded,
        // Therefore showing the skeleton on footer might be misleading.
        // When offline, there should be no second render, so we should show the skeleton if the corresponding loading prop is present
        if (!isOffline && !hasFooterRendered.current) {
            hasFooterRendered.current = true;
            return null;
        }

        return (
            <ListBoundaryLoader
                type={CONST.LIST_COMPONENTS.FOOTER}
                isLoadingOlderReportActions={isLoadingOlderReportActions}
                isLoadingInitialReportActions={isLoadingInitialReportActions}
                lastReportActionName={lastReportAction.actionName}
            />
        );
    }, [isLoadingInitialReportActions, isLoadingOlderReportActions, lastReportAction.actionName, isOffline]);

    const onLayoutInner = useCallback(
        (event) => {
            onLayout(event);
        },
        [onLayout],
    );
    const onContentSizeChangeInner = useCallback(
        (w, h) => {
            onContentSizeChange(w, h);
        },
        [onContentSizeChange],
    );

    const listHeaderComponent = useCallback(() => {
        if (!isOffline && !hasHeaderRendered.current) {
            hasHeaderRendered.current = true;
            return null;
        }

        return (
            <ListBoundaryLoader
                type={CONST.LIST_COMPONENTS.HEADER}
                isLoadingNewerReportActions={isLoadingNewerReportActions}
            />
        );
    }, [isLoadingNewerReportActions, isOffline]);

    return (
        <>
            <FloatingMessageCounter
                isActive={(isFloatingMessageCounterVisible && !!currentUnreadMarker) || !hasNewestReportAction}
                onClick={scrollToBottomAndMarkReportAsRead}
            />
            <Animated.View style={[animatedStyles, styles.flex1, !shouldShowReportRecipientLocalTime && !hideComposer ? styles.pb4 : {}]}>
                <InvertedFlatList
                    accessibilityLabel={translate('sidebarScreen.listOfChatMessages')}
                    ref={reportScrollManager.ref}
                    testID="report-actions-list"
                    style={styles.overscrollBehaviorContain}
                    data={sortedReportActions}
                    renderItem={renderItem}
                    contentContainerStyle={contentContainerStyle}
                    keyExtractor={keyExtractor}
                    initialNumToRender={initialNumToRender}
                    onEndReached={loadOlderChats}
                    onEndReachedThreshold={0.75}
                    onStartReached={loadNewerChats}
                    onStartReachedThreshold={0.75}
                    ListFooterComponent={listFooterComponent}
                    ListHeaderComponent={listHeaderComponent}
                    keyboardShouldPersistTaps="handled"
                    onLayout={onLayoutInner}
                    onContentSizeChange={onContentSizeChangeInner}
                    onScroll={trackVerticalScrolling}
                    onScrollToIndexFailed={() => {}}
                    extraData={extraData}
                    key={listID}
                />
            </Animated.View>
        </>
    );
}

ReportActionsList.propTypes = propTypes;
ReportActionsList.defaultProps = defaultProps;
ReportActionsList.displayName = 'ReportActionsList';

export default compose(withWindowDimensions, withPersonalDetails(), withCurrentUserPersonalDetails)(ReportActionsList);<|MERGE_RESOLUTION|>--- conflicted
+++ resolved
@@ -11,6 +11,7 @@
 import withWindowDimensions, {windowDimensionsPropTypes} from '@components/withWindowDimensions';
 import useLocalize from '@hooks/useLocalize';
 import useNetwork from '@hooks/useNetwork';
+import useReportScrollManager from '@hooks/useReportScrollManager';
 import useThemeStyles from '@hooks/useThemeStyles';
 import compose from '@libs/compose';
 import DateUtils from '@libs/DateUtils';
@@ -139,7 +140,6 @@
     loadOlderChats,
     onLayout,
     isComposerFullSize,
-    reportScrollManager,
     listID,
     onContentSizeChange,
 }) {
@@ -156,12 +156,9 @@
         }
         return cacheUnreadMarkers.get(report.reportID);
     };
-<<<<<<< HEAD
     const platform = getPlatform();
     const isNative = platform === CONST.PLATFORM.IOS || platform === CONST.PLATFORM.ANDROID;
-=======
     const reportScrollManager = useReportScrollManager();
->>>>>>> 54921a95
     const [currentUnreadMarker, setCurrentUnreadMarker] = useState(markerInit);
     const scrollingVerticalOffset = useRef(0);
     const readActionSkipped = useRef(false);
