import PropTypes from 'prop-types';
<<<<<<< HEAD
import React, {useCallback, useEffect, useState} from 'react';
import {View} from 'react-native';
=======
import React, {useCallback, useEffect, useState, useRef, useMemo} from 'react';
>>>>>>> c435734d
import Animated, {useSharedValue, useAnimatedStyle, withTiming} from 'react-native-reanimated';
import _ from 'underscore';
import InvertedFlatList from '../../../components/InvertedFlatList';
import compose from '../../../libs/compose';
import styles from '../../../styles/styles';
import * as ReportUtils from '../../../libs/ReportUtils';
import * as Report from '../../../libs/actions/Report';
import withWindowDimensions, {windowDimensionsPropTypes} from '../../../components/withWindowDimensions';
import withCurrentUserPersonalDetails, {withCurrentUserPersonalDetailsPropTypes, withCurrentUserPersonalDetailsDefaultProps} from '../../../components/withCurrentUserPersonalDetails';
import {withPersonalDetails} from '../../../components/OnyxProvider';
import ReportActionItem from './ReportActionItem';
import ReportActionItemParentAction from './ReportActionItemParentAction';
import ReportActionsSkeletonView from '../../../components/ReportActionsSkeletonView';
import variables from '../../../styles/variables';
import * as ReportActionsUtils from '../../../libs/ReportActionsUtils';
import reportActionPropTypes from './reportActionPropTypes';
import CONST from '../../../CONST';
import reportPropTypes from '../../reportPropTypes';
import useLocalize from '../../../hooks/useLocalize';
import useNetwork from '../../../hooks/useNetwork';
import DateUtils from '../../../libs/DateUtils';
import FloatingMessageCounter from './FloatingMessageCounter';
import useReportScrollManager from '../../../hooks/useReportScrollManager';

const propTypes = {
    /** The report currently being looked at */
    report: reportPropTypes.isRequired,

    /** Sorted actions prepared for display */
    sortedReportActions: PropTypes.arrayOf(PropTypes.shape(reportActionPropTypes)).isRequired,

    /** The ID of the most recent IOU report action connected with the shown report */
    mostRecentIOUReportActionID: PropTypes.string,

    /** Are we loading more report actions? */
    isLoadingMoreReportActions: PropTypes.bool,

    /** Callback executed on list layout */
    onLayout: PropTypes.func.isRequired,

    /** Callback executed on scroll */
    onScroll: PropTypes.func,

    /** Function to load more chats */
    loadMoreChats: PropTypes.func.isRequired,

    /** The policy object for the current route */
    policy: PropTypes.shape({
        /** The name of the policy */
        name: PropTypes.string,

        /** The URL for the policy avatar */
        avatar: PropTypes.string,
    }),

    ...windowDimensionsPropTypes,
    ...withCurrentUserPersonalDetailsPropTypes,
};

const defaultProps = {
    personalDetails: {},
    onScroll: () => {},
    mostRecentIOUReportActionID: '',
    isLoadingMoreReportActions: false,
    ...withCurrentUserPersonalDetailsDefaultProps,
};

const VERTICAL_OFFSET_THRESHOLD = 200;
const MSG_VISIBLE_THRESHOLD = 250;

// Seems that there is an architecture issue that prevents us from using the reportID with useRef
// the useRef value gets reset when the reportID changes, so we use a global variable to keep track
let prevReportID = null;

/**
 * Create a unique key for each action in the FlatList.
 * We use the reportActionID that is a string representation of a random 64-bit int, which should be
 * random enough to avoid collisions
 * @param {Object} item
 * @param {Object} item.action
 * @return {String}
 */
function keyExtractor(item) {
    return item.reportActionID;
}

function isMessageUnread(message, lastReadTime) {
    return Boolean(message && lastReadTime && message.created && lastReadTime < message.created);
}

function ReportActionsList({
    report,
    sortedReportActions,
    windowHeight,
    onScroll,
    mostRecentIOUReportActionID,
    isSmallScreenWidth,
    personalDetailsList,
    currentUserPersonalDetails,
    hasOutstandingIOU,
    loadMoreChats,
    onLayout,
    isComposerFullSize,
}) {
    const reportScrollManager = useReportScrollManager();
    const {translate} = useLocalize();
    const {isOffline} = useNetwork();
    const opacity = useSharedValue(0);
    const userActiveSince = useRef(null);
    const currentUnreadMarker = useRef(null);
    const scrollingVerticalOffset = useRef(0);
    const readActionSkipped = useRef(false);
    const reportActionSize = useRef(sortedReportActions.length);

    // Considering that renderItem is enclosed within a useCallback, marking it as "read" twice will retain the value as "true," preventing the useCallback from re-executing.
    // However, if we create and listen to an object, it will lead to a new useCallback execution.
    const [messageManuallyMarked, setMessageManuallyMarked] = useState({read: false});
    const [isFloatingMessageCounterVisible, setIsFloatingMessageCounterVisible] = useState(false);
    const animatedStyles = useAnimatedStyle(() => ({
        opacity: opacity.value,
    }));

    useEffect(() => {
        opacity.value = withTiming(1, {duration: 100});
    }, [opacity]);
    const [skeletonViewHeight, setSkeletonViewHeight] = useState(0);

    useEffect(() => {
        // If the reportID changes, we reset the userActiveSince to null, we need to do it because
        // the parent component is sending the previous reportID even when the user isn't active
        // on the report
        if (userActiveSince.current && prevReportID && prevReportID !== report.reportID) {
            userActiveSince.current = null;
        } else {
            userActiveSince.current = DateUtils.getDBTime();
        }
        prevReportID = report.reportID;
    }, [report.reportID]);

    useEffect(() => {
        if (!userActiveSince.current || report.reportID !== prevReportID) {
            return;
        }

        if (ReportUtils.isUnread(report)) {
            if (scrollingVerticalOffset.current < MSG_VISIBLE_THRESHOLD) {
                Report.readNewestAction(report.reportID);
            } else {
                readActionSkipped.current = true;
            }
        }

        if (currentUnreadMarker.current || reportActionSize.current === sortedReportActions.length) {
            return;
        }

        reportActionSize.current = sortedReportActions.length;
        currentUnreadMarker.current = null;
        // eslint-disable-next-line react-hooks/exhaustive-deps
    }, [sortedReportActions.length, report.reportID]);

    useEffect(() => {
        const didManuallyMarkReportAsUnread = report.lastReadTime < DateUtils.getDBTime() && ReportUtils.isUnread(report);
        if (!didManuallyMarkReportAsUnread) {
            setMessageManuallyMarked({read: false});
            return;
        }

        // Clearing the current unread marker so that it can be recalculated
        currentUnreadMarker.current = null;
        setMessageManuallyMarked({read: true});

        // We only care when a new lastReadTime is set in the report
        // eslint-disable-next-line react-hooks/exhaustive-deps
    }, [report.lastReadTime]);

    /**
     * Show/hide the new floating message counter when user is scrolling back/forth in the history of messages.
     */
    const handleUnreadFloatingButton = () => {
        if (scrollingVerticalOffset.current > VERTICAL_OFFSET_THRESHOLD && !isFloatingMessageCounterVisible && !!currentUnreadMarker.current) {
            setIsFloatingMessageCounterVisible(true);
        }

        if (scrollingVerticalOffset.current < VERTICAL_OFFSET_THRESHOLD && isFloatingMessageCounterVisible) {
            if (readActionSkipped.current) {
                readActionSkipped.current = false;
                Report.readNewestAction(report.reportID);
            }
            setIsFloatingMessageCounterVisible(false);
        }
    };

    const trackVerticalScrolling = (event) => {
        scrollingVerticalOffset.current = event.nativeEvent.contentOffset.y;
        handleUnreadFloatingButton();
        onScroll(event);
    };

    const scrollToBottomAndMarkReportAsRead = () => {
        reportScrollManager.scrollToBottom();
        readActionSkipped.current = false;
        Report.readNewestAction(report.reportID);
    };

    /**
     * Calculates the ideal number of report actions to render in the first render, based on the screen height and on
     * the height of the smallest report action possible.
     * @return {Number}
     */
    const initialNumToRender = useMemo(() => {
        const minimumReportActionHeight = styles.chatItem.paddingTop + styles.chatItem.paddingBottom + variables.fontSizeNormalHeight;
        const availableHeight = windowHeight - (CONST.CHAT_FOOTER_MIN_HEIGHT + variables.contentHeaderHeight);
        return Math.ceil(availableHeight / minimumReportActionHeight);
    }, [windowHeight]);

    /**
     * @param {Object} args
     * @param {Number} args.index
     * @returns {React.Component}
     */
    const renderItem = useCallback(
        ({item: reportAction, index}) => {
            let shouldDisplayNewMarker = false;

            if (!currentUnreadMarker.current) {
                const nextMessage = sortedReportActions[index + 1];
                const isCurrentMessageUnread = isMessageUnread(reportAction, report.lastReadTime);
                shouldDisplayNewMarker = isCurrentMessageUnread && !isMessageUnread(nextMessage, report.lastReadTime);

                if (!messageManuallyMarked.read) {
                    shouldDisplayNewMarker = shouldDisplayNewMarker && reportAction.actorAccountID !== Report.getCurrentUserAccountID();
                }
                const canDisplayMarker = scrollingVerticalOffset.current < MSG_VISIBLE_THRESHOLD ? reportAction.created < userActiveSince.current : true;

                if (!currentUnreadMarker.current && shouldDisplayNewMarker && canDisplayMarker) {
                    currentUnreadMarker.current = reportAction.reportActionID;
                }
            } else {
                shouldDisplayNewMarker = reportAction.reportActionID === currentUnreadMarker.current;
            }

            const shouldDisplayParentAction =
                reportAction.actionName === CONST.REPORT.ACTIONS.TYPE.CREATED &&
                ReportUtils.isChatThread(report) &&
                !ReportActionsUtils.isTransactionThread(ReportActionsUtils.getParentReportAction(report));
            const shouldHideThreadDividerLine = sortedReportActions.length > 1 && sortedReportActions[sortedReportActions.length - 2].reportActionID === currentUnreadMarker.current;

            return shouldDisplayParentAction ? (
                <ReportActionItemParentAction
                    shouldHideThreadDividerLine={shouldDisplayParentAction && shouldHideThreadDividerLine}
                    reportID={report.reportID}
                    parentReportID={`${report.parentReportID}`}
                    shouldDisplayNewMarker={shouldDisplayNewMarker}
                />
            ) : (
                <ReportActionItem
                    shouldHideThreadDividerLine={shouldHideThreadDividerLine}
                    report={report}
                    action={reportAction}
                    displayAsGroup={ReportActionsUtils.isConsecutiveActionMadeByPreviousActor(sortedReportActions, index)}
                    shouldDisplayNewMarker={shouldDisplayNewMarker}
                    shouldShowSubscriptAvatar={
                        (ReportUtils.isPolicyExpenseChat(report) || ReportUtils.isExpenseReport(report)) &&
                        _.contains([CONST.REPORT.ACTIONS.TYPE.IOU, CONST.REPORT.ACTIONS.TYPE.REPORTPREVIEW], reportAction.actionName)
                    }
                    isMostRecentIOUReportAction={reportAction.reportActionID === mostRecentIOUReportActionID}
                    hasOutstandingIOU={hasOutstandingIOU}
                    index={index}
                />
            );
        },
        [report, hasOutstandingIOU, sortedReportActions, mostRecentIOUReportActionID, messageManuallyMarked],
    );

    const renderCell = useCallback(
        ({index, style, ...rendererProps}) => {
            const zIndexOffset = {zIndex: sortedReportActions.length - index};

            return (
                <View
                    style={[style, zIndexOffset]}
                    // eslint-disable-next-line react/jsx-props-no-spreading
                    {...rendererProps}
                />
            );
        },
        [sortedReportActions],
    );

    // Native mobile does not render updates flatlist the changes even though component did update called.
    // To notify there something changes we can use extraData prop to flatlist
    const extraData = [isSmallScreenWidth ? currentUnreadMarker.current : undefined, ReportUtils.isArchivedRoom(report)];
    const hideComposer = ReportUtils.shouldDisableWriteActions(report);
    const shouldShowReportRecipientLocalTime = ReportUtils.canShowReportRecipientLocalTime(personalDetailsList, report, currentUserPersonalDetails.accountID) && !isComposerFullSize;

    return (
<<<<<<< HEAD
        <Animated.View style={[animatedStyles, styles.flex1, !shouldShowReportRecipientLocalTime && !hideComposer ? styles.pb4 : {}]}>
            <InvertedFlatList
                accessibilityLabel={props.translate('sidebarScreen.listOfChatMessages')}
                ref={reportScrollManager.ref}
                data={props.sortedReportActions}
                renderItem={renderItem}
                CellRendererComponent={renderCell}
                contentContainerStyle={styles.chatContentScrollView}
                keyExtractor={keyExtractor}
                initialRowHeight={32}
                initialNumToRender={calculateInitialNumToRender()}
                onEndReached={props.loadMoreChats}
                onEndReachedThreshold={0.75}
                ListFooterComponent={() => {
                    if (props.report.isLoadingMoreReportActions) {
                        return <ReportActionsSkeletonView containerHeight={CONST.CHAT_SKELETON_VIEW.AVERAGE_ROW_HEIGHT * 3} />;
                    }

                    // Make sure the oldest report action loaded is not the first. This is so we do not show the
                    // skeleton view above the created action in a newly generated optimistic chat or one with not
                    // that many comments.
                    const lastReportAction = _.last(props.sortedReportActions) || {};
                    if (props.report.isLoadingReportActions && lastReportAction.actionName !== CONST.REPORT.ACTIONS.TYPE.CREATED) {
                        return (
                            <ReportActionsSkeletonView
                                containerHeight={skeletonViewHeight}
                                animate={!props.network.isOffline}
                            />
                        );
                    }
                    return null;
                }}
                keyboardShouldPersistTaps="handled"
                onLayout={(event) => {
                    setSkeletonViewHeight(event.nativeEvent.layout.height);
                    props.onLayout(event);
                }}
                onScroll={props.onScroll}
                extraData={extraData}
=======
        <>
            <FloatingMessageCounter
                isActive={isFloatingMessageCounterVisible && !!currentUnreadMarker.current}
                onClick={scrollToBottomAndMarkReportAsRead}
>>>>>>> c435734d
            />
            <Animated.View style={[animatedStyles, styles.flex1, !shouldShowReportRecipientLocalTime && !hideComposer ? styles.pb4 : {}]}>
                <InvertedFlatList
                    accessibilityLabel={translate('sidebarScreen.listOfChatMessages')}
                    ref={reportScrollManager.ref}
                    data={sortedReportActions}
                    renderItem={renderItem}
                    contentContainerStyle={styles.chatContentScrollView}
                    keyExtractor={keyExtractor}
                    initialRowHeight={32}
                    initialNumToRender={initialNumToRender}
                    onEndReached={loadMoreChats}
                    onEndReachedThreshold={0.75}
                    ListFooterComponent={() => {
                        if (report.isLoadingMoreReportActions) {
                            return <ReportActionsSkeletonView containerHeight={CONST.CHAT_SKELETON_VIEW.AVERAGE_ROW_HEIGHT * 3} />;
                        }

                        // Make sure the oldest report action loaded is not the first. This is so we do not show the
                        // skeleton view above the created action in a newly generated optimistic chat or one with not
                        // that many comments.
                        const lastReportAction = _.last(sortedReportActions) || {};
                        if (report.isLoadingReportActions && lastReportAction.actionName !== CONST.REPORT.ACTIONS.TYPE.CREATED) {
                            return (
                                <ReportActionsSkeletonView
                                    containerHeight={skeletonViewHeight}
                                    animate={!isOffline}
                                />
                            );
                        }

                        return null;
                    }}
                    keyboardShouldPersistTaps="handled"
                    onLayout={(event) => {
                        setSkeletonViewHeight(event.nativeEvent.layout.height);
                        onLayout(event);
                    }}
                    onScroll={trackVerticalScrolling}
                    extraData={extraData}
                />
            </Animated.View>
        </>
    );
}

ReportActionsList.propTypes = propTypes;
ReportActionsList.defaultProps = defaultProps;
ReportActionsList.displayName = 'ReportActionsList';

export default compose(withWindowDimensions, withPersonalDetails(), withCurrentUserPersonalDetails)(ReportActionsList);<|MERGE_RESOLUTION|>--- conflicted
+++ resolved
@@ -1,10 +1,6 @@
 import PropTypes from 'prop-types';
-<<<<<<< HEAD
-import React, {useCallback, useEffect, useState} from 'react';
+import React, {useCallback, useEffect, useState, useRef, useMemo} from 'react';
 import {View} from 'react-native';
-=======
-import React, {useCallback, useEffect, useState, useRef, useMemo} from 'react';
->>>>>>> c435734d
 import Animated, {useSharedValue, useAnimatedStyle, withTiming} from 'react-native-reanimated';
 import _ from 'underscore';
 import InvertedFlatList from '../../../components/InvertedFlatList';
@@ -295,6 +291,21 @@
         [sortedReportActions],
     );
 
+    const renderCell = useCallback(
+        ({index, style, ...rendererProps}) => {
+            const zIndexOffset = {zIndex: sortedReportActions.length - index};
+
+            return (
+                <View
+                    style={[style, zIndexOffset]}
+                    // eslint-disable-next-line react/jsx-props-no-spreading
+                    {...rendererProps}
+                />
+            );
+        },
+        [sortedReportActions],
+    );
+
     // Native mobile does not render updates flatlist the changes even though component did update called.
     // To notify there something changes we can use extraData prop to flatlist
     const extraData = [isSmallScreenWidth ? currentUnreadMarker.current : undefined, ReportUtils.isArchivedRoom(report)];
@@ -302,52 +313,10 @@
     const shouldShowReportRecipientLocalTime = ReportUtils.canShowReportRecipientLocalTime(personalDetailsList, report, currentUserPersonalDetails.accountID) && !isComposerFullSize;
 
     return (
-<<<<<<< HEAD
-        <Animated.View style={[animatedStyles, styles.flex1, !shouldShowReportRecipientLocalTime && !hideComposer ? styles.pb4 : {}]}>
-            <InvertedFlatList
-                accessibilityLabel={props.translate('sidebarScreen.listOfChatMessages')}
-                ref={reportScrollManager.ref}
-                data={props.sortedReportActions}
-                renderItem={renderItem}
-                CellRendererComponent={renderCell}
-                contentContainerStyle={styles.chatContentScrollView}
-                keyExtractor={keyExtractor}
-                initialRowHeight={32}
-                initialNumToRender={calculateInitialNumToRender()}
-                onEndReached={props.loadMoreChats}
-                onEndReachedThreshold={0.75}
-                ListFooterComponent={() => {
-                    if (props.report.isLoadingMoreReportActions) {
-                        return <ReportActionsSkeletonView containerHeight={CONST.CHAT_SKELETON_VIEW.AVERAGE_ROW_HEIGHT * 3} />;
-                    }
-
-                    // Make sure the oldest report action loaded is not the first. This is so we do not show the
-                    // skeleton view above the created action in a newly generated optimistic chat or one with not
-                    // that many comments.
-                    const lastReportAction = _.last(props.sortedReportActions) || {};
-                    if (props.report.isLoadingReportActions && lastReportAction.actionName !== CONST.REPORT.ACTIONS.TYPE.CREATED) {
-                        return (
-                            <ReportActionsSkeletonView
-                                containerHeight={skeletonViewHeight}
-                                animate={!props.network.isOffline}
-                            />
-                        );
-                    }
-                    return null;
-                }}
-                keyboardShouldPersistTaps="handled"
-                onLayout={(event) => {
-                    setSkeletonViewHeight(event.nativeEvent.layout.height);
-                    props.onLayout(event);
-                }}
-                onScroll={props.onScroll}
-                extraData={extraData}
-=======
         <>
             <FloatingMessageCounter
                 isActive={isFloatingMessageCounterVisible && !!currentUnreadMarker.current}
                 onClick={scrollToBottomAndMarkReportAsRead}
->>>>>>> c435734d
             />
             <Animated.View style={[animatedStyles, styles.flex1, !shouldShowReportRecipientLocalTime && !hideComposer ? styles.pb4 : {}]}>
                 <InvertedFlatList
@@ -355,6 +324,7 @@
                     ref={reportScrollManager.ref}
                     data={sortedReportActions}
                     renderItem={renderItem}
+                    CellRendererComponent={renderCell}
                     contentContainerStyle={styles.chatContentScrollView}
                     keyExtractor={keyExtractor}
                     initialRowHeight={32}
