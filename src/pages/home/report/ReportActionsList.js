import PropTypes from 'prop-types';
import React, {useCallback, useEffect, useState} from 'react';
import Animated, {useSharedValue, useAnimatedStyle, withTiming} from 'react-native-reanimated';
import _ from 'underscore';
import lodashGet from 'lodash/get';
import InvertedFlatList from '../../../components/InvertedFlatList';
import compose from '../../../libs/compose';
import styles from '../../../styles/styles';
import * as ReportUtils from '../../../libs/ReportUtils';
import withWindowDimensions, {windowDimensionsPropTypes} from '../../../components/withWindowDimensions';
import withCurrentUserPersonalDetails, {withCurrentUserPersonalDetailsPropTypes, withCurrentUserPersonalDetailsDefaultProps} from '../../../components/withCurrentUserPersonalDetails';
import {withNetwork, withPersonalDetails} from '../../../components/OnyxProvider';
import ReportActionItem from './ReportActionItem';
import ReportActionItemParentAction from './ReportActionItemParentAction';
import ReportActionsSkeletonView from '../../../components/ReportActionsSkeletonView';
import variables from '../../../styles/variables';
import participantPropTypes from '../../../components/participantPropTypes';
import * as ReportActionsUtils from '../../../libs/ReportActionsUtils';
import reportActionPropTypes from './reportActionPropTypes';
import CONST from '../../../CONST';
import reportPropTypes from '../../reportPropTypes';
import networkPropTypes from '../../../components/networkPropTypes';
import withLocalize from '../../../components/withLocalize';
import useReportScrollManager from '../../../hooks/useReportScrollManager';

const propTypes = {
    /** Position of the "New" line marker */
    newMarkerReportActionID: PropTypes.string,

    /** Personal details of all the users */
    personalDetailsList: PropTypes.objectOf(participantPropTypes),

    /** The report currently being looked at */
    report: reportPropTypes.isRequired,

    /** Sorted actions prepared for display */
    sortedReportActions: PropTypes.arrayOf(PropTypes.shape(reportActionPropTypes)).isRequired,

    /** The ID of the most recent IOU report action connected with the shown report */
    mostRecentIOUReportActionID: PropTypes.string,

    /** Are we loading more report actions? */
    isLoadingMoreReportActions: PropTypes.bool,

    /** Callback executed on list layout */
    onLayout: PropTypes.func.isRequired,

    /** Callback executed on scroll */
    onScroll: PropTypes.func.isRequired,

    /** Function to load more chats */
    loadMoreChats: PropTypes.func.isRequired,

    /** Information about the network */
    network: networkPropTypes.isRequired,

    /** The policy object for the current route */
    policy: PropTypes.shape({
        /** The name of the policy */
        name: PropTypes.string,

        /** The URL for the policy avatar */
        avatar: PropTypes.string,
    }),

    ...windowDimensionsPropTypes,
    ...withCurrentUserPersonalDetailsPropTypes,
};

const defaultProps = {
    newMarkerReportActionID: '',
    personalDetails: {},
    mostRecentIOUReportActionID: '',
    isLoadingMoreReportActions: false,
    ...withCurrentUserPersonalDetailsDefaultProps,
};

/**
 * Create a unique key for each action in the FlatList.
 * We use the reportActionID that is a string representation of a random 64-bit int, which should be
 * random enough to avoid collisions
 * @param {Object} item
 * @param {Object} item.action
 * @return {String}
 */
function keyExtractor(item) {
    return item.reportActionID;
}

function ReportActionsList(props) {
    const reportScrollManager = useReportScrollManager();
    const opacity = useSharedValue(0);
    const animatedStyles = useAnimatedStyle(() => ({
        opacity: opacity.value,
    }));
    useEffect(() => {
        opacity.value = withTiming(1, {duration: 100});
    }, [opacity]);
    const [skeletonViewHeight, setSkeletonViewHeight] = useState(0);

    const windowHeight = props.windowHeight;

    /**
     * Calculates the ideal number of report actions to render in the first render, based on the screen height and on
     * the height of the smallest report action possible.
     * @return {Number}
     */
    const calculateInitialNumToRender = useCallback(() => {
        const minimumReportActionHeight = styles.chatItem.paddingTop + styles.chatItem.paddingBottom + variables.fontSizeNormalHeight;
        const availableHeight = windowHeight - (CONST.CHAT_FOOTER_MIN_HEIGHT + variables.contentHeaderHeight);
        return Math.ceil(availableHeight / minimumReportActionHeight);
    }, [windowHeight]);

    const report = props.report;
    const hasOutstandingIOU = props.report.hasOutstandingIOU;
    const newMarkerReportActionID = props.newMarkerReportActionID;
    const sortedReportActions = props.sortedReportActions;
    const mostRecentIOUReportActionID = props.mostRecentIOUReportActionID;

    /**
     * @param {Object} args
     * @param {Number} args.index
     * @returns {React.Component}
     */
    const renderItem = useCallback(
        ({item: reportAction, index}) => {
            // When the new indicator should not be displayed we explicitly set it to null
            const shouldDisplayNewMarker = reportAction.reportActionID === newMarkerReportActionID;
            const shouldDisplayParentAction =
                reportAction.actionName === CONST.REPORT.ACTIONS.TYPE.CREATED &&
                ReportUtils.isChatThread(report) &&
                !ReportActionsUtils.isTransactionThread(ReportActionsUtils.getParentReportAction(report));
            const shouldHideThreadDividerLine =
                shouldDisplayParentAction && sortedReportActions.length > 1 && sortedReportActions[sortedReportActions.length - 2].reportActionID === newMarkerReportActionID;
            return shouldDisplayParentAction ? (
                <ReportActionItemParentAction
                    shouldHideThreadDividerLine={shouldHideThreadDividerLine}
                    reportID={report.reportID}
                    parentReportID={`${report.parentReportID}`}
                    shouldDisplayNewMarker={shouldDisplayNewMarker}
                />
            ) : (
                <ReportActionItem
                    report={report}
                    action={reportAction}
                    displayAsGroup={ReportActionsUtils.isConsecutiveActionMadeByPreviousActor(sortedReportActions, index)}
                    shouldDisplayNewMarker={shouldDisplayNewMarker}
                    shouldShowSubscriptAvatar={
                        (ReportUtils.isPolicyExpenseChat(report) || ReportUtils.isExpenseReport(report)) &&
                        _.contains([CONST.REPORT.ACTIONS.TYPE.IOU, CONST.REPORT.ACTIONS.TYPE.REPORTPREVIEW], reportAction.actionName)
                    }
                    isMostRecentIOUReportAction={reportAction.reportActionID === mostRecentIOUReportActionID}
                    hasOutstandingIOU={hasOutstandingIOU}
                    index={index}
                    isOnlyReportAction={sortedReportActions.length === 1}
                />
            );
        },
        [report, hasOutstandingIOU, newMarkerReportActionID, sortedReportActions, mostRecentIOUReportActionID],
    );

    // Native mobile does not render updates flatlist the changes even though component did update called.
    // To notify there something changes we can use extraData prop to flatlist
    const extraData = [props.isSmallScreenWidth ? props.newMarkerReportActionID : undefined, ReportUtils.isArchivedRoom(props.report)];
<<<<<<< HEAD
=======
    const shouldShowReportRecipientLocalTime = ReportUtils.canShowReportRecipientLocalTime(props.personalDetailsList, props.report, props.currentUserPersonalDetails.accountID);

    const errors = lodashGet(props.report, 'errorFields.addWorkspaceRoom') || lodashGet(props.report, 'errorFields.createChat');
    const isArchivedRoom = ReportUtils.isArchivedRoom(props.report);
    const hideComposer = ReportUtils.shouldHideComposer(props.report, errors);
    const shouldOmitBottomSpace = hideComposer || isArchivedRoom;

>>>>>>> cb8aac11
    return (
        <Animated.View style={[animatedStyles, styles.flex1]}>
            <InvertedFlatList
                accessibilityLabel={props.translate('sidebarScreen.listOfChatMessages')}
                ref={reportScrollManager.ref}
                data={props.sortedReportActions}
                renderItem={renderItem}
<<<<<<< HEAD
                contentContainerStyle={[styles.chatContentScrollView]}
=======
                contentContainerStyle={[styles.chatContentScrollView, shouldShowReportRecipientLocalTime || shouldOmitBottomSpace ? styles.pt0 : {}]}
>>>>>>> cb8aac11
                keyExtractor={keyExtractor}
                initialRowHeight={32}
                initialNumToRender={calculateInitialNumToRender()}
                onEndReached={props.loadMoreChats}
                onEndReachedThreshold={0.75}
                ListFooterComponent={() => {
                    if (props.report.isLoadingMoreReportActions) {
                        return <ReportActionsSkeletonView containerHeight={CONST.CHAT_SKELETON_VIEW.AVERAGE_ROW_HEIGHT * 3} />;
                    }

                    // Make sure the oldest report action loaded is not the first. This is so we do not show the
                    // skeleton view above the created action in a newly generated optimistic chat or one with not
                    // that many comments.
                    const lastReportAction = _.last(props.sortedReportActions) || {};
                    if (props.report.isLoadingReportActions && lastReportAction.actionName !== CONST.REPORT.ACTIONS.TYPE.CREATED) {
                        return (
                            <ReportActionsSkeletonView
                                containerHeight={skeletonViewHeight}
                                animate={!props.network.isOffline}
                            />
                        );
                    }
                    return null;
                }}
                keyboardShouldPersistTaps="handled"
                onLayout={(event) => {
                    setSkeletonViewHeight(event.nativeEvent.layout.height);
                    props.onLayout(event);
                }}
                onScroll={props.onScroll}
                extraData={extraData}
            />
        </Animated.View>
    );
}

ReportActionsList.propTypes = propTypes;
ReportActionsList.defaultProps = defaultProps;
ReportActionsList.displayName = 'ReportActionsList';

export default compose(withWindowDimensions, withLocalize, withPersonalDetails(), withNetwork(), withCurrentUserPersonalDetails)(ReportActionsList);<|MERGE_RESOLUTION|>--- conflicted
+++ resolved
@@ -162,16 +162,6 @@
     // Native mobile does not render updates flatlist the changes even though component did update called.
     // To notify there something changes we can use extraData prop to flatlist
     const extraData = [props.isSmallScreenWidth ? props.newMarkerReportActionID : undefined, ReportUtils.isArchivedRoom(props.report)];
-<<<<<<< HEAD
-=======
-    const shouldShowReportRecipientLocalTime = ReportUtils.canShowReportRecipientLocalTime(props.personalDetailsList, props.report, props.currentUserPersonalDetails.accountID);
-
-    const errors = lodashGet(props.report, 'errorFields.addWorkspaceRoom') || lodashGet(props.report, 'errorFields.createChat');
-    const isArchivedRoom = ReportUtils.isArchivedRoom(props.report);
-    const hideComposer = ReportUtils.shouldHideComposer(props.report, errors);
-    const shouldOmitBottomSpace = hideComposer || isArchivedRoom;
-
->>>>>>> cb8aac11
     return (
         <Animated.View style={[animatedStyles, styles.flex1]}>
             <InvertedFlatList
@@ -179,11 +169,7 @@
                 ref={reportScrollManager.ref}
                 data={props.sortedReportActions}
                 renderItem={renderItem}
-<<<<<<< HEAD
                 contentContainerStyle={[styles.chatContentScrollView]}
-=======
-                contentContainerStyle={[styles.chatContentScrollView, shouldShowReportRecipientLocalTime || shouldOmitBottomSpace ? styles.pt0 : {}]}
->>>>>>> cb8aac11
                 keyExtractor={keyExtractor}
                 initialRowHeight={32}
                 initialNumToRender={calculateInitialNumToRender()}
