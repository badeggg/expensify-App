import {useRoute} from '@react-navigation/native';
import lodashGet from 'lodash/get';
import PropTypes from 'prop-types';
import React, {useCallback, useEffect, useMemo, useRef, useState} from 'react';
import {DeviceEventEmitter} from 'react-native';
import Animated, {useAnimatedStyle, useSharedValue, withTiming} from 'react-native-reanimated';
import _ from 'underscore';
import InvertedFlatList from '@components/InvertedFlatList';
import {usePersonalDetails} from '@components/OnyxProvider';
import withCurrentUserPersonalDetails, {withCurrentUserPersonalDetailsDefaultProps, withCurrentUserPersonalDetailsPropTypes} from '@components/withCurrentUserPersonalDetails';
import withWindowDimensions, {windowDimensionsPropTypes} from '@components/withWindowDimensions';
import useLocalize from '@hooks/useLocalize';
import useNetwork from '@hooks/useNetwork';
import useReportScrollManager from '@hooks/useReportScrollManager';
import compose from '@libs/compose';
import DateUtils from '@libs/DateUtils';
import * as ReportActionsUtils from '@libs/ReportActionsUtils';
import * as ReportUtils from '@libs/ReportUtils';
import reportPropTypes from '@pages/reportPropTypes';
import useThemeStyles from '@styles/useThemeStyles';
import variables from '@styles/variables';
import * as Report from '@userActions/Report';
import CONST from '@src/CONST';
import FloatingMessageCounter from './FloatingMessageCounter';
import ListBoundaryLoader from './ListBoundaryLoader/ListBoundaryLoader';
import reportActionPropTypes from './reportActionPropTypes';
import ReportActionsListItemRenderer from './ReportActionsListItemRenderer';

const propTypes = {
    /** The report currently being looked at */
    report: reportPropTypes.isRequired,

    /** Sorted actions prepared for display */
    sortedReportActions: PropTypes.arrayOf(PropTypes.shape(reportActionPropTypes)).isRequired,

    /** The ID of the most recent IOU report action connected with the shown report */
    mostRecentIOUReportActionID: PropTypes.string,

    /** The report metadata loading states */
    isLoadingInitialReportActions: PropTypes.bool,

    /** Are we loading more report actions? */
    isLoadingOlderReportActions: PropTypes.bool,

    /** Are we loading newer report actions? */
    isLoadingNewerReportActions: PropTypes.bool,

    /** Callback executed on list layout */
    onLayout: PropTypes.func.isRequired,

    /** Callback executed on scroll */
    onScroll: PropTypes.func,

    /** Function to load more chats */
    loadOlderChats: PropTypes.func.isRequired,

    /** Function to load newer chats */
    loadNewerChats: PropTypes.func.isRequired,

    /** The policy object for the current route */
    policy: PropTypes.shape({
        /** The name of the policy */
        name: PropTypes.string,

        /** The URL for the policy avatar */
        avatar: PropTypes.string,
    }),

    ...windowDimensionsPropTypes,
    ...withCurrentUserPersonalDetailsPropTypes,
};

const defaultProps = {
    onScroll: () => {},
    mostRecentIOUReportActionID: '',
    isLoadingInitialReportActions: false,
    isLoadingOlderReportActions: false,
    isLoadingNewerReportActions: false,
    ...withCurrentUserPersonalDetailsDefaultProps,
    policy: {},
};

const VERTICAL_OFFSET_THRESHOLD = 200;
const MSG_VISIBLE_THRESHOLD = 250;

// In the component we are subscribing to the arrival of new actions.
// As there is the possibility that there are multiple instances of a ReportScreen
// for the same report, we only ever want one subscription to be active, as
// the subscriptions could otherwise be conflicting.
const newActionUnsubscribeMap = {};

// Caching the reportID and reportActionID for unread markers ensures persistent tracking
// across multiple reports, preserving the green line placement and allowing retrieval
// of the relevant reportActionID for displaying the green line.
// We need to persist it across reports because there are at least 3 ReportScreen components created so the
// internal states are resetted or recreated.
const cacheUnreadMarkers = new Map();

// Seems that there is an architecture issue that prevents us from using the reportID with useRef
// the useRef value gets reset when the reportID changes, so we use a global variable to keep track
let prevReportID = null;

/**
 * Create a unique key for each action in the FlatList.
 * We use the reportActionID that is a string representation of a random 64-bit int, which should be
 * random enough to avoid collisions
 * @param {Object} item
 * @param {Object} item.action
 * @return {String}
 */
function keyExtractor(item) {
    return item.reportActionID;
}

function isMessageUnread(message, lastReadTime) {
    if (!lastReadTime) {
        return Boolean(!ReportActionsUtils.isCreatedAction(message));
    }

    return Boolean(message && lastReadTime && message.created && lastReadTime < message.created);
}

function ReportActionsList({
    report,
    isLoadingInitialReportActions,
    isLoadingOlderReportActions,
    isLoadingNewerReportActions,
    sortedReportActions,
    windowHeight,
    onScroll,
    mostRecentIOUReportActionID,
    isSmallScreenWidth,
    currentUserPersonalDetails,
    loadNewerChats,
    loadOlderChats,
    onLayout,
    isComposerFullSize,
}) {
    const personalDetailsList = usePersonalDetails() || CONST.EMPTY_OBJECT;
    const styles = useThemeStyles();
    const reportScrollManager = useReportScrollManager();
    const {translate} = useLocalize();
    const {isOffline} = useNetwork();
    const route = useRoute();
    const opacity = useSharedValue(0);
    const userActiveSince = useRef(null);
    const unreadActionSubscription = useRef(null);
    const markerInit = () => {
        if (!cacheUnreadMarkers.has(report.reportID)) {
            return null;
        }
        return cacheUnreadMarkers.get(report.reportID);
    };
    const [currentUnreadMarker, setCurrentUnreadMarker] = useState(markerInit);
    const scrollingVerticalOffset = useRef(0);
    const readActionSkipped = useRef(false);
    const hasHeaderRendered = useRef(false);
    const hasFooterRendered = useRef(false);
    const lastVisibleActionCreatedRef = useRef(report.lastVisibleActionCreated);
    const lastReadTimeRef = useRef(report.lastReadTime);

    const linkedReportActionID = lodashGet(route, 'params.reportActionID', '');

    // This state is used to force a re-render when the user manually marks a message as unread
    // by using a timestamp you can force re-renders without having to worry about if another message was marked as unread before
    const [messageManuallyMarkedUnread, setMessageManuallyMarkedUnread] = useState(0);
    const [isFloatingMessageCounterVisible, setIsFloatingMessageCounterVisible] = useState(false);
    const animatedStyles = useAnimatedStyle(() => ({
        opacity: opacity.value,
    }));

    useEffect(() => {
        opacity.value = withTiming(1, {duration: 100});
    }, [opacity]);

    useEffect(() => {
        // If the reportID changes, we reset the userActiveSince to null, we need to do it because
        // the parent component is sending the previous reportID even when the user isn't active
        // on the report
        if (userActiveSince.current && prevReportID && prevReportID !== report.reportID) {
            userActiveSince.current = null;
        } else {
            userActiveSince.current = DateUtils.getDBTime();
        }
        prevReportID = report.reportID;
    }, [report.reportID]);

    useEffect(() => {
        if (!userActiveSince.current || report.reportID !== prevReportID) {
            return;
        }

        if (ReportUtils.isUnread(report)) {
            if (scrollingVerticalOffset.current < MSG_VISIBLE_THRESHOLD) {
                Report.readNewestAction(report.reportID);
            } else {
                readActionSkipped.current = true;
            }
        }

        if (currentUnreadMarker || lastVisibleActionCreatedRef.current === report.lastVisibleActionCreated) {
            return;
        }

        cacheUnreadMarkers.delete(report.reportID);
        lastVisibleActionCreatedRef.current = report.lastVisibleActionCreated;
        setCurrentUnreadMarker(null);
        // eslint-disable-next-line react-hooks/exhaustive-deps
    }, [report.lastVisibleActionCreated, report.reportID]);

    useEffect(() => {
        if (!userActiveSince.current || report.reportID !== prevReportID) {
            return;
        }
        if (!messageManuallyMarkedUnread && (lastReadTimeRef.current || '') < report.lastReadTime) {
            cacheUnreadMarkers.delete(report.reportID);
        }
        lastReadTimeRef.current = report.lastReadTime;
        setMessageManuallyMarkedUnread(0);

        // eslint-disable-next-line react-hooks/exhaustive-deps
    }, [report.lastReadTime, report.reportID]);

    useEffect(() => {
        // If the reportID changes, we reset the userActiveSince to null, we need to do it because
        // this component doesn't unmount when the reportID changes
        if (unreadActionSubscription.current) {
            unreadActionSubscription.current.remove();
            unreadActionSubscription.current = null;
        }

        // Listen to specific reportID for unread event and set the marker to new message
        unreadActionSubscription.current = DeviceEventEmitter.addListener(`unreadAction_${report.reportID}`, (newLastReadTime) => {
            cacheUnreadMarkers.delete(report.reportID);
            lastReadTimeRef.current = newLastReadTime;
            setCurrentUnreadMarker(null);
            setMessageManuallyMarkedUnread(new Date().getTime());
        });
    }, [report.reportID]);

    useEffect(() => {
        // Why are we doing this, when in the cleanup of the useEffect we are already calling the unsubscribe function?
        // Answer: On web, when navigating to another report screen, the previous report screen doesn't get unmounted,
        //         meaning that the cleanup might not get called. When we then open a report we had open already previosuly, a new
        //         ReportScreen will get created. Thus, we have to cancel the earlier subscription of the previous screen,
        //         because the two subscriptions could conflict!
        //         In case we return to the previous screen (e.g. by web back navigation) the useEffect for that screen would
        //         fire again, as the focus has changed and will set up the subscription correctly again.
        const previousSubUnsubscribe = newActionUnsubscribeMap[report.reportID];
        if (previousSubUnsubscribe) {
            previousSubUnsubscribe();
        }

        // This callback is triggered when a new action arrives via Pusher and the event is emitted from Report.js. This allows us to maintain
        // a single source of truth for the "new action" event instead of trying to derive that a new action has appeared from looking at props.
        const unsubscribe = Report.subscribeToNewActionEvent(report.reportID, (isFromCurrentUser) => {
            // If a new comment is added and it's from the current user scroll to the bottom otherwise leave the user positioned where
            // they are now in the list.
            if (!isFromCurrentUser) {
                return;
            }
            reportScrollManager.scrollToBottom();
        });

        const cleanup = () => {
            if (unsubscribe) {
                unsubscribe();
            }
            Report.unsubscribeFromReportChannel(report.reportID);
        };

        newActionUnsubscribeMap[report.reportID] = cleanup;

        return cleanup;

        // eslint-disable-next-line react-hooks/exhaustive-deps
    }, [report.reportID]);

    /**
     * Show/hide the new floating message counter when user is scrolling back/forth in the history of messages.
     */
    const handleUnreadFloatingButton = () => {
        if (scrollingVerticalOffset.current > VERTICAL_OFFSET_THRESHOLD && !isFloatingMessageCounterVisible && !!currentUnreadMarker) {
            setIsFloatingMessageCounterVisible(true);
        }

        if (scrollingVerticalOffset.current < VERTICAL_OFFSET_THRESHOLD && isFloatingMessageCounterVisible) {
            if (readActionSkipped.current) {
                readActionSkipped.current = false;
                Report.readNewestAction(report.reportID);
            }
            setIsFloatingMessageCounterVisible(false);
        }
    };

    const trackVerticalScrolling = (event) => {
        scrollingVerticalOffset.current = event.nativeEvent.contentOffset.y;
        handleUnreadFloatingButton();
        onScroll(event);
    };

    const scrollToBottomAndMarkReportAsRead = () => {
        reportScrollManager.scrollToBottom();
        readActionSkipped.current = false;
        Report.readNewestAction(report.reportID);
    };

    /**
     * Calculates the ideal number of report actions to render in the first render, based on the screen height and on
     * the height of the smallest report action possible.
     * @return {Number}
     */
    const initialNumToRender = useMemo(() => {
        const minimumReportActionHeight = styles.chatItem.paddingTop + styles.chatItem.paddingBottom + variables.fontSizeNormalHeight;
        const availableHeight = windowHeight - (CONST.CHAT_FOOTER_MIN_HEIGHT + variables.contentHeaderHeight);
        return Math.ceil(availableHeight / minimumReportActionHeight);
    }, [styles.chatItem.paddingBottom, styles.chatItem.paddingTop, windowHeight]);

    /**
     * Thread's divider line should hide when the first chat in the thread is marked as unread.
     * This is so that it will not be conflicting with header's separator line.
     */
    const shouldHideThreadDividerLine = useMemo(
        () => ReportActionsUtils.getFirstVisibleReportActionID(sortedReportActions, isOffline) === currentUnreadMarker,
        [sortedReportActions, isOffline, currentUnreadMarker],
    );

    /**
     * Evaluate new unread marker visibility for each of the report actions.
     * @returns boolean
     */

    const shouldDisplayNewMarker = useCallback(
        (reportAction, index) => {
            let shouldDisplay = false;
            if (!currentUnreadMarker) {
                const nextMessage = sortedReportActions[index + 1];
                const isCurrentMessageUnread = isMessageUnread(reportAction, lastReadTimeRef.current);
                shouldDisplay = isCurrentMessageUnread && (!nextMessage || !isMessageUnread(nextMessage, lastReadTimeRef.current));
                if (shouldDisplay && !messageManuallyMarkedUnread) {
                    const isWithinVisibleThreshold = scrollingVerticalOffset.current < MSG_VISIBLE_THRESHOLD ? reportAction.created < userActiveSince.current : true;
                    // Prevent displaying a new marker line when report action is of type "REPORTPREVIEW" and last actor is the current user
                    shouldDisplay =
                        (ReportActionsUtils.isReportPreviewAction(reportAction) ? !reportAction.childLastActorAccountID : reportAction.actorAccountID) !== Report.getCurrentUserAccountID() &&
                        isWithinVisibleThreshold;
                }
                if (shouldDisplay) {
                    cacheUnreadMarkers.set(report.reportID, reportAction.reportActionID);
                }
            } else {
                shouldDisplay = reportAction.reportActionID === currentUnreadMarker;
            }

            return shouldDisplay;
        },
        [currentUnreadMarker, sortedReportActions, report.reportID, messageManuallyMarkedUnread],
    );

    useEffect(() => {
        // Iterate through the report actions and set appropriate unread marker.
        // This is to avoid a warning of:
        // Cannot update a component (ReportActionsList) while rendering a different component (CellRenderer).
        let markerFound = false;
        _.each(sortedReportActions, (reportAction, index) => {
            if (!shouldDisplayNewMarker(reportAction, index)) {
                return;
            }
            markerFound = true;
            if (!currentUnreadMarker && currentUnreadMarker !== reportAction.reportActionID) {
                cacheUnreadMarkers.set(report.reportID, reportAction.reportActionID);
                setCurrentUnreadMarker(reportAction.reportActionID);
            }
        });
        if (!markerFound) {
            setCurrentUnreadMarker(null);
        }
    }, [sortedReportActions, report.lastReadTime, report.reportID, messageManuallyMarkedUnread, shouldDisplayNewMarker, currentUnreadMarker]);

    const renderItem = useCallback(
        ({item: reportAction, index}) => (
            <ReportActionsListItemRenderer
                reportAction={reportAction}
                index={index}
                report={report}
                linkedReportActionID={linkedReportActionID}
<<<<<<< HEAD
                hasOutstandingIOU={hasOutstandingIOU}
                displayAsGroup={ReportActionsUtils.isConsecutiveActionMadeByPreviousActor(sortedReportActions, index)}
=======
                sortedReportActions={sortedReportActions}
>>>>>>> 4239252d
                mostRecentIOUReportActionID={mostRecentIOUReportActionID}
                shouldHideThreadDividerLine={shouldHideThreadDividerLine}
                shouldDisplayNewMarker={shouldDisplayNewMarker(reportAction, index)}
            />
        ),
        [report, linkedReportActionID, sortedReportActions, mostRecentIOUReportActionID, shouldHideThreadDividerLine, shouldDisplayNewMarker],
    );

    // Native mobile does not render updates flatlist the changes even though component did update called.
    // To notify there something changes we can use extraData prop to flatlist
    const extraData = [isSmallScreenWidth ? currentUnreadMarker : undefined, ReportUtils.isArchivedRoom(report)];
    const hideComposer = !ReportUtils.canUserPerformWriteAction(report);
    const shouldShowReportRecipientLocalTime = ReportUtils.canShowReportRecipientLocalTime(personalDetailsList, report, currentUserPersonalDetails.accountID) && !isComposerFullSize;

    const contentContainerStyle = useMemo(
        () => [styles.chatContentScrollView, isLoadingNewerReportActions ? styles.chatContentScrollViewWithHeaderLoader : {}],
        [isLoadingNewerReportActions, styles.chatContentScrollView, styles.chatContentScrollViewWithHeaderLoader],
    );

    const lastReportAction = useMemo(() => _.last(sortedReportActions) || {}, [sortedReportActions]);

    const listFooterComponent = useCallback(() => {
        // Skip this hook on the first render (when online), as we are not sure if more actions are going to be loaded,
        // Therefore showing the skeleton on footer might be misleading.
        // When offline, there should be no second render, so we should show the skeleton if the corresponding loading prop is present
        if (!isOffline && !hasFooterRendered.current) {
            hasFooterRendered.current = true;
            return null;
        }

        return (
            <ListBoundaryLoader
                type={CONST.LIST_COMPONENTS.FOOTER}
                isLoadingOlderReportActions={isLoadingOlderReportActions}
                isLoadingInitialReportActions={isLoadingInitialReportActions}
                lastReportActionName={lastReportAction.actionName}
            />
        );
    }, [isLoadingInitialReportActions, isLoadingOlderReportActions, lastReportAction.actionName, isOffline]);

    const onLayoutInner = useCallback(
        (event) => {
            onLayout(event);
        },
        [onLayout],
    );

    const listHeaderComponent = useCallback(() => {
        if (!isOffline && !hasHeaderRendered.current) {
            hasHeaderRendered.current = true;
            return null;
        }

        return (
            <ListBoundaryLoader
                type={CONST.LIST_COMPONENTS.HEADER}
                isLoadingNewerReportActions={isLoadingNewerReportActions}
            />
        );
    }, [isLoadingNewerReportActions, isOffline]);

    return (
        <>
            <FloatingMessageCounter
                isActive={isFloatingMessageCounterVisible && !!currentUnreadMarker}
                onClick={scrollToBottomAndMarkReportAsRead}
            />
            <Animated.View style={[animatedStyles, styles.flex1, !shouldShowReportRecipientLocalTime && !hideComposer ? styles.pb4 : {}]}>
                <InvertedFlatList
                    accessibilityLabel={translate('sidebarScreen.listOfChatMessages')}
                    ref={reportScrollManager.ref}
                    testID="report-actions-list"
                    style={styles.overscrollBehaviorContain}
                    data={sortedReportActions}
                    renderItem={renderItem}
                    contentContainerStyle={contentContainerStyle}
                    keyExtractor={keyExtractor}
                    initialNumToRender={initialNumToRender}
                    onEndReached={loadOlderChats}
                    onEndReachedThreshold={0.75}
                    onStartReached={loadNewerChats}
                    onStartReachedThreshold={0.75}
                    ListFooterComponent={listFooterComponent}
                    ListHeaderComponent={listHeaderComponent}
                    keyboardShouldPersistTaps="handled"
                    onLayout={onLayoutInner}
                    onScroll={trackVerticalScrolling}
                    onScrollToIndexFailed={() => {}}
                    extraData={extraData}
                />
            </Animated.View>
        </>
    );
}

ReportActionsList.propTypes = propTypes;
ReportActionsList.defaultProps = defaultProps;
ReportActionsList.displayName = 'ReportActionsList';

export default compose(withWindowDimensions, withCurrentUserPersonalDetails)(ReportActionsList);<|MERGE_RESOLUTION|>--- conflicted
+++ resolved
@@ -383,12 +383,7 @@
                 index={index}
                 report={report}
                 linkedReportActionID={linkedReportActionID}
-<<<<<<< HEAD
-                hasOutstandingIOU={hasOutstandingIOU}
                 displayAsGroup={ReportActionsUtils.isConsecutiveActionMadeByPreviousActor(sortedReportActions, index)}
-=======
-                sortedReportActions={sortedReportActions}
->>>>>>> 4239252d
                 mostRecentIOUReportActionID={mostRecentIOUReportActionID}
                 shouldHideThreadDividerLine={shouldHideThreadDividerLine}
                 shouldDisplayNewMarker={shouldDisplayNewMarker(reportAction, index)}
