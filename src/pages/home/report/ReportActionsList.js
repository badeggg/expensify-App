import PropTypes from 'prop-types';
import React, {useCallback, useEffect, useState} from 'react';
import Animated, {useSharedValue, useAnimatedStyle, withTiming} from 'react-native-reanimated';
import _ from 'underscore';
import InvertedFlatList from '../../../components/InvertedFlatList';
import compose from '../../../libs/compose';
import * as ReportScrollManager from '../../../libs/ReportScrollManager';
import styles from '../../../styles/styles';
import * as ReportUtils from '../../../libs/ReportUtils';
import withWindowDimensions, {windowDimensionsPropTypes} from '../../../components/withWindowDimensions';
import withCurrentUserPersonalDetails, {withCurrentUserPersonalDetailsPropTypes, withCurrentUserPersonalDetailsDefaultProps} from '../../../components/withCurrentUserPersonalDetails';
import {withNetwork, withPersonalDetails} from '../../../components/OnyxProvider';
import ReportActionItem from './ReportActionItem';
import ReportActionItemParentAction from './ReportActionItemParentAction';
import ReportActionsSkeletonView from '../../../components/ReportActionsSkeletonView';
import variables from '../../../styles/variables';
import participantPropTypes from '../../../components/participantPropTypes';
import * as ReportActionsUtils from '../../../libs/ReportActionsUtils';
import reportActionPropTypes from './reportActionPropTypes';
import CONST from '../../../CONST';
import reportPropTypes from '../../reportPropTypes';
import networkPropTypes from '../../../components/networkPropTypes';
import withLocalize from '../../../components/withLocalize';

const propTypes = {
    /** Position of the "New" line marker */
    newMarkerReportActionID: PropTypes.string,

    /** Personal details of all the users */
    personalDetails: PropTypes.objectOf(participantPropTypes),

    /** The report currently being looked at */
    report: reportPropTypes.isRequired,

    /** Sorted actions prepared for display */
    sortedReportActions: PropTypes.arrayOf(PropTypes.shape(reportActionPropTypes)).isRequired,

    /** The ID of the most recent IOU report action connected with the shown report */
    mostRecentIOUReportActionID: PropTypes.string,

    /** Are we loading more report actions? */
    isLoadingMoreReportActions: PropTypes.bool,

    /** Callback executed on list layout */
    onLayout: PropTypes.func.isRequired,

    /** Callback executed on scroll */
    onScroll: PropTypes.func.isRequired,

    /** Function to load more chats */
    loadMoreChats: PropTypes.func.isRequired,

    /** Information about the network */
    network: networkPropTypes.isRequired,

    ...windowDimensionsPropTypes,
    ...withCurrentUserPersonalDetailsPropTypes,
};

const defaultProps = {
    newMarkerReportActionID: '',
    personalDetails: {},
    mostRecentIOUReportActionID: '',
    isLoadingMoreReportActions: false,
    ...withCurrentUserPersonalDetailsDefaultProps,
};

/**
 * Create a unique key for each action in the FlatList.
 * We use the reportActionID that is a string representation of a random 64-bit int, which should be
 * random enough to avoid collisions
 * @param {Object} item
 * @param {Object} item.action
 * @return {String}
 */
function keyExtractor(item) {
    return item.reportActionID;
}

const ReportActionsList = (props) => {
    const opacity = useSharedValue(0);
    const animatedStyles = useAnimatedStyle(() => ({
        opacity: opacity.value,
    }));
    useEffect(() => {
        opacity.value = withTiming(1, {duration: 100});
    }, [opacity]);
    const [skeletonViewHeight, setSkeletonViewHeight] = useState(0);

    const windowHeight = props.windowHeight;

    /**
     * Calculates the ideal number of report actions to render in the first render, based on the screen height and on
     * the height of the smallest report action possible.
     * @return {Number}
     */
    const calculateInitialNumToRender = useCallback(() => {
        const minimumReportActionHeight = styles.chatItem.paddingTop + styles.chatItem.paddingBottom + variables.fontSizeNormalHeight;
        const availableHeight = windowHeight - (CONST.CHAT_FOOTER_MIN_HEIGHT + variables.contentHeaderHeight);
        return Math.ceil(availableHeight / minimumReportActionHeight);
    }, [windowHeight]);

    const report = props.report;
    const hasOutstandingIOU = props.report.hasOutstandingIOU;
    const newMarkerReportActionID = props.newMarkerReportActionID;
    const sortedReportActions = props.sortedReportActions;
    const mostRecentIOUReportActionID = props.mostRecentIOUReportActionID;

    /**
     * @param {Object} args
     * @param {Number} args.index
     * @returns {React.Component}
     */
    const renderItem = useCallback(
        ({item: reportAction, index}) => {
            // When the new indicator should not be displayed we explicitly set it to null
            const shouldDisplayNewMarker = reportAction.reportActionID === newMarkerReportActionID;
            const shouldDisplayParentAction = reportAction.actionName === CONST.REPORT.ACTIONS.TYPE.CREATED && ReportUtils.isThread(report);
            const shouldHideThreadDividerLine =
                shouldDisplayParentAction && sortedReportActions.length > 1 && sortedReportActions[sortedReportActions.length - 2].reportActionID === newMarkerReportActionID;
            return shouldDisplayParentAction ? (
                <ReportActionItemParentAction
                    shouldHideThreadDividerLine={shouldHideThreadDividerLine}
                    reportID={report.reportID}
                    parentReportID={`${report.parentReportID}`}
                    shouldDisplayNewMarker={shouldDisplayNewMarker}
                />
            ) : (
                <ReportActionItem
                    report={report}
                    action={reportAction}
                    displayAsGroup={ReportActionsUtils.isConsecutiveActionMadeByPreviousActor(sortedReportActions, index)}
                    shouldDisplayNewMarker={shouldDisplayNewMarker}
                    shouldShowSubscriptAvatar={
                        (ReportUtils.isPolicyExpenseChat(report) || ReportUtils.isExpenseReport(report)) &&
                        _.contains([CONST.REPORT.ACTIONS.TYPE.IOU, CONST.REPORT.ACTIONS.TYPE.REPORTPREVIEW], reportAction.actionName)
                    }
                    isMostRecentIOUReportAction={reportAction.reportActionID === mostRecentIOUReportActionID}
                    hasOutstandingIOU={hasOutstandingIOU}
                    index={index}
                />
            );
        },
        [report, hasOutstandingIOU, newMarkerReportActionID, sortedReportActions, mostRecentIOUReportActionID],
    );

    // Native mobile does not render updates flatlist the changes even though component did update called.
    // To notify there something changes we can use extraData prop to flatlist
<<<<<<< HEAD
    const extraData = [props.isSmallScreenWidth ? props.newMarkerReportActionID : undefined, ReportUtils.isArchivedRoom(props.report)];
    const shouldShowReportRecipientLocalTime = ReportUtils.canShowReportRecipientLocalTime(props.personalDetails, props.report);
=======
    const extraData = [!props.isDrawerOpen && props.isSmallScreenWidth ? props.newMarkerReportActionID : undefined, ReportUtils.isArchivedRoom(props.report)];
    const shouldShowReportRecipientLocalTime = ReportUtils.canShowReportRecipientLocalTime(props.personalDetails, props.report, props.currentUserPersonalDetails.login);
>>>>>>> 96adb8e5
    return (
        <Animated.View style={[animatedStyles, styles.flex1]}>
            <InvertedFlatList
                accessibilityLabel={props.translate('sidebarScreen.listOfChatMessages')}
                ref={ReportScrollManager.flatListRef}
                data={props.sortedReportActions}
                renderItem={renderItem}
                contentContainerStyle={[styles.chatContentScrollView, shouldShowReportRecipientLocalTime && styles.pt0]}
                keyExtractor={keyExtractor}
                initialRowHeight={32}
                initialNumToRender={calculateInitialNumToRender()}
                onEndReached={props.loadMoreChats}
                onEndReachedThreshold={0.75}
                ListFooterComponent={() => {
                    if (props.report.isLoadingMoreReportActions) {
                        return <ReportActionsSkeletonView containerHeight={CONST.CHAT_SKELETON_VIEW.AVERAGE_ROW_HEIGHT * 3} />;
                    }

                    // Make sure the oldest report action loaded is not the first. This is so we do not show the
                    // skeleton view above the created action in a newly generated optimistic chat or one with not
                    // that many comments.
                    const lastReportAction = _.last(props.sortedReportActions) || {};
                    if (props.report.isLoadingReportActions && lastReportAction.actionName !== CONST.REPORT.ACTIONS.TYPE.CREATED) {
                        return (
                            <ReportActionsSkeletonView
                                containerHeight={skeletonViewHeight}
                                animate={!props.network.isOffline}
                            />
                        );
                    }

                    return null;
                }}
                keyboardShouldPersistTaps="handled"
                onLayout={(event) => {
                    setSkeletonViewHeight(event.nativeEvent.layout.height);
                    props.onLayout(event);
                }}
                onScroll={props.onScroll}
                extraData={extraData}
            />
        </Animated.View>
    );
};

ReportActionsList.propTypes = propTypes;
ReportActionsList.defaultProps = defaultProps;
ReportActionsList.displayName = 'ReportActionsList';

<<<<<<< HEAD
export default compose(withWindowDimensions, withLocalize, withPersonalDetails(), withNetwork())(ReportActionsList);
=======
export default compose(withDrawerState, withWindowDimensions, withLocalize, withPersonalDetails(), withNetwork(), withCurrentUserPersonalDetails)(ReportActionsList);
>>>>>>> 96adb8e5
<|MERGE_RESOLUTION|>--- conflicted
+++ resolved
@@ -146,13 +146,8 @@
 
     // Native mobile does not render updates flatlist the changes even though component did update called.
     // To notify there something changes we can use extraData prop to flatlist
-<<<<<<< HEAD
     const extraData = [props.isSmallScreenWidth ? props.newMarkerReportActionID : undefined, ReportUtils.isArchivedRoom(props.report)];
-    const shouldShowReportRecipientLocalTime = ReportUtils.canShowReportRecipientLocalTime(props.personalDetails, props.report);
-=======
-    const extraData = [!props.isDrawerOpen && props.isSmallScreenWidth ? props.newMarkerReportActionID : undefined, ReportUtils.isArchivedRoom(props.report)];
     const shouldShowReportRecipientLocalTime = ReportUtils.canShowReportRecipientLocalTime(props.personalDetails, props.report, props.currentUserPersonalDetails.login);
->>>>>>> 96adb8e5
     return (
         <Animated.View style={[animatedStyles, styles.flex1]}>
             <InvertedFlatList
@@ -202,8 +197,4 @@
 ReportActionsList.defaultProps = defaultProps;
 ReportActionsList.displayName = 'ReportActionsList';
 
-<<<<<<< HEAD
-export default compose(withWindowDimensions, withLocalize, withPersonalDetails(), withNetwork())(ReportActionsList);
-=======
-export default compose(withDrawerState, withWindowDimensions, withLocalize, withPersonalDetails(), withNetwork(), withCurrentUserPersonalDetails)(ReportActionsList);
->>>>>>> 96adb8e5
+export default compose(withWindowDimensions, withLocalize, withPersonalDetails(), withNetwork(), withCurrentUserPersonalDetails)(ReportActionsList);