import PropTypes from 'prop-types';
import React from 'react';
import {Animated} from 'react-native';
import InvertedFlatList from '../../../components/InvertedFlatList';
import withDrawerState, {withDrawerPropTypes} from '../../../components/withDrawerState';
import compose from '../../../libs/compose';
import * as ReportScrollManager from '../../../libs/ReportScrollManager';
import styles from '../../../styles/styles';
import * as ReportUtils from '../../../libs/ReportUtils';
import withWindowDimensions, {windowDimensionsPropTypes} from '../../../components/withWindowDimensions';
import {withPersonalDetails} from '../../../components/OnyxProvider';
import ReportActionItem from './ReportActionItem';
import ReportActionsSkeletonView from '../../../components/ReportActionsSkeletonView';
import variables from '../../../styles/variables';
import participantPropTypes from '../../../components/participantPropTypes';
import * as ReportActionsUtils from '../../../libs/ReportActionsUtils';
import reportActionPropTypes from './reportActionPropTypes';
import CONST from '../../../CONST';
import * as StyleUtils from '../../../styles/StyleUtils';
import reportPropTypes from '../../reportPropTypes';

const propTypes = {
    /** Position of the "New" line marker */
    newMarkerSequenceNumber: PropTypes.number.isRequired,

    /** Personal details of all the users */
    personalDetails: PropTypes.objectOf(participantPropTypes),

    /** The report currently being looked at */
    report: reportPropTypes.isRequired,

    /** Sorted actions prepared for display */
    sortedReportActions: PropTypes.arrayOf(PropTypes.shape(reportActionPropTypes)).isRequired,

    /** The ID of the most recent IOU report action connected with the shown report */
    mostRecentIOUReportActionID: PropTypes.string,

    /** Are we loading more report actions? */
    isLoadingMoreReportActions: PropTypes.bool,

    /** Callback executed on list layout */
    onLayout: PropTypes.func.isRequired,

    /** Callback executed on scroll */
    onScroll: PropTypes.func.isRequired,

    /** Function to load more chats */
    loadMoreChats: PropTypes.func.isRequired,

    ...withDrawerPropTypes,
    ...windowDimensionsPropTypes,
};

const defaultProps = {
    personalDetails: {},
    mostRecentIOUReportActionID: '',
    isLoadingMoreReportActions: false,
};

class ReportActionsList extends React.Component {
    constructor(props) {
        super(props);
        this.renderItem = this.renderItem.bind(this);
        this.keyExtractor = this.keyExtractor.bind(this);

        this.state = {
            fadeInAnimation: new Animated.Value(0),
        };
    }

    componentDidMount() {
        this.fadeIn();
    }

    fadeIn() {
        Animated.timing(this.state.fadeInAnimation, {
            toValue: 1,
            duration: 100,
            useNativeDriver: true,
        }).start();
    }

    /**
     * Calculates the ideal number of report actions to render in the first render, based on the screen height and on
     * the height of the smallest report action possible.
     * @return {Number}
     */
    calculateInitialNumToRender() {
        const minimumReportActionHeight = styles.chatItem.paddingTop + styles.chatItem.paddingBottom
            + variables.fontSizeNormalHeight;
        const availableHeight = this.props.windowHeight
            - (CONST.CHAT_FOOTER_MIN_HEIGHT + variables.contentHeaderHeight);
        return Math.ceil(availableHeight / minimumReportActionHeight);
    }

    /**
     * Create a unique key for each action in the FlatList.
     * We use the reportActionID that is a string representation of a random 64-bit int, which should be
     * random enough to avoid collisions
     * @param {Object} reportAction
     * @param {String} reportAction.reportActionID
     * @return {String}
     */
<<<<<<< HEAD
    keyExtractor(reportAction) {
        return reportAction.reportActionID;
=======
    keyExtractor(item) {
        return item.action.reportActionID;
>>>>>>> caa5dd2d
    }

    /**
     * Do not move this or make it an anonymous function it is a method
     * so it will not be recreated each time we render an item
     *
     * See: https://reactnative.dev/docs/optimizing-flatlist-configuration#avoid-anonymous-function-on-renderitem
     *
     * @param {Object} args
     * @param {Number} args.index
     *
     * @returns {React.Component}
     */
    renderItem({
        item: reportAction,
        index,
    }) {
        // When the new indicator should not be displayed we explicitly set it to 0. The marker should never be shown above the
        // created action (which will have sequenceNumber of 0) so we use 0 to indicate "hidden".
        const shouldDisplayNewIndicator = this.props.newMarkerSequenceNumber > 0
            && reportAction.sequenceNumber === this.props.newMarkerSequenceNumber
            && !ReportActionsUtils.isDeletedAction(reportAction);
        return (
            <ReportActionItem
                report={this.props.report}
                action={reportAction}
                displayAsGroup={ReportActionsUtils.isConsecutiveActionMadeByPreviousActor(this.props.sortedReportActions, index)}
                shouldDisplayNewIndicator={shouldDisplayNewIndicator}
                isMostRecentIOUReportAction={reportAction.reportActionID === this.props.mostRecentIOUReportActionID}
                hasOutstandingIOU={this.props.report.hasOutstandingIOU}
                index={index}
            />
        );
    }

    render() {
        // Native mobile does not render updates flatlist the changes even though component did update called.
        // To notify there something changes we can use extraData prop to flatlist
        const extraData = (!this.props.isDrawerOpen && this.props.isSmallScreenWidth) ? this.props.newMarkerSequenceNumber : undefined;
        const shouldShowReportRecipientLocalTime = ReportUtils.canShowReportRecipientLocalTime(this.props.personalDetails, this.props.report);
        return (
            <Animated.View style={[StyleUtils.fade(this.state.fadeInAnimation), styles.flex1]}>
                <InvertedFlatList
                    accessibilityLabel="List of chat messages"
                    ref={ReportScrollManager.flatListRef}
                    data={this.props.sortedReportActions}
                    renderItem={this.renderItem}
                    contentContainerStyle={[
                        styles.chatContentScrollView,
                        shouldShowReportRecipientLocalTime && styles.pt0,
                    ]}
                    keyExtractor={this.keyExtractor}
                    initialRowHeight={32}
                    initialNumToRender={this.calculateInitialNumToRender()}
                    onEndReached={this.props.loadMoreChats}
                    onEndReachedThreshold={0.75}
                    ListFooterComponent={this.props.isLoadingMoreReportActions
                        ? (
                            <ReportActionsSkeletonView
                                containerHeight={CONST.CHAT_SKELETON_VIEW.AVERAGE_ROW_HEIGHT * 3}
                            />
                        )
                        : null}
                    keyboardShouldPersistTaps="handled"
                    onLayout={this.props.onLayout}
                    onScroll={this.props.onScroll}
                    extraData={extraData}
                />
            </Animated.View>
        );
    }
}

ReportActionsList.propTypes = propTypes;
ReportActionsList.defaultProps = defaultProps;

export default compose(
    withDrawerState,
    withWindowDimensions,
    withPersonalDetails(),
)(ReportActionsList);<|MERGE_RESOLUTION|>--- conflicted
+++ resolved
@@ -97,17 +97,12 @@
      * Create a unique key for each action in the FlatList.
      * We use the reportActionID that is a string representation of a random 64-bit int, which should be
      * random enough to avoid collisions
-     * @param {Object} reportAction
-     * @param {String} reportAction.reportActionID
+     * @param {Object} item
+     * @param {Object} item.action
      * @return {String}
      */
-<<<<<<< HEAD
-    keyExtractor(reportAction) {
-        return reportAction.reportActionID;
-=======
     keyExtractor(item) {
         return item.action.reportActionID;
->>>>>>> caa5dd2d
     }
 
     /**
