import PropTypes from 'prop-types';
import React, {useCallback, useEffect, useState, useRef, useMemo} from 'react';
import Animated, {useSharedValue, useAnimatedStyle, withTiming} from 'react-native-reanimated';
import _ from 'underscore';
import InvertedFlatList from '../../../components/InvertedFlatList';
import compose from '../../../libs/compose';
import styles from '../../../styles/styles';
import * as ReportUtils from '../../../libs/ReportUtils';
import * as Report from '../../../libs/actions/Report';
import withWindowDimensions, {windowDimensionsPropTypes} from '../../../components/withWindowDimensions';
import withCurrentUserPersonalDetails, {withCurrentUserPersonalDetailsPropTypes, withCurrentUserPersonalDetailsDefaultProps} from '../../../components/withCurrentUserPersonalDetails';
import {withPersonalDetails} from '../../../components/OnyxProvider';
import ReportActionItem from './ReportActionItem';
import ReportActionItemParentAction from './ReportActionItemParentAction';
import ReportActionsSkeletonView from '../../../components/ReportActionsSkeletonView';
import variables from '../../../styles/variables';
import * as ReportActionsUtils from '../../../libs/ReportActionsUtils';
import reportActionPropTypes from './reportActionPropTypes';
import CONST from '../../../CONST';
import reportPropTypes from '../../reportPropTypes';
import useLocalize from '../../../hooks/useLocalize';
import useNetwork from '../../../hooks/useNetwork';
import DateUtils from '../../../libs/DateUtils';
import FloatingMessageCounter from './FloatingMessageCounter';
import useReportScrollManager from '../../../hooks/useReportScrollManager';

const propTypes = {
    /** The report currently being looked at */
    report: reportPropTypes.isRequired,

    /** Sorted actions prepared for display */
    sortedReportActions: PropTypes.arrayOf(PropTypes.shape(reportActionPropTypes)).isRequired,

    /** The ID of the most recent IOU report action connected with the shown report */
    mostRecentIOUReportActionID: PropTypes.string,

    /** Are we loading more report actions? */
    isLoadingMoreReportActions: PropTypes.bool,

    /** Callback executed on list layout */
    onLayout: PropTypes.func.isRequired,

    /** Callback executed on scroll */
    onScroll: PropTypes.func,

    /** Function to load more chats */
    loadMoreChats: PropTypes.func.isRequired,

    /** The policy object for the current route */
    policy: PropTypes.shape({
        /** The name of the policy */
        name: PropTypes.string,

        /** The URL for the policy avatar */
        avatar: PropTypes.string,
    }),

    ...windowDimensionsPropTypes,
    ...withCurrentUserPersonalDetailsPropTypes,
};

const defaultProps = {
    personalDetails: {},
    onScroll: () => {},
    mostRecentIOUReportActionID: '',
    isLoadingMoreReportActions: false,
    ...withCurrentUserPersonalDetailsDefaultProps,
};

const VERTICAL_OFFSET_THRESHOLD = 200;
const MSG_VISIBLE_THRESHOLD = 250;

// Seems that there is an architecture issue that prevents us from using the reportID with useRef
// the useRef value gets reset when the reportID changes, so we use a global variable to keep track
let prevReportID = null;

/**
 * Create a unique key for each action in the FlatList.
 * We use the reportActionID that is a string representation of a random 64-bit int, which should be
 * random enough to avoid collisions
 * @param {Object} item
 * @param {Object} item.action
 * @return {String}
 */
function keyExtractor(item) {
    return item.reportActionID;
}

function isUnreadMsg(message, lastRead) {
    return message && lastRead && message.created && lastRead < message.created;
}

function ReportActionsList({
    report,
    sortedReportActions,
    windowHeight,
    onScroll,
    mostRecentIOUReportActionID,
    isSmallScreenWidth,
    personalDetailsList,
    currentUserPersonalDetails,
    hasOutstandingIOU,
    loadMoreChats,
    onLayout,
    isComposerFullSize,
}) {
    const reportScrollManager = useReportScrollManager();
    const {translate} = useLocalize();
    const {isOffline} = useNetwork();
    const opacity = useSharedValue(0);
    const userActiveSince = useRef(null);
    const currentUnreadMarker = useRef(null);
    const scrollingVerticalOffset = useRef(0);
    const readActionSkipped = useRef(false);
    const reportActionSize = useRef(sortedReportActions.length);
    // Considering that renderItem is enclosed within a useCallback, marking it as "read" twice will retain the value as "true," preventing the useCallback from re-executing.
    // However, if we create and listen to an object, it will lead to a new useCallback execution.
    const [messageManuallyMarked, setMessageManuallyMarked] = useState({read: false});
    const [isFloatingMessageCounterVisible, setIsFloatingMessageCounterVisible] = useState(false);
    const animatedStyles = useAnimatedStyle(() => ({
        opacity: opacity.value,
    }));

    useEffect(() => {
        opacity.value = withTiming(1, {duration: 100});
    }, [opacity]);
    const [skeletonViewHeight, setSkeletonViewHeight] = useState(0);

    useEffect(() => {
        // If the reportID changes, we reset the userActiveSince to null, we need to do it because
        // the parent component is sending the previous reportID even when the user isn't activily
        // into the report
        if (userActiveSince.current && prevReportID && prevReportID !== report.reportID) {
            userActiveSince.current = null;
        } else {
            userActiveSince.current = DateUtils.getDBTime();
        }
        prevReportID = report.reportID;
    }, [report.reportID]);

    useEffect(() => {
        if (!userActiveSince.current || report.reportID !== prevReportID) {
            return;
        }

        if (ReportUtils.isUnread(report)) {
            if (scrollingVerticalOffset.current < MSG_VISIBLE_THRESHOLD) {
                Report.readNewestAction(report.reportID);
            } else {
                readActionSkipped.current = true;
            }
        }

        if (currentUnreadMarker.current || reportActionSize.current === sortedReportActions.length) {
            return;
        }

        reportActionSize.current = sortedReportActions.length;
        currentUnreadMarker.current = null;
        // eslint-disable-next-line react-hooks/exhaustive-deps
    }, [sortedReportActions.length, report.reportID]);

    useEffect(() => {
        const didManuallyMarkReportAsUnread = report.lastReadTime < DateUtils.getDBTime() && ReportUtils.isUnread(report);

        if (!didManuallyMarkReportAsUnread) {
            setMessageManuallyMarked({read: false});
            return;
        }

        // Clearing the current unread marker so that it can be recalculated
        currentUnreadMarker.current = null;
        setMessageManuallyMarked({read: true});

        // We only care when a new lastReadTime is set in the report
        // eslint-disable-next-line react-hooks/exhaustive-deps
    }, [report.lastReadTime]);

    /**
     * Show/hide the new floating message counter when user is scrolling back/forth in the history of messages.
     */
    const handleUnreadFloatingButton = () => {
        if (scrollingVerticalOffset.current > VERTICAL_OFFSET_THRESHOLD && !isFloatingMessageCounterVisible && !!currentUnreadMarker.current) {
            setIsFloatingMessageCounterVisible(true);
        }

        if (scrollingVerticalOffset.current < VERTICAL_OFFSET_THRESHOLD && isFloatingMessageCounterVisible) {
            if (readActionSkipped.current) {
                readActionSkipped.current = false;
                Report.readNewestAction(report.reportID);
            }
            setIsFloatingMessageCounterVisible(false);
        }
    };

    const trackVerticalScrolling = (event) => {
        scrollingVerticalOffset.current = event.nativeEvent.contentOffset.y;
        handleUnreadFloatingButton();
        onScroll(event);
    };

    const scrollToBottomAndMarkReportAsRead = () => {
        reportScrollManager.scrollToBottom();
        readActionSkipped.current = false;
        Report.readNewestAction(report.reportID);
    };

    /**
     * Calculates the ideal number of report actions to render in the first render, based on the screen height and on
     * the height of the smallest report action possible.
     * @return {Number}
     */
    const initialNumToRender = useMemo(() => {
        const minimumReportActionHeight = styles.chatItem.paddingTop + styles.chatItem.paddingBottom + variables.fontSizeNormalHeight;
        const availableHeight = windowHeight - (CONST.CHAT_FOOTER_MIN_HEIGHT + variables.contentHeaderHeight);
        return Math.ceil(availableHeight / minimumReportActionHeight);
    }, [windowHeight]);

    /**
     * @param {Object} args
     * @param {Number} args.index
     * @returns {React.Component}
     */
    const renderItem = useCallback(
        ({item: reportAction, index}) => {
            let shouldDisplayNewMarker = false;

            if (!currentUnreadMarker.current) {
                const nextMessage = sortedReportActions[index + 1];
                const isCurrentMessageUnread = !!isUnreadMsg(reportAction, report.lastReadTime);
                shouldDisplayNewMarker = isCurrentMessageUnread && !isUnreadMsg(nextMessage, report.lastReadTime);

                if (!messageManuallyMarked.read) {
                    shouldDisplayNewMarker = shouldDisplayNewMarker && reportAction.actorAccountID !== Report.getCurrentUserAccountID();
                }
                const canDisplayMarker = scrollingVerticalOffset.current < MSG_VISIBLE_THRESHOLD ? reportAction.created < userActiveSince.current : true;

                if (!currentUnreadMarker.current && shouldDisplayNewMarker && canDisplayMarker) {
                    currentUnreadMarker.current = reportAction.reportActionID;
                }
            } else {
                shouldDisplayNewMarker = reportAction.reportActionID === currentUnreadMarker.current;
            }

            const shouldDisplayParentAction =
                reportAction.actionName === CONST.REPORT.ACTIONS.TYPE.CREATED &&
                ReportUtils.isChatThread(report) &&
                !ReportActionsUtils.isTransactionThread(ReportActionsUtils.getParentReportAction(report));
            const shouldHideThreadDividerLine = sortedReportActions.length > 1 && sortedReportActions[sortedReportActions.length - 2].reportActionID === currentUnreadMarker.current;

            return shouldDisplayParentAction ? (
                <ReportActionItemParentAction
                    shouldHideThreadDividerLine={shouldDisplayParentAction && shouldHideThreadDividerLine}
                    reportID={report.reportID}
                    parentReportID={`${report.parentReportID}`}
                    shouldDisplayNewMarker={shouldDisplayNewMarker}
                />
            ) : (
                <ReportActionItem
                    shouldHideThreadDividerLine={shouldHideThreadDividerLine}
                    report={report}
                    action={reportAction}
                    displayAsGroup={ReportActionsUtils.isConsecutiveActionMadeByPreviousActor(sortedReportActions, index)}
                    shouldDisplayNewMarker={shouldDisplayNewMarker}
                    shouldShowSubscriptAvatar={
                        (ReportUtils.isPolicyExpenseChat(report) || ReportUtils.isExpenseReport(report)) &&
                        _.contains([CONST.REPORT.ACTIONS.TYPE.IOU, CONST.REPORT.ACTIONS.TYPE.REPORTPREVIEW], reportAction.actionName)
                    }
                    isMostRecentIOUReportAction={reportAction.reportActionID === mostRecentIOUReportActionID}
                    hasOutstandingIOU={hasOutstandingIOU}
                    index={index}
                />
            );
        },
        [report, hasOutstandingIOU, sortedReportActions, mostRecentIOUReportActionID, messageManuallyMarked],
    );

    // Native mobile does not render updates flatlist the changes even though component did update called.
    // To notify there something changes we can use extraData prop to flatlist
<<<<<<< HEAD
    const extraData = [isSmallScreenWidth ? currentUnreadMarker.current : undefined, ReportUtils.isArchivedRoom(report)];
    const hideComposer = ReportUtils.shouldHideComposer(report);
    const shouldShowReportRecipientLocalTime = ReportUtils.canShowReportRecipientLocalTime(personalDetailsList, report, currentUserPersonalDetails.accountID) && !isComposerFullSize;
=======
    const extraData = [props.isSmallScreenWidth ? props.newMarkerReportActionID : undefined, ReportUtils.isArchivedRoom(props.report)];
    const hideComposer = ReportUtils.shouldDisableWriteActions(props.report);
    const shouldShowReportRecipientLocalTime =
        ReportUtils.canShowReportRecipientLocalTime(props.personalDetails, props.report, props.currentUserPersonalDetails.accountID) && !props.isComposerFullSize;
>>>>>>> a90e6e02

    return (
        <>
            <FloatingMessageCounter
                isActive={isFloatingMessageCounterVisible && !!currentUnreadMarker.current}
                onClick={scrollToBottomAndMarkReportAsRead}
            />
            <Animated.View style={[animatedStyles, styles.flex1, !shouldShowReportRecipientLocalTime && !hideComposer ? styles.pb4 : {}]}>
                <InvertedFlatList
                    accessibilityLabel={translate('sidebarScreen.listOfChatMessages')}
                    ref={reportScrollManager.ref}
                    data={sortedReportActions}
                    renderItem={renderItem}
                    contentContainerStyle={styles.chatContentScrollView}
                    keyExtractor={keyExtractor}
                    initialRowHeight={32}
                    initialNumToRender={initialNumToRender}
                    onEndReached={loadMoreChats}
                    onEndReachedThreshold={0.75}
                    ListFooterComponent={() => {
                        if (report.isLoadingMoreReportActions) {
                            return <ReportActionsSkeletonView containerHeight={CONST.CHAT_SKELETON_VIEW.AVERAGE_ROW_HEIGHT * 3} />;
                        }

                        // Make sure the oldest report action loaded is not the first. This is so we do not show the
                        // skeleton view above the created action in a newly generated optimistic chat or one with not
                        // that many comments.
                        const lastReportAction = _.last(sortedReportActions) || {};
                        if (report.isLoadingReportActions && lastReportAction.actionName !== CONST.REPORT.ACTIONS.TYPE.CREATED) {
                            return (
                                <ReportActionsSkeletonView
                                    containerHeight={skeletonViewHeight}
                                    animate={!isOffline}
                                />
                            );
                        }

                        return null;
                    }}
                    keyboardShouldPersistTaps="handled"
                    onLayout={(event) => {
                        setSkeletonViewHeight(event.nativeEvent.layout.height);
                        onLayout(event);
                    }}
                    onScroll={trackVerticalScrolling}
                    extraData={extraData}
                />
            </Animated.View>
        </>
    );
}

ReportActionsList.propTypes = propTypes;
ReportActionsList.defaultProps = defaultProps;
ReportActionsList.displayName = 'ReportActionsList';

export default compose(withWindowDimensions, withPersonalDetails(), withCurrentUserPersonalDetails)(ReportActionsList);<|MERGE_RESOLUTION|>--- conflicted
+++ resolved
@@ -277,16 +277,9 @@
 
     // Native mobile does not render updates flatlist the changes even though component did update called.
     // To notify there something changes we can use extraData prop to flatlist
-<<<<<<< HEAD
     const extraData = [isSmallScreenWidth ? currentUnreadMarker.current : undefined, ReportUtils.isArchivedRoom(report)];
-    const hideComposer = ReportUtils.shouldHideComposer(report);
+    const hideComposer = ReportUtils.shouldDisableWriteActions(report);
     const shouldShowReportRecipientLocalTime = ReportUtils.canShowReportRecipientLocalTime(personalDetailsList, report, currentUserPersonalDetails.accountID) && !isComposerFullSize;
-=======
-    const extraData = [props.isSmallScreenWidth ? props.newMarkerReportActionID : undefined, ReportUtils.isArchivedRoom(props.report)];
-    const hideComposer = ReportUtils.shouldDisableWriteActions(props.report);
-    const shouldShowReportRecipientLocalTime =
-        ReportUtils.canShowReportRecipientLocalTime(props.personalDetails, props.report, props.currentUserPersonalDetails.accountID) && !props.isComposerFullSize;
->>>>>>> a90e6e02
 
     return (
         <>
