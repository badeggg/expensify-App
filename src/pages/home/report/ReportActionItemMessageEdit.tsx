--- conflicted
+++ resolved
@@ -108,15 +108,11 @@
     const isCommentPendingSaved = useRef(false);
 
     useEffect(() => {
-<<<<<<< HEAD
-        const originalMessage = parseHtmlToMarkdown(ReportActionsUtils.getReportActionHtml(action));
-=======
         draftMessageVideoAttributeCache.clear();
 
-        const originalMessage = parseHtmlToMarkdown(action.message?.[0]?.html ?? '', undefined, undefined, (videoSource, attrs) => {
+        const originalMessage = parseHtmlToMarkdown(ReportActionsUtils.getReportActionHtml(action), undefined, undefined, (videoSource, attrs) => {
             draftMessageVideoAttributeCache.set(videoSource, attrs);
         });
->>>>>>> 29e4c548
         if (ReportActionsUtils.isDeletedAction(action) || !!(action.message && draftMessage === originalMessage) || !!(prevDraftMessage === draftMessage || isCommentPendingSaved.current)) {
             return;
         }
