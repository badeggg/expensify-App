import {PortalHost} from '@gorhom/portal';
import lodashGet from 'lodash/get';
import PropTypes from 'prop-types';
import React, {memo, useCallback, useEffect, useMemo, useRef, useState} from 'react';
import {View} from 'react-native';
import {withOnyx} from 'react-native-onyx';
import {runOnJS, setNativeProps, useAnimatedRef} from 'react-native-reanimated';
import _ from 'underscore';
import AttachmentModal from '@components/AttachmentModal';
import EmojiPickerButton from '@components/EmojiPicker/EmojiPickerButton';
import ExceededCommentLength from '@components/ExceededCommentLength';
import OfflineIndicator from '@components/OfflineIndicator';
import OfflineWithFeedback from '@components/OfflineWithFeedback';
import {usePersonalDetails, withNetwork} from '@components/OnyxProvider';
import withCurrentUserPersonalDetails, {withCurrentUserPersonalDetailsDefaultProps, withCurrentUserPersonalDetailsPropTypes} from '@components/withCurrentUserPersonalDetails';
import useDebounce from '@hooks/useDebounce';
import useHandleExceedMaxCommentLength from '@hooks/useHandleExceedMaxCommentLength';
import useLocalize from '@hooks/useLocalize';
import useThemeStyles from '@hooks/useThemeStyles';
import useWindowDimensions from '@hooks/useWindowDimensions';
import canFocusInputOnScreenFocus from '@libs/canFocusInputOnScreenFocus';
import compose from '@libs/compose';
import getDraftComment from '@libs/ComposerUtils/getDraftComment';
import * as DeviceCapabilities from '@libs/DeviceCapabilities';
import getModalState from '@libs/getModalState';
import * as ReportUtils from '@libs/ReportUtils';
import willBlurTextInputOnTapOutsideFunc from '@libs/willBlurTextInputOnTapOutside';
import ParticipantLocalTime from '@pages/home/report/ParticipantLocalTime';
import ReportDropUI from '@pages/home/report/ReportDropUI';
import ReportTypingIndicator from '@pages/home/report/ReportTypingIndicator';
import reportPropTypes from '@pages/reportPropTypes';
import * as EmojiPickerActions from '@userActions/EmojiPickerAction';
import * as Report from '@userActions/Report';
import * as User from '@userActions/User';
import CONST from '@src/CONST';
import ONYXKEYS from '@src/ONYXKEYS';
import AttachmentPickerWithMenuItems from './AttachmentPickerWithMenuItems';
import ComposerWithSuggestions from './ComposerWithSuggestions';
import SendButton from './SendButton';

const propTypes = {
    /** A method to call when the form is submitted */
    onSubmit: PropTypes.func.isRequired,

    /** The ID of the report actions will be created for */
    reportID: PropTypes.string.isRequired,

    /** The report currently being looked at */
    report: reportPropTypes,

    /** Is composer full size */
    isComposerFullSize: PropTypes.bool,

    /** Whether user interactions should be disabled */
    disabled: PropTypes.bool,

    /** Height of the list which the composer is part of */
    listHeight: PropTypes.number,

    // The NVP describing a user's block status
    blockedFromConcierge: PropTypes.shape({
        // The date that the user will be unblocked
        expiresAt: PropTypes.string,
    }),

    /** Whether the composer input should be shown */
    shouldShowComposeInput: PropTypes.bool,

    /** The type of action that's pending  */
    pendingAction: PropTypes.oneOf(['add', 'update', 'delete']),

    /** /** Whetjer the report is ready for display */
    isReportReadyForDisplay: PropTypes.bool,
    ...withCurrentUserPersonalDetailsPropTypes,
};

const defaultProps = {
    report: {},
    blockedFromConcierge: {},
    preferredSkinTone: CONST.EMOJI_DEFAULT_SKIN_TONE,
    isComposerFullSize: false,
    pendingAction: null,
    shouldShowComposeInput: true,
    listHeight: 0,
    isReportReadyForDisplay: true,
    ...withCurrentUserPersonalDetailsDefaultProps,
};

// We want consistent auto focus behavior on input between native and mWeb so we have some auto focus management code that will
// prevent auto focus on existing chat for mobile device
const shouldFocusInputOnScreenFocus = canFocusInputOnScreenFocus();

const willBlurTextInputOnTapOutside = willBlurTextInputOnTapOutsideFunc();

function ReportActionCompose({
    blockedFromConcierge,
    currentUserPersonalDetails,
    disabled,
    isComposerFullSize,
    network,
    onSubmit,
    pendingAction,
    report,
    reportID,
    isEmptyChat,
    lastReportAction,
    listHeight,
    shouldShowComposeInput,
    isReportReadyForDisplay,
}) {
    const styles = useThemeStyles();
    const {translate} = useLocalize();
    const {isMediumScreenWidth, isSmallScreenWidth} = useWindowDimensions();
    const animatedRef = useAnimatedRef();
    const actionButtonRef = useRef(null);
    const personalDetails = usePersonalDetails() || CONST.EMPTY_OBJECT;

    /**
     * Updates the Highlight state of the composer
     */
    const [isFocused, setIsFocused] = useState(() => {
        const initialModalState = getModalState();
        return shouldFocusInputOnScreenFocus && shouldShowComposeInput && !initialModalState.isVisible && !initialModalState.willAlertModalBecomeVisible;
    });
    const [isFullComposerAvailable, setIsFullComposerAvailable] = useState(isComposerFullSize);

    // A flag to indicate whether the onScroll callback is likely triggered by a layout change (caused by text change) or not
    const isScrollLikelyLayoutTriggered = useRef(false);

    /**
     * Reset isScrollLikelyLayoutTriggered to false.
     *
     * The function is debounced with a handpicked wait time to address 2 issues:
     * 1. There is a slight delay between onChangeText and onScroll
     * 2. Layout change will trigger onScroll multiple times
     */
    const debouncedLowerIsScrollLikelyLayoutTriggered = useDebounce(
        useCallback(() => (isScrollLikelyLayoutTriggered.current = false), []),
        500,
    );

    const raiseIsScrollLikelyLayoutTriggered = useCallback(() => {
        isScrollLikelyLayoutTriggered.current = true;
        debouncedLowerIsScrollLikelyLayoutTriggered();
    }, [debouncedLowerIsScrollLikelyLayoutTriggered]);

    /**
     * Updates the should clear state of the composer
     */
    const [textInputShouldClear, setTextInputShouldClear] = useState(false);
    const [isCommentEmpty, setIsCommentEmpty] = useState(() => {
        const draftComment = getDraftComment(reportID);
        return !draftComment || !!draftComment.match(/^(\s)*$/);
    });

    /**
     * Updates the visibility state of the menu
     */
    const [isMenuVisible, setMenuVisibility] = useState(false);
    const [isAttachmentPreviewActive, setIsAttachmentPreviewActive] = useState(false);

    /**
     * Updates the composer when the comment length is exceeded
     * Shows red borders and prevents the comment from being sent
     */
    const {hasExceededMaxCommentLength, validateCommentMaxLength} = useHandleExceedMaxCommentLength();

    const suggestionsRef = useRef(null);
    const composerRef = useRef(null);

    const reportParticipantIDs = useMemo(
        () => _.without(lodashGet(report, 'participantAccountIDs', []), currentUserPersonalDetails.accountID),
        [currentUserPersonalDetails.accountID, report],
    );

    const shouldShowReportRecipientLocalTime = useMemo(
        () => ReportUtils.canShowReportRecipientLocalTime(personalDetails, report, currentUserPersonalDetails.accountID) && !isComposerFullSize,
        [personalDetails, report, currentUserPersonalDetails.accountID, isComposerFullSize],
    );

    const includesConcierge = useMemo(() => ReportUtils.chatIncludesConcierge({participantAccountIDs: report.participantAccountIDs}), [report.participantAccountIDs]);
    const userBlockedFromConcierge = useMemo(() => User.isBlockedFromConcierge(blockedFromConcierge), [blockedFromConcierge]);
    const isBlockedFromConcierge = useMemo(() => includesConcierge && userBlockedFromConcierge, [includesConcierge, userBlockedFromConcierge]);

    // If we are on a small width device then don't show last 3 items from conciergePlaceholderOptions
    const conciergePlaceholderRandomIndex = useMemo(
        () => _.random(translate('reportActionCompose.conciergePlaceholderOptions').length - (isSmallScreenWidth ? 4 : 1)),
        // eslint-disable-next-line react-hooks/exhaustive-deps
        [],
    );

    // Placeholder to display in the chat input.
    const inputPlaceholder = useMemo(() => {
        if (includesConcierge) {
            if (userBlockedFromConcierge) {
                return translate('reportActionCompose.blockedFromConcierge');
            }

            return translate('reportActionCompose.conciergePlaceholderOptions')[conciergePlaceholderRandomIndex];
        }

        return translate('reportActionCompose.writeSomething');
    }, [includesConcierge, translate, userBlockedFromConcierge, conciergePlaceholderRandomIndex]);

    const focus = () => {
        if (composerRef === null || composerRef.current === null) {
            return;
        }
        composerRef.current.focus(true);
    };

    const isKeyboardVisibleWhenShowingModalRef = useRef(false);
    const isNextModalWillOpenRef = useRef(false);
    const restoreKeyboardState = useCallback(() => {
        if (!isKeyboardVisibleWhenShowingModalRef.current || isNextModalWillOpenRef.current) {
            return;
        }
        focus();
        isKeyboardVisibleWhenShowingModalRef.current = false;
    }, []);

    const containerRef = useRef(null);
    const measureContainer = useCallback(
        (callback) => {
            if (!containerRef.current) {
                return;
            }
            containerRef.current.measureInWindow(callback);
        },
        // We added isComposerFullSize in dependencies so that when this value changes, we recalculate the position of the popup
        // eslint-disable-next-line react-hooks/exhaustive-deps
        [isComposerFullSize],
    );

    const onAddActionPressed = useCallback(() => {
        if (!willBlurTextInputOnTapOutside) {
            isKeyboardVisibleWhenShowingModalRef.current = composerRef.current.isFocused();
        }
        composerRef.current.blur();
    }, []);

    const onItemSelected = useCallback(() => {
        isKeyboardVisibleWhenShowingModalRef.current = false;
    }, []);

    const updateShouldShowSuggestionMenuToFalse = useCallback(() => {
        if (!suggestionsRef.current) {
            return;
        }
        suggestionsRef.current.updateShouldShowSuggestionMenuToFalse(false);
    }, []);

    /**
     * @param {Object} file
     */
    const addAttachment = useCallback(
        (file) => {
            const newComment = composerRef.current.prepareCommentAndResetComposer();
            Report.addAttachment(reportID, file, newComment);
            setTextInputShouldClear(false);
        },
        [reportID],
    );

    /**
     * Event handler to update the state after the attachment preview is closed.
     */
    const onAttachmentPreviewClose = useCallback(() => {
        updateShouldShowSuggestionMenuToFalse();
        setIsAttachmentPreviewActive(false);
        restoreKeyboardState();
    }, [updateShouldShowSuggestionMenuToFalse, restoreKeyboardState]);

    /**
     * Add a new comment to this chat
     *
     * @param {SyntheticEvent} [e]
     */
    const submitForm = useCallback(
        (e) => {
            if (e) {
                e.preventDefault();
            }

            const newComment = composerRef.current.prepareCommentAndResetComposer();
            if (!newComment) {
                return;
            }

            onSubmit(newComment);
        },
        [onSubmit],
    );

    const onTriggerAttachmentPicker = useCallback(() => {
        isNextModalWillOpenRef.current = true;
        isKeyboardVisibleWhenShowingModalRef.current = true;
    }, []);

    const onBlur = useCallback((e) => {
        setIsFocused(false);
        if (suggestionsRef.current) {
            suggestionsRef.current.resetSuggestions();
        }
        if (e.relatedTarget && e.relatedTarget === actionButtonRef.current) {
            isKeyboardVisibleWhenShowingModalRef.current = true;
        }
    }, []);

    const onFocus = useCallback(() => {
        setIsFocused(true);
    }, []);

    // resets the composer to normal size when
    // the send button is pressed.
    const resetFullComposerSize = useCallback(() => {
        if (isComposerFullSize) {
            Report.setIsComposerFullSize(reportID, false);
        }
        setIsFullComposerAvailable(false);
    }, [isComposerFullSize, reportID]);

    // We are returning a callback here as we want to incoke the method on unmount only
    useEffect(
        () => () => {
            if (!EmojiPickerActions.isActive(report.reportID)) {
                return;
            }
            EmojiPickerActions.hideEmojiPicker();
        },
        // eslint-disable-next-line react-hooks/exhaustive-deps
        [],
    );

    const reportRecipientAcountIDs = ReportUtils.getReportRecipientAccountIDs(report, currentUserPersonalDetails.accountID);
    const reportRecipient = personalDetails[reportRecipientAcountIDs[0]];
    const shouldUseFocusedColor = !isBlockedFromConcierge && !disabled && isFocused;

    const hasReportRecipient = _.isObject(reportRecipient) && !_.isEmpty(reportRecipient);

    const isSendDisabled = isCommentEmpty || isBlockedFromConcierge || disabled || hasExceededMaxCommentLength;

    const handleSendMessage = useCallback(() => {
        if (isSendDisabled || !isReportReadyForDisplay) {
            return;
        }

        // We are setting the isCommentEmpty flag to true so the status of it will be in sync of the native text input state
        runOnJS(setIsCommentEmpty)(true);
        runOnJS(resetFullComposerSize)();
        setNativeProps(animatedRef, {text: ''}); // clears native text input on the UI thread
        runOnJS(submitForm)();
    }, [isSendDisabled, resetFullComposerSize, submitForm, animatedRef, isReportReadyForDisplay]);

    const emojiShiftVertical = useMemo(() => {
        const chatItemComposeSecondaryRowHeight = styles.chatItemComposeSecondaryRow.height + styles.chatItemComposeSecondaryRow.marginTop + styles.chatItemComposeSecondaryRow.marginBottom;
        const reportActionComposeHeight = styles.chatItemComposeBox.minHeight + chatItemComposeSecondaryRowHeight;
        const emojiOffsetWithComposeBox = (styles.chatItemComposeBox.minHeight - styles.chatItemEmojiButton.height) / 2;
        return reportActionComposeHeight - emojiOffsetWithComposeBox - CONST.MENU_POSITION_REPORT_ACTION_COMPOSE_BOTTOM;
    }, [styles]);

    return (
        <View style={[shouldShowReportRecipientLocalTime && !lodashGet(network, 'isOffline') && styles.chatItemComposeWithFirstRow, isComposerFullSize && styles.chatItemFullComposeRow]}>
            <OfflineWithFeedback pendingAction={pendingAction}>
                {shouldShowReportRecipientLocalTime && hasReportRecipient && <ParticipantLocalTime participant={reportRecipient} />}
            </OfflineWithFeedback>
            <View style={isComposerFullSize ? styles.flex1 : {}}>
                <PortalHost name="suggestions" />
                <OfflineWithFeedback
                    pendingAction={pendingAction}
                    style={isComposerFullSize ? styles.chatItemFullComposeRow : {}}
                    contentContainerStyle={isComposerFullSize ? styles.flex1 : {}}
                >
                    <View
                        ref={containerRef}
                        style={[
                            shouldUseFocusedColor ? styles.chatItemComposeBoxFocusedColor : styles.chatItemComposeBoxColor,
                            styles.flexRow,
                            styles.chatItemComposeBox,
                            isComposerFullSize && styles.chatItemFullComposeBox,
                            hasExceededMaxCommentLength && styles.borderColorDanger,
                        ]}
                    >
                        <AttachmentModal
                            headerTitle={translate('reportActionCompose.sendAttachment')}
                            onConfirm={addAttachment}
                            onModalShow={() => setIsAttachmentPreviewActive(true)}
                            onModalHide={onAttachmentPreviewClose}
                        >
                            {({displayFileInModal}) => (
                                <>
                                    <AttachmentPickerWithMenuItems
                                        displayFileInModal={displayFileInModal}
                                        reportID={reportID}
                                        report={report}
                                        reportParticipantIDs={reportParticipantIDs}
                                        isFullComposerAvailable={isFullComposerAvailable}
                                        isComposerFullSize={isComposerFullSize}
                                        isBlockedFromConcierge={isBlockedFromConcierge}
                                        disabled={disabled}
                                        setMenuVisibility={setMenuVisibility}
                                        isMenuVisible={isMenuVisible}
                                        onTriggerAttachmentPicker={onTriggerAttachmentPicker}
                                        raiseIsScrollLikelyLayoutTriggered={raiseIsScrollLikelyLayoutTriggered}
                                        onCanceledAttachmentPicker={() => {
                                            isNextModalWillOpenRef.current = false;
                                            restoreKeyboardState();
                                        }}
                                        onMenuClosed={restoreKeyboardState}
                                        onAddActionPressed={onAddActionPressed}
                                        onItemSelected={onItemSelected}
                                        actionButtonRef={actionButtonRef}
                                    />
                                    <ComposerWithSuggestions
                                        ref={composerRef}
                                        animatedRef={animatedRef}
                                        suggestionsRef={suggestionsRef}
                                        isNextModalWillOpenRef={isNextModalWillOpenRef}
                                        isScrollLikelyLayoutTriggered={isScrollLikelyLayoutTriggered}
                                        raiseIsScrollLikelyLayoutTriggered={raiseIsScrollLikelyLayoutTriggered}
                                        reportID={reportID}
                                        parentReportID={report.parentReportID}
                                        parentReportActionID={report.parentReportActionID}
                                        includesChronos={ReportUtils.chatIncludesChronos(report)}
                                        isEmptyChat={isEmptyChat}
                                        lastReportAction={lastReportAction}
                                        isMenuVisible={isMenuVisible}
                                        inputPlaceholder={inputPlaceholder}
                                        isComposerFullSize={isComposerFullSize}
                                        displayFileInModal={displayFileInModal}
                                        textInputShouldClear={textInputShouldClear}
                                        setTextInputShouldClear={setTextInputShouldClear}
                                        isBlockedFromConcierge={isBlockedFromConcierge}
                                        disabled={disabled}
                                        isFullComposerAvailable={isFullComposerAvailable}
                                        setIsFullComposerAvailable={setIsFullComposerAvailable}
                                        setIsCommentEmpty={setIsCommentEmpty}
                                        handleSendMessage={handleSendMessage}
                                        shouldShowComposeInput={shouldShowComposeInput}
                                        onFocus={onFocus}
                                        onBlur={onBlur}
                                        measureParentContainer={measureContainer}
                                        listHeight={listHeight}
                                        onValueChange={validateCommentMaxLength}
                                    />
                                    <ReportDropUI
                                        onDrop={(e) => {
                                            if (isAttachmentPreviewActive) {
                                                return;
                                            }
                                            const data = lodashGet(e, ['dataTransfer', 'items', 0]);
                                            displayFileInModal(data);
                                        }}
                                    />
                                </>
                            )}
                        </AttachmentModal>
<<<<<<< HEAD
=======
                        {DeviceCapabilities.canUseTouchScreen() && isMediumScreenWidth ? null : (
                            <EmojiPickerButton
                                isDisabled={isBlockedFromConcierge || disabled}
                                onModalHide={focus}
                                onEmojiSelected={(...args) => composerRef.current.replaceSelectionWithText(...args)}
                                emojiPickerID={report.reportID}
                                shiftVertical={emojiShiftVertical}
                            />
                        )}
                        <SendButton
                            isDisabled={isSendDisabled}
                            handleSendMessage={handleSendMessage}
                        />
>>>>>>> 0d0b0a8c
                    </View>
                    {DeviceCapabilities.canUseTouchScreen() && isMediumScreenWidth ? null : (
                        <EmojiPickerButton
                            isDisabled={isBlockedFromConcierge || disabled}
                            onModalHide={focus}
                            onEmojiSelected={(...args) => composerRef.current.replaceSelectionWithText(...args)}
                            emojiPickerID={report.reportID}
                        />
                    )}
                    <SendButton
                        isDisabled={isSendDisabled}
                        handleSendMessage={handleSendMessage}
                    />
                    <View
                        style={[
                            styles.flexRow,
                            styles.justifyContentBetween,
                            styles.alignItemsCenter,
                            (!isSmallScreenWidth || (isSmallScreenWidth && !network.isOffline)) && styles.chatItemComposeSecondaryRow,
                        ]}
                    >
                        {!isSmallScreenWidth && <OfflineIndicator containerStyles={[styles.chatItemComposeSecondaryRow]} />}
                        <ReportTypingIndicator reportID={reportID} />
                        {hasExceededMaxCommentLength && <ExceededCommentLength />}
                    </View>
                </OfflineWithFeedback>
            </View>
        </View>
    );
}

ReportActionCompose.propTypes = propTypes;
ReportActionCompose.defaultProps = defaultProps;
ReportActionCompose.displayName = 'ReportActionCompose';

export default compose(
    withNetwork(),
    withCurrentUserPersonalDetails,
    withOnyx({
        blockedFromConcierge: {
            key: ONYXKEYS.NVP_BLOCKED_FROM_CONCIERGE,
        },
        shouldShowComposeInput: {
            key: ONYXKEYS.SHOULD_SHOW_COMPOSE_INPUT,
        },
    }),
)(memo(ReportActionCompose));<|MERGE_RESOLUTION|>--- conflicted
+++ resolved
@@ -455,8 +455,6 @@
                                 </>
                             )}
                         </AttachmentModal>
-<<<<<<< HEAD
-=======
                         {DeviceCapabilities.canUseTouchScreen() && isMediumScreenWidth ? null : (
                             <EmojiPickerButton
                                 isDisabled={isBlockedFromConcierge || disabled}
@@ -470,20 +468,7 @@
                             isDisabled={isSendDisabled}
                             handleSendMessage={handleSendMessage}
                         />
->>>>>>> 0d0b0a8c
                     </View>
-                    {DeviceCapabilities.canUseTouchScreen() && isMediumScreenWidth ? null : (
-                        <EmojiPickerButton
-                            isDisabled={isBlockedFromConcierge || disabled}
-                            onModalHide={focus}
-                            onEmojiSelected={(...args) => composerRef.current.replaceSelectionWithText(...args)}
-                            emojiPickerID={report.reportID}
-                        />
-                    )}
-                    <SendButton
-                        isDisabled={isSendDisabled}
-                        handleSendMessage={handleSendMessage}
-                    />
                     <View
                         style={[
                             styles.flexRow,
