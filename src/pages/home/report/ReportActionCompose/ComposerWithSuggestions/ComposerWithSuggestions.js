--- conflicted
+++ resolved
@@ -198,53 +198,6 @@
         RNTextInputReset.resetKeyboardInput(findNodeHandle(textInputRef.current));
     }, [textInputRef]);
 
-<<<<<<< HEAD
-    /**
-     * Find the newly added characters between the previous text and the new text based on the selection.
-     *
-     * @param {string} prevText - The previous text.
-     * @param {string} newText - The new text.
-     * @returns {object} An object containing information about the newly added characters.
-     * @property {number} startIndex - The start index of the newly added characters in the new text.
-     * @property {number} endIndex - The end index of the newly added characters in the new text.
-     * @property {string} diff - The newly added characters.
-     */
-    const findNewlyAddedChars = useCallback(
-        (prevText, newText) => {
-            let startIndex = -1;
-            let endIndex = -1;
-            let currentIndex = 0;
-
-            // Find the first character mismatch with newText
-            while (currentIndex < newText.length && prevText.charAt(currentIndex) === newText.charAt(currentIndex) && selection.start > currentIndex) {
-                currentIndex++;
-            }
-
-            if (currentIndex < newText.length) {
-                startIndex = currentIndex;
-
-                // if text is getting pasted over find length of common suffix and subtract it from new text length
-                const commonSuffixLength = ComposerUtils.getCommonSuffixLength(prevText, newText);
-                if (commonSuffixLength > 0 || selection.end - selection.start > 0) {
-                    endIndex = newText.length - commonSuffixLength;
-                } else {
-                    endIndex = currentIndex + newText.length;
-                }
-            }
-
-            return {
-                startIndex,
-                endIndex,
-                diff: newText.substring(startIndex, endIndex),
-            };
-        },
-        [selection.end, selection.start],
-    );
-
-    const insertWhiteSpace = (text, index) => `${text.slice(0, index)} ${text.slice(index)}`;
-
-=======
->>>>>>> 4d44214c
     const debouncedSaveReportComment = useMemo(
         () =>
             _.debounce((selectedReportID, newComment) => {
@@ -262,18 +215,7 @@
     const updateComment = useCallback(
         (commentValue, shouldDebounceSaveComment) => {
             raiseIsScrollLikelyLayoutTriggered();
-<<<<<<< HEAD
-            const {startIndex, endIndex, diff} = findNewlyAddedChars(lastTextRef.current, commentValue);
-            const isEmojiInserted = diff.length && endIndex > startIndex && diff.trim() === diff && EmojiUtils.containsOnlyEmojis(diff);
-            const {text: newComment, emojis} = EmojiUtils.replaceAndExtractEmojis(
-                isEmojiInserted ? insertWhiteSpace(commentValue, endIndex) : commentValue,
-                preferredSkinTone,
-                preferredLocale,
-            );
-
-=======
             const {text: newComment, emojis} = EmojiUtils.replaceAndExtractEmojis(commentValue, preferredSkinTone, preferredLocale);
->>>>>>> 4d44214c
             if (!_.isEmpty(emojis)) {
                 const newEmojis = EmojiUtils.getAddedEmojis(emojis, emojisPresentBefore.current);
                 if (!_.isEmpty(newEmojis)) {
