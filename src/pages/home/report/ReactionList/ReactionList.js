--- conflicted
+++ resolved
@@ -10,7 +10,6 @@
  * @param {String} emojiName - the emoji codes to display near the bubble.
  * @param {String} reportActionID
  */
-<<<<<<< HEAD
 function showReactionList(
     event,
     reactionListPopoverAnchor,
@@ -27,13 +26,6 @@
         emojiName,
         reportActionID,
     );
-=======
-function showReactionList(event, reactionListPopoverAnchor, users, emojiName, emojiCodes, emojiCount, hasUserReacted) {
-    if (!reactionListRef.current) {
-        return;
-    }
-    reactionListRef.current.showReactionList(event, reactionListPopoverAnchor, users, emojiName, emojiCodes, emojiCount, hasUserReacted);
->>>>>>> 18c8f9a3
 }
 
 /**
