--- conflicted
+++ resolved
@@ -344,19 +344,6 @@
                     isActive={this.state.isFloatingMessageCounterVisible && !_.isEmpty(this.state.newMarkerReportActionID)}
                     onClick={this.scrollToBottomAndMarkReportAsRead}
                 />
-<<<<<<< HEAD
-                <ReportActionsList
-                    report={this.props.report}
-                    onScroll={this.trackScroll}
-                    onLayout={this.recordTimeToMeasureItemLayout}
-                    sortedReportActions={this.props.reportActions}
-                    mostRecentIOUReportActionID={this.mostRecentIOUReportActionID}
-                    isLoadingMoreReportActions={this.props.report.isLoadingMoreReportActions}
-                    loadMoreChats={this.loadMoreChats}
-                    newMarkerReportActionID={this.state.newMarkerReportActionID}
-                    policy={this.props.policy}
-                />
-=======
                 <ReactionListRefContext.Provider value={this.reactionListRef}>
                     <ReportActionsList
                         report={this.props.report}
@@ -367,9 +354,9 @@
                         isLoadingMoreReportActions={this.props.report.isLoadingMoreReportActions}
                         loadMoreChats={this.loadMoreChats}
                         newMarkerReportActionID={this.state.newMarkerReportActionID}
+                        policy={this.props.policy}
                     />
                 </ReactionListRefContext.Provider>
->>>>>>> e6c2704e
                 <PopoverReactionList
                     ref={this.reactionListRef}
                     report={this.props.report}
