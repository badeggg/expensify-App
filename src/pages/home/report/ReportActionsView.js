--- conflicted
+++ resolved
@@ -1,12 +1,8 @@
-import React, {useRef, useEffect, useContext, useMemo, useState} from 'react';
 import {useIsFocused, useRoute} from '@react-navigation/native';
 import lodashGet from 'lodash/get';
 import PropTypes from 'prop-types';
-<<<<<<< HEAD
-=======
-import React, {useContext, useEffect, useMemo, useRef} from 'react';
+import React, {useContext, useEffect, useMemo, useRef, useState} from 'react';
 import {withOnyx} from 'react-native-onyx';
->>>>>>> 1ac950b0
 import _ from 'underscore';
 import networkPropTypes from '@components/networkPropTypes';
 import {withNetwork} from '@components/OnyxProvider';
@@ -109,8 +105,6 @@
     const [isLinkingToExtendedMessage, setLinkingToExtendedMessage] = useState(false);
     const isLoadingLinkedMessage = !!reportActionID && props.isLoadingInitialReportActions;
 
-
-
     useEffect(() => {
         let timeoutIdCatted;
         let timeoutIdExtended;
@@ -467,7 +461,7 @@
     withLocalize,
     withNetwork(),
     withOnyx({
-        session: {
+        sesion: {
             key: ONYXKEYS.SESSION,
         },
     }),
