import React from 'react';
import PropTypes from 'prop-types';
import _ from 'underscore';
import lodashGet from 'lodash/get';
import * as Report from '../../../libs/actions/Report';
import reportActionPropTypes from './reportActionPropTypes';
import Visibility from '../../../libs/Visibility';
import Timing from '../../../libs/actions/Timing';
import CONST from '../../../CONST';
import compose from '../../../libs/compose';
import withWindowDimensions, {windowDimensionsPropTypes} from '../../../components/withWindowDimensions';
import {withDrawerPropTypes} from '../../../components/withDrawerState';
import * as ReportScrollManager from '../../../libs/ReportScrollManager';
import withLocalize, {withLocalizePropTypes} from '../../../components/withLocalize';
import Performance from '../../../libs/Performance';
import {withNetwork} from '../../../components/OnyxProvider';
import * as EmojiPickerAction from '../../../libs/actions/EmojiPickerAction';
import FloatingMessageCounter from './FloatingMessageCounter';
import networkPropTypes from '../../../components/networkPropTypes';
import ReportActionsList from './ReportActionsList';
import CopySelectionHelper from '../../../components/CopySelectionHelper';
import EmojiPicker from '../../../components/EmojiPicker/EmojiPicker';
import * as ReportActionsUtils from '../../../libs/ReportActionsUtils';
import * as ReportUtils from '../../../libs/ReportUtils';
import reportPropTypes from '../../reportPropTypes';

const propTypes = {
    /** The report currently being looked at */
    report: reportPropTypes.isRequired,

    /** Array of report actions for this report */
    reportActions: PropTypes.arrayOf(PropTypes.shape(reportActionPropTypes)),

    /** The session of the logged in person */
    session: PropTypes.shape({
        /** Email of the logged in person */
        email: PropTypes.string,
    }),

    /** Whether the composer is full size */
    isComposerFullSize: PropTypes.bool.isRequired,

    /** Information about the network */
    network: networkPropTypes.isRequired,

    ...windowDimensionsPropTypes,
    ...withDrawerPropTypes,
    ...withLocalizePropTypes,
};

const defaultProps = {
    reportActions: [],
    session: {},
};

class ReportActionsView extends React.Component {
    constructor(props) {
        super(props);

        this.didLayout = false;
        this.didSubscribeToReportTypingEvents = false;
        this.unsubscribeVisibilityListener = null;
        this.hasCachedActions = _.size(props.reportActions) > 0;

<<<<<<< HEAD
=======
        // We need this.sortedAndFilteredReportActions to be set before this.state is initialized because the function to calculate the newMarkerReportActionID uses the sorted report actions
        this.sortedAndFilteredReportActions = ReportActionsUtils.getSortedReportActionsForDisplay(props.reportActions);

>>>>>>> 94057baa
        this.state = {
            isFloatingMessageCounterVisible: false,
            newMarkerReportActionID: ReportUtils.getNewMarkerReportActionID(this.props.report, props.reportActions),
        };

        this.currentScrollOffset = 0;
        this.mostRecentIOUReportActionID = ReportActionsUtils.getMostRecentIOUReportActionID(props.reportActions);
        this.trackScroll = this.trackScroll.bind(this);
        this.toggleFloatingMessageCounter = this.toggleFloatingMessageCounter.bind(this);
        this.loadMoreChats = this.loadMoreChats.bind(this);
        this.recordTimeToMeasureItemLayout = this.recordTimeToMeasureItemLayout.bind(this);
        this.scrollToBottomAndMarkReportAsRead = this.scrollToBottomAndMarkReportAsRead.bind(this);
        this.openReportIfNecessary = this.openReportIfNecessary.bind(this);
    }

    componentDidMount() {
        this.unsubscribeVisibilityListener = Visibility.onVisibilityChange(() => {
            if (!this.getIsReportFullyVisible()) {
                return;
            }

            // If the app user becomes active and they have no unread actions we clear the new marker to sync their device
            // e.g. they could have read these messages on another device and only just become active here
            this.openReportIfNecessary();

            const hasUnreadActions = ReportUtils.isUnread(this.props.report);
            if (!hasUnreadActions) {
                this.setState({newMarkerReportActionID: ''});
            }
        });

        if (this.getIsReportFullyVisible()) {
            this.openReportIfNecessary();
        }

        // This callback is triggered when a new action arrives via Pusher and the event is emitted from Report.js. This allows us to maintain
        // a single source of truth for the "new action" event instead of trying to derive that a new action has appeared from looking at props.
        this.unsubscribeFromNewActionEvent = Report.subscribeToNewActionEvent(this.props.report.reportID, (isFromCurrentUser, newActionID) => {
            const isNewMarkerReportActionIDSet = !_.isEmpty(this.state.newMarkerReportActionID);

            // If a new comment is added and it's from the current user scroll to the bottom otherwise leave the user positioned where
            // they are now in the list.
            if (isFromCurrentUser) {
                ReportScrollManager.scrollToBottom();

                // If the current user sends a new message in the chat we clear the new marker since they have "read" the report
                this.setState({newMarkerReportActionID: ''});
            } else if (this.getIsReportFullyVisible()) {
                // We use the scroll position to determine whether the report should be marked as read and the new line indicator reset.
                // If the user is scrolled up and no new line marker is set we will set it otherwise we will do nothing so the new marker
                // stays in it's previous position.
                if (this.currentScrollOffset === 0) {
                    Report.readNewestAction(this.props.report.reportID);
                    this.setState({newMarkerReportActionID: ''});
                } else if (!isNewMarkerReportActionIDSet) {
                    this.setState({newMarkerReportActionID: newActionID});
                }
            } else if (!isNewMarkerReportActionIDSet) {
                // The report is not in view and we received a comment from another user while the new marker is not set
                // so we will set the new marker now.
                this.setState({newMarkerReportActionID: newActionID});
            }
        });
    }

<<<<<<< HEAD
=======
    shouldComponentUpdate(nextProps, nextState) {
        if (!_.isEqual(nextProps.reportActions, this.props.reportActions)) {
            this.sortedAndFilteredReportActions = ReportActionsUtils.getSortedReportActionsForDisplay(nextProps.reportActions);
            this.mostRecentIOUReportActionID = ReportActionsUtils.getMostRecentIOUReportActionID(nextProps.reportActions);
            return true;
        }

        if (lodashGet(nextProps.network, 'isOffline') !== lodashGet(this.props.network, 'isOffline')) {
            return true;
        }

        if (nextProps.report.isLoadingMoreReportActions !== this.props.report.isLoadingMoreReportActions) {
            return true;
        }

        if (nextProps.report.isLoadingReportActions !== this.props.report.isLoadingReportActions) {
            return true;
        }

        if (nextProps.report.lastReadTime !== this.props.report.lastReadTime) {
            return true;
        }

        if (nextState.isFloatingMessageCounterVisible !== this.state.isFloatingMessageCounterVisible) {
            return true;
        }

        if (nextState.newMarkerReportActionID !== this.state.newMarkerReportActionID) {
            return true;
        }

        if (this.props.isSmallScreenWidth !== nextProps.isSmallScreenWidth) {
            return true;
        }

        if (this.props.isDrawerOpen !== nextProps.isDrawerOpen) {
            return true;
        }

        if (lodashGet(this.props.report, 'hasOutstandingIOU') !== lodashGet(nextProps.report, 'hasOutstandingIOU')) {
            return true;
        }

        if (this.props.isComposerFullSize !== nextProps.isComposerFullSize) {
            return true;
        }

        return !_.isEqual(lodashGet(this.props.report, 'icons', []), lodashGet(nextProps.report, 'icons', []));
    }

>>>>>>> 94057baa
    componentDidUpdate(prevProps) {
        const isReportFullyVisible = this.getIsReportFullyVisible();

        // When returning from offline to online state we want to trigger a request to OpenReport which
        // will fetch the reportActions data and mark the report as read. If the report is not fully visible
        // then we call ReconnectToReport which only loads the reportActions data without marking the report as read.
        const wasNetworkChangeDetected = lodashGet(prevProps.network, 'isOffline') && !lodashGet(this.props.network, 'isOffline');
        if (wasNetworkChangeDetected) {
            if (isReportFullyVisible) {
                this.openReportIfNecessary();
            } else {
                Report.reconnect(this.props.report.reportID);
            }
        }

        // If the report was previously hidden by the side bar, or the view is expanded from mobile to desktop layout
        // we update the new marker position, mark the report as read, and fetch new report actions
        const didSidebarClose = prevProps.isDrawerOpen && !this.props.isDrawerOpen;
        const didScreenSizeIncrease = prevProps.isSmallScreenWidth && !this.props.isSmallScreenWidth;
        const didReportBecomeVisible = isReportFullyVisible && (didSidebarClose || didScreenSizeIncrease);
        if (didReportBecomeVisible) {
            this.setState({
                newMarkerReportActionID: ReportUtils.isUnread(this.props.report)
                    ? ReportUtils.getNewMarkerReportActionID(this.props.report, this.props.reportActions)
                    : '',
            });
            this.openReportIfNecessary();
        }

        // If the report is unread, we want to check if the number of actions has decreased. If so, then it seems that one of them was deleted. In this case, if the deleted action was the
        // one marking the unread point, we need to recalculate which action should be the unread marker.
        if (ReportUtils.isUnread(this.props.report) && ReportActionsUtils.filterReportActionsForDisplay(prevProps.reportActions).length > this.props.reportActions.length) {
            this.setState({
                newMarkerReportActionID: ReportUtils.getNewMarkerReportActionID(this.props.report, this.props.reportActions),
            });
        }

        // When the user navigates to the LHN the ReportActionsView doesn't unmount and just remains hidden.
        // The next time we navigate to the same report (e.g. by swiping or tapping the LHN row) we want the new marker to clear.
        const didSidebarOpen = !prevProps.isDrawerOpen && this.props.isDrawerOpen;
        const didUserNavigateToSidebarAfterReadingReport = didSidebarOpen && !ReportUtils.isUnread(this.props.report);
        if (didUserNavigateToSidebarAfterReadingReport) {
            this.setState({newMarkerReportActionID: ''});
        }

        // Checks to see if a report comment has been manually "marked as unread". All other times when the lastReadTime
        // changes it will be because we marked the entire report as read.
        const didManuallyMarkReportAsUnread = (prevProps.report.lastReadTime !== this.props.report.lastReadTime)
            && ReportUtils.isUnread(this.props.report);
        if (didManuallyMarkReportAsUnread) {
            this.setState({newMarkerReportActionID: ReportUtils.getNewMarkerReportActionID(this.props.report, this.props.reportActions)});
        }

        // Ensures subscription event succeeds when the report/workspace room is created optimistically.
        // Check if the optimistic `OpenReport` or `AddWorkspaceRoom` has succeeded by confirming
        // any `pendingFields.createChat` or `pendingFields.addWorkspaceRoom` fields are set to null.
        // Existing reports created will have empty fields for `pendingFields`.
        const didCreateReportSuccessfully = !this.props.report.pendingFields
            || (!this.props.report.pendingFields.addWorkspaceRoom && !this.props.report.pendingFields.createChat);
        if (!this.didSubscribeToReportTypingEvents && didCreateReportSuccessfully) {
            Report.subscribeToReportTypingEvents(this.props.report.reportID);
            this.didSubscribeToReportTypingEvents = true;
        }
    }

    componentWillUnmount() {
        if (this.unsubscribeVisibilityListener) {
            this.unsubscribeVisibilityListener();
        }

        if (this.unsubscribeFromNewActionEvent) {
            this.unsubscribeFromNewActionEvent();
        }

        Report.unsubscribeFromReportChannel(this.props.report.reportID);
    }

    /**
     * @returns {Boolean}
     */
    getIsReportFullyVisible() {
        const isSidebarCoveringReportView = this.props.isSmallScreenWidth && this.props.isDrawerOpen;
        return Visibility.isVisible() && !isSidebarCoveringReportView;
    }

    // If the report is optimistic (AKA not yet created) we don't need to call openReport again
    openReportIfNecessary() {
        if (this.props.report.isOptimisticReport) {
            return;
        }

        Report.openReport(this.props.report.reportID);
    }

    /**
     * Retrieves the next set of report actions for the chat once we are nearing the end of what we are currently
     * displaying.
     */
    loadMoreChats() {
        // Only fetch more if we are not already fetching so that we don't initiate duplicate requests.
        if (this.props.report.isLoadingMoreReportActions) {
            return;
        }

        const oldestReportAction = _.last(this.props.reportActions);

        // Don't load more chats if we're already at the beginning of the chat history
        if (oldestReportAction.actionName === CONST.REPORT.ACTIONS.TYPE.CREATED) {
            return;
        }

        // Retrieve the next REPORT.ACTIONS.LIMIT sized page of comments
        Report.readOldestAction(this.props.report.reportID, oldestReportAction.reportActionID);
    }

    scrollToBottomAndMarkReportAsRead() {
        ReportScrollManager.scrollToBottom();
        Report.readNewestAction(this.props.report.reportID);
    }

    /**
     * Show/hide the new floating message counter when user is scrolling back/forth in the history of messages.
     */
    toggleFloatingMessageCounter() {
        if (this.currentScrollOffset < -200 && !this.state.isFloatingMessageCounterVisible) {
            this.setState({isFloatingMessageCounterVisible: true});
        }

        if (this.currentScrollOffset > -200 && this.state.isFloatingMessageCounterVisible) {
            this.setState({isFloatingMessageCounterVisible: false});
        }
    }

    /**
     * keeps track of the Scroll offset of the main messages list
     *
     * @param {Object} {nativeEvent}
     */
    trackScroll({nativeEvent}) {
        this.currentScrollOffset = -nativeEvent.contentOffset.y;
        this.toggleFloatingMessageCounter();
    }

    /**
     * Runs when the FlatList finishes laying out
     */
    recordTimeToMeasureItemLayout() {
        if (this.didLayout) {
            return;
        }

        this.didLayout = true;
        Timing.end(CONST.TIMING.SWITCH_REPORT, this.hasCachedActions ? CONST.TIMING.WARM : CONST.TIMING.COLD);

        // Capture the init measurement only once not per each chat switch as the value gets overwritten
        if (!ReportActionsView.initMeasured) {
            Performance.markEnd(CONST.TIMING.REPORT_INITIAL_RENDER);
            ReportActionsView.initMeasured = true;
        } else {
            Performance.markEnd(CONST.TIMING.SWITCH_REPORT);
        }
    }

    render() {
        // Comments have not loaded at all yet do nothing
        if (!_.size(this.props.reportActions)) {
            return null;
        }
        return (
            <>
                {!this.props.isComposerFullSize && (
                    <>
                        <FloatingMessageCounter
                            isActive={this.state.isFloatingMessageCounterVisible && !_.isEmpty(this.state.newMarkerReportActionID)}
                            onClick={this.scrollToBottomAndMarkReportAsRead}
                        />
                        <ReportActionsList
                            report={this.props.report}
                            onScroll={this.trackScroll}
                            onLayout={this.recordTimeToMeasureItemLayout}
                            sortedReportActions={this.props.reportActions}
                            mostRecentIOUReportActionID={this.mostRecentIOUReportActionID}
                            isLoadingMoreReportActions={this.props.report.isLoadingMoreReportActions}
                            loadMoreChats={this.loadMoreChats}
                            newMarkerReportActionID={this.state.newMarkerReportActionID}
                        />
                    </>
                )}
                <EmojiPicker ref={EmojiPickerAction.emojiPickerRef} />
                <CopySelectionHelper />
            </>
        );
    }
}

ReportActionsView.propTypes = propTypes;
ReportActionsView.defaultProps = defaultProps;

export default compose(
    Performance.withRenderTrace({id: '<ReportActionsView> rendering'}),
    withWindowDimensions,
    withLocalize,
    withNetwork(),
)(ReportActionsView);<|MERGE_RESOLUTION|>--- conflicted
+++ resolved
@@ -62,12 +62,6 @@
         this.unsubscribeVisibilityListener = null;
         this.hasCachedActions = _.size(props.reportActions) > 0;
 
-<<<<<<< HEAD
-=======
-        // We need this.sortedAndFilteredReportActions to be set before this.state is initialized because the function to calculate the newMarkerReportActionID uses the sorted report actions
-        this.sortedAndFilteredReportActions = ReportActionsUtils.getSortedReportActionsForDisplay(props.reportActions);
-
->>>>>>> 94057baa
         this.state = {
             isFloatingMessageCounterVisible: false,
             newMarkerReportActionID: ReportUtils.getNewMarkerReportActionID(this.props.report, props.reportActions),
@@ -133,59 +127,6 @@
         });
     }
 
-<<<<<<< HEAD
-=======
-    shouldComponentUpdate(nextProps, nextState) {
-        if (!_.isEqual(nextProps.reportActions, this.props.reportActions)) {
-            this.sortedAndFilteredReportActions = ReportActionsUtils.getSortedReportActionsForDisplay(nextProps.reportActions);
-            this.mostRecentIOUReportActionID = ReportActionsUtils.getMostRecentIOUReportActionID(nextProps.reportActions);
-            return true;
-        }
-
-        if (lodashGet(nextProps.network, 'isOffline') !== lodashGet(this.props.network, 'isOffline')) {
-            return true;
-        }
-
-        if (nextProps.report.isLoadingMoreReportActions !== this.props.report.isLoadingMoreReportActions) {
-            return true;
-        }
-
-        if (nextProps.report.isLoadingReportActions !== this.props.report.isLoadingReportActions) {
-            return true;
-        }
-
-        if (nextProps.report.lastReadTime !== this.props.report.lastReadTime) {
-            return true;
-        }
-
-        if (nextState.isFloatingMessageCounterVisible !== this.state.isFloatingMessageCounterVisible) {
-            return true;
-        }
-
-        if (nextState.newMarkerReportActionID !== this.state.newMarkerReportActionID) {
-            return true;
-        }
-
-        if (this.props.isSmallScreenWidth !== nextProps.isSmallScreenWidth) {
-            return true;
-        }
-
-        if (this.props.isDrawerOpen !== nextProps.isDrawerOpen) {
-            return true;
-        }
-
-        if (lodashGet(this.props.report, 'hasOutstandingIOU') !== lodashGet(nextProps.report, 'hasOutstandingIOU')) {
-            return true;
-        }
-
-        if (this.props.isComposerFullSize !== nextProps.isComposerFullSize) {
-            return true;
-        }
-
-        return !_.isEqual(lodashGet(this.props.report, 'icons', []), lodashGet(nextProps.report, 'icons', []));
-    }
-
->>>>>>> 94057baa
     componentDidUpdate(prevProps) {
         const isReportFullyVisible = this.getIsReportFullyVisible();
 
