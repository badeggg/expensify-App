--- conflicted
+++ resolved
@@ -63,10 +63,6 @@
         this.unsubscribeVisibilityListener = null;
         this.hasCachedActions = _.size(props.reportActions) > 0;
         this.reactionListRef = React.createRef();
-        this.state = {
-            isFloatingMessageCounterVisible: false,
-            newMarkerReportActionID: ReportUtils.getNewMarkerReportActionID(this.props.report, props.reportActions),
-        };
 
         this.currentScrollOffset = 0;
         this.mostRecentIOUReportActionID = ReportActionsUtils.getMostRecentIOURequestActionID(props.reportActions);
@@ -81,38 +77,6 @@
             return;
         }
         this.openReportIfNecessary();
-<<<<<<< HEAD
-=======
-
-        // This callback is triggered when a new action arrives via Pusher and the event is emitted from Report.js. This allows us to maintain
-        // a single source of truth for the "new action" event instead of trying to derive that a new action has appeared from looking at props.
-        this.unsubscribeFromNewActionEvent = Report.subscribeToNewActionEvent(this.props.report.reportID, (isFromCurrentUser, newActionID) => {
-            const isNewMarkerReportActionIDSet = !_.isEmpty(this.state.newMarkerReportActionID);
-
-            // If a new comment is added and it's from the current user scroll to the bottom otherwise leave the user positioned where
-            // they are now in the list.
-            if (isFromCurrentUser) {
-                ReportScrollManager.scrollToBottom(this.context.flatListRef);
-
-                // If the current user sends a new message in the chat we clear the new marker since they have "read" the report
-                this.setState({newMarkerReportActionID: ''});
-            } else if (this.isReportFullyVisible()) {
-                // We use the scroll position to determine whether the report should be marked as read and the new line indicator reset.
-                // If the user is scrolled up and no new line marker is set we will set it otherwise we will do nothing so the new marker
-                // stays in it's previous position.
-                if (this.currentScrollOffset === 0) {
-                    Report.readNewestAction(this.props.report.reportID);
-                    this.setState({newMarkerReportActionID: ''});
-                } else if (!isNewMarkerReportActionIDSet) {
-                    this.setState({newMarkerReportActionID: newActionID});
-                }
-            } else if (!isNewMarkerReportActionIDSet) {
-                // The report is not in view and we received a comment from another user while the new marker is not set
-                // so we will set the new marker now.
-                this.setState({newMarkerReportActionID: newActionID});
-            }
-        });
->>>>>>> 0bbf3fcc
     }
 
     shouldComponentUpdate(nextProps) {
@@ -249,37 +213,6 @@
         Report.readOldestAction(this.props.report.reportID, oldestReportAction.reportActionID);
     }
 
-<<<<<<< HEAD
-=======
-    scrollToBottomAndMarkReportAsRead() {
-        ReportScrollManager.scrollToBottom(this.context.flatListRef);
-        Report.readNewestAction(this.props.report.reportID);
-    }
-
-    /**
-     * Show/hide the new floating message counter when user is scrolling back/forth in the history of messages.
-     */
-    toggleFloatingMessageCounter() {
-        if (this.currentScrollOffset < -200 && !this.state.isFloatingMessageCounterVisible) {
-            this.setState({isFloatingMessageCounterVisible: true});
-        }
-
-        if (this.currentScrollOffset > -200 && this.state.isFloatingMessageCounterVisible) {
-            this.setState({isFloatingMessageCounterVisible: false});
-        }
-    }
-
-    /**
-     * keeps track of the Scroll offset of the main messages list
-     *
-     * @param {Object} {nativeEvent}
-     */
-    trackScroll({nativeEvent}) {
-        this.currentScrollOffset = -nativeEvent.contentOffset.y;
-        this.toggleFloatingMessageCounter();
-    }
-
->>>>>>> 0bbf3fcc
     /**
      * Runs when the FlatList finishes laying out
      */
@@ -308,23 +241,6 @@
 
         return (
             <>
-                <FloatingMessageCounter
-                    isActive={this.state.isFloatingMessageCounterVisible && !_.isEmpty(this.state.newMarkerReportActionID)}
-                    onClick={this.scrollToBottomAndMarkReportAsRead}
-                />
-<<<<<<< HEAD
-                <ReactionListRefContext.Provider value={this.reactionListRef}>
-                    <ReportActionsList
-                        report={this.props.report}
-                        onScroll={this.trackScroll}
-                        onLayout={this.recordTimeToMeasureItemLayout}
-                        sortedReportActions={this.props.reportActions}
-                        mostRecentIOUReportActionID={this.mostRecentIOUReportActionID}
-                        isLoadingMoreReportActions={this.props.report.isLoadingMoreReportActions}
-                        loadMoreChats={this.loadMoreChats}
-                    />
-                </ReactionListRefContext.Provider>
-=======
                 <ReportActionsList
                     report={this.props.report}
                     onScroll={this.trackScroll}
@@ -333,10 +249,9 @@
                     mostRecentIOUReportActionID={this.mostRecentIOUReportActionID}
                     isLoadingMoreReportActions={this.props.report.isLoadingMoreReportActions}
                     loadMoreChats={this.loadMoreChats}
-                    newMarkerReportActionID={this.state.newMarkerReportActionID}
                 />
->>>>>>> 0bbf3fcc
                 <PopoverReactionList
+                    // Check if this is needed seems that is being used when the FloatingMessageCounter is clickd and wanna scroll to the bottom
                     ref={this.context.reactionListRef}
                     report={this.props.report}
                 />
