--- conflicted
+++ resolved
@@ -182,7 +182,7 @@
 
     const isFocused = useIsFocused();
     const reportID = props.report.reportID;
-    const hasNewestReportAction = lodashGet(props.reportActions[0], 'isNewestReportAction');
+    const hasNewestReportAction = lodashGet(reportActions[0], 'isNewestReportAction');
 
     /**
      * @returns {Boolean}
@@ -316,11 +316,7 @@
                 const newestReportAction = reportActions[0];
                 Report.getNewerActions(reportID, newestReportAction.reportActionID);
             }, 500),
-<<<<<<< HEAD
-        [props.isLoadingNewerReportActions, props.isLoadingInitialReportActions, isLinkingToExtendedMessage, reportID, reportActions],
-=======
-        [props.isLoadingNewerReportActions, props.isLoadingInitialReportActions, props.reportActions, reportID, hasNewestReportAction],
->>>>>>> 9f5084d1
+        [props.isLoadingNewerReportActions, props.isLoadingInitialReportActions, isLinkingToExtendedMessage, reportID, reportActions, hasNewestReportAction],
     );
 
     /**
