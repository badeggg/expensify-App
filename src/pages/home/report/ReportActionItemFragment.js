--- conflicted
+++ resolved
@@ -112,7 +112,6 @@
                             ? `<email-comment>${htmlContent}</email-comment>`
                             : `<comment>${htmlContent}</comment>`}
                     />
-<<<<<<< HEAD
                 ) : (
                     <Text
                         selectable={!canUseTouchScreen() || !props.isSmallScreenWidth}
@@ -128,8 +127,6 @@
                             </Text>
                         )}
                     </Text>
-=======
->>>>>>> fc352dd6
                 );
             }
             return (
