import React from 'react';
import HTML from 'react-native-render-html';
import {
    Linking, ActivityIndicator, View, Dimensions
} from 'react-native';
import PropTypes from 'prop-types';
import Str from 'expensify-common/lib/str';
import ReportActionFragmentPropTypes from './ReportActionFragmentPropTypes';
import styles, {webViewStyles, colors} from '../../../styles/StyleSheet';
import Text from '../../../components/Text';
import AnchorForCommentsOnly from '../../../components/AnchorForCommentsOnly';
import ImageThumbnailWithModal from '../../../components/ImageThumbnailWithModal';
import InlineCodeBlock from '../../../components/InlineCodeBlock';
import {getAuthToken} from '../../../libs/API';
import Config from '../../../CONFIG';

const propTypes = {
    // The message fragment needing to be displayed
    fragment: ReportActionFragmentPropTypes.isRequired,

    // Is this fragment an attachment?
    isAttachment: PropTypes.bool,

    // Does this fragment belong to a reportAction that has not yet loaded?
    loading: PropTypes.bool,
};

const defaultProps = {
    isAttachment: false,
    loading: false,
};

class ReportActionItemFragment extends React.PureComponent {
    constructor(props) {
        super(props);

        // Define the custom render methods
        // For <a> tags, the <Anchor> attribute is used to be more cross-platform friendly
        this.customRenderers = {
            a: (htmlAttribs, children, convertedCSSStyles, passProps) => (
                <AnchorForCommentsOnly
                    href={htmlAttribs.href}

                    // Unless otherwise specified open all links in
                    // a new window. On Desktop this means that we will
                    // skip the default Save As... download prompt
                    // and defer to whatever browser the user has.
                    // eslint-disable-next-line react/jsx-props-no-multi-spaces
                    target={htmlAttribs.target || '_blank'}
                    rel={htmlAttribs.rel || 'noopener noreferrer'}
                    style={passProps.style}
                    key={passProps.key}
                >
                    {children}
                </AnchorForCommentsOnly>
            ),
            pre: (htmlAttribs, children, convertedCSSStyles, passProps) => (
                <View
                    key={passProps.key}
                    style={webViewStyles.preTagStyle}
                >
                    {children}
                </View>
            ),
            code: (htmlAttribs, children, convertedCSSStyles, passProps) => (
                <InlineCodeBlock key={passProps.key}>
                    {children}
                </InlineCodeBlock>
            ),
<<<<<<< HEAD
            blockquote: (htmlAttribs, children, convertedCSSStyles, passProps) => (
                <View
                    key={passProps.key}
                    style={webViewStyles.blockquoteTagStyle}
                >
                    {children}
                </View>
            ),
        };
    }
=======
            img: (htmlAttribs, children, convertedCSSStyles, passProps) => {
                // Attaches authTokens as a URL parameter to load image attachments
                let previewSource = htmlAttribs['data-expensify-source']
                    ? `${htmlAttribs.src}?authToken=${getAuthToken()}`
                    : htmlAttribs.src;
>>>>>>> 786b9250

                let source = htmlAttribs['data-expensify-source']
                    ? `${htmlAttribs['data-expensify-source']}?authToken=${getAuthToken()}`
                    : htmlAttribs.src;

                // Update the image URL so the images can be accessed depending on the config environment
                previewSource = previewSource.replace(
                    Config.EXPENSIFY.URL_EXPENSIFY_COM,
                    Config.EXPENSIFY.URL_API_ROOT
                );
                source = source.replace(
                    Config.EXPENSIFY.URL_EXPENSIFY_COM,
                    Config.EXPENSIFY.URL_API_ROOT
                );

                return (
                    <ImageThumbnailWithModal
                        previewSourceURL={previewSource}
                        sourceURL={source}
                        key={passProps.key}
                    />
                );
            },
        };
    }

    render() {
        const {fragment} = this.props;
        const maxImageDimensions = 512;
        const windowWidth = Dimensions.get('window').width;
        switch (fragment.type) {
            case 'COMMENT':
                // If this is an attachment placeholder, return the placeholder component
                if (this.props.isAttachment && this.props.loading) {
                    return (
                        <View style={[styles.chatItemAttachmentPlaceholder]}>
                            <ActivityIndicator
                                size="large"
                                color={colors.textSupporting}
                                style={[styles.h100p]}
                            />
                        </View>
                    );
                }

                // Only render HTML if we have html in the fragment
                return fragment.html !== fragment.text
                    ? (
                        <HTML
                            textSelectable
                            renderers={this.customRenderers}
                            baseFontStyle={webViewStyles.baseFontStyle}
                            tagsStyles={webViewStyles.tagStyles}
                            onLinkPress={(event, href) => Linking.openURL(href)}
                            html={fragment.html}
                            imagesMaxWidth={Math.min(maxImageDimensions, windowWidth * 0.8)}
                            imagesInitialDimensions={{width: maxImageDimensions, height: maxImageDimensions}}
                        />
                    )
                    : (
                        <Text selectable>
                            {Str.htmlDecode(fragment.text)}
                        </Text>
                    );
            case 'TEXT':
                return (
                    <Text
                        selectable
                        style={[styles.chatItemMessageHeaderSender]}
                    >
                        {Str.htmlDecode(fragment.text)}
                    </Text>
                );
            case 'LINK':
                return <Text>LINK</Text>;
            case 'INTEGRATION_COMMENT':
                return <Text>REPORT_LINK</Text>;
            case 'REPORT_LINK':
                return <Text>REPORT_LINK</Text>;
            case 'POLICY_LINK':
                return <Text>POLICY_LINK</Text>;

            // If we have a message fragment type of OLD_MESSAGE this means we have not yet converted this over to the
            // new data structure. So we simply set this message as inner html and render it like we did before.
            // This wil allow us to convert messages over to the new structure without needing to do it all at once.
            case 'OLD_MESSAGE':
                return <Text>OLD_MESSAGE</Text>;
            default:
                return <Text>fragment.text</Text>;
        }
    }
}

ReportActionItemFragment.propTypes = propTypes;
ReportActionItemFragment.defaultProps = defaultProps;
ReportActionItemFragment.displayName = 'ReportActionItemFragment';

export default ReportActionItemFragment;<|MERGE_RESOLUTION|>--- conflicted
+++ resolved
@@ -67,7 +67,6 @@
                     {children}
                 </InlineCodeBlock>
             ),
-<<<<<<< HEAD
             blockquote: (htmlAttribs, children, convertedCSSStyles, passProps) => (
                 <View
                     key={passProps.key}
@@ -76,15 +75,11 @@
                     {children}
                 </View>
             ),
-        };
-    }
-=======
             img: (htmlAttribs, children, convertedCSSStyles, passProps) => {
                 // Attaches authTokens as a URL parameter to load image attachments
                 let previewSource = htmlAttribs['data-expensify-source']
                     ? `${htmlAttribs.src}?authToken=${getAuthToken()}`
                     : htmlAttribs.src;
->>>>>>> 786b9250
 
                 let source = htmlAttribs['data-expensify-source']
                     ? `${htmlAttribs['data-expensify-source']}?authToken=${getAuthToken()}`
