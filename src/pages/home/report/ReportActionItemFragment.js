import React, {memo} from 'react';
import {ActivityIndicator, View} from 'react-native';
import PropTypes from 'prop-types';
import Str from 'expensify-common/lib/str';
import reportActionFragmentPropTypes from './reportActionFragmentPropTypes';
import styles from '../../../styles/styles';
import variables from '../../../styles/variables';
import themeColors from '../../../styles/themes/default';
import RenderHTML from '../../../components/RenderHTML';
import Text from '../../../components/Text';
import * as EmojiUtils from '../../../libs/EmojiUtils';
import withWindowDimensions, {windowDimensionsPropTypes} from '../../../components/withWindowDimensions';
import withLocalize, {withLocalizePropTypes} from '../../../components/withLocalize';
import * as DeviceCapabilities from '../../../libs/DeviceCapabilities';
import compose from '../../../libs/compose';
import convertToLTR from '../../../libs/convertToLTR';
import {withNetwork} from '../../../components/OnyxProvider';
import CONST from '../../../CONST';
import editedLabelStyles from '../../../styles/editedLabelStyles';
import UserDetailsTooltip from '../../../components/UserDetailsTooltip';
import avatarPropTypes from '../../../components/avatarPropTypes';

const propTypes = {
    /** Users accountID */
    accountID: PropTypes.number.isRequired,

    /** The message fragment needing to be displayed */
    fragment: reportActionFragmentPropTypes.isRequired,

    /** Is this fragment an attachment? */
    isAttachment: PropTypes.bool,

    /** If this fragment is attachment than has info? */
    attachmentInfo: PropTypes.shape({
        /** The file name of attachment */
        name: PropTypes.string,

        /** The file size of the attachment in bytes. */
        size: PropTypes.number,

        /** The MIME type of the attachment. */
        type: PropTypes.string,

        /** Attachment's URL represents the specified File object or Blob object  */
        source: PropTypes.string,
    }),

    /** Message(text) of an IOU report action */
    iouMessage: PropTypes.string,

    /** Does this fragment belong to a reportAction that has not yet loaded? */
    loading: PropTypes.bool,

    /** The reportAction's source */
    source: PropTypes.oneOf(['Chronos', 'email', 'ios', 'android', 'web', 'email', '']),

    /** Should this fragment be contained in a single line? */
    isSingleLine: PropTypes.bool,

    // Additional styles to add after local styles
    style: PropTypes.oneOfType([PropTypes.arrayOf(PropTypes.object), PropTypes.object]),

    /** The accountID of the copilot who took this action on behalf of the user */
    delegateAccountID: PropTypes.number,

    /** icon */
    actorIcon: avatarPropTypes,

    /** Whether the comment is a thread parent message/the first message in a thread */
    isThreadParentMessage: PropTypes.bool,

    ...windowDimensionsPropTypes,

    /** localization props */
    ...withLocalizePropTypes,
};

const defaultProps = {
    isAttachment: false,
    attachmentInfo: {
        name: '',
        size: 0,
        type: '',
        source: '',
    },
    iouMessage: '',
    loading: false,
    isSingleLine: false,
    source: '',
    style: [],
    delegateAccountID: 0,
    actorIcon: {},
    isThreadParentMessage: false,
};

function ReportActionItemFragment(props) {
    switch (props.fragment.type) {
        case 'COMMENT': {
            // If this is an attachment placeholder, return the placeholder component
            if (props.isAttachment && props.loading) {
                return Str.isImage(props.attachmentInfo.name) ? (
                    <RenderHTML html={`<comment><img src="${props.attachmentInfo.source}" data-expensify-preview-modal-disabled="true"/></comment>`} />
                ) : (
                    <View style={[styles.chatItemAttachmentPlaceholder]}>
                        <ActivityIndicator
                            size="large"
                            color={themeColors.textSupporting}
                            style={[styles.flex1]}
                        />
                    </View>
                );
            }
            const {html, text} = props.fragment;
            const isPendingDelete = props.pendingAction === CONST.RED_BRICK_ROAD_PENDING_ACTION.DELETE && props.network.isOffline;

            // Threaded messages display "[Deleted message]" instead of being hidden altogether.
            // While offline we display the previous message with a strikethrough style. Once online we want to
            // immediately display "[Deleted message]" while the delete action is pending.

            if ((!props.network.isOffline && props.isThreadParentMessage && props.pendingAction === CONST.RED_BRICK_ROAD_PENDING_ACTION.DELETE) || props.fragment.isDeletedParentAction) {
                return <RenderHTML html={`<comment>${props.translate('parentReportAction.deletedMessage')}</comment>`} />;
            }

            // If the only difference between fragment.text and fragment.html is <br /> tags
            // we render it as text, not as html.
            // This is done to render emojis with line breaks between them as text.
            const differByLineBreaksOnly = Str.replaceAll(html, '<br />', '\n') === text;

            // Only render HTML if we have html in the fragment
            if (!differByLineBreaksOnly) {
                const editedTag = props.fragment.isEdited ? `<edited ${isPendingDelete ? 'deleted' : ''}></edited>` : '';
                const htmlContent = isPendingDelete ? `<del>${html}</del>` : html;

                const htmlWithTag = editedTag ? `${htmlContent}${editedTag}` : htmlContent;

                return <RenderHTML html={props.source === 'email' ? `<email-comment>${htmlWithTag}</email-comment>` : `<comment>${htmlWithTag}</comment>`} />;
            }
            const containsOnlyEmojis = EmojiUtils.containsOnlyEmojis(text);

            return (
                <Text style={[containsOnlyEmojis ? styles.onlyEmojisText : undefined, styles.ltr, ...props.style]}>
                    <Text
                        selectable={!DeviceCapabilities.canUseTouchScreen() || !props.isSmallScreenWidth}
                        style={[containsOnlyEmojis ? styles.onlyEmojisText : undefined, styles.ltr, ...props.style, isPendingDelete ? styles.offlineFeedback.deleted : undefined]}
                    >
                        {convertToLTR(props.iouMessage || text)}
                    </Text>
                    {Boolean(props.fragment.isEdited) && (
                        <>
                            <Text
                                selectable={false}
<<<<<<< HEAD
                                style={[containsOnlyEmojis ? styles.onlyEmojisTextLineHeight : undefined, styles.userSelectNone]}
=======
                                style={[containsOnlyEmojis ? styles.onlyEmojisTextLineHeight : undefined, styles.w1, styles.userSelectNone]}
                                dataSet={{[CONST.SELECTION_SCRAPER_HIDDEN_ELEMENT]: true}}
>>>>>>> 06e8d3ac
                            >
                                {' '}
                            </Text>
                            <Text
                                fontSize={variables.fontSizeSmall}
                                color={themeColors.textSupporting}
                                style={[editedLabelStyles, isPendingDelete ? styles.offlineFeedback.deleted : undefined, ...props.style]}
                            >
                                {props.translate('reportActionCompose.edited')}
                            </Text>
                        </>
                    )}
                </Text>
            );
        }
        case 'TEXT':
            return (
                <UserDetailsTooltip
                    accountID={props.accountID}
                    delegateAccountID={props.delegateAccountID}
                    icon={props.actorIcon}
                >
                    <Text
                        numberOfLines={props.isSingleLine ? 1 : undefined}
                        style={[styles.chatItemMessageHeaderSender, props.isSingleLine ? styles.pre : styles.preWrap]}
                    >
                        {props.fragment.text}
                    </Text>
                </UserDetailsTooltip>
            );
        case 'LINK':
            return <Text>LINK</Text>;
        case 'INTEGRATION_COMMENT':
            return <Text>REPORT_LINK</Text>;
        case 'REPORT_LINK':
            return <Text>REPORT_LINK</Text>;
        case 'POLICY_LINK':
            return <Text>POLICY_LINK</Text>;

        // If we have a message fragment type of OLD_MESSAGE this means we have not yet converted this over to the
        // new data structure. So we simply set this message as inner html and render it like we did before.
        // This wil allow us to convert messages over to the new structure without needing to do it all at once.
        case 'OLD_MESSAGE':
            return <Text>OLD_MESSAGE</Text>;
        default:
            return <Text>props.fragment.text</Text>;
    }
}

ReportActionItemFragment.propTypes = propTypes;
ReportActionItemFragment.defaultProps = defaultProps;
ReportActionItemFragment.displayName = 'ReportActionItemFragment';

export default compose(withWindowDimensions, withLocalize, withNetwork())(memo(ReportActionItemFragment));<|MERGE_RESOLUTION|>--- conflicted
+++ resolved
@@ -149,12 +149,8 @@
                         <>
                             <Text
                                 selectable={false}
-<<<<<<< HEAD
                                 style={[containsOnlyEmojis ? styles.onlyEmojisTextLineHeight : undefined, styles.userSelectNone]}
-=======
-                                style={[containsOnlyEmojis ? styles.onlyEmojisTextLineHeight : undefined, styles.w1, styles.userSelectNone]}
                                 dataSet={{[CONST.SELECTION_SCRAPER_HIDDEN_ELEMENT]: true}}
->>>>>>> 06e8d3ac
                             >
                                 {' '}
                             </Text>
