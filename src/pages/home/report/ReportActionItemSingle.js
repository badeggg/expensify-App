import lodashGet from 'lodash/get';
import React from 'react';
import {View} from 'react-native';
import PropTypes from 'prop-types';
import _ from 'underscore';
import reportActionPropTypes from './reportActionPropTypes';
import ReportActionItemFragment from './ReportActionItemFragment';
import styles from '../../../styles/styles';
import ReportActionItemDate from './ReportActionItemDate';
import Avatar from '../../../components/Avatar';
import personalDetailsPropType from '../../personalDetailsPropType';
import compose from '../../../libs/compose';
import withLocalize, {withLocalizePropTypes} from '../../../components/withLocalize';
import Navigation from '../../../libs/Navigation/Navigation';
import ROUTES from '../../../ROUTES';
import {withPersonalDetails} from '../../../components/OnyxProvider';
import ControlSelection from '../../../libs/ControlSelection';
import * as ReportUtils from '../../../libs/ReportUtils';
import OfflineWithFeedback from '../../../components/OfflineWithFeedback';
import CONST from '../../../CONST';
import SubscriptAvatar from '../../../components/SubscriptAvatar';
import reportPropTypes from '../../reportPropTypes';
import * as UserUtils from '../../../libs/UserUtils';
import PressableWithoutFeedback from '../../../components/Pressable/PressableWithoutFeedback';
import UserDetailsTooltip from '../../../components/UserDetailsTooltip';

const propTypes = {
    /** All the data of the action */
    action: PropTypes.shape(reportActionPropTypes).isRequired,

    /** All of the personalDetails */
    personalDetailsList: PropTypes.objectOf(personalDetailsPropType),

    /** Styles for the outermost View */
    // eslint-disable-next-line react/forbid-prop-types
    wrapperStyles: PropTypes.arrayOf(PropTypes.object),

    /** Children view component for this action item */
    children: PropTypes.node.isRequired,

    /** Report for this action */
    report: reportPropTypes,

    /** Show header for action */
    showHeader: PropTypes.bool,

    /** Determines if the avatar is displayed as a subscript (positioned lower than normal) */
    shouldShowSubscriptAvatar: PropTypes.bool,

    /** If the message has been flagged for moderation */
    hasBeenFlagged: PropTypes.bool,

    ...withLocalizePropTypes,
};

const defaultProps = {
    personalDetailsList: {},
    wrapperStyles: [styles.chatItem],
    showHeader: true,
    shouldShowSubscriptAvatar: false,
    hasBeenFlagged: false,
    report: undefined,
};

const showUserDetails = (accountID) => {
    Navigation.navigate(ROUTES.getProfileRoute(accountID));
};

function ReportActionItemSingle(props) {
    const actorEmail = lodashGet(props.action, 'actorEmail', '').replace(CONST.REGEX.MERGED_ACCOUNT_PREFIX, '');
    const actorAccountID = props.action.actorAccountID;
    let {avatar, displayName} = props.personalDetailsList[actorAccountID] || {};
    const {pendingFields} = props.personalDetailsList[actorAccountID] || {};

    // We replace the actor's email, name, and avatar with the Copilot manually for now. This will be improved upon when
    // the Copilot feature is implemented.
    if (props.action.delegateAccountID) {
        const delegateDetails = props.personalDetailsList[props.action.delegateAccountID];
        const delegateDisplayName = delegateDetails.displayName;
        displayName = `${delegateDisplayName} (${props.translate('reportAction.asCopilot')} ${displayName})`;
        avatar = delegateDetails.avatar;
    }

    const avatarSource = UserUtils.getAvatar(avatar, props.action.delegateAccountID ? props.action.delegateAccountID : actorAccountID);

    // Since the display name for a report action message is delivered with the report history as an array of fragments
    // we'll need to take the displayName from personal details and have it be in the same format for now. Eventually,
    // we should stop referring to the report history items entirely for this information.
    const personArray = displayName
        ? [
              {
                  type: 'TEXT',
                  text: displayName,
              },
          ]
        : props.action.person;

    return (
        <View style={props.wrapperStyles}>
            <PressableWithoutFeedback
                style={[styles.alignSelfStart, styles.mr3]}
                onPressIn={ControlSelection.block}
                onPressOut={ControlSelection.unblock}
<<<<<<< HEAD
                onPress={() => showUserDetails(props.action.delegateAccountID ? props.action.delegateAccountID : actorAccountID)}
=======
                onPress={() => showUserDetails(actorAccountID)}
                accessibilityLabel={actorEmail}
                accessibilityRole="button"
>>>>>>> 55e3cb9d
            >
                <OfflineWithFeedback pendingAction={lodashGet(pendingFields, 'avatar', null)}>
                    {props.shouldShowSubscriptAvatar ? (
                        <SubscriptAvatar
                            mainAvatar={{source: avatarSource, type: CONST.ICON_TYPE_AVATAR}}
                            secondaryAvatar={ReportUtils.getIcons(props.report, {})[props.report.isOwnPolicyExpenseChat ? 0 : 1]}
                            mainTooltip={actorEmail}
                            secondaryTooltip={ReportUtils.getPolicyName(props.report)}
                            noMargin
                        />
                    ) : (
                        <UserDetailsTooltip
                            accountID={actorAccountID}
                            delegateAccountID={props.action.delegateAccountID}
                        >
                            <View>
                                <Avatar
                                    containerStyles={[styles.actionAvatar]}
                                    source={avatarSource}
                                />
                            </View>
                        </UserDetailsTooltip>
                    )}
                </OfflineWithFeedback>
            </PressableWithoutFeedback>
            <View style={[styles.chatItemRight]}>
                {props.showHeader ? (
                    <View style={[styles.chatItemMessageHeader]}>
                        <PressableWithoutFeedback
                            style={[styles.flexShrink1, styles.mr1]}
                            onPressIn={ControlSelection.block}
                            onPressOut={ControlSelection.unblock}
<<<<<<< HEAD
                            onPress={() => showUserDetails(props.action.delegateAccountID ? props.action.delegateAccountID : actorAccountID)}
=======
                            onPress={() => showUserDetails(actorAccountID)}
                            accessibilityLabel={actorEmail}
                            accessibilityRole="button"
>>>>>>> 55e3cb9d
                        >
                            {_.map(personArray, (fragment, index) => (
                                <ReportActionItemFragment
                                    key={`person-${props.action.reportActionID}-${index}`}
                                    accountID={actorAccountID}
                                    fragment={fragment}
                                    isAttachment={props.action.isAttachment}
                                    isLoading={props.action.isLoading}
                                    delegateAccountID={props.action.delegateAccountID}
                                    isSingleLine
                                />
                            ))}
                        </PressableWithoutFeedback>
                        <ReportActionItemDate created={props.action.created} />
                    </View>
                ) : null}
                <View style={props.hasBeenFlagged ? styles.blockquote : {}}>{props.children}</View>
            </View>
        </View>
    );
}

ReportActionItemSingle.propTypes = propTypes;
ReportActionItemSingle.defaultProps = defaultProps;
ReportActionItemSingle.displayName = 'ReportActionItemSingle';

export default compose(withLocalize, withPersonalDetails())(ReportActionItemSingle);<|MERGE_RESOLUTION|>--- conflicted
+++ resolved
@@ -101,13 +101,9 @@
                 style={[styles.alignSelfStart, styles.mr3]}
                 onPressIn={ControlSelection.block}
                 onPressOut={ControlSelection.unblock}
-<<<<<<< HEAD
                 onPress={() => showUserDetails(props.action.delegateAccountID ? props.action.delegateAccountID : actorAccountID)}
-=======
-                onPress={() => showUserDetails(actorAccountID)}
                 accessibilityLabel={actorEmail}
                 accessibilityRole="button"
->>>>>>> 55e3cb9d
             >
                 <OfflineWithFeedback pendingAction={lodashGet(pendingFields, 'avatar', null)}>
                     {props.shouldShowSubscriptAvatar ? (
@@ -140,13 +136,9 @@
                             style={[styles.flexShrink1, styles.mr1]}
                             onPressIn={ControlSelection.block}
                             onPressOut={ControlSelection.unblock}
-<<<<<<< HEAD
                             onPress={() => showUserDetails(props.action.delegateAccountID ? props.action.delegateAccountID : actorAccountID)}
-=======
-                            onPress={() => showUserDetails(actorAccountID)}
                             accessibilityLabel={actorEmail}
                             accessibilityRole="button"
->>>>>>> 55e3cb9d
                         >
                             {_.map(personArray, (fragment, index) => (
                                 <ReportActionItemFragment
