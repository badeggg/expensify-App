--- conflicted
+++ resolved
@@ -79,11 +79,7 @@
 };
 
 function ReportActionItemSingle(props) {
-<<<<<<< HEAD
-=======
     const styles = useThemeStyles();
-    const personalDetails = usePersonalDetails() || CONST.EMPTY_OBJECT;
->>>>>>> ded13be2
     const actorAccountID = props.action.actionName === CONST.REPORT.ACTIONS.TYPE.REPORTPREVIEW && props.iouReport ? props.iouReport.managerID : props.action.actorAccountID;
     const personalDetails = PersonalDetailsUtils.getPersonalDetailsByAccountID(actorAccountID);
     let displayName = ReportUtils.getDisplayNameForParticipant(actorAccountID);
