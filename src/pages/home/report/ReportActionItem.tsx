import lodashIsEqual from 'lodash/isEqual';
import React, {memo, useCallback, useContext, useEffect, useMemo, useRef, useState} from 'react';
import type {GestureResponderEvent, TextInput} from 'react-native';
import {InteractionManager, View} from 'react-native';
import type {OnyxCollection, OnyxEntry} from 'react-native-onyx';
import {withOnyx} from 'react-native-onyx';
import type {Emoji} from '@assets/emojis/types';
import Button from '@components/Button';
import DisplayNames from '@components/DisplayNames';
import Hoverable from '@components/Hoverable';
import Icon from '@components/Icon';
import * as Expensicons from '@components/Icon/Expensicons';
import InlineSystemMessage from '@components/InlineSystemMessage';
import KYCWall from '@components/KYCWall';
import OfflineWithFeedback from '@components/OfflineWithFeedback';
import {useBlockedFromConcierge, usePersonalDetails, useReportActionsDrafts} from '@components/OnyxProvider';
import PressableWithSecondaryInteraction from '@components/PressableWithSecondaryInteraction';
import ReportActionItemEmojiReactions from '@components/Reactions/ReportActionItemEmojiReactions';
import RenderHTML from '@components/RenderHTML';
import type {ActionableItem} from '@components/ReportActionItem/ActionableItemButtons';
import ActionableItemButtons from '@components/ReportActionItem/ActionableItemButtons';
import ChronosOOOListActions from '@components/ReportActionItem/ChronosOOOListActions';
import MoneyReportView from '@components/ReportActionItem/MoneyReportView';
import MoneyRequestAction from '@components/ReportActionItem/MoneyRequestAction';
import MoneyRequestView from '@components/ReportActionItem/MoneyRequestView';
import RenameAction from '@components/ReportActionItem/RenameAction';
import ReportPreview from '@components/ReportActionItem/ReportPreview';
import TaskAction from '@components/ReportActionItem/TaskAction';
import TaskPreview from '@components/ReportActionItem/TaskPreview';
import TaskView from '@components/ReportActionItem/TaskView';
import {ShowContextMenuContext} from '@components/ShowContextMenuContext';
import Text from '@components/Text';
import UnreadActionIndicator from '@components/UnreadActionIndicator';
import useLocalize from '@hooks/useLocalize';
import usePrevious from '@hooks/usePrevious';
import useReportScrollManager from '@hooks/useReportScrollManager';
import useStyleUtils from '@hooks/useStyleUtils';
import useTheme from '@hooks/useTheme';
import useThemeStyles from '@hooks/useThemeStyles';
import useWindowDimensions from '@hooks/useWindowDimensions';
import ControlSelection from '@libs/ControlSelection';
import * as DeviceCapabilities from '@libs/DeviceCapabilities';
import * as ErrorUtils from '@libs/ErrorUtils';
import focusTextInputAfterAnimation from '@libs/focusTextInputAfterAnimation';
import ModifiedExpenseMessage from '@libs/ModifiedExpenseMessage';
import Navigation from '@libs/Navigation/Navigation';
import Permissions from '@libs/Permissions';
import * as PersonalDetailsUtils from '@libs/PersonalDetailsUtils';
import * as ReportActionsUtils from '@libs/ReportActionsUtils';
import * as ReportUtils from '@libs/ReportUtils';
import SelectionScraper from '@libs/SelectionScraper';
import {ReactionListContext} from '@pages/home/ReportScreenContext';
import * as BankAccounts from '@userActions/BankAccounts';
import * as EmojiPickerAction from '@userActions/EmojiPickerAction';
import * as Policy from '@userActions/Policy';
import * as Report from '@userActions/Report';
import * as ReportActions from '@userActions/ReportActions';
import * as Session from '@userActions/Session';
import * as User from '@userActions/User';
import CONST from '@src/CONST';
import type {TranslationPaths} from '@src/languages/types';
import ONYXKEYS from '@src/ONYXKEYS';
import ROUTES from '@src/ROUTES';
import type * as OnyxTypes from '@src/types/onyx';
import type {OriginalMessageActionableMentionWhisper, OriginalMessageJoinPolicyChangeLog} from '@src/types/onyx/OriginalMessage';
import {isEmptyObject} from '@src/types/utils/EmptyObject';
import MiniReportActionContextMenu from './ContextMenu/MiniReportActionContextMenu';
import * as ReportActionContextMenu from './ContextMenu/ReportActionContextMenu';
import {hideContextMenu} from './ContextMenu/ReportActionContextMenu';
import LinkPreviewer from './LinkPreviewer';
import ReportActionItemBasicMessage from './ReportActionItemBasicMessage';
import ReportActionItemCreated from './ReportActionItemCreated';
import ReportActionItemDraft from './ReportActionItemDraft';
import ReportActionItemGrouped from './ReportActionItemGrouped';
import ReportActionItemMessage from './ReportActionItemMessage';
import ReportActionItemMessageEdit from './ReportActionItemMessageEdit';
import ReportActionItemSingle from './ReportActionItemSingle';
import ReportActionItemThread from './ReportActionItemThread';
import ReportAttachmentsContext from './ReportAttachmentsContext';

const getDraftMessage = (drafts: OnyxCollection<OnyxTypes.ReportActionsDrafts>, reportID: string, action: OnyxTypes.ReportAction): string | undefined => {
    const originalReportID = ReportUtils.getOriginalReportID(reportID, action);
    const draftKey = `${ONYXKEYS.COLLECTION.REPORT_ACTIONS_DRAFTS}${originalReportID}`;
    const draftMessage = drafts?.[draftKey]?.[action.reportActionID];
    return typeof draftMessage === 'string' ? draftMessage : draftMessage?.message;
};

type ReportActionItemOnyxProps = {
    /** Stores user's preferred skin tone */
    preferredSkinTone: OnyxEntry<string | number>;

    /** IOU report for this action, if any */
    iouReport: OnyxEntry<OnyxTypes.Report>;

    emojiReactions: OnyxEntry<OnyxTypes.ReportActionReactions>;

    /** The user's wallet account */
    userWallet: OnyxEntry<OnyxTypes.UserWallet>;

    /** The policy which the user has access to and which the report is tied to */
    policy: OnyxEntry<OnyxTypes.Policy>;
};

type ReportActionItemProps = {
    /** Report for this action */
    report: OnyxTypes.Report;

    /** Report action belonging to the report's parent */
    parentReportAction: OnyxEntry<OnyxTypes.ReportAction>;

    /** All the data of the action item */
    action: OnyxTypes.ReportAction;

    /** Should the comment have the appearance of being grouped with the previous comment? */
    displayAsGroup: boolean;

    /** Is this the most recent IOU Action? */
    isMostRecentIOUReportAction: boolean;

    /** Should we display the new marker on top of the comment? */
    shouldDisplayNewMarker: boolean;

    /** Determines if the avatar is displayed as a subscript (positioned lower than normal) */
    shouldShowSubscriptAvatar?: boolean;

    /** Position index of the report action in the overall report FlatList view */
    index: number;

    /** Flag to show, hide the thread divider line */
    shouldHideThreadDividerLine?: boolean;

    linkedReportActionID?: string;

    /** Callback to be called on onPress */
    onPress?: () => void;
} & ReportActionItemOnyxProps;

const isIOUReport = (actionObj: OnyxEntry<OnyxTypes.ReportAction>): actionObj is OnyxTypes.ReportActionBase & OnyxTypes.OriginalMessageIOU =>
    actionObj?.actionName === CONST.REPORT.ACTIONS.TYPE.IOU;

function ReportActionItem({
    action,
    report,
    linkedReportActionID,
    displayAsGroup,
    emojiReactions,
    index,
    iouReport,
    isMostRecentIOUReportAction,
    parentReportAction,
    preferredSkinTone = CONST.EMOJI_DEFAULT_SKIN_TONE,
    shouldDisplayNewMarker,
    userWallet,
    shouldHideThreadDividerLine = false,
    shouldShowSubscriptAvatar = false,
    policy,
    onPress = undefined,
}: ReportActionItemProps) {
    const {translate} = useLocalize();
    const {isSmallScreenWidth} = useWindowDimensions();
    const blockedFromConcierge = useBlockedFromConcierge();
    const reportActionDrafts = useReportActionsDrafts();
    const draftMessage = useMemo(() => getDraftMessage(reportActionDrafts, report.reportID, action), [action, report.reportID, reportActionDrafts]);
    const theme = useTheme();
    const styles = useThemeStyles();
    const StyleUtils = useStyleUtils();
    const personalDetails = usePersonalDetails() || CONST.EMPTY_OBJECT;
    const [isContextMenuActive, setIsContextMenuActive] = useState(() => ReportActionContextMenu.isActiveReportAction(action.reportActionID));
    const [isEmojiPickerActive, setIsEmojiPickerActive] = useState<boolean | undefined>();

    const [isHidden, setIsHidden] = useState(false);
    const [moderationDecision, setModerationDecision] = useState<OnyxTypes.DecisionName>(CONST.MODERATION.MODERATOR_DECISION_APPROVED);
    const reactionListRef = useContext(ReactionListContext);
    const {updateHiddenAttachments} = useContext(ReportAttachmentsContext);
    const textInputRef = useRef<TextInput & HTMLTextAreaElement>();
    const popoverAnchorRef = useRef<ReportActionContextMenu.ContextMenuAnchor>(null);
    const downloadedPreviews = useRef<string[]>([]);
    const prevDraftMessage = usePrevious(draftMessage);
    const originalReportID = ReportUtils.getOriginalReportID(report.reportID, action);
    const originalReport = report.reportID === originalReportID ? report : ReportUtils.getReport(originalReportID);
    const isReportActionLinked = linkedReportActionID && action.reportActionID && linkedReportActionID === action.reportActionID;

    const reportScrollManager = useReportScrollManager();

    const highlightedBackgroundColorIfNeeded = useMemo(
        () => (isReportActionLinked ? StyleUtils.getBackgroundColorStyle(theme.hoverComponentBG) : {}),
        [StyleUtils, isReportActionLinked, theme.hoverComponentBG],
    );

    const isDeletedParentAction = ReportActionsUtils.isDeletedParentAction(action);
    const prevActionResolution = usePrevious(ReportActionsUtils.isActionableMentionWhisper(action) ? action.originalMessage.resolution : null);

    // IOUDetails only exists when we are sending money
    const isSendingMoney = isIOUReport(action) && action.originalMessage.type === CONST.IOU.REPORT_ACTION_TYPE.PAY && action.originalMessage.IOUDetails;

    const updateHiddenState = useCallback(
        (isHiddenValue: boolean) => {
            setIsHidden(isHiddenValue);
            const isAttachment = ReportUtils.isReportMessageAttachment(action.message?.at(-1));
            if (!isAttachment) {
                return;
            }
            updateHiddenAttachments(action.reportActionID, isHiddenValue);
        },
        [action.reportActionID, action.message, updateHiddenAttachments],
    );

    useEffect(
        () => () => {
            // ReportActionContextMenu, EmojiPicker and PopoverReactionList are global components,
            // we should also hide them when the current component is destroyed
            if (ReportActionContextMenu.isActiveReportAction(action.reportActionID)) {
                ReportActionContextMenu.hideContextMenu();
                ReportActionContextMenu.hideDeleteModal();
            }
            if (EmojiPickerAction.isActive(action.reportActionID)) {
                EmojiPickerAction.hideEmojiPicker(true);
            }
            if (reactionListRef?.current?.isActiveReportAction(action.reportActionID)) {
                reactionListRef?.current?.hideReactionList();
            }
        },
        [action.reportActionID, reactionListRef],
    );

    useEffect(() => {
        // We need to hide EmojiPicker when this is a deleted parent action
        if (!isDeletedParentAction || !EmojiPickerAction.isActive(action.reportActionID)) {
            return;
        }

        EmojiPickerAction.hideEmojiPicker(true);
    }, [isDeletedParentAction, action.reportActionID]);

    useEffect(() => {
        if (prevDraftMessage !== undefined || draftMessage === undefined) {
            return;
        }

        focusTextInputAfterAnimation(textInputRef.current, 100);
    }, [prevDraftMessage, draftMessage]);

    useEffect(() => {
        if (!Permissions.canUseLinkPreviews()) {
            return;
        }

        const urls = ReportActionsUtils.extractLinksFromMessageHtml(action);
        if (lodashIsEqual(downloadedPreviews.current, urls) || action.pendingAction === CONST.RED_BRICK_ROAD_PENDING_ACTION.DELETE) {
            return;
        }

        downloadedPreviews.current = urls;
        Report.expandURLPreview(report.reportID, action.reportActionID);
    }, [action, report.reportID]);

    useEffect(() => {
        if (draftMessage === undefined || !ReportActionsUtils.isDeletedAction(action)) {
            return;
        }
        Report.deleteReportActionDraft(report.reportID, action);
    }, [draftMessage, action, report.reportID]);

    // Hide the message if it is being moderated for a higher offense, or is hidden by a moderator
    // Removed messages should not be shown anyway and should not need this flow
    const latestDecision = action.message?.[0].moderationDecision?.decision ?? '';
    useEffect(() => {
        if (action.actionName !== CONST.REPORT.ACTIONS.TYPE.ADDCOMMENT) {
            return;
        }

        // Hide reveal message button and show the message if latestDecision is changed to empty
        if (!latestDecision) {
            setModerationDecision(CONST.MODERATION.MODERATOR_DECISION_APPROVED);
            setIsHidden(false);
            return;
        }

        setModerationDecision(latestDecision);
        if (
            ![CONST.MODERATION.MODERATOR_DECISION_APPROVED, CONST.MODERATION.MODERATOR_DECISION_PENDING].some((item) => item === latestDecision) &&
            !ReportActionsUtils.isPendingRemove(action)
        ) {
            setIsHidden(true);
            return;
        }
        setIsHidden(false);
    }, [latestDecision, action]);

    const toggleContextMenuFromActiveReportAction = useCallback(() => {
        setIsContextMenuActive(ReportActionContextMenu.isActiveReportAction(action.reportActionID));
    }, [action.reportActionID]);

    /**
     * Show the ReportActionContextMenu modal popover.
     *
     * @param [event] - A press event.
     */
    const showPopover = useCallback(
        (event: GestureResponderEvent | MouseEvent) => {
            // Block menu on the message being Edited or if the report action item has errors
            if (draftMessage !== undefined || !isEmptyObject(action.errors)) {
                return;
            }

            setIsContextMenuActive(true);
            const selection = SelectionScraper.getCurrentSelection();
            ReportActionContextMenu.showContextMenu(
                CONST.CONTEXT_MENU_TYPES.REPORT_ACTION,
                event,
                selection,
                popoverAnchorRef.current,
                report.reportID,
                action.reportActionID,
                originalReportID,
                draftMessage ?? '',
                () => setIsContextMenuActive(true),
                toggleContextMenuFromActiveReportAction,
                ReportUtils.isArchivedRoom(originalReport),
                ReportUtils.chatIncludesChronos(originalReport),
                false,
                false,
                [],
                false,
                setIsEmojiPickerActive as () => void,
            );
        },
        [draftMessage, action, report.reportID, toggleContextMenuFromActiveReportAction, originalReport, originalReportID],
    );

    // Handles manual scrolling to the bottom of the chat when the last message is an actionable mention whisper and it's resolved.
    // This fixes an issue where InvertedFlatList fails to auto scroll down and results in an empty space at the bottom of the chat in IOS.
    useEffect(() => {
        if (index !== 0 || !ReportActionsUtils.isActionableMentionWhisper(action)) {
            return;
        }

        if (ReportActionsUtils.isActionableMentionWhisper(action) && prevActionResolution !== (action.originalMessage.resolution ?? null)) {
            reportScrollManager.scrollToIndex(index);
        }
    }, [index, action, prevActionResolution, reportScrollManager]);

    const toggleReaction = useCallback(
        (emoji: Emoji) => {
            Report.toggleEmojiReaction(report.reportID, action, emoji, emojiReactions);
        },
        [report, action, emojiReactions],
    );

    const contextValue = useMemo(
        () => ({
            anchor: popoverAnchorRef.current,
            report,
            action,
            checkIfContextMenuActive: toggleContextMenuFromActiveReportAction,
        }),
        [report, action, toggleContextMenuFromActiveReportAction],
    );

    const actionableItemButtons: ActionableItem[] = useMemo(() => {
        const isWhisperResolution = (action?.originalMessage as OriginalMessageActionableMentionWhisper['originalMessage'])?.resolution !== null;
        const isJoinChoice = (action?.originalMessage as OriginalMessageJoinPolicyChangeLog['originalMessage'])?.choice === '';

        if (!((ReportActionsUtils.isActionableMentionWhisper(action) && isWhisperResolution) || (ReportActionsUtils.isActionableJoinRequest(action) && isJoinChoice))) {
            return [];
        }

        if (ReportActionsUtils.isActionableJoinRequest(action)) {
            return [
                {
                    text: 'actionableMentionJoinWorkspaceOptions.accept',
                    key: `${action.reportActionID}-actionableMentionJoinWorkspace-${CONST.REPORT.ACTIONABLE_MENTION_JOIN_WORKSPACE_RESOLUTION.ACCEPT}`,
                    onPress: () => Policy.acceptJoinRequest(report.reportID, action),
                    isPrimary: true,
                },
                {
                    text: 'actionableMentionJoinWorkspaceOptions.decline',
                    key: `${action.reportActionID}-actionableMentionJoinWorkspace-${CONST.REPORT.ACTIONABLE_MENTION_JOIN_WORKSPACE_RESOLUTION.DECLINE}`,
                    onPress: () => Policy.declineJoinRequest(report.reportID, action),
                },
            ];
        }
        return [
            {
                text: 'actionableMentionWhisperOptions.invite',
                key: `${action.reportActionID}-actionableMentionWhisper-${CONST.REPORT.ACTIONABLE_MENTION_WHISPER_RESOLUTION.INVITE}`,
                onPress: () => Report.resolveActionableMentionWhisper(report.reportID, action, CONST.REPORT.ACTIONABLE_MENTION_WHISPER_RESOLUTION.INVITE),
                isPrimary: true,
            },
            {
                text: 'actionableMentionWhisperOptions.nothing',
                key: `${action.reportActionID}-actionableMentionWhisper-${CONST.REPORT.ACTIONABLE_MENTION_WHISPER_RESOLUTION.NOTHING}`,
                onPress: () => Report.resolveActionableMentionWhisper(report.reportID, action, CONST.REPORT.ACTIONABLE_MENTION_WHISPER_RESOLUTION.NOTHING),
            },
        ];
    }, [action, report.reportID]);

    /**
     * Get the content of ReportActionItem
     * @param hovered whether the ReportActionItem is hovered
     * @param isWhisper whether the report action is a whisper
     * @param hasErrors whether the report action has any errors
     * @returns child component(s)
     */
    const renderItemContent = (hovered = false, isWhisper = false, hasErrors = false): React.JSX.Element => {
        let children;

        // Show the MoneyRequestPreview for when request was created, bill was split or money was sent
        if (
            isIOUReport(action) &&
            action.originalMessage &&
            // For the pay flow, we only want to show MoneyRequestAction when sending money. When paying, we display a regular system message
            (action.originalMessage.type === CONST.IOU.REPORT_ACTION_TYPE.CREATE ||
                action.originalMessage.type === CONST.IOU.REPORT_ACTION_TYPE.SPLIT ||
                action.originalMessage.type === CONST.IOU.REPORT_ACTION_TYPE.TRACK ||
                isSendingMoney)
        ) {
            // There is no single iouReport for bill splits, so only 1:1 requests require an iouReportID
            const iouReportID = action.originalMessage.IOUReportID ? action.originalMessage.IOUReportID.toString() : '0';
            children = (
                <MoneyRequestAction
                    // If originalMessage.iouReportID is set, this is a 1:1 money request in a DM chat whose reportID is report.chatReportID
                    chatReportID={action.originalMessage.IOUReportID ? report.chatReportID ?? '' : report.reportID}
                    requestReportID={iouReportID}
                    reportID={report.reportID}
                    action={action}
                    isMostRecentIOUReportAction={isMostRecentIOUReportAction}
                    isHovered={hovered}
                    contextMenuAnchor={popoverAnchorRef.current}
                    checkIfContextMenuActive={toggleContextMenuFromActiveReportAction}
                    style={displayAsGroup ? [] : [styles.mt2]}
                    isWhisper={isWhisper}
                />
            );
        } else if (action.actionName === CONST.REPORT.ACTIONS.TYPE.REPORTPREVIEW) {
            children = ReportUtils.isClosedExpenseReportWithNoExpenses(iouReport) ? (
                <RenderHTML html={`<comment>${translate('parentReportAction.deletedReport')}</comment>`} />
            ) : (
                <ReportPreview
                    iouReportID={ReportActionsUtils.getIOUReportIDFromReportActionPreview(action)}
                    chatReportID={report.reportID}
                    policyID={report.policyID ?? ''}
                    containerStyles={displayAsGroup ? [] : [styles.mt2]}
                    action={action}
                    isHovered={hovered}
                    contextMenuAnchor={popoverAnchorRef.current}
                    checkIfContextMenuActive={toggleContextMenuFromActiveReportAction}
                    isWhisper={isWhisper}
                />
            );
        } else if (ReportActionsUtils.isTaskAction(action)) {
            children = <TaskAction action={action} />;
        } else if (ReportActionsUtils.isCreatedTaskReportAction(action)) {
            children = (
                <ShowContextMenuContext.Provider value={contextValue}>
                    <TaskPreview
                        taskReportID={action.actionName === CONST.REPORT.ACTIONS.TYPE.ADDCOMMENT ? action.originalMessage.taskReportID?.toString() ?? '' : ''}
                        chatReportID={report.reportID}
                        action={action}
                        isHovered={hovered}
                        contextMenuAnchor={popoverAnchorRef.current}
                        checkIfContextMenuActive={toggleContextMenuFromActiveReportAction}
                        policyID={report.policyID ?? ''}
                    />
                </ShowContextMenuContext.Provider>
            );
        } else if (action.actionName === CONST.REPORT.ACTIONS.TYPE.REIMBURSEMENTQUEUED) {
            const submitterDisplayName = PersonalDetailsUtils.getDisplayNameOrDefault(personalDetails[report.ownerAccountID ?? -1]);
            const paymentType = action.originalMessage.paymentType ?? '';

            const missingPaymentMethod = ReportUtils.getIndicatedMissingPaymentMethod(userWallet, report.reportID, action);
            children = (
                <ReportActionItemBasicMessage
                    message={translate(paymentType === CONST.IOU.PAYMENT_TYPE.EXPENSIFY ? 'iou.waitingOnEnabledWallet' : 'iou.waitingOnBankAccount', {submitterDisplayName})}
                >
                    <>
                        {missingPaymentMethod === 'bankAccount' && (
                            <Button
                                success
                                style={[styles.w100, styles.requestPreviewBox]}
                                text={translate('bankAccount.addBankAccount')}
                                onPress={() => BankAccounts.openPersonalBankAccountSetupView(report.reportID)}
                                pressOnEnter
                                large
                            />
                        )}
                        {missingPaymentMethod === 'wallet' && (
                            <KYCWall
                                onSuccessfulKYC={() => Navigation.navigate(ROUTES.ENABLE_PAYMENTS)}
                                enablePaymentsRoute={ROUTES.ENABLE_PAYMENTS}
                                addBankAccountRoute={ROUTES.BANK_ACCOUNT_PERSONAL}
                                addDebitCardRoute={ROUTES.SETTINGS_ADD_DEBIT_CARD}
                                chatReportID={report.reportID}
                                iouReport={iouReport}
                            >
                                {(triggerKYCFlow, buttonRef) => (
                                    <Button
                                        ref={buttonRef}
                                        success
                                        large
                                        style={[styles.w100, styles.requestPreviewBox]}
                                        text={translate('iou.enableWallet')}
                                        onPress={triggerKYCFlow}
                                    />
                                )}
                            </KYCWall>
                        )}
                    </>
                </ReportActionItemBasicMessage>
            );
        } else if (action.actionName === CONST.REPORT.ACTIONS.TYPE.REIMBURSEMENTDEQUEUED) {
            children = <ReportActionItemBasicMessage message={ReportUtils.getReimbursementDeQueuedActionMessage(action, report)} />;
        } else if (action.actionName === CONST.REPORT.ACTIONS.TYPE.MODIFIEDEXPENSE) {
            children = <ReportActionItemBasicMessage message={ModifiedExpenseMessage.getForReportAction(report.reportID, action)} />;
        } else if (ReportActionsUtils.isOldDotReportAction(action)) {
            // This handles all historical actions from OldDot that we just want to display the message text
            children = <ReportActionItemBasicMessage message={ReportActionsUtils.getMessageOfOldDotReportAction(action)} />;
        } else if (action.actionName === CONST.REPORT.ACTIONS.TYPE.HOLD) {
            children = <ReportActionItemBasicMessage message={translate('iou.heldRequest')} />;
        } else if (action.actionName === CONST.REPORT.ACTIONS.TYPE.HOLDCOMMENT) {
            children = <ReportActionItemBasicMessage message={action.message?.[0].text ?? ''} />;
        } else if (action.actionName === CONST.REPORT.ACTIONS.TYPE.UNHOLD) {
            children = <ReportActionItemBasicMessage message={translate('iou.unheldRequest')} />;
        } else {
            const hasBeenFlagged =
                ![CONST.MODERATION.MODERATOR_DECISION_APPROVED, CONST.MODERATION.MODERATOR_DECISION_PENDING].some((item) => item === moderationDecision) &&
                !ReportActionsUtils.isPendingRemove(action);
            children = (
                <ShowContextMenuContext.Provider value={contextValue}>
                    {draftMessage === undefined ? (
                        <View style={displayAsGroup && hasBeenFlagged ? styles.blockquote : {}}>
                            <ReportActionItemMessage
                                reportID={report.reportID}
                                action={action}
                                displayAsGroup={displayAsGroup}
                                isHidden={isHidden}
                            />
                            {hasBeenFlagged && (
                                <Button
                                    small
                                    style={[styles.mt2, styles.alignSelfStart]}
                                    onPress={() => updateHiddenState(!isHidden)}
                                >
                                    <Text
                                        style={[styles.buttonSmallText, styles.userSelectNone]}
                                        dataSet={{[CONST.SELECTION_SCRAPER_HIDDEN_ELEMENT]: true}}
                                    >
                                        {isHidden ? translate('moderation.revealMessage') : translate('moderation.hideMessage')}
                                    </Text>
                                </Button>
                            )}
                            {/**
                                These are the actionable buttons that appear at the bottom of a Concierge message
                                for example: Invite a user mentioned but not a member of the room
                                https://github.com/Expensify/App/issues/32741
                            */}
                            {actionableItemButtons.length > 0 && <ActionableItemButtons items={actionableItemButtons} />}
                        </View>
                    ) : (
                        <ReportActionItemMessageEdit
                            action={action}
                            draftMessage={draftMessage}
                            reportID={report.reportID}
                            index={index}
                            ref={textInputRef}
                            // Avoid defining within component due to an existing Onyx bug
                            preferredSkinTone={preferredSkinTone}
                            shouldDisableEmojiPicker={(ReportUtils.chatIncludesConcierge(report) && User.isBlockedFromConcierge(blockedFromConcierge)) || ReportUtils.isArchivedRoom(report)}
                        />
                    )}
                </ShowContextMenuContext.Provider>
            );
        }
        const numberOfThreadReplies = action.childVisibleActionCount ?? 0;

        const shouldDisplayThreadReplies = ReportUtils.shouldDisplayThreadReplies(action, report.reportID);
        const oldestFourAccountIDs =
            action.childOldestFourAccountIDs
                ?.split(',')
                .map((accountID) => Number(accountID))
                .filter((accountID): accountID is number => typeof accountID === 'number') ?? [];
        const draftMessageRightAlign = draftMessage !== undefined ? styles.chatItemReactionsDraftRight : {};

        return (
            <>
                {children}
                {Permissions.canUseLinkPreviews() && !isHidden && (action.linkMetadata?.length ?? 0) > 0 && (
                    <View style={draftMessage !== undefined ? styles.chatItemReactionsDraftRight : {}}>
                        <LinkPreviewer linkMetadata={action.linkMetadata?.filter((item) => !isEmptyObject(item))} />
                    </View>
                )}
                {!ReportActionsUtils.isMessageDeleted(action) && (
                    <View style={draftMessageRightAlign}>
                        <ReportActionItemEmojiReactions
                            reportAction={action}
                            emojiReactions={emojiReactions}
                            shouldBlockReactions={hasErrors}
                            toggleReaction={(emoji) => {
                                if (Session.isAnonymousUser()) {
                                    hideContextMenu(false);

                                    InteractionManager.runAfterInteractions(() => {
                                        Session.signOutAndRedirectToSignIn();
                                    });
                                } else {
                                    toggleReaction(emoji);
                                }
                            }}
                            setIsEmojiPickerActive={setIsEmojiPickerActive}
                        />
                    </View>
                )}

                {shouldDisplayThreadReplies && (
                    <View style={draftMessageRightAlign}>
                        <ReportActionItemThread
                            childReportID={`${action.childReportID}`}
                            numberOfReplies={numberOfThreadReplies}
                            mostRecentReply={`${action.childLastVisibleActionCreated}`}
                            isHovered={hovered}
                            icons={ReportUtils.getIconsForParticipants(oldestFourAccountIDs, personalDetails)}
                            onSecondaryInteraction={showPopover}
                        />
                    </View>
                )}
            </>
        );
    };

    /**
     * Get ReportActionItem with a proper wrapper
     * @param hovered whether the ReportActionItem is hovered
     * @param isWhisper whether the ReportActionItem is a whisper
     * @param hasErrors whether the report action has any errors
     * @returns report action item
     */
    const renderReportActionItem = (hovered: boolean, isWhisper: boolean, hasErrors: boolean): React.JSX.Element => {
        const content = renderItemContent(hovered || isContextMenuActive || isEmojiPickerActive, isWhisper, hasErrors);

        if (draftMessage !== undefined) {
            return <ReportActionItemDraft>{content}</ReportActionItemDraft>;
        }

        if (!displayAsGroup) {
            return (
                <ReportActionItemSingle
                    action={action}
                    showHeader={draftMessage === undefined}
                    wrapperStyle={isWhisper ? styles.pt1 : {}}
                    shouldShowSubscriptAvatar={shouldShowSubscriptAvatar}
                    report={report}
                    iouReport={iouReport}
                    isHovered={hovered}
                    hasBeenFlagged={
                        ![CONST.MODERATION.MODERATOR_DECISION_APPROVED, CONST.MODERATION.MODERATOR_DECISION_PENDING].some((item) => item === moderationDecision) &&
                        !ReportActionsUtils.isPendingRemove(action)
                    }
                >
                    {content}
                </ReportActionItemSingle>
            );
        }

        return <ReportActionItemGrouped wrapperStyle={isWhisper ? styles.pt1 : {}}>{content}</ReportActionItemGrouped>;
    };

    if (action.actionName === CONST.REPORT.ACTIONS.TYPE.CREATED) {
        if (ReportActionsUtils.isTransactionThread(parentReportAction)) {
            const isReversedTransaction = ReportActionsUtils.isReversedTransaction(parentReportAction);
            if (ReportActionsUtils.isDeletedParentAction(parentReportAction) || isReversedTransaction) {
                let message: TranslationPaths;
                if (isReversedTransaction) {
                    message = 'parentReportAction.reversedTransaction';
                } else if (ReportActionsUtils.isTrackExpenseAction(parentReportAction)) {
                    message = 'parentReportAction.deletedExpense';
                } else {
                    message = 'parentReportAction.deletedRequest';
                }
                return (
<<<<<<< HEAD
                    <OfflineWithFeedback pendingAction={parentReportAction?.pendingAction ?? null}>
                        <ReportActionItemSingle
                            action={parentReportAction}
                            showHeader
                            report={report}
                        >
                            <RenderHTML html={`<comment>${translate(message)}</comment>`} />
                        </ReportActionItemSingle>
                        <View style={styles.threadDividerLine} />
                    </OfflineWithFeedback>
=======
                    <View>
                        <AnimatedEmptyStateBackground />
                        <View style={[StyleUtils.getReportWelcomeTopMarginStyle(isSmallScreenWidth)]}>
                            <OfflineWithFeedback pendingAction={parentReportAction?.pendingAction ?? null}>
                                <ReportActionItemSingle
                                    action={parentReportAction}
                                    showHeader
                                    report={report}
                                >
                                    <RenderHTML html={`<comment>${translate(message)}</comment>`} />
                                </ReportActionItemSingle>
                                <View style={styles.threadDividerLine} />
                            </OfflineWithFeedback>
                        </View>
                    </View>
>>>>>>> 578487eb
                );
            }
            return (
                <ShowContextMenuContext.Provider value={contextValue}>
                    <MoneyRequestView
                        report={report}
                        shouldShowHorizontalRule={!shouldHideThreadDividerLine}
                    />
                </ShowContextMenuContext.Provider>
            );
        }
        if (ReportUtils.isTaskReport(report)) {
            if (ReportUtils.isCanceledTaskReport(report, parentReportAction)) {
                return (
<<<<<<< HEAD
                    <>
                        <OfflineWithFeedback pendingAction={parentReportAction?.pendingAction}>
                            <ReportActionItemSingle
                                action={parentReportAction}
                                showHeader={draftMessage === undefined}
                                report={report}
                            >
                                <RenderHTML html={`<comment>${translate('parentReportAction.deletedTask')}</comment>`} />
                            </ReportActionItemSingle>
                        </OfflineWithFeedback>
                        <View style={styles.reportHorizontalRule} />
                    </>
                );
            }
            return (
                <TaskView
                    report={report}
                    shouldShowHorizontalRule={!shouldHideThreadDividerLine}
                />
=======
                    <View>
                        <AnimatedEmptyStateBackground />
                        <View style={[StyleUtils.getReportWelcomeTopMarginStyle(isSmallScreenWidth)]}>
                            <OfflineWithFeedback pendingAction={parentReportAction?.pendingAction}>
                                <ReportActionItemSingle
                                    action={parentReportAction}
                                    showHeader={draftMessage === undefined}
                                    report={report}
                                >
                                    <RenderHTML html={`<comment>${translate('parentReportAction.deletedTask')}</comment>`} />
                                </ReportActionItemSingle>
                            </OfflineWithFeedback>
                            <View style={styles.reportHorizontalRule} />
                        </View>
                    </View>
                );
            }
            return (
                <View>
                    <AnimatedEmptyStateBackground />
                    <View style={[StyleUtils.getReportWelcomeTopMarginStyle(isSmallScreenWidth)]}>
                        <TaskView
                            report={report}
                            shouldShowHorizontalRule={!shouldHideThreadDividerLine}
                        />
                    </View>
                </View>
>>>>>>> 578487eb
            );
        }
        if (ReportUtils.isExpenseReport(report) || ReportUtils.isIOUReport(report)) {
            return (
                <OfflineWithFeedback pendingAction={action.pendingAction}>
                    <MoneyReportView
                        report={report}
                        policy={policy}
                        shouldShowHorizontalRule={!shouldHideThreadDividerLine}
                    />
                </OfflineWithFeedback>
            );
        }

        return (
            <ReportActionItemCreated
                reportID={report.reportID}
                policyID={report.policyID}
            />
        );
    }
    if (action.actionName === CONST.REPORT.ACTIONS.TYPE.RENAMED) {
        return <RenameAction action={action} />;
    }
    if (action.actionName === CONST.REPORT.ACTIONS.TYPE.CHRONOSOOOLIST) {
        return (
            <ChronosOOOListActions
                action={action}
                reportID={report.reportID}
            />
        );
    }

    // For the `pay` IOU action on non-send money flow, we don't want to render anything if `isWaitingOnBankAccount` is true
    // Otherwise, we will see two system messages informing the payee needs to add a bank account or wallet
    if (isIOUReport(action) && !!report?.isWaitingOnBankAccount && action.originalMessage.type === CONST.IOU.REPORT_ACTION_TYPE.PAY && !isSendingMoney) {
        return null;
    }

    // if action is actionable mention whisper and resolved by user, then we don't want to render anything
    if (ReportActionsUtils.isActionableMentionWhisper(action) && (action.originalMessage.resolution ?? null)) {
        return null;
    }

    // We currently send whispers to all report participants and hide them in the UI for users that shouldn't see them.
    // This is a temporary solution needed for comment-linking.
    // The long term solution will leverage end-to-end encryption and only targeted users will be able to decrypt.
    if (ReportActionsUtils.isWhisperActionTargetedToOthers(action)) {
        return null;
    }

    const hasErrors = !isEmptyObject(action.errors);
    const whisperedToAccountIDs = action.whisperedToAccountIDs ?? [];
    const isWhisper = whisperedToAccountIDs.length > 0;
    const isMultipleParticipant = whisperedToAccountIDs.length > 1;
    const isWhisperOnlyVisibleByUser = isWhisper && ReportUtils.isCurrentUserTheOnlyParticipant(whisperedToAccountIDs);
    const whisperedToPersonalDetails = isWhisper
        ? (Object.values(personalDetails ?? {}).filter((details) => whisperedToAccountIDs.includes(details?.accountID ?? -1)) as OnyxTypes.PersonalDetails[])
        : [];
    const displayNamesWithTooltips = isWhisper ? ReportUtils.getDisplayNamesWithTooltips(whisperedToPersonalDetails, isMultipleParticipant) : [];
    return (
        <PressableWithSecondaryInteraction
            ref={popoverAnchorRef}
            onPress={onPress}
            style={[action.pendingAction === CONST.RED_BRICK_ROAD_PENDING_ACTION.DELETE ? styles.pointerEventsNone : styles.pointerEventsAuto]}
            onPressIn={() => isSmallScreenWidth && DeviceCapabilities.canUseTouchScreen() && ControlSelection.block()}
            onPressOut={() => ControlSelection.unblock()}
            onSecondaryInteraction={showPopover}
            preventDefaultContextMenu={draftMessage === undefined && !hasErrors}
            withoutFocusOnSecondaryInteraction
            accessibilityLabel={translate('accessibilityHints.chatMessage')}
            accessible
        >
            <Hoverable
                shouldHandleScroll
                isDisabled={draftMessage !== undefined}
            >
                {(hovered) => (
                    <View style={highlightedBackgroundColorIfNeeded}>
                        {shouldDisplayNewMarker && <UnreadActionIndicator reportActionID={action.reportActionID} />}
                        <MiniReportActionContextMenu
                            reportID={report.reportID}
                            reportActionID={action.reportActionID}
                            anchor={popoverAnchorRef}
                            originalReportID={originalReportID ?? ''}
                            isArchivedRoom={ReportUtils.isArchivedRoom(report)}
                            displayAsGroup={displayAsGroup}
                            isVisible={hovered && draftMessage === undefined && !hasErrors}
                            draftMessage={draftMessage}
                            isChronosReport={ReportUtils.chatIncludesChronos(originalReport)}
                            checkIfContextMenuActive={toggleContextMenuFromActiveReportAction}
                            setIsEmojiPickerActive={setIsEmojiPickerActive}
                        />
                        <View style={StyleUtils.getReportActionItemStyle(hovered || isWhisper || isContextMenuActive || !!isEmojiPickerActive || draftMessage !== undefined)}>
                            <OfflineWithFeedback
                                onClose={() => ReportActions.clearReportActionErrors(report.reportID, action)}
                                // eslint-disable-next-line @typescript-eslint/prefer-nullish-coalescing
                                pendingAction={
                                    draftMessage !== undefined ? undefined : action.pendingAction ?? (action.isOptimisticAction ? CONST.RED_BRICK_ROAD_PENDING_ACTION.ADD : undefined)
                                }
                                shouldHideOnDelete={!ReportActionsUtils.isThreadParentMessage(action, report.reportID)}
                                errors={ErrorUtils.getLatestErrorMessageField(action as ErrorUtils.OnyxDataWithErrors)}
                                errorRowStyles={[styles.ml10, styles.mr2]}
                                needsOffscreenAlphaCompositing={ReportActionsUtils.isMoneyRequestAction(action)}
                                shouldDisableStrikeThrough
                            >
                                {isWhisper && (
                                    <View style={[styles.flexRow, styles.pl5, styles.pt2, styles.pr3]}>
                                        <View style={[styles.pl6, styles.mr3]}>
                                            <Icon
                                                fill={theme.icon}
                                                src={Expensicons.Eye}
                                                small
                                            />
                                        </View>
                                        <Text style={[styles.chatItemMessageHeaderTimestamp]}>
                                            {translate('reportActionContextMenu.onlyVisible')}
                                            &nbsp;
                                        </Text>
                                        <DisplayNames
                                            fullTitle={ReportUtils.getWhisperDisplayNames(whisperedToAccountIDs) ?? ''}
                                            displayNamesWithTooltips={displayNamesWithTooltips}
                                            tooltipEnabled
                                            numberOfLines={1}
                                            textStyles={[styles.chatItemMessageHeaderTimestamp, styles.flex1]}
                                            shouldUseFullTitle={isWhisperOnlyVisibleByUser}
                                        />
                                    </View>
                                )}
                                {renderReportActionItem(!!hovered || !!isReportActionLinked, isWhisper, hasErrors)}
                            </OfflineWithFeedback>
                        </View>
                    </View>
                )}
            </Hoverable>
            <View style={styles.reportActionSystemMessageContainer}>
                <InlineSystemMessage message={action.error} />
            </View>
        </PressableWithSecondaryInteraction>
    );
}

export default withOnyx<ReportActionItemProps, ReportActionItemOnyxProps>({
    preferredSkinTone: {
        key: ONYXKEYS.PREFERRED_EMOJI_SKIN_TONE,
        initialValue: CONST.EMOJI_DEFAULT_SKIN_TONE,
    },
    iouReport: {
        key: ({action}) => {
            const iouReportID = ReportActionsUtils.getIOUReportIDFromReportActionPreview(action);
            return `${ONYXKEYS.COLLECTION.REPORT}${iouReportID ?? 0}`;
        },
        initialValue: {} as OnyxTypes.Report,
    },
    policy: {
        key: ({report}) => `${ONYXKEYS.COLLECTION.POLICY}${report.policyID ?? 0}`,
        initialValue: {} as OnyxTypes.Policy,
    },
    emojiReactions: {
        key: ({action}) => `${ONYXKEYS.COLLECTION.REPORT_ACTIONS_REACTIONS}${action.reportActionID}`,
        initialValue: {},
    },
    userWallet: {
        key: ONYXKEYS.USER_WALLET,
    },
})(
    memo(ReportActionItem, (prevProps, nextProps) => {
        const prevParentReportAction = prevProps.parentReportAction;
        const nextParentReportAction = nextProps.parentReportAction;
        return (
            prevProps.displayAsGroup === nextProps.displayAsGroup &&
            prevProps.isMostRecentIOUReportAction === nextProps.isMostRecentIOUReportAction &&
            prevProps.shouldDisplayNewMarker === nextProps.shouldDisplayNewMarker &&
            lodashIsEqual(prevProps.emojiReactions, nextProps.emojiReactions) &&
            lodashIsEqual(prevProps.action, nextProps.action) &&
            lodashIsEqual(prevProps.iouReport, nextProps.iouReport) &&
            lodashIsEqual(prevProps.report.pendingFields, nextProps.report.pendingFields) &&
            lodashIsEqual(prevProps.report.isDeletedParentAction, nextProps.report.isDeletedParentAction) &&
            lodashIsEqual(prevProps.report.errorFields, nextProps.report.errorFields) &&
            prevProps.report?.statusNum === nextProps.report?.statusNum &&
            prevProps.report?.stateNum === nextProps.report?.stateNum &&
            prevProps.report?.parentReportID === nextProps.report?.parentReportID &&
            prevProps.report?.parentReportActionID === nextProps.report?.parentReportActionID &&
            // TaskReport's created actions render the TaskView, which updates depending on certain fields in the TaskReport
            ReportUtils.isTaskReport(prevProps.report) === ReportUtils.isTaskReport(nextProps.report) &&
            prevProps.action.actionName === nextProps.action.actionName &&
            prevProps.report.reportName === nextProps.report.reportName &&
            prevProps.report.description === nextProps.report.description &&
            ReportUtils.isCompletedTaskReport(prevProps.report) === ReportUtils.isCompletedTaskReport(nextProps.report) &&
            prevProps.report.managerID === nextProps.report.managerID &&
            prevProps.shouldHideThreadDividerLine === nextProps.shouldHideThreadDividerLine &&
            prevProps.report?.total === nextProps.report?.total &&
            prevProps.report?.nonReimbursableTotal === nextProps.report?.nonReimbursableTotal &&
            prevProps.linkedReportActionID === nextProps.linkedReportActionID &&
            lodashIsEqual(prevProps.report.fieldList, nextProps.report.fieldList) &&
            lodashIsEqual(prevProps.policy, nextProps.policy) &&
            lodashIsEqual(prevParentReportAction, nextParentReportAction)
        );
    }),
);<|MERGE_RESOLUTION|>--- conflicted
+++ resolved
@@ -677,7 +677,6 @@
                     message = 'parentReportAction.deletedRequest';
                 }
                 return (
-<<<<<<< HEAD
                     <OfflineWithFeedback pendingAction={parentReportAction?.pendingAction ?? null}>
                         <ReportActionItemSingle
                             action={parentReportAction}
@@ -688,23 +687,6 @@
                         </ReportActionItemSingle>
                         <View style={styles.threadDividerLine} />
                     </OfflineWithFeedback>
-=======
-                    <View>
-                        <AnimatedEmptyStateBackground />
-                        <View style={[StyleUtils.getReportWelcomeTopMarginStyle(isSmallScreenWidth)]}>
-                            <OfflineWithFeedback pendingAction={parentReportAction?.pendingAction ?? null}>
-                                <ReportActionItemSingle
-                                    action={parentReportAction}
-                                    showHeader
-                                    report={report}
-                                >
-                                    <RenderHTML html={`<comment>${translate(message)}</comment>`} />
-                                </ReportActionItemSingle>
-                                <View style={styles.threadDividerLine} />
-                            </OfflineWithFeedback>
-                        </View>
-                    </View>
->>>>>>> 578487eb
                 );
             }
             return (
@@ -719,7 +701,6 @@
         if (ReportUtils.isTaskReport(report)) {
             if (ReportUtils.isCanceledTaskReport(report, parentReportAction)) {
                 return (
-<<<<<<< HEAD
                     <>
                         <OfflineWithFeedback pendingAction={parentReportAction?.pendingAction}>
                             <ReportActionItemSingle
@@ -739,35 +720,6 @@
                     report={report}
                     shouldShowHorizontalRule={!shouldHideThreadDividerLine}
                 />
-=======
-                    <View>
-                        <AnimatedEmptyStateBackground />
-                        <View style={[StyleUtils.getReportWelcomeTopMarginStyle(isSmallScreenWidth)]}>
-                            <OfflineWithFeedback pendingAction={parentReportAction?.pendingAction}>
-                                <ReportActionItemSingle
-                                    action={parentReportAction}
-                                    showHeader={draftMessage === undefined}
-                                    report={report}
-                                >
-                                    <RenderHTML html={`<comment>${translate('parentReportAction.deletedTask')}</comment>`} />
-                                </ReportActionItemSingle>
-                            </OfflineWithFeedback>
-                            <View style={styles.reportHorizontalRule} />
-                        </View>
-                    </View>
-                );
-            }
-            return (
-                <View>
-                    <AnimatedEmptyStateBackground />
-                    <View style={[StyleUtils.getReportWelcomeTopMarginStyle(isSmallScreenWidth)]}>
-                        <TaskView
-                            report={report}
-                            shouldShowHorizontalRule={!shouldHideThreadDividerLine}
-                        />
-                    </View>
-                </View>
->>>>>>> 578487eb
             );
         }
         if (ReportUtils.isExpenseReport(report) || ReportUtils.isIOUReport(report)) {
