import lodashIsEqual from 'lodash/isEqual';
import React, {memo, useCallback, useContext, useEffect, useMemo, useRef, useState} from 'react';
import type {GestureResponderEvent, TextInput} from 'react-native';
import {InteractionManager, View} from 'react-native';
import type {OnyxCollection, OnyxEntry} from 'react-native-onyx';
import {withOnyx} from 'react-native-onyx';
import type {Emoji} from '@assets/emojis/types';
import {AttachmentContext} from '@components/AttachmentContext';
import Button from '@components/Button';
import DisplayNames from '@components/DisplayNames';
import Hoverable from '@components/Hoverable';
import Icon from '@components/Icon';
import * as Expensicons from '@components/Icon/Expensicons';
import InlineSystemMessage from '@components/InlineSystemMessage';
import KYCWall from '@components/KYCWall';
import OfflineWithFeedback from '@components/OfflineWithFeedback';
import {useBlockedFromConcierge, usePersonalDetails, useReportActionsDrafts} from '@components/OnyxProvider';
import PressableWithSecondaryInteraction from '@components/PressableWithSecondaryInteraction';
import ReportActionItemEmojiReactions from '@components/Reactions/ReportActionItemEmojiReactions';
import RenderHTML from '@components/RenderHTML';
import type {ActionableItem} from '@components/ReportActionItem/ActionableItemButtons';
import ActionableItemButtons from '@components/ReportActionItem/ActionableItemButtons';
import ChronosOOOListActions from '@components/ReportActionItem/ChronosOOOListActions';
import MoneyRequestAction from '@components/ReportActionItem/MoneyRequestAction';
import RenameAction from '@components/ReportActionItem/RenameAction';
import ReportPreview from '@components/ReportActionItem/ReportPreview';
import TaskAction from '@components/ReportActionItem/TaskAction';
import TaskPreview from '@components/ReportActionItem/TaskPreview';
import TripDetailsView from '@components/ReportActionItem/TripDetailsView';
import TripRoomPreview from '@components/ReportActionItem/TripRoomPreview';
import {ShowContextMenuContext} from '@components/ShowContextMenuContext';
import Text from '@components/Text';
import UnreadActionIndicator from '@components/UnreadActionIndicator';
import useLocalize from '@hooks/useLocalize';
import usePrevious from '@hooks/usePrevious';
import useReportScrollManager from '@hooks/useReportScrollManager';
import useStyleUtils from '@hooks/useStyleUtils';
import useTheme from '@hooks/useTheme';
import useThemeStyles from '@hooks/useThemeStyles';
import useWindowDimensions from '@hooks/useWindowDimensions';
import ControlSelection from '@libs/ControlSelection';
import * as DeviceCapabilities from '@libs/DeviceCapabilities';
import * as ErrorUtils from '@libs/ErrorUtils';
import focusTextInputAfterAnimation from '@libs/focusTextInputAfterAnimation';
import ModifiedExpenseMessage from '@libs/ModifiedExpenseMessage';
import Navigation from '@libs/Navigation/Navigation';
import Permissions from '@libs/Permissions';
import * as PersonalDetailsUtils from '@libs/PersonalDetailsUtils';
import * as ReportActionsUtils from '@libs/ReportActionsUtils';
import * as ReportUtils from '@libs/ReportUtils';
import SelectionScraper from '@libs/SelectionScraper';
import {ReactionListContext} from '@pages/home/ReportScreenContext';
import * as BankAccounts from '@userActions/BankAccounts';
import * as EmojiPickerAction from '@userActions/EmojiPickerAction';
import * as Member from '@userActions/Policy/Member';
import * as Report from '@userActions/Report';
import * as ReportActions from '@userActions/ReportActions';
import * as Session from '@userActions/Session';
import * as User from '@userActions/User';
import CONST from '@src/CONST';
import ONYXKEYS from '@src/ONYXKEYS';
import ROUTES from '@src/ROUTES';
import type * as OnyxTypes from '@src/types/onyx';
import type {Errors} from '@src/types/onyx/OnyxCommon';
import type {JoinWorkspaceResolution} from '@src/types/onyx/OriginalMessage';
import {isEmptyObject} from '@src/types/utils/EmptyObject';
import {RestrictedReadOnlyContextMenuActions} from './ContextMenu/ContextMenuActions';
import MiniReportActionContextMenu from './ContextMenu/MiniReportActionContextMenu';
import * as ReportActionContextMenu from './ContextMenu/ReportActionContextMenu';
import {hideContextMenu} from './ContextMenu/ReportActionContextMenu';
import LinkPreviewer from './LinkPreviewer';
import ReportActionItemBasicMessage from './ReportActionItemBasicMessage';
import ReportActionItemContentCreated from './ReportActionItemContentCreated';
import ReportActionItemDraft from './ReportActionItemDraft';
import ReportActionItemGrouped from './ReportActionItemGrouped';
import ReportActionItemMessage from './ReportActionItemMessage';
import ReportActionItemMessageEdit from './ReportActionItemMessageEdit';
import ReportActionItemSingle from './ReportActionItemSingle';
import ReportActionItemThread from './ReportActionItemThread';
import ReportAttachmentsContext from './ReportAttachmentsContext';

const getDraftMessage = (drafts: OnyxCollection<OnyxTypes.ReportActionsDrafts>, reportID: string, action: OnyxTypes.ReportAction): string | undefined => {
    const originalReportID = ReportUtils.getOriginalReportID(reportID, action);
    const draftKey = `${ONYXKEYS.COLLECTION.REPORT_ACTIONS_DRAFTS}${originalReportID}`;
    const draftMessage = drafts?.[draftKey]?.[action.reportActionID];
    return typeof draftMessage === 'string' ? draftMessage : draftMessage?.message;
};

type ReportActionItemOnyxProps = {
    /** Get modal status */
    modal: OnyxEntry<OnyxTypes.Modal>;

    /** IOU report for this action, if any */
    iouReport: OnyxEntry<OnyxTypes.Report>;

    emojiReactions: OnyxEntry<OnyxTypes.ReportActionReactions>;

    /** The user's wallet account */
    userWallet: OnyxEntry<OnyxTypes.UserWallet>;

    /** The transaction (linked with the report action) route error */
    linkedTransactionRouteError: NonNullable<OnyxEntry<Errors>> | null;
};

type ReportActionItemProps = {
    /** Report for this action */
    report: OnyxTypes.Report;

    /** The transaction thread report associated with the report for this action, if any */
    transactionThreadReport?: OnyxEntry<OnyxTypes.Report>;

    /** Array of report actions for the report for this action */
    // eslint-disable-next-line react/no-unused-prop-types
    reportActions: OnyxTypes.ReportAction[];

    /** Report action belonging to the report's parent */
    parentReportAction: OnyxEntry<OnyxTypes.ReportAction>;

    /** The transaction thread report's parentReportAction */
    /** It's used by withOnyx HOC */
    // eslint-disable-next-line react/no-unused-prop-types
    parentReportActionForTransactionThread?: OnyxEntry<OnyxTypes.ReportAction>;

    /** All the data of the action item */
    action: OnyxTypes.ReportAction;

    /** Should the comment have the appearance of being grouped with the previous comment? */
    displayAsGroup: boolean;

    /** Is this the most recent IOU Action? */
    isMostRecentIOUReportAction: boolean;

    /** Should we display the new marker on top of the comment? */
    shouldDisplayNewMarker: boolean;

    /** Determines if the avatar is displayed as a subscript (positioned lower than normal) */
    shouldShowSubscriptAvatar?: boolean;

    /** Position index of the report action in the overall report FlatList view */
    index: number;

    /** Flag to show, hide the thread divider line */
    shouldHideThreadDividerLine?: boolean;

    linkedReportActionID?: string;

    /** Callback to be called on onPress */
    onPress?: () => void;

    /** If this is the first visible report action */
    isFirstVisibleReportAction: boolean;

    /** IF the thread divider line will be used */
    shouldUseThreadDividerLine?: boolean;

    /** Whether context menu should be displayed */
    shouldDisplayContextMenu?: boolean;
} & ReportActionItemOnyxProps;

const isIOUReport = (actionObj: OnyxEntry<OnyxTypes.ReportAction>): actionObj is OnyxTypes.ReportActionBase & OnyxTypes.OriginalMessageIOU =>
    actionObj?.actionName === CONST.REPORT.ACTIONS.TYPE.IOU;

function ReportActionItem({
    modal,
    action,
    report,
    transactionThreadReport,
    linkedReportActionID,
    displayAsGroup,
    emojiReactions,
    index,
    iouReport,
    isMostRecentIOUReportAction,
    parentReportAction,
    shouldDisplayNewMarker,
    userWallet,
    shouldHideThreadDividerLine = false,
    shouldShowSubscriptAvatar = false,
    onPress = undefined,
    isFirstVisibleReportAction = false,
    shouldUseThreadDividerLine = false,
    linkedTransactionRouteError,
<<<<<<< HEAD
    shouldDisplayContextMenu = true,
=======
    parentReportActionForTransactionThread,
>>>>>>> e0ff35b5
}: ReportActionItemProps) {
    const {translate} = useLocalize();
    const {isSmallScreenWidth} = useWindowDimensions();
    const blockedFromConcierge = useBlockedFromConcierge();
    const reportActionDrafts = useReportActionsDrafts();
    const draftMessage = useMemo(() => getDraftMessage(reportActionDrafts, report.reportID, action), [action, report.reportID, reportActionDrafts]);
    const theme = useTheme();
    const styles = useThemeStyles();
    const StyleUtils = useStyleUtils();
    const personalDetails = usePersonalDetails() || CONST.EMPTY_OBJECT;
    const [isContextMenuActive, setIsContextMenuActive] = useState(() => ReportActionContextMenu.isActiveReportAction(action.reportActionID));
    const [isEmojiPickerActive, setIsEmojiPickerActive] = useState<boolean | undefined>();

    const [isHidden, setIsHidden] = useState(false);
    const [moderationDecision, setModerationDecision] = useState<OnyxTypes.DecisionName>(CONST.MODERATION.MODERATOR_DECISION_APPROVED);
    const reactionListRef = useContext(ReactionListContext);
    const {updateHiddenAttachments} = useContext(ReportAttachmentsContext);
    const textInputRef = useRef<TextInput | HTMLTextAreaElement>();
    const popoverAnchorRef = useRef<Exclude<ReportActionContextMenu.ContextMenuAnchor, TextInput>>(null);
    const downloadedPreviews = useRef<string[]>([]);
    const prevDraftMessage = usePrevious(draftMessage);
    const originalReportID = ReportUtils.getOriginalReportID(report.reportID, action);
    const originalReport = report.reportID === originalReportID ? report : ReportUtils.getReport(originalReportID);
    const isReportActionLinked = linkedReportActionID && action.reportActionID && linkedReportActionID === action.reportActionID;
    const reportScrollManager = useReportScrollManager();
    const isActionableWhisper =
        ReportActionsUtils.isActionableMentionWhisper(action) || ReportActionsUtils.isActionableTrackExpense(action) || ReportActionsUtils.isActionableReportMentionWhisper(action);

    const highlightedBackgroundColorIfNeeded = useMemo(
        () => (isReportActionLinked ? StyleUtils.getBackgroundColorStyle(theme.messageHighlightBG) : {}),
        [StyleUtils, isReportActionLinked, theme.messageHighlightBG],
    );

    const isDeletedParentAction = ReportActionsUtils.isDeletedParentAction(action);
    const prevActionResolution = usePrevious(isActionableWhisper ? action.originalMessage.resolution : null);

    // IOUDetails only exists when we are sending money
    const isSendingMoney = isIOUReport(action) && action.originalMessage.type === CONST.IOU.REPORT_ACTION_TYPE.PAY && action.originalMessage.IOUDetails;

    const updateHiddenState = useCallback(
        (isHiddenValue: boolean) => {
            setIsHidden(isHiddenValue);
            const isAttachment = ReportUtils.isReportMessageAttachment(action.message?.at(-1));
            if (!isAttachment) {
                return;
            }
            updateHiddenAttachments(action.reportActionID, isHiddenValue);
        },
        [action.reportActionID, action.message, updateHiddenAttachments],
    );

    useEffect(
        () => () => {
            // ReportActionContextMenu, EmojiPicker and PopoverReactionList are global components,
            // we should also hide them when the current component is destroyed
            if (ReportActionContextMenu.isActiveReportAction(action.reportActionID)) {
                ReportActionContextMenu.hideContextMenu();
                ReportActionContextMenu.hideDeleteModal();
            }
            if (EmojiPickerAction.isActive(action.reportActionID)) {
                EmojiPickerAction.hideEmojiPicker(true);
            }
            if (reactionListRef?.current?.isActiveReportAction(action.reportActionID)) {
                reactionListRef?.current?.hideReactionList();
            }
        },
        [action.reportActionID, reactionListRef],
    );

    useEffect(() => {
        // We need to hide EmojiPicker when this is a deleted parent action
        if (!isDeletedParentAction || !EmojiPickerAction.isActive(action.reportActionID)) {
            return;
        }

        EmojiPickerAction.hideEmojiPicker(true);
    }, [isDeletedParentAction, action.reportActionID]);

    useEffect(() => {
        if (prevDraftMessage !== undefined || draftMessage === undefined) {
            return;
        }

        focusTextInputAfterAnimation(textInputRef.current, 100);
    }, [prevDraftMessage, draftMessage]);

    useEffect(() => {
        if (!Permissions.canUseLinkPreviews()) {
            return;
        }

        const urls = ReportActionsUtils.extractLinksFromMessageHtml(action);
        if (lodashIsEqual(downloadedPreviews.current, urls) || action.pendingAction === CONST.RED_BRICK_ROAD_PENDING_ACTION.DELETE) {
            return;
        }

        downloadedPreviews.current = urls;
        Report.expandURLPreview(report.reportID, action.reportActionID);
    }, [action, report.reportID]);

    useEffect(() => {
        if (draftMessage === undefined || !ReportActionsUtils.isDeletedAction(action)) {
            return;
        }
        Report.deleteReportActionDraft(report.reportID, action);
    }, [draftMessage, action, report.reportID]);

    // Hide the message if it is being moderated for a higher offense, or is hidden by a moderator
    // Removed messages should not be shown anyway and should not need this flow
    const latestDecision = action.message?.[0]?.moderationDecision?.decision ?? '';
    useEffect(() => {
        if (action.actionName !== CONST.REPORT.ACTIONS.TYPE.ADD_COMMENT) {
            return;
        }

        // Hide reveal message button and show the message if latestDecision is changed to empty
        if (!latestDecision) {
            setModerationDecision(CONST.MODERATION.MODERATOR_DECISION_APPROVED);
            setIsHidden(false);
            return;
        }

        setModerationDecision(latestDecision);
        if (
            ![CONST.MODERATION.MODERATOR_DECISION_APPROVED, CONST.MODERATION.MODERATOR_DECISION_PENDING].some((item) => item === latestDecision) &&
            !ReportActionsUtils.isPendingRemove(action)
        ) {
            setIsHidden(true);
            return;
        }
        setIsHidden(false);
    }, [latestDecision, action]);

    const toggleContextMenuFromActiveReportAction = useCallback(() => {
        setIsContextMenuActive(ReportActionContextMenu.isActiveReportAction(action.reportActionID));
    }, [action.reportActionID]);

    /**
     * Show the ReportActionContextMenu modal popover.
     *
     * @param [event] - A press event.
     */
    const showPopover = useCallback(
        (event: GestureResponderEvent | MouseEvent) => {
            // Block menu on the message being Edited or if the report action item has errors
            if (draftMessage !== undefined || !isEmptyObject(action.errors) || !shouldDisplayContextMenu) {
                return;
            }

            setIsContextMenuActive(true);
            const selection = SelectionScraper.getCurrentSelection();
            ReportActionContextMenu.showContextMenu(
                CONST.CONTEXT_MENU_TYPES.REPORT_ACTION,
                event,
                selection,
                popoverAnchorRef.current,
                report.reportID,
                action.reportActionID,
                originalReportID,
                draftMessage ?? '',
                () => setIsContextMenuActive(true),
                toggleContextMenuFromActiveReportAction,
                ReportUtils.isArchivedRoom(originalReport),
                ReportUtils.chatIncludesChronos(originalReport),
                false,
                false,
                [],
                false,
                setIsEmojiPickerActive as () => void,
            );
        },
        [draftMessage, action.errors, action.reportActionID, shouldDisplayContextMenu, report.reportID, originalReportID, toggleContextMenuFromActiveReportAction, originalReport],
    );

    // Handles manual scrolling to the bottom of the chat when the last message is an actionable whisper and it's resolved.
    // This fixes an issue where InvertedFlatList fails to auto scroll down and results in an empty space at the bottom of the chat in IOS.
    useEffect(() => {
        if (index !== 0 || !isActionableWhisper) {
            return;
        }

        if (prevActionResolution !== action.originalMessage.resolution) {
            reportScrollManager.scrollToIndex(index);
        }
    }, [index, action, prevActionResolution, reportScrollManager, isActionableWhisper]);

    const toggleReaction = useCallback(
        (emoji: Emoji) => {
            Report.toggleEmojiReaction(report.reportID, action, emoji, emojiReactions);
        },
        [report, action, emojiReactions],
    );

    const contextValue = useMemo(
        () => ({
            anchor: popoverAnchorRef.current,
            report,
            action,
            transactionThreadReport,
            checkIfContextMenuActive: toggleContextMenuFromActiveReportAction,
        }),
        [report, action, toggleContextMenuFromActiveReportAction, transactionThreadReport],
    );

    const attachmentContextValue = useMemo(() => ({reportID: report.reportID, type: CONST.ATTACHMENT_TYPE.REPORT}), [report.reportID]);

    const actionableItemButtons: ActionableItem[] = useMemo(() => {
        if (!isActionableWhisper && (!ReportActionsUtils.isActionableJoinRequest(action) || action.originalMessage.choice !== ('' as JoinWorkspaceResolution))) {
            return [];
        }

        if (ReportActionsUtils.isActionableTrackExpense(action)) {
            const transactionID = action?.originalMessage?.transactionID;
            return [
                {
                    text: 'actionableMentionTrackExpense.submit',
                    key: `${action.reportActionID}-actionableMentionTrackExpense-submit`,
                    onPress: () => {
                        ReportUtils.createDraftTransactionAndNavigateToParticipantSelector(transactionID, report.reportID, CONST.IOU.ACTION.SUBMIT, action.reportActionID);
                    },
                    isMediumSized: true,
                },
                {
                    text: 'actionableMentionTrackExpense.categorize',
                    key: `${action.reportActionID}-actionableMentionTrackExpense-categorize`,
                    onPress: () => {
                        ReportUtils.createDraftTransactionAndNavigateToParticipantSelector(transactionID, report.reportID, CONST.IOU.ACTION.CATEGORIZE, action.reportActionID);
                    },
                    isMediumSized: true,
                },
                {
                    text: 'actionableMentionTrackExpense.share',
                    key: `${action.reportActionID}-actionableMentionTrackExpense-share`,
                    onPress: () => {
                        ReportUtils.createDraftTransactionAndNavigateToParticipantSelector(transactionID, report.reportID, CONST.IOU.ACTION.SHARE, action.reportActionID);
                    },
                    isMediumSized: true,
                },
                {
                    text: 'actionableMentionTrackExpense.nothing',
                    key: `${action.reportActionID}-actionableMentionTrackExpense-nothing`,
                    onPress: () => {
                        Report.dismissTrackExpenseActionableWhisper(report.reportID, action);
                    },
                    isMediumSized: true,
                },
            ];
        }

        if (ReportActionsUtils.isActionableJoinRequest(action)) {
            return [
                {
                    text: 'actionableMentionJoinWorkspaceOptions.accept',
                    key: `${action.reportActionID}-actionableMentionJoinWorkspace-${CONST.REPORT.ACTIONABLE_MENTION_JOIN_WORKSPACE_RESOLUTION.ACCEPT}`,
                    onPress: () => Member.acceptJoinRequest(report.reportID, action),
                    isPrimary: true,
                },
                {
                    text: 'actionableMentionJoinWorkspaceOptions.decline',
                    key: `${action.reportActionID}-actionableMentionJoinWorkspace-${CONST.REPORT.ACTIONABLE_MENTION_JOIN_WORKSPACE_RESOLUTION.DECLINE}`,
                    onPress: () => Member.declineJoinRequest(report.reportID, action),
                },
            ];
        }

        if (ReportActionsUtils.isActionableReportMentionWhisper(action)) {
            return [
                {
                    text: 'common.yes',
                    key: `${action.reportActionID}-actionableReportMentionWhisper-${CONST.REPORT.ACTIONABLE_REPORT_MENTION_WHISPER_RESOLUTION.CREATE}`,
                    onPress: () => Report.resolveActionableReportMentionWhisper(report.reportID, action, CONST.REPORT.ACTIONABLE_REPORT_MENTION_WHISPER_RESOLUTION.CREATE),
                    isPrimary: true,
                },
                {
                    text: 'common.no',
                    key: `${action.reportActionID}-actionableReportMentionWhisper-${CONST.REPORT.ACTIONABLE_REPORT_MENTION_WHISPER_RESOLUTION.NOTHING}`,
                    onPress: () => Report.resolveActionableReportMentionWhisper(report.reportID, action, CONST.REPORT.ACTIONABLE_REPORT_MENTION_WHISPER_RESOLUTION.NOTHING),
                },
            ];
        }

        return [
            {
                text: 'actionableMentionWhisperOptions.invite',
                key: `${action.reportActionID}-actionableMentionWhisper-${CONST.REPORT.ACTIONABLE_MENTION_WHISPER_RESOLUTION.INVITE}`,
                onPress: () => Report.resolveActionableMentionWhisper(report.reportID, action, CONST.REPORT.ACTIONABLE_MENTION_WHISPER_RESOLUTION.INVITE),
                isPrimary: true,
            },
            {
                text: 'actionableMentionWhisperOptions.nothing',
                key: `${action.reportActionID}-actionableMentionWhisper-${CONST.REPORT.ACTIONABLE_MENTION_WHISPER_RESOLUTION.NOTHING}`,
                onPress: () => Report.resolveActionableMentionWhisper(report.reportID, action, CONST.REPORT.ACTIONABLE_MENTION_WHISPER_RESOLUTION.NOTHING),
            },
        ];
    }, [action, isActionableWhisper, report.reportID]);

    /**
     * Get the content of ReportActionItem
     * @param hovered whether the ReportActionItem is hovered
     * @param isWhisper whether the report action is a whisper
     * @param hasErrors whether the report action has any errors
     * @returns child component(s)
     */
    const renderItemContent = (hovered = false, isWhisper = false, hasErrors = false): React.JSX.Element => {
        let children;

        // Show the MoneyRequestPreview for when expense is present
        if (
            isIOUReport(action) &&
            action.originalMessage &&
            // For the pay flow, we only want to show MoneyRequestAction when sending money. When paying, we display a regular system message
            (action.originalMessage.type === CONST.IOU.REPORT_ACTION_TYPE.CREATE ||
                action.originalMessage.type === CONST.IOU.REPORT_ACTION_TYPE.SPLIT ||
                action.originalMessage.type === CONST.IOU.REPORT_ACTION_TYPE.TRACK ||
                isSendingMoney)
        ) {
            // There is no single iouReport for bill splits, so only 1:1 requests require an iouReportID
            const iouReportID = action.originalMessage.IOUReportID ? action.originalMessage.IOUReportID.toString() : '-1';
            children = (
                <MoneyRequestAction
                    // If originalMessage.iouReportID is set, this is a 1:1 IOU expense in a DM chat whose reportID is report.chatReportID
                    chatReportID={action.originalMessage.IOUReportID ? report.chatReportID ?? '-1' : report.reportID}
                    requestReportID={iouReportID}
                    reportID={report.reportID}
                    action={action}
                    isMostRecentIOUReportAction={isMostRecentIOUReportAction}
                    isHovered={hovered}
                    contextMenuAnchor={popoverAnchorRef.current}
                    checkIfContextMenuActive={toggleContextMenuFromActiveReportAction}
                    style={displayAsGroup ? [] : [styles.mt2]}
                    isWhisper={isWhisper}
                    shouldDisplayContextMenu={shouldDisplayContextMenu}
                />
            );
        } else if (action.actionName === CONST.REPORT.ACTIONS.TYPE.TRIPPREVIEW) {
            children = (
                <TripRoomPreview
                    action={action}
                    chatReportID={action.originalMessage.linkedReportID}
                    isHovered={hovered}
                    contextMenuAnchor={popoverAnchorRef.current}
                    containerStyles={displayAsGroup ? [] : [styles.mt2]}
                    checkIfContextMenuActive={toggleContextMenuFromActiveReportAction}
                />
            );
        } else if (action.actionName === CONST.REPORT.ACTIONS.TYPE.REPORT_PREVIEW) {
            children = ReportUtils.isClosedExpenseReportWithNoExpenses(iouReport) ? (
                <RenderHTML html={`<comment>${translate('parentReportAction.deletedReport')}</comment>`} />
            ) : (
                <ReportPreview
                    iouReportID={ReportActionsUtils.getIOUReportIDFromReportActionPreview(action)}
                    chatReportID={report.reportID}
                    policyID={report.policyID ?? '-1'}
                    containerStyles={displayAsGroup ? [] : [styles.mt2]}
                    action={action}
                    isHovered={hovered}
                    contextMenuAnchor={popoverAnchorRef.current}
                    checkIfContextMenuActive={toggleContextMenuFromActiveReportAction}
                    isWhisper={isWhisper}
                />
            );
        } else if (ReportActionsUtils.isTaskAction(action)) {
            children = <TaskAction action={action} />;
        } else if (ReportActionsUtils.isCreatedTaskReportAction(action)) {
            children = (
                <ShowContextMenuContext.Provider value={contextValue}>
                    <TaskPreview
                        taskReportID={action.actionName === CONST.REPORT.ACTIONS.TYPE.ADD_COMMENT ? action.originalMessage.taskReportID?.toString() ?? '-1' : ''}
                        chatReportID={report.reportID}
                        action={action}
                        isHovered={hovered}
                        contextMenuAnchor={popoverAnchorRef.current}
                        checkIfContextMenuActive={toggleContextMenuFromActiveReportAction}
                        policyID={report.policyID ?? '-1'}
                    />
                </ShowContextMenuContext.Provider>
            );
        } else if (action.actionName === CONST.REPORT.ACTIONS.TYPE.REIMBURSEMENT_QUEUED) {
            const linkedReport = ReportUtils.isChatThread(report) ? ReportUtils.getReport(report.parentReportID) : report;
            const submitterDisplayName = PersonalDetailsUtils.getDisplayNameOrDefault(personalDetails[linkedReport?.ownerAccountID ?? -1]);
            const paymentType = action.originalMessage.paymentType ?? '';

            const missingPaymentMethod = ReportUtils.getIndicatedMissingPaymentMethod(userWallet, linkedReport?.reportID ?? '-1', action);
            children = (
                <ReportActionItemBasicMessage
                    message={translate(paymentType === CONST.IOU.PAYMENT_TYPE.EXPENSIFY ? 'iou.waitingOnEnabledWallet' : 'iou.waitingOnBankAccount', {submitterDisplayName})}
                >
                    <>
                        {missingPaymentMethod === 'bankAccount' && (
                            <Button
                                success
                                style={[styles.w100, styles.requestPreviewBox]}
                                text={translate('bankAccount.addBankAccount')}
                                onPress={() => BankAccounts.openPersonalBankAccountSetupView(Navigation.getTopmostReportId() ?? linkedReport?.reportID)}
                                pressOnEnter
                                large
                            />
                        )}
                        {missingPaymentMethod === 'wallet' && (
                            <KYCWall
                                onSuccessfulKYC={() => Navigation.navigate(ROUTES.ENABLE_PAYMENTS)}
                                enablePaymentsRoute={ROUTES.ENABLE_PAYMENTS}
                                addBankAccountRoute={ROUTES.BANK_ACCOUNT_PERSONAL}
                                addDebitCardRoute={ROUTES.SETTINGS_ADD_DEBIT_CARD}
                                chatReportID={linkedReport?.reportID}
                                iouReport={iouReport}
                            >
                                {(triggerKYCFlow, buttonRef) => (
                                    <Button
                                        ref={buttonRef}
                                        success
                                        large
                                        style={[styles.w100, styles.requestPreviewBox]}
                                        text={translate('iou.enableWallet')}
                                        onPress={triggerKYCFlow}
                                    />
                                )}
                            </KYCWall>
                        )}
                    </>
                </ReportActionItemBasicMessage>
            );
        } else if (action.actionName === CONST.REPORT.ACTIONS.TYPE.REIMBURSEMENT_DEQUEUED) {
            children = <ReportActionItemBasicMessage message={ReportUtils.getReimbursementDeQueuedActionMessage(action, report)} />;
        } else if (action.actionName === CONST.REPORT.ACTIONS.TYPE.MODIFIED_EXPENSE) {
            children = <ReportActionItemBasicMessage message={ModifiedExpenseMessage.getForReportAction(report.reportID, action)} />;
        } else if (ReportActionsUtils.isOldDotReportAction(action)) {
            // This handles all historical actions from OldDot that we just want to display the message text
            children = <ReportActionItemBasicMessage message={ReportActionsUtils.getMessageOfOldDotReportAction(action)} />;
        } else if (action.actionName === CONST.REPORT.ACTIONS.TYPE.HOLD) {
            children = <ReportActionItemBasicMessage message={translate('iou.heldExpense')} />;
        } else if (action.actionName === CONST.REPORT.ACTIONS.TYPE.HOLD_COMMENT) {
            children = <ReportActionItemBasicMessage message={action.message?.[0]?.text ?? ''} />;
        } else if (action.actionName === CONST.REPORT.ACTIONS.TYPE.UNHOLD) {
            children = <ReportActionItemBasicMessage message={translate('iou.unheldExpense')} />;
        } else if (action.actionName === CONST.REPORT.ACTIONS.TYPE.MERGED_WITH_CASH_TRANSACTION) {
            children = <ReportActionItemBasicMessage message={translate('systemMessage.mergedWithCashTransaction')} />;
        } else if (action.actionName === CONST.REPORT.ACTIONS.TYPE.DISMISSED_VIOLATION) {
            children = <ReportActionItemBasicMessage message={ReportActionsUtils.getDismissedViolationMessageText(action.originalMessage)} />;
        } else {
            const hasBeenFlagged =
                ![CONST.MODERATION.MODERATOR_DECISION_APPROVED, CONST.MODERATION.MODERATOR_DECISION_PENDING].some((item) => item === moderationDecision) &&
                !ReportActionsUtils.isPendingRemove(action);
            children = (
                <ShowContextMenuContext.Provider value={contextValue}>
                    <AttachmentContext.Provider value={attachmentContextValue}>
                        {draftMessage === undefined ? (
                            <View style={displayAsGroup && hasBeenFlagged ? styles.blockquote : {}}>
                                <ReportActionItemMessage
                                    reportID={report.reportID}
                                    action={action}
                                    displayAsGroup={displayAsGroup}
                                    isHidden={isHidden}
                                />
                                {hasBeenFlagged && (
                                    <Button
                                        small
                                        style={[styles.mt2, styles.alignSelfStart]}
                                        onPress={() => updateHiddenState(!isHidden)}
                                    >
                                        <Text
                                            style={[styles.buttonSmallText, styles.userSelectNone]}
                                            dataSet={{[CONST.SELECTION_SCRAPER_HIDDEN_ELEMENT]: true}}
                                        >
                                            {isHidden ? translate('moderation.revealMessage') : translate('moderation.hideMessage')}
                                        </Text>
                                    </Button>
                                )}
                                {/**
                                These are the actionable buttons that appear at the bottom of a Concierge message
                                for example: Invite a user mentioned but not a member of the room
                                https://github.com/Expensify/App/issues/32741
                            */}
                                {actionableItemButtons.length > 0 && (
                                    <ActionableItemButtons
                                        items={actionableItemButtons}
                                        layout={ReportActionsUtils.isActionableTrackExpense(action) ? 'vertical' : 'horizontal'}
                                    />
                                )}
                            </View>
                        ) : (
                            <ReportActionItemMessageEdit
                                action={action}
                                draftMessage={draftMessage}
                                reportID={report.reportID}
                                index={index}
                                ref={textInputRef}
                                shouldDisableEmojiPicker={
                                    (ReportUtils.chatIncludesConcierge(report) && User.isBlockedFromConcierge(blockedFromConcierge)) || ReportUtils.isArchivedRoom(report)
                                }
                            />
                        )}
                    </AttachmentContext.Provider>
                </ShowContextMenuContext.Provider>
            );
        }
        const numberOfThreadReplies = action.childVisibleActionCount ?? 0;

        const shouldDisplayThreadReplies = ReportUtils.shouldDisplayThreadReplies(action, report.reportID);
        const oldestFourAccountIDs =
            action.childOldestFourAccountIDs
                ?.split(',')
                .map((accountID) => Number(accountID))
                .filter((accountID): accountID is number => typeof accountID === 'number') ?? [];
        const draftMessageRightAlign = draftMessage !== undefined ? styles.chatItemReactionsDraftRight : {};

        return (
            <>
                {children}
                {Permissions.canUseLinkPreviews() && !isHidden && (action.linkMetadata?.length ?? 0) > 0 && (
                    <View style={draftMessage !== undefined ? styles.chatItemReactionsDraftRight : {}}>
                        <LinkPreviewer linkMetadata={action.linkMetadata?.filter((item) => !isEmptyObject(item))} />
                    </View>
                )}
                {!ReportActionsUtils.isMessageDeleted(action) && (
                    <View style={draftMessageRightAlign}>
                        <ReportActionItemEmojiReactions
                            reportAction={action}
                            emojiReactions={emojiReactions}
                            shouldBlockReactions={hasErrors}
                            toggleReaction={(emoji) => {
                                if (Session.isAnonymousUser()) {
                                    hideContextMenu(false);

                                    InteractionManager.runAfterInteractions(() => {
                                        Session.signOutAndRedirectToSignIn();
                                    });
                                } else {
                                    toggleReaction(emoji);
                                }
                            }}
                            setIsEmojiPickerActive={setIsEmojiPickerActive}
                        />
                    </View>
                )}

                {shouldDisplayThreadReplies && (
                    <View style={draftMessageRightAlign}>
                        <ReportActionItemThread
                            childReportID={`${action.childReportID}`}
                            numberOfReplies={numberOfThreadReplies}
                            mostRecentReply={`${action.childLastVisibleActionCreated}`}
                            isHovered={hovered}
                            icons={ReportUtils.getIconsForParticipants(oldestFourAccountIDs, personalDetails)}
                            onSecondaryInteraction={showPopover}
                        />
                    </View>
                )}
            </>
        );
    };

    /**
     * Get ReportActionItem with a proper wrapper
     * @param hovered whether the ReportActionItem is hovered
     * @param isWhisper whether the ReportActionItem is a whisper
     * @param hasErrors whether the report action has any errors
     * @returns report action item
     */

    const renderReportActionItem = (hovered: boolean, isWhisper: boolean, hasErrors: boolean): React.JSX.Element => {
        const content = renderItemContent(hovered || isContextMenuActive || isEmojiPickerActive, isWhisper, hasErrors);

        if (draftMessage !== undefined) {
            return <ReportActionItemDraft>{content}</ReportActionItemDraft>;
        }

        if (!displayAsGroup) {
            return (
                <ReportActionItemSingle
                    action={action}
                    showHeader={draftMessage === undefined}
                    wrapperStyle={isWhisper ? styles.pt1 : {}}
                    shouldShowSubscriptAvatar={shouldShowSubscriptAvatar}
                    report={report}
                    iouReport={iouReport}
                    isHovered={hovered}
                    hasBeenFlagged={
                        ![CONST.MODERATION.MODERATOR_DECISION_APPROVED, CONST.MODERATION.MODERATOR_DECISION_PENDING].some((item) => item === moderationDecision) &&
                        !ReportActionsUtils.isPendingRemove(action)
                    }
                >
                    {content}
                </ReportActionItemSingle>
            );
        }

        return <ReportActionItemGrouped wrapperStyle={isWhisper ? styles.pt1 : {}}>{content}</ReportActionItemGrouped>;
    };

    if (action.actionName === CONST.REPORT.ACTIONS.TYPE.TRIPPREVIEW) {
        if (ReportUtils.isTripRoom(report)) {
            return (
                <OfflineWithFeedback pendingAction={action.pendingAction}>
                    <TripDetailsView
                        tripRoomReportID={report.reportID}
                        shouldShowHorizontalRule={false}
                    />
                </OfflineWithFeedback>
            );
        }
    }

    if (action.actionName === CONST.REPORT.ACTIONS.TYPE.CREATED) {
        const transactionID = (parentReportActionForTransactionThread as OnyxTypes.OriginalMessageIOU)?.originalMessage.IOUTransactionID;

        return (
            <ReportActionItemContentCreated
                contextValue={contextValue}
                parentReportAction={parentReportAction}
                transactionID={transactionID}
                draftMessage={draftMessage}
                shouldHideThreadDividerLine={shouldHideThreadDividerLine}
            />
        );
    }
    if (action.actionName === CONST.REPORT.ACTIONS.TYPE.RENAMED) {
        return <RenameAction action={action} />;
    }
    if (action.actionName === CONST.REPORT.ACTIONS.TYPE.CHRONOS_OOO_LIST) {
        return (
            <ChronosOOOListActions
                action={action}
                reportID={report.reportID}
            />
        );
    }

    // For the `pay` IOU action on non-pay expense flow, we don't want to render anything if `isWaitingOnBankAccount` is true
    // Otherwise, we will see two system messages informing the payee needs to add a bank account or wallet
    if (isIOUReport(action) && !!report?.isWaitingOnBankAccount && action.originalMessage.type === CONST.IOU.REPORT_ACTION_TYPE.PAY && !isSendingMoney) {
        return null;
    }

    // If action is actionable whisper and resolved by user, then we don't want to render anything
    if (isActionableWhisper && (action.originalMessage.resolution ?? null)) {
        return null;
    }

    // We currently send whispers to all report participants and hide them in the UI for users that shouldn't see them.
    // This is a temporary solution needed for comment-linking.
    // The long term solution will leverage end-to-end encryption and only targeted users will be able to decrypt.
    if (ReportActionsUtils.isWhisperActionTargetedToOthers(action)) {
        return null;
    }

    const hasErrors = !isEmptyObject(action.errors);
    const whisperedTo = ReportActionsUtils.getWhisperedTo(action);
    const isMultipleParticipant = whisperedTo.length > 1;

    const iouReportID = isIOUReport(action) && action.originalMessage.IOUReportID ? action.originalMessage.IOUReportID.toString() : '-1';
    const transactionsWithReceipts = ReportUtils.getTransactionsWithReceipts(iouReportID);
    const isWhisper = whisperedTo.length > 0 && transactionsWithReceipts.length === 0;
    const whisperedToPersonalDetails = isWhisper
        ? (Object.values(personalDetails ?? {}).filter((details) => whisperedTo.includes(details?.accountID ?? -1)) as OnyxTypes.PersonalDetails[])
        : [];
    const isWhisperOnlyVisibleByUser = isWhisper && ReportUtils.isCurrentUserTheOnlyParticipant(whisperedTo);
    const displayNamesWithTooltips = isWhisper ? ReportUtils.getDisplayNamesWithTooltips(whisperedToPersonalDetails, isMultipleParticipant) : [];

    return (
        <PressableWithSecondaryInteraction
            ref={popoverAnchorRef}
            onPress={draftMessage === undefined ? onPress : undefined}
            style={[action.pendingAction === CONST.RED_BRICK_ROAD_PENDING_ACTION.DELETE && !isDeletedParentAction ? styles.pointerEventsNone : styles.pointerEventsAuto]}
            onPressIn={() => isSmallScreenWidth && DeviceCapabilities.canUseTouchScreen() && ControlSelection.block()}
            onPressOut={() => ControlSelection.unblock()}
            onSecondaryInteraction={showPopover}
            preventDefaultContextMenu={draftMessage === undefined && !hasErrors}
            withoutFocusOnSecondaryInteraction
            accessibilityLabel={translate('accessibilityHints.chatMessage')}
            accessible
        >
            <Hoverable
                shouldFreezeCapture={modal?.willAlertModalBecomeVisible}
                shouldHandleScroll
                isDisabled={draftMessage !== undefined}
            >
                {(hovered) => (
                    <View style={highlightedBackgroundColorIfNeeded}>
                        {shouldDisplayNewMarker && (!shouldUseThreadDividerLine || !isFirstVisibleReportAction) && <UnreadActionIndicator reportActionID={action.reportActionID} />}
                        {shouldDisplayContextMenu && (
                            <MiniReportActionContextMenu
                                reportID={report.reportID}
                                reportActionID={action.reportActionID}
                                anchor={popoverAnchorRef}
                                originalReportID={originalReportID ?? '-1'}
                                isArchivedRoom={ReportUtils.isArchivedRoom(report)}
                                displayAsGroup={displayAsGroup}
                                disabledActions={!ReportUtils.canWriteInReport(report) ? RestrictedReadOnlyContextMenuActions : []}
                                isVisible={hovered && draftMessage === undefined && !hasErrors}
                                draftMessage={draftMessage}
                                isChronosReport={ReportUtils.chatIncludesChronos(originalReport)}
                                checkIfContextMenuActive={toggleContextMenuFromActiveReportAction}
                                setIsEmojiPickerActive={setIsEmojiPickerActive}
                            />
                        )}
                        <View
                            style={StyleUtils.getReportActionItemStyle(
                                hovered || isWhisper || isContextMenuActive || !!isEmojiPickerActive || draftMessage !== undefined,
                                draftMessage === undefined && !!onPress,
                            )}
                        >
                            <OfflineWithFeedback
                                onClose={() => ReportActions.clearAllRelatedReportActionErrors(report.reportID, action)}
                                // eslint-disable-next-line @typescript-eslint/prefer-nullish-coalescing
                                pendingAction={
                                    draftMessage !== undefined ? undefined : action.pendingAction ?? (action.isOptimisticAction ? CONST.RED_BRICK_ROAD_PENDING_ACTION.ADD : undefined)
                                }
                                shouldHideOnDelete={!ReportActionsUtils.isThreadParentMessage(action, report.reportID)}
                                errors={linkedTransactionRouteError ?? ErrorUtils.getLatestErrorMessageField(action as ErrorUtils.OnyxDataWithErrors)}
                                errorRowStyles={[styles.ml10, styles.mr2]}
                                needsOffscreenAlphaCompositing={ReportActionsUtils.isMoneyRequestAction(action)}
                                shouldDisableStrikeThrough
                            >
                                {isWhisper && (
                                    <View style={[styles.flexRow, styles.pl5, styles.pt2, styles.pr3]}>
                                        <View style={[styles.pl6, styles.mr3]}>
                                            <Icon
                                                fill={theme.icon}
                                                src={Expensicons.Eye}
                                                small
                                            />
                                        </View>
                                        <Text style={[styles.chatItemMessageHeaderTimestamp]}>
                                            {translate('reportActionContextMenu.onlyVisible')}
                                            &nbsp;
                                        </Text>
                                        <DisplayNames
                                            fullTitle={ReportUtils.getWhisperDisplayNames(whisperedTo) ?? ''}
                                            displayNamesWithTooltips={displayNamesWithTooltips}
                                            tooltipEnabled
                                            numberOfLines={1}
                                            textStyles={[styles.chatItemMessageHeaderTimestamp, styles.flex1]}
                                            shouldUseFullTitle={isWhisperOnlyVisibleByUser}
                                        />
                                    </View>
                                )}
                                {renderReportActionItem(!!hovered || !!isReportActionLinked, isWhisper, hasErrors)}
                            </OfflineWithFeedback>
                        </View>
                    </View>
                )}
            </Hoverable>
            <View style={styles.reportActionSystemMessageContainer}>
                <InlineSystemMessage message={action.error} />
            </View>
        </PressableWithSecondaryInteraction>
    );
}

export default withOnyx<ReportActionItemProps, ReportActionItemOnyxProps>({
    iouReport: {
        key: ({action}) => {
            const iouReportID = ReportActionsUtils.getIOUReportIDFromReportActionPreview(action);
            return `${ONYXKEYS.COLLECTION.REPORT}${iouReportID ?? -1}`;
        },
        initialValue: {} as OnyxTypes.Report,
    },
    emojiReactions: {
        key: ({action}) => `${ONYXKEYS.COLLECTION.REPORT_ACTIONS_REACTIONS}${action.reportActionID}`,
        initialValue: {},
    },
    userWallet: {
        key: ONYXKEYS.USER_WALLET,
    },
    linkedTransactionRouteError: {
        key: ({action}) => `${ONYXKEYS.COLLECTION.TRANSACTION}${(action as OnyxTypes.OriginalMessageIOU)?.originalMessage?.IOUTransactionID ?? -1}`,
        selector: (transaction: OnyxEntry<OnyxTypes.Transaction>) => transaction?.errorFields?.route ?? null,
    },
    modal: {
        key: ONYXKEYS.MODAL,
    },
})(
    memo(ReportActionItem, (prevProps, nextProps) => {
        const prevParentReportAction = prevProps.parentReportAction;
        const nextParentReportAction = nextProps.parentReportAction;
        return (
            prevProps.modal?.willAlertModalBecomeVisible === nextProps.modal?.willAlertModalBecomeVisible &&
            prevProps.displayAsGroup === nextProps.displayAsGroup &&
            prevProps.isMostRecentIOUReportAction === nextProps.isMostRecentIOUReportAction &&
            prevProps.shouldDisplayNewMarker === nextProps.shouldDisplayNewMarker &&
            lodashIsEqual(prevProps.emojiReactions, nextProps.emojiReactions) &&
            lodashIsEqual(prevProps.action, nextProps.action) &&
            lodashIsEqual(prevProps.iouReport, nextProps.iouReport) &&
            lodashIsEqual(prevProps.report.pendingFields, nextProps.report.pendingFields) &&
            lodashIsEqual(prevProps.report.isDeletedParentAction, nextProps.report.isDeletedParentAction) &&
            lodashIsEqual(prevProps.report.errorFields, nextProps.report.errorFields) &&
            prevProps.report?.statusNum === nextProps.report?.statusNum &&
            prevProps.report?.stateNum === nextProps.report?.stateNum &&
            prevProps.report?.parentReportID === nextProps.report?.parentReportID &&
            prevProps.report?.parentReportActionID === nextProps.report?.parentReportActionID &&
            // TaskReport's created actions render the TaskView, which updates depending on certain fields in the TaskReport
            ReportUtils.isTaskReport(prevProps.report) === ReportUtils.isTaskReport(nextProps.report) &&
            prevProps.action.actionName === nextProps.action.actionName &&
            prevProps.report.reportName === nextProps.report.reportName &&
            prevProps.report.description === nextProps.report.description &&
            ReportUtils.isCompletedTaskReport(prevProps.report) === ReportUtils.isCompletedTaskReport(nextProps.report) &&
            prevProps.report.managerID === nextProps.report.managerID &&
            prevProps.shouldHideThreadDividerLine === nextProps.shouldHideThreadDividerLine &&
            prevProps.report?.total === nextProps.report?.total &&
            prevProps.report?.nonReimbursableTotal === nextProps.report?.nonReimbursableTotal &&
            prevProps.linkedReportActionID === nextProps.linkedReportActionID &&
            lodashIsEqual(prevProps.report.fieldList, nextProps.report.fieldList) &&
            lodashIsEqual(prevProps.transactionThreadReport, nextProps.transactionThreadReport) &&
            lodashIsEqual(prevProps.reportActions, nextProps.reportActions) &&
            lodashIsEqual(prevProps.linkedTransactionRouteError, nextProps.linkedTransactionRouteError) &&
            lodashIsEqual(prevParentReportAction, nextParentReportAction) &&
            prevProps.modal?.willAlertModalBecomeVisible === nextProps.modal?.willAlertModalBecomeVisible
        );
    }),
);<|MERGE_RESOLUTION|>--- conflicted
+++ resolved
@@ -180,11 +180,8 @@
     isFirstVisibleReportAction = false,
     shouldUseThreadDividerLine = false,
     linkedTransactionRouteError,
-<<<<<<< HEAD
     shouldDisplayContextMenu = true,
-=======
     parentReportActionForTransactionThread,
->>>>>>> e0ff35b5
 }: ReportActionItemProps) {
     const {translate} = useLocalize();
     const {isSmallScreenWidth} = useWindowDimensions();
