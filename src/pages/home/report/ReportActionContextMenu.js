import _ from 'underscore';
import React from 'react';
import {View} from 'react-native';
import PropTypes from 'prop-types';
import lodashGet from 'lodash/get';
import {withOnyx} from 'react-native-onyx';
import {
    Clipboard as ClipboardIcon, LinkCopy, Mail, Pencil, Trashcan, Checkmark,
} from '../../../components/Icon/Expensicons';
import getReportActionContextMenuStyles from '../../../styles/getReportActionContextMenuStyles';
import {setNewMarkerPosition, updateLastReadActionID, saveReportActionDraft} from '../../../libs/actions/Report';
import ReportActionContextMenuItem from './ReportActionContextMenuItem';
import ReportActionPropTypes from './ReportActionPropTypes';
import Clipboard from '../../../libs/Clipboard';
import {isReportMessageAttachment} from '../../../libs/reportUtils';
<<<<<<< HEAD
import ONYXKEYS from '../../../ONYXKEYS';
=======
import withLocalize, {withLocalizePropTypes} from '../../../components/withLocalize';
>>>>>>> 569a2ef4

const propTypes = {
    // The ID of the report this report action is attached to.
    // eslint-disable-next-line react/no-unused-prop-types
    reportID: PropTypes.number.isRequired,

    // The report action this context menu is attached to.
    reportAction: PropTypes.shape(ReportActionPropTypes).isRequired,

    // If true, this component will be a small, row-oriented menu that displays icons but not text.
    // If false, this component will be a larger, column-oriented menu that displays icons alongside text in each row.
    isMini: PropTypes.bool,

    // Controls the visibility of this component.
    isVisible: PropTypes.bool,

<<<<<<< HEAD
    // Draft message - if this is set the comment is in 'edit' mode
    draftMessage: PropTypes.string,

    // Function to dismiss the popover containing this menu
    hidePopover: PropTypes.func.isRequired,

    /* Onyx Props */
    // The session of the logged in person
    session: PropTypes.shape({
        // Email of the logged in person
        email: PropTypes.string,
    }),
=======
    ...withLocalizePropTypes,
>>>>>>> 569a2ef4
};

const defaultProps = {
    isMini: false,
    isVisible: false,
    session: {},
    draftMessage: '',
};

class ReportActionContextMenu extends React.Component {
    constructor(props) {
        super(props);

        // A list of all the context actions in this menu.
        this.CONTEXT_ACTIONS = [
            // Copy to clipboard
            {
                text: this.props.translate('reportActionContextMenu.copyToClipboard'),
                icon: ClipboardIcon,
                successText: this.props.translate('reportActionContextMenu.copied'),
                successIcon: Checkmark,
                shouldShow: true,

                // If return value is true, we switch the `text` and `icon` on
                // `ReportActionContextMenuItem` with `successText` and `successIcon` which will fallback to
                // the `text` and `icon`
                onPress: () => {
                    const message = _.last(lodashGet(this.props.reportAction, 'message', null));
                    const html = lodashGet(message, 'html', '');
                    const text = lodashGet(message, 'text', '');
                    const isAttachment = _.has(this.props.reportAction, 'isAttachment')
                        ? this.props.reportAction.isAttachment
                        : isReportMessageAttachment(text);
                    if (!isAttachment) {
                        Clipboard.setString(text);
                    } else {
                        Clipboard.setString(html);
                    }
                },
            },

            {
                text: this.props.translate('reportActionContextMenu.copyLink'),
                icon: LinkCopy,
                shouldShow: false,
                onPress: () => {
                },
            },

            {
                text: this.props.translate('reportActionContextMenu.markAsUnread'),
                icon: Mail,
                successIcon: Checkmark,
                shouldShow: true,
                onPress: () => {
                    updateLastReadActionID(this.props.reportID, this.props.reportAction.sequenceNumber);
                    setNewMarkerPosition(this.props.reportID, this.props.reportAction.sequenceNumber);
                },
            },

            {
                text: this.props.translate('reportActionContextMenu.editComment'),
                icon: Pencil,
                shouldShow: this.props.reportAction.actorEmail === this.props.session.email
                    && !isReportMessageAttachment(this.getActionText()),
                onPress: () => {
                    this.props.hidePopover();
                    saveReportActionDraft(
                        this.props.reportID,
                        this.props.reportAction.reportActionID,
                        _.isEmpty(this.props.draftMessage) ? this.getActionText() : '',
                    );
                },
            },

            {
                text: this.props.translate('reportActionContextMenu.deleteComment'),
                icon: Trashcan,
                shouldShow: false,
                onPress: () => {
                },
            },
        ];

        this.wrapperStyle = getReportActionContextMenuStyles(this.props.isMini);

        this.getActionText = this.getActionText.bind(this);
    }

    /**
     * Gets the text (not HTML) portion of the message in an action.
     *
     * @return {String}
     */
    getActionText() {
        const message = _.last(lodashGet(this.props.reportAction, 'message', null));
        return lodashGet(message, 'text', '');
    }

    render() {
        return this.props.isVisible && (
            <View style={this.wrapperStyle}>
                {this.CONTEXT_ACTIONS.map(contextAction => contextAction.shouldShow && (
                    <ReportActionContextMenuItem
                        icon={contextAction.icon}
                        text={contextAction.text}
                        successIcon={contextAction.successIcon}
                        successText={contextAction.successText}
                        isMini={this.props.isMini}
                        key={contextAction.text}
                        onPress={() => contextAction.onPress(this.props.reportAction)}
                    />
                ))}
            </View>
        );
    }
}

ReportActionContextMenu.propTypes = propTypes;
ReportActionContextMenu.defaultProps = defaultProps;

<<<<<<< HEAD
export default withOnyx({
    session: {
        key: ONYXKEYS.SESSION,
    },
})(ReportActionContextMenu);
=======
export default withLocalize(ReportActionContextMenu);
>>>>>>> 569a2ef4
<|MERGE_RESOLUTION|>--- conflicted
+++ resolved
@@ -12,12 +12,10 @@
 import ReportActionContextMenuItem from './ReportActionContextMenuItem';
 import ReportActionPropTypes from './ReportActionPropTypes';
 import Clipboard from '../../../libs/Clipboard';
+import compose from '../../../libs/compose';
 import {isReportMessageAttachment} from '../../../libs/reportUtils';
-<<<<<<< HEAD
 import ONYXKEYS from '../../../ONYXKEYS';
-=======
 import withLocalize, {withLocalizePropTypes} from '../../../components/withLocalize';
->>>>>>> 569a2ef4
 
 const propTypes = {
     // The ID of the report this report action is attached to.
@@ -34,7 +32,6 @@
     // Controls the visibility of this component.
     isVisible: PropTypes.bool,
 
-<<<<<<< HEAD
     // Draft message - if this is set the comment is in 'edit' mode
     draftMessage: PropTypes.string,
 
@@ -47,9 +44,7 @@
         // Email of the logged in person
         email: PropTypes.string,
     }),
-=======
     ...withLocalizePropTypes,
->>>>>>> 569a2ef4
 };
 
 const defaultProps = {
@@ -95,8 +90,7 @@
                 text: this.props.translate('reportActionContextMenu.copyLink'),
                 icon: LinkCopy,
                 shouldShow: false,
-                onPress: () => {
-                },
+                onPress: () => {},
             },
 
             {
@@ -171,12 +165,11 @@
 ReportActionContextMenu.propTypes = propTypes;
 ReportActionContextMenu.defaultProps = defaultProps;
 
-<<<<<<< HEAD
-export default withOnyx({
-    session: {
-        key: ONYXKEYS.SESSION,
-    },
-})(ReportActionContextMenu);
-=======
-export default withLocalize(ReportActionContextMenu);
->>>>>>> 569a2ef4
+export default compose(
+    withLocalize,
+    withOnyx({
+        session: {
+            key: ONYXKEYS.SESSION,
+        },
+    }),
+)(ReportActionContextMenu);