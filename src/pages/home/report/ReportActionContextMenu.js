import _ from 'underscore';
import React from 'react';
import {View} from 'react-native';
import PropTypes from 'prop-types';
import lodashGet from 'lodash/get';
import {
    Clipboard as ClipboardIcon, LinkCopy, Mail, Pencil, Trashcan, Checkmark,
} from '../../../components/Icon/Expensicons';
import getReportActionContextMenuStyles from '../../../styles/getReportActionContextMenuStyles';
import {
    setNewMarkerPosition, updateLastReadActionID, saveReportActionDraft, deleteReportComment,
} from '../../../libs/actions/Report';
import ReportActionContextMenuItem from './ReportActionContextMenuItem';
import ReportActionPropTypes from './ReportActionPropTypes';
import Clipboard from '../../../libs/Clipboard';
import compose from '../../../libs/compose';
import {isReportMessageAttachment, canEditReportAction} from '../../../libs/reportUtils';
import withLocalize, {withLocalizePropTypes} from '../../../components/withLocalize';
import ConfirmModal from '../../../components/ConfirmModal';
import CONST from '../../../CONST';

const propTypes = {
    /** The ID of the report this report action is attached to. */
    // eslint-disable-next-line react/no-unused-prop-types
    reportID: PropTypes.number.isRequired,

    /** The report action this context menu is attached to. */
    reportAction: PropTypes.shape(ReportActionPropTypes).isRequired,

    /** If true, this component will be a small, row-oriented menu that displays icons but not text.
    If false, this component will be a larger, column-oriented menu that displays icons alongside text in each row. */
    isMini: PropTypes.bool,

    /** Controls the visibility of this component. */
    isVisible: PropTypes.bool,

    /** The copy selection of text. */
    selection: PropTypes.string,

    /** Draft message - if this is set the comment is in 'edit' mode */
    draftMessage: PropTypes.string,

    /** Function to dismiss the popover containing this menu */
    hidePopover: PropTypes.func.isRequired,

    ...withLocalizePropTypes,
};

const defaultProps = {
    isMini: false,
    isVisible: false,
    selection: '',
    draftMessage: '',
};

class ReportActionContextMenu extends React.Component {
    constructor(props) {
        super(props);

        this.confirmDeleteAndHideModal = this.confirmDeleteAndHideModal.bind(this);
        this.hideDeleteConfirmModal = this.hideDeleteConfirmModal.bind(this);
        this.getActionText = this.getActionText.bind(this);
        this.canEdit = this.canEdit.bind(this);

        // A list of all the context actions in this menu.
        this.contextActions = [
            // Copy to clipboard
            {
                text: this.props.translate('reportActionContextMenu.copyToClipboard'),
                icon: ClipboardIcon,
                successText: this.props.translate('reportActionContextMenu.copied'),
                successIcon: Checkmark,
                shouldShow: true,

                // If return value is true, we switch the `text` and `icon` on
                // `ReportActionContextMenuItem` with `successText` and `successIcon` which will fallback to
                // the `text` and `icon`
                onPress: () => {
                    const message = _.last(lodashGet(this.props.reportAction, 'message', null));
                    const html = lodashGet(message, 'html', '');
                    const text = props.selection || lodashGet(message, 'text', '');
                    const isAttachment = _.has(this.props.reportAction, 'isAttachment')
                        ? this.props.reportAction.isAttachment
                        : isReportMessageAttachment(text);
                    if (!isAttachment) {
                        Clipboard.setString(text);
                    } else {
                        Clipboard.setString(html);
                    }
                },
            },

            {
                text: this.props.translate('reportActionContextMenu.copyLink'),
                icon: LinkCopy,
                shouldShow: false,
                onPress: () => {},
            },

            {
                text: this.props.translate('reportActionContextMenu.markAsUnread'),
                icon: Mail,
                successIcon: Checkmark,
                shouldShow: true,
                onPress: () => {
                    updateLastReadActionID(this.props.reportID, this.props.reportAction.sequenceNumber);
                    setNewMarkerPosition(this.props.reportID, this.props.reportAction.sequenceNumber);
                },
            },

            {
                text: this.props.translate('reportActionContextMenu.editComment'),
                icon: Pencil,
<<<<<<< HEAD
                shouldShow: canEditReportAction(this.props.reportAction),
=======
                shouldShow: () => (
                    this.canEdit()
                    && !isReportMessageAttachment(this.getActionText())
                ),
>>>>>>> e7ec636c
                onPress: () => {
                    this.props.hidePopover();
                    saveReportActionDraft(
                        this.props.reportID,
                        this.props.reportAction.reportActionID,
                        _.isEmpty(this.props.draftMessage) ? this.getActionText() : '',
                    );
                },
            },
            {
                text: this.props.translate('reportActionContextMenu.deleteComment'),
                icon: Trashcan,
                shouldShow: this.canEdit,
                onPress: () => this.setState({isDeleteCommentConfirmModalVisible: true}),
            },
        ];

        this.wrapperStyle = getReportActionContextMenuStyles(this.props.isMini);

        this.state = {
            isDeleteCommentConfirmModalVisible: false,
        };
    }

    /**
     * Gets the text (not HTML) portion of the message in an action.
     *
     * @return {String}
     */
    getActionText() {
        const message = _.last(lodashGet(this.props.reportAction, 'message', null));
        return lodashGet(message, 'text', '');
    }

    /**
     * Can the current user edit this report action?
     *
     * @return {Boolean}
     */
    canEdit() {
        // Can only edit if it's a ADDCOMMENT, the author is this user and it's not a optimistic response.
        // If it's an optimistic response comment it will not have a reportActionID,
        // and we should wait until it does before we show the actions
        return this.props.reportAction.actionName === CONST.REPORT.ACTIONS.TYPE.ADDCOMMENT
        && this.props.reportAction.actorEmail === this.props.session.email
        && this.props.reportAction.reportActionID;
    }

    confirmDeleteAndHideModal() {
        deleteReportComment(this.props.reportID, this.props.reportAction);
        this.setState({isDeleteCommentConfirmModalVisible: false});
    }

    hideDeleteConfirmModal() {
        this.setState({isDeleteCommentConfirmModalVisible: false});
    }

    render() {
        return this.props.isVisible && (
            <View style={this.wrapperStyle}>
                {this.contextActions.map(contextAction => _.result(contextAction, 'shouldShow', false) && (
                    <ReportActionContextMenuItem
                        icon={contextAction.icon}
                        text={contextAction.text}
                        successIcon={contextAction.successIcon}
                        successText={contextAction.successText}
                        isMini={this.props.isMini}
                        key={contextAction.text}
                        onPress={() => contextAction.onPress(this.props.reportAction)}
                    />
                ))}
                <ConfirmModal
                    title={this.props.translate('reportActionContextMenu.deleteComment')}
                    isVisible={this.state.isDeleteCommentConfirmModalVisible}
                    onConfirm={this.confirmDeleteAndHideModal}
                    onCancel={this.hideDeleteConfirmModal}
                    prompt={this.props.translate('reportActionContextMenu.deleteConfirmation')}
                    confirmText={this.props.translate('common.delete')}
                    cancelText={this.props.translate('common.cancel')}
                />
            </View>
        );
    }
}

ReportActionContextMenu.propTypes = propTypes;
ReportActionContextMenu.defaultProps = defaultProps;

export default compose(
    withLocalize,
)(ReportActionContextMenu);<|MERGE_RESOLUTION|>--- conflicted
+++ resolved
@@ -111,14 +111,7 @@
             {
                 text: this.props.translate('reportActionContextMenu.editComment'),
                 icon: Pencil,
-<<<<<<< HEAD
                 shouldShow: canEditReportAction(this.props.reportAction),
-=======
-                shouldShow: () => (
-                    this.canEdit()
-                    && !isReportMessageAttachment(this.getActionText())
-                ),
->>>>>>> e7ec636c
                 onPress: () => {
                     this.props.hidePopover();
                     saveReportActionDraft(
