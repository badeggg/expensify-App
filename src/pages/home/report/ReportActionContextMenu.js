--- conflicted
+++ resolved
@@ -8,24 +8,15 @@
     Clipboard as ClipboardIcon, LinkCopy, Mail, Pencil, Trashcan, Checkmark,
 } from '../../../components/Icon/Expensicons';
 import getReportActionContextMenuStyles from '../../../styles/getReportActionContextMenuStyles';
-<<<<<<< HEAD
-import {setNewMarkerPosition, updateLastReadActionID, deleteReportComment} from '../../../libs/actions/Report';
-=======
 import {setNewMarkerPosition, updateLastReadActionID, saveReportActionDraft} from '../../../libs/actions/Report';
->>>>>>> 8480fd89
 import ReportActionContextMenuItem from './ReportActionContextMenuItem';
 import ReportActionPropTypes from './ReportActionPropTypes';
 import Clipboard from '../../../libs/Clipboard';
 import compose from '../../../libs/compose';
 import {isReportMessageAttachment} from '../../../libs/reportUtils';
-<<<<<<< HEAD
-import ConfirmCommentDeleteAppModal from './ConfirmCommentDeleteAppModal';
-import ONYXKEYS from '../../../ONYXKEYS';
-import ConfirmModal from "../../../components/ConfirmModal";
-=======
 import ONYXKEYS from '../../../ONYXKEYS';
 import withLocalize, {withLocalizePropTypes} from '../../../components/withLocalize';
->>>>>>> 8480fd89
+import ConfirmModal from "../../../components/ConfirmModal";
 
 const propTypes = {
     // The ID of the report this report action is attached to.
@@ -42,8 +33,6 @@
     // Controls the visibility of this component.
     isVisible: PropTypes.bool,
 
-<<<<<<< HEAD
-=======
     // The copy selection of text.
     selection: PropTypes.string,
 
@@ -54,28 +43,20 @@
     hidePopover: PropTypes.func.isRequired,
 
     /* Onyx Props */
->>>>>>> 8480fd89
     // The session of the logged in person
     session: PropTypes.shape({
         // Email of the logged in person
         email: PropTypes.string,
     }),
-<<<<<<< HEAD
-=======
     ...withLocalizePropTypes,
->>>>>>> 8480fd89
 };
 
 const defaultProps = {
     isMini: false,
     isVisible: false,
-<<<<<<< HEAD
-    session: {},
-=======
     selection: '',
     session: {},
     draftMessage: '',
->>>>>>> 8480fd89
 };
 
 class ReportActionContextMenu extends React.Component {
@@ -134,10 +115,6 @@
             {
                 text: this.props.translate('reportActionContextMenu.editComment'),
                 icon: Pencil,
-<<<<<<< HEAD
-                shouldShow: () => false,
-                onPress: () => {},
-=======
                 shouldShow: this.props.reportAction.actorEmail === this.props.session.email
                     && !isReportMessageAttachment(this.getActionText())
                     && this.props.reportAction.reportActionID,
@@ -149,7 +126,6 @@
                         _.isEmpty(this.props.draftMessage) ? this.getActionText() : '',
                     );
                 },
->>>>>>> 8480fd89
             },
             {
                 text: this.props.translate('reportActionContextMenu.deleteComment'),
@@ -163,10 +139,11 @@
 
         this.wrapperStyle = getReportActionContextMenuStyles(this.props.isMini);
 
-<<<<<<< HEAD
         this.state = {
             isDeleteCommentConfirmModal: false,
         };
+
+        this.getActionText = this.getActionText.bind(this);
     }
 
     // deleteReportComment(this.props.reportID, this.props.reportAction);
@@ -178,8 +155,6 @@
 
     deleteCanceled() {
         this.setState({isDeleteCommentConfirmModal: false});
-=======
-        this.getActionText = this.getActionText.bind(this);
     }
 
     /**
@@ -190,7 +165,6 @@
     getActionText() {
         const message = _.last(lodashGet(this.props.reportAction, 'message', null));
         return lodashGet(message, 'text', '');
->>>>>>> 8480fd89
     }
 
     render() {
@@ -226,13 +200,6 @@
 ReportActionContextMenu.propTypes = propTypes;
 ReportActionContextMenu.defaultProps = defaultProps;
 
-<<<<<<< HEAD
-export default withOnyx({
-    session: {
-        key: ONYXKEYS.SESSION,
-    },
-})(ReportActionContextMenu);
-=======
 export default compose(
     withLocalize,
     withOnyx({
@@ -240,5 +207,4 @@
             key: ONYXKEYS.SESSION,
         },
     }),
-)(ReportActionContextMenu);
->>>>>>> 8480fd89
+)(ReportActionContextMenu);