import React, {useCallback, useMemo, useRef} from 'react';
import _ from 'underscore';
import {deepEqual} from 'fast-equals';
import {withOnyx} from 'react-native-onyx';
import PropTypes from 'prop-types';
import lodashGet from 'lodash/get';
import {View} from 'react-native';
import SidebarUtils from '../../../libs/SidebarUtils';
import SidebarLinks, {basePropTypes} from './SidebarLinks';
import withCurrentReportID from '../../../components/withCurrentReportID';
import compose from '../../../libs/compose';
import ONYXKEYS from '../../../ONYXKEYS';
import reportPropTypes from '../../reportPropTypes';
import CONST from '../../../CONST';
import useLocalize from '../../../hooks/useLocalize';
import styles from '../../../styles/styles';
import withNavigationFocus from '../../../components/withNavigationFocus';
import * as SessionUtils from '../../../libs/SessionUtils';

const propTypes = {
    ...basePropTypes,

    /* Onyx Props */
    /** List of reports */
    chatReports: PropTypes.objectOf(reportPropTypes),

    /** All report actions for all reports */
    allReportActions: PropTypes.objectOf(
        PropTypes.arrayOf(
            PropTypes.shape({
                error: PropTypes.string,
                message: PropTypes.arrayOf(
                    PropTypes.shape({
                        moderationDecision: PropTypes.shape({
                            decision: PropTypes.string,
                        }),
                    }),
                ),
            }),
        ),
    ),

    /** Whether the reports are loading. When false it means they are ready to be used. */
    isLoadingReportData: PropTypes.bool,

    /** The chat priority mode */
    priorityMode: PropTypes.string,

    /** Beta features list */
    betas: PropTypes.arrayOf(PropTypes.string),

    /** The policies which the user has access to */
    // eslint-disable-next-line react/forbid-prop-types
    policies: PropTypes.object,
};

const defaultProps = {
    chatReports: {},
    allReportActions: {},
    isLoadingReportData: true,
    priorityMode: CONST.PRIORITY_MODE.DEFAULT,
    betas: [],
    policies: [],
};

function SidebarLinksData({isFocused, allReportActions, betas, chatReports, currentReportID, insets, isLoadingReportData, isSmallScreenWidth, onLinkClick, policies, priorityMode}) {
    const {translate} = useLocalize();

<<<<<<< HEAD
    const isLoading = SessionUtils.didUserLogInDuringSession() && isLoadingReportData;

    const currentReportIDRef = useRef(currentReportID);
    currentReportIDRef.current = currentReportID;

    const reportIDsRef = useRef([]);
=======
    const reportIDsRef = useRef(null);
    const isLoading = SessionUtils.didUserLogInDuringSession() && isLoadingReportData;
>>>>>>> 766dd656
    const optionListItems = useMemo(() => {
        if (isLoading && !lodashGet(chatReports, [`${ONYXKEYS.COLLECTION.REPORT}${currentReportIDRef.current}`, 'reportID'])) {
            reportIDsRef.current = [];
            return reportIDsRef.current;
        }

        const reportIDs = SidebarUtils.getOrderedReportIDs(currentReportIDRef.current, chatReports, betas, policies, priorityMode, allReportActions);
        if (deepEqual(reportIDsRef.current, reportIDs)) {
            return reportIDsRef.current;
        }
<<<<<<< HEAD
        reportIDsRef.current = reportIDs;
        return reportIDs;
    }, [allReportActions, betas, chatReports, isLoading, policies, priorityMode]);

    const isActiveReport = useCallback((reportID) => currentReportIDRef.current === reportID, []);
=======

        // We need to update existing reports only once while loading because they are updated several times during loading and causes this regression: https://github.com/Expensify/App/issues/24596#issuecomment-1681679531
        if (!isLoading || !reportIDsRef.current || (_.isEmpty(reportIDsRef.current) && currentReportID)) {
            reportIDsRef.current = reportIDs;
        }
        return reportIDsRef.current || [];
    }, [allReportActions, betas, chatReports, currentReportID, policies, priorityMode, isLoading]);
>>>>>>> 766dd656

    return (
        <View
            accessibilityElementsHidden={!isFocused}
            accessibilityLabel={translate('sidebarScreen.listOfChats')}
            style={[styles.flex1, styles.h100]}
        >
            <SidebarLinks
                // Forwarded props:
                onLinkClick={onLinkClick}
                insets={insets}
                isSmallScreenWidth={isSmallScreenWidth}
                priorityMode={priorityMode}
                // Data props:
                isActiveReport={isActiveReport}
                isLoading={isLoading}
                optionListItems={optionListItems}
            />
        </View>
    );
}

SidebarLinksData.propTypes = propTypes;
SidebarLinksData.defaultProps = defaultProps;
SidebarLinksData.displayName = 'SidebarLinksData';

/**
 * This function (and the few below it), narrow down the data from Onyx to just the properties that we want to trigger a re-render of the component. This helps minimize re-rendering
 * and makes the entire component more performant because it's not re-rendering when a bunch of properties change which aren't ever used in the UI.
 * @param {Object} [report]
 * @returns {Object|undefined}
 */
const chatReportSelector = (report) =>
    report && {
        reportID: report.reportID,
        participants: report.participants,
        participantAccountIDs: report.participantAccountIDs,
        hasDraft: report.hasDraft,
        isPinned: report.isPinned,
        isHidden: report.isHidden,
        errorFields: {
            addWorkspaceRoom: report.errorFields && report.errorFields.addWorkspaceRoom,
        },
        lastMessageText: report.lastMessageText,
        lastVisibleActionCreated: report.lastVisibleActionCreated,
        iouReportID: report.iouReportID,
        total: report.total,
        hasOutstandingIOU: report.hasOutstandingIOU,
        isWaitingOnBankAccount: report.isWaitingOnBankAccount,
        statusNum: report.statusNum,
        stateNum: report.stateNum,
        chatType: report.chatType,
        type: report.type,
        policyID: report.policyID,
        visibility: report.visibility,
        lastReadTime: report.lastReadTime,
        // Needed for name sorting:
        reportName: report.reportName,
        policyName: report.policyName,
        oldPolicyName: report.oldPolicyName,
        // Other less obvious properites considered for sorting:
        ownerAccountID: report.ownerAccountID,
        currency: report.currency,
        managerID: report.managerID,
        // Other important less obivous properties for filtering:
        parentReportActionID: report.parentReportActionID,
        parentReportID: report.parentReportID,
    };

/**
 * @param {Object} [reportActions]
 * @returns {Object|undefined}
 */
const reportActionsSelector = (reportActions) =>
    reportActions &&
    _.map(reportActions, (reportAction) => ({
        errors: lodashGet(reportAction, 'errors', []),
        message: [
            {
                moderationDecision: {decision: lodashGet(reportAction, 'message[0].moderationDecision.decision')},
            },
        ],
    }));

/**
 * @param {Object} [policy]
 * @returns {Object|undefined}
 */
const policySelector = (policy) =>
    policy && {
        type: policy.type,
        name: policy.name,
        avatar: policy.avatar,
    };

export default compose(
    withCurrentReportID,
    withNavigationFocus,
    withOnyx({
        chatReports: {
            key: ONYXKEYS.COLLECTION.REPORT,
            selector: chatReportSelector,
        },
        isLoadingReportData: {
            key: ONYXKEYS.IS_LOADING_REPORT_DATA,
        },
        priorityMode: {
            key: ONYXKEYS.NVP_PRIORITY_MODE,
        },
        betas: {
            key: ONYXKEYS.BETAS,
        },
        allReportActions: {
            key: ONYXKEYS.COLLECTION.REPORT_ACTIONS,
            selector: reportActionsSelector,
        },
        policies: {
            key: ONYXKEYS.COLLECTION.POLICY,
            selector: policySelector,
        },
    }),
)(SidebarLinksData);<|MERGE_RESOLUTION|>--- conflicted
+++ resolved
@@ -66,34 +66,13 @@
 function SidebarLinksData({isFocused, allReportActions, betas, chatReports, currentReportID, insets, isLoadingReportData, isSmallScreenWidth, onLinkClick, policies, priorityMode}) {
     const {translate} = useLocalize();
 
-<<<<<<< HEAD
-    const isLoading = SessionUtils.didUserLogInDuringSession() && isLoadingReportData;
-
-    const currentReportIDRef = useRef(currentReportID);
-    currentReportIDRef.current = currentReportID;
-
-    const reportIDsRef = useRef([]);
-=======
     const reportIDsRef = useRef(null);
     const isLoading = SessionUtils.didUserLogInDuringSession() && isLoadingReportData;
->>>>>>> 766dd656
     const optionListItems = useMemo(() => {
-        if (isLoading && !lodashGet(chatReports, [`${ONYXKEYS.COLLECTION.REPORT}${currentReportIDRef.current}`, 'reportID'])) {
-            reportIDsRef.current = [];
-            return reportIDsRef.current;
-        }
-
-        const reportIDs = SidebarUtils.getOrderedReportIDs(currentReportIDRef.current, chatReports, betas, policies, priorityMode, allReportActions);
+        const reportIDs = SidebarUtils.getOrderedReportIDs(currentReportID, chatReports, betas, policies, priorityMode, allReportActions);
         if (deepEqual(reportIDsRef.current, reportIDs)) {
             return reportIDsRef.current;
         }
-<<<<<<< HEAD
-        reportIDsRef.current = reportIDs;
-        return reportIDs;
-    }, [allReportActions, betas, chatReports, isLoading, policies, priorityMode]);
-
-    const isActiveReport = useCallback((reportID) => currentReportIDRef.current === reportID, []);
-=======
 
         // We need to update existing reports only once while loading because they are updated several times during loading and causes this regression: https://github.com/Expensify/App/issues/24596#issuecomment-1681679531
         if (!isLoading || !reportIDsRef.current || (_.isEmpty(reportIDsRef.current) && currentReportID)) {
@@ -101,7 +80,10 @@
         }
         return reportIDsRef.current || [];
     }, [allReportActions, betas, chatReports, currentReportID, policies, priorityMode, isLoading]);
->>>>>>> 766dd656
+
+    const currentReportIDRef = useRef(currentReportID);
+    currentReportIDRef.current = currentReportID;
+    const isActiveReport = useCallback((reportID) => currentReportIDRef.current === reportID, []);
 
     return (
         <View
