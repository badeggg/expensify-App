--- conflicted
+++ resolved
@@ -156,9 +156,6 @@
     );
 
     const optionListItems = useMemo(() => {
-<<<<<<< HEAD
-        const reportIDs = optionItemsMemoized;
-=======
         const reportIDs = SidebarUtils.getOrderedReportIDs(
             null,
             chatReports,
@@ -170,7 +167,6 @@
             activeWorkspaceID,
             policyMemberAccountIDs,
         );
->>>>>>> 82065804
 
         if (deepEqual(reportIDsRef.current, reportIDs)) {
             return reportIDsRef.current;
@@ -183,11 +179,7 @@
             reportIDsRef.current = reportIDs;
         }
         return reportIDsRef.current || [];
-<<<<<<< HEAD
-    }, [optionItemsMemoized, priorityMode, isLoading, network.isOffline, prevPriorityMode]);
-=======
     }, [chatReports, betas, policies, priorityMode, allReportActions, transactionViolations, activeWorkspaceID, policyMemberAccountIDs, isLoading, network.isOffline, prevPriorityMode]);
->>>>>>> 82065804
 
     // We need to make sure the current report is in the list of reports, but we do not want
     // to have to re-generate the list every time the currentReportID changes. To do that
