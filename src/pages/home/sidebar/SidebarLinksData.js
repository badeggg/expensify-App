--- conflicted
+++ resolved
@@ -64,12 +64,8 @@
     isLoadingReportData: true,
     priorityMode: CONST.PRIORITY_MODE.DEFAULT,
     betas: [],
-<<<<<<< HEAD
-    policies: [],
     draftReportIDs: {},
-=======
     policies: {},
->>>>>>> 7791d322
 };
 
 function SidebarLinksData({isFocused, draftReportIDs, allReportActions, betas, chatReports, currentReportID, insets, isLoadingReportData, onLinkClick, policies, priorityMode}) {
