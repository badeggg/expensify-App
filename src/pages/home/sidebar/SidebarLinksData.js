--- conflicted
+++ resolved
@@ -16,11 +16,8 @@
 import usePrevious from '@hooks/usePrevious';
 import useThemeStyles from '@hooks/useThemeStyles';
 import compose from '@libs/compose';
-<<<<<<< HEAD
 import {getPolicyMembersByIdWithoutCurrentUser} from '@libs/PolicyUtils';
-=======
 import * as ReportUtils from '@libs/ReportUtils';
->>>>>>> 6e2c58de
 import SidebarUtils from '@libs/SidebarUtils';
 import reportPropTypes from '@pages/reportPropTypes';
 import * as Policy from '@userActions/Policy';
@@ -68,7 +65,6 @@
     // eslint-disable-next-line react/forbid-prop-types
     policies: PropTypes.object,
 
-<<<<<<< HEAD
     // eslint-disable-next-line react/forbid-prop-types
     policyMembers: PropTypes.object,
 
@@ -76,7 +72,7 @@
     session: PropTypes.shape({
         /** Currently logged in user accountID */
         accountID: PropTypes.number,
-=======
+    }),
     /** All of the transaction violations */
     transactionViolations: PropTypes.shape({
         violations: PropTypes.arrayOf(
@@ -100,7 +96,6 @@
                 }),
             }),
         ),
->>>>>>> 6e2c58de
     }),
 };
 
@@ -111,11 +106,11 @@
     priorityMode: CONST.PRIORITY_MODE.DEFAULT,
     betas: [],
     policies: {},
-<<<<<<< HEAD
     policyMembers: {},
     session: {
         accountID: '',
     },
+    transactionViolations: {},
 };
 
 function SidebarLinksData({
@@ -132,13 +127,8 @@
     network,
     policyMembers,
     session: {accountID},
+    transactionViolations,
 }) {
-=======
-    transactionViolations: {},
-};
-
-function SidebarLinksData({isFocused, allReportActions, betas, chatReports, currentReportID, insets, isLoadingApp, onLinkClick, policies, priorityMode, network, transactionViolations}) {
->>>>>>> 6e2c58de
     const styles = useThemeStyles();
     const {activeWorkspaceID} = useActiveWorkspace();
     const {translate} = useLocalize();
@@ -152,11 +142,17 @@
     const reportIDsRef = useRef(null);
     const isLoading = isLoadingApp;
     const optionListItems = useMemo(() => {
-<<<<<<< HEAD
-        const reportIDs = SidebarUtils.getOrderedReportIDs(null, chatReports, betas, policies, priorityMode, allReportActions, activeWorkspaceID, policyMemberAccountIDs);
-=======
-        const reportIDs = SidebarUtils.getOrderedReportIDs(null, chatReports, betas, policies, priorityMode, allReportActions, transactionViolations);
->>>>>>> 6e2c58de
+        const reportIDs = SidebarUtils.getOrderedReportIDs(
+            null,
+            chatReports,
+            betas,
+            policies,
+            priorityMode,
+            allReportActions,
+            transactionViolations,
+            activeWorkspaceID,
+            policyMemberAccountIDs,
+        );
 
         if (deepEqual(reportIDsRef.current, reportIDs)) {
             return reportIDsRef.current;
@@ -169,11 +165,7 @@
             reportIDsRef.current = reportIDs;
         }
         return reportIDsRef.current || [];
-<<<<<<< HEAD
-    }, [chatReports, betas, policies, priorityMode, allReportActions, activeWorkspaceID, policyMemberAccountIDs, isLoading, network.isOffline]);
-=======
-    }, [allReportActions, betas, chatReports, policies, prevPriorityMode, priorityMode, isLoading, network.isOffline, transactionViolations]);
->>>>>>> 6e2c58de
+    }, [chatReports, betas, policies, priorityMode, allReportActions, transactionViolations, activeWorkspaceID, policyMemberAccountIDs, isLoading, network.isOffline, prevPriorityMode]);
 
     // We need to make sure the current report is in the list of reports, but we do not want
     // to have to re-generate the list every time the currentReportID changes. To do that
@@ -182,35 +174,20 @@
     // case we re-generate the list a 2nd time with the current report included.
     const optionListItemsWithCurrentReport = useMemo(() => {
         if (currentReportID && !_.contains(optionListItems, currentReportID)) {
-<<<<<<< HEAD
-            return SidebarUtils.getOrderedReportIDs(currentReportID, chatReports, betas, policies, priorityMode, allReportActions, activeWorkspaceID, policyMemberAccountIDs);
+            return SidebarUtils.getOrderedReportIDs(
+                currentReportID,
+                chatReports,
+                betas,
+                policies,
+                priorityMode,
+                allReportActions,
+                transactionViolations,
+                activeWorkspaceID,
+                policyMemberAccountIDs,
+            );
         }
         return optionListItems;
-    }, [currentReportID, optionListItems, chatReports, betas, policies, priorityMode, allReportActions, activeWorkspaceID, policyMemberAccountIDs]);
-
-    // If there is an active workspace we need to hide all reports that are not associated with the selected workspace.
-    // const optionListFilteredByActiveWorkspace = useMemo(
-    //     () =>
-    //         _.filter(optionListItemsWithCurrentReport, (reportID) => {
-    //             if (!activeWorkspaceID) {
-    //                 return true;
-    //             }
-
-    //             const chatReport = chatReports[`${ONYXKEYS.COLLECTION.REPORT}${reportID}`] || {};
-    //             if (isConciergeChatReport(chatReport)) {
-    //                 return true;
-    //             }
-
-    //             return chatReport.policyID === activeWorkspaceID;
-    //         }),
-    //     [activeWorkspaceID, chatReports, optionListItemsWithCurrentReport],
-    // );
-=======
-            return SidebarUtils.getOrderedReportIDs(currentReportID, chatReports, betas, policies, priorityMode, allReportActions, transactionViolations);
-        }
-        return optionListItems;
-    }, [currentReportID, optionListItems, chatReports, betas, policies, priorityMode, allReportActions, transactionViolations]);
->>>>>>> 6e2c58de
+    }, [currentReportID, optionListItems, chatReports, betas, policies, priorityMode, allReportActions, transactionViolations, activeWorkspaceID, policyMemberAccountIDs]);
 
     const currentReportIDRef = useRef(currentReportID);
     currentReportIDRef.current = currentReportID;
@@ -352,13 +329,11 @@
             selector: policySelector,
             initialValue: {},
         },
-<<<<<<< HEAD
         policyMembers: {
             key: ONYXKEYS.COLLECTION.POLICY_MEMBERS,
-=======
+        },
         transactionViolations: {
             key: ONYXKEYS.COLLECTION.TRANSACTION_VIOLATIONS,
->>>>>>> 6e2c58de
             initialValue: {},
         },
     }),
