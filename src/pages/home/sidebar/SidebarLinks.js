--- conflicted
+++ resolved
@@ -305,10 +305,7 @@
     policy && {
         type: policy.type,
         name: policy.name,
-<<<<<<< HEAD
-=======
         avatar: policy.avatar,
->>>>>>> 6d17cc80
     };
 
 export default compose(
