import React, {useState, useEffect, useRef, useCallback, useImperativeHandle, forwardRef} from 'react';
import {withOnyx} from 'react-native-onyx';
import PropTypes from 'prop-types';
import lodashGet from 'lodash/get';
import {View} from 'react-native';
import styles from '../../../../styles/styles';
import * as Expensicons from '../../../../components/Icon/Expensicons';
import Navigation from '../../../../libs/Navigation/Navigation';
import ROUTES from '../../../../ROUTES';
import NAVIGATORS from '../../../../NAVIGATORS';
import SCREENS from '../../../../SCREENS';
import Permissions from '../../../../libs/Permissions';
import * as Policy from '../../../../libs/actions/Policy';
import PopoverMenu from '../../../../components/PopoverMenu';
import CONST from '../../../../CONST';
import FloatingActionButton from '../../../../components/FloatingActionButton';
import compose from '../../../../libs/compose';
import withLocalize, {withLocalizePropTypes} from '../../../../components/withLocalize';
import withWindowDimensions from '../../../../components/withWindowDimensions';
import ONYXKEYS from '../../../../ONYXKEYS';
import withNavigation from '../../../../components/withNavigation';
import * as Welcome from '../../../../libs/actions/Welcome';
import withNavigationFocus from '../../../../components/withNavigationFocus';
import * as Task from '../../../../libs/actions/Task';
import * as Session from '../../../../libs/actions/Session';
import * as IOU from '../../../../libs/actions/IOU';
import usePrevious from '../../../../hooks/usePrevious';
import * as App from '../../../../libs/actions/App';
import * as NumberUtils from '../../../../libs/NumberUtils';

/**
 * @param {Object} [policy]
 * @returns {Object|undefined}
 */
const policySelector = (policy) =>
    policy && {
        type: policy.type,
        role: policy.role,
        isPolicyExpenseChatEnabled: policy.isPolicyExpenseChatEnabled,
        pendingAction: policy.pendingAction,
    };

const propTypes = {
    ...withLocalizePropTypes,

    /* Callback function when the menu is shown */
    onShowCreateMenu: PropTypes.func,

    /* Callback function before the menu is hidden */
    onHideCreateMenu: PropTypes.func,

    /** The list of policies the user has access to. */
    allPolicies: PropTypes.shape({
        /** The policy name */
        name: PropTypes.string,
    }),

    /* Beta features list */
    betas: PropTypes.arrayOf(PropTypes.string),

    /** Indicated whether the report data is loading */
    isLoading: PropTypes.bool,

    /** Forwarded ref to FloatingActionButtonAndPopover */
    innerRef: PropTypes.oneOfType([PropTypes.func, PropTypes.object]),

    /** Information about any currently running demos */
    demoInfo: PropTypes.shape({
        money2020: PropTypes.shape({
            isBeginningDemo: PropTypes.bool,
        }),
    }),
};
const defaultProps = {
    onHideCreateMenu: () => {},
    onShowCreateMenu: () => {},
    allPolicies: {},
    betas: [],
    isLoading: false,
    innerRef: null,
    demoInfo: {},
};

/**
 * Responsible for rendering the {@link PopoverMenu}, and the accompanying
 * FAB that can open or close the menu.
 * @param {Object} props
 * @returns {JSX.Element}
 */
function FloatingActionButtonAndPopover(props) {
    const [isCreateMenuActive, setIsCreateMenuActive] = useState(false);
    const isAnonymousUser = Session.isAnonymousUser();
    const anchorRef = useRef(null);

    const prevIsFocused = usePrevious(props.isFocused);

    /**
     * Check if LHN status changed from active to inactive.
     * Used to close already opened FAB menu when open any other pages (i.e. Press Command + K on web).
     *
     * @param {Object} prevProps
     * @return {Boolean}
     */
    const didScreenBecomeInactive = useCallback(
        () =>
            // When any other page is opened over LHN
            !props.isFocused && prevIsFocused,
        [props.isFocused, prevIsFocused],
    );

    /**
     * Method called when we click the floating action button
     */
    const showCreateMenu = useCallback(
        () => {
            if (!props.isFocused && props.isSmallScreenWidth) {
                return;
            }
            setIsCreateMenuActive(true);
            props.onShowCreateMenu();
        },
        // eslint-disable-next-line react-hooks/exhaustive-deps
        [props.isFocused, props.isSmallScreenWidth],
    );

    /**
     * Method called either when:
     * - Pressing the floating action button to open the CreateMenu modal
     * - Selecting an item on CreateMenu or closing it by clicking outside of the modal component
     */
    const hideCreateMenu = useCallback(
        () => {
            if (!isCreateMenuActive) {
                return;
            }
            props.onHideCreateMenu();
            setIsCreateMenuActive(false);
        },
        // eslint-disable-next-line react-hooks/exhaustive-deps
        [isCreateMenuActive],
    );

    /**
     * Checks if user is anonymous. If true, shows the sign in modal, else,
     * executes the callback.
     *
     * @param {Function} callback
     */
    const interceptAnonymousUser = (callback) => {
        if (isAnonymousUser) {
            Session.signOutAndRedirectToSignIn();
        } else {
            callback();
        }
    };

    useEffect(() => {
        const navigationState = props.navigation.getState();
        const routes = lodashGet(navigationState, 'routes', []);
        const currentRoute = routes[navigationState.index];
        if (currentRoute && ![NAVIGATORS.CENTRAL_PANE_NAVIGATOR, SCREENS.HOME].includes(currentRoute.name)) {
            return;
        }
        if (lodashGet(props.demoInfo, 'money2020.isBeginningDemo', false)) {
            return;
        }
        Welcome.show({routes, showCreateMenu});
        // eslint-disable-next-line react-hooks/exhaustive-deps
    }, [props.isLoading]);

    useEffect(() => {
        if (!didScreenBecomeInactive()) {
            return;
        }

        // Hide menu manually when other pages are opened using shortcut key
        hideCreateMenu();
    }, [didScreenBecomeInactive, hideCreateMenu]);

    useImperativeHandle(props.innerRef, () => ({
        hideCreateMenu() {
            hideCreateMenu();
        },
    }));

    return (
        <View>
            <PopoverMenu
                onClose={hideCreateMenu}
                isVisible={isCreateMenuActive}
                anchorPosition={styles.createMenuPositionSidebar(props.windowHeight)}
                onItemSelected={hideCreateMenu}
                fromSidebarMediumScreen={!props.isSmallScreenWidth}
                menuItems={[
                    {
                        icon: Expensicons.ChatBubble,
                        text: props.translate('sidebarScreen.fabNewChat'),
                        onSelected: () => interceptAnonymousUser(() => Navigation.navigate(ROUTES.NEW)),
                    },
                    {
                        icon: Expensicons.MoneyCircle,
                        text: props.translate('iou.requestMoney'),
<<<<<<< HEAD
                        onSelected: () =>
                            interceptAnonymousUser(() => {
                                Navigation.navigate(ROUTES.MONEE_REQUEST_CREATE.getRoute(CONST.IOU.TYPE.REQUEST, CONST.IOU.OPTIMISTIC_TRANSACTION_ID, NumberUtils.rand64()));
                            }),
=======
                        onSelected: () => interceptAnonymousUser(() => IOU.startMoneyRequest(CONST.IOU.TYPE.REQUEST)),
>>>>>>> 935e8917
                    },
                    {
                        icon: Expensicons.Send,
                        text: props.translate('iou.sendMoney'),
                        onSelected: () => interceptAnonymousUser(() => IOU.startMoneyRequest(CONST.IOU.TYPE.SEND)),
                    },
                    ...(Permissions.canUseTasks(props.betas)
                        ? [
                              {
                                  icon: Expensicons.Task,
                                  text: props.translate('newTaskPage.assignTask'),
                                  onSelected: () => interceptAnonymousUser(() => Task.clearOutTaskInfoAndNavigate()),
                              },
                          ]
                        : []),
                    {
                        icon: Expensicons.Heart,
                        text: props.translate('sidebarScreen.saveTheWorld'),
                        onSelected: () => interceptAnonymousUser(() => Navigation.navigate(ROUTES.TEACHERS_UNITE)),
                    },
                    ...(!props.isLoading && !Policy.hasActiveFreePolicy(props.allPolicies)
                        ? [
                              {
                                  icon: Expensicons.NewWorkspace,
                                  iconWidth: 46,
                                  iconHeight: 40,
                                  text: props.translate('workspace.new.newWorkspace'),
                                  description: props.translate('workspace.new.getTheExpensifyCardAndMore'),
                                  onSelected: () => interceptAnonymousUser(() => App.createWorkspaceAndNavigateToIt('', false, '', false, !props.isSmallScreenWidth)),
                              },
                          ]
                        : []),
                ]}
                withoutOverlay
                anchorRef={anchorRef}
            />
            <FloatingActionButton
                accessibilityLabel={props.translate('sidebarScreen.fabNewChatExplained')}
                accessibilityRole={CONST.ACCESSIBILITY_ROLE.BUTTON}
                isActive={isCreateMenuActive}
                ref={anchorRef}
                onPress={() => {
                    if (isCreateMenuActive) {
                        hideCreateMenu();
                    } else {
                        showCreateMenu();
                    }
                }}
            />
        </View>
    );
}

FloatingActionButtonAndPopover.propTypes = propTypes;
FloatingActionButtonAndPopover.defaultProps = defaultProps;
FloatingActionButtonAndPopover.displayName = 'FloatingActionButtonAndPopover';

export default compose(
    withLocalize,
    withNavigation,
    withNavigationFocus,
    withWindowDimensions,
    withOnyx({
        allPolicies: {
            key: ONYXKEYS.COLLECTION.POLICY,
            selector: policySelector,
        },
        betas: {
            key: ONYXKEYS.BETAS,
        },
        isLoading: {
            key: ONYXKEYS.IS_LOADING_REPORT_DATA,
        },
        demoInfo: {
            key: ONYXKEYS.DEMO_INFO,
        },
    }),
)(
    forwardRef((props, ref) => (
        <FloatingActionButtonAndPopover
            // eslint-disable-next-line react/jsx-props-no-spreading
            {...props}
            innerRef={ref}
        />
    )),
);<|MERGE_RESOLUTION|>--- conflicted
+++ resolved
@@ -200,14 +200,7 @@
                     {
                         icon: Expensicons.MoneyCircle,
                         text: props.translate('iou.requestMoney'),
-<<<<<<< HEAD
-                        onSelected: () =>
-                            interceptAnonymousUser(() => {
-                                Navigation.navigate(ROUTES.MONEE_REQUEST_CREATE.getRoute(CONST.IOU.TYPE.REQUEST, CONST.IOU.OPTIMISTIC_TRANSACTION_ID, NumberUtils.rand64()));
-                            }),
-=======
-                        onSelected: () => interceptAnonymousUser(() => IOU.startMoneyRequest(CONST.IOU.TYPE.REQUEST)),
->>>>>>> 935e8917
+                        onSelected: () => interceptAnonymousUser(() => Navigation.navigate(ROUTES.MONEE_REQUEST_CREATE.getRoute(CONST.IOU.TYPE.REQUEST, CONST.IOU.OPTIMISTIC_TRANSACTION_ID, NumberUtils.rand64())),
                     },
                     {
                         icon: Expensicons.Send,
