--- conflicted
+++ resolved
@@ -186,26 +186,11 @@
                         text: props.translate('sidebarScreen.fabNewChat'),
                         onSelected: () => interceptAnonymousUser(() => Navigation.navigate(ROUTES.NEW)),
                     },
-<<<<<<< HEAD
-                    ...(Permissions.canUseIOUSend(props.betas)
-                        ? [
-                              {
-                                  icon: Expensicons.Send,
-                                  text: props.translate('iou.sendMoney'),
-                                  onSelected: () =>
-                                      interceptAnonymousUser(() => {
-                                          IOU.startMoneyRequest(CONST.IOU.MONEY_REQUEST_TYPE.SEND);
-                                      }),
-                              },
-                          ]
-                        : []),
-=======
                     {
                         icon: Expensicons.Send,
                         text: props.translate('iou.sendMoney'),
                         onSelected: () => interceptAnonymousUser(() => IOU.startMoneyRequest(CONST.IOU.MONEY_REQUEST_TYPE.SEND)),
                     },
->>>>>>> c68bf6a0
                     {
                         icon: Expensicons.MoneyCircle,
                         text: props.translate('iou.requestMoney'),
