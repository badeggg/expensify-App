import React, {useState, useEffect, useCallback, useImperativeHandle, forwardRef} from 'react';
import _ from 'underscore';
import {withOnyx} from 'react-native-onyx';
import PropTypes from 'prop-types';
import lodashGet from 'lodash/get';
import {View} from 'react-native';
import styles from '../../../../styles/styles';
import * as Expensicons from '../../../../components/Icon/Expensicons';
import Navigation from '../../../../libs/Navigation/Navigation';
import ROUTES from '../../../../ROUTES';
import NAVIGATORS from '../../../../NAVIGATORS';
import SCREENS from '../../../../SCREENS';
import Permissions from '../../../../libs/Permissions';
import * as Policy from '../../../../libs/actions/Policy';
import PopoverMenu from '../../../../components/PopoverMenu';
import CONST from '../../../../CONST';
import FloatingActionButton from '../../../../components/FloatingActionButton';
import compose from '../../../../libs/compose';
import withLocalize, {withLocalizePropTypes} from '../../../../components/withLocalize';
import withWindowDimensions from '../../../../components/withWindowDimensions';
import ONYXKEYS from '../../../../ONYXKEYS';
import withNavigation from '../../../../components/withNavigation';
import * as Welcome from '../../../../libs/actions/Welcome';
import withNavigationFocus from '../../../../components/withNavigationFocus';
import * as Task from '../../../../libs/actions/Task';
import * as Session from '../../../../libs/actions/Session';
import * as IOU from '../../../../libs/actions/IOU';
<<<<<<< HEAD
import * as App from '../../../../libs/actions/App';
=======
import usePrevious from '../../../../hooks/usePrevious';
>>>>>>> 5a07bc0d

/**
 * @param {Object} [policy]
 * @returns {Object|undefined}
 */
const policySelector = (policy) =>
    policy && {
        type: policy.type,
        role: policy.role,
    };

const propTypes = {
    ...withLocalizePropTypes,

    /* Callback function when the menu is shown */
    onShowCreateMenu: PropTypes.func,

    /* Callback function before the menu is hidden */
    onHideCreateMenu: PropTypes.func,

    /** The list of policies the user has access to. */
    allPolicies: PropTypes.shape({
        /** The policy name */
        name: PropTypes.string,
    }),

    /* Beta features list */
    betas: PropTypes.arrayOf(PropTypes.string),

    /** Indicated whether the report data is loading */
    isLoading: PropTypes.bool,

    /** Forwarded ref to FloatingActionButtonAndPopover */
    innerRef: PropTypes.oneOfType([PropTypes.func, PropTypes.object]),
};
const defaultProps = {
    onHideCreateMenu: () => {},
    onShowCreateMenu: () => {},
    allPolicies: {},
    betas: [],
    isLoading: false,
    innerRef: null,
};

/**
 * Responsible for rendering the {@link PopoverMenu}, and the accompanying
 * FAB that can open or close the menu.
 * @param {Object} props
 * @returns {JSX.Element}
 */
function FloatingActionButtonAndPopover(props) {
    const [isCreateMenuActive, setIsCreateMenuActive] = useState(false);
    const isAnonymousUser = Session.isAnonymousUser();

    const prevIsFocused = usePrevious(props.isFocused);

    /**
     * Check if LHN status changed from active to inactive.
     * Used to close already opened FAB menu when open any other pages (i.e. Press Command + K on web).
     *
     * @param {Object} prevProps
     * @return {Boolean}
     */
    const didScreenBecomeInactive = useCallback(
        () =>
            // When any other page is opened over LHN
            !props.isFocused && prevIsFocused,
        [props.isFocused, prevIsFocused],
    );

    /**
     * Method called when we click the floating action button
     */
    const showCreateMenu = useCallback(
        () => {
            if (!props.isFocused && props.isSmallScreenWidth) {
                return;
            }
            setIsCreateMenuActive(true);
            props.onShowCreateMenu();
        },
        // eslint-disable-next-line react-hooks/exhaustive-deps
        [props.isFocused, props.isSmallScreenWidth],
    );

    /**
     * Method called either when:
     * - Pressing the floating action button to open the CreateMenu modal
     * - Selecting an item on CreateMenu or closing it by clicking outside of the modal component
     */
    const hideCreateMenu = useCallback(
        () => {
            if (!isCreateMenuActive) {
                return;
            }
            props.onHideCreateMenu();
            setIsCreateMenuActive(false);
        },
        // eslint-disable-next-line react-hooks/exhaustive-deps
        [isCreateMenuActive],
    );

    /**
     * Checks if user is anonymous. If true, shows the sign in modal, else,
     * executes the callback.
     *
     * @param {Function} callback
     */
    const interceptAnonymousUser = (callback) => {
        if (isAnonymousUser) {
            Session.signOutAndRedirectToSignIn();
        } else {
            callback();
        }
    };

    useEffect(
        () => {
            const navigationState = props.navigation.getState();
            const routes = lodashGet(navigationState, 'routes', []);
            const currentRoute = routes[navigationState.index];
            if (currentRoute && ![NAVIGATORS.CENTRAL_PANE_NAVIGATOR, SCREENS.HOME].includes(currentRoute.name)) {
                return;
            }
            Welcome.show({routes, showCreateMenu});
        },
        // eslint-disable-next-line react-hooks/exhaustive-deps
        [],
    );

    useEffect(() => {
        if (!didScreenBecomeInactive()) {
            return;
        }

        // Hide menu manually when other pages are opened using shortcut key
        hideCreateMenu();
    }, [didScreenBecomeInactive, hideCreateMenu]);

<<<<<<< HEAD
        return (
            <View>
                <PopoverMenu
                    onClose={this.hideCreateMenu}
                    isVisible={this.state.isCreateMenuActive}
                    anchorPosition={styles.createMenuPositionSidebar(this.props.windowHeight)}
                    onItemSelected={this.hideCreateMenu}
                    fromSidebarMediumScreen={!this.props.isSmallScreenWidth}
                    menuItems={[
                        {
                            icon: Expensicons.ChatBubble,
                            text: this.props.translate('sidebarScreen.newChat'),
                            onSelected: () => this.interceptAnonymousUser(() => Navigation.navigate(ROUTES.NEW_CHAT)),
                        },
                        {
                            icon: Expensicons.Users,
                            text: this.props.translate('sidebarScreen.newGroup'),
                            onSelected: () => this.interceptAnonymousUser(() => Navigation.navigate(ROUTES.NEW_GROUP)),
                        },
                        ...(Permissions.canUsePolicyRooms(this.props.betas) && workspaces.length
                            ? [
                                  {
                                      icon: Expensicons.Hashtag,
                                      text: this.props.translate('sidebarScreen.newRoom'),
                                      onSelected: () => this.interceptAnonymousUser(() => Navigation.navigate(ROUTES.WORKSPACE_NEW_ROOM)),
                                  },
                              ]
                            : []),
                        ...(Permissions.canUseIOUSend(this.props.betas)
                            ? [
                                  {
                                      icon: Expensicons.Send,
                                      text: this.props.translate('iou.sendMoney'),
                                      onSelected: () => this.interceptAnonymousUser(() => IOU.startMoneyRequest(CONST.IOU.MONEY_REQUEST_TYPE.SEND)),
                                  },
                              ]
                            : []),
                        {
                            icon: Expensicons.MoneyCircle,
                            text: this.props.translate('iou.requestMoney'),
                            onSelected: () => this.interceptAnonymousUser(() => IOU.startMoneyRequest(CONST.IOU.MONEY_REQUEST_TYPE.REQUEST)),
                        },
                        {
                            icon: Expensicons.Receipt,
                            text: this.props.translate('iou.splitBill'),
                            onSelected: () => this.interceptAnonymousUser(() => IOU.startMoneyRequest(CONST.IOU.MONEY_REQUEST_TYPE.SPLIT)),
                        },
                        ...(Permissions.canUseTasks(this.props.betas)
                            ? [
                                  {
                                      icon: Expensicons.Task,
                                      text: this.props.translate('newTaskPage.assignTask'),
                                      onSelected: () => this.interceptAnonymousUser(() => Task.clearOutTaskInfoAndNavigate()),
                                  },
                              ]
                            : []),
                        ...(!this.props.isLoading && !Policy.hasActiveFreePolicy(this.props.allPolicies)
                            ? [
                                  {
                                      icon: Expensicons.NewWorkspace,
                                      iconWidth: 46,
                                      iconHeight: 40,
                                      text: this.props.translate('workspace.new.newWorkspace'),
                                      description: this.props.translate('workspace.new.getTheExpensifyCardAndMore'),
                                      onSelected: () => this.interceptAnonymousUser(() => App.createWorkspaceAndNavigateToIt()),
                                  },
                              ]
                            : []),
                    ]}
                />
                <FloatingActionButton
                    accessibilityLabel={this.props.translate('sidebarScreen.fabNewChat')}
                    accessibilityRole={CONST.ACCESSIBILITY_ROLE.BUTTON}
                    isActive={this.state.isCreateMenuActive}
                    onPress={this.showCreateMenu}
                />
            </View>
        );
    }
=======
    useImperativeHandle(props.innerRef, () => ({
        hideCreateMenu() {
            hideCreateMenu();
        },
    }));

    // Workspaces are policies with type === 'free'
    const workspaces = _.filter(props.allPolicies, (policy) => policy && policy.type === CONST.POLICY.TYPE.FREE);

    return (
        <View>
            <PopoverMenu
                onClose={hideCreateMenu}
                isVisible={isCreateMenuActive}
                anchorPosition={styles.createMenuPositionSidebar(props.windowHeight)}
                onItemSelected={hideCreateMenu}
                fromSidebarMediumScreen={!props.isSmallScreenWidth}
                menuItems={[
                    {
                        icon: Expensicons.ChatBubble,
                        text: props.translate('sidebarScreen.newChat'),
                        onSelected: () => interceptAnonymousUser(() => Navigation.navigate(ROUTES.NEW_CHAT)),
                    },
                    {
                        icon: Expensicons.Users,
                        text: props.translate('sidebarScreen.newGroup'),
                        onSelected: () => interceptAnonymousUser(() => Navigation.navigate(ROUTES.NEW_GROUP)),
                    },
                    ...(Permissions.canUsePolicyRooms(props.betas) && workspaces.length
                        ? [
                              {
                                  icon: Expensicons.Hashtag,
                                  text: props.translate('sidebarScreen.newRoom'),
                                  onSelected: () => interceptAnonymousUser(() => Navigation.navigate(ROUTES.WORKSPACE_NEW_ROOM)),
                              },
                          ]
                        : []),
                    ...(Permissions.canUseIOUSend(props.betas)
                        ? [
                              {
                                  icon: Expensicons.Send,
                                  text: props.translate('iou.sendMoney'),
                                  onSelected: () => interceptAnonymousUser(() => IOU.startMoneyRequest(CONST.IOU.MONEY_REQUEST_TYPE.SEND)),
                              },
                          ]
                        : []),
                    {
                        icon: Expensicons.MoneyCircle,
                        text: props.translate('iou.requestMoney'),
                        onSelected: () => interceptAnonymousUser(() => IOU.startMoneyRequest(CONST.IOU.MONEY_REQUEST_TYPE.REQUEST)),
                    },
                    {
                        icon: Expensicons.Receipt,
                        text: props.translate('iou.splitBill'),
                        onSelected: () => interceptAnonymousUser(() => IOU.startMoneyRequest(CONST.IOU.MONEY_REQUEST_TYPE.SPLIT)),
                    },
                    ...(Permissions.canUseTasks(props.betas)
                        ? [
                              {
                                  icon: Expensicons.Task,
                                  text: props.translate('newTaskPage.assignTask'),
                                  onSelected: () => interceptAnonymousUser(() => Task.clearOutTaskInfoAndNavigate()),
                              },
                          ]
                        : []),
                    ...(!props.isLoading && !Policy.hasActiveFreePolicy(props.allPolicies)
                        ? [
                              {
                                  icon: Expensicons.NewWorkspace,
                                  iconWidth: 46,
                                  iconHeight: 40,
                                  text: props.translate('workspace.new.newWorkspace'),
                                  description: props.translate('workspace.new.getTheExpensifyCardAndMore'),
                                  onSelected: () => interceptAnonymousUser(() => Policy.createWorkspace()),
                              },
                          ]
                        : []),
                ]}
            />
            <FloatingActionButton
                accessibilityLabel={props.translate('sidebarScreen.fabNewChat')}
                accessibilityRole={CONST.ACCESSIBILITY_ROLE.BUTTON}
                isActive={isCreateMenuActive}
                onPress={showCreateMenu}
            />
        </View>
    );
>>>>>>> 5a07bc0d
}

FloatingActionButtonAndPopover.propTypes = propTypes;
FloatingActionButtonAndPopover.defaultProps = defaultProps;
FloatingActionButtonAndPopover.displayName = 'FloatingActionButtonAndPopover';

export default compose(
    withLocalize,
    withNavigation,
    withNavigationFocus,
    withWindowDimensions,
    withOnyx({
        allPolicies: {
            key: ONYXKEYS.COLLECTION.POLICY,
            selector: policySelector,
        },
        betas: {
            key: ONYXKEYS.BETAS,
        },
        isLoading: {
            key: ONYXKEYS.IS_LOADING_REPORT_DATA,
        },
    }),
)(
    forwardRef((props, ref) => (
        <FloatingActionButtonAndPopover
            // eslint-disable-next-line react/jsx-props-no-spreading
            {...props}
            innerRef={ref}
        />
    )),
);<|MERGE_RESOLUTION|>--- conflicted
+++ resolved
@@ -25,11 +25,8 @@
 import * as Task from '../../../../libs/actions/Task';
 import * as Session from '../../../../libs/actions/Session';
 import * as IOU from '../../../../libs/actions/IOU';
-<<<<<<< HEAD
+import usePrevious from '../../../../hooks/usePrevious';
 import * as App from '../../../../libs/actions/App';
-=======
-import usePrevious from '../../../../hooks/usePrevious';
->>>>>>> 5a07bc0d
 
 /**
  * @param {Object} [policy]
@@ -169,87 +166,6 @@
         hideCreateMenu();
     }, [didScreenBecomeInactive, hideCreateMenu]);
 
-<<<<<<< HEAD
-        return (
-            <View>
-                <PopoverMenu
-                    onClose={this.hideCreateMenu}
-                    isVisible={this.state.isCreateMenuActive}
-                    anchorPosition={styles.createMenuPositionSidebar(this.props.windowHeight)}
-                    onItemSelected={this.hideCreateMenu}
-                    fromSidebarMediumScreen={!this.props.isSmallScreenWidth}
-                    menuItems={[
-                        {
-                            icon: Expensicons.ChatBubble,
-                            text: this.props.translate('sidebarScreen.newChat'),
-                            onSelected: () => this.interceptAnonymousUser(() => Navigation.navigate(ROUTES.NEW_CHAT)),
-                        },
-                        {
-                            icon: Expensicons.Users,
-                            text: this.props.translate('sidebarScreen.newGroup'),
-                            onSelected: () => this.interceptAnonymousUser(() => Navigation.navigate(ROUTES.NEW_GROUP)),
-                        },
-                        ...(Permissions.canUsePolicyRooms(this.props.betas) && workspaces.length
-                            ? [
-                                  {
-                                      icon: Expensicons.Hashtag,
-                                      text: this.props.translate('sidebarScreen.newRoom'),
-                                      onSelected: () => this.interceptAnonymousUser(() => Navigation.navigate(ROUTES.WORKSPACE_NEW_ROOM)),
-                                  },
-                              ]
-                            : []),
-                        ...(Permissions.canUseIOUSend(this.props.betas)
-                            ? [
-                                  {
-                                      icon: Expensicons.Send,
-                                      text: this.props.translate('iou.sendMoney'),
-                                      onSelected: () => this.interceptAnonymousUser(() => IOU.startMoneyRequest(CONST.IOU.MONEY_REQUEST_TYPE.SEND)),
-                                  },
-                              ]
-                            : []),
-                        {
-                            icon: Expensicons.MoneyCircle,
-                            text: this.props.translate('iou.requestMoney'),
-                            onSelected: () => this.interceptAnonymousUser(() => IOU.startMoneyRequest(CONST.IOU.MONEY_REQUEST_TYPE.REQUEST)),
-                        },
-                        {
-                            icon: Expensicons.Receipt,
-                            text: this.props.translate('iou.splitBill'),
-                            onSelected: () => this.interceptAnonymousUser(() => IOU.startMoneyRequest(CONST.IOU.MONEY_REQUEST_TYPE.SPLIT)),
-                        },
-                        ...(Permissions.canUseTasks(this.props.betas)
-                            ? [
-                                  {
-                                      icon: Expensicons.Task,
-                                      text: this.props.translate('newTaskPage.assignTask'),
-                                      onSelected: () => this.interceptAnonymousUser(() => Task.clearOutTaskInfoAndNavigate()),
-                                  },
-                              ]
-                            : []),
-                        ...(!this.props.isLoading && !Policy.hasActiveFreePolicy(this.props.allPolicies)
-                            ? [
-                                  {
-                                      icon: Expensicons.NewWorkspace,
-                                      iconWidth: 46,
-                                      iconHeight: 40,
-                                      text: this.props.translate('workspace.new.newWorkspace'),
-                                      description: this.props.translate('workspace.new.getTheExpensifyCardAndMore'),
-                                      onSelected: () => this.interceptAnonymousUser(() => App.createWorkspaceAndNavigateToIt()),
-                                  },
-                              ]
-                            : []),
-                    ]}
-                />
-                <FloatingActionButton
-                    accessibilityLabel={this.props.translate('sidebarScreen.fabNewChat')}
-                    accessibilityRole={CONST.ACCESSIBILITY_ROLE.BUTTON}
-                    isActive={this.state.isCreateMenuActive}
-                    onPress={this.showCreateMenu}
-                />
-            </View>
-        );
-    }
-=======
     useImperativeHandle(props.innerRef, () => ({
         hideCreateMenu() {
             hideCreateMenu();
@@ -323,7 +239,7 @@
                                   iconHeight: 40,
                                   text: props.translate('workspace.new.newWorkspace'),
                                   description: props.translate('workspace.new.getTheExpensifyCardAndMore'),
-                                  onSelected: () => interceptAnonymousUser(() => Policy.createWorkspace()),
+                                  onSelected: () => interceptAnonymousUser(() => App.createWorkspaceAndNavigateToIt()),
                               },
                           ]
                         : []),
@@ -337,7 +253,6 @@
             />
         </View>
     );
->>>>>>> 5a07bc0d
 }
 
 FloatingActionButtonAndPopover.propTypes = propTypes;
