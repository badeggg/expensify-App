import PropTypes from 'prop-types';
import React, {forwardRef, useCallback, useEffect, useImperativeHandle, useRef, useState} from 'react';
import {View} from 'react-native';
import {withOnyx} from 'react-native-onyx';
import FloatingActionButton from '@components/FloatingActionButton';
import * as Expensicons from '@components/Icon/Expensicons';
import PopoverMenu from '@components/PopoverMenu';
import withNavigation from '@components/withNavigation';
import withNavigationFocus from '@components/withNavigationFocus';
import withWindowDimensions, {windowDimensionsPropTypes} from '@components/withWindowDimensions';
import useLocalize from '@hooks/useLocalize';
import usePermissions from '@hooks/usePermissions';
import usePrevious from '@hooks/usePrevious';
import useThemeStyles from '@hooks/useThemeStyles';
import compose from '@libs/compose';
import interceptAnonymousUser from '@libs/interceptAnonymousUser';
import Navigation from '@libs/Navigation/Navigation';
import * as ReportUtils from '@libs/ReportUtils';
import * as App from '@userActions/App';
import * as IOU from '@userActions/IOU';
import * as Policy from '@userActions/Policy';
import * as Task from '@userActions/Task';
import CONST from '@src/CONST';
import ONYXKEYS from '@src/ONYXKEYS';
import ROUTES from '@src/ROUTES';

/**
 * @param {Object} [policy]
 * @returns {Object|undefined}
 */
const policySelector = (policy) =>
    policy && {
        type: policy.type,
        role: policy.role,
        isPolicyExpenseChatEnabled: policy.isPolicyExpenseChatEnabled,
        pendingAction: policy.pendingAction,
    };

const propTypes = {
    ...windowDimensionsPropTypes,

    /* Callback function when the menu is shown */
    onShowCreateMenu: PropTypes.func,

    /* Callback function before the menu is hidden */
    onHideCreateMenu: PropTypes.func,

    /** The list of policies the user has access to. */
    allPolicies: PropTypes.shape({
        /** The policy name */
        name: PropTypes.string,
    }),

    /** Indicated whether the report data is loading */
    isLoading: PropTypes.bool,

    /** Forwarded ref to FloatingActionButtonAndPopover */
    innerRef: PropTypes.oneOfType([PropTypes.func, PropTypes.object]),
};
const defaultProps = {
    onHideCreateMenu: () => {},
    onShowCreateMenu: () => {},
    allPolicies: {},
    isLoading: false,
    innerRef: null,
};

/**
 * Responsible for rendering the {@link PopoverMenu}, and the accompanying
 * FAB that can open or close the menu.
 * @param {Object} props
 * @returns {JSX.Element}
 */
function FloatingActionButtonAndPopover(props) {
    const styles = useThemeStyles();
    const {translate} = useLocalize();
    const [isCreateMenuActive, setIsCreateMenuActive] = useState(false);
    const fabRef = useRef(null);
    const {canUseTrackExpense} = usePermissions();

    const prevIsFocused = usePrevious(props.isFocused);

    /**
     * Check if LHN status changed from active to inactive.
     * Used to close already opened FAB menu when open any other pages (i.e. Press Command + K on web).
     *
     * @param {Object} prevProps
     * @return {Boolean}
     */
    const didScreenBecomeInactive = useCallback(
        () =>
            // When any other page is opened over LHN
            !props.isFocused && prevIsFocused,
        [props.isFocused, prevIsFocused],
    );

    /**
     * Method called when we click the floating action button
     */
    const showCreateMenu = useCallback(
        () => {
            if (!props.isFocused && props.isSmallScreenWidth) {
                return;
            }
            setIsCreateMenuActive(true);
            props.onShowCreateMenu();
        },
        // eslint-disable-next-line react-hooks/exhaustive-deps
        [props.isFocused, props.isSmallScreenWidth],
    );

    /**
     * Method called either when:
     * - Pressing the floating action button to open the CreateMenu modal
     * - Selecting an item on CreateMenu or closing it by clicking outside of the modal component
     */
    const hideCreateMenu = useCallback(
        () => {
            if (!isCreateMenuActive) {
                return;
            }
            setIsCreateMenuActive(false);
            props.onHideCreateMenu();
        },
        // eslint-disable-next-line react-hooks/exhaustive-deps
        [isCreateMenuActive],
    );

    useEffect(() => {
        if (!didScreenBecomeInactive()) {
            return;
        }

        // Hide menu manually when other pages are opened using shortcut key
        hideCreateMenu();
    }, [didScreenBecomeInactive, hideCreateMenu]);

    useImperativeHandle(props.innerRef, () => ({
        hideCreateMenu() {
            hideCreateMenu();
        },
    }));

    const toggleCreateMenu = () => {
        if (isCreateMenuActive) {
            hideCreateMenu();
        } else {
            showCreateMenu();
        }
    };

    return (
        <View style={styles.flexGrow1}>
            <PopoverMenu
                onClose={hideCreateMenu}
                isVisible={isCreateMenuActive && (!props.isSmallScreenWidth || props.isFocused)}
                anchorPosition={styles.createMenuPositionSidebar(props.windowHeight)}
                onItemSelected={hideCreateMenu}
                fromSidebarMediumScreen={!props.isSmallScreenWidth}
                menuItems={[
                    {
                        icon: Expensicons.ChatBubble,
                        text: translate('sidebarScreen.fabNewChat'),
                        onSelected: () => interceptAnonymousUser(() => Navigation.navigate(ROUTES.NEW)),
                    },
                    {
                        icon: Expensicons.MoneyCircle,
                        text: translate('iou.requestMoney'),
                        onSelected: () =>
                            interceptAnonymousUser(() =>
                                IOU.startMoneyRequest(
                                    CONST.IOU.TYPE.REQUEST,
                                    // When starting to create a money request from the global FAB, there is not an existing report yet. A random optimistic reportID is generated and used
                                    // for all of the routes in the creation flow.
                                    ReportUtils.generateReportID(),
                                ),
                            ),
                    },
                    {
                        icon: Expensicons.Send,
                        text: translate('iou.sendMoney'),
                        onSelected: () =>
                            interceptAnonymousUser(() =>
                                IOU.startMoneyRequest(
                                    CONST.IOU.TYPE.SEND,
                                    // When starting to create a send money request from the global FAB, there is not an existing report yet. A random optimistic reportID is generated and used
                                    // for all of the routes in the creation flow.
                                    ReportUtils.generateReportID(),
                                ),
                            ),
                    },
                    ...(canUseTrackExpense
                        ? [
                              {
                                  icon: Expensicons.DocumentPlus,
                                  text: translate('iou.trackExpense'),
                                  onSelected: () =>
                                      interceptAnonymousUser(() =>
                                          IOU.startMoneyRequest(
                                              CONST.IOU.TYPE.TRACK_EXPENSE,
                                              // When starting to create a track expense from the global FAB, we need to retrieve selfDM reportID.
                                              // If it doesn't exist, we generate a random optimistic reportID and use it for all of the routes in the creation flow.
                                              ReportUtils.findSelfDMReportID() || ReportUtils.generateReportID(),
                                          ),
                                      ),
                              },
                          ]
                        : []),
                    {
                        icon: Expensicons.Task,
                        text: translate('newTaskPage.assignTask'),
                        onSelected: () => interceptAnonymousUser(() => Task.clearOutTaskInfoAndNavigate()),
                    },
<<<<<<< HEAD
                    ...(!props.isLoading && !Policy.hasActiveFreePolicy(props.allPolicies)
=======
                    {
                        icon: Expensicons.Heart,
                        text: translate('sidebarScreen.saveTheWorld'),
                        onSelected: () => interceptAnonymousUser(() => Navigation.navigate(ROUTES.TEACHERS_UNITE)),
                    },
                    ...(!props.isLoading && !Policy.hasActiveChatEnabledPolicies(props.allPolicies)
>>>>>>> 7b2a76f0
                        ? [
                              {
                                  displayInDefaultIconColor: true,
                                  contentFit: 'contain',
                                  icon: Expensicons.NewWorkspace,
                                  iconWidth: 46,
                                  iconHeight: 40,
                                  text: translate('workspace.new.newWorkspace'),
                                  description: translate('workspace.new.getTheExpensifyCardAndMore'),
                                  onSelected: () => interceptAnonymousUser(() => App.createWorkspaceWithPolicyDraftAndNavigateToIt()),
                              },
                          ]
                        : []),
                ]}
                withoutOverlay
                anchorRef={fabRef}
            />
            <FloatingActionButton
                accessibilityLabel={translate('sidebarScreen.fabNewChatExplained')}
                role={CONST.ROLE.BUTTON}
                isActive={isCreateMenuActive}
                ref={fabRef}
                onPress={toggleCreateMenu}
            />
        </View>
    );
}

FloatingActionButtonAndPopover.propTypes = propTypes;
FloatingActionButtonAndPopover.defaultProps = defaultProps;
FloatingActionButtonAndPopover.displayName = 'FloatingActionButtonAndPopover';

const FloatingActionButtonAndPopoverWithRef = forwardRef((props, ref) => (
    <FloatingActionButtonAndPopover
        // eslint-disable-next-line react/jsx-props-no-spreading
        {...props}
        innerRef={ref}
    />
));

FloatingActionButtonAndPopoverWithRef.displayName = 'FloatingActionButtonAndPopoverWithRef';

export default compose(
    withNavigation,
    withNavigationFocus,
    withWindowDimensions,
    withOnyx({
        allPolicies: {
            key: ONYXKEYS.COLLECTION.POLICY,
            selector: policySelector,
        },
        isLoading: {
            key: ONYXKEYS.IS_LOADING_APP,
        },
    }),
)(FloatingActionButtonAndPopoverWithRef);<|MERGE_RESOLUTION|>--- conflicted
+++ resolved
@@ -211,16 +211,7 @@
                         text: translate('newTaskPage.assignTask'),
                         onSelected: () => interceptAnonymousUser(() => Task.clearOutTaskInfoAndNavigate()),
                     },
-<<<<<<< HEAD
-                    ...(!props.isLoading && !Policy.hasActiveFreePolicy(props.allPolicies)
-=======
-                    {
-                        icon: Expensicons.Heart,
-                        text: translate('sidebarScreen.saveTheWorld'),
-                        onSelected: () => interceptAnonymousUser(() => Navigation.navigate(ROUTES.TEACHERS_UNITE)),
-                    },
                     ...(!props.isLoading && !Policy.hasActiveChatEnabledPolicies(props.allPolicies)
->>>>>>> 7b2a76f0
                         ? [
                               {
                                   displayInDefaultIconColor: true,
