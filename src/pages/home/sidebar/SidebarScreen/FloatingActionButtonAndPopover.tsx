--- conflicted
+++ resolved
@@ -15,11 +15,8 @@
 import useThemeStyles from '@hooks/useThemeStyles';
 import useWindowDimensions from '@hooks/useWindowDimensions';
 import interceptAnonymousUser from '@libs/interceptAnonymousUser';
-<<<<<<< HEAD
+import getTopmostCentralPaneRoute from '@libs/Navigation/getTopmostCentralPaneRoute';
 import * as PolicyUtils from '@libs/PolicyUtils';
-=======
-import getTopmostCentralPaneRoute from '@libs/Navigation/getTopmostCentralPaneRoute';
->>>>>>> 8278ca93
 import * as ReportUtils from '@libs/ReportUtils';
 import * as App from '@userActions/App';
 import * as IOU from '@userActions/IOU';
@@ -34,9 +31,6 @@
 import type {QuickActionName} from '@src/types/onyx/QuickAction';
 import {isEmptyObject} from '@src/types/utils/EmptyObject';
 
-<<<<<<< HEAD
-type PolicySelector = Pick<OnyxTypes.Policy, 'type' | 'role' | 'isPolicyExpenseChatEnabled' | 'pendingAction' | 'avatar' | 'name' | 'id'>;
-=======
 // On small screen we hide the search page from central pane to show the search bottom tab page with bottom tab bar.
 // We need to take this in consideration when checking if the screen is focused.
 const useIsFocused = () => {
@@ -46,8 +40,7 @@
     return isFocused || (topmostCentralPane?.name === SCREENS.SEARCH.CENTRAL_PANE && isSmallScreenWidth);
 };
 
-type PolicySelector = Pick<OnyxTypes.Policy, 'type' | 'role' | 'isPolicyExpenseChatEnabled' | 'pendingAction' | 'avatar' | 'name'>;
->>>>>>> 8278ca93
+type PolicySelector = Pick<OnyxTypes.Policy, 'type' | 'role' | 'isPolicyExpenseChatEnabled' | 'pendingAction' | 'avatar' | 'name' | 'id'>;
 
 type FloatingActionButtonAndPopoverOnyxProps = {
     /** The list of policies the user has access to. */
