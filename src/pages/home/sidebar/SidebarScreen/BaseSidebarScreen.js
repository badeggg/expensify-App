import lodashGet from 'lodash/get';
import _ from 'underscore';
import React, {Component} from 'react';
import {View} from 'react-native';
import PropTypes from 'prop-types';
import styles from '../../../../styles/styles';
import SidebarLinks from '../SidebarLinks';
import PopoverMenu from '../../../../components/PopoverMenu';
import FAB from '../../../../components/FAB';
import ScreenWrapper from '../../../../components/ScreenWrapper';
import Navigation from '../../../../libs/Navigation/Navigation';
import ROUTES from '../../../../ROUTES';
import Timing from '../../../../libs/actions/Timing';
import CONST from '../../../../CONST';
import * as Expensicons from '../../../../components/Icon/Expensicons';
import Permissions from '../../../../libs/Permissions';
import * as Policy from '../../../../libs/actions/Policy';
import Performance from '../../../../libs/Performance';
import * as Welcome from '../../../../libs/actions/Welcome';
import {sidebarPropTypes, sidebarDefaultProps} from './sidebarPropTypes';
import withDrawerState from '../../../../components/withDrawerState';
import {withNetwork} from '../../../../components/OnyxProvider';
import compose from '../../../../libs/compose';
import networkPropTypes from '../../../../components/networkPropTypes';

const propTypes = {

    /** Callback function when the menu is shown */
    onShowCreateMenu: PropTypes.func,

    /** Callback function before the menu is hidden */
    onHideCreateMenu: PropTypes.func,

<<<<<<< HEAD
    /** Information about the network */
    network: networkPropTypes.isRequired,
=======
    /** reportID in the current navigation state */
    reportIDFromRoute: PropTypes.string,
>>>>>>> 82858882

    ...sidebarPropTypes,
};
const defaultProps = {
    onHideCreateMenu: () => {},
    onShowCreateMenu: () => {},
    ...sidebarDefaultProps,
};

class BaseSidebarScreen extends Component {
    constructor(props) {
        super(props);

        this.hideCreateMenu = this.hideCreateMenu.bind(this);
        this.startTimer = this.startTimer.bind(this);
        this.navigateToSettings = this.navigateToSettings.bind(this);
        this.showCreateMenu = this.showCreateMenu.bind(this);

        this.state = {
            isCreateMenuActive: false,
        };
    }

    componentDidMount() {
        Performance.markStart(CONST.TIMING.SIDEBAR_LOADED);
        Timing.start(CONST.TIMING.SIDEBAR_LOADED, true);

        const routes = lodashGet(this.props.navigation.getState(), 'routes', []);
        Welcome.show({routes, showCreateMenu: this.showCreateMenu});
    }

    /**
     * Method called when we click the floating action button
     */
    showCreateMenu() {
        this.setState({
            isCreateMenuActive: true,
        });
        this.props.onShowCreateMenu();
    }

    /**
     * Method called when avatar is clicked
     */
    navigateToSettings() {
        Navigation.navigate(ROUTES.SETTINGS);
    }

    /**
     * Method called either when:
     * Pressing the floating action button to open the CreateMenu modal
     * Selecting an item on CreateMenu or closing it by clicking outside of the modal component
     */
    hideCreateMenu() {
        this.props.onHideCreateMenu();
        this.setState({
            isCreateMenuActive: false,
        });
    }

    /**
     * Method called when a pinned chat is selected.
     */
    startTimer() {
        Timing.start(CONST.TIMING.SWITCH_REPORT);
        Performance.markStart(CONST.TIMING.SWITCH_REPORT);
    }

    render() {
        // Workspaces are policies with type === 'free'
        const workspaces = _.filter(this.props.allPolicies, policy => policy && policy.type === CONST.POLICY.TYPE.FREE);
        return (
            <ScreenWrapper
                includePaddingBottom={false}
                style={[styles.sidebar]}
            >
                {({insets}) => (
                    <>
                        <View style={[styles.flex1]}>
                            <SidebarLinks
                                onLinkClick={this.startTimer}
                                insets={insets}
                                onAvatarClick={this.navigateToSettings}
                                isSmallScreenWidth={this.props.isSmallScreenWidth}
                                isDrawerOpen={this.props.isDrawerOpen}
                                reportIDFromRoute={this.props.reportIDFromRoute}
                            />
                            <FAB
                                accessibilityLabel={this.props.translate('sidebarScreen.fabNewChat')}
                                accessibilityRole="button"
                                isActive={this.state.isCreateMenuActive}
                                onPress={this.showCreateMenu}
                            />
                        </View>
                        <PopoverMenu
                            onClose={this.hideCreateMenu}
                            isVisible={this.state.isCreateMenuActive}
                            anchorPosition={styles.createMenuPositionSidebar}
                            onItemSelected={this.hideCreateMenu}
                            fromSidebarMediumScreen={!this.props.isSmallScreenWidth}
                            menuItems={[
                                {
                                    icon: Expensicons.ChatBubble,
                                    text: this.props.translate('sidebarScreen.newChat'),
                                    onSelected: () => Navigation.navigate(ROUTES.NEW_CHAT),
                                },
                                {
                                    icon: Expensicons.Users,
                                    text: this.props.translate('sidebarScreen.newGroup'),
                                    onSelected: () => Navigation.navigate(ROUTES.NEW_GROUP),
                                },
                                ...(Permissions.canUsePolicyRooms(this.props.betas) && workspaces.length ? [
                                    {
                                        icon: Expensicons.Hashtag,
                                        text: this.props.translate('sidebarScreen.newRoom'),
                                        onSelected: () => Navigation.navigate(ROUTES.WORKSPACE_NEW_ROOM),
                                    },
                                ] : []),
                                ...(Permissions.canUseIOUSend(this.props.betas) ? [
                                    {
                                        icon: Expensicons.Send,
                                        text: this.props.translate('iou.sendMoney'),
                                        onSelected: () => Navigation.navigate(ROUTES.IOU_SEND),
                                    },
                                ] : []),
                                ...(Permissions.canUseIOU(this.props.betas) && !this.props.network.isOffline ? [
                                    {
                                        icon: Expensicons.MoneyCircle,
                                        text: this.props.translate('iou.requestMoney'),
                                        onSelected: () => Navigation.navigate(ROUTES.IOU_REQUEST),
                                    },
                                ] : []),
                                ...(Permissions.canUseIOU(this.props.betas) ? [
                                    {
                                        icon: Expensicons.Receipt,
                                        text: this.props.translate('iou.splitBill'),
                                        onSelected: () => Navigation.navigate(ROUTES.IOU_BILL),
                                    },
                                ] : []),
                                ...(!Policy.isAdminOfFreePolicy(this.props.allPolicies) ? [
                                    {
                                        icon: Expensicons.NewWorkspace,
                                        iconWidth: 46,
                                        iconHeight: 40,
                                        text: this.props.translate('workspace.new.newWorkspace'),
                                        description: this.props.translate('workspace.new.getTheExpensifyCardAndMore'),
                                        onSelected: () => Policy.createWorkspace(),
                                    },
                                ] : []),
                            ]}
                        />
                    </>
                )}
            </ScreenWrapper>
        );
    }
}

BaseSidebarScreen.propTypes = propTypes;
BaseSidebarScreen.defaultProps = defaultProps;

export default compose(
    withDrawerState,
    withNetwork(),
)(BaseSidebarScreen);<|MERGE_RESOLUTION|>--- conflicted
+++ resolved
@@ -31,13 +31,11 @@
     /** Callback function before the menu is hidden */
     onHideCreateMenu: PropTypes.func,
 
-<<<<<<< HEAD
     /** Information about the network */
     network: networkPropTypes.isRequired,
-=======
+
     /** reportID in the current navigation state */
     reportIDFromRoute: PropTypes.string,
->>>>>>> 82858882
 
     ...sidebarPropTypes,
 };
