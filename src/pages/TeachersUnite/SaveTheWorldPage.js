--- conflicted
+++ resolved
@@ -3,23 +3,6 @@
 import React from 'react';
 import {View} from 'react-native';
 import {withOnyx} from 'react-native-onyx';
-<<<<<<< HEAD
-import PropTypes from 'prop-types';
-import _ from 'lodash';
-import Navigation from '../../libs/Navigation/Navigation';
-import ROUTES from '../../ROUTES';
-import SCREENS from '../../SCREENS';
-import ONYXKEYS from '../../ONYXKEYS';
-import CONST from '../../CONST';
-import styles from '../../styles/styles';
-import themeColors from '../../styles/themes/default';
-import Text from '../../components/Text';
-import MenuItem from '../../components/MenuItem';
-import IllustratedHeaderPageLayout from '../../components/IllustratedHeaderPageLayout';
-import * as LottieAnimations from '../../components/LottieAnimations';
-import * as LoginUtils from '../../libs/LoginUtils';
-import useLocalize from '../../hooks/useLocalize';
-=======
 import IllustratedHeaderPageLayout from '@components/IllustratedHeaderPageLayout';
 import * as LottieAnimations from '@components/LottieAnimations';
 import MenuItem from '@components/MenuItem';
@@ -32,7 +15,6 @@
 import ONYXKEYS from '@src/ONYXKEYS';
 import ROUTES from '@src/ROUTES';
 import SCREENS from '@src/SCREENS';
->>>>>>> 3634718d
 
 const propTypes = {
     /** The list of this user's policies */
@@ -54,13 +36,8 @@
         <IllustratedHeaderPageLayout
             shouldShowBackButton
             title={translate('sidebarScreen.saveTheWorld')}
-<<<<<<< HEAD
-            onBackButtonPress={Navigation.goBack}
-            backgroundColor={themeColors.PAGE_BACKGROUND_COLORS[SCREENS.SAVE_THE_WORLD.ROOT]}
-=======
             backgroundColor={themeColors.PAGE_BACKGROUND_COLORS[SCREENS.SAVE_THE_WORLD.ROOT]}
             onBackButtonPress={() => Navigation.goBack(ROUTES.HOME)}
->>>>>>> 3634718d
             illustration={LottieAnimations.SaveTheWorld}
         >
             <View style={[styles.mb4, styles.justifyContentBetween, styles.mh5]}>
