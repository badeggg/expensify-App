import PropTypes from 'prop-types';
import React from 'react';
import {View} from 'react-native';
import IllustratedHeaderPageLayout from '@components/IllustratedHeaderPageLayout';
import LottieAnimations from '@components/LottieAnimations';
import MenuItem from '@components/MenuItem';
import Text from '@components/Text';
import useLocalize from '@hooks/useLocalize';
import useTheme from '@hooks/useTheme';
import useThemeStyles from '@hooks/useThemeStyles';
import Navigation from '@libs/Navigation/Navigation';
<<<<<<< HEAD
import styles from '@styles/styles';
import themeColors from '@styles/themes/default';
=======
import CONST from '@src/CONST';
import ONYXKEYS from '@src/ONYXKEYS';
>>>>>>> 723befdd
import ROUTES from '@src/ROUTES';
import SCREENS from '@src/SCREENS';

const propTypes = {
    /** The list of this user's policies */
    policy: PropTypes.shape({
        /** The user's role in the policy */
        role: PropTypes.string,
    }),
};

const defaultProps = {
    policy: {},
};

<<<<<<< HEAD
function SaveTheWorldPage() {
=======
function SaveTheWorldPage(props) {
    const theme = useTheme();
    const styles = useThemeStyles();
>>>>>>> 723befdd
    const {translate} = useLocalize();

    return (
        <IllustratedHeaderPageLayout
            shouldShowBackButton
            title={translate('sidebarScreen.saveTheWorld')}
            backgroundColor={theme.PAGE_THEMES[SCREENS.SAVE_THE_WORLD.ROOT].backgroundColor}
            onBackButtonPress={() => Navigation.goBack(ROUTES.HOME)}
            illustration={LottieAnimations.SaveTheWorld}
        >
            <View style={[styles.mb4, styles.justifyContentBetween, styles.mh5]}>
                <Text style={[styles.textHeadline, styles.mb3]}>{translate('teachersUnitePage.teachersUnite')}</Text>
                <Text>{translate('teachersUnitePage.joinExpensifyOrg')}</Text>
            </View>

            <MenuItem
                shouldShowRightIcon
                title={translate('teachersUnitePage.iKnowATeacher')}
                onPress={() => Navigation.navigate(ROUTES.I_KNOW_A_TEACHER)}
            />

            <MenuItem
                shouldShowRightIcon
                title={translate('teachersUnitePage.iAmATeacher')}
                onPress={() => Navigation.navigate(ROUTES.I_AM_A_TEACHER)}
            />
        </IllustratedHeaderPageLayout>
    );
}

SaveTheWorldPage.propTypes = propTypes;
SaveTheWorldPage.defaultProps = defaultProps;
SaveTheWorldPage.displayName = 'SaveTheWorldPage';

export default SaveTheWorldPage;<|MERGE_RESOLUTION|>--- conflicted
+++ resolved
@@ -1,4 +1,3 @@
-import PropTypes from 'prop-types';
 import React from 'react';
 import {View} from 'react-native';
 import IllustratedHeaderPageLayout from '@components/IllustratedHeaderPageLayout';
@@ -9,35 +8,12 @@
 import useTheme from '@hooks/useTheme';
 import useThemeStyles from '@hooks/useThemeStyles';
 import Navigation from '@libs/Navigation/Navigation';
-<<<<<<< HEAD
-import styles from '@styles/styles';
-import themeColors from '@styles/themes/default';
-=======
-import CONST from '@src/CONST';
-import ONYXKEYS from '@src/ONYXKEYS';
->>>>>>> 723befdd
 import ROUTES from '@src/ROUTES';
 import SCREENS from '@src/SCREENS';
 
-const propTypes = {
-    /** The list of this user's policies */
-    policy: PropTypes.shape({
-        /** The user's role in the policy */
-        role: PropTypes.string,
-    }),
-};
-
-const defaultProps = {
-    policy: {},
-};
-
-<<<<<<< HEAD
 function SaveTheWorldPage() {
-=======
-function SaveTheWorldPage(props) {
     const theme = useTheme();
     const styles = useThemeStyles();
->>>>>>> 723befdd
     const {translate} = useLocalize();
 
     return (
@@ -68,8 +44,5 @@
     );
 }
 
-SaveTheWorldPage.propTypes = propTypes;
-SaveTheWorldPage.defaultProps = defaultProps;
 SaveTheWorldPage.displayName = 'SaveTheWorldPage';
-
 export default SaveTheWorldPage;