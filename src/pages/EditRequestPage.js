import lodashGet from 'lodash/get';
import PropTypes from 'prop-types';
import React, {useCallback, useEffect, useMemo} from 'react';
import {withOnyx} from 'react-native-onyx';
import FullPageNotFoundView from '@components/BlockingViews/FullPageNotFoundView';
import categoryPropTypes from '@components/categoryPropTypes';
import ScreenWrapper from '@components/ScreenWrapper';
import tagPropTypes from '@components/tagPropTypes';
import transactionPropTypes from '@components/transactionPropTypes';
import compose from '@libs/compose';
import * as IOUUtils from '@libs/IOUUtils';
import Navigation from '@libs/Navigation/Navigation';
import * as OptionsListUtils from '@libs/OptionsListUtils';
import * as PolicyUtils from '@libs/PolicyUtils';
import {isTaxPolicyEnabled} from '@libs/PolicyUtils';
import * as ReportUtils from '@libs/ReportUtils';
import * as TransactionUtils from '@libs/TransactionUtils';
import * as IOU from '@userActions/IOU';
import CONST from '@src/CONST';
import ONYXKEYS from '@src/ONYXKEYS';
import EditRequestReceiptPage from './EditRequestReceiptPage';
import EditRequestTagPage from './EditRequestTagPage';
import EditRequestTaxAmountPage from './EditRequestTaxAmountPage';
import EditRequestTaxRatePage from './EditRequestTaxRatePage';
import reportActionPropTypes from './home/report/reportActionPropTypes';
import reportPropTypes from './reportPropTypes';
import {policyPropTypes} from './workspace/withPolicy';

const propTypes = {
    /** Route from navigation */
    route: PropTypes.shape({
        /** Params from the route */
        params: PropTypes.shape({
            /** Which field we are editing */
            field: PropTypes.string,

            /** reportID for the "transaction thread" */
            threadReportID: PropTypes.string,

            /** Indicates which tag list index was selected */
            tagIndex: PropTypes.string,
        }),
    }).isRequired,

    /** Onyx props */
    /** The report object for the thread report */
    report: reportPropTypes,

    /** The policy of the report */
    policy: policyPropTypes.policy,

    /** Collection of categories attached to a policy */
    policyCategories: PropTypes.objectOf(categoryPropTypes),

    /** Collection of tags attached to a policy */
    policyTags: tagPropTypes,

    /** The actions from the parent report */
    parentReportActions: PropTypes.objectOf(PropTypes.shape(reportActionPropTypes)),

    /** Transaction that stores the request data */
    transaction: transactionPropTypes,
};

const defaultProps = {
    report: {},
    policy: {},
    policyCategories: {},
    policyTags: {},
    parentReportActions: {},
    transaction: {},
};

const getTaxAmount = (transactionAmount, transactionTaxCode, taxRates) => {
    const percentage = (transactionTaxCode ? taxRates.taxes[transactionTaxCode].value : taxRates.defaultValue) || '';
    return CurrencyUtils.convertToBackendAmount(Number.parseFloat(TransactionUtils.calculateTaxAmount(percentage, transactionAmount)));
};

function EditRequestPage({report, route, policy, policyCategories, policyTags, parentReportActions, transaction}) {
    const parentReportActionID = lodashGet(report, 'parentReportActionID', '0');
    const parentReportAction = lodashGet(parentReportActions, parentReportActionID, {});
<<<<<<< HEAD
    const {
        amount: transactionAmount,
        taxAmount: transactionTaxAmount,
        taxCode: transactionTaxCode,
        currency: transactionCurrency,
        tag: transactionTag,
    } = ReportUtils.getTransactionDetails(transaction);
=======
    const {tag: transactionTag} = ReportUtils.getTransactionDetails(transaction);
>>>>>>> a4d01a87

    const fieldToEdit = lodashGet(route, ['params', 'field'], '');
    const tagListIndex = Number(lodashGet(route, ['params', 'tagIndex'], undefined));

    const tag = TransactionUtils.getTag(transaction, tagListIndex);
    const policyTagListName = PolicyUtils.getTagListName(policyTags, tagListIndex);
    const policyTagLists = useMemo(() => PolicyUtils.getTagLists(policyTags), [policyTags]);

    const taxRates = lodashGet(policy, 'taxRates', {});

    const taxRateTitle =
        taxRates &&
        (transactionTaxCode === taxRates.defaultExternalID
            ? transaction && TransactionUtils.getDefaultTaxName(taxRates, transaction)
            : transactionTaxCode && TransactionUtils.getTaxName(taxRates.taxes, transactionTaxCode));

    // A flag for verifying that the current report is a sub-report of a workspace chat
    const isPolicyExpenseChat = ReportUtils.isGroupPolicy(report);

    // A flag for showing the tags page
    const shouldShowTags = useMemo(() => isPolicyExpenseChat && (transactionTag || OptionsListUtils.hasEnabledTags(policyTagLists)), [isPolicyExpenseChat, policyTagLists, transactionTag]);

    // A flag for showing tax rate
    const shouldShowTax = isTaxPolicyEnabled(isPolicyExpenseChat, policy);

    // Decides whether to allow or disallow editing a money request
    useEffect(() => {
        // Do not dismiss the modal, when a current user can edit this property of the money request.
        if (ReportUtils.canEditFieldOfMoneyRequest(parentReportAction, fieldToEdit)) {
            return;
        }

        // Dismiss the modal when a current user cannot edit a money request.
        Navigation.isNavigationReady().then(() => {
            Navigation.dismissModal();
        });
    }, [parentReportAction, fieldToEdit]);

<<<<<<< HEAD
    const updateTaxAmount = useCallback(
        (transactionChanges) => {
            const newTaxAmount = CurrencyUtils.convertToBackendAmount(Number.parseFloat(transactionChanges.amount));

            if (newTaxAmount === TransactionUtils.getTaxAmount(transaction)) {
                Navigation.dismissModal();
                return;
            }
            IOU.updateMoneyRequestTaxAmount(transaction.transactionID, report.reportID, newTaxAmount, policy, policyTags, policyCategories);
            Navigation.dismissModal(report.reportID);
        },
        [transaction, report, policy, policyTags, policyCategories],
    );

    const updateTaxRate = useCallback(
        (transactionChanges) => {
            const newTaxCode = transactionChanges.data.code;

            if (newTaxCode === undefined || newTaxCode === TransactionUtils.getTaxCode(transaction)) {
                Navigation.dismissModal();
                return;
            }

            IOU.updateMoneyRequestTaxRate(transaction.transactionID, report.reportID, newTaxCode, policy, policyTags, policyCategories);
            Navigation.dismissModal(report.reportID);
        },
        [transaction, report, policy, policyTags, policyCategories],
    );

    const saveAmountAndCurrency = useCallback(
        ({amount, currency: newCurrency}) => {
            const newAmount = CurrencyUtils.convertToBackendAmount(Number.parseFloat(amount));

            // If the value hasn't changed, don't request to save changes on the server and just close the modal
            if (newAmount === TransactionUtils.getAmount(transaction) && newCurrency === TransactionUtils.getCurrency(transaction)) {
                Navigation.dismissModal();
                return;
            }
            IOU.updateMoneyRequestAmountAndCurrency(transaction.transactionID, report.reportID, newCurrency, newAmount, policy, policyTags, policyCategories);
            Navigation.dismissModal();
        },
        [transaction, report, policy, policyTags, policyCategories],
    );

=======
>>>>>>> a4d01a87
    const saveTag = useCallback(
        ({tag: newTag}) => {
            let updatedTag = newTag;
            if (newTag === tag) {
                // In case the same tag has been selected, reset the tag.
                updatedTag = '';
            }
            IOU.updateMoneyRequestTag(
                transaction.transactionID,
                report.reportID,
                IOUUtils.insertTagIntoTransactionTagsString(transactionTag, updatedTag, tagListIndex),
                policy,
                policyTags,
                policyCategories,
            );
            Navigation.dismissModal();
        },
        [tag, transaction.transactionID, report.reportID, transactionTag, tagListIndex, policy, policyTags, policyCategories],
    );

    if (fieldToEdit === CONST.EDIT_REQUEST_FIELD.TAG && shouldShowTags) {
        return (
            <EditRequestTagPage
                defaultTag={tag}
                tagName={policyTagListName}
                tagListIndex={tagListIndex}
                policyID={lodashGet(report, 'policyID', '')}
                onSubmit={saveTag}
            />
        );
    }

    if (fieldToEdit === CONST.EDIT_REQUEST_FIELD.TAX_AMOUNT && shouldShowTax) {
        return (
            <EditRequestTaxAmountPage
                defaultAmount={transactionTaxAmount}
                defaultTaxAmount={getTaxAmount(TransactionUtils.getAmount(transaction), transactionTaxCode, taxRates)}
                defaultCurrency={defaultCurrency}
                onSubmit={updateTaxAmount}
            />
        );
    }

    if (fieldToEdit === CONST.EDIT_REQUEST_FIELD.TAX_RATE && shouldShowTax) {
        return (
            <EditRequestTaxRatePage
                defaultTaxRate={taxRateTitle}
                policyID={lodashGet(report, 'policyID', '')}
                onSubmit={updateTaxRate}
            />
        );
    }

    if (fieldToEdit === CONST.EDIT_REQUEST_FIELD.RECEIPT) {
        return (
            <EditRequestReceiptPage
                route={route}
                transactionID={transaction.transactionID}
            />
        );
    }

    return (
        <ScreenWrapper
            includeSafeAreaPaddingBottom={false}
            shouldEnableMaxHeight
            testID={EditRequestPage.displayName}
        >
            <FullPageNotFoundView shouldShow />
        </ScreenWrapper>
    );
}

EditRequestPage.displayName = 'EditRequestPage';
EditRequestPage.propTypes = propTypes;
EditRequestPage.defaultProps = defaultProps;
export default compose(
    withOnyx({
        report: {
            key: ({route}) => `${ONYXKEYS.COLLECTION.REPORT}${route.params.threadReportID}`,
        },
    }),
    // eslint-disable-next-line rulesdir/no-multiple-onyx-in-file
    withOnyx({
        policy: {
            key: ({report}) => `${ONYXKEYS.COLLECTION.POLICY}${report ? report.policyID : '0'}`,
        },
        policyCategories: {
            key: ({report}) => `${ONYXKEYS.COLLECTION.POLICY_CATEGORIES}${report ? report.policyID : '0'}`,
        },
        policyTags: {
            key: ({report}) => `${ONYXKEYS.COLLECTION.POLICY_TAGS}${report ? report.policyID : '0'}`,
        },
        parentReportActions: {
            key: ({report}) => `${ONYXKEYS.COLLECTION.REPORT_ACTIONS}${report ? report.parentReportID : '0'}`,
            canEvict: false,
        },
    }),
    // eslint-disable-next-line rulesdir/no-multiple-onyx-in-file
    withOnyx({
        transaction: {
            key: ({report, parentReportActions}) => {
                const parentReportActionID = lodashGet(report, 'parentReportActionID', '0');
                const parentReportAction = lodashGet(parentReportActions, parentReportActionID);
                return `${ONYXKEYS.COLLECTION.TRANSACTION}${lodashGet(parentReportAction, 'originalMessage.IOUTransactionID', 0)}`;
            },
        },
    }),
)(EditRequestPage);<|MERGE_RESOLUTION|>--- conflicted
+++ resolved
@@ -8,6 +8,7 @@
 import tagPropTypes from '@components/tagPropTypes';
 import transactionPropTypes from '@components/transactionPropTypes';
 import compose from '@libs/compose';
+import * as CurrencyUtils from '@libs/CurrencyUtils';
 import * as IOUUtils from '@libs/IOUUtils';
 import Navigation from '@libs/Navigation/Navigation';
 import * as OptionsListUtils from '@libs/OptionsListUtils';
@@ -79,17 +80,9 @@
 function EditRequestPage({report, route, policy, policyCategories, policyTags, parentReportActions, transaction}) {
     const parentReportActionID = lodashGet(report, 'parentReportActionID', '0');
     const parentReportAction = lodashGet(parentReportActions, parentReportActionID, {});
-<<<<<<< HEAD
-    const {
-        amount: transactionAmount,
-        taxAmount: transactionTaxAmount,
-        taxCode: transactionTaxCode,
-        currency: transactionCurrency,
-        tag: transactionTag,
-    } = ReportUtils.getTransactionDetails(transaction);
-=======
-    const {tag: transactionTag} = ReportUtils.getTransactionDetails(transaction);
->>>>>>> a4d01a87
+    const {taxAmount: transactionTaxAmount, taxCode: transactionTaxCode, currency: transactionCurrency, tag: transactionTag} = ReportUtils.getTransactionDetails(transaction);
+
+    const defaultCurrency = lodashGet(route, 'params.currency', '') || transactionCurrency;
 
     const fieldToEdit = lodashGet(route, ['params', 'field'], '');
     const tagListIndex = Number(lodashGet(route, ['params', 'tagIndex'], undefined));
@@ -128,7 +121,6 @@
         });
     }, [parentReportAction, fieldToEdit]);
 
-<<<<<<< HEAD
     const updateTaxAmount = useCallback(
         (transactionChanges) => {
             const newTaxAmount = CurrencyUtils.convertToBackendAmount(Number.parseFloat(transactionChanges.amount));
@@ -158,23 +150,6 @@
         [transaction, report, policy, policyTags, policyCategories],
     );
 
-    const saveAmountAndCurrency = useCallback(
-        ({amount, currency: newCurrency}) => {
-            const newAmount = CurrencyUtils.convertToBackendAmount(Number.parseFloat(amount));
-
-            // If the value hasn't changed, don't request to save changes on the server and just close the modal
-            if (newAmount === TransactionUtils.getAmount(transaction) && newCurrency === TransactionUtils.getCurrency(transaction)) {
-                Navigation.dismissModal();
-                return;
-            }
-            IOU.updateMoneyRequestAmountAndCurrency(transaction.transactionID, report.reportID, newCurrency, newAmount, policy, policyTags, policyCategories);
-            Navigation.dismissModal();
-        },
-        [transaction, report, policy, policyTags, policyCategories],
-    );
-
-=======
->>>>>>> a4d01a87
     const saveTag = useCallback(
         ({tag: newTag}) => {
             let updatedTag = newTag;
