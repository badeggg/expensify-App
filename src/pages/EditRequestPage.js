import React, {useEffect} from 'react';
import PropTypes from 'prop-types';
import lodashGet from 'lodash/get';
import {withOnyx} from 'react-native-onyx';
import CONST from '../CONST';
import ONYXKEYS from '../ONYXKEYS';
import compose from '../libs/compose';
import Navigation from '../libs/Navigation/Navigation';
import * as ReportActionsUtils from '../libs/ReportActionsUtils';
import * as ReportUtils from '../libs/ReportUtils';
import * as PolicyUtils from '../libs/PolicyUtils';
import * as TransactionUtils from '../libs/TransactionUtils';
import * as Policy from '../libs/actions/Policy';
import * as IOU from '../libs/actions/IOU';
import * as CurrencyUtils from '../libs/CurrencyUtils';
import withCurrentUserPersonalDetails, {withCurrentUserPersonalDetailsPropTypes} from '../components/withCurrentUserPersonalDetails';
import tagPropTypes from '../components/tagPropTypes';
import FullPageNotFoundView from '../components/BlockingViews/FullPageNotFoundView';
import EditRequestDescriptionPage from './EditRequestDescriptionPage';
import EditRequestMerchantPage from './EditRequestMerchantPage';
import EditRequestCreatedPage from './EditRequestCreatedPage';
import EditRequestAmountPage from './EditRequestAmountPage';
import EditRequestReceiptPage from './EditRequestReceiptPage';
import reportPropTypes from './reportPropTypes';
<<<<<<< HEAD
import * as IOU from '../libs/actions/IOU';
import * as CurrencyUtils from '../libs/CurrencyUtils';
import EditRequestDistancePage from './EditRequestDistancePage';
import FullPageNotFoundView from '../components/BlockingViews/FullPageNotFoundView';
=======
import EditRequestDistancePage from './EditRequestDistancePage';
import EditRequestCategoryPage from './EditRequestCategoryPage';
import EditRequestTagPage from './EditRequestTagPage';
>>>>>>> b94c32c1

const propTypes = {
    /** Route from navigation */
    route: PropTypes.shape({
        /** Params from the route */
        params: PropTypes.shape({
            /** Which field we are editing */
            field: PropTypes.string,

            /** reportID for the "transaction thread" */
            threadReportID: PropTypes.string,
        }),
    }).isRequired,

    /** Onyx props */
    /** The report object for the thread report */
    report: reportPropTypes,

    /** The parent report object for the thread report */
    parentReport: reportPropTypes,

    /** The policy object for the current route */
    policy: PropTypes.shape({
        /** The name of the policy */
        name: PropTypes.string,

        /** The URL for the policy avatar */
        avatar: PropTypes.string,
    }),

    /** Session info for the currently logged in user. */
    session: PropTypes.shape({
        /** Currently logged in user email */
        email: PropTypes.string,
    }),

    /** Collection of tags attached to a policy */
    policyTags: tagPropTypes,

    ...withCurrentUserPersonalDetailsPropTypes,
};

const defaultProps = {
    report: {},
    parentReport: {},
    policy: null,
    session: {
        email: null,
    },
    policyTags: {},
};

function EditRequestPage({report, route, parentReport, policy, session, policyTags}) {
    const parentReportAction = ReportActionsUtils.getParentReportAction(report);
    const transaction = TransactionUtils.getLinkedTransaction(parentReportAction);
    const {
        amount: transactionAmount,
        currency: transactionCurrency,
        comment: transactionDescription,
        merchant: transactionMerchant,
        category: transactionCategory,
        tag: transactionTag,
    } = ReportUtils.getTransactionDetails(transaction);

    const defaultCurrency = lodashGet(route, 'params.currency', '') || transactionCurrency;

    // Take only the YYYY-MM-DD value
    const transactionCreated = TransactionUtils.getCreated(transaction);
    const fieldToEdit = lodashGet(route, ['params', 'field'], '');

    const isDeleted = ReportActionsUtils.isDeletedAction(parentReportAction);
    const isSettled = ReportUtils.isSettled(parentReport.reportID);

    const isAdmin = Policy.isAdminOfFreePolicy([policy]) && ReportUtils.isExpenseReport(parentReport);
    const isRequestor = ReportUtils.isMoneyRequestReport(parentReport) && lodashGet(session, 'accountID', null) === parentReportAction.actorAccountID;
    const canEdit = !isSettled && !isDeleted && (isAdmin || isRequestor);

    // For now, it always defaults to the first tag of the policy
    const tagListName = PolicyUtils.getTagListName(policyTags);

    // Dismiss the modal when the request is paid or deleted
    useEffect(() => {
        if (canEdit) {
            return;
        }
        Navigation.isNavigationReady().then(() => {
            Navigation.dismissModal();
        });
    }, [canEdit]);

    // Update the transaction object and close the modal
    function editMoneyRequest(transactionChanges) {
        if (TransactionUtils.isDistanceRequest(transaction)) {
            IOU.updateDistanceRequest(transaction.transactionID, report.reportID, transactionChanges);
        } else {
            IOU.editMoneyRequest(transaction.transactionID, report.reportID, transactionChanges);
        }
<<<<<<< HEAD
        Navigation.dismissModal();
=======
        Navigation.dismissModal(report.reportID);
>>>>>>> b94c32c1
    }

    if (fieldToEdit === CONST.EDIT_REQUEST_FIELD.DESCRIPTION) {
        return (
            <EditRequestDescriptionPage
                defaultDescription={transactionDescription}
                onSubmit={(transactionChanges) => {
                    // In case the comment hasn't been changed, do not make the API request.
                    if (transactionChanges.comment.trim() === transactionDescription) {
                        Navigation.dismissModal();
                        return;
                    }
                    editMoneyRequest({comment: transactionChanges.comment.trim()});
                }}
            />
        );
    }

    if (fieldToEdit === CONST.EDIT_REQUEST_FIELD.DATE) {
        return (
            <EditRequestCreatedPage
                defaultCreated={transactionCreated}
                onSubmit={(transactionChanges) => {
                    // In case the date hasn't been changed, do not make the API request.
                    if (transactionChanges.created === transactionCreated) {
                        Navigation.dismissModal();
                        return;
                    }
                    editMoneyRequest(transactionChanges);
                }}
            />
        );
    }

    if (fieldToEdit === CONST.EDIT_REQUEST_FIELD.AMOUNT) {
        return (
            <EditRequestAmountPage
                defaultAmount={transactionAmount}
                defaultCurrency={defaultCurrency}
                reportID={report.reportID}
                onSubmit={(transactionChanges) => {
                    const amount = CurrencyUtils.convertToBackendAmount(Number.parseFloat(transactionChanges));
                    // In case the amount hasn't been changed, do not make the API request.
                    if (amount === transactionAmount && transactionCurrency === defaultCurrency) {
                        Navigation.dismissModal();
                        return;
                    }
                    // Temporarily disabling currency editing and it will be enabled as a quick follow up
                    editMoneyRequest({
                        amount,
                        currency: defaultCurrency,
                    });
                }}
            />
        );
    }

    if (fieldToEdit === CONST.EDIT_REQUEST_FIELD.MERCHANT) {
        return (
            <EditRequestMerchantPage
                defaultMerchant={transactionMerchant}
                onSubmit={(transactionChanges) => {
                    // In case the merchant hasn't been changed, do not make the API request.
                    if (transactionChanges.merchant.trim() === transactionMerchant) {
                        Navigation.dismissModal();
                        return;
                    }
                    editMoneyRequest({merchant: transactionChanges.merchant.trim()});
                }}
            />
        );
    }

    if (fieldToEdit === CONST.EDIT_REQUEST_FIELD.CATEGORY) {
        return (
            <EditRequestCategoryPage
                defaultCategory={transactionCategory}
                policyID={lodashGet(report, 'policyID', '')}
                onSubmit={(transactionChanges) => {
                    let updatedCategory = transactionChanges.category;
                    // In case the same category has been selected, do reset of the category.
                    if (transactionCategory === updatedCategory) {
                        updatedCategory = '';
                    }
                    editMoneyRequest({category: updatedCategory});
                }}
            />
        );
    }

    if (fieldToEdit === CONST.EDIT_REQUEST_FIELD.TAG) {
        return (
            <EditRequestTagPage
                defaultTag={transactionTag}
                tagName={tagListName}
                policyID={lodashGet(report, 'policyID', '')}
                onSubmit={(transactionChanges) => {
                    let updatedTag = transactionChanges.tag;

                    // In case the same tag has been selected, reset the tag.
                    if (transactionTag === updatedTag) {
                        updatedTag = '';
                    }
                    editMoneyRequest({tag: updatedTag, tagListName});
                }}
            />
        );
    }

    if (fieldToEdit === CONST.EDIT_REQUEST_FIELD.RECEIPT) {
        return (
            <EditRequestReceiptPage
                route={route}
                transactionID={transaction.transactionID}
            />
        );
    }

    if (fieldToEdit === CONST.EDIT_REQUEST_FIELD.DISTANCE) {
        return (
            <EditRequestDistancePage
                report={report}
                transactionID={transaction.transactionID}
                route={route}
            />
        );
    }

    return <FullPageNotFoundView shouldShow />;
}

EditRequestPage.displayName = 'EditRequestPage';
EditRequestPage.propTypes = propTypes;
EditRequestPage.defaultProps = defaultProps;
export default compose(
    withCurrentUserPersonalDetails,
    withOnyx({
        report: {
            key: ({route}) => `${ONYXKEYS.COLLECTION.REPORT}${route.params.threadReportID}`,
        },
    }),
    // eslint-disable-next-line rulesdir/no-multiple-onyx-in-file
    withOnyx({
        parentReport: {
            key: ({report}) => `${ONYXKEYS.COLLECTION.REPORT}${report ? report.parentReportID : '0'}`,
        },
        policy: {
            key: ({report}) => `${ONYXKEYS.COLLECTION.POLICY}${report ? report.policyID : '0'}`,
        },
        policyTags: {
            key: ({report}) => `${ONYXKEYS.COLLECTION.POLICY_TAGS}${report ? report.policyID : '0'}`,
        },
    }),
)(EditRequestPage);<|MERGE_RESOLUTION|>--- conflicted
+++ resolved
@@ -22,16 +22,9 @@
 import EditRequestAmountPage from './EditRequestAmountPage';
 import EditRequestReceiptPage from './EditRequestReceiptPage';
 import reportPropTypes from './reportPropTypes';
-<<<<<<< HEAD
-import * as IOU from '../libs/actions/IOU';
-import * as CurrencyUtils from '../libs/CurrencyUtils';
-import EditRequestDistancePage from './EditRequestDistancePage';
-import FullPageNotFoundView from '../components/BlockingViews/FullPageNotFoundView';
-=======
 import EditRequestDistancePage from './EditRequestDistancePage';
 import EditRequestCategoryPage from './EditRequestCategoryPage';
 import EditRequestTagPage from './EditRequestTagPage';
->>>>>>> b94c32c1
 
 const propTypes = {
     /** Route from navigation */
@@ -129,11 +122,7 @@
         } else {
             IOU.editMoneyRequest(transaction.transactionID, report.reportID, transactionChanges);
         }
-<<<<<<< HEAD
-        Navigation.dismissModal();
-=======
         Navigation.dismissModal(report.reportID);
->>>>>>> b94c32c1
     }
 
     if (fieldToEdit === CONST.EDIT_REQUEST_FIELD.DESCRIPTION) {
