import {useIsFocused} from '@react-navigation/native';
import React, {useCallback, useEffect, useImperativeHandle, useMemo, useRef, useState} from 'react';
import {View} from 'react-native';
import {ScrollView} from 'react-native-gesture-handler';
import {withOnyx} from 'react-native-onyx';
import FormAlertWithSubmitButton from '@components/FormAlertWithSubmitButton';
import HeaderWithBackButton from '@components/HeaderWithBackButton';
import Icon from '@components/Icon';
import * as Expensicons from '@components/Icon/Expensicons';
import * as Illustrations from '@components/Icon/Illustrations';
import type {MenuItemProps} from '@components/MenuItem';
import MenuItemList from '@components/MenuItemList';
import OfflineIndicator from '@components/OfflineIndicator';
import SafeAreaConsumer from '@components/SafeAreaConsumer';
import Text from '@components/Text';
import useDisableModalDismissOnEscape from '@hooks/useDisableModalDismissOnEscape';
import useLocalize from '@hooks/useLocalize';
import useOnboardingLayout from '@hooks/useOnboardingLayout';
import useTheme from '@hooks/useTheme';
import useThemeStyles from '@hooks/useThemeStyles';
import useWindowDimensions from '@hooks/useWindowDimensions';
import Navigation from '@libs/Navigation/Navigation';
import OnboardingRefManager from '@libs/OnboardingRefManager';
import type {TOnboardingRef} from '@libs/OnboardingRefManager';
import variables from '@styles/variables';
import * as Welcome from '@userActions/Welcome';
import type {OnboardingPurposeType} from '@src/CONST';
import CONST from '@src/CONST';
import ONYXKEYS from '@src/ONYXKEYS';
import ROUTES from '@src/ROUTES';
import type {BaseOnboardingPurposeOnyxProps, BaseOnboardingPurposeProps} from './types';

const menuIcons = {
    [CONST.ONBOARDING_CHOICES.EMPLOYER]: Illustrations.ReceiptUpload,
    [CONST.ONBOARDING_CHOICES.MANAGE_TEAM]: Illustrations.Abacus,
    [CONST.ONBOARDING_CHOICES.PERSONAL_SPEND]: Illustrations.PiggyBank,
    [CONST.ONBOARDING_CHOICES.CHAT_SPLIT]: Illustrations.SplitBill,
    [CONST.ONBOARDING_CHOICES.LOOKING_AROUND]: Illustrations.Binoculars,
};

function BaseOnboardingPurpose({shouldUseNativeStyles, shouldEnableMaxHeight, onboardingPurposeSelected}: BaseOnboardingPurposeProps) {
    const styles = useThemeStyles();
    const {translate} = useLocalize();
    const {shouldUseNarrowLayout} = useOnboardingLayout();
    const [selectedPurpose, setSelectedPurpose] = useState<OnboardingPurposeType | undefined>(undefined);
    const {isSmallScreenWidth, windowHeight} = useWindowDimensions();
    const theme = useTheme();

    useDisableModalDismissOnEscape();

    const PurposeFooterInstance = <OfflineIndicator />;

    useEffect(() => {
        setSelectedPurpose(onboardingPurposeSelected ?? undefined);
    }, [onboardingPurposeSelected]);

    const maxHeight = shouldEnableMaxHeight ? windowHeight : undefined;

    const paddingHorizontal = shouldUseNarrowLayout ? styles.ph8 : styles.ph5;

    const selectedCheckboxIcon = useMemo(
        () => (
            <View style={[styles.popoverMenuIcon, styles.pointerEventsAuto]}>
                <Icon
                    src={Expensicons.Checkmark}
                    fill={theme.success}
                />
            </View>
        ),
        [styles.pointerEventsAuto, styles.popoverMenuIcon, theme.success],
    );

    const saveAndNavigate = useCallback(() => {
        if (selectedPurpose === undefined) {
            return;
        }

        if (selectedPurpose === CONST.ONBOARDING_CHOICES.MANAGE_TEAM) {
            Navigation.navigate(ROUTES.ONBOARDING_WORK);
            return;
        }

        Navigation.navigate(ROUTES.ONBOARDING_PERSONAL_DETAILS);
    }, [selectedPurpose]);

    const [errorMessage, setErrorMessage] = useState<'onboarding.purpose.errorSelection' | 'onboarding.purpose.errorContinue' | ''>('');

    const menuItems: MenuItemProps[] = Object.values(CONST.ONBOARDING_CHOICES).map((choice) => {
        const translationKey = `onboarding.purpose.${choice}` as const;
        const isSelected = selectedPurpose === choice;
        return {
            key: translationKey,
            title: translate(translationKey),
            icon: menuIcons[choice],
            displayInDefaultIconColor: true,
            iconWidth: variables.menuIconSize,
            iconHeight: variables.menuIconSize,
            iconStyles: [styles.mh3],
            wrapperStyle: [styles.purposeMenuItem, isSelected && styles.purposeMenuItemSelected],
            hoverAndPressStyle: [styles.purposeMenuItemSelected],
            rightComponent: selectedCheckboxIcon,
            shouldShowRightComponent: isSelected,
            onPress: () => {
                Welcome.setOnboardingPurposeSelected(choice);
                setErrorMessage('');
            },
        };
    });
    const isFocused = useIsFocused();

    const handleOuterClick = useCallback(() => {
        if (!selectedPurpose) {
            setErrorMessage('onboarding.purpose.errorSelection');
        } else {
            setErrorMessage('onboarding.purpose.errorContinue');
        }
    }, [selectedPurpose]);

    const onboardingLocalRef = useRef<TOnboardingRef>(null);
    useImperativeHandle(isFocused ? OnboardingRefManager.ref : onboardingLocalRef, () => ({handleOuterClick}), [handleOuterClick]);

    return (
        <SafeAreaConsumer>
            {({safeAreaPaddingBottomStyle}) => (
                <View style={[{maxHeight}, styles.h100, styles.defaultModalContainer, shouldUseNativeStyles && styles.pt8, safeAreaPaddingBottomStyle]}>
                    <View style={shouldUseNarrowLayout && styles.mh3}>
                        <HeaderWithBackButton
                            shouldShowBackButton={false}
                            iconFill={theme.iconColorfulBackground}
                            progressBarPercentage={25}
                        />
                    </View>
                    <ScrollView style={[styles.flex1, styles.flexGrow1, shouldUseNarrowLayout && styles.mt5, paddingHorizontal]}>
                        <View style={styles.flex1}>
                            <View style={[shouldUseNarrowLayout ? styles.flexRow : styles.flexColumn, styles.mb5]}>
                                <Text style={styles.textHeadlineH1}>{translate('onboarding.purpose.title')} </Text>
                            </View>
                            <MenuItemList
                                menuItems={menuItems}
                                shouldUseSingleExecution
                            />
                        </View>
                    </ScrollView>
                    <FormAlertWithSubmitButton
                        enabledWhenOffline
                        footerContent={isSmallScreenWidth && PurposeFooterInstance}
                        buttonText={translate('common.continue')}
                        onSubmit={() => {
                            if (!selectedPurpose) {
                                setErrorMessage('onboarding.purpose.errorSelection');
                                return;
                            }
                            setErrorMessage('');
                            saveAndNavigate();
                        }}
                        message={errorMessage}
<<<<<<< HEAD
                        isAlertVisible={error || !!errorMessage}
=======
                        isAlertVisible={Boolean(errorMessage)}
>>>>>>> d91979f5
                        containerStyles={[styles.w100, styles.mb5, styles.mh0, paddingHorizontal]}
                    />
                </View>
            )}
        </SafeAreaConsumer>
    );
}

BaseOnboardingPurpose.displayName = 'BaseOnboardingPurpose';

export default withOnyx<BaseOnboardingPurposeProps, BaseOnboardingPurposeOnyxProps>({
    onboardingPurposeSelected: {
        key: ONYXKEYS.ONBOARDING_PURPOSE_SELECTED,
    },
})(BaseOnboardingPurpose);

export type {BaseOnboardingPurposeProps};<|MERGE_RESOLUTION|>--- conflicted
+++ resolved
@@ -154,11 +154,7 @@
                             saveAndNavigate();
                         }}
                         message={errorMessage}
-<<<<<<< HEAD
-                        isAlertVisible={error || !!errorMessage}
-=======
                         isAlertVisible={Boolean(errorMessage)}
->>>>>>> d91979f5
                         containerStyles={[styles.w100, styles.mb5, styles.mh0, paddingHorizontal]}
                     />
                 </View>
