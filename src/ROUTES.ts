--- conflicted
+++ resolved
@@ -304,20 +304,6 @@
         route: ':iouType/new/receipt/:reportID?',
         getRoute: (iouType: string, reportID = '') => `${iouType}/new/receipt/${reportID}` as const,
     },
-<<<<<<< HEAD
-    MONEY_REQUEST_DISTANCE_TAB: {
-        route: ':iouType/new/:reportID?/distance',
-        getRoute: (iouType: string, reportID = '') => `${iouType}/new/${reportID}/distance` as const,
-    },
-    MONEY_REQUEST_MANUAL_TAB: ':iouType/new/:reportID?/manual',
-    MONEY_REQUEST_SCAN_TAB: ':iouType/new/:reportID?/scan',
-
-=======
-    MONEY_REQUEST_DISTANCE: {
-        route: ':iouType/new/address/:reportID?',
-        getRoute: (iouType: string, reportID = '') => `${iouType}/new/address/${reportID}` as const,
-    },
->>>>>>> 37cde713
     MONEY_REQUEST_CREATE: {
         route: 'create/:iouType/start/:transactionID/:reportID',
         getRoute: (iouType: ValueOf<typeof CONST.IOU.TYPE>, transactionID: string, reportID: string) => `create/${iouType}/start/${transactionID}/${reportID}` as const,
