--- conflicted
+++ resolved
@@ -213,17 +213,10 @@
         route: 'r/:reportID/settings/who-can-post',
         getRoute: (reportID: string) => `r/${reportID}/settings/who-can-post` as const,
     },
-<<<<<<< HEAD
-    REPORT_WELCOME_MESSAGE: {
-        route: 'r/:reportID/welcomeMessage',
-        getRoute: (reportID: string) => `r/${reportID}/welcomeMessage` as const,
-    },
     REPORT_SETTINGS_VISIBILITY: {
         route: 'r/:reportID/settings/visibility',
         getRoute: (reportID: string) => `r/${reportID}/settings/visibility` as const,
     },
-=======
->>>>>>> 023d62cb
     SPLIT_BILL_DETAILS: {
         route: 'r/:reportID/split/:reportActionID',
         getRoute: (reportID: string, reportActionID: string) => `r/${reportID}/split/${reportActionID}` as const,
