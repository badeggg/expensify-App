--- conflicted
+++ resolved
@@ -293,17 +293,10 @@
         route: ':iouType/new/category/:reportID?',
         getRoute: (iouType: string, reportID = '') => `${iouType}/new/category/${reportID}` as const,
     },
-<<<<<<< HEAD
     MONEY_REQUEST_HOLD_REASON: {
         route: ':iouType/edit/reason/:transactionID?',
         getRoute: (iouType: string, transactionID: string, reportID: string, backTo: string) => `${iouType}/edit/reason/${transactionID}?backTo=${backTo}&reportID=${reportID}` as const,
     },
-    MONEY_REQUEST_TAG: {
-        route: ':iouType/new/tag/:reportID?',
-        getRoute: (iouType: string, reportID = '') => `${iouType}/new/tag/${reportID}` as const,
-    },
-=======
->>>>>>> 43d1576c
     MONEY_REQUEST_MERCHANT: {
         route: ':iouType/new/merchant/:reportID?',
         getRoute: (iouType: string, reportID = '') => `${iouType}/new/merchant/${reportID}` as const,
