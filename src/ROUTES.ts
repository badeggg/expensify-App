--- conflicted
+++ resolved
@@ -577,15 +577,13 @@
         route: 'workspace/:policyID/members/:accountID/role-selection',
         getRoute: (policyID: string, accountID: number, backTo?: string) => getUrlWithBackToParam(`workspace/${policyID}/members/${accountID}/role-selection`, backTo),
     },
-<<<<<<< HEAD
     WORKSPACE_TAXES_NEW: {
         route: 'workspace/:policyID/taxes/new',
         getRoute: (policyID: string) => `workspace/${policyID}/taxes/new` as const,
-=======
+    },
     WORKSPACE_DISTANCE_RATES: {
         route: 'workspace/:policyID/distance-rates',
         getRoute: (policyID: string) => `workspace/${policyID}/distance-rates` as const,
->>>>>>> c160d40a
     },
     // Referral program promotion
     REFERRAL_DETAILS_MODAL: {
