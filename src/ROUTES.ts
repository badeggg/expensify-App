--- conflicted
+++ resolved
@@ -588,17 +588,15 @@
         getRoute: (contentType: string, backTo?: string) => getUrlWithBackToParam(`referral/${contentType}`, backTo),
     },
     PROCESS_MONEY_REQUEST_HOLD: 'hold-request-educational',
-<<<<<<< HEAD
     ONBOARDING_ROOT: 'onboarding',
     ONBOARDING_PERSONAL_DETAILS: 'onboarding/personal-details',
     ONBOARDING_PURPOSE: 'onboarding/purpose',
     WELCOME_VIDEO_ROOT: 'onboarding/welcome-video',
-=======
+
     TRANSACTION_RECEIPT: {
         route: 'r/:reportID/transaction/:transactionID/receipt',
         getRoute: (reportID: string, transactionID: string) => `r/${reportID}/transaction/${transactionID}/receipt` as const,
     },
->>>>>>> 95a774e5
 } as const;
 
 /**
