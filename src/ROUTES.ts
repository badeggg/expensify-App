--- conflicted
+++ resolved
@@ -339,15 +339,9 @@
             getUrlWithBackToParam(`${action}/${iouType}/category/${transactionID}/${reportID}${reportActionID ? `/${reportActionID}` : ''}`, backTo),
     },
     MONEY_REQUEST_STEP_CURRENCY: {
-<<<<<<< HEAD
-        route: 'create/:iouType/currency/:transactionID/:reportID/:pageIndex?',
-        getRoute: (iouType: ValueOf<typeof CONST.IOU.TYPE>, transactionID: string, reportID: string, pageIndex = '', currency = '', backTo = '') =>
-            getUrlWithBackToParam(`create/${iouType}/currency/${transactionID}/${reportID}/${pageIndex}?currency=${currency}`, backTo),
-=======
         route: ':action/:iouType/currency/:transactionID/:reportID/:pageIndex?',
-        getRoute: (action: ValueOf<typeof CONST.IOU.ACTION>, iouType: ValueOf<typeof CONST.IOU.TYPE>, transactionID: string, reportID: string, pageIndex = '', backTo = '') =>
-            getUrlWithBackToParam(`${action}/${iouType}/currency/${transactionID}/${reportID}/${pageIndex}`, backTo),
->>>>>>> 860998b4
+        getRoute: (action: ValueOf<typeof CONST.IOU.ACTION>, iouType: ValueOf<typeof CONST.IOU.TYPE>, transactionID: string, reportID: string, pageIndex = '', currency = '', backTo = '') =>
+            getUrlWithBackToParam(`${action}/${iouType}/currency/${transactionID}/${reportID}/${pageIndex}?currency=${currency}`, backTo),
     },
     MONEY_REQUEST_STEP_DATE: {
         route: ':action/:iouType/date/:transactionID/:reportID',
