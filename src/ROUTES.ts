import {ValueOf} from 'type-fest';
import CONST from './CONST';

/**
 * This is a file containing constants for all of the routes we want to be able to go to
 */

// prettier-ignore
export default {
    HOME: '',
    /** This is a utility route used to go to the user's concierge chat, or the sign-in page if the user's not authenticated */
    CONCIERGE: 'concierge',
    FLAG_COMMENT: {
        route: 'flag/:reportID/:reportActionID',
        getRoute: (reportID: string, reportActionID: string) => `flag/${reportID}/${reportActionID}`
    },
    SEARCH: 'search',
    DETAILS: {
        route: 'details',
        getRoute: (login: string) => `details?login=${encodeURIComponent(login)}`
    },
    PROFILE: {
        route: 'a/:accountID',
        getRoute: (accountID: string | number, backTo = '') => {
            const backToParam = backTo ? `?backTo=${encodeURIComponent(backTo)}` : '';
            return `a/${accountID}${backToParam}`;
        },
    },

    TRANSITION_BETWEEN_APPS: 'transition',
    VALIDATE_LOGIN: 'v/:accountID/:validateCode',
    GET_ASSISTANCE: {
        route: 'get-assistance/:taskID',
        getRoute: (taskID: string) => `get-assistance/${taskID}`
    },
    UNLINK_LOGIN: 'u/:accountID/:validateCode',
    APPLE_SIGN_IN: 'sign-in-with-apple',
    GOOGLE_SIGN_IN: 'sign-in-with-google',
    DESKTOP_SIGN_IN_REDIRECT: 'desktop-signin-redirect',
    // This is a special validation URL that will take the user to /workspace/new after validation. This is used
    // when linking users from e.com in order to share a session in this app.
    ENABLE_PAYMENTS: 'enable-payments',
    WALLET_STATEMENT_WITH_DATE: 'statements/:yearMonth',
    SIGN_IN_MODAL: 'sign-in-modal',

    BANK_ACCOUNT: 'bank-account',
    BANK_ACCOUNT_NEW: 'bank-account/new',
    BANK_ACCOUNT_PERSONAL: 'bank-account/personal',
    BANK_ACCOUNT_WITH_STEP_TO_OPEN: {
        route: 'bank-account/:stepToOpen?',
        getRoute: (stepToOpen = '', policyID = '', backTo = ''): string => {
            const backToParam = backTo ? `&backTo=${encodeURIComponent(backTo)}` : '';
            return `bank-account/${stepToOpen}?policyID=${policyID}${backToParam}`;
        },
    },

    SETTINGS: 'settings',
    SETTINGS_PROFILE: 'settings/profile',
    SETTINGS_SHARE_CODE: 'settings/shareCode',
    SETTINGS_DISPLAY_NAME: 'settings/profile/display-name',
    SETTINGS_TIMEZONE: 'settings/profile/timezone',
    SETTINGS_TIMEZONE_SELECT: 'settings/profile/timezone/select',
    SETTINGS_PRONOUNS: 'settings/profile/pronouns',
    SETTINGS_LOUNGE_ACCESS: 'settings/profile/lounge-access',
    SETTINGS_PREFERENCES: 'settings/preferences',
    SETTINGS_PRIORITY_MODE: 'settings/preferences/priority-mode',
    SETTINGS_LANGUAGE: 'settings/preferences/language',
    SETTINGS_THEME: 'settings/preferences/theme',
    SETTINGS_WORKSPACES: 'settings/workspaces',
    SETTINGS_SECURITY: 'settings/security',
    SETTINGS_CLOSE: 'settings/security/closeAccount',
    SETTINGS_ABOUT: 'settings/about',
    SETTINGS_APP_DOWNLOAD_LINKS: 'settings/about/app-download-links',
    SETTINGS_WALLET: 'settings/wallet',
    SETTINGS_WALLET_DOMAINCARDS: {
        route: '/settings/wallet/card/:domain',
        getRoute: (domain: string) => `/settings/wallet/card/${domain}`,
    },
    SETTINGS_ADD_DEBIT_CARD: 'settings/wallet/add-debit-card',
    SETTINGS_ADD_BANK_ACCOUNT: 'settings/wallet/add-bank-account',
    SETTINGS_ENABLE_PAYMENTS: 'settings/wallet/enable-payments',
    SETTINGS_WALLET_TRANSFER_BALANCE: 'settings/wallet/transfer-balance',
    SETTINGS_WALLET_CHOOSE_TRANSFER_ACCOUNT: 'settings/wallet/choose-transfer-account',
    SETTINGS_PERSONAL_DETAILS: 'settings/profile/personal-details',
    SETTINGS_PERSONAL_DETAILS_LEGAL_NAME: 'settings/profile/personal-details/legal-name',
    SETTINGS_PERSONAL_DETAILS_DATE_OF_BIRTH: 'settings/profile/personal-details/date-of-birth',
    SETTINGS_PERSONAL_DETAILS_ADDRESS: 'settings/profile/personal-details/address',
    SETTINGS_CONTACT_METHODS: 'settings/profile/contact-methods',
    SETTINGS_CONTACT_METHOD_DETAILS: {
        route: 'settings/profile/contact-methods/:contactMethod/details',
        getRoute: (contactMethod: string) => `settings/profile/contact-methods/${encodeURIComponent(contactMethod)}/details`,
    },
    SETTINGS_NEW_CONTACT_METHOD: 'settings/profile/contact-methods/new',
    SETTINGS_2FA: 'settings/security/two-factor-auth',
    SETTINGS_STATUS: 'settings/profile/status',
    SETTINGS_STATUS_SET: 'settings/profile/status/set',

    NEW: 'new',
    NEW_CHAT: 'new/chat',
    NEW_ROOM: 'new/room',

    REPORT: 'r',
    REPORT_WITH_ID: {
        route: 'r/:reportID?/:reportActionID?',
        getRoute: (reportID: string) => `r/${reportID}`
    },
    EDIT_REQUEST: {
        route: 'r/:threadReportID/edit/:field',
        getRoute: (threadReportID: string, field: ValueOf<typeof CONST.EDIT_REQUEST_FIELD>) => `r/${threadReportID}/edit/${field}`
    },
    EDIT_CURRENCY_REQUEST: {
        route: 'r/:threadReportID/edit/currency',
        getRoute: (threadReportID: string, currency: string, backTo: string) => `r/${threadReportID}/edit/currency?currency=${currency}&backTo=${backTo}`,
    },
    REPORT_WITH_ID_DETAILS_SHARE_CODE: {
        route: 'r/:reportID/details/shareCode',
        getRoute: (reportID: string) => `r/${reportID}/details/shareCode`
    },
    REPORT_ATTACHMENTS: {
        route: 'r/:reportID/attachment',
        getRoute: (reportID: string, source: string) => `r/${reportID}/attachment?source=${encodeURI(source)}`
    },
    REPORT_PARTICIPANTS: {
        route: 'r/:reportID/participants',
        getRoute: (reportID: string) => `r/${reportID}/participants`
    },
    REPORT_WITH_ID_DETAILS: {
        route: 'r/:reportID/details',
        getRoute: (reportID: string) => `r/${reportID}/details`
    },
    REPORT_SETTINGS: {
        route: 'r/:reportID/settings',
        getRoute: (reportID: string) => `r/${reportID}/settings`
    },
    REPORT_SETTINGS_ROOM_NAME: {
        route: 'r/:reportID/settings/room-name',
        getRoute: (reportID: string) => `r/${reportID}/settings/room-name`
    },
    REPORT_SETTINGS_NOTIFICATION_PREFERENCES: {
        route: 'r/:reportID/settings/notification-preferences',
        getRoute: (reportID: string) => `r/${reportID}/settings/notification-preferences`
    },
    REPORT_SETTINGS_WRITE_CAPABILITY: {
        route: 'r/:reportID/settings/who-can-post',
        getRoute: (reportID: string) => `r/${reportID}/settings/who-can-post`
    },
    REPORT_WELCOME_MESSAGE: {
        route: 'r/:reportID/welcomeMessage',
        getRoute: (reportID: string) => `r/${reportID}/welcomeMessage`
    },
    SPLIT_BILL_DETAILS: {
        route: 'r/:reportID/split/:reportActionID',
        getRoute: (reportID: string, reportActionID: string) => `r/${reportID}/split/${reportActionID}`
    },
    TASK_TITLE: {
        route: 'r/:reportID/title',
        getRoute: (reportID: string) => `r/${reportID}/title`
    },
    TASK_DESCRIPTION: {
        route: 'r/:reportID/description',
        getRoute: (reportID: string) => `r/${reportID}/description`
    },
    TASK_ASSIGNEE: {
        route: 'r/:reportID/assignee',
        getRoute: (reportID: string) => `r/${reportID}/assignee`
    },
    PRIVATE_NOTES_VIEW: {
        route: 'r/:reportID/notes/:accountID',
        getRoute: (reportID: string, accountID: string | number) => `r/${reportID}/notes/${accountID}`
    },
    PRIVATE_NOTES_LIST: {
        route: 'r/:reportID/notes',
        getRoute: (reportID: string) => `r/${reportID}/notes`
    },
    PRIVATE_NOTES_EDIT: {
        route: 'r/:reportID/notes/:accountID/edit',
        getRoute: (reportID: string, accountID: string | number) => `r/${reportID}/notes/${accountID}/edit`
    },

    // To see the available iouType, please refer to CONST.IOU.MONEY_REQUEST_TYPE
    MONEY_REQUEST: {
        route: ':iouType/new/:reportID?',
        getRoute: (iouType: string, reportID = '') => `${iouType}/new/${reportID}`
    },
    MONEY_REQUEST_AMOUNT: {
        route: ':iouType/new/amount/:reportID?',
        getRoute: (iouType: string, reportID = '') => `${iouType}/new/amount/${reportID}`
    },
    MONEY_REQUEST_PARTICIPANTS: {
        route: ':iouType/new/participants/:reportID?',
        getRoute: (iouType: string, reportID = '') => `${iouType}/new/participants/${reportID}`
    },
    MONEY_REQUEST_CONFIRMATION: {
        route: ':iouType/new/confirmation/:reportID?',
        getRoute: (iouType: string, reportID = '') => `${iouType}/new/confirmation/${reportID}`
    },
    MONEY_REQUEST_DATE: {
        route: ':iouType/new/date/:reportID?',
        getRoute: (iouType: string, reportID = '') => `${iouType}/new/date/${reportID}`
    },
    MONEY_REQUEST_CURRENCY: {
        route: ':iouType/new/currency/:reportID?',
        getRoute: (iouType: string, reportID: string, currency: string, backTo: string) => `${iouType}/new/currency/${reportID}?currency=${currency}&backTo=${backTo}`,
    },
    MONEY_REQUEST_DESCRIPTION: {
        route: ':iouType/new/description/:reportID?',
        getRoute: (iouType: string, reportID = '') => `${iouType}/new/description/${reportID}`
    },
    MONEY_REQUEST_CATEGORY: {
        route: ':iouType/new/category/:reportID?',
        getRoute: (iouType: string, reportID = '') => `${iouType}/new/category/${reportID}`
    },
    MONEY_REQUEST_TAG: {
        route: ':iouType/new/tag/:reportID?',
        getRoute: (iouType: string, reportID = '') => `${iouType}/new/tag/${reportID}`
    },
    MONEY_REQUEST_MERCHANT: {
        route: ':iouType/new/merchant/:reportID?',
        getRoute: (iouType: string, reportID = '') => `${iouType}/new/merchant/${reportID}`
    },
    MONEY_REQUEST_WAYPOINT: {
        route: ':iouType/new/waypoint/:waypointIndex',
        getRoute: (iouType: string, waypointIndex: number) => `${iouType}/new/waypoint/${waypointIndex}`
    },
    MONEY_REQUEST_RECEIPT: {
        route: ':iouType/new/receipt/:reportID?',
        getRoute: (iouType: string, reportID = '') => `${iouType}/new/receipt/${reportID}`
    },
    MONEY_REQUEST_ADDRESS: {
        route: ':iouType/new/address/:reportID?',
        getRoute: (iouType: string, reportID = '') => `${iouType}/new/address/${reportID}`
    },
    MONEY_REQUEST_DISTANCE_TAB: {
        route: ':iouType/new/:reportID?/distance',
        getRoute: (iouType: string, reportID = '') => `${iouType}/new/${reportID}/distance`
    },
    MONEY_REQUEST_MANUAL_TAB: ':iouType/new/:reportID?/manual',
    MONEY_REQUEST_SCAN_TAB: ':iouType/new/:reportID?/scan',

    IOU_REQUEST: 'request/new',
    IOU_SEND: 'send/new',
    IOU_SEND_ADD_BANK_ACCOUNT: 'send/new/add-bank-account',
    IOU_SEND_ADD_DEBIT_CARD: 'send/new/add-debit-card',
    IOU_SEND_ENABLE_PAYMENTS: 'send/new/enable-payments',

    NEW_TASK: 'new/task',
    NEW_TASK_ASSIGNEE: 'new/task/assignee',
    NEW_TASK_SHARE_DESTINATION: 'new/task/share-destination',
    NEW_TASK_DETAILS: 'new/task/details',
    NEW_TASK_TITLE: 'new/task/title',
    NEW_TASK_DESCRIPTION: 'new/task/description',

    TEACHERS_UNITE: 'teachersunite',
    I_KNOW_A_TEACHER: 'teachersunite/i-know-a-teacher',
    I_AM_A_TEACHER: 'teachersunite/i-am-a-teacher',
    INTRO_SCHOOL_PRINCIPAL: 'teachersunite/intro-school-principal',

    WORKSPACE_NEW: 'workspace/new',
<<<<<<< HEAD
    WORKSPACE_INITIAL: 'workspace/:policyID',
    WORKSPACE_INVITE: 'workspace/:policyID/invite',
    WORKSPACE_INVITE_MESSAGE: 'workspace/:policyID/invite-message',
    WORKSPACE_SETTINGS: 'workspace/:policyID/settings',
    WORKSPACE_SETTINGS_CURRENCY: 'workspace/:policyID/settings/currency',
    WORKSPACE_CARD: 'workspace/:policyID/card',
    WORKSPACE_REIMBURSE: 'workspace/:policyID/reimburse',
    WORKSPACE_RATE_AND_UNIT: 'workspace/:policyID/rateandunit',
    WORKSPACE_BILLS: 'workspace/:policyID/bills',
    WORKSPACE_INVOICES: 'workspace/:policyID/invoices',
    WORKSPACE_TRAVEL: 'workspace/:policyID/travel',
    WORKSPACE_MEMBERS: 'workspace/:policyID/members',
    WORKSPACE_NEW_ROOM: 'workspace/new-room',
    getWorkspaceInitialRoute: (policyID: string) => `workspace/${policyID}`,
    getWorkspaceInviteRoute: (policyID: string) => `workspace/${policyID}/invite`,
    getWorkspaceInviteMessageRoute: (policyID: string) => `workspace/${policyID}/invite-message`,
    getWorkspaceSettingsRoute: (policyID: string) => `workspace/${policyID}/settings`,
    getWorkspaceSettingsCurrencyRoute: (policyID: string) => `workspace/${policyID}/settings/currency`,
    getWorkspaceCardRoute: (policyID: string) => `workspace/${policyID}/card`,
    getWorkspaceReimburseRoute: (policyID: string) => `workspace/${policyID}/reimburse`,
    getWorkspaceRateAndUnitRoute: (policyID: string) => `workspace/${policyID}/rateandunit`,
    getWorkspaceBillsRoute: (policyID: string) => `workspace/${policyID}/bills`,
    getWorkspaceInvoicesRoute: (policyID: string) => `workspace/${policyID}/invoices`,
    getWorkspaceTravelRoute: (policyID: string) => `workspace/${policyID}/travel`,
    getWorkspaceMembersRoute: (policyID: string) => `workspace/${policyID}/members`,
=======
    WORKSPACE_NEW_ROOM: 'workspace/new-room',
    WORKSPACE_INITIAL: {
        route: 'workspace/:policyID',
        getRoute: (policyID: string) => `workspace/${policyID}`
    },
    WORKSPACE_INVITE: {
        route: 'workspace/:policyID/invite',
        getRoute: (policyID: string) => `workspace/${policyID}/invite`
    },
    WORKSPACE_INVITE_MESSAGE: {
        route: 'workspace/:policyID/invite-message',
        getRoute: (policyID: string) => `workspace/${policyID}/invite-message`
    },
    WORKSPACE_SETTINGS: {
        route: 'workspace/:policyID/settings',
        getRoute: (policyID: string) => `workspace/${policyID}/settings`
    },
    WORKSPACE_CARD: {
        route: 'workspace/:policyID/card',
        getRoute: (policyID: string) => `workspace/${policyID}/card`
    },
    WORKSPACE_REIMBURSE: {
        route: 'workspace/:policyID/reimburse',
        getRoute: (policyID: string) => `workspace/${policyID}/reimburse`
    },
    WORKSPACE_RATE_AND_UNIT: {
        route: 'workspace/:policyID/rateandunit',
        getRoute: (policyID: string) => `workspace/${policyID}/rateandunit`
    },
    WORKSPACE_BILLS: {
        route: 'workspace/:policyID/bills',
        getRoute: (policyID: string) => `workspace/${policyID}/bills`
    },
    WORKSPACE_INVOICES: {
        route: 'workspace/:policyID/invoices',
        getRoute: (policyID: string) => `workspace/${policyID}/invoices`
    },
    WORKSPACE_TRAVEL: {
        route: 'workspace/:policyID/travel',
        getRoute: (policyID: string) => `workspace/${policyID}/travel`
    },
    WORKSPACE_MEMBERS: {
        route: 'workspace/:policyID/members',
        getRoute: (policyID: string) => `workspace/${policyID}/members`
    },
>>>>>>> cf9ad20a

    // These are some on-off routes that will be removed once they're no longer needed (see GH issues for details)
    SAASTR: 'saastr',
    SBE: 'sbe',
} as const;<|MERGE_RESOLUTION|>--- conflicted
+++ resolved
@@ -256,33 +256,6 @@
     INTRO_SCHOOL_PRINCIPAL: 'teachersunite/intro-school-principal',
 
     WORKSPACE_NEW: 'workspace/new',
-<<<<<<< HEAD
-    WORKSPACE_INITIAL: 'workspace/:policyID',
-    WORKSPACE_INVITE: 'workspace/:policyID/invite',
-    WORKSPACE_INVITE_MESSAGE: 'workspace/:policyID/invite-message',
-    WORKSPACE_SETTINGS: 'workspace/:policyID/settings',
-    WORKSPACE_SETTINGS_CURRENCY: 'workspace/:policyID/settings/currency',
-    WORKSPACE_CARD: 'workspace/:policyID/card',
-    WORKSPACE_REIMBURSE: 'workspace/:policyID/reimburse',
-    WORKSPACE_RATE_AND_UNIT: 'workspace/:policyID/rateandunit',
-    WORKSPACE_BILLS: 'workspace/:policyID/bills',
-    WORKSPACE_INVOICES: 'workspace/:policyID/invoices',
-    WORKSPACE_TRAVEL: 'workspace/:policyID/travel',
-    WORKSPACE_MEMBERS: 'workspace/:policyID/members',
-    WORKSPACE_NEW_ROOM: 'workspace/new-room',
-    getWorkspaceInitialRoute: (policyID: string) => `workspace/${policyID}`,
-    getWorkspaceInviteRoute: (policyID: string) => `workspace/${policyID}/invite`,
-    getWorkspaceInviteMessageRoute: (policyID: string) => `workspace/${policyID}/invite-message`,
-    getWorkspaceSettingsRoute: (policyID: string) => `workspace/${policyID}/settings`,
-    getWorkspaceSettingsCurrencyRoute: (policyID: string) => `workspace/${policyID}/settings/currency`,
-    getWorkspaceCardRoute: (policyID: string) => `workspace/${policyID}/card`,
-    getWorkspaceReimburseRoute: (policyID: string) => `workspace/${policyID}/reimburse`,
-    getWorkspaceRateAndUnitRoute: (policyID: string) => `workspace/${policyID}/rateandunit`,
-    getWorkspaceBillsRoute: (policyID: string) => `workspace/${policyID}/bills`,
-    getWorkspaceInvoicesRoute: (policyID: string) => `workspace/${policyID}/invoices`,
-    getWorkspaceTravelRoute: (policyID: string) => `workspace/${policyID}/travel`,
-    getWorkspaceMembersRoute: (policyID: string) => `workspace/${policyID}/members`,
-=======
     WORKSPACE_NEW_ROOM: 'workspace/new-room',
     WORKSPACE_INITIAL: {
         route: 'workspace/:policyID',
@@ -300,6 +273,10 @@
         route: 'workspace/:policyID/settings',
         getRoute: (policyID: string) => `workspace/${policyID}/settings`
     },
+    WORKSPACE_SETTINGS_CURRENCY: {
+        route: 'workspace/:policyID/settings/currency',
+        getRoute: (policyID: string) => `workspace/${policyID}/settings/currency`
+    },
     WORKSPACE_CARD: {
         route: 'workspace/:policyID/card',
         getRoute: (policyID: string) => `workspace/${policyID}/card`
@@ -328,7 +305,6 @@
         route: 'workspace/:policyID/members',
         getRoute: (policyID: string) => `workspace/${policyID}/members`
     },
->>>>>>> cf9ad20a
 
     // These are some on-off routes that will be removed once they're no longer needed (see GH issues for details)
     SAASTR: 'saastr',
