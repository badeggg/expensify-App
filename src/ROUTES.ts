import type {ValueOf} from 'type-fest';
import type CONST from './CONST';
import type {IOUAction, IOUType} from './CONST';
import type {IOURequestType} from './libs/actions/IOU';
import type AssertTypesNotEqual from './types/utils/AssertTypesNotEqual';

// This is a file containing constants for all the routes we want to be able to go to

/**
 * Builds a URL with an encoded URI component for the `backTo` param which can be added to the end of URLs
 */
function getUrlWithBackToParam<TUrl extends string>(url: TUrl, backTo?: string): `${TUrl}` | `${TUrl}?backTo=${string}` | `${TUrl}&backTo=${string}` {
    const backToParam = backTo ? (`${url.includes('?') ? '&' : '?'}backTo=${encodeURIComponent(backTo)}` as const) : '';
    return `${url}${backToParam}` as const;
}

const ROUTES = {
    // If the user opens this route, we'll redirect them to the path saved in the last visited path or to the home page if the last visited path is empty.
    ROOT: '',

    // This route renders the list of reports.
    HOME: 'home',

    ALL_SETTINGS: 'all-settings',

    SEARCH: {
        route: '/search/:query',
        getRoute: (query: string) => `search/${query}` as const,
    },

    SEARCH_REPORT: {
        route: '/search/:query/view/:reportID',
        getRoute: (query: string, reportID: string) => `search/${query}/view/${reportID}` as const,
    },

    // This is a utility route used to go to the user's concierge chat, or the sign-in page if the user's not authenticated
    CONCIERGE: 'concierge',
    FLAG_COMMENT: {
        route: 'flag/:reportID/:reportActionID',
        getRoute: (reportID: string, reportActionID: string) => `flag/${reportID}/${reportActionID}` as const,
    },
    CHAT_FINDER: 'chat-finder',
    DETAILS: {
        route: 'details',
        getRoute: (login: string) => `details?login=${encodeURIComponent(login)}` as const,
    },
    PROFILE: {
        route: 'a/:accountID',
        getRoute: (accountID: string | number, backTo?: string) => getUrlWithBackToParam(`a/${accountID}`, backTo),
    },
    PROFILE_AVATAR: {
        route: 'a/:accountID/avatar',
        getRoute: (accountID: string | number) => `a/${accountID}/avatar` as const,
    },

    TRANSITION_BETWEEN_APPS: 'transition',
    VALIDATE_LOGIN: 'v/:accountID/:validateCode',
    CONNECTION_COMPLETE: 'connection-complete',
    GET_ASSISTANCE: {
        route: 'get-assistance/:taskID',
        getRoute: (taskID: string, backTo: string) => getUrlWithBackToParam(`get-assistance/${taskID}`, backTo),
    },
    UNLINK_LOGIN: 'u/:accountID/:validateCode',
    APPLE_SIGN_IN: 'sign-in-with-apple',
    GOOGLE_SIGN_IN: 'sign-in-with-google',
    DESKTOP_SIGN_IN_REDIRECT: 'desktop-signin-redirect',
    SAML_SIGN_IN: 'sign-in-with-saml',

    // This is a special validation URL that will take the user to /workspace/new after validation. This is used
    // when linking users from e.com in order to share a session in this app.
    ENABLE_PAYMENTS: 'enable-payments',
    WALLET_STATEMENT_WITH_DATE: 'statements/:yearMonth',
    SIGN_IN_MODAL: 'sign-in-modal',

    BANK_ACCOUNT: 'bank-account',
    BANK_ACCOUNT_NEW: 'bank-account/new',
    BANK_ACCOUNT_PERSONAL: 'bank-account/personal',
    BANK_ACCOUNT_WITH_STEP_TO_OPEN: {
        route: 'bank-account/:stepToOpen?',
        getRoute: (stepToOpen = '', policyID = '', backTo?: string) => getUrlWithBackToParam(`bank-account/${stepToOpen}?policyID=${policyID}`, backTo),
    },
    WORKSPACE_SWITCHER: 'workspace-switcher',
    SETTINGS: 'settings',
    SETTINGS_PROFILE: 'settings/profile',
    SETTINGS_SHARE_CODE: 'settings/shareCode',
    SETTINGS_DISPLAY_NAME: 'settings/profile/display-name',
    SETTINGS_TIMEZONE: 'settings/profile/timezone',
    SETTINGS_TIMEZONE_SELECT: 'settings/profile/timezone/select',
    SETTINGS_PRONOUNS: 'settings/profile/pronouns',
    SETTINGS_PREFERENCES: 'settings/preferences',
    SETTINGS_PRIORITY_MODE: 'settings/preferences/priority-mode',
    SETTINGS_LANGUAGE: 'settings/preferences/language',
    SETTINGS_THEME: 'settings/preferences/theme',
    SETTINGS_WORKSPACES: 'settings/workspaces',
    SETTINGS_SECURITY: 'settings/security',
    SETTINGS_CLOSE: 'settings/security/closeAccount',
    SETTINGS_ABOUT: 'settings/about',
    SETTINGS_APP_DOWNLOAD_LINKS: 'settings/about/app-download-links',
    SETTINGS_WALLET: 'settings/wallet',
    SETTINGS_WALLET_DOMAINCARD: {
        route: 'settings/wallet/card/:cardID?',
        getRoute: (cardID: string) => `settings/wallet/card/${cardID}` as const,
    },
    SETTINGS_REPORT_FRAUD: {
        route: 'settings/wallet/card/:cardID/report-virtual-fraud',
        getRoute: (cardID: string) => `settings/wallet/card/${cardID}/report-virtual-fraud` as const,
    },
    SETTINGS_WALLET_CARD_GET_PHYSICAL_NAME: {
        route: 'settings/wallet/card/:domain/get-physical/name',
        getRoute: (domain: string) => `settings/wallet/card/${domain}/get-physical/name` as const,
    },
    SETTINGS_WALLET_CARD_GET_PHYSICAL_PHONE: {
        route: 'settings/wallet/card/:domain/get-physical/phone',
        getRoute: (domain: string) => `settings/wallet/card/${domain}/get-physical/phone` as const,
    },
    SETTINGS_WALLET_CARD_GET_PHYSICAL_ADDRESS: {
        route: 'settings/wallet/card/:domain/get-physical/address',
        getRoute: (domain: string) => `settings/wallet/card/${domain}/get-physical/address` as const,
    },
    SETTINGS_WALLET_CARD_GET_PHYSICAL_CONFIRM: {
        route: 'settings/wallet/card/:domain/get-physical/confirm',
        getRoute: (domain: string) => `settings/wallet/card/${domain}/get-physical/confirm` as const,
    },
    SETTINGS_ADD_DEBIT_CARD: 'settings/wallet/add-debit-card',
    SETTINGS_ADD_BANK_ACCOUNT: 'settings/wallet/add-bank-account',
    SETTINGS_ADD_BANK_ACCOUNT_REFACTOR: 'settings/wallet/add-bank-account-refactor',
    SETTINGS_ENABLE_PAYMENTS: 'settings/wallet/enable-payments',
    SETTINGS_ENABLE_PAYMENTS_REFACTOR: 'settings/wallet/enable-payments-refactor',
    SETTINGS_WALLET_CARD_DIGITAL_DETAILS_UPDATE_ADDRESS: {
        route: 'settings/wallet/card/:domain/digital-details/update-address',
        getRoute: (domain: string) => `settings/wallet/card/${domain}/digital-details/update-address` as const,
    },
    SETTINGS_WALLET_TRANSFER_BALANCE: 'settings/wallet/transfer-balance',
    SETTINGS_WALLET_CHOOSE_TRANSFER_ACCOUNT: 'settings/wallet/choose-transfer-account',
    SETTINGS_WALLET_REPORT_CARD_LOST_OR_DAMAGED: {
        route: 'settings/wallet/card/:cardID/report-card-lost-or-damaged',
        getRoute: (cardID: string) => `settings/wallet/card/${cardID}/report-card-lost-or-damaged` as const,
    },
    SETTINGS_WALLET_CARD_ACTIVATE: {
        route: 'settings/wallet/card/:cardID/activate',
        getRoute: (cardID: string) => `settings/wallet/card/${cardID}/activate` as const,
    },
    SETTINGS_LEGAL_NAME: 'settings/profile/legal-name',
    SETTINGS_DATE_OF_BIRTH: 'settings/profile/date-of-birth',
    SETTINGS_ADDRESS: 'settings/profile/address',
    SETTINGS_ADDRESS_COUNTRY: {
        route: 'settings/profile/address/country',
        getRoute: (country: string, backTo?: string) => getUrlWithBackToParam(`settings/profile/address/country?country=${country}`, backTo),
    },
    SETTINGS_ADDRESS_STATE: {
        route: 'settings/profile/address/state',

        getRoute: (state?: string, backTo?: string, label?: string) =>
            `${getUrlWithBackToParam(`settings/profile/address/state${state ? `?state=${encodeURIComponent(state)}` : ''}`, backTo)}${
                // the label param can be an empty string so we cannot use a nullish ?? operator
                // eslint-disable-next-line @typescript-eslint/prefer-nullish-coalescing
                label ? `${backTo || state ? '&' : '?'}label=${encodeURIComponent(label)}` : ''
            }` as const,
    },
    SETTINGS_CONTACT_METHODS: {
        route: 'settings/profile/contact-methods',
        getRoute: (backTo?: string) => getUrlWithBackToParam('settings/profile/contact-methods', backTo),
    },
    SETTINGS_CONTACT_METHOD_DETAILS: {
        route: 'settings/profile/contact-methods/:contactMethod/details',
        getRoute: (contactMethod: string) => `settings/profile/contact-methods/${encodeURIComponent(contactMethod)}/details` as const,
    },
    SETTINGS_NEW_CONTACT_METHOD: {
        route: 'settings/profile/contact-methods/new',
        getRoute: (backTo?: string) => getUrlWithBackToParam('settings/profile/contact-methods/new', backTo),
    },
    SETTINGS_2FA: {
        route: 'settings/security/two-factor-auth',
        getRoute: (backTo?: string) => getUrlWithBackToParam('settings/security/two-factor-auth', backTo),
    },
    SETTINGS_STATUS: 'settings/profile/status',

    SETTINGS_STATUS_CLEAR_AFTER: 'settings/profile/status/clear-after',
    SETTINGS_STATUS_CLEAR_AFTER_DATE: 'settings/profile/status/clear-after/date',
    SETTINGS_STATUS_CLEAR_AFTER_TIME: 'settings/profile/status/clear-after/time',
    SETTINGS_TROUBLESHOOT: 'settings/troubleshoot',
    SETTINGS_CONSOLE: 'settings/troubleshoot/console',
    SETTINGS_SHARE_LOG: {
        route: 'settings/troubleshoot/console/share-log',
        getRoute: (source: string) => `settings/troubleshoot/console/share-log?source=${encodeURI(source)}` as const,
    },

    SETTINGS_EXIT_SURVEY_REASON: 'settings/exit-survey/reason',
    SETTINGS_EXIT_SURVEY_RESPONSE: {
        route: 'settings/exit-survey/response',
        getRoute: (reason?: ValueOf<typeof CONST.EXIT_SURVEY.REASONS>, backTo?: string) =>
            getUrlWithBackToParam(`settings/exit-survey/response${reason ? `?reason=${encodeURIComponent(reason)}` : ''}`, backTo),
    },
    SETTINGS_EXIT_SURVEY_CONFIRM: {
        route: 'settings/exit-survey/confirm',
        getRoute: (backTo?: string) => getUrlWithBackToParam('settings/exit-survey/confirm', backTo),
    },

    SETTINGS_SAVE_THE_WORLD: 'settings/teachersunite',

    KEYBOARD_SHORTCUTS: 'keyboard-shortcuts',

    NEW: 'new',
    NEW_CHAT: 'new/chat',
    NEW_CHAT_CONFIRM: 'new/chat/confirm',
    NEW_CHAT_EDIT_NAME: 'new/chat/confirm/name/edit',
    NEW_ROOM: 'new/room',

    REPORT: 'r',
    REPORT_WITH_ID: {
        route: 'r/:reportID?/:reportActionID?',
        getRoute: (reportID: string, reportActionID?: string) => (reportActionID ? (`r/${reportID}/${reportActionID}` as const) : (`r/${reportID}` as const)),
    },
    REPORT_AVATAR: {
        route: 'r/:reportID/avatar',
        getRoute: (reportID: string) => `r/${reportID}/avatar` as const,
    },
    EDIT_CURRENCY_REQUEST: {
        route: 'r/:threadReportID/edit/currency',
        getRoute: (threadReportID: string, currency: string, backTo: string) => `r/${threadReportID}/edit/currency?currency=${currency}&backTo=${backTo}` as const,
    },
    EDIT_REPORT_FIELD_REQUEST: {
        route: 'r/:reportID/edit/policyField/:policyID/:fieldID',
        getRoute: (reportID: string, policyID: string, fieldID: string) => `r/${reportID}/edit/policyField/${policyID}/${fieldID}` as const,
    },
    REPORT_WITH_ID_DETAILS_SHARE_CODE: {
        route: 'r/:reportID/details/shareCode',
        getRoute: (reportID: string) => `r/${reportID}/details/shareCode` as const,
    },
    REPORT_ATTACHMENTS: {
        route: 'r/:reportID/attachment',
        getRoute: (reportID: string, source: string) => `r/${reportID}/attachment?source=${encodeURIComponent(source)}` as const,
    },
    REPORT_PARTICIPANTS: {
        route: 'r/:reportID/participants',
        getRoute: (reportID: string) => `r/${reportID}/participants` as const,
    },
    REPORT_PARTICIPANTS_INVITE: {
        route: 'r/:reportID/participants/invite',
        getRoute: (reportID: string) => `r/${reportID}/participants/invite` as const,
    },
    REPORT_PARTICIPANTS_DETAILS: {
        route: 'r/:reportID/participants/:accountID',
        getRoute: (reportID: string, accountID: number) => `r/${reportID}/participants/${accountID}` as const,
    },
    REPORT_PARTICIPANTS_ROLE_SELECTION: {
        route: 'r/:reportID/participants/:accountID/role',
        getRoute: (reportID: string, accountID: number) => `r/${reportID}/participants/${accountID}/role` as const,
    },
    REPORT_WITH_ID_DETAILS: {
        route: 'r/:reportID/details',
        getRoute: (reportID: string, backTo?: string) => getUrlWithBackToParam(`r/${reportID}/details`, backTo),
    },
    REPORT_SETTINGS: {
        route: 'r/:reportID/settings',
        getRoute: (reportID: string) => `r/${reportID}/settings` as const,
    },
    REPORT_SETTINGS_ROOM_NAME: {
        route: 'r/:reportID/settings/room-name',
        getRoute: (reportID: string) => `r/${reportID}/settings/room-name` as const,
    },
    REPORT_SETTINGS_GROUP_NAME: {
        route: 'r/:reportID/settings/group-name',
        getRoute: (reportID: string) => `r/${reportID}/settings/group-name` as const,
    },
    REPORT_SETTINGS_NOTIFICATION_PREFERENCES: {
        route: 'r/:reportID/settings/notification-preferences',
        getRoute: (reportID: string) => `r/${reportID}/settings/notification-preferences` as const,
    },
    REPORT_SETTINGS_WRITE_CAPABILITY: {
        route: 'r/:reportID/settings/who-can-post',
        getRoute: (reportID: string) => `r/${reportID}/settings/who-can-post` as const,
    },
    REPORT_SETTINGS_VISIBILITY: {
        route: 'r/:reportID/settings/visibility',
        getRoute: (reportID: string) => `r/${reportID}/settings/visibility` as const,
    },
    SPLIT_BILL_DETAILS: {
        route: 'r/:reportID/split/:reportActionID',
        getRoute: (reportID: string, reportActionID: string) => `r/${reportID}/split/${reportActionID}` as const,
    },
    TASK_TITLE: {
        route: 'r/:reportID/title',
        getRoute: (reportID: string) => `r/${reportID}/title` as const,
    },
    REPORT_DESCRIPTION: {
        route: 'r/:reportID/description',
        getRoute: (reportID: string) => `r/${reportID}/description` as const,
    },
    TASK_ASSIGNEE: {
        route: 'r/:reportID/assignee',
        getRoute: (reportID: string) => `r/${reportID}/assignee` as const,
    },
    PRIVATE_NOTES_LIST: {
        route: 'r/:reportID/notes',
        getRoute: (reportID: string) => `r/${reportID}/notes` as const,
    },
    PRIVATE_NOTES_EDIT: {
        route: 'r/:reportID/notes/:accountID/edit',
        getRoute: (reportID: string, accountID: string | number) => `r/${reportID}/notes/${accountID}/edit` as const,
    },
    ROOM_MEMBERS: {
        route: 'r/:reportID/members',
        getRoute: (reportID: string) => `r/${reportID}/members` as const,
    },
    ROOM_INVITE: {
        route: 'r/:reportID/invite/:role?',
        getRoute: (reportID: string, role?: string) => `r/${reportID}/invite/${role}` as const,
    },
    MONEY_REQUEST_HOLD_REASON: {
        route: ':type/edit/reason/:transactionID?',
        getRoute: (type: ValueOf<typeof CONST.POLICY.TYPE>, transactionID: string, reportID: string, backTo: string) =>
            `${type}/edit/reason/${transactionID}?backTo=${backTo}&reportID=${reportID}` as const,
    },
    MONEY_REQUEST_CREATE: {
        route: ':action/:iouType/start/:transactionID/:reportID',
        getRoute: (action: IOUAction, iouType: IOUType, transactionID: string, reportID: string) => `${action as string}/${iouType as string}/start/${transactionID}/${reportID}` as const,
    },
    MONEY_REQUEST_STEP_SEND_FROM: {
        route: 'create/:iouType/from/:transactionID/:reportID',
        getRoute: (iouType: ValueOf<typeof CONST.IOU.TYPE>, transactionID: string, reportID: string, backTo = '') =>
            getUrlWithBackToParam(`create/${iouType as string}/from/${transactionID}/${reportID}`, backTo),
    },
    MONEY_REQUEST_STEP_CONFIRMATION: {
        route: ':action/:iouType/confirmation/:transactionID/:reportID',
        getRoute: (action: IOUAction, iouType: IOUType, transactionID: string, reportID: string) =>
            `${action as string}/${iouType as string}/confirmation/${transactionID}/${reportID}` as const,
    },
    MONEY_REQUEST_STEP_AMOUNT: {
        route: ':action/:iouType/amount/:transactionID/:reportID',
        getRoute: (action: IOUAction, iouType: IOUType, transactionID: string, reportID: string, backTo = '') =>
            getUrlWithBackToParam(`${action as string}/${iouType as string}/amount/${transactionID}/${reportID}`, backTo),
    },
    MONEY_REQUEST_STEP_TAX_RATE: {
        route: ':action/:iouType/taxRate/:transactionID/:reportID?',
        getRoute: (action: IOUAction, iouType: IOUType, transactionID: string, reportID: string, backTo = '') =>
            getUrlWithBackToParam(`${action as string}/${iouType as string}/taxRate/${transactionID}/${reportID}`, backTo),
    },
    MONEY_REQUEST_STEP_TAX_AMOUNT: {
        route: ':action/:iouType/taxAmount/:transactionID/:reportID?',
        getRoute: (action: IOUAction, iouType: IOUType, transactionID: string, reportID: string, backTo = '') =>
            getUrlWithBackToParam(`${action as string}/${iouType as string}/taxAmount/${transactionID}/${reportID}`, backTo),
    },
    MONEY_REQUEST_STEP_CATEGORY: {
        route: ':action/:iouType/category/:transactionID/:reportID/:reportActionID?',
        getRoute: (action: IOUAction, iouType: IOUType, transactionID: string, reportID: string, backTo = '', reportActionID?: string) =>
            getUrlWithBackToParam(`${action as string}/${iouType as string}/category/${transactionID}/${reportID}${reportActionID ? `/${reportActionID}` : ''}`, backTo),
    },
    MONEY_REQUEST_STEP_CURRENCY: {
        route: ':action/:iouType/currency/:transactionID/:reportID/:pageIndex?',
        getRoute: (action: IOUAction, iouType: IOUType, transactionID: string, reportID: string, pageIndex = '', currency = '', backTo = '') =>
            getUrlWithBackToParam(`${action as string}/${iouType as string}/currency/${transactionID}/${reportID}/${pageIndex}?currency=${currency}`, backTo),
    },
    MONEY_REQUEST_STEP_DATE: {
        route: ':action/:iouType/date/:transactionID/:reportID',
        getRoute: (action: IOUAction, iouType: IOUType, transactionID: string, reportID: string, backTo = '') =>
            getUrlWithBackToParam(`${action as string}/${iouType as string}/date/${transactionID}/${reportID}`, backTo),
    },
    MONEY_REQUEST_STEP_DESCRIPTION: {
        route: ':action/:iouType/description/:transactionID/:reportID/:reportActionID?',
        getRoute: (action: IOUAction, iouType: IOUType, transactionID: string, reportID: string, backTo = '', reportActionID?: string) =>
            getUrlWithBackToParam(`${action as string}/${iouType as string}/description/${transactionID}/${reportID}${reportActionID ? `/${reportActionID}` : ''}`, backTo),
    },
    MONEY_REQUEST_STEP_DISTANCE: {
        route: ':action/:iouType/distance/:transactionID/:reportID',
        getRoute: (action: IOUAction, iouType: IOUType, transactionID: string, reportID: string, backTo = '') =>
            getUrlWithBackToParam(`${action as string}/${iouType as string}/distance/${transactionID}/${reportID}`, backTo),
    },
    MONEY_REQUEST_STEP_DISTANCE_RATE: {
        route: ':action/:iouType/distanceRate/:transactionID/:reportID',
        getRoute: (action: ValueOf<typeof CONST.IOU.ACTION>, iouType: ValueOf<typeof CONST.IOU.TYPE>, transactionID: string, reportID: string, backTo = '') =>
            getUrlWithBackToParam(`${action}/${iouType}/distanceRate/${transactionID}/${reportID}`, backTo),
    },
    MONEY_REQUEST_STEP_MERCHANT: {
        route: ':action/:iouType/merchant/:transactionID/:reportID',
        getRoute: (action: IOUAction, iouType: IOUType, transactionID: string, reportID: string, backTo = '') =>
            getUrlWithBackToParam(`${action as string}/${iouType as string}/merchant/${transactionID}/${reportID}`, backTo),
    },
    MONEY_REQUEST_STEP_PARTICIPANTS: {
        route: ':action/:iouType/participants/:transactionID/:reportID',
        getRoute: (iouType: IOUType, transactionID: string, reportID: string, backTo = '', action: IOUAction = 'create') =>
            getUrlWithBackToParam(`${action as string}/${iouType as string}/participants/${transactionID}/${reportID}`, backTo),
    },
    MONEY_REQUEST_STEP_SPLIT_PAYER: {
        route: ':action/:iouType/confirmation/:transactionID/:reportID/payer',
        getRoute: (action: ValueOf<typeof CONST.IOU.ACTION>, iouType: ValueOf<typeof CONST.IOU.TYPE>, transactionID: string, reportID: string, backTo = '') =>
            getUrlWithBackToParam(`${action}/${iouType}/confirmation/${transactionID}/${reportID}/payer`, backTo),
    },
    MONEY_REQUEST_STEP_SCAN: {
        route: ':action/:iouType/scan/:transactionID/:reportID',
        getRoute: (action: IOUAction, iouType: IOUType, transactionID: string, reportID: string, backTo = '') =>
            getUrlWithBackToParam(`${action as string}/${iouType as string}/scan/${transactionID}/${reportID}`, backTo),
    },
    MONEY_REQUEST_STEP_TAG: {
        route: ':action/:iouType/tag/:orderWeight/:transactionID/:reportID/:reportActionID?',
        getRoute: (action: IOUAction, iouType: IOUType, orderWeight: number, transactionID: string, reportID: string, backTo = '', reportActionID?: string) =>
            getUrlWithBackToParam(`${action as string}/${iouType as string}/tag/${orderWeight}/${transactionID}/${reportID}${reportActionID ? `/${reportActionID}` : ''}`, backTo),
    },
    MONEY_REQUEST_STEP_WAYPOINT: {
        route: ':action/:iouType/waypoint/:transactionID/:reportID/:pageIndex',
        getRoute: (action: IOUAction, iouType: IOUType, transactionID: string, reportID?: string, pageIndex = '', backTo = '') =>
            getUrlWithBackToParam(`${action as string}/${iouType as string}/waypoint/${transactionID}/${reportID}/${pageIndex}`, backTo),
    },
    // This URL is used as a redirect to one of the create tabs below. This is so that we can message users with a link
    // straight to those flows without needing to have optimistic transaction and report IDs.
    MONEY_REQUEST_START: {
        route: 'start/:iouType/:iouRequestType',
        getRoute: (iouType: IOUType, iouRequestType: IOURequestType) => `start/${iouType as string}/${iouRequestType}` as const,
    },
    MONEY_REQUEST_CREATE_TAB_DISTANCE: {
        route: ':action/:iouType/start/:transactionID/:reportID/distance',
        getRoute: (action: IOUAction, iouType: IOUType, transactionID: string, reportID: string) => `create/${iouType as string}/start/${transactionID}/${reportID}/distance` as const,
    },
    MONEY_REQUEST_CREATE_TAB_MANUAL: {
        route: ':action/:iouType/start/:transactionID/:reportID/manual',
        getRoute: (action: IOUAction, iouType: IOUType, transactionID: string, reportID: string) =>
            `${action as string}/${iouType as string}/start/${transactionID}/${reportID}/manual` as const,
    },
    MONEY_REQUEST_CREATE_TAB_SCAN: {
        route: ':action/:iouType/start/:transactionID/:reportID/scan',
        getRoute: (action: IOUAction, iouType: IOUType, transactionID: string, reportID: string) => `create/${iouType as string}/start/${transactionID}/${reportID}/scan` as const,
    },

    MONEY_REQUEST_STATE_SELECTOR: {
        route: 'submit/state',

        getRoute: (state?: string, backTo?: string, label?: string) =>
            `${getUrlWithBackToParam(`submit/state${state ? `?state=${encodeURIComponent(state)}` : ''}`, backTo)}${
                // the label param can be an empty string so we cannot use a nullish ?? operator
                // eslint-disable-next-line @typescript-eslint/prefer-nullish-coalescing
                label ? `${backTo || state ? '&' : '?'}label=${encodeURIComponent(label)}` : ''
            }` as const,
    },
    IOU_REQUEST: 'submit/new',
    IOU_SEND: 'pay/new',
    IOU_SEND_ADD_BANK_ACCOUNT: 'pay/new/add-bank-account',
    IOU_SEND_ADD_DEBIT_CARD: 'pay/new/add-debit-card',
    IOU_SEND_ENABLE_PAYMENTS: 'pay/new/enable-payments',

    NEW_TASK: 'new/task',
    NEW_TASK_ASSIGNEE: 'new/task/assignee',
    NEW_TASK_SHARE_DESTINATION: 'new/task/share-destination',
    NEW_TASK_DETAILS: 'new/task/details',
    NEW_TASK_TITLE: 'new/task/title',
    NEW_TASK_DESCRIPTION: 'new/task/description',

    TEACHERS_UNITE: 'settings/teachersunite',
    I_KNOW_A_TEACHER: 'settings/teachersunite/i-know-a-teacher',
    I_AM_A_TEACHER: 'settings/teachersunite/i-am-a-teacher',
    INTRO_SCHOOL_PRINCIPAL: 'settings/teachersunite/intro-school-principal',

    ERECEIPT: {
        route: 'eReceipt/:transactionID',
        getRoute: (transactionID: string) => `eReceipt/${transactionID}` as const,
    },

    WORKSPACE_NEW: 'workspace/new',
    WORKSPACE_NEW_ROOM: 'workspace/new-room',
    WORKSPACE_INITIAL: {
        route: 'settings/workspaces/:policyID',
        getRoute: (policyID: string) => `settings/workspaces/${policyID}` as const,
    },
    WORKSPACE_INVITE: {
        route: 'settings/workspaces/:policyID/invite',
        getRoute: (policyID: string) => `settings/workspaces/${policyID}/invite` as const,
    },
    WORKSPACE_INVITE_MESSAGE: {
        route: 'settings/workspaces/:policyID/invite-message',
        getRoute: (policyID: string) => `settings/workspaces/${policyID}/invite-message` as const,
    },
    WORKSPACE_PROFILE: {
        route: 'settings/workspaces/:policyID/profile',
        getRoute: (policyID: string) => `settings/workspaces/${policyID}/profile` as const,
    },
    WORKSPACE_PROFILE_ADDRESS: {
        route: 'settings/workspaces/:policyID/profile/address',
        getRoute: (policyID: string) => `settings/workspaces/${policyID}/profile/address` as const,
    },
    WORKSPACE_ACCOUNTING: {
        route: 'settings/workspaces/:policyID/accounting',
        getRoute: (policyID: string) => `settings/workspaces/${policyID}/accounting` as const,
    },
    WORKSPACE_PROFILE_CURRENCY: {
        route: 'settings/workspaces/:policyID/profile/currency',
        getRoute: (policyID: string) => `settings/workspaces/${policyID}/profile/currency` as const,
    },
    POLICY_ACCOUNTING_QUICKBOOKS_ONLINE_EXPORT: {
        route: 'settings/workspaces/:policyID/accounting/quickbooks-online/export',
        getRoute: (policyID: string) => `settings/workspaces/${policyID}/accounting/quickbooks-online/export` as const,
    },
    POLICY_ACCOUNTING_QUICKBOOKS_ONLINE_COMPANY_CARD_EXPENSE_ACCOUNT: {
        route: 'settings/workspaces/:policyID/accounting/quickbooks-online/export/company-card-expense-account',
        getRoute: (policyID: string) => `settings/workspaces/${policyID}/accounting/quickbooks-online/export/company-card-expense-account` as const,
    },
    POLICY_ACCOUNTING_QUICKBOOKS_ONLINE_COMPANY_CARD_EXPENSE_ACCOUNT_SELECT: {
        route: 'settings/workspaces/:policyID/accounting/quickbooks-online/export/company-card-expense-account/account-select',
        getRoute: (policyID: string) => `settings/workspaces/${policyID}/accounting/quickbooks-online/export/company-card-expense-account/account-select` as const,
    },
    POLICY_ACCOUNTING_QUICKBOOKS_ONLINE_COMPANY_CARD_EXPENSE_SELECT: {
        route: 'settings/workspaces/:policyID/accounting/quickbooks-online/export/company-card-expense-account/card-select',
        getRoute: (policyID: string) => `settings/workspaces/${policyID}/accounting/quickbooks-online/export/company-card-expense-account/card-select` as const,
    },
    POLICY_ACCOUNTING_QUICKBOOKS_ONLINE_INVOICE_ACCOUNT_SELECT: {
        route: 'settings/workspaces/:policyID/accounting/quickbooks-online/export/invoice-account-select',
        getRoute: (policyID: string) => `settings/workspaces/${policyID}/accounting/quickbooks-online/export/invoice-account-select` as const,
    },
    POLICY_ACCOUNTING_QUICKBOOKS_ONLINE_COMPANY_CARD_EXPENSE_ACCOUNT_PAYABLE_SELECT: {
        route: 'settings/workspaces/:policyID/accounting/quickbooks-online/export/company-card-expense-account/account-payable-select',
        getRoute: (policyID: string) => `settings/workspaces/${policyID}/accounting/quickbooks-online/export/company-card-expense-account/account-payable-select` as const,
    },
    POLICY_ACCOUNTING_QUICKBOOKS_ONLINE_PREFERRED_EXPORTER: {
        route: 'settings/workspaces/:policyID/accounting/quickbooks-online/export/preferred-exporter',
        getRoute: (policyID: string) => `settings/workspaces/${policyID}/accounting/export/quickbooks-online/preferred-exporter` as const,
    },
    POLICY_ACCOUNTING_QUICKBOOKS_ONLINE_EXPORT_OUT_OF_POCKET_EXPENSES: {
        route: 'settings/workspaces/:policyID/accounting/quickbooks-online/export/out-of-pocket-expense',
        getRoute: (policyID: string) => `settings/workspaces/${policyID}/accounting/quickbooks-online/export/out-of-pocket-expense` as const,
    },
    POLICY_ACCOUNTING_QUICKBOOKS_ONLINE_EXPORT_OUT_OF_POCKET_EXPENSES_ACCOUNT_SELECT: {
        route: 'settings/workspaces/:policyID/accounting/quickbooks-online/export/out-of-pocket-expense/account-select',
        getRoute: (policyID: string) => `settings/workspaces/${policyID}/accounting/quickbooks-online/export/out-of-pocket-expense/account-select` as const,
    },
    POLICY_ACCOUNTING_QUICKBOOKS_ONLINE_EXPORT_OUT_OF_POCKET_EXPENSES_SELECT: {
        route: 'settings/workspaces/:policyID/accounting/quickbooks-online/export/out-of-pocket-expense/entity-select',
        getRoute: (policyID: string) => `settings/workspaces/${policyID}/accounting/quickbooks-online/export/out-of-pocket-expense/entity-select` as const,
    },
    POLICY_ACCOUNTING_QUICKBOOKS_ONLINE_EXPORT_DATE_SELECT: {
        route: 'settings/workspaces/:policyID/accounting/quickbooks-online/export/date-select',
        getRoute: (policyID: string) => `settings/workspaces/${policyID}/accounting/quickbooks-online/export/date-select` as const,
    },
    WORKSPACE_PROFILE_NAME: {
        route: 'settings/workspaces/:policyID/profile/name',
        getRoute: (policyID: string) => `settings/workspaces/${policyID}/profile/name` as const,
    },
    WORKSPACE_PROFILE_DESCRIPTION: {
        route: 'settings/workspaces/:policyID/profile/description',
        getRoute: (policyID: string) => `settings/workspaces/${policyID}/profile/description` as const,
    },
    WORKSPACE_PROFILE_SHARE: {
        route: 'settings/workspaces/:policyID/profile/share',
        getRoute: (policyID: string) => `settings/workspaces/${policyID}/profile/share` as const,
    },
    WORKSPACE_AVATAR: {
        route: 'settings/workspaces/:policyID/avatar',
        getRoute: (policyID: string) => `settings/workspaces/${policyID}/avatar` as const,
    },
    WORKSPACE_JOIN_USER: {
        route: 'settings/workspaces/:policyID/join',
        getRoute: (policyID: string, inviterEmail: string) => `settings/workspaces/${policyID}/join?email=${inviterEmail}` as const,
    },
    WORKSPACE_SETTINGS_CURRENCY: {
        route: 'settings/workspaces/:policyID/settings/currency',
        getRoute: (policyID: string) => `settings/workspaces/${policyID}/settings/currency` as const,
    },
    WORKSPACE_WORKFLOWS: {
        route: 'settings/workspaces/:policyID/workflows',
        getRoute: (policyID: string) => `settings/workspaces/${policyID}/workflows` as const,
    },
    WORKSPACE_WORKFLOWS_PAYER: {
        route: 'workspace/:policyID/settings/workflows/payer',
        getRoute: (policyId: string) => `workspace/${policyId}/settings/workflows/payer` as const,
    },
    WORKSPACE_WORKFLOWS_APPROVER: {
        route: 'settings/workspaces/:policyID/settings/workflows/approver',
        getRoute: (policyID: string) => `settings/workspaces/${policyID}/settings/workflows/approver` as const,
    },
    WORKSPACE_WORKFLOWS_AUTOREPORTING_FREQUENCY: {
        route: 'settings/workspaces/:policyID/settings/workflows/auto-reporting-frequency',
        getRoute: (policyID: string) => `settings/workspaces/${policyID}/settings/workflows/auto-reporting-frequency` as const,
    },
    WORKSPACE_WORKFLOWS_AUTOREPORTING_MONTHLY_OFFSET: {
        route: 'settings/workspaces/:policyID/settings/workflows/auto-reporting-frequency/monthly-offset',
        getRoute: (policyID: string) => `settings/workspaces/${policyID}/settings/workflows/auto-reporting-frequency/monthly-offset` as const,
    },
    WORKSPACE_CARD: {
        route: 'settings/workspaces/:policyID/card',
        getRoute: (policyID: string) => `settings/workspaces/${policyID}/card` as const,
    },
    WORKSPACE_REIMBURSE: {
        route: 'settings/workspaces/:policyID/reimburse',
        getRoute: (policyID: string) => `settings/workspaces/${policyID}/reimburse` as const,
    },
    WORKSPACE_RATE_AND_UNIT: {
        route: 'settings/workspaces/:policyID/rateandunit',
        getRoute: (policyID: string) => `settings/workspaces/${policyID}/rateandunit` as const,
    },
    WORKSPACE_RATE_AND_UNIT_RATE: {
        route: 'settings/workspaces/:policyID/rateandunit/rate',
        getRoute: (policyID: string) => `settings/workspaces/${policyID}/rateandunit/rate` as const,
    },
    WORKSPACE_RATE_AND_UNIT_UNIT: {
        route: 'settings/workspaces/:policyID/rateandunit/unit',
        getRoute: (policyID: string) => `settings/workspaces/${policyID}/rateandunit/unit` as const,
    },
    WORKSPACE_BILLS: {
        route: 'settings/workspaces/:policyID/bills',
        getRoute: (policyID: string) => `settings/workspaces/${policyID}/bills` as const,
    },
    WORKSPACE_INVOICES: {
        route: 'settings/workspaces/:policyID/invoices',
        getRoute: (policyID: string) => `settings/workspaces/${policyID}/invoices` as const,
    },
    WORKSPACE_TRAVEL: {
        route: 'settings/workspaces/:policyID/travel',
        getRoute: (policyID: string) => `settings/workspaces/${policyID}/travel` as const,
    },
    WORKSPACE_MEMBERS: {
        route: 'settings/workspaces/:policyID/members',
        getRoute: (policyID: string) => `settings/workspaces/${policyID}/members` as const,
    },
    POLICY_ACCOUNTING: {
        route: 'settings/workspaces/:policyID/accounting',
        getRoute: (policyID: string) => `settings/workspaces/${policyID}/accounting` as const,
    },
    WORKSPACE_ACCOUNTING_QUICKBOOKS_ONLINE_ADVANCED: {
        route: 'settings/workspaces/:policyID/accounting/quickbooks-online/advanced',
        getRoute: (policyID: string) => `settings/workspaces/${policyID}/accounting/quickbooks-online/advanced` as const,
    },
    WORKSPACE_ACCOUNTING_QUICKBOOKS_ONLINE_ACCOUNT_SELECTOR: {
        route: 'settings/workspaces/:policyID/accounting/quickbooks-online/account-selector',
        getRoute: (policyID: string) => `settings/workspaces/${policyID}/accounting/quickbooks-online/account-selector` as const,
    },
    WORKSPACE_ACCOUNTING_QUICKBOOKS_ONLINE_INVOICE_ACCOUNT_SELECTOR: {
        route: 'settings/workspaces/:policyID/accounting/quickbooks-online/invoice-account-selector',
        getRoute: (policyID: string) => `settings/workspaces/${policyID}/accounting/quickbooks-online/invoice-account-selector` as const,
    },
    WORKSPACE_CATEGORIES: {
        route: 'settings/workspaces/:policyID/categories',
        getRoute: (policyID: string) => `settings/workspaces/${policyID}/categories` as const,
    },
    WORKSPACE_CATEGORY_SETTINGS: {
        route: 'settings/workspaces/:policyID/categories/:categoryName',
        getRoute: (policyID: string, categoryName: string) => `settings/workspaces/${policyID}/categories/${encodeURIComponent(categoryName)}` as const,
    },
    WORKSPACE_CATEGORIES_SETTINGS: {
        route: 'settings/workspaces/:policyID/categories/settings',
        getRoute: (policyID: string) => `settings/workspaces/${policyID}/categories/settings` as const,
    },
    WORKSPACE_MORE_FEATURES: {
        route: 'settings/workspaces/:policyID/more-features',
        getRoute: (policyID: string) => `settings/workspaces/${policyID}/more-features` as const,
    },
    WORKSPACE_CATEGORY_CREATE: {
        route: 'settings/workspaces/:policyID/categories/new',
        getRoute: (policyID: string) => `settings/workspaces/${policyID}/categories/new` as const,
    },
    WORKSPACE_CATEGORY_EDIT: {
        route: 'settings/workspaces/:policyID/categories/:categoryName/edit',
        getRoute: (policyID: string, categoryName: string) => `settings/workspaces/${policyID}/categories/${encodeURIComponent(categoryName)}/edit` as const,
    },
    WORKSPACE_TAGS: {
        route: 'settings/workspaces/:policyID/tags',
        getRoute: (policyID: string) => `settings/workspaces/${policyID}/tags` as const,
    },
    WORKSPACE_TAG_CREATE: {
        route: 'settings/workspaces/:policyID/tags/new',
        getRoute: (policyID: string) => `settings/workspaces/${policyID}/tags/new` as const,
    },
    WORKSPACE_TAGS_SETTINGS: {
        route: 'settings/workspaces/:policyID/tags/settings',
        getRoute: (policyID: string) => `settings/workspaces/${policyID}/tags/settings` as const,
    },
    WORKSPACE_EDIT_TAGS: {
        route: 'settings/workspaces/:policyID/tags/edit',
        getRoute: (policyID: string) => `settings/workspaces/${policyID}/tags/edit` as const,
    },
    WORKSPACE_TAG_EDIT: {
        route: 'settings/workspace/:policyID/tag/:tagName/edit',
        getRoute: (policyID: string, tagName: string) => `settings/workspace/${policyID}/tag/${encodeURIComponent(tagName)}/edit` as const,
    },
    WORKSPACE_TAG_SETTINGS: {
        route: 'settings/workspaces/:policyID/tag/:tagName',
        getRoute: (policyID: string, tagName: string) => `settings/workspaces/${policyID}/tag/${encodeURIComponent(tagName)}` as const,
    },
    WORKSPACE_TAXES: {
        route: 'settings/workspaces/:policyID/taxes',
        getRoute: (policyID: string) => `settings/workspaces/${policyID}/taxes` as const,
    },
    WORKSPACE_TAXES_SETTINGS: {
        route: 'settings/workspaces/:policyID/taxes/settings',
        getRoute: (policyID: string) => `settings/workspaces/${policyID}/taxes/settings` as const,
    },
    WORKSPACE_TAXES_SETTINGS_WORKSPACE_CURRENCY_DEFAULT: {
        route: 'settings/workspaces/:policyID/taxes/settings/workspace-currency',
        getRoute: (policyID: string) => `settings/workspaces/${policyID}/taxes/settings/workspace-currency` as const,
    },
    WORKSPACE_TAXES_SETTINGS_FOREIGN_CURRENCY_DEFAULT: {
        route: 'settings/workspaces/:policyID/taxes/settings/foreign-currency',
        getRoute: (policyID: string) => `settings/workspaces/${policyID}/taxes/settings/foreign-currency` as const,
    },
    WORKSPACE_TAXES_SETTINGS_CUSTOM_TAX_NAME: {
        route: 'settings/workspaces/:policyID/taxes/settings/tax-name',
        getRoute: (policyID: string) => `settings/workspaces/${policyID}/taxes/settings/tax-name` as const,
    },
    WORKSPACE_MEMBER_DETAILS: {
        route: 'settings/workspaces/:policyID/members/:accountID',
        getRoute: (policyID: string, accountID: number) => `settings/workspaces/${policyID}/members/${accountID}` as const,
    },
    WORKSPACE_MEMBER_ROLE_SELECTION: {
        route: 'settings/workspaces/:policyID/members/:accountID/role-selection',
        getRoute: (policyID: string, accountID: number) => `settings/workspaces/${policyID}/members/${accountID}/role-selection` as const,
    },
    WORKSPACE_OWNER_CHANGE_SUCCESS: {
        route: 'settings/workspaces/:policyID/change-owner/:accountID/success',
        getRoute: (policyID: string, accountID: number) => `settings/workspaces/${policyID}/change-owner/${accountID}/success` as const,
    },
    WORKSPACE_OWNER_CHANGE_ERROR: {
        route: 'settings/workspaces/:policyID/change-owner/:accountID/failure',
        getRoute: (policyID: string, accountID: number) => `settings/workspaces/${policyID}/change-owner/${accountID}/failure` as const,
    },
    WORKSPACE_OWNER_CHANGE_CHECK: {
        route: 'settings/workspaces/:policyID/change-owner/:accountID/:error',
        getRoute: (policyID: string, accountID: number, error: ValueOf<typeof CONST.POLICY.OWNERSHIP_ERRORS>) =>
            `settings/workspaces/${policyID}/change-owner/${accountID}/${error as string}` as const,
    },
    WORKSPACE_TAX_CREATE: {
        route: 'settings/workspaces/:policyID/taxes/new',
        getRoute: (policyID: string) => `settings/workspaces/${policyID}/taxes/new` as const,
    },
    WORKSPACE_TAX_EDIT: {
        route: 'settings/workspaces/:policyID/tax/:taxID',
        getRoute: (policyID: string, taxID: string) => `settings/workspaces/${policyID}/tax/${encodeURIComponent(taxID)}` as const,
    },
    WORKSPACE_TAX_NAME: {
        route: 'settings/workspaces/:policyID/tax/:taxID/name',
        getRoute: (policyID: string, taxID: string) => `settings/workspaces/${policyID}/tax/${encodeURIComponent(taxID)}/name` as const,
    },
    WORKSPACE_TAX_VALUE: {
        route: 'settings/workspaces/:policyID/tax/:taxID/value',
        getRoute: (policyID: string, taxID: string) => `settings/workspaces/${policyID}/tax/${encodeURIComponent(taxID)}/value` as const,
    },
    WORKSPACE_DISTANCE_RATES: {
        route: 'settings/workspaces/:policyID/distance-rates',
        getRoute: (policyID: string) => `settings/workspaces/${policyID}/distance-rates` as const,
    },
    WORKSPACE_CREATE_DISTANCE_RATE: {
        route: 'settings/workspaces/:policyID/distance-rates/new',
        getRoute: (policyID: string) => `settings/workspaces/${policyID}/distance-rates/new` as const,
    },
    WORKSPACE_DISTANCE_RATES_SETTINGS: {
        route: 'settings/workspaces/:policyID/distance-rates/settings',
        getRoute: (policyID: string) => `settings/workspaces/${policyID}/distance-rates/settings` as const,
    },
    WORKSPACE_DISTANCE_RATE_DETAILS: {
        route: 'settings/workspaces/:policyID/distance-rates/:rateID',
        getRoute: (policyID: string, rateID: string) => `settings/workspaces/${policyID}/distance-rates/${rateID}` as const,
    },
    WORKSPACE_DISTANCE_RATE_EDIT: {
        route: 'settings/workspaces/:policyID/distance-rates/:rateID/edit',
        getRoute: (policyID: string, rateID: string) => `settings/workspaces/${policyID}/distance-rates/${rateID}/edit` as const,
    },
    // Referral program promotion
    REFERRAL_DETAILS_MODAL: {
        route: 'referral/:contentType',
        getRoute: (contentType: string, backTo?: string) => getUrlWithBackToParam(`referral/${contentType}`, backTo),
    },
    TRACK_TRAINING_MODAL: 'track-training',
    PROCESS_MONEY_REQUEST_HOLD: 'hold-expense-educational',
    ONBOARDING_ROOT: 'onboarding',
    ONBOARDING_PERSONAL_DETAILS: 'onboarding/personal-details',
    ONBOARDING_WORK: 'onboarding/work',
    ONBOARDING_PURPOSE: 'onboarding/purpose',
    WELCOME_VIDEO_ROOT: 'onboarding/welcome-video',

    TRANSACTION_RECEIPT: {
        route: 'r/:reportID/transaction/:transactionID/receipt',
        getRoute: (reportID: string, transactionID: string) => `r/${reportID}/transaction/${transactionID}/receipt` as const,
    },
    POLICY_ACCOUNTING_XERO_IMPORT: {
        route: 'settings/workspaces/:policyID/accounting/xero/import',
        getRoute: (policyID: string) => `settings/workspaces/${policyID}/accounting/xero/import` as const,
    },
    POLICY_ACCOUNTING_XERO_ORGANIZATION: {
        route: 'settings/workspaces/:policyID/accounting/xero/organization/:currentOrganizationID',
        getRoute: (policyID: string, currentOrganizationID: string) => `settings/workspaces/${policyID}/accounting/xero/organization/${currentOrganizationID}` as const,
    },
<<<<<<< HEAD
    POLICY_ACCOUNTING_XERO_TRACK_CATEGORIES: {
        route: 'settings/workspaces/:policyID/accounting/xero/import/trackCategories',
        getRoute: (policyID: string) => `settings/workspaces/${policyID}/accounting/xero/import/trackCategories` as const,
    },
    POLICY_ACCOUNTING_XERO_MAP_COST_CENTERS: {
        route: 'settings/workspaces/:policyID/accounting/xero/import/trackCategories/mapCostCenters',
        getRoute: (policyID: string) => `settings/workspaces/${policyID}/accounting/xero/import/trackCategories/mapCostCenters` as const,
    },
    POLICY_ACCOUNTING_XERO_MAP_REGIONS: {
        route: 'settings/workspaces/:policyID/accounting/xero/import/trackCategories/mapRegions',
        getRoute: (policyID: string) => `settings/workspaces/${policyID}/accounting/xero/import/trackCategories/mapRegions` as const,
=======
    POLICY_ACCOUNTING_XERO_CUSTOMER: {
        route: '/settings/workspaces/:policyID/accounting/xero/import/customers',
        getRoute: (policyID: string) => `/settings/workspaces/${policyID}/accounting/xero/import/customers` as const,
>>>>>>> d03b4b9e
    },
    POLICY_ACCOUNTING_XERO_TAXES: {
        route: 'settings/workspaces/:policyID/accounting/xero/import/taxes',
        getRoute: (policyID: string) => `settings/workspaces/${policyID}/accounting/xero/import/taxes` as const,
    },
    POLICY_ACCOUNTING_QUICKBOOKS_ONLINE_IMPORT: {
        route: 'settings/workspaces/:policyID/accounting/quickbooks-online/import',
        getRoute: (policyID: string) => `settings/workspaces/${policyID}/accounting/quickbooks-online/import` as const,
    },
    POLICY_ACCOUNTING_QUICKBOOKS_ONLINE_CHART_OF_ACCOUNTS: {
        route: 'settings/workspaces/:policyID/accounting/quickbooks-online/import/accounts',
        getRoute: (policyID: string) => `settings/workspaces/${policyID}/accounting/quickbooks-online/import/accounts` as const,
    },
    POLICY_ACCOUNTING_QUICKBOOKS_ONLINE_CLASSES: {
        route: 'settings/workspaces/:policyID/accounting/quickbooks-online/import/classes',
        getRoute: (policyID: string) => `settings/workspaces/${policyID}/accounting/quickbooks-online/import/classes` as const,
    },
    POLICY_ACCOUNTING_QUICKBOOKS_ONLINE_CUSTOMERS: {
        route: 'settings/workspaces/:policyID/accounting/quickbooks-online/import/customers',
        getRoute: (policyID: string) => `settings/workspaces/${policyID}/accounting/quickbooks-online/import/customers` as const,
    },
    POLICY_ACCOUNTING_QUICKBOOKS_ONLINE_LOCATIONS: {
        route: 'settings/workspaces/:policyID/accounting/quickbooks-online/import/locations',
        getRoute: (policyID: string) => `settings/workspaces/${policyID}/accounting/quickbooks-online/import/locations` as const,
    },
    POLICY_ACCOUNTING_QUICKBOOKS_ONLINE_TAXES: {
        route: 'settings/workspaces/:policyID/accounting/quickbooks-online/import/taxes',
        getRoute: (policyID: string) => `settings/workspaces/${policyID}/accounting/quickbooks-online/import/taxes` as const,
    },
} as const;

/**
 * Proxy routes can be used to generate a correct url with dynamic values
 *
 * It will be used by HybridApp, that has no access to methods generating dynamic routes in NewDot
 */
const HYBRID_APP_ROUTES = {
    MONEY_REQUEST_CREATE: '/request/new/scan',
    MONEY_REQUEST_SUBMIT_CREATE: '/submit/new/scan',
} as const;

export {HYBRID_APP_ROUTES, getUrlWithBackToParam};
export default ROUTES;

// eslint-disable-next-line @typescript-eslint/no-explicit-any
type ExtractRouteName<TRoute> = TRoute extends {getRoute: (...args: any[]) => infer TRouteName} ? TRouteName : TRoute;

/**
 * Represents all routes in the app as a union of literal strings.
 */
type Route = {
    [K in keyof typeof ROUTES]: ExtractRouteName<(typeof ROUTES)[K]>;
}[keyof typeof ROUTES];

type RoutesValidationError = 'Error: One or more routes defined within `ROUTES` have not correctly used `as const` in their `getRoute` function return value.';

// eslint-disable-next-line @typescript-eslint/no-unused-vars
type RouteIsPlainString = AssertTypesNotEqual<string, Route, RoutesValidationError>;

type HybridAppRoute = (typeof HYBRID_APP_ROUTES)[keyof typeof HYBRID_APP_ROUTES];

export type {HybridAppRoute, Route};<|MERGE_RESOLUTION|>--- conflicted
+++ resolved
@@ -774,7 +774,6 @@
         route: 'settings/workspaces/:policyID/accounting/xero/organization/:currentOrganizationID',
         getRoute: (policyID: string, currentOrganizationID: string) => `settings/workspaces/${policyID}/accounting/xero/organization/${currentOrganizationID}` as const,
     },
-<<<<<<< HEAD
     POLICY_ACCOUNTING_XERO_TRACK_CATEGORIES: {
         route: 'settings/workspaces/:policyID/accounting/xero/import/trackCategories',
         getRoute: (policyID: string) => `settings/workspaces/${policyID}/accounting/xero/import/trackCategories` as const,
@@ -786,11 +785,10 @@
     POLICY_ACCOUNTING_XERO_MAP_REGIONS: {
         route: 'settings/workspaces/:policyID/accounting/xero/import/trackCategories/mapRegions',
         getRoute: (policyID: string) => `settings/workspaces/${policyID}/accounting/xero/import/trackCategories/mapRegions` as const,
-=======
+    },
     POLICY_ACCOUNTING_XERO_CUSTOMER: {
         route: '/settings/workspaces/:policyID/accounting/xero/import/customers',
         getRoute: (policyID: string) => `/settings/workspaces/${policyID}/accounting/xero/import/customers` as const,
->>>>>>> d03b4b9e
     },
     POLICY_ACCOUNTING_XERO_TAXES: {
         route: 'settings/workspaces/:policyID/accounting/xero/import/taxes',
