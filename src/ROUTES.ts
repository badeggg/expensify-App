--- conflicted
+++ resolved
@@ -486,11 +486,10 @@
         route: 'workspace/:policyID/workflows',
         getRoute: (policyID: string) => `workspace/${policyID}/workflows` as const,
     },
-<<<<<<< HEAD
     WORKSPACE_WORKFLOWS_PAYER: {
         route: 'workspace/:policyID/settings/workflows/payer',
         getRoute: (policyId: string) => `workspace/${policyId}/settings/workflows/payer` as const,
-=======
+    }
     WORKSPACE_WORKFLOWS_APPROVER: {
         route: 'workspace/:policyID/settings/workflows/approver',
         getRoute: (policyId: string) => `workspace/${policyId}/settings/workflows/approver` as const,
@@ -502,7 +501,6 @@
     WORKSPACE_WORKFLOWS_AUTOREPORTING_MONTHLY_OFFSET: {
         route: 'workspace/:policyID/settings/workflows/auto-reporting-frequency/monthly-offset',
         getRoute: (policyID: string) => `workspace/${policyID}/settings/workflows/auto-reporting-frequency/monthly-offset` as const,
->>>>>>> 902f2b80
     },
     WORKSPACE_CARD: {
         route: 'workspace/:policyID/card',
