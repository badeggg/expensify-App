--- conflicted
+++ resolved
@@ -5,7 +5,6 @@
  * This is a file containing constants for all of the routes we want to be able to go to
  */
 
-// prettier-ignore
 export default {
     HOME: '',
     /** This is a utility route used to go to the user's concierge chat, or the sign-in page if the user's not authenticated */
@@ -115,25 +114,6 @@
     PRIVATE_NOTES_EDIT: {route: 'r/:reportID/notes/:accountID/edit', getRoute: (reportID: string, accountID: string | number) => `r/${reportID}/notes/${accountID}/edit`},
 
     // To see the available iouType, please refer to CONST.IOU.MONEY_REQUEST_TYPE
-<<<<<<< HEAD
-    MONEY_REQUEST: {                     route: ':iouType/new/:reportID?',              getRoute: (iouType: string, reportID = '') => `${iouType}/new/${reportID}`},
-    MONEY_REQUEST_AMOUNT: {              route: ':iouType/new/amount/:reportID?',       getRoute: (iouType: string, reportID = '') => `${iouType}/new/amount/${reportID}`},
-    MONEY_REQUEST_PARTICIPANTS: {        route: ':iouType/new/participants/:reportID?', getRoute: (iouType: string, reportID = '') => `${iouType}/new/participants/${reportID}`},
-    MONEY_REQUEST_CONFIRMATION: {        route: ':iouType/new/confirmation/:reportID?', getRoute: (iouType: string, reportID = '') => `${iouType}/new/confirmation/${reportID}`},
-    MONEY_REQUEST_DATE: {                route: ':iouType/new/date/:reportID?',         getRoute: (iouType: string, reportID = '') => `${iouType}/new/date/${reportID}`},
-    MONEY_REQUEST_CURRENCY: {            route: ':iouType/new/currency/:reportID?',     getRoute: (iouType: string, reportID: string, currency: string, backTo: string) => `${iouType}/new/currency/${reportID}?currency=${currency}&backTo=${backTo}`},
-    MONEY_REQUEST_DESCRIPTION: {         route: ':iouType/new/description/:reportID?',  getRoute: (iouType: string, reportID = '') => `${iouType}/new/description/${reportID}`},
-    MONEY_REQUEST_CATEGORY: {            route: ':iouType/new/category/:reportID?',     getRoute: (iouType: string, reportID = '') => `${iouType}/new/category/${reportID}`},
-    MONEY_REQUEST_TAG: {                 route: ':iouType/new/tag/:reportID?',          getRoute: (iouType: string, reportID = '') => `${iouType}/new/tag/${reportID}`},
-    MONEY_REQUEST_MERCHANT: {            route: ':iouType/new/merchant/:reportID?',     getRoute: (iouType: string, reportID = '') => `${iouType}/new/merchant/${reportID}`},
-    MONEY_REQUEST_WAYPOINT: {            route: ':iouType/new/waypoint/:waypointIndex', getRoute: (iouType: string, waypointIndex: number) => `${iouType}/new/waypoint/${waypointIndex}`},
-    MONEY_REQUEST_RECEIPT: {             route: ':iouType/new/receipt/:reportID?',      getRoute: (iouType: string, reportID = '') => `${iouType}/new/receipt/${reportID}`},
-    MONEY_REQUEST_ADDRESS: {             route: ':iouType/new/address/:reportID?',      getRoute: (iouType: string, reportID = '') => `${iouType}/new/address/${reportID}`},
-    MONEY_REQUEST_EDIT_WAYPOINT: {       route: 'r/:threadReportID/edit/distance/:transactionID/waypoint/:waypointIndex', getRoute: (threadReportID: number, transactionID: string, waypointIndex: number) => `r/${threadReportID}/edit/distance/${transactionID}/waypoint/${waypointIndex}`},
-    MONEY_REQUEST_DISTANCE_TAB: {        route: ':iouType/new/:reportID?/distance',     getRoute: (iouType: string, reportID = '') => `${iouType}/new/${reportID}/distance`},
-    MONEY_REQUEST_MANUAL_TAB:                   ':iouType/new/:reportID?/manual',
-    MONEY_REQUEST_SCAN_TAB:                     ':iouType/new/:reportID?/scan',
-=======
     MONEY_REQUEST: {route: ':iouType/new/:reportID?', getRoute: (iouType: string, reportID = '') => `${iouType}/new/${reportID}`},
     MONEY_REQUEST_AMOUNT: {route: ':iouType/new/amount/:reportID?', getRoute: (iouType: string, reportID = '') => `${iouType}/new/amount/${reportID}`},
     MONEY_REQUEST_PARTICIPANTS: {route: ':iouType/new/participants/:reportID?', getRoute: (iouType: string, reportID = '') => `${iouType}/new/participants/${reportID}`},
@@ -150,10 +130,13 @@
     MONEY_REQUEST_WAYPOINT: {route: ':iouType/new/waypoint/:waypointIndex', getRoute: (iouType: string, waypointIndex: number) => `${iouType}/new/waypoint/${waypointIndex}`},
     MONEY_REQUEST_RECEIPT: {route: ':iouType/new/receipt/:reportID?', getRoute: (iouType: string, reportID = '') => `${iouType}/new/receipt/${reportID}`},
     MONEY_REQUEST_ADDRESS: {route: ':iouType/new/address/:reportID?', getRoute: (iouType: string, reportID = '') => `${iouType}/new/address/${reportID}`},
+    MONEY_REQUEST_EDIT_WAYPOINT: {
+        route: 'r/:threadReportID/edit/distance/:transactionID/waypoint/:waypointIndex',
+        getRoute: (threadReportID: number, transactionID: string, waypointIndex: number) => `r/${threadReportID}/edit/distance/${transactionID}/waypoint/${waypointIndex}`,
+    },
     MONEY_REQUEST_DISTANCE_TAB: {route: ':iouType/new/:reportID?/distance', getRoute: (iouType: string, reportID = '') => `${iouType}/new/${reportID}/distance`},
     MONEY_REQUEST_MANUAL_TAB: ':iouType/new/:reportID?/manual',
     MONEY_REQUEST_SCAN_TAB: ':iouType/new/:reportID?/scan',
->>>>>>> c6b7eaec
 
     IOU_REQUEST: 'request/new',
     IOU_SEND: 'send/new',
