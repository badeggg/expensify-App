--- conflicted
+++ resolved
@@ -722,15 +722,12 @@
     [ONYXKEYS.CACHED_PDF_PATHS]: Record<string, string>;
     [ONYXKEYS.POLICY_OWNERSHIP_CHANGE_CHECKS]: Record<string, OnyxTypes.PolicyOwnershipChangeChecks>;
     [ONYXKEYS.NVP_QUICK_ACTION_GLOBAL_CREATE]: OnyxTypes.QuickAction;
-<<<<<<< HEAD
     [ONYXKEYS.REVIEW_DUPLICATES]: OnyxTypes.ReviewDuplicates;
-=======
     [ONYXKEYS.NVP_FIRST_DAY_FREE_TRIAL]: string;
     [ONYXKEYS.NVP_LAST_DAY_FREE_TRIAL]: string;
     [ONYXKEYS.NVP_BILLING_FUND_ID]: number;
     [ONYXKEYS.NVP_PRIVATE_AMOUNT_OWNED]: number;
     [ONYXKEYS.NVP_PRIVATE_OWNER_BILLING_GRACE_PERIOD_END]: number;
->>>>>>> 6dc6f81e
 };
 
 type OnyxValues = OnyxValuesMapping & OnyxCollectionValuesMapping & OnyxFormValuesMapping & OnyxFormDraftValuesMapping;
