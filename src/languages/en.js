--- conflicted
+++ resolved
@@ -363,12 +363,11 @@
         ssnLast4: 'Last 4 Digits of SSN',
         isAuthorized: 'I am authorized to use my company bank account for business spend',
     },
-<<<<<<< HEAD
     validationStep: {
         headerTitle: 'Validate',
         buttonText: 'Finish Setup',
         maxAttemptError: 'Validation for this bank account has been disabled due to too many incorrect attempts. Please contact us.',
-=======
+    },
     beneficialOwnersStep: {
         beneficialOwners: 'Beneficial Owners',
         additionalInformation: 'Additional Information',
@@ -381,7 +380,6 @@
         agreement: 'Agreement:',
         termsAndConditions: 'terms and conditions',
         certifyTrueAndAccurate: 'I certify that the information provided is true and accurate',
->>>>>>> 408b7e00
     },
     session: {
         offlineMessage: 'Looks like you\'re not connected to internet. Can you check your connection and try again?',
