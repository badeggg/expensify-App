--- conflicted
+++ resolved
@@ -344,6 +344,7 @@
     PaidElsewhereWithAmountParams,
     PaidWithExpensifyWithAmountParams,
     ParentNavigationSummaryParams,
+    PaySomeoneParams,
     PayerOwesAmountParams,
     PayerOwesParams,
     PayerPaidAmountParams,
@@ -403,10 +404,4 @@
     WelcomeNoteParams,
     WelcomeToRoomParams,
     ZipCodeExampleFormatParams,
-<<<<<<< HEAD
-=======
-    LogSizeParams,
-    HeldRequestParams,
-    PaySomeoneParams,
->>>>>>> 9b2c5187
 };