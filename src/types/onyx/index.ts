--- conflicted
+++ resolved
@@ -34,12 +34,8 @@
 import type {PolicyMembers} from './PolicyMember';
 import type PolicyMember from './PolicyMember';
 import type {PolicyReportField, PolicyReportFields} from './PolicyReportField';
-<<<<<<< HEAD
-import type {PolicyTag, PolicyTags} from './PolicyTag';
 import type {PolicyTaxRates, TaxRate, TaxRates} from './PolicyTaxRates';
-=======
 import type {PolicyTag, PolicyTagList, PolicyTags} from './PolicyTag';
->>>>>>> 39b575c6
 import type PrivatePersonalDetails from './PrivatePersonalDetails';
 import type RecentlyUsedCategories from './RecentlyUsedCategories';
 import type RecentlyUsedReportFields from './RecentlyUsedReportFields';
@@ -112,13 +108,10 @@
     PolicyMembers,
     PolicyTag,
     PolicyTags,
-<<<<<<< HEAD
     TaxRate,
     TaxRates,
     PolicyTaxRates,
-=======
     PolicyTagList,
->>>>>>> 39b575c6
     PrivatePersonalDetails,
     RecentWaypoint,
     RecentlyUsedCategories,
