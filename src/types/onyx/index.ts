--- conflicted
+++ resolved
@@ -93,14 +93,10 @@
     ReportActionReactions,
     ReportActions,
     ReportActionsDrafts,
-<<<<<<< HEAD
-    ReportActionReactions,
+    ReportMetadata,
     ReportNextStep,
-=======
-    ReportMetadata,
     Request,
     ScreenShareRequest,
->>>>>>> dee9b311
     SecurityGroup,
     Session,
     Task,
