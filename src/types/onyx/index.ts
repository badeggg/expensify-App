--- conflicted
+++ resolved
@@ -42,11 +42,7 @@
 import Session from './Session';
 import Task from './Task';
 import Transaction from './Transaction';
-<<<<<<< HEAD
-import {TransactionViolation, ViolationName, ViolationType} from './TransactionViolation';
-=======
 import {TransactionViolation, ViolationName} from './TransactionViolation';
->>>>>>> de456608
 import User from './User';
 import UserLocation from './UserLocation';
 import UserWallet from './UserWallet';
@@ -113,10 +109,6 @@
     User,
     UserWallet,
     ViolationName,
-<<<<<<< HEAD
-    ViolationType,
-=======
->>>>>>> de456608
     WalletAdditionalDetails,
     WalletOnfido,
     WalletStatement,
