--- conflicted
+++ resolved
@@ -8,7 +8,7 @@
 import Currency from './Currency';
 import CustomStatusDraft from './CustomStatusDraft';
 import Download from './Download';
-import Form, {AddDebitCardForm} from './Form';
+import Form, {AddDebitCardForm, DateOfBirthForm} from './Form';
 import FrequentlyUsedEmoji from './FrequentlyUsedEmoji';
 import Fund from './Fund';
 import IOU from './IOU';
@@ -41,13 +41,6 @@
 import Session from './Session';
 import Task from './Task';
 import Transaction from './Transaction';
-<<<<<<< HEAD
-import Form, {AddDebitCardForm, DateOfBirthForm} from './Form';
-import RecentWaypoint from './RecentWaypoint';
-import RecentlyUsedCategories from './RecentlyUsedCategories';
-import RecentlyUsedTags from './RecentlyUsedTags';
-import PolicyTag from './PolicyTag';
-=======
 import User from './User';
 import UserWallet from './UserWallet';
 import WalletAdditionalDetails from './WalletAdditionalDetails';
@@ -55,7 +48,6 @@
 import WalletStatement from './WalletStatement';
 import WalletTerms from './WalletTerms';
 import WalletTransfer from './WalletTransfer';
->>>>>>> f9cf18ed
 
 export type {
     Account,
