--- conflicted
+++ resolved
@@ -7,14 +7,11 @@
 type Comment = {
     comment?: string;
     waypoints?: WaypointCollection;
-<<<<<<< HEAD
     isLoading?: boolean;
-=======
     type?: string;
     customUnit?: Record<string, unknown>;
     source?: string;
     originalTransactionID?: string;
->>>>>>> d913865d
 };
 
 type GeometryType = 'LineString';
