import type {KeysOfUnion, ValueOf} from 'type-fest';
import type {IOURequestType} from '@libs/actions/IOU';
import type CONST from '@src/CONST';
import type ONYXKEYS from '@src/ONYXKEYS';
import type CollectionDataSet from '@src/types/utils/CollectionDataSet';
import type {Participant, Split} from './IOU';
import type * as OnyxCommon from './OnyxCommon';
import type RecentWaypoint from './RecentWaypoint';
import type ReportAction from './ReportAction';
import type {ViolationName} from './TransactionViolation';

/** Model of waypoint */
type Waypoint = {
    /** The name associated with the address of the waypoint */
    name?: string;

    /** The full address of the waypoint */
    address?: string;

    /** The lattitude of the waypoint */
    lat?: number;

    /** The longitude of the waypoint */
    lng?: number;

    /** Address city */
    city?: string;

    /** Address state */
    state?: string;

    /** Address zip code */
    zipCode?: string;

    /** Address country */
    country?: string;

    /** Address street line 1 */
    street?: string;

    /** Address street line 2 */
    street2?: string;

    /** A unique key for waypoint is required for correct draggable list rendering */
    keyForList?: string;
};

/**
 * Collection of waypoints, indexed by `waypoint${index}`
 * where `index` corresponds to the position of the waypoint in the list
 */
type WaypointCollection = Record<string, RecentWaypoint | Waypoint>;

/** Model of transaction comment */
type Comment = {
    /** Content of the transaction comment */
    comment?: string;

    /** Whether the transaction is on hold */
    hold?: string;

    /** Collection of waypoints associated with the transaction */
    waypoints?: WaypointCollection;

    /** Whether the transaction comment is loading */
    isLoading?: boolean;

    /** Type of the transaction */
    type?: ValueOf<typeof CONST.TRANSACTION.TYPE>;

    /** In custom unit transactions this holds the information of the custom unit */
    customUnit?: TransactionCustomUnit;

    /** Source of the transaction which when specified matches `split` */
    source?: string;

    /** ID of the original transaction */
    originalTransactionID?: string;

    /** In split transactions this is a collection of participant split data */
    splits?: Split[];
<<<<<<< HEAD
    dismissedViolations?: Record<ViolationName, Record<string, string | number>>;
=======

    /** Violations that were dismissed */
    dismissedViolations?: Record<ViolationName, Record<string, string>>;
>>>>>>> 7540b953
};

/** Model of transaction custom unit */
type TransactionCustomUnit = {
    /** ID of the custom unit */
    customUnitID?: string;

    /** ID of the custom unit rate */
    customUnitRateID?: string;

    /** Custom unit amount */
    quantity?: number;

    /** Name of the custom unit */
    name?: ValueOf<typeof CONST.CUSTOM_UNITS>;

    /** Default rate for custom unit */
    defaultP2PRate?: number;
};

/** Types of geometry */
type GeometryType = 'LineString';

/** Geometry data */
type Geometry = {
    /** Matrix of points, indexed by their coordinates */
    coordinates: number[][] | null;

    /** Type of connections between coordinates */
    type?: GeometryType;
};

/** Accepted receipt paths */
type ReceiptSource = string;

/** Model of receipt */
type Receipt = {
    /** Name of receipt file */
    name?: string;

    /** Path of the receipt file */
    source?: ReceiptSource;

    /** Name of receipt file */
    filename?: string;

    /** Current receipt scan state */
    state?: ValueOf<typeof CONST.IOU.RECEIPT_STATE>;

    /** Type of the receipt file */
    type?: string;

    /** Collection of reservations */
    reservationList?: Reservation[];
};

/** Model of route */
type Route = {
    /** Distance amount of the route */
    distance: number | null;

    /** Route geometry data */
    geometry: Geometry;
};

/** Collection of routes, indexed by `route${index}` where `index` is the position of the route in the list */
type Routes = Record<string, Route>;

/** Model of receipt error */
type ReceiptError = {
    /** Path of the receipt file */
    source: string;

    /** Name of the receipt file */
    filename: string;
};

/** Collection of receipt errors, indexed by a UNIX timestamp of when the error occurred */
type ReceiptErrors = Record<string, ReceiptError>;

/** Tax rate data */
type TaxRateData = {
    /** Tax rate percentage */
    value: string;

    /** Tax rate code */
    code?: string;
};

/** Model of tax rate */
type TaxRate = {
    /** Default name of the tax rate */
    text: string;

    /** Key of the tax rate to index it on options list */
    keyForList: string;

    /** Data of the tax rate */
    data?: TaxRateData;
};

/** Model of reservation */
type Reservation = {
    /** ID of the reservation */
    reservationID?: string;

    /** Details about the start of the reservation */
    start: ReservationTimeDetails;

    /** Details about the end of the reservation */
    end: ReservationTimeDetails;

    /** Type of reservation */
    type: ReservationType;

    /** In flight reservations, this represents the details of the airline company */
    company?: Company;

    /** Collection of passenger confirmations */
    confirmations?: ReservationConfirmation[];

    /** In flight and car reservations, this represents the number of passengers */
    numPassengers?: number;

    /** In hotel reservations, this represents the number of rooms reserved */
    numberOfRooms?: number;

    /** In flight reservations, this represents the details of the route */
    route?: {
        /** Route airline code */
        airlineCode: string;

        /** Passenger class */
        class?: string;

        /** Passenger seat number */
        number: string;
    };

    /** In car reservations, this represents the car dealership name */
    vendor?: string;

    /** In car reservations, this represents the details of the car */
    carInfo?: CarInfo;
};

/** Model of trip reservation time details */
type ReservationTimeDetails = {
    /** Date timestamp */
    date: string;

    /** In hotel reservations, this is the address of the hotel */
    address?: string;

    /** In car reservations, this is the location of the car dealership */
    location?: string;

    /** In flight reservations, this is the long name of the airport */
    longName?: string;

    /** In flight reservations, this is the short name of the airport */
    shortName?: string;

    /** Timezone offset */
    timezoneOffset?: string;
};

/** Model of airline company details */
type Company = {
    /** Long name of airline company */
    longName: string;

    /** Short name of airline company */
    shortName?: string;

    /** Phone number of airline company support */
    phone?: string;
};

/** Model of reservation confirmation */
type ReservationConfirmation = {
    /** Passenger name */
    name: string;

    /** Reservation code */
    value: string;
};

/** Model of car details */
type CarInfo = {
    /** Name of the car */
    name?: string;

    /** Engine type */
    engine?: string;
};

/** Types of reservations */
type ReservationType = ValueOf<typeof CONST.RESERVATION_TYPE>;

/** Participant split data */
type SplitShare = {
    /** Amount to be split with participant */
    amount: number;

    /** Whether the split was modified */
    isModified?: boolean;
};

/** Record of participant split data, indexed by their `accountID` */
type SplitShares = Record<number, SplitShare | null>;

/** Model of transaction */
type Transaction = OnyxCommon.OnyxValueWithOfflineFeedback<
    {
        /** The original transaction amount */
        amount: number;

        /** The transaction tax amount */
        taxAmount?: number;

        /** The transaction tax code */
        taxCode?: string;

        /** Whether the expense is billable */
        billable?: boolean;

        /** The category name */
        category?: string;

        /** The comment object on the transaction */
        comment: Comment;

        /** Date that the expense was created */
        created: string;

        /** The original currency of the transaction */
        currency: string;

        /** Any additional error message to show */
        errors?: OnyxCommon.Errors | ReceiptErrors;

        /** Server side errors keyed by microtime */
        errorFields?: OnyxCommon.ErrorFields<'route'>;

        /** The name of the file used for a receipt (formerly receiptFilename) */
        filename?: string;

        /** Used during the creation flow before the transaction is saved to the server */
        iouRequestType?: IOURequestType;

        /** The original merchant name */
        merchant: string;

        /** The edited transaction amount */
        modifiedAmount?: number;

        /** The edited transaction date */
        modifiedCreated?: string;

        /** The edited currency of the transaction */
        modifiedCurrency?: string;

        /** The edited merchant name */
        modifiedMerchant?: string;

        /** The edited waypoints for the distance expense */
        modifiedWaypoints?: WaypointCollection;

        /**
         * Used during the creation flow before the transaction is saved to the server and helps dictate where
         * the user is navigated to when pressing the back button on the confirmation step
         */
        participantsAutoAssigned?: boolean;

        /** Selected participants */
        participants?: Participant[];

        /** The receipt object associated with the transaction */
        receipt?: Receipt;

        /** The iouReportID associated with the transaction */
        reportID: string;

        /** Existing routes */
        routes?: Routes;

        /** The transaction id */
        transactionID: string;

        /** The transaction tag */
        tag?: string;

        /** Whether the transaction was created globally */
        isFromGlobalCreate?: boolean;

        /** The transaction tax rate */
        taxRate?: TaxRate;

        /** Card Transactions */

        /** The parent transaction id */
        parentTransactionID?: string;

        /** Whether the expense is reimbursable or not */
        reimbursable?: boolean;

        /** The CC for this transaction */
        cardID?: number;

        /** If the transaction is pending or posted */
        status?: ValueOf<typeof CONST.TRANSACTION.STATUS>;

        /** If an EReceipt should be generated for this transaction */
        hasEReceipt?: boolean;

        /** The MCC Group for this transaction */
        mccGroup?: ValueOf<typeof CONST.MCC_GROUPS>;

        /** Modified MCC Group */
        modifiedMCCGroup?: ValueOf<typeof CONST.MCC_GROUPS>;

        /** If the transaction was made in a foreign currency, we send the original amount and currency */
        originalAmount?: number;

        /** The original currency of the transaction */
        originalCurrency?: string;

        /** Indicates transaction loading */
        isLoading?: boolean;

        /** Holds individual shares of a split keyed by accountID, only used locally */
        splitShares?: SplitShares;

        /** Holds the accountIDs of accounts who paid the split, for now only supports a single payer */
        splitPayerAccountIDs?: number[];

        /** Whether the user input should be kept */
        shouldShowOriginalAmount?: boolean;

        /** The actionable report action ID associated with the transaction */
        actionableWhisperReportActionID?: string;

        /** The linked reportAction id for the tracked expense */
        linkedTrackedExpenseReportAction?: ReportAction;

        /** The linked report id for the tracked expense */
        linkedTrackedExpenseReportID?: string;
    },
    keyof Comment
>;

/** Keys of pending transaction fields */
type TransactionPendingFieldsKey = KeysOfUnion<Transaction['pendingFields']>;

/** Additional transaction changes data */
type AdditionalTransactionChanges = {
    /** Content of modified comment */
    comment?: string;

    /** Collection of modified waypoints */
    waypoints?: WaypointCollection;

    /** Previous amount before changes */
    oldAmount?: number;

    /** Previous currency before changes */
    oldCurrency?: string;
};

/** Model of transaction changes  */
type TransactionChanges = Partial<Transaction> & AdditionalTransactionChanges;

/** Collection of mock transactions, indexed by `transactions_${transactionID}` */
type TransactionCollectionDataSet = CollectionDataSet<typeof ONYXKEYS.COLLECTION.TRANSACTION>;

export default Transaction;
export type {
    WaypointCollection,
    Comment,
    Receipt,
    Waypoint,
    Routes,
    ReceiptError,
    ReceiptErrors,
    TransactionPendingFieldsKey,
    TransactionChanges,
    TaxRate,
    Reservation,
    ReservationTimeDetails,
    ReservationType,
    ReceiptSource,
    TransactionCollectionDataSet,
    SplitShare,
    SplitShares,
};<|MERGE_RESOLUTION|>--- conflicted
+++ resolved
@@ -79,13 +79,9 @@
 
     /** In split transactions this is a collection of participant split data */
     splits?: Split[];
-<<<<<<< HEAD
+
+    /** Violations that were dismissed */
     dismissedViolations?: Record<ViolationName, Record<string, string | number>>;
-=======
-
-    /** Violations that were dismissed */
-    dismissedViolations?: Record<ViolationName, Record<string, string>>;
->>>>>>> 7540b953
 };
 
 /** Model of transaction custom unit */
