import {ValueOf} from 'type-fest';
import * as OnyxCommon from './OnyxCommon';
import CONST from '../../CONST';
import RecentWaypoint from './RecentWaypoint';

type WaypointCollection = Record<string, RecentWaypoint | null>;
type Comment = {
    comment?: string;
    waypoints?: WaypointCollection;
    type?: string;
    customUnit?: Record<string, unknown>;
    source?: string;
    originalTransactionID?: string;
};

type GeometryType = 'LineString';

type Geometry = {
    coordinates: number[][] | null;
    type?: GeometryType;
};

type Receipt = {
    receiptID?: number;
    source?: string;
    state?: ValueOf<typeof CONST.IOU.RECEIPT_STATE>;
};

type Route = {
    distance: number | null;
    geometry: Geometry;
};

type Routes = Record<string, Route>;

type Transaction = {
    amount: number;
    billable: boolean;
    category: string;
    comment: Comment;
    created: string;
    currency: string;
    errors?: OnyxCommon.Errors;
    errorFields?: OnyxCommon.ErrorFields;
    // The name of the file used for a receipt (formerly receiptFilename)
    filename?: string;
    merchant: string;
    modifiedAmount?: number;
    modifiedCreated?: string;
    modifiedCurrency?: string;
    modifiedMerchant?: string;
    modifiedWaypoints?: WaypointCollection;
    pendingAction: OnyxCommon.PendingAction;
<<<<<<< HEAD
    pendingFields: {
        comment: string;
    };
    receipt: {
        receiptID?: number;
        source?: string;
        state?: ValueOf<typeof CONST.IOU.RECEIPT_STATE>;
    };
=======
    receipt: Receipt;
>>>>>>> 25f7ac14
    reportID: string;
    routes?: Routes;
    transactionID: string;
    tag: string;
    pendingFields?: Partial<{[K in keyof Transaction]: ValueOf<typeof CONST.RED_BRICK_ROAD_PENDING_ACTION>}>;
};

export default Transaction;
export type {WaypointCollection, Comment, Receipt};<|MERGE_RESOLUTION|>--- conflicted
+++ resolved
@@ -51,18 +51,7 @@
     modifiedMerchant?: string;
     modifiedWaypoints?: WaypointCollection;
     pendingAction: OnyxCommon.PendingAction;
-<<<<<<< HEAD
-    pendingFields: {
-        comment: string;
-    };
-    receipt: {
-        receiptID?: number;
-        source?: string;
-        state?: ValueOf<typeof CONST.IOU.RECEIPT_STATE>;
-    };
-=======
     receipt: Receipt;
->>>>>>> 25f7ac14
     reportID: string;
     routes?: Routes;
     transactionID: string;
