--- conflicted
+++ resolved
@@ -6,14 +6,11 @@
 type WaypointCollection = Record<string, RecentWaypoint | null>;
 type Comment = {
     comment?: string;
-<<<<<<< HEAD
+    waypoints?: WaypointCollection;
     type?: string;
     customUnit?: Record<string, unknown>;
     source?: string;
     originalTransactionID?: string;
-=======
-    waypoints?: WaypointCollection;
->>>>>>> db4d85bd
 };
 
 type GeometryType = 'LineString';
@@ -42,12 +39,8 @@
     comment: Comment;
     created: string;
     currency: string;
-<<<<<<< HEAD
     errors?: OnyxCommon.Errors;
-=======
-    errors: OnyxCommon.Errors;
     errorFields?: OnyxCommon.ErrorFields;
->>>>>>> db4d85bd
     // The name of the file used for a receipt (formerly receiptFilename)
     filename?: string;
     merchant: string;
@@ -66,8 +59,4 @@
 };
 
 export default Transaction;
-<<<<<<< HEAD
-export type {Comment, Receipt};
-=======
-export type {WaypointCollection};
->>>>>>> db4d85bd
+export type {WaypointCollection, Comment, Receipt};