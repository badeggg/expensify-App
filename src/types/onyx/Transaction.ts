import type {ValueOf} from 'type-fest';
import type CONST from '@src/CONST';
import type {Participant, Split} from './IOU';
import type * as OnyxCommon from './OnyxCommon';
import type RecentWaypoint from './RecentWaypoint';

type TaxRate = {
    text: string;
    keyForList: string;
    data: {
        value: string;
    };
    modifiedName?: string;
};

type Waypoint = {
    /** The name associated with the address of the waypoint */
    name?: string;

    /** The full address of the waypoint */
    address?: string;

    /** The lattitude of the waypoint */
    lat?: number;

    /** The longitude of the waypoint */
    lng?: number;
};

type WaypointCollection = Record<string, RecentWaypoint | Waypoint>;

type Comment = {
    comment?: string;
    waypoints?: WaypointCollection;
    isLoading?: boolean;
    type?: string;
    customUnit?: Record<string, unknown>;
    source?: string;
    originalTransactionID?: string;
    splits?: Split[];
};

type GeometryType = 'LineString';

type Geometry = {
    coordinates: number[][] | null;
    type?: GeometryType;
};

type ReceiptSource = string | number;

type Receipt = {
    receiptID?: number;
    path?: string;
    name?: string;
    source?: ReceiptSource;
    filename?: string;
    state?: ValueOf<typeof CONST.IOU.RECEIPT_STATE>;
};

type Route = {
    distance: number | null;
    geometry: Geometry;
};

type Routes = Record<string, Route>;

type TransactionPendingFieldsKey = keyof Transaction | keyof Comment;

type ReceiptError = {error?: string; source: string; filename: string};

type ReceiptErrors = Record<string, ReceiptError>;

type TaxRateData = {
    name: string;
    value: string;
    code?: string;
};

type TaxRate = {
    text: string;
    keyForList: string;
    searchText: string;
    tooltipText: string;
    isDisabled?: boolean;
    data?: TaxRateData;
};

type Transaction = {
    /** The original transaction amount */
    amount: number;

    /** Whether the request is billable */
    billable?: boolean;

    /** The category name */
    category?: string;

    /** The comment object on the transaction */
    comment: Comment;

    /** Date that the request was created */
    created: string;

    /** The original currency of the transaction */
    currency: string;

    /** Any additional error message to show */
    errors?: OnyxCommon.Errors | ReceiptErrors;

    /** Server side errors keyed by microtime */
    errorFields?: OnyxCommon.ErrorFields<'route'>;

    /** The name of the file used for a receipt (formerly receiptFilename) */
    filename?: string;

    /** Used during the creation flow before the transaction is saved to the server */
    iouRequestType?: ValueOf<typeof CONST.IOU.REQUEST_TYPE>;

    /** The original merchant name */
    merchant: string;

    /** The edited transaction amount */
    modifiedAmount?: number;

    /** The edited transaction date */
    modifiedCreated?: string;

    /** The edited currency of the transaction */
    modifiedCurrency?: string;

    /** The edited merchant name */
    modifiedMerchant?: string;

    /** The edited waypoints for the distance request */
    modifiedWaypoints?: WaypointCollection;

    /**
     * Used during the creation flow before the transaction is saved to the server and helps dictate where
     * the user is navigated to when pressing the back button on the confirmation step
     */
    participantsAutoAssigned?: boolean;

    /** Selected participants */
    participants?: Participant[];

    /** The type of action that's pending  */
    pendingAction?: OnyxCommon.PendingAction;

    /** The receipt object associated with the transaction */
    receipt?: Receipt;

    /** The iouReportID associated with the transaction */
    reportID: string;

    /** Existing routes */
    routes?: Routes;

    /** The transaction id */
    transactionID: string;

    /** The transaction tag */
    tag?: string;

    /** Whether the transaction was created globally */
    isFromGlobalCreate?: boolean;

    /** The transaction tax rate */
    taxRate?: TaxRate;

    /** Tax amount */
    taxAmount?: number;

    /** Pending fields for the transaction */
    pendingFields?: Partial<{[K in TransactionPendingFieldsKey]: ValueOf<typeof CONST.RED_BRICK_ROAD_PENDING_ACTION>}>;

    /** Card Transactions */

    /** The parent transaction id */
    parentTransactionID?: string;

    /** Whether the expense is reimbursable or not */
    reimbursable?: boolean;

    /** The CC for this transaction */
    cardID?: number;

    /** If the transaction is pending or posted */
    status?: ValueOf<typeof CONST.TRANSACTION.STATUS>;

    /** If an EReceipt should be generated for this transaction */
    hasEReceipt?: boolean;

    /** The MCC Group for this transaction */
    mccGroup?: ValueOf<typeof CONST.MCC_GROUPS>;

    /** Modified MCC Group */
    modifiedMCCGroup?: ValueOf<typeof CONST.MCC_GROUPS>;

    /** If the transaction was made in a foreign currency, we send the original amount and currency */
    originalAmount?: number;

    /** The original currency of the transaction */
    originalCurrency?: string;
<<<<<<< HEAD
    taxAmount?: number;
    taxRate?: TaxRate;
=======

    /** Indicates transaction loading */
    isLoading?: boolean;
};

type AdditionalTransactionChanges = {
    comment?: string;
    waypoints?: WaypointCollection;
    oldAmount?: number;
    oldCurrency?: string;
>>>>>>> 500dd094
};

type TransactionChanges = Partial<Transaction> & AdditionalTransactionChanges;

export default Transaction;
export type {WaypointCollection, Comment, Receipt, Waypoint, ReceiptError, ReceiptErrors, TransactionPendingFieldsKey, TransactionChanges, TaxRate, ReceiptSource};<|MERGE_RESOLUTION|>--- conflicted
+++ resolved
@@ -3,15 +3,6 @@
 import type {Participant, Split} from './IOU';
 import type * as OnyxCommon from './OnyxCommon';
 import type RecentWaypoint from './RecentWaypoint';
-
-type TaxRate = {
-    text: string;
-    keyForList: string;
-    data: {
-        value: string;
-    };
-    modifiedName?: string;
-};
 
 type Waypoint = {
     /** The name associated with the address of the waypoint */
@@ -202,10 +193,6 @@
 
     /** The original currency of the transaction */
     originalCurrency?: string;
-<<<<<<< HEAD
-    taxAmount?: number;
-    taxRate?: TaxRate;
-=======
 
     /** Indicates transaction loading */
     isLoading?: boolean;
@@ -216,7 +203,6 @@
     waypoints?: WaypointCollection;
     oldAmount?: number;
     oldCurrency?: string;
->>>>>>> 500dd094
 };
 
 type TransactionChanges = Partial<Transaction> & AdditionalTransactionChanges;
