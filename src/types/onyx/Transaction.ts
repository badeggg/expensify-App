--- conflicted
+++ resolved
@@ -224,13 +224,12 @@
         /** Indicates transaction loading */
         isLoading?: boolean;
 
-<<<<<<< HEAD
         /** Holds individual shares of a split keyed by accountID, only used locally */
         splitShares?: SplitShares;
 
         /** Holds the accountIDs of accounts who paid the split, for now only supports a single payer */
         splitPayerAccountIDs?: number[];
-=======
+
         /** The actionable report action ID associated with the transaction */
         actionableWhisperReportActionID?: string;
 
@@ -239,7 +238,6 @@
 
         /** The linked report id for the tracked expense */
         linkedTrackedExpenseReportID?: string;
->>>>>>> fdca69cb
     },
     keyof Comment
 >;
