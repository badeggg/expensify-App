import {ValueOf} from 'type-fest';
import * as OnyxCommon from './OnyxCommon';
import CONST from '../../CONST';
import RecentWaypoint from './RecentWaypoint';

type WaypointCollection = Record<string, RecentWaypoint | null>;
type Comment = {
    comment?: string;
    waypoints?: WaypointCollection;
    type?: string;
    customUnit?: Record<string, unknown>;
    source?: string;
    originalTransactionID?: string;
};

type GeometryType = 'LineString';

type Geometry = {
    coordinates: number[][] | null;
    type?: GeometryType;
};

type Receipt = {
    receiptID?: number;
    source?: string;
    state?: ValueOf<typeof CONST.IOU.RECEIPT_STATE>;
};

type Route = {
    distance: number | null;
    geometry: Geometry;
};

type Routes = Record<string, Route>;

type Transaction = {
    amount: number;
    billable: boolean;
    category: string;
    comment: Comment;
    created: string;
    currency: string;
    errors?: OnyxCommon.Errors;
    errorFields?: OnyxCommon.ErrorFields;
    // The name of the file used for a receipt (formerly receiptFilename)
    filename?: string;
    merchant: string;
    modifiedAmount?: number;
    modifiedCreated?: string;
    modifiedCurrency?: string;
    modifiedMerchant?: string;
    pendingAction: OnyxCommon.PendingAction;
<<<<<<< HEAD
    receipt: Receipt;
=======
    pendingFields: {
        comment: string;
    };
    receipt: {
        receiptID?: number;
        source?: string;
        state?: ValueOf<typeof CONST.IOU.RECEIPT_STATE>;
    };
>>>>>>> bfda42de
    reportID: string;
    billable?: boolean;
    routes?: Routes;
    transactionID: string;
    tag: string;
    pendingFields?: Partial<{[K in keyof Transaction]: 'update'}>;
};

export default Transaction;
export type {WaypointCollection, Comment, Receipt};<|MERGE_RESOLUTION|>--- conflicted
+++ resolved
@@ -50,20 +50,11 @@
     modifiedCurrency?: string;
     modifiedMerchant?: string;
     pendingAction: OnyxCommon.PendingAction;
-<<<<<<< HEAD
-    receipt: Receipt;
-=======
     pendingFields: {
         comment: string;
     };
-    receipt: {
-        receiptID?: number;
-        source?: string;
-        state?: ValueOf<typeof CONST.IOU.RECEIPT_STATE>;
-    };
->>>>>>> bfda42de
+    receipt: Receipt;
     reportID: string;
-    billable?: boolean;
     routes?: Routes;
     transactionID: string;
     tag: string;
