import type {KeysOfUnion, ValueOf} from 'type-fest';
import type {IOURequestType} from '@libs/actions/IOU';
import type CONST from '@src/CONST';
import type ONYXKEYS from '@src/ONYXKEYS';
import type CollectionDataSet from '@src/types/utils/CollectionDataSet';
import type {Participant, Split} from './IOU';
import type * as OnyxCommon from './OnyxCommon';
import type RecentWaypoint from './RecentWaypoint';
import type ReportAction from './ReportAction';

type Waypoint = {
    /** The name associated with the address of the waypoint */
    name?: string;

    /** The full address of the waypoint */
    address?: string;

    /** The lattitude of the waypoint */
    lat?: number;

    /** The longitude of the waypoint */
    lng?: number;

    /** Address city */
    city?: string;

    /** Address state */
    state?: string;

    /** Address zip code */
    zipCode?: string;

    /** Address country */
    country?: string;

    /** Address street line 1 */
    street?: string;

    /** Address street line 2 */
    street2?: string;
};

type WaypointCollection = Record<string, RecentWaypoint | Waypoint>;

type Comment = {
    comment?: string;
    hold?: string;
    waypoints?: WaypointCollection;
    isLoading?: boolean;
    type?: string;
    customUnit?: TransactionCustomUnit;
    source?: string;
    originalTransactionID?: string;
    splits?: Split[];
};

type TransactionCustomUnit = {
    customUnitID?: string;
    customUnitRateID?: string;
    quantity?: number;
    name?: string;
    defaultP2PRate?: number;
};

type GeometryType = 'LineString';

type Geometry = {
    coordinates: number[][] | null;
    type?: GeometryType;
};

type ReceiptSource = string;

type Receipt = {
    receiptID?: number;
    path?: string;
    name?: string;
    source?: ReceiptSource;
    filename?: string;
    state?: ValueOf<typeof CONST.IOU.RECEIPT_STATE>;
    type?: string;
};

type Route = {
    distance: number | null;
    geometry: Geometry;
};

type Routes = Record<string, Route>;

type ReceiptError = {error?: string; source: string; filename: string};

type ReceiptErrors = Record<string, ReceiptError>;

type TaxRateData = {
    name: string;
    value: string;
    code?: string;
};

type TaxRate = {
    text: string;
    keyForList: string;
    searchText: string;
    tooltipText: string;
    isDisabled?: boolean;
    data?: TaxRateData;
};

<<<<<<< HEAD
type Fare = {
    amount: number;
    convertedAmount: number;
    convertedCurrency: string;
    currencyCode: string;
};

type SpotnanaPayload = {
    tripId: string;
    pnrId: string;
    bookingStatus: string;
    documents: unknown[];
    carPnr?: unknown;
    airPnr?: unknown;
    totalFare: Fare;
    totalFareAmount: {
        base: Fare;
        tax: Fare;
    };
    version: number;
};

type Reservation = {
    reservationID?: string;
    start: ReservationTimeDetails;
    end: ReservationTimeDetails;
    type: ReservationType;
    company?: Company;
    confirmations?: ReservationConfirmation[];
    numPassengers?: number;
    numberOfRooms?: number;
    route?: {
        class: string;
        number: string;
    };
};

type ReservationTimeDetails = {
    date: string;
    address?: string;
    longName?: string;
    shortName?: string;
    timezoneOffset?: number;
};

type Company = {
    longName: string;
    shortName?: string;
    phone?: string;
};

type ReservationConfirmation = {
    name: string;
    value: string;
};

type ReservationType = ValueOf<typeof CONST.RESERVATION_TYPE>;
=======
type SplitShare = {
    amount: number;
    isModified?: boolean;
};

type SplitShares = Record<number, SplitShare | null>;
>>>>>>> db469d6e

type Transaction = OnyxCommon.OnyxValueWithOfflineFeedback<
    {
        /** The original transaction amount */
        amount: number;

        /** The transaction tax amount */
        taxAmount?: number;

        /** The transaction tax code */
        taxCode?: string;

        /** Whether the expense is billable */
        billable?: boolean;

        /** The category name */
        category?: string;

        /** The comment object on the transaction */
        comment: Comment;

        /** Date that the expense was created */
        created: string;

        /** The original currency of the transaction */
        currency: string;

        /** Any additional error message to show */
        errors?: OnyxCommon.Errors | ReceiptErrors;

        /** Server side errors keyed by microtime */
        errorFields?: OnyxCommon.ErrorFields<'route'>;

        /** The name of the file used for a receipt (formerly receiptFilename) */
        filename?: string;

        /** Used during the creation flow before the transaction is saved to the server */
        iouRequestType?: IOURequestType;

        /** The original merchant name */
        merchant: string;

        /** The edited transaction amount */
        modifiedAmount?: number;

        /** The edited transaction date */
        modifiedCreated?: string;

        /** The edited currency of the transaction */
        modifiedCurrency?: string;

        /** The edited merchant name */
        modifiedMerchant?: string;

        /** The edited waypoints for the distance expense */
        modifiedWaypoints?: WaypointCollection;

        /**
         * Used during the creation flow before the transaction is saved to the server and helps dictate where
         * the user is navigated to when pressing the back button on the confirmation step
         */
        participantsAutoAssigned?: boolean;

        /** Selected participants */
        participants?: Participant[];

        /** The receipt object associated with the transaction */
        receipt?: Receipt;

        /** The iouReportID associated with the transaction */
        reportID: string;

        /** Existing routes */
        routes?: Routes;

        /** The transaction id */
        transactionID: string;

        /** The transaction tag */
        tag?: string;

        /** Whether the transaction was created globally */
        isFromGlobalCreate?: boolean;

        /** The transaction tax rate */
        taxRate?: TaxRate;

        /** Card Transactions */

        /** The parent transaction id */
        parentTransactionID?: string;

        /** Whether the expense is reimbursable or not */
        reimbursable?: boolean;

        /** The CC for this transaction */
        cardID?: number;

        /** If the transaction is pending or posted */
        status?: ValueOf<typeof CONST.TRANSACTION.STATUS>;

        /** If an EReceipt should be generated for this transaction */
        hasEReceipt?: boolean;

        /** The MCC Group for this transaction */
        mccGroup?: ValueOf<typeof CONST.MCC_GROUPS>;

        /** Modified MCC Group */
        modifiedMCCGroup?: ValueOf<typeof CONST.MCC_GROUPS>;

        /** If the transaction was made in a foreign currency, we send the original amount and currency */
        originalAmount?: number;

        /** The original currency of the transaction */
        originalCurrency?: string;

        /** Indicates transaction loading */
        isLoading?: boolean;

<<<<<<< HEAD
        /** Travel reserviation list */
        reservationList?: Reservation[];

        originalSpotnanaPayload?: SpotnanaPayload;
=======
        /** Holds individual shares of a split keyed by accountID, only used locally */
        splitShares?: SplitShares;

        /** Holds the accountIDs of accounts who paid the split, for now only supports a single payer */
        splitPayerAccountIDs?: number[];
>>>>>>> db469d6e

        /** The actionable report action ID associated with the transaction */
        actionableWhisperReportActionID?: string;

        /** The linked reportAction id for the tracked expense */
        linkedTrackedExpenseReportAction?: ReportAction;

        /** The linked report id for the tracked expense */
        linkedTrackedExpenseReportID?: string;
    },
    keyof Comment
>;

type TransactionPendingFieldsKey = KeysOfUnion<Transaction['pendingFields']>;

type AdditionalTransactionChanges = {
    comment?: string;
    waypoints?: WaypointCollection;
    oldAmount?: number;
    oldCurrency?: string;
};

type TransactionChanges = Partial<Transaction> & AdditionalTransactionChanges;

type TransactionCollectionDataSet = CollectionDataSet<typeof ONYXKEYS.COLLECTION.TRANSACTION>;

export default Transaction;
export type {
    WaypointCollection,
    Comment,
    Receipt,
    Waypoint,
    ReceiptError,
    ReceiptErrors,
    TransactionPendingFieldsKey,
    TransactionChanges,
    TaxRate,
    Reservation,
    ReservationTimeDetails,
    ReservationType,
    ReceiptSource,
    TransactionCollectionDataSet,
    SplitShare,
    SplitShares,
};<|MERGE_RESOLUTION|>--- conflicted
+++ resolved
@@ -107,7 +107,7 @@
     data?: TaxRateData;
 };
 
-<<<<<<< HEAD
+
 type Fare = {
     amount: number;
     convertedAmount: number;
@@ -165,14 +165,13 @@
 };
 
 type ReservationType = ValueOf<typeof CONST.RESERVATION_TYPE>;
-=======
+
 type SplitShare = {
     amount: number;
     isModified?: boolean;
 };
 
 type SplitShares = Record<number, SplitShare | null>;
->>>>>>> db469d6e
 
 type Transaction = OnyxCommon.OnyxValueWithOfflineFeedback<
     {
@@ -292,18 +291,18 @@
         /** Indicates transaction loading */
         isLoading?: boolean;
 
-<<<<<<< HEAD
+
         /** Travel reserviation list */
         reservationList?: Reservation[];
 
         originalSpotnanaPayload?: SpotnanaPayload;
-=======
+
         /** Holds individual shares of a split keyed by accountID, only used locally */
         splitShares?: SplitShares;
 
         /** Holds the accountIDs of accounts who paid the split, for now only supports a single payer */
         splitPayerAccountIDs?: number[];
->>>>>>> db469d6e
+
 
         /** The actionable report action ID associated with the transaction */
         actionableWhisperReportActionID?: string;
