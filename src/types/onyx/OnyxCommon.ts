--- conflicted
+++ resolved
@@ -9,13 +9,7 @@
 
 type ErrorFields<TKey extends string = string> = Record<TKey, Errors | null | undefined>;
 
-<<<<<<< HEAD
-type Error = string | MaybePhraseKey;
-
-type Errors = Record<string, Error | null>;
-=======
 type Errors = Record<string, MaybePhraseKey | null>;
->>>>>>> 85c990eb
 
 type AvatarType = typeof CONST.ICON_TYPE_AVATAR | typeof CONST.ICON_TYPE_WORKSPACE;
 
@@ -39,4 +33,4 @@
     fill?: string;
 };
 
-export type {Icon, PendingAction, PendingFields, ErrorFields, Errors, AvatarType, Error};+export type {Icon, PendingAction, PendingFields, ErrorFields, Errors, AvatarType};