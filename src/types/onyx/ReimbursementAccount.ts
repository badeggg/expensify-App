import type {ValueOf} from 'type-fest';
import type CONST from '@src/CONST';
import type {ACHContractStepProps, BeneficialOwnersStepProps, CompanyStepProps, RequestorStepProps} from '@src/types/form/ReimbursementAccountForm';
import type {BankName} from './Bank';
import type * as OnyxCommon from './OnyxCommon';

type BankAccountStep = ValueOf<typeof CONST.BANK_ACCOUNT.STEP>;

type BankAccountSubStep = ValueOf<typeof CONST.BANK_ACCOUNT.SUBSTEP>;

type ACHData = Partial<BeneficialOwnersStepProps & CompanyStepProps & RequestorStepProps & ACHContractStepProps> & {
    /** Step of the setup flow that we are on. Determines which view is presented. */
    currentStep?: BankAccountStep;

    /** Optional subStep we would like the user to start back on */
    subStep?: BankAccountSubStep;

    /** Bank account state */
    state?: string;

    /** Bank account ID of the VBA that we are validating is required */
    bankAccountID?: number;

    /** Bank account routing number */
    routingNumber?: string;

    /** Bank account number */
    accountNumber?: string;

    /** Bank account name */
    bankName?: BankName;

    /** Bank account owner name */
    addressName?: string;

<<<<<<< HEAD
        /** Policy ID of the workspace the bank account is being set up on */
        policyID?: string;

        isOnfidoSetupComplete?: boolean;
    };
=======
    /** Policy ID of the workspace the bank account is being set up on */
    policyID?: string;
};
>>>>>>> 56c02189

type ReimbursementAccount = {
    /** Whether we are loading the data via the API */
    isLoading?: boolean;

    /** A date that indicates the user has been throttled */
    throttledDate?: string;

    /** Additional data for the account in setup */
    achData?: ACHData;

    /** Disable validation button if max attempts exceeded */
    maxAttemptsReached?: boolean;

    /** Alert message to display above submit button */
    error?: string;

    /** Which field needs attention? */
    errorFields?: OnyxCommon.ErrorFields;

    /** Any additional error message to show */
    errors?: OnyxCommon.Errors;

    /** Draft step of the setup flow from Onyx */
    draftStep?: BankAccountStep;

    pendingAction?: OnyxCommon.PendingAction;

    /** Should display modal to reset data */
    shouldShowResetModal?: boolean;
};

export default ReimbursementAccount;
export type {BankAccountStep, BankAccountSubStep, ACHData};<|MERGE_RESOLUTION|>--- conflicted
+++ resolved
@@ -33,17 +33,11 @@
     /** Bank account owner name */
     addressName?: string;
 
-<<<<<<< HEAD
-        /** Policy ID of the workspace the bank account is being set up on */
-        policyID?: string;
-
-        isOnfidoSetupComplete?: boolean;
-    };
-=======
     /** Policy ID of the workspace the bank account is being set up on */
     policyID?: string;
+
+    isOnfidoSetupComplete?: boolean;
 };
->>>>>>> 56c02189
 
 type ReimbursementAccount = {
     /** Whether we are loading the data via the API */
