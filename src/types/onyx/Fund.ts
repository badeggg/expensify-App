import type {ValueOf} from 'type-fest';
import type CONST from '@src/CONST';
import type {BankName} from './Bank';
import type {BankAccountAdditionalData} from './BankAccount';
import type * as OnyxCommon from './OnyxCommon';

/** Model of debit card account data */
type AccountData = {
    /** Additional account data */
    additionalData?: BankAccountAdditionalData;

    /** Address name */
    addressName?: string;

    /** Address state */
    addressState?: string;

    /** Address street */
    addressStreet?: string;

    /** Address zip code */
    addressZip?: number;

    /** Debit card month */
    cardMonth?: number;

    /** The masked debit card number */
    cardNumber?: string;

    /** Debit card year */
    cardYear?: number;

    /** Debit card creation date */
    created?: string;
<<<<<<< HEAD
    currency?: ValueOf<typeof CONST.PAYMENT_CARD_CURRENCY>;
=======

    /** Debit card currency */
    currency?: string;

    /** Debit card ID number */
>>>>>>> f2b7460d
    fundID?: number;

    /** Debit card bank name */
    bank?: BankName;
};

/** Model of debit card fund */
type Fund = OnyxCommon.OnyxValueWithOfflineFeedback<{
    /** All data related to the debit card */
    accountData?: AccountData;

    /** Debit card type */
    accountType?: typeof CONST.PAYMENT_METHODS.DEBIT_CARD;

    /** Debit card description */
    description?: string;

    /** String like `fund-<fundID>` */
    key?: string;

    /** Alias for fundID */
    methodID?: number;

    /** Debit card title */
    title?: string;

    /** Is default debit card */
    isDefault?: boolean;

    /** Debit card related error messages */
    errors?: OnyxCommon.Errors;
}>;

/** Record of debit card funds, indexed by fundID */
type FundList = Record<string, Fund>;

export default Fund;
export type {AccountData, FundList};<|MERGE_RESOLUTION|>--- conflicted
+++ resolved
@@ -32,15 +32,11 @@
 
     /** Debit card creation date */
     created?: string;
-<<<<<<< HEAD
+    
+    /** Debit card currency */
     currency?: ValueOf<typeof CONST.PAYMENT_CARD_CURRENCY>;
-=======
-
-    /** Debit card currency */
-    currency?: string;
 
     /** Debit card ID number */
->>>>>>> f2b7460d
     fundID?: number;
 
     /** Debit card bank name */
