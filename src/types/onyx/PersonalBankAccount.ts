--- conflicted
+++ resolved
@@ -16,13 +16,8 @@
     /** Any reportID we should redirect to at the end of the flow */
     exitReportID?: string;
 
-<<<<<<< HEAD
-    /** Whether after adding a bank account we should continue with the KYC flow */
-    shouldContinueKYCOnSuccess?: boolean;
-=======
-    /** The route to redirect after adding PBA successfully */
+    /** If set, continue with the KYC flow after adding a PBA. This specifies the fallback route to use. */
     onSuccessFallbackRoute?: string;
->>>>>>> b38171d0
 };
 
 export default PersonalBankAccount;