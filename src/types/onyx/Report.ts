import {ValueOf} from 'type-fest';
import CONST from '../../CONST';
import * as OnyxCommon from './OnyxCommon';
import PersonalDetails from './PersonalDetails';

type Report = {
    /** The specific type of chat */
    chatType?: ValueOf<typeof CONST.REPORT.CHAT_TYPE>;

    /** Whether there is an outstanding amount in IOU */
    hasOutstandingIOU?: boolean;

    /** List of icons for report participants */
    icons?: OnyxCommon.Icon[];

    /** Whether the user is not an admin of policyExpenseChat chat */
    isOwnPolicyExpenseChat?: boolean;

    /** Indicates if the report is pinned to the LHN or not */
    isPinned?: boolean;

    /** The text of the last message on the report */
    lastMessageText?: string;

    /** The time of the last message on the report */
    lastVisibleActionCreated?: string;

    /** The last time the report was visited */
    lastReadTime?: string;

    /** The current user's notification preference for this report */
    notificationPreference?: string | number;

    /** The policy name to use for an archived report */
    oldPolicyName?: string;

    /** The email address of the report owner */
    ownerEmail?: string;

    /** Linked policy's ID */
    policyID?: string;

    /** Linked policy's name */
    policyName?: string | null;

    /** Name of the report */
    reportName?: string;

    /** ID of the report */
    reportID: string;

    /** The state that the report is currently in */
    stateNum?: ValueOf<typeof CONST.REPORT.STATE_NUM>;

    /** The status of the current report */
    statusNum?: ValueOf<typeof CONST.REPORT.STATUS>;

    /** Which user role is capable of posting messages on the report */
    writeCapability?: ValueOf<typeof CONST.REPORT.WRITE_CAPABILITIES>;

    /** The report type */
    type?: string;

    lastMessageTranslationKey?: string;
    parentReportID?: string;
    parentReportActionID?: string;
    isOptimisticReport?: boolean;
    hasDraft?: boolean;
    managerID?: number;
    lastVisibleActionLastModified?: string;
    displayName?: string;
    lastMessageHtml?: string;
    welcomeMessage?: string;
    lastActorAccountID?: number;
    ownerAccountID?: number;
    participantAccountIDs?: number[];
    total?: number;
    currency?: string;
<<<<<<< HEAD
    isDeletedParentAction?: boolean;
    isWaitingOnBankAccount?: boolean;
    visibility?: ValueOf<typeof CONST.REPORT.VISIBILITY>;
    preexistingReportID?: string;
    iouReportID?: string;
    lastMentionedTime?: string | null;
    parentReportActionIDs?: number[];
    errorFields?: OnyxCommon.ErrorFields;
    pendingFields?: {
        createChat: OnyxCommon.PendingAction;
        addWorkspaceRoom: OnyxCommon.PendingAction;
    };
=======

    /** Whether the report is waiting on a bank account */
    isWaitingOnBankAccount?: boolean;

    /** Whether the last message was deleted */
    isLastMessageDeletedParentAction?: boolean;

    /** The ID of the IOU report */
    iouReportID?: string;

    /** Total amount of money owed for IOU report */
    iouReportAmount?: number;

    /** Pending fields for the report */
    pendingFields?: Record<string, OnyxCommon.PendingAction>;

    /** The ID of the preexisting report (it is possible that we optimistically created a Report for which a report already exists) */
    preexistingReportID?: string;

>>>>>>> eef8347c
    /** If the report contains nonreimbursable expenses, send the nonreimbursable total */
    nonReimbursableTotal?: number;
    cachedTotal?: string;
    chatReportID?: string;
    state?: ValueOf<typeof CONST.REPORT.STATE>;
    isHidden?: boolean;
    isChatRoom?: boolean;
    participantsList?: Array<Partial<PersonalDetails>>;
    description?: string;
};

export default Report;<|MERGE_RESOLUTION|>--- conflicted
+++ resolved
@@ -76,20 +76,11 @@
     participantAccountIDs?: number[];
     total?: number;
     currency?: string;
-<<<<<<< HEAD
     isDeletedParentAction?: boolean;
-    isWaitingOnBankAccount?: boolean;
     visibility?: ValueOf<typeof CONST.REPORT.VISIBILITY>;
-    preexistingReportID?: string;
-    iouReportID?: string;
     lastMentionedTime?: string | null;
     parentReportActionIDs?: number[];
     errorFields?: OnyxCommon.ErrorFields;
-    pendingFields?: {
-        createChat: OnyxCommon.PendingAction;
-        addWorkspaceRoom: OnyxCommon.PendingAction;
-    };
-=======
 
     /** Whether the report is waiting on a bank account */
     isWaitingOnBankAccount?: boolean;
@@ -109,7 +100,6 @@
     /** The ID of the preexisting report (it is possible that we optimistically created a Report for which a report already exists) */
     preexistingReportID?: string;
 
->>>>>>> eef8347c
     /** If the report contains nonreimbursable expenses, send the nonreimbursable total */
     nonReimbursableTotal?: number;
     cachedTotal?: string;
