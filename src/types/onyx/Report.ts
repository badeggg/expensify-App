import {ValueOf} from 'type-fest';
import CONST from '../../CONST';
import * as OnyxCommon from './OnyxCommon';

type Report = {
    /** The specific type of chat */
    chatType?: ValueOf<typeof CONST.REPORT.CHAT_TYPE>;

    /** Whether there is an outstanding amount in IOU */
    hasOutstandingIOU?: boolean;

    /** List of icons for report participants */
    icons?: OnyxCommon.Icon[];

    /** Whether the user is not an admin of policyExpenseChat chat */
    isOwnPolicyExpenseChat?: boolean;

    /** Indicates if the report is pinned to the LHN or not */
    isPinned?: boolean;

    /** The email of the last message's actor */
    lastActorEmail?: string;

    /** The text of the last message on the report */
    lastMessageText?: string;

    /** The time of the last message on the report */
    lastVisibleActionCreated?: string;

    /** The last time the report was visited */
    lastReadTime?: string;

    /** The current user's notification preference for this report */
    notificationPreference?: string | number;

    /** The policy name to use for an archived report */
    oldPolicyName?: string;

    /** The email address of the report owner */
    ownerEmail?: string;

    /** List of primarylogins of participants of the report */
    participants?: string[];

    /** Linked policy's ID */
    policyID?: string;

    /** Name of the report */
    reportName?: string;

    /** ID of the report */
    reportID: string;

    /** The state that the report is currently in */
    stateNum?: ValueOf<typeof CONST.REPORT.STATE_NUM>;

    /** The status of the current report */
    statusNum?: ValueOf<typeof CONST.REPORT.STATUS>;

    /** Which user role is capable of posting messages on the report */
    writeCapability?: ValueOf<typeof CONST.REPORT.WRITE_CAPABILITIES>;

    /** The report type */
    type?: string;

    parentReportID?: string;
    parentReportActionID?: string;
    isOptimisticReport?: boolean;
    hasDraft?: boolean;
    managerID?: number;
    lastVisibleActionLastModified?: string;
    displayName?: string;
    lastMessageHtml?: string;
    welcomeMessage?: string;
    lastActorAccountID?: number;
    ownerAccountID?: number;
    participantAccountIDs?: number[];
    total?: number;
    currency?: string;
<<<<<<< HEAD
    iouReportAmount?: number;
    isWaitingOnBankAccount?: boolean;
    isLastMessageDeletedParentAction?: boolean;
    iouReportID?: string;
    pendingFields?: Record<string, OnyxCommon.PendingAction>;
=======
    preexistingReportID?: string;
>>>>>>> b29d6828
};

export default Report;<|MERGE_RESOLUTION|>--- conflicted
+++ resolved
@@ -77,15 +77,12 @@
     participantAccountIDs?: number[];
     total?: number;
     currency?: string;
-<<<<<<< HEAD
     iouReportAmount?: number;
     isWaitingOnBankAccount?: boolean;
     isLastMessageDeletedParentAction?: boolean;
     iouReportID?: string;
     pendingFields?: Record<string, OnyxCommon.PendingAction>;
-=======
     preexistingReportID?: string;
->>>>>>> b29d6828
 };
 
 export default Report;