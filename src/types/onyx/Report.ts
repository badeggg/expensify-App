import {ValueOf} from 'type-fest';
import CONST from '../../CONST';
import * as OnyxCommon from './OnyxCommon';

type Report = {
    /** The specific type of chat */
    chatType?: ValueOf<typeof CONST.REPORT.CHAT_TYPE>;

    /** Whether there is an outstanding amount in IOU */
    hasOutstandingIOU?: boolean;

    /** List of icons for report participants */
    icons?: OnyxCommon.Icon[];

    /** Whether the user is not an admin of policyExpenseChat chat */
    isOwnPolicyExpenseChat?: boolean;

    /** Indicates if the report is pinned to the LHN or not */
    isPinned?: boolean;

    /** The email of the last message's actor */
    lastActorEmail?: string;

    /** The text of the last message on the report */
    lastMessageText?: string;

    /** The time of the last message on the report */
    lastVisibleActionCreated?: string;

    /** The last time the report was visited */
    lastReadTime?: string;

    /** The current user's notification preference for this report */
    notificationPreference?: string | number;

    /** The policy name to use for an archived report */
    oldPolicyName?: string;

    /** The email address of the report owner */
    ownerEmail?: string;

    /** List of primarylogins of participants of the report */
    participants?: string[];

    /** Linked policy's ID */
    policyID?: string;

    /** Linked policy's name */
    policyName?: string | null;

    /** Name of the report */
    reportName?: string;

    /** ID of the report */
    reportID: string;

    /** The state that the report is currently in */
    stateNum?: ValueOf<typeof CONST.REPORT.STATE_NUM>;

    /** The status of the current report */
    statusNum?: ValueOf<typeof CONST.REPORT.STATUS>;

    /** Which user role is capable of posting messages on the report */
    writeCapability?: ValueOf<typeof CONST.REPORT.WRITE_CAPABILITIES>;

    /** The report type */
    type?: string;

    parentReportID?: string;
    parentReportActionID?: string;
    isOptimisticReport?: boolean;
    hasDraft?: boolean;
    managerID?: number;
    lastVisibleActionLastModified?: string;
    displayName?: string;
    lastMessageHtml?: string;
    welcomeMessage?: string;
    lastActorAccountID?: number;
    ownerAccountID?: number;
    participantAccountIDs?: number[];
    total?: number;
    currency?: string;
<<<<<<< HEAD
    isDeletedParentAction?: boolean;
    isWaitingOnBankAccount?: boolean;
    visibility?: ValueOf<typeof CONST.REPORT.VISIBILITY>;
=======
    preexistingReportID?: string;
>>>>>>> f2a98fcb
};

export default Report;<|MERGE_RESOLUTION|>--- conflicted
+++ resolved
@@ -80,13 +80,10 @@
     participantAccountIDs?: number[];
     total?: number;
     currency?: string;
-<<<<<<< HEAD
     isDeletedParentAction?: boolean;
     isWaitingOnBankAccount?: boolean;
     visibility?: ValueOf<typeof CONST.REPORT.VISIBILITY>;
-=======
     preexistingReportID?: string;
->>>>>>> f2a98fcb
 };
 
 export default Report;