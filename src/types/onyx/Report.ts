import type {ValueOf} from 'type-fest';
import type CONST from '@src/CONST';
import type * as OnyxCommon from './OnyxCommon';
import type PersonalDetails from './PersonalDetails';

type NotificationPreference = ValueOf<typeof CONST.REPORT.NOTIFICATION_PREFERENCE>;

type WriteCapability = ValueOf<typeof CONST.REPORT.WRITE_CAPABILITIES>;

type Note = {
    note: string;
    errors?: OnyxCommon.Errors;
    pendingAction?: OnyxCommon.PendingAction;
};

type Report = {
    /** The specific type of chat */
    chatType?: ValueOf<typeof CONST.REPORT.CHAT_TYPE>;

    /** Whether the report has a child that is an outstanding money request that is awaiting action from the current user */
    hasOutstandingChildRequest?: boolean;

    /** List of icons for report participants */
    icons?: OnyxCommon.Icon[];

    /** Whether the user is not an admin of policyExpenseChat chat */
    isOwnPolicyExpenseChat?: boolean;

    /** Whether the report is policyExpenseChat */
    isPolicyExpenseChat?: boolean;

    /** Indicates if the report is pinned to the LHN or not */
    isPinned?: boolean;

    /** The text of the last message on the report */
    lastMessageText?: string;

    /** The timestamp of the last message on the report */
    lastMessageTimestamp?: number;

    /** The time of the last message on the report */
    lastVisibleActionCreated?: string;

    /** The time of the last read of the report */
    lastReadCreated?: string;

    /** The time when user read the last message */
    lastReadTime?: string;

    /** The sequence number of the last report visit */
    lastReadSequenceNumber?: number;

    /** The time of the last mention of the report */
    lastMentionedTime?: string | null;

    /** The current user's notification preference for this report */
    notificationPreference?: NotificationPreference;

    /** The policy name to use */
    policyName?: string | null;

    /** The policy name to use for an archived report */
    oldPolicyName?: string;

    /** Whether the report has parent access */
    hasParentAccess?: boolean;

    /** Description of the report */
    description?: string;

    /** Whether the parent action was deleted */
    isDeletedParentAction?: boolean;

    /** Linked policy's ID */
    policyID?: string;

    /** Name of the report */
    reportName?: string;

    /** ID of the report */
    reportID: string;

    /** ID of the chat report */
    chatReportID?: string;

    /** The state that the report is currently in */
    stateNum?: ValueOf<typeof CONST.REPORT.STATE_NUM>;

    /** The status of the current report */
    statusNum?: ValueOf<typeof CONST.REPORT.STATUS_NUM>;

    /** Which user role is capable of posting messages on the report */
    writeCapability?: WriteCapability;

    /** The report type */
    type?: string;

    /** If the admin room should be opened */
    openOnAdminRoom?: boolean;

    /** The report visibility */
    visibility?: ValueOf<typeof CONST.REPORT.VISIBILITY>;

    /** Report cached total */
    cachedTotal?: string;

    lastMessageTranslationKey?: string;
    parentReportID?: string;
    parentReportActionID?: string;
    isOptimisticReport?: boolean;
    hasDraft?: boolean;
    managerID?: number;
    lastVisibleActionLastModified?: string;
    displayName?: string;
    lastMessageHtml?: string;
    welcomeMessage?: string;
    lastActorAccountID?: number;
    ownerAccountID?: number;
    ownerEmail?: string;
    participantAccountIDs?: number[];
    visibleChatMemberAccountIDs?: number[];
    total?: number;
    currency?: string;
<<<<<<< HEAD
    errors?: OnyxCommon.Errors;
=======
    managerEmail?: string;
    parentReportActionIDs?: number[];
>>>>>>> ece96ba9
    errorFields?: OnyxCommon.ErrorFields;
    parentReportActionIDs?: number[];

    /** Whether the report is waiting on a bank account */
    isWaitingOnBankAccount?: boolean;

    /** Whether the report is cancelled */
    isCancelledIOU?: boolean;

    /** Whether the last message was deleted */
    isLastMessageDeletedParentAction?: boolean;

    /** The ID of the IOU report */
    iouReportID?: string;

    /** Total amount of money owed for IOU report */
    iouReportAmount?: number;

    /** Is this action pending? */
    pendingAction?: OnyxCommon.PendingAction;

    /** Pending fields for the report */
    pendingFields?: Record<string, OnyxCommon.PendingAction>;

    /** The ID of the preexisting report (it is possible that we optimistically created a Report for which a report already exists) */
    preexistingReportID?: string;

    /** If the report contains nonreimbursable expenses, send the nonreimbursable total */
    nonReimbursableTotal?: number;
    isHidden?: boolean;
    isChatRoom?: boolean;
    participantsList?: PersonalDetails[];
    text?: string;
    updateReportInLHN?: boolean;
    privateNotes?: Record<number, Note>;
    isLoadingPrivateNotes?: boolean;
    selected?: boolean;

    /** If the report contains reportFields, save the field id and its value */
    reportFields?: Record<string, string>;
};

export default Report;

export type {NotificationPreference, WriteCapability};<|MERGE_RESOLUTION|>--- conflicted
+++ resolved
@@ -121,14 +121,10 @@
     visibleChatMemberAccountIDs?: number[];
     total?: number;
     currency?: string;
-<<<<<<< HEAD
     errors?: OnyxCommon.Errors;
-=======
     managerEmail?: string;
     parentReportActionIDs?: number[];
->>>>>>> ece96ba9
     errorFields?: OnyxCommon.ErrorFields;
-    parentReportActionIDs?: number[];
 
     /** Whether the report is waiting on a bank account */
     isWaitingOnBankAccount?: boolean;
