--- conflicted
+++ resolved
@@ -78,7 +78,6 @@
     isWaitingOnBankAccount?: boolean;
     visibility?: ValueOf<typeof CONST.REPORT.VISIBILITY>;
     preexistingReportID?: string;
-<<<<<<< HEAD
     iouReportID?: number;
     lastMentionedTime?: string | null;
     parentReportActionIDs?: number[];
@@ -87,10 +86,8 @@
         createChat: ValueOf<typeof CONST.RED_BRICK_ROAD_PENDING_ACTION>;
         addWorkspaceRoom: ValueOf<typeof CONST.RED_BRICK_ROAD_PENDING_ACTION>;
     };
-=======
     /** If the report contains nonreimbursable expenses, send the nonreimbursable total */
     nonReimbursableTotal?: number;
->>>>>>> 562f9d8f
 };
 
 export default Report;