import type * as OnyxCommon from './OnyxCommon';
import type PersonalBankAccount from './PersonalBankAccount';
import type {OnfidoData} from './ReimbursementAccountDraft';

type FormValueType = string | boolean | Date | OnyxCommon.Errors | OnfidoData | string[] | number;

type BaseForm = {
    /** Controls the loading state of the form */
    isLoading?: boolean;

    /** Server side errors keyed by microtime */
    errors?: OnyxCommon.Errors | null;

    /** Field-specific server side errors keyed by microtime */
    errorFields?: OnyxCommon.ErrorFields | null;
};

type Form<TFormValues extends Record<string, FormValueType> = Record<string, FormValueType>> = TFormValues & BaseForm;

type AddDebitCardForm = Form<{
    /** Whether the form has been submitted */
    setupComplete: boolean;
}>;

type DateOfBirthForm = Form<{
    /** Date of birth */
    dob?: string;
}>;

type DisplayNameForm = Form<{
    firstName: string;
    lastName: string;
}>;

type NewRoomForm = Form<{
    roomName?: string;
    welcomeMessage?: string;
    policyID?: string;
    writeCapability?: string;
    visibility?: string;
}>;

type IKnowATeacherForm = Form<{
    firstName: string;
    lastName: string;
    partnerUserID: string;
}>;

type IntroSchoolPrincipalForm = Form<{
    firstName: string;
    lastName: string;
    partnerUserID: string;
}>;

type PrivateNotesForm = Form<{
    privateNotes: string;
}>;

type PersonalBankAccountForm = Form<PersonalBankAccount>;

<<<<<<< HEAD
type FormValues = Record<string, string>;
=======
type ReportFieldEditForm = Form<Record<string, string>>;
>>>>>>> c6758578

export default Form;

export type {
    AddDebitCardForm,
    DateOfBirthForm,
    PrivateNotesForm,
    DisplayNameForm,
    FormValueType,
    NewRoomForm,
    BaseForm,
    IKnowATeacherForm,
    IntroSchoolPrincipalForm,
    PersonalBankAccountForm,
<<<<<<< HEAD
    FormValues,
=======
    ReportFieldEditForm,
>>>>>>> c6758578
};<|MERGE_RESOLUTION|>--- conflicted
+++ resolved
@@ -58,11 +58,9 @@
 
 type PersonalBankAccountForm = Form<PersonalBankAccount>;
 
-<<<<<<< HEAD
+type ReportFieldEditForm = Form<Record<string, string>>;
+
 type FormValues = Record<string, string>;
-=======
-type ReportFieldEditForm = Form<Record<string, string>>;
->>>>>>> c6758578
 
 export default Form;
 
@@ -77,9 +75,6 @@
     IKnowATeacherForm,
     IntroSchoolPrincipalForm,
     PersonalBankAccountForm,
-<<<<<<< HEAD
+    ReportFieldEditForm,
     FormValues,
-=======
-    ReportFieldEditForm,
->>>>>>> c6758578
 };