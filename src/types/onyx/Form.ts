--- conflicted
+++ resolved
@@ -1,13 +1,8 @@
 import type * as OnyxCommon from './OnyxCommon';
-<<<<<<< HEAD
+import type PersonalBankAccount from './PersonalBankAccount';
 import type {OnfidoData} from './ReimbursementAccountDraft';
 
-type FormValueType = string | boolean | Date | OnfidoData | string[] | number;
-=======
-import type PersonalBankAccount from './PersonalBankAccount';
-
-type FormValueType = string | boolean | Date | OnyxCommon.Errors;
->>>>>>> 4e88eea2
+type FormValueType = string | boolean | Date | OnyxCommon.Errors | OnfidoData | string[] | number;
 
 type BaseForm = {
     /** Controls the loading state of the form */
@@ -61,14 +56,9 @@
     privateNotes: string;
 }>;
 
-<<<<<<< HEAD
+type PersonalBankAccountForm = Form<PersonalBankAccount>;
+
 type FormValues = Record<string, string>;
-
-export default Form;
-
-export type {AddDebitCardForm, DateOfBirthForm, PrivateNotesForm, DisplayNameForm, FormValueType, NewRoomForm, BaseForm, IKnowATeacherForm, IntroSchoolPrincipalForm, FormValues};
-=======
-type PersonalBankAccountForm = Form<PersonalBankAccount>;
 
 export default Form;
 
@@ -83,5 +73,5 @@
     IKnowATeacherForm,
     IntroSchoolPrincipalForm,
     PersonalBankAccountForm,
-};
->>>>>>> 4e88eea2
+    FormValues
+};