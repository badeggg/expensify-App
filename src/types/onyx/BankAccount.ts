--- conflicted
+++ resolved
@@ -1,10 +1,6 @@
-<<<<<<< HEAD
-export type AdditionalData = {
-=======
 import CONST from '../../CONST';
 
 type AdditionalData = {
->>>>>>> 5e4550b5
     isP2PDebitCard?: boolean;
     beneficialOwners?: string[];
     currency?: string;
@@ -78,4 +74,5 @@
     accountData?: AccountData;
 };
 
-export default BankAccount;+export default BankAccount;
+export type { AdditionalData };