--- conflicted
+++ resolved
@@ -8,21 +8,10 @@
     /** "General Ledger code" that corresponds to this tag in an accounting system. Similar to an ID. */
     // eslint-disable-next-line @typescript-eslint/naming-convention
     'GL Code': string;
-
-    /** Nested tags */
-    tags: PolicyTags;
 };
 
-type PolicyTagList = {
-    name: string;
-    required: boolean;
-    tags: Record<string, PolicyTag>;
-};
+type PolicyTags = Record<string, PolicyTag>;
 
-type PolicyTags = Record<string, PolicyTagList>;
-
-<<<<<<< HEAD
-=======
 type PolicyTagList<T extends string = string> = Record<
     T,
     {
@@ -32,9 +21,9 @@
         /** Flag that determines if tags are required */
         required: boolean;
 
+        /** Nested tags */
         tags: PolicyTags;
     }
 >;
 
->>>>>>> 55af216a
 export type {PolicyTag, PolicyTags, PolicyTagList};