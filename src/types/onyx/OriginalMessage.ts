import type {ValueOf} from 'type-fest';
import type CONST from '@src/CONST';
import type DeepValueOf from '@src/types/utils/DeepValueOf';

type PaymentMethodType = DeepValueOf<typeof CONST.IOU.PAYMENT_TYPE | typeof CONST.IOU.REPORT_ACTION_TYPE | typeof CONST.WALLET.TRANSFER_METHOD_TYPE>;

type ActionName = DeepValueOf<typeof CONST.REPORT.ACTIONS.TYPE>;
type OriginalMessageActionName =
    | 'ADDCOMMENT'
    | 'APPROVED'
    | 'CHRONOSOOOLIST'
    | 'CLOSED'
    | 'CREATED'
    | 'HOLD'
    | 'UNHOLD'
    | 'IOU'
    | 'MODIFIEDEXPENSE'
    | 'REIMBURSEMENTQUEUED'
    | 'RENAMED'
    | 'REPORTPREVIEW'
    | 'SUBMITTED'
    | 'TASKCANCELLED'
    | 'TASKCOMPLETED'
    | 'TASKEDITED'
    | 'TASKREOPENED'
    | 'ACTIONABLEJOINREQUEST'
    | 'ACTIONABLEMENTIONWHISPER'
<<<<<<< HEAD
    | 'ACTION_TRIPPREVIEW'
    | ValueOf<typeof CONST.REPORT.ACTIONS.TYPE.POLICYCHANGELOG>;
=======
    | 'ACTIONABLETRACKEXPENSEWHISPER'
    | ValueOf<typeof CONST.REPORT.ACTIONS.TYPE.POLICY_CHANGE_LOG>;
>>>>>>> d8e69901
type OriginalMessageApproved = {
    actionName: typeof CONST.REPORT.ACTIONS.TYPE.APPROVED;
    originalMessage: unknown;
};
type OriginalMessageSource = 'Chronos' | 'email' | 'ios' | 'android' | 'web' | '';

type OriginalMessageHold = {
    actionName: typeof CONST.REPORT.ACTIONS.TYPE.HOLD;
    originalMessage: unknown;
};

type OriginalMessageHoldComment = {
    actionName: typeof CONST.REPORT.ACTIONS.TYPE.HOLD_COMMENT;
    originalMessage: unknown;
};

type OriginalMessageUnHold = {
    actionName: typeof CONST.REPORT.ACTIONS.TYPE.UNHOLD;
    originalMessage: unknown;
};

type IOUDetails = {
    amount: number;
    comment?: string;
    currency: string;
};

type IOUMessage = {
    /** The ID of the iou transaction */
    IOUTransactionID?: string;
    IOUReportID?: string;
    expenseReportID?: string;
    amount: number;
    comment?: string;
    currency: string;
    lastModified?: string;
    participantAccountIDs?: number[];
    type: ValueOf<typeof CONST.IOU.REPORT_ACTION_TYPE>;
    cancellationReason?: string;
    paymentType?: PaymentMethodType;
    /** Only exists when we are sending money */
    IOUDetails?: IOUDetails;
};

type ReimbursementDeQueuedMessage = {
    cancellationReason: string;
    expenseReportID?: string;
    amount: number;
    currency: string;
};

type OriginalMessageIOU = {
    actionName: typeof CONST.REPORT.ACTIONS.TYPE.IOU;
    originalMessage: IOUMessage;
};

type FlagSeverityName = ValueOf<
    Pick<
        typeof CONST.MODERATION,
        'FLAG_SEVERITY_SPAM' | 'FLAG_SEVERITY_INCONSIDERATE' | 'FLAG_SEVERITY_INTIMIDATION' | 'FLAG_SEVERITY_BULLYING' | 'FLAG_SEVERITY_HARASSMENT' | 'FLAG_SEVERITY_ASSAULT'
    >
>;
type FlagSeverity = {
    accountID: number;
    timestamp: string;
};

type DecisionName = ValueOf<
    Pick<
        typeof CONST.MODERATION,
        'MODERATOR_DECISION_PENDING' | 'MODERATOR_DECISION_PENDING_HIDE' | 'MODERATOR_DECISION_PENDING_REMOVE' | 'MODERATOR_DECISION_APPROVED' | 'MODERATOR_DECISION_HIDDEN'
    >
>;
type Decision = {
    decision: DecisionName;
    timestamp?: string;
};

type User = {
    accountID: number;
    skinTone: number;
};

type Reaction = {
    emoji: string;
    users: User[];
};

type Closed = {
    policyName: string;
    reason: ValueOf<typeof CONST.REPORT.ARCHIVE_REASON>;
    lastModified?: string;
    newAccountID?: number;
    oldAccountID?: number;
};

type OriginalMessageAddComment = {
    actionName: typeof CONST.REPORT.ACTIONS.TYPE.ADD_COMMENT;
    originalMessage: {
        html: string;
        source?: OriginalMessageSource;
        lastModified?: string;
        taskReportID?: string;
        edits?: string[];
        childReportID?: string;
        isDeletedParentAction?: boolean;
        flags?: Record<FlagSeverityName, FlagSeverity[]>;
        moderationDecisions?: Decision[];
        whisperedTo: number[];
        reactions?: Reaction[];
    };
};

type OriginalMessageActionableMentionWhisper = {
    actionName: typeof CONST.REPORT.ACTIONS.TYPE.ACTIONABLE_MENTION_WHISPER;
    originalMessage: {
        inviteeAccountIDs: number[];
        inviteeEmails: string;
        lastModified: string;
        reportID: number;
        resolution?: ValueOf<typeof CONST.REPORT.ACTIONABLE_MENTION_WHISPER_RESOLUTION> | null;
        whisperedTo?: number[];
    };
};

type OriginalMessageSubmitted = {
    actionName: typeof CONST.REPORT.ACTIONS.TYPE.SUBMITTED;
    originalMessage: unknown;
};

type OriginalMessageClosed = {
    actionName: typeof CONST.REPORT.ACTIONS.TYPE.CLOSED;
    originalMessage: Closed;
};

type OriginalMessageCreated = {
    actionName: typeof CONST.REPORT.ACTIONS.TYPE.CREATED;
    originalMessage?: unknown;
};

type OriginalMessageMarkedReimbursed = {
    actionName: typeof CONST.REPORT.ACTIONS.TYPE.MARKED_REIMBURSED;
    originalMessage?: unknown;
};

type OriginalMessageRenamed = {
    actionName: typeof CONST.REPORT.ACTIONS.TYPE.RENAMED;
    originalMessage: {
        html: string;
        lastModified: string;
        oldName: string;
        newName: string;
    };
};

type ChronosOOOTimestamp = {
    date: string;
    timezone: string;
    // eslint-disable-next-line @typescript-eslint/naming-convention
    timezone_type: number;
};

type ChangeLog = {
    targetAccountIDs?: number[];
    roomName?: string;
    reportID?: number;
};

type ChronosOOOEvent = {
    id: string;
    lengthInDays: number;
    summary: string;
    start: ChronosOOOTimestamp;
    end: ChronosOOOTimestamp;
};

type OriginalMessageChronosOOOList = {
    actionName: typeof CONST.REPORT.ACTIONS.TYPE.CHRONOS_OOO_LIST;
    originalMessage: {
        edits: string[];
        events: ChronosOOOEvent[];
        html: string;
        lastModified: string;
    };
};

type OriginalMessageReportPreview = {
    actionName: typeof CONST.REPORT.ACTIONS.TYPE.REPORT_PREVIEW;
    originalMessage: {
        linkedReportID: string;
        lastModified?: string;
    };
};

type OriginalMessagePolicyChangeLog = {
    actionName: ValueOf<typeof CONST.REPORT.ACTIONS.TYPE.POLICY_CHANGE_LOG>;
    originalMessage: ChangeLog;
};

type OriginalMessageJoinPolicyChangeLog = {
    actionName: typeof CONST.REPORT.ACTIONS.TYPE.ACTIONABLE_JOIN_REQUEST;
    originalMessage: {
        choice: string;
        email: string;
        inviterEmail: string;
        lastModified: string;
        policyID: string;
    };
};

type OriginalMessageRoomChangeLog = {
    actionName: ValueOf<typeof CONST.REPORT.ACTIONS.TYPE.ROOM_CHANGE_LOG>;
    originalMessage: ChangeLog;
};

type OriginalMessagePolicyTask = {
    actionName:
        | typeof CONST.REPORT.ACTIONS.TYPE.TASK_EDITED
        | typeof CONST.REPORT.ACTIONS.TYPE.TASK_CANCELLED
        | typeof CONST.REPORT.ACTIONS.TYPE.TASK_COMPLETED
        | typeof CONST.REPORT.ACTIONS.TYPE.TASK_REOPENED
        | typeof CONST.REPORT.ACTIONS.TYPE.MODIFIED_EXPENSE;
    originalMessage: unknown;
};

type OriginalMessageModifiedExpense = {
    actionName: typeof CONST.REPORT.ACTIONS.TYPE.MODIFIED_EXPENSE;
    originalMessage: {
        oldMerchant?: string;
        merchant?: string;
        oldCurrency?: string;
        currency?: string;
        oldAmount?: number;
        amount?: number;
        oldComment?: string;
        newComment?: string;
        oldCreated?: string;
        created?: string;
        oldCategory?: string;
        category?: string;
        oldTag?: string;
        tag?: string;
        oldTaxAmount?: number;
        taxAmount?: number;
        oldTaxRate?: string;
        taxRate?: string;
        oldBillable?: string;
        billable?: string;
    };
};

type OriginalMessageReimbursementQueued = {
    actionName: typeof CONST.REPORT.ACTIONS.TYPE.REIMBURSEMENT_QUEUED;
    originalMessage: {
        paymentType: DeepValueOf<typeof CONST.IOU.PAYMENT_TYPE>;
    };
};

type OriginalMessageActionableTrackedExpenseWhisper = {
    actionName: typeof CONST.REPORT.ACTIONS.TYPE.ACTIONABLE_TRACK_EXPENSE_WHISPER;
    originalMessage: {
        transactionID: string;
        lastModified: string;
        resolution?: ValueOf<typeof CONST.REPORT.ACTIONABLE_TRACK_EXPENSE_WHISPER_RESOLUTION>;
    };
};

type OriginalMessageReimbursementDequeued = {
    actionName: typeof CONST.REPORT.ACTIONS.TYPE.REIMBURSEMENT_DEQUEUED;
    originalMessage: {
        expenseReportID: string;
    };
};

type OriginalMessageMoved = {
    actionName: typeof CONST.REPORT.ACTIONS.TYPE.MOVED;
    originalMessage: {
        fromPolicyID: string;
        toPolicyID: string;
        newParentReportID: string;
        movedReportID: string;
    };
};

type OriginalMessageTripRoomPreview = {
    actionName: typeof CONST.REPORT.ACTIONS.TYPE.ACTION_TRIPPREVIEW;
    originalMessage: {
        // @TODO: Add types here
    };
};

type OriginalMessage =
    | OriginalMessageApproved
    | OriginalMessageIOU
    | OriginalMessageAddComment
    | OriginalMessageActionableMentionWhisper
    | OriginalMessageSubmitted
    | OriginalMessageClosed
    | OriginalMessageCreated
    | OriginalMessageHold
    | OriginalMessageHoldComment
    | OriginalMessageUnHold
    | OriginalMessageRenamed
    | OriginalMessageChronosOOOList
    | OriginalMessageReportPreview
    | OriginalMessageRoomChangeLog
    | OriginalMessagePolicyChangeLog
    | OriginalMessagePolicyTask
    | OriginalMessageJoinPolicyChangeLog
    | OriginalMessageModifiedExpense
    | OriginalMessageReimbursementQueued
    | OriginalMessageReimbursementDequeued
    | OriginalMessageMoved
    | OriginalMessageMarkedReimbursed
<<<<<<< HEAD
    | OriginalMessageTripRoomPreview;
=======
    | OriginalMessageActionableTrackedExpenseWhisper;
>>>>>>> d8e69901

export default OriginalMessage;
export type {
    ChronosOOOEvent,
    Decision,
    Reaction,
    ActionName,
    IOUMessage,
    ReimbursementDeQueuedMessage,
    Closed,
    OriginalMessageActionName,
    ChangeLog,
    OriginalMessageIOU,
    OriginalMessageCreated,
    OriginalMessageRenamed,
    OriginalMessageAddComment,
    OriginalMessageJoinPolicyChangeLog,
    OriginalMessageActionableMentionWhisper,
    OriginalMessageChronosOOOList,
    OriginalMessageSource,
    OriginalMessageReimbursementDequeued,
    DecisionName,
    PaymentMethodType,
    OriginalMessageActionableTrackedExpenseWhisper,
};<|MERGE_RESOLUTION|>--- conflicted
+++ resolved
@@ -25,13 +25,9 @@
     | 'TASKREOPENED'
     | 'ACTIONABLEJOINREQUEST'
     | 'ACTIONABLEMENTIONWHISPER'
-<<<<<<< HEAD
+    | 'ACTIONABLETRACKEXPENSEWHISPER'
     | 'ACTION_TRIPPREVIEW'
-    | ValueOf<typeof CONST.REPORT.ACTIONS.TYPE.POLICYCHANGELOG>;
-=======
-    | 'ACTIONABLETRACKEXPENSEWHISPER'
     | ValueOf<typeof CONST.REPORT.ACTIONS.TYPE.POLICY_CHANGE_LOG>;
->>>>>>> d8e69901
 type OriginalMessageApproved = {
     actionName: typeof CONST.REPORT.ACTIONS.TYPE.APPROVED;
     originalMessage: unknown;
@@ -346,11 +342,8 @@
     | OriginalMessageReimbursementDequeued
     | OriginalMessageMoved
     | OriginalMessageMarkedReimbursed
-<<<<<<< HEAD
-    | OriginalMessageTripRoomPreview;
-=======
+    | OriginalMessageTripRoomPreview
     | OriginalMessageActionableTrackedExpenseWhisper;
->>>>>>> d8e69901
 
 export default OriginalMessage;
 export type {
