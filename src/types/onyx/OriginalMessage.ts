--- conflicted
+++ resolved
@@ -135,11 +135,6 @@
     timezone_type: number;
 };
 
-type ChangeLog = {
-    targetAccountIDs?: number[];
-    roomName?: string;
-};
-
 type ChronosOOOEvent = {
     id: string;
     lengthInDays: number;
@@ -174,20 +169,12 @@
 
 type OriginalMessagePolicyChangeLog = {
     actionName: ValueOf<typeof CONST.REPORT.ACTIONS.TYPE.POLICYCHANGELOG>;
-<<<<<<< HEAD
     originalMessage?: ChangeLogOriginalMessage;
-=======
-    originalMessage: ChangeLog;
->>>>>>> 662c8d73
 };
 
 type OriginalMessageRoomChangeLog = {
     actionName: ValueOf<typeof CONST.REPORT.ACTIONS.TYPE.ROOMCHANGELOG>;
-<<<<<<< HEAD
     originalMessage?: ChangeLogOriginalMessage;
-=======
-    originalMessage: ChangeLog;
->>>>>>> 662c8d73
 };
 
 type OriginalMessagePolicyTask = {
@@ -237,8 +224,4 @@
     | OriginalMessageMoved;
 
 export default OriginalMessage;
-<<<<<<< HEAD
-export type {ChronosOOOEvent, Decision, Reaction, ActionName, ChangeLogOriginalMessage};
-=======
-export type {ChronosOOOEvent, Decision, Reaction, ActionName, IOUMessage, Closed, OriginalMessageActionName, ChangeLog};
->>>>>>> 662c8d73
+export type {ChronosOOOEvent, Decision, Reaction, ActionName, IOUMessage, Closed, OriginalMessageActionName, ChangeLogOriginalMessage};