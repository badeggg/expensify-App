--- conflicted
+++ resolved
@@ -86,6 +86,8 @@
     policyName: string;
     reason: ValueOf<typeof CONST.REPORT.ARCHIVE_REASON>;
     lastModified?: string;
+    newAccountID?: number;
+    oldAccountID?: number;
 };
 
 type OriginalMessageAddComment = {
@@ -110,17 +112,7 @@
 
 type OriginalMessageClosed = {
     actionName: typeof CONST.REPORT.ACTIONS.TYPE.CLOSED;
-<<<<<<< HEAD
-    originalMessage: {
-        policyName: string;
-        reason: ValueOf<typeof CONST.REPORT.ARCHIVE_REASON>;
-        lastModified?: string;
-        newAccountID?: number;
-        oldAccountID?: number;
-    };
-=======
     originalMessage: Closed;
->>>>>>> bfb7d9ce
 };
 
 type OriginalMessageCreated = {
