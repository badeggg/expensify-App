import {SvgProps} from 'react-native-svg';
import {ValueOf} from 'type-fest';
import CONST from '@src/CONST';
import * as OnyxCommon from './OnyxCommon';
import OriginalMessage, {Decision, Reaction} from './OriginalMessage';
import {Receipt} from './Transaction';

type Message = {
    /** The type of the action item fragment. Used to render a corresponding component */
    type: string;

<<<<<<< HEAD
    /** The html content of the fragment. */
    html?: string;

=======
>>>>>>> 88723112
    /** The text content of the fragment. */
    text: string;

    /** The html content of the fragment. */
    html?: string;

    /** Used to apply additional styling. Style refers to a predetermined constant and not a class name. e.g. 'normal'
     * or 'strong'
     */
    style?: string;

    /** ID of a report */
    reportID?: string;

    /** ID of a policy */
    policyID?: string;

    /** The target of a link fragment e.g. '_blank' */
    target?: string;

    /** The destination of a link fragment e.g. 'https://www.expensify.com' */
    href?: string;

    /** An additional avatar url - not the main avatar url but used within a message. */
    iconUrl?: string;

    /** Fragment edited flag */
    isEdited?: boolean;

    isDeletedParentAction?: boolean;
<<<<<<< HEAD
    whisperedTo?: number[];
    reactions?: Reaction[];
=======

    /** Whether the pending transaction was reversed and didn't post to the card */
    isReversedTransaction?: boolean;
    whisperedTo?: number[];
    reactions?: Reaction[];

    moderationDecision?: Decision;
>>>>>>> 88723112
    translationKey?: string;
    moderationDecision?: Decision;
    isReversedTransaction?: boolean;

    /** ID of a task report */
    taskReportID?: string;
};

type Person = {
    type?: string;
    style?: string;
    text?: string;
};

type ReportActionBase = {
    /** The ID of the reportAction. It is the string representation of the a 64-bit integer. */
    reportActionID: string;

    /** @deprecated Used in old report actions before migration. Replaced by reportActionID. */
    sequenceNumber?: number;

    /** The ID of the previous reportAction on the report. It is a string represenation of a 64-bit integer (or null for CREATED actions). */
    previousReportActionID?: string;

    actorAccountID?: number;

    /** Person who created the action */
    person?: Person[];

    /** ISO-formatted datetime */
    created: string;

    /** report action message */
    message?: Message[];

    /** Whether we have received a response back from the server */
    isLoading?: boolean;

    /** accountIDs of the people to which the whisper was sent to (if any). Returns empty array if it is not a whisper */
    whisperedToAccountIDs?: number[];

<<<<<<< HEAD
    avatar?: string | React.FC<SvgProps>;

    /** Whether timezone is automatically set */
=======
    /** Report action child status number */
    childStatusNum?: number;

    /** Report action child status name */
    childStateNum?: number;

    avatar?: string;
>>>>>>> 88723112
    automatic?: boolean;

    shouldShow?: boolean;

    /** The ID of childReport */
    childReportID?: string;

    /** Name of child report */
    childReportName?: string;

    /** Type of child report  */
    childType?: string;

    childOldestFourEmails?: string;
    childOldestFourAccountIDs?: string;
    childCommenterCount?: number;
    childLastVisibleActionCreated?: string;
    childVisibleActionCount?: number;
<<<<<<< HEAD
    parentReportID?: string;
    childManagerAccountID?: number;

    /** The status of the child report */
    childStatusNum?: ValueOf<typeof CONST.REPORT.STATUS>;

    /** The state of the child report */
    childStateNum?: ValueOf<typeof CONST.REPORT.STATE_NUM>;
    childLastReceiptTransactionIDs?: string;
    childLastMoneyRequestComment?: string;
=======
    timestamp?: number;
    reportActionTimestamp?: number;
>>>>>>> 88723112
    childMoneyRequestCount?: number;
    isFirstItem?: boolean;

    /** Informations about attachments of report action */
    attachmentInfo?: (File & {source: string; uri: string}) | Record<string, never>;

    /** Receipt tied to report action */
    receipt?: Receipt;

    /** ISO-formatted datetime */
    lastModified?: string;

    pendingAction?: OnyxCommon.PendingAction;
    delegateAccountID?: string;

    /** Server side errors keyed by microtime */
    errors?: OnyxCommon.Errors;

    isAttachment?: boolean;
    childRecentReceiptTransactionIDs?: Record<string, string>;
};

type ReportAction = ReportActionBase & OriginalMessage;

type ReportActions = Record<string, ReportAction>;

export default ReportAction;
export type {ReportActions, Message};<|MERGE_RESOLUTION|>--- conflicted
+++ resolved
@@ -9,12 +9,6 @@
     /** The type of the action item fragment. Used to render a corresponding component */
     type: string;
 
-<<<<<<< HEAD
-    /** The html content of the fragment. */
-    html?: string;
-
-=======
->>>>>>> 88723112
     /** The text content of the fragment. */
     text: string;
 
@@ -45,10 +39,6 @@
     isEdited?: boolean;
 
     isDeletedParentAction?: boolean;
-<<<<<<< HEAD
-    whisperedTo?: number[];
-    reactions?: Reaction[];
-=======
 
     /** Whether the pending transaction was reversed and didn't post to the card */
     isReversedTransaction?: boolean;
@@ -56,10 +46,7 @@
     reactions?: Reaction[];
 
     moderationDecision?: Decision;
->>>>>>> 88723112
     translationKey?: string;
-    moderationDecision?: Decision;
-    isReversedTransaction?: boolean;
 
     /** ID of a task report */
     taskReportID?: string;
@@ -98,19 +85,8 @@
     /** accountIDs of the people to which the whisper was sent to (if any). Returns empty array if it is not a whisper */
     whisperedToAccountIDs?: number[];
 
-<<<<<<< HEAD
     avatar?: string | React.FC<SvgProps>;
 
-    /** Whether timezone is automatically set */
-=======
-    /** Report action child status number */
-    childStatusNum?: number;
-
-    /** Report action child status name */
-    childStateNum?: number;
-
-    avatar?: string;
->>>>>>> 88723112
     automatic?: boolean;
 
     shouldShow?: boolean;
@@ -129,21 +105,18 @@
     childCommenterCount?: number;
     childLastVisibleActionCreated?: string;
     childVisibleActionCount?: number;
-<<<<<<< HEAD
     parentReportID?: string;
     childManagerAccountID?: number;
 
     /** The status of the child report */
     childStatusNum?: ValueOf<typeof CONST.REPORT.STATUS>;
 
-    /** The state of the child report */
+    /** Report action child status name */
     childStateNum?: ValueOf<typeof CONST.REPORT.STATE_NUM>;
     childLastReceiptTransactionIDs?: string;
     childLastMoneyRequestComment?: string;
-=======
     timestamp?: number;
     reportActionTimestamp?: number;
->>>>>>> 88723112
     childMoneyRequestCount?: number;
     isFirstItem?: boolean;
 
