import {SvgProps} from 'react-native-svg';
import {ValueOf} from 'type-fest';
import CONST from '@src/CONST';
import * as OnyxCommon from './OnyxCommon';
<<<<<<< HEAD
import CONST from '../../CONST';

type ModerationDecision = {
    decision:
        | typeof CONST.MODERATION.MODERATOR_DECISION_APPROVED
        | typeof CONST.MODERATION.MODERATOR_DECISION_HIDDEN
        | typeof CONST.MODERATION.MODERATOR_DECISION_PENDING
        | typeof CONST.MODERATION.MODERATOR_DECISION_PENDING_HIDE
        | typeof CONST.MODERATION.MODERATOR_DECISION_PENDING_REMOVE;
};
=======
import OriginalMessage, {Decision, Reaction} from './OriginalMessage';
import {Receipt} from './Transaction';
>>>>>>> bfb7d9ce

type Message = {
    /** The type of the action item fragment. Used to render a corresponding component */
    type: string;

    /** The text content of the fragment. */
    text: string;

    /** The html content of the fragment. */
    html?: string;

    /** Used to apply additional styling. Style refers to a predetermined constant and not a class name. e.g. 'normal'
     * or 'strong'
     */
    style?: string;

    /** ID of a report */
    reportID?: string;

    /** ID of a policy */
    policyID?: string;

    /** The target of a link fragment e.g. '_blank' */
    target?: string;

    /** The destination of a link fragment e.g. 'https://www.expensify.com' */
    href?: string;

    /** An additional avatar url - not the main avatar url but used within a message. */
    iconUrl?: string;

    /** Fragment edited flag */
    isEdited?: boolean;

    isDeletedParentAction?: boolean;

    /** Whether the pending transaction was reversed and didn't post to the card */
    isReversedTransaction?: boolean;
    whisperedTo?: number[];
    reactions?: Reaction[];

<<<<<<< HEAD
    isDeletedParentAction: boolean;
    whisperedTo: number[];
    reactions: Reaction[];
    html?: string;
    moderationDecision?: ModerationDecision;
=======
    moderationDecision?: Decision;
    translationKey?: string;

    /** ID of a task report */
    taskReportID?: string;
>>>>>>> bfb7d9ce
};

type Person = {
    type?: string;
    style?: string;
    text?: string;
};

type ReportActionBase = {
    /** The ID of the reportAction. It is the string representation of the a 64-bit integer. */
    reportActionID: string;
<<<<<<< HEAD
=======

    /** @deprecated Used in old report actions before migration. Replaced by reportActionID. */
    sequenceNumber?: number;
>>>>>>> bfb7d9ce

    /** The ID of the previous reportAction on the report. It is a string represenation of a 64-bit integer (or null for CREATED actions). */
    previousReportActionID?: string;

    actorAccountID?: number;

    /** Person who created the action */
    person?: Person[];

    /** ISO-formatted datetime */
    created: string;

    /** report action message */
    message?: Message[];

    /** Whether we have received a response back from the server */
    isLoading?: boolean;

    /** accountIDs of the people to which the whisper was sent to (if any). Returns empty array if it is not a whisper */
    whisperedToAccountIDs?: number[];

    avatar?: string | React.FC<SvgProps>;

    automatic?: boolean;

    shouldShow?: boolean;

    /** The ID of childReport */
    childReportID?: string;

    /** Name of child report */
    childReportName?: string;

    /** Type of child report  */
    childType?: string;

    childOldestFourEmails?: string;
    childOldestFourAccountIDs?: string;
    childCommenterCount?: number;
    childLastVisibleActionCreated?: string;
    childVisibleActionCount?: number;
    parentReportID?: string;
    childManagerAccountID?: number;

    /** The status of the child report */
    childStatusNum?: ValueOf<typeof CONST.REPORT.STATUS>;

    /** Report action child status name */
    childStateNum?: ValueOf<typeof CONST.REPORT.STATE_NUM>;
    childLastReceiptTransactionIDs?: string;
    childLastMoneyRequestComment?: string;
    timestamp?: number;
    reportActionTimestamp?: number;
    childMoneyRequestCount?: number;
    isFirstItem?: boolean;

    /** Informations about attachments of report action */
    attachmentInfo?: (File & {source: string; uri: string}) | Record<string, never>;

    /** Receipt tied to report action */
    receipt?: Receipt;

    /** ISO-formatted datetime */
    lastModified?: string;

    pendingAction?: OnyxCommon.PendingAction;
    delegateAccountID?: string;

    /** Server side errors keyed by microtime */
    errors?: OnyxCommon.Errors;

    isAttachment?: boolean;
    childRecentReceiptTransactionIDs?: Record<string, string>;
    reportID?: string;
};

type ReportAction = ReportActionBase & OriginalMessage;

<<<<<<< HEAD
export default ReportAction;

export type {ReportActionBase, Message, ModerationDecision};
=======
type ReportActions = Record<string, ReportAction>;

export default ReportAction;
export type {ReportActions, Message};
>>>>>>> bfb7d9ce
<|MERGE_RESOLUTION|>--- conflicted
+++ resolved
@@ -2,21 +2,8 @@
 import {ValueOf} from 'type-fest';
 import CONST from '@src/CONST';
 import * as OnyxCommon from './OnyxCommon';
-<<<<<<< HEAD
-import CONST from '../../CONST';
-
-type ModerationDecision = {
-    decision:
-        | typeof CONST.MODERATION.MODERATOR_DECISION_APPROVED
-        | typeof CONST.MODERATION.MODERATOR_DECISION_HIDDEN
-        | typeof CONST.MODERATION.MODERATOR_DECISION_PENDING
-        | typeof CONST.MODERATION.MODERATOR_DECISION_PENDING_HIDE
-        | typeof CONST.MODERATION.MODERATOR_DECISION_PENDING_REMOVE;
-};
-=======
 import OriginalMessage, {Decision, Reaction} from './OriginalMessage';
 import {Receipt} from './Transaction';
->>>>>>> bfb7d9ce
 
 type Message = {
     /** The type of the action item fragment. Used to render a corresponding component */
@@ -58,19 +45,11 @@
     whisperedTo?: number[];
     reactions?: Reaction[];
 
-<<<<<<< HEAD
-    isDeletedParentAction: boolean;
-    whisperedTo: number[];
-    reactions: Reaction[];
-    html?: string;
-    moderationDecision?: ModerationDecision;
-=======
     moderationDecision?: Decision;
     translationKey?: string;
 
     /** ID of a task report */
     taskReportID?: string;
->>>>>>> bfb7d9ce
 };
 
 type Person = {
@@ -82,12 +61,9 @@
 type ReportActionBase = {
     /** The ID of the reportAction. It is the string representation of the a 64-bit integer. */
     reportActionID: string;
-<<<<<<< HEAD
-=======
 
     /** @deprecated Used in old report actions before migration. Replaced by reportActionID. */
     sequenceNumber?: number;
->>>>>>> bfb7d9ce
 
     /** The ID of the previous reportAction on the report. It is a string represenation of a 64-bit integer (or null for CREATED actions). */
     previousReportActionID?: string;
@@ -166,13 +142,7 @@
 
 type ReportAction = ReportActionBase & OriginalMessage;
 
-<<<<<<< HEAD
-export default ReportAction;
-
-export type {ReportActionBase, Message, ModerationDecision};
-=======
 type ReportActions = Record<string, ReportAction>;
 
 export default ReportAction;
-export type {ReportActions, Message};
->>>>>>> bfb7d9ce
+export type {ReportActions, Message};