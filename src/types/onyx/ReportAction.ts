import {ValueOf} from 'type-fest';
import {AvatarSource} from '@libs/UserUtils';
import CONST from '@src/CONST';
import {EmptyObject} from '@src/types/utils/EmptyObject';
import * as OnyxCommon from './OnyxCommon';
import OriginalMessage, {Decision, Reaction} from './OriginalMessage';
import {NotificationPreference} from './Report';
import {Receipt} from './Transaction';

type Message = {
    /** The type of the action item fragment. Used to render a corresponding component */
    type: string;

    /** The text content of the fragment. */
    text: string;

    /** The html content of the fragment. */
    html?: string;

    /** Used to apply additional styling. Style refers to a predetermined constant and not a class name. e.g. 'normal'
     * or 'strong'
     */
    style?: string;

    /** ID of a report */
    reportID?: string;

    /** ID of a policy */
    policyID?: string;

    /** The target of a link fragment e.g. '_blank' */
    target?: string;

    /** The destination of a link fragment e.g. 'https://www.expensify.com' */
    href?: string;

    /** An additional avatar url - not the main avatar url but used within a message. */
    iconUrl?: string;

    /** Fragment edited flag */
    isEdited?: boolean;

    isDeletedParentAction?: boolean;

    /** Whether the pending transaction was reversed and didn't post to the card */
    isReversedTransaction?: boolean;
    whisperedTo?: number[];
    reactions?: Reaction[];

    moderationDecision?: Decision;
    translationKey?: string;

    /** ID of a task report */
    taskReportID?: string;
};

type ImageMetadata = {
    /**  The height of the image. */
    height?: number;

    /**  The width of the image. */
    width?: number;

    /**  The URL of the image. */
    url?: string;
};

type LinkMetadata = {
    /**  The URL of the link. */
    url?: string;

    /**  A description of the link. */
    description?: string;

    /**  The title of the link. */
    title?: string;

    /**  The publisher of the link. */
    publisher?: string;

    /**  The image associated with the link. */
    image?: ImageMetadata;

    /**  The provider logo associated with the link. */
    logo?: ImageMetadata;
};

type Person = {
    type?: string;
    style?: string;
    text?: string;
};

type ReportActionBase = {
    /** The ID of the reportAction. It is the string representation of the a 64-bit integer. */
    reportActionID: string;

    /** @deprecated Used in old report actions before migration. Replaced by reportActionID. */
    sequenceNumber?: number;

    /** The ID of the previous reportAction on the report. It is a string represenation of a 64-bit integer (or null for CREATED actions). */
    previousReportActionID?: string;

    actorAccountID?: number;

    /** Person who created the action */
    person?: Person[];

    /** ISO-formatted datetime */
    created: string;

    /** report action message */
    message?: Message[];

    /** report action message */
    previousMessage?: Message[];

    /** Whether we have received a response back from the server */
    isLoading?: boolean;

    /** accountIDs of the people to which the whisper was sent to (if any). Returns empty array if it is not a whisper */
    whisperedToAccountIDs?: number[];

    avatar?: AvatarSource;

    automatic?: boolean;

    shouldShow?: boolean;

    /** The ID of childReport */
    childReportID?: string;

    /** Name of child report */
    childReportName?: string;

    /** Type of child report  */
    childType?: string;

    childOldestFourEmails?: string;
    childOldestFourAccountIDs?: string;
    childCommenterCount?: number;
    childLastVisibleActionCreated?: string;
    childVisibleActionCount?: number;
    parentReportID?: string;
    childManagerAccountID?: number;

    /** The status of the child report */
    childStatusNum?: ValueOf<typeof CONST.REPORT.STATUS>;

    /** Report action child status name */
    childStateNum?: ValueOf<typeof CONST.REPORT.STATE_NUM>;
    childLastReceiptTransactionIDs?: string;
    childLastMoneyRequestComment?: string;
    childLastActorAccountID?: number;
    timestamp?: number;
    reportActionTimestamp?: number;
    childMoneyRequestCount?: number;
    isFirstItem?: boolean;

<<<<<<< HEAD
    /** Information about attachments of report action */
    attachmentInfo?: (File & {source: string; uri: string}) | Record<string, never>;
=======
    /** Informations about attachments of report action */
    attachmentInfo?: File | EmptyObject;
>>>>>>> f73047ef

    /** Receipt tied to report action */
    receipt?: Receipt;

    /** ISO-formatted datetime */
    lastModified?: string;

    /** Is this action pending? */
    pendingAction?: OnyxCommon.PendingAction;
    delegateAccountID?: string;

    /** Server side errors keyed by microtime */
    errors?: OnyxCommon.Errors;

    /** Whether the report action is attachment */
    isAttachment?: boolean;

    /** Recent receipt transaction IDs keyed by reportID */
    childRecentReceiptTransactionIDs?: Record<string, string>;

    /** ReportID of the report action */
    reportID?: string;

<<<<<<< HEAD
=======
    /** Metadata of the link */
    linkMetadata?: LinkMetadata[];

    /** The current user's notification preference for this report's child */
    childReportNotificationPreference?: NotificationPreference;

>>>>>>> f73047ef
    /** We manually add this field while sorting to detect the end of the list */
    isNewestReportAction?: boolean;
};

type ReportAction = ReportActionBase & OriginalMessage;

type ReportActions = Record<string, ReportAction>;

export default ReportAction;
export type {ReportActions, ReportActionBase, Message};<|MERGE_RESOLUTION|>--- conflicted
+++ resolved
@@ -157,13 +157,8 @@
     childMoneyRequestCount?: number;
     isFirstItem?: boolean;
 
-<<<<<<< HEAD
-    /** Information about attachments of report action */
-    attachmentInfo?: (File & {source: string; uri: string}) | Record<string, never>;
-=======
     /** Informations about attachments of report action */
     attachmentInfo?: File | EmptyObject;
->>>>>>> f73047ef
 
     /** Receipt tied to report action */
     receipt?: Receipt;
@@ -187,15 +182,12 @@
     /** ReportID of the report action */
     reportID?: string;
 
-<<<<<<< HEAD
-=======
     /** Metadata of the link */
     linkMetadata?: LinkMetadata[];
 
     /** The current user's notification preference for this report's child */
     childReportNotificationPreference?: NotificationPreference;
 
->>>>>>> f73047ef
     /** We manually add this field while sorting to detect the end of the list */
     isNewestReportAction?: boolean;
 };
