import type {ValueOf} from 'type-fest';
import type CONST from '@src/CONST';
import type * as OnyxCommon from './OnyxCommon';

type Unit = 'mi' | 'km';

type Rate = OnyxCommon.OnyxValueWithOfflineFeedback<{
    name?: string;
    rate?: number;
    currency?: string;
    customUnitRateID?: string;
    errors?: OnyxCommon.Errors;
<<<<<<< HEAD
    pendingAction?: OnyxCommon.PendingAction;
    enabled?: boolean;
};
=======
    enabled?: boolean;
}>;
>>>>>>> 4816890a

type Attributes = {
    unit: Unit;
};

type CustomUnit = OnyxCommon.OnyxValueWithOfflineFeedback<{
    name: string;
    customUnitID: string;
    attributes: Attributes;
    rates: Record<string, Rate>;
    defaultCategory?: string;
    enabled?: boolean;
<<<<<<< HEAD
    pendingAction?: OnyxCommon.PendingAction;
=======
>>>>>>> 4816890a
    errors?: OnyxCommon.Errors;
}>;

type DisabledFields = {
    defaultBillable?: boolean;
    reimbursable?: boolean;
};

type TaxRate = {
    /** Name of the a tax rate. */
    name: string;

    /** The value of the tax rate as percentage. */
    value: string;

    /** The code associated with the tax rate. */
    code: string;

    /** This contains the tax name and tax value as one name */
    modifiedName: string;

    /** Indicates if the tax rate is disabled. */
    isDisabled?: boolean;
};

type TaxRates = Record<string, TaxRate>;

type TaxRatesWithDefault = {
    /** Name of the tax */
    name: string;

    /** Default policy tax code */
    defaultExternalID: string;

    /** Default value of taxes */
    defaultValue: string;

    /** Default foreign policy tax code */
    foreignTaxDefault: string;

    /** List of tax names and values */
    taxes: TaxRates;
};

// These types are for the Integration connections for a policy (eg. Quickbooks, Xero, etc).
// This data is not yet used in the codebase which is why it is given a very generic type, but the data is being put into Onyx for future use.
// Once the data is being used, these types should be defined appropriately.
type ConnectionLastSync = Record<string, unknown>;
type ConnectionData = Record<string, unknown>;
type ConnectionConfig = Record<string, unknown>;
type Connection = {
    lastSync?: ConnectionLastSync;
    data: ConnectionData;
    config: ConnectionConfig;
};

type AutoReportingOffset = number | ValueOf<typeof CONST.POLICY.AUTO_REPORTING_OFFSET>;

type Policy = OnyxCommon.OnyxValueWithOfflineFeedback<
    {
        /** The ID of the policy */
        id: string;

        /** The name of the policy */
        name: string;

        /** The current user's role in the policy */
        role: ValueOf<typeof CONST.POLICY.ROLE>;

        /** The policy type */
        type: ValueOf<typeof CONST.POLICY.TYPE>;

        /** The email of the policy owner */
        owner: string;

        /** The accountID of the policy owner */
        ownerAccountID?: number;

        /** The output currency for the policy */
        outputCurrency: string;

        /** The URL for the policy avatar */
        avatar?: string;

        /** Error objects keyed by field name containing errors keyed by microtime */
        errorFields?: OnyxCommon.ErrorFields;

        /** A list of errors keyed by microtime */
        errors?: OnyxCommon.Errors;

        /** Whether this policy was loaded from a policy summary, or loaded completely with all of its values */
        isFromFullPolicy?: boolean;

        /** When this policy was last modified */
        lastModified?: string;

        /** The custom units data for this policy */
        customUnits?: Record<string, CustomUnit>;

        /** Whether policy expense chats can be created and used on this policy. Enabled manually by CQ/JS snippet. Always true for free policies. */
        isPolicyExpenseChatEnabled: boolean;

        /** Whether the auto reporting is enabled */
        autoReporting?: boolean;

        /** The scheduled submit frequency set up on this policy */
        autoReportingFrequency?: ValueOf<typeof CONST.POLICY.AUTO_REPORTING_FREQUENCIES>;

        /** Whether the scheduled submit is enabled */
        harvesting?: {
            enabled: boolean;
        };

        /** @deprecated Whether the scheduled submit is enabled */
        isPreventSelfApprovalEnabled?: boolean;

<<<<<<< HEAD
    /** @deprecated Whether the self approval or submitting is enabled */
    isPreventSelfApprovalEnabled?: boolean;

    /** Whether the self approval or submitting is enabled */
    preventSelfApprovalEnabled?: boolean;

    /** When the monthly scheduled submit should happen */
    autoReportingOffset?: AutoReportingOffset;
=======
        /** Whether the self approval or submitting is enabled */
        preventSelfApprovalEnabled?: boolean;

        /** When the monthly scheduled submit should happen */
        autoReportingOffset?: AutoReportingOffset;
>>>>>>> 4816890a

        /** The accountID of manager who the employee submits their expenses to on paid policies */
        submitsTo?: number;

        /** The employee list of the policy */
        employeeList?: [];

        /** The reimbursement choice for policy */
        reimbursementChoice?: ValueOf<typeof CONST.POLICY.REIMBURSEMENT_CHOICES>;

        /** The maximum report total allowed to trigger auto reimbursement. */
        autoReimbursementLimit?: number;

        /** Whether to leave the calling account as an admin on the policy */
        makeMeAdmin?: boolean;

<<<<<<< HEAD
    /** Pending fields for the policy */
    pendingFields?: Record<string, OnyxCommon.PendingAction>;
=======
        /** Original file name which is used for the policy avatar */
        originalFileName?: string;
>>>>>>> 4816890a

        /** Alert message for the policy */
        alertMessage?: string;

        /** Informative messages about which policy members were added with primary logins when invited with their secondary login */
        primaryLoginsInvited?: Record<string, string>;

        /** Whether policy is updating */
        isPolicyUpdating?: boolean;

        /** The approver of the policy */
        approver?: string;

<<<<<<< HEAD
    /** The approver of the policy */
    approver?: string;

    /** The approval mode set up on this policy */
    approvalMode?: ValueOf<typeof CONST.POLICY.APPROVAL_MODE>;

    /** Whether the auto approval is enabled */
    isAutoApprovalEnabled?: boolean;

    /** Whether transactions should be billable by default */
    defaultBillable?: boolean;
=======
        /** The approval mode set up on this policy */
        approvalMode?: ValueOf<typeof CONST.POLICY.APPROVAL_MODE>;

        /** Whether the auto approval is enabled */
        isAutoApprovalEnabled?: boolean;
>>>>>>> 4816890a

        /** Whether transactions should be billable by default */
        defaultBillable?: boolean;

        /** The workspace description */
        description?: string;

        /** List of field names that are disabled */
        disabledFields?: DisabledFields;

        /** Whether new transactions need to be tagged */
        requiresTag?: boolean;

        /** Whether new transactions need to be categorized */
        requiresCategory?: boolean;

        /** Whether the workspace has multiple levels of tags enabled */
        hasMultipleTagLists?: boolean;

        /**
         * Whether or not the policy has tax tracking enabled
         *
         * @deprecated - use tax.trackingEnabled instead
         */
        isTaxTrackingEnabled?: boolean;

        /** Whether or not the policy has tax tracking enabled */
        tax?: {
            trackingEnabled: boolean;
        };

        /** Collection of tax rates attached to a policy */
        taxRates?: TaxRatesWithDefault;

        /** ReportID of the admins room for this workspace */
        chatReportIDAdmins?: number;

        /** ReportID of the announce room for this workspace */
        chatReportIDAnnounce?: number;

        /** All the integration connections attached to the policy */
        connections?: Record<string, Connection>;
    },
    'generalSettings' | 'addWorkspaceRoom'
>;

export default Policy;

export type {Unit, CustomUnit, Attributes, Rate, TaxRate, TaxRates, TaxRatesWithDefault};<|MERGE_RESOLUTION|>--- conflicted
+++ resolved
@@ -10,14 +10,8 @@
     currency?: string;
     customUnitRateID?: string;
     errors?: OnyxCommon.Errors;
-<<<<<<< HEAD
-    pendingAction?: OnyxCommon.PendingAction;
-    enabled?: boolean;
-};
-=======
     enabled?: boolean;
 }>;
->>>>>>> 4816890a
 
 type Attributes = {
     unit: Unit;
@@ -30,10 +24,6 @@
     rates: Record<string, Rate>;
     defaultCategory?: string;
     enabled?: boolean;
-<<<<<<< HEAD
-    pendingAction?: OnyxCommon.PendingAction;
-=======
->>>>>>> 4816890a
     errors?: OnyxCommon.Errors;
 }>;
 
@@ -150,22 +140,11 @@
         /** @deprecated Whether the scheduled submit is enabled */
         isPreventSelfApprovalEnabled?: boolean;
 
-<<<<<<< HEAD
-    /** @deprecated Whether the self approval or submitting is enabled */
-    isPreventSelfApprovalEnabled?: boolean;
-
-    /** Whether the self approval or submitting is enabled */
-    preventSelfApprovalEnabled?: boolean;
-
-    /** When the monthly scheduled submit should happen */
-    autoReportingOffset?: AutoReportingOffset;
-=======
         /** Whether the self approval or submitting is enabled */
         preventSelfApprovalEnabled?: boolean;
 
         /** When the monthly scheduled submit should happen */
         autoReportingOffset?: AutoReportingOffset;
->>>>>>> 4816890a
 
         /** The accountID of manager who the employee submits their expenses to on paid policies */
         submitsTo?: number;
@@ -182,13 +161,8 @@
         /** Whether to leave the calling account as an admin on the policy */
         makeMeAdmin?: boolean;
 
-<<<<<<< HEAD
-    /** Pending fields for the policy */
-    pendingFields?: Record<string, OnyxCommon.PendingAction>;
-=======
         /** Original file name which is used for the policy avatar */
         originalFileName?: string;
->>>>>>> 4816890a
 
         /** Alert message for the policy */
         alertMessage?: string;
@@ -202,25 +176,11 @@
         /** The approver of the policy */
         approver?: string;
 
-<<<<<<< HEAD
-    /** The approver of the policy */
-    approver?: string;
-
-    /** The approval mode set up on this policy */
-    approvalMode?: ValueOf<typeof CONST.POLICY.APPROVAL_MODE>;
-
-    /** Whether the auto approval is enabled */
-    isAutoApprovalEnabled?: boolean;
-
-    /** Whether transactions should be billable by default */
-    defaultBillable?: boolean;
-=======
         /** The approval mode set up on this policy */
         approvalMode?: ValueOf<typeof CONST.POLICY.APPROVAL_MODE>;
 
         /** Whether the auto approval is enabled */
         isAutoApprovalEnabled?: boolean;
->>>>>>> 4816890a
 
         /** Whether transactions should be billable by default */
         defaultBillable?: boolean;
