--- conflicted
+++ resolved
@@ -90,13 +90,12 @@
     /** The employee list of the policy */
     employeeList?: [];
 
-<<<<<<< HEAD
     /** The reimbursement choice for policy */
     reimbursementChoice?: ValueOf<typeof CONST.POLICY.REIMBURSEMENT_CHOICES>;
 
     /** The maximum report total allowed to trigger auto reimbursement. */
     autoReimbursementLimit?: number;
-=======
+
     /** Whether to leave the calling account as an admin on the policy */
     makeMeAdmin?: boolean;
 
@@ -111,7 +110,6 @@
 
     /** Informative messages about which policy members were added with primary logins when invited with their secondary login */
     primaryLoginsInvited?: Record<string, string>;
->>>>>>> 4b7b8f24
 };
 
 export default Policy;
