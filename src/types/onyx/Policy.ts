--- conflicted
+++ resolved
@@ -166,13 +166,9 @@
     syncClasses: IntegrationEntityMap;
     syncCustomers: IntegrationEntityMap;
     syncLocations: IntegrationEntityMap;
-<<<<<<< HEAD
-    exportDate: keyof typeof CONST.QUICKBOOKS_EXPORT_DATE;
-=======
     syncAccounts: IntegrationEntityMap;
     syncTaxes: IntegrationEntityMap;
-    exportDate: string;
->>>>>>> 0995d40b
+    exportDate: keyof typeof CONST.QUICKBOOKS_EXPORT_DATE;
     lastConfigurationTime: number;
     syncTax: boolean;
     enableNewCategories: IntegrationEntityMap;
