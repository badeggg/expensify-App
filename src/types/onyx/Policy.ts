import type {ValueOf} from 'type-fest';
import type CONST from '@src/CONST';
import type * as OnyxCommon from './OnyxCommon';

type Unit = 'mi' | 'km';

type Rate = {
    name: string;
    rate: number;
    currency: string;
};

type CustomUnit = {
    customUnitID?: string;
    name?: string;
    attributes: {
        unit: Unit;
    };
    rates?: Record<string, Rate>;
};

type Policy = {
    /** The ID of the policy */
    id: string;

    /** The name of the policy */
    name: string;

    /** The current user's role in the policy */
    role: ValueOf<typeof CONST.POLICY.ROLE>;

    /** The policy type */
    type: ValueOf<typeof CONST.POLICY.TYPE>;

    /** The email of the policy owner */
    owner: string;

    /** The accountID of the policy owner */
    ownerAccountID?: number;

    /** The output currency for the policy */
    outputCurrency: string;

    /** The URL for the policy avatar */
    avatar?: string;

    /** Error objects keyed by field name containing errors keyed by microtime */
    errorFields?: OnyxCommon.ErrorFields;

    /** Indicates the type of change made to the policy that hasn't been synced with the server yet  */
    pendingAction?: OnyxCommon.PendingAction;

    /** A list of errors keyed by microtime */
    errors?: OnyxCommon.Errors;

    /** Whether this policy was loaded from a policy summary, or loaded completely with all of its values */
    isFromFullPolicy?: boolean;

    /** When this policy was last modified */
    lastModified?: string;

    /** The custom units data for this policy */
    customUnits?: Record<string, CustomUnit>;

<<<<<<< HEAD
    /** Is tax tracking enabled */
    isTaxTrackingEnabled?: boolean;
=======
    /** Whether chat rooms can be created and used on this policy. Enabled manually by CQ/JS snippet. Always true for free policies. */
    areChatRoomsEnabled: boolean;
>>>>>>> bfb7f22c

    /** Whether policy expense chats can be created and used on this policy. Enabled manually by CQ/JS snippet. Always true for free policies. */
    isPolicyExpenseChatEnabled: boolean;

    /** Whether the auto reporting is enabled */
    autoReporting?: boolean;

    /** The scheduled submit frequency set up on the this policy */
    autoReportingFrequency?: ValueOf<typeof CONST.POLICY.AUTO_REPORTING_FREQUENCIES>;

    /** Whether the scheduled submit is enabled */
    isHarvestingEnabled?: boolean;

    /** The accountID of manager who the employee submits their expenses to on paid policies */
    submitsTo?: number;

    /** The employee list of the policy */
    employeeList?: [];
};

export default Policy;

export type {Unit};<|MERGE_RESOLUTION|>--- conflicted
+++ resolved
@@ -62,13 +62,11 @@
     /** The custom units data for this policy */
     customUnits?: Record<string, CustomUnit>;
 
-<<<<<<< HEAD
     /** Is tax tracking enabled */
     isTaxTrackingEnabled?: boolean;
-=======
+
     /** Whether chat rooms can be created and used on this policy. Enabled manually by CQ/JS snippet. Always true for free policies. */
     areChatRoomsEnabled: boolean;
->>>>>>> bfb7f22c
 
     /** Whether policy expense chats can be created and used on this policy. Enabled manually by CQ/JS snippet. Always true for free policies. */
     isPolicyExpenseChatEnabled: boolean;
