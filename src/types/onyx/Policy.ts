import type {ValueOf} from 'type-fest';
import type CONST from '@src/CONST';
import type * as OnyxCommon from './OnyxCommon';

type Unit = 'mi' | 'km';

type Rate = {
    name?: string;
    rate?: number;
    currency?: string;
    customUnitRateID?: string;
    errors?: OnyxCommon.Errors;
    pendingAction?: string;
};

type Attributes = {
    unit: Unit;
};

type CustomUnit = {
    name: string;
    customUnitID: string;
    attributes: Attributes;
    rates: Record<string, Rate>;
    pendingAction?: string;
    errors?: OnyxCommon.Errors;
};

type Policy = {
    /** The ID of the policy */
    id: string;

    /** The name of the policy */
    name: string;

    /** The current user's role in the policy */
    role: ValueOf<typeof CONST.POLICY.ROLE>;

    /** The policy type */
    type: ValueOf<typeof CONST.POLICY.TYPE>;

    /** The email of the policy owner */
    owner: string;

    /** The accountID of the policy owner */
    ownerAccountID?: number;

    /** The output currency for the policy */
    outputCurrency: string;

    /** The URL for the policy avatar */
    avatar?: string;

    /** Error objects keyed by field name containing errors keyed by microtime */
    errorFields?: OnyxCommon.ErrorFields;

    /** Indicates the type of change made to the policy that hasn't been synced with the server yet  */
    pendingAction?: OnyxCommon.PendingAction;

    /** A list of errors keyed by microtime */
    errors?: OnyxCommon.Errors;

    /** Whether this policy was loaded from a policy summary, or loaded completely with all of its values */
    isFromFullPolicy?: boolean;

    /** When this policy was last modified */
    lastModified?: string;

    /** The custom units data for this policy */
    customUnits?: Record<string, CustomUnit>;

    /** Whether chat rooms can be created and used on this policy. Enabled manually by CQ/JS snippet. Always true for free policies. */
    areChatRoomsEnabled: boolean;

    /** Whether policy expense chats can be created and used on this policy. Enabled manually by CQ/JS snippet. Always true for free policies. */
    isPolicyExpenseChatEnabled: boolean;

    /** Whether the auto reporting is enabled */
    autoReporting?: boolean;

    /** The scheduled submit frequency set up on the this policy */
    autoReportingFrequency?: ValueOf<typeof CONST.POLICY.AUTO_REPORTING_FREQUENCIES>;

    /** Whether the scheduled submit is enabled */
    isHarvestingEnabled?: boolean;

    /** The accountID of manager who the employee submits their expenses to on paid policies */
    submitsTo?: number;

    /** The employee list of the policy */
    employeeList?: [];

<<<<<<< HEAD
    /** Whether policy is updating */
    isPolicyUpdating?: boolean;
=======
    /** Whether to leave the calling account as an admin on the policy */
    makeMeAdmin?: boolean;

    /** Pending fields for the policy */
    pendingFields?: Record<string, unknown>;

    /** Original file name which is used for the policy avatar */
    originalFileName?: string;

    /** Alert message for the policy */
    alertMessage?: string;

    /** Informative messages about which policy members were added with primary logins when invited with their secondary login */
    primaryLoginsInvited?: Record<string, string>;
>>>>>>> feac02c7
};

export default Policy;

export type {Unit, CustomUnit};<|MERGE_RESOLUTION|>--- conflicted
+++ resolved
@@ -90,10 +90,6 @@
     /** The employee list of the policy */
     employeeList?: [];
 
-<<<<<<< HEAD
-    /** Whether policy is updating */
-    isPolicyUpdating?: boolean;
-=======
     /** Whether to leave the calling account as an admin on the policy */
     makeMeAdmin?: boolean;
 
@@ -108,7 +104,9 @@
 
     /** Informative messages about which policy members were added with primary logins when invited with their secondary login */
     primaryLoginsInvited?: Record<string, string>;
->>>>>>> feac02c7
+
+    /** Whether policy is updating */
+    isPolicyUpdating?: boolean;
 };
 
 export default Policy;
