/**
 * This is a file containing constants for all of the screen names. In most cases, we should use the routes for
 * navigation. But there are situations where we may need to access screen names directly.
 */
import type DeepValueOf from './types/utils/DeepValueOf';

const PROTECTED_SCREENS = {
    HOME: 'Home',
    CONCIERGE: 'Concierge',
    REPORT_ATTACHMENTS: 'ReportAttachments',
} as const;

const SCREENS = {
    ...PROTECTED_SCREENS,
    ALL_SETTINGS: 'AllSettings',
    REPORT: 'Report',
    PROFILE_AVATAR: 'ProfileAvatar',
    WORKSPACE_AVATAR: 'WorkspaceAvatar',
    REPORT_AVATAR: 'ReportAvatar',
    NOT_FOUND: 'not-found',
    TRANSITION_BETWEEN_APPS: 'TransitionBetweenApps',
    VALIDATE_LOGIN: 'ValidateLogin',
    UNLINK_LOGIN: 'UnlinkLogin',
    SETTINGS_CENTRAL_PANE: 'SettingsCentralPane',
    SETTINGS: {
        ROOT: 'Settings_Root',
        SHARE_CODE: 'Settings_Share_Code',
        WORKSPACES: 'Settings_Workspaces',
        SECURITY: 'Settings_Security',
        ABOUT: 'Settings_About',
        APP_DOWNLOAD_LINKS: 'Settings_App_Download_Links',
        LOUNGE_ACCESS: 'Settings_Lounge_Access',
        ADD_DEBIT_CARD: 'Settings_Add_Debit_Card',
        ADD_BANK_ACCOUNT: 'Settings_Add_Bank_Account',
        CLOSE: 'Settings_Close',
        TWO_FACTOR_AUTH: 'Settings_TwoFactorAuth',
        REPORT_CARD_LOST_OR_DAMAGED: 'Settings_ReportCardLostOrDamaged',

        PROFILE: {
            ROOT: 'Settings_Profile',
            DISPLAY_NAME: 'Settings_Display_Name',
            CONTACT_METHODS: 'Settings_ContactMethods',
            CONTACT_METHOD_DETAILS: 'Settings_ContactMethodDetails',
            NEW_CONTACT_METHOD: 'Settings_NewContactMethod',
            STATUS_CLEAR_AFTER: 'Settings_Status_Clear_After',
            STATUS_CLEAR_AFTER_DATE: 'Settings_Status_Clear_After_Date',
            STATUS_CLEAR_AFTER_TIME: 'Settings_Status_Clear_After_Time',
            STATUS: 'Settings_Status',
            PRONOUNS: 'Settings_Pronouns',
            TIMEZONE: 'Settings_Timezone',
            TIMEZONE_SELECT: 'Settings_Timezone_Select',

            PERSONAL_DETAILS: {
                INITIAL: 'Settings_PersonalDetails_Initial',
                LEGAL_NAME: 'Settings_PersonalDetails_LegalName',
                DATE_OF_BIRTH: 'Settings_PersonalDetails_DateOfBirth',
                ADDRESS: 'Settings_PersonalDetails_Address',
                ADDRESS_COUNTRY: 'Settings_PersonalDetails_Address_Country',
            },
        },

        PREFERENCES: {
            ROOT: 'Settings_Preferences',
            PRIORITY_MODE: 'Settings_Preferences_PriorityMode',
            LANGUAGE: 'Settings_Preferences_Language',
            THEME: 'Settings_Preferences_Theme',
        },

        WALLET: {
            ROOT: 'Settings_Wallet',
            DOMAIN_CARD: 'Settings_Wallet_DomainCard',
            CARD_GET_PHYSICAL: {
                NAME: 'Settings_Card_Get_Physical_Name',
                PHONE: 'Settings_Card_Get_Physical_Phone',
                ADDRESS: 'Settings_Card_Get_Physical_Address',
                CONFIRM: 'Settings_Card_Get_Physical_Confirm',
            },
            TRANSFER_BALANCE: 'Settings_Wallet_Transfer_Balance',
            CHOOSE_TRANSFER_ACCOUNT: 'Settings_Wallet_Choose_Transfer_Account',
            ENABLE_PAYMENTS: 'Settings_Wallet_EnablePayments',
            CARD_ACTIVATE: 'Settings_Wallet_Card_Activate',
            REPORT_VIRTUAL_CARD_FRAUD: 'Settings_Wallet_ReportVirtualCardFraud',
            CARDS_DIGITAL_DETAILS_UPDATE_ADDRESS: 'Settings_Wallet_Cards_Digital_Details_Update_Address',
        },
    },
    SAVE_THE_WORLD: {
        ROOT: 'SaveTheWorld_Root',
    },
    LEFT_MODAL: {
        SEARCH: 'Search',
        WORKSPACE_SWITCHER: 'WorkspaceSwitcher',
    },
    WORKSPACE_SWITCHER: {
        ROOT: 'WorkspaceSwitcher_Root',
    },
    RIGHT_MODAL: {
        SETTINGS: 'Settings',
        NEW_CHAT: 'NewChat',
        DETAILS: 'Details',
        PROFILE: 'Profile',
        REPORT_DETAILS: 'Report_Details',
        REPORT_SETTINGS: 'Report_Settings',
        REPORT_WELCOME_MESSAGE: 'Report_WelcomeMessage',
        PARTICIPANTS: 'Participants',
        MONEY_REQUEST: 'MoneyRequest',
        NEW_TASK: 'NewTask',
        TEACHERS_UNITE: 'TeachersUnite',
        TASK_DETAILS: 'Task_Details',
        ENABLE_PAYMENTS: 'EnablePayments',
        SPLIT_DETAILS: 'SplitDetails',
        ADD_PERSONAL_BANK_ACCOUNT: 'AddPersonalBankAccount',
        WALLET_STATEMENT: 'Wallet_Statement',
        FLAG_COMMENT: 'Flag_Comment',
        EDIT_REQUEST: 'EditRequest',
        SIGN_IN: 'SignIn',
        PRIVATE_NOTES: 'Private_Notes',
        ROOM_MEMBERS: 'RoomMembers',
        ROOM_INVITE: 'RoomInvite',
        REFERRAL: 'Referral',
        PROCESS_MONEY_REQUEST_HOLD: 'ProcessMoneyRequestHold',
    },
    SIGN_IN_WITH_APPLE_DESKTOP: 'AppleSignInDesktop',
    SIGN_IN_WITH_GOOGLE_DESKTOP: 'GoogleSignInDesktop',
    DESKTOP_SIGN_IN_REDIRECT: 'DesktopSignInRedirect',
    SAML_SIGN_IN: 'SAMLSignIn',

    MONEY_REQUEST: {
        MANUAL_TAB: 'manual',
        SCAN_TAB: 'scan',
        DISTANCE_TAB: 'distance',
        CREATE: 'Money_Request_Create',
        STEP_CONFIRMATION: 'Money_Request_Step_Confirmation',
        START: 'Money_Request_Start',
        STEP_AMOUNT: 'Money_Request_Step_Amount',
        STEP_CATEGORY: 'Money_Request_Step_Category',
        STEP_CURRENCY: 'Money_Request_Step_Currency',
        STEP_DATE: 'Money_Request_Step_Date',
        STEP_DESCRIPTION: 'Money_Request_Step_Description',
        STEP_DISTANCE: 'Money_Request_Step_Distance',
        STEP_MERCHANT: 'Money_Request_Step_Merchant',
        STEP_PARTICIPANTS: 'Money_Request_Step_Participants',
        STEP_SCAN: 'Money_Request_Step_Scan',
        STEP_TAG: 'Money_Request_Step_Tag',
        STEP_WAYPOINT: 'Money_Request_Step_Waypoint',
        STEP_TAX_AMOUNT: 'Money_Request_Step_Tax_Amount',
        STEP_TAX_RATE: 'Money_Request_Step_Tax_Rate',
        ROOT: 'Money_Request',
        AMOUNT: 'Money_Request_Amount',
        PARTICIPANTS: 'Money_Request_Participants',
        CONFIRMATION: 'Money_Request_Confirmation',
        CURRENCY: 'Money_Request_Currency',
        DATE: 'Money_Request_Date',
        DESCRIPTION: 'Money_Request_Description',
<<<<<<< HEAD
        TAG: 'Money_Request_Tag',
=======
        CATEGORY: 'Money_Request_Category',
>>>>>>> 8034a1bd
        MERCHANT: 'Money_Request_Merchant',
        WAYPOINT: 'Money_Request_Waypoint',
        EDIT_WAYPOINT: 'Money_Request_Edit_Waypoint',
        DISTANCE: 'Money_Request_Distance',
        RECEIPT: 'Money_Request_Receipt',
    },

    IOU_SEND: {
        ADD_BANK_ACCOUNT: 'IOU_Send_Add_Bank_Account',
        ADD_DEBIT_CARD: 'IOU_Send_Add_Debit_Card',
        ENABLE_PAYMENTS: 'IOU_Send_Enable_Payments',
    },

    REPORT_SETTINGS: {
        ROOT: 'Report_Settings_Root',
        ROOM_NAME: 'Report_Settings_Room_Name',
        NOTIFICATION_PREFERENCES: 'Report_Settings_Notification_Preferences',
        WRITE_CAPABILITY: 'Report_Settings_Write_Capability',
    },

    NEW_TASK: {
        ROOT: 'NewTask_Root',
        TASK_ASSIGNEE_SELECTOR: 'NewTask_TaskAssigneeSelector',
        TASK_SHARE_DESTINATION_SELECTOR: 'NewTask_TaskShareDestinationSelector',
        DETAILS: 'NewTask_Details',
        TITLE: 'NewTask_Title',
        DESCRIPTION: 'NewTask_Description',
    },

    TASK: {
        TITLE: 'Task_Title',
        DESCRIPTION: 'Task_Description',
        ASSIGNEE: 'Task_Assignee',
    },

    PRIVATE_NOTES: {
        LIST: 'PrivateNotes_List',
        EDIT: 'PrivateNotes_Edit',
    },

    REPORT_DETAILS: {
        ROOT: 'Report_Details_Root',
        SHARE_CODE: 'Report_Details_Share_Code',
    },

    WORKSPACE: {
        INITIAL: 'Workspace_Initial',
        OVERVIEW: 'Workspace_Overview',
        CARD: 'Workspace_Card',
        REIMBURSE: 'Workspace_Reimburse',
        RATE_AND_UNIT: 'Workspace_RateAndUnit',
        BILLS: 'Workspace_Bills',
        INVOICES: 'Workspace_Invoices',
        TRAVEL: 'Workspace_Travel',
        MEMBERS: 'Workspace_Members',
        INVITE: 'Workspace_Invite',
        INVITE_MESSAGE: 'Workspace_Invite_Message',
        CURRENCY: 'Workspace_Overview_Currency',
        NAME: 'Workspace_Overview_Name',
    },

    EDIT_REQUEST: {
        ROOT: 'EditRequest_Root',
        CURRENCY: 'EditRequest_Currency',
        REPORT_FIELD: 'EditRequest_ReportField',
    },

    NEW_CHAT: {
        ROOT: 'NewChat_Root',
        NEW_CHAT: 'chat',
        NEW_ROOM: 'room',
    },

    SPLIT_DETAILS: {
        ROOT: 'SplitDetails_Root',
        EDIT_REQUEST: 'SplitDetails_Edit_Request',
        EDIT_CURRENCY: 'SplitDetails_Edit_Currency',
    },

    I_KNOW_A_TEACHER: 'I_Know_A_Teacher',
    INTRO_SCHOOL_PRINCIPAL: 'Intro_School_Principal',
    I_AM_A_TEACHER: 'I_Am_A_Teacher',
    ENABLE_PAYMENTS_ROOT: 'EnablePayments_Root',
    ADD_PERSONAL_BANK_ACCOUNT_ROOT: 'AddPersonalBankAccount_Root',
    REIMBURSEMENT_ACCOUNT_ROOT: 'Reimbursement_Account_Root',
    WALLET_STATEMENT_ROOT: 'WalletStatement_Root',
    SIGN_IN_ROOT: 'SignIn_Root',
    DETAILS_ROOT: 'Details_Root',
    PROFILE_ROOT: 'Profile_Root',
    PROCESS_MONEY_REQUEST_HOLD_ROOT: 'ProcessMoneyRequestHold_Root',
    REPORT_WELCOME_MESSAGE_ROOT: 'Report_WelcomeMessage_Root',
    REPORT_PARTICIPANTS_ROOT: 'ReportParticipants_Root',
    ROOM_MEMBERS_ROOT: 'RoomMembers_Root',
    ROOM_INVITE_ROOT: 'RoomInvite_Root',
    SEARCH_ROOT: 'Search_Root',
    FLAG_COMMENT_ROOT: 'FlagComment_Root',
    REIMBURSEMENT_ACCOUNT: 'ReimbursementAccount',
    GET_ASSISTANCE: 'GetAssistance',
    REFERRAL_DETAILS: 'Referral_Details',
    KEYBOARD_SHORTCUTS: 'KeyboardShortcuts',
} as const;

type Screen = DeepValueOf<typeof SCREENS>;

export default SCREENS;
export {PROTECTED_SCREENS};
export type {Screen};<|MERGE_RESOLUTION|>--- conflicted
+++ resolved
@@ -151,11 +151,6 @@
         CURRENCY: 'Money_Request_Currency',
         DATE: 'Money_Request_Date',
         DESCRIPTION: 'Money_Request_Description',
-<<<<<<< HEAD
-        TAG: 'Money_Request_Tag',
-=======
-        CATEGORY: 'Money_Request_Category',
->>>>>>> 8034a1bd
         MERCHANT: 'Money_Request_Merchant',
         WAYPOINT: 'Money_Request_Waypoint',
         EDIT_WAYPOINT: 'Money_Request_Edit_Waypoint',
