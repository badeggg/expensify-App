/**
 * This is a file containing constants for all of the screen names. In most cases, we should use the routes for
 * navigation. But there are situations where we may need to access screen names directly.
 */
import type DeepValueOf from './types/utils/DeepValueOf';

const PROTECTED_SCREENS = {
    HOME: 'Home',
    CONCIERGE: 'Concierge',
    REPORT_ATTACHMENTS: 'ReportAttachments',
} as const;

const SCREENS = {
    ...PROTECTED_SCREENS,
    ALL_SETTINGS: 'AllSettings',
    REPORT: 'Report',
    PROFILE_AVATAR: 'ProfileAvatar',
    WORKSPACE_AVATAR: 'WorkspaceAvatar',
    REPORT_AVATAR: 'ReportAvatar',
    NOT_FOUND: 'not-found',
    TRANSITION_BETWEEN_APPS: 'TransitionBetweenApps',
    VALIDATE_LOGIN: 'ValidateLogin',
    UNLINK_LOGIN: 'UnlinkLogin',
    SETTINGS_CENTRAL_PANE: 'SettingsCentralPane',
    SETTINGS: {
        ROOT: 'Settings_Root',
        SHARE_CODE: 'Settings_Share_Code',
        WORKSPACES: 'Settings_Workspaces',
        SECURITY: 'Settings_Security',
        ABOUT: 'Settings_About',
        APP_DOWNLOAD_LINKS: 'Settings_App_Download_Links',
        LOUNGE_ACCESS: 'Settings_Lounge_Access',
        ADD_DEBIT_CARD: 'Settings_Add_Debit_Card',
        ADD_BANK_ACCOUNT: 'Settings_Add_Bank_Account',
        CLOSE: 'Settings_Close',
        TWO_FACTOR_AUTH: 'Settings_TwoFactorAuth',
        REPORT_CARD_LOST_OR_DAMAGED: 'Settings_ReportCardLostOrDamaged',

        PROFILE: {
            ROOT: 'Settings_Profile',
            DISPLAY_NAME: 'Settings_Display_Name',
            CONTACT_METHODS: 'Settings_ContactMethods',
            CONTACT_METHOD_DETAILS: 'Settings_ContactMethodDetails',
            NEW_CONTACT_METHOD: 'Settings_NewContactMethod',
            STATUS_CLEAR_AFTER: 'Settings_Status_Clear_After',
            STATUS_CLEAR_AFTER_DATE: 'Settings_Status_Clear_After_Date',
            STATUS_CLEAR_AFTER_TIME: 'Settings_Status_Clear_After_Time',
            STATUS: 'Settings_Status',
            PRONOUNS: 'Settings_Pronouns',
            TIMEZONE: 'Settings_Timezone',
            TIMEZONE_SELECT: 'Settings_Timezone_Select',

            PERSONAL_DETAILS: {
                INITIAL: 'Settings_PersonalDetails_Initial',
                LEGAL_NAME: 'Settings_PersonalDetails_LegalName',
                DATE_OF_BIRTH: 'Settings_PersonalDetails_DateOfBirth',
                ADDRESS: 'Settings_PersonalDetails_Address',
                ADDRESS_COUNTRY: 'Settings_PersonalDetails_Address_Country',
            },
        },

        PREFERENCES: {
            ROOT: 'Settings_Preferences',
            PRIORITY_MODE: 'Settings_Preferences_PriorityMode',
            LANGUAGE: 'Settings_Preferences_Language',
            THEME: 'Settings_Preferences_Theme',
        },

        WALLET: {
            ROOT: 'Settings_Wallet',
            DOMAIN_CARD: 'Settings_Wallet_DomainCard',
            CARD_GET_PHYSICAL: {
                NAME: 'Settings_Card_Get_Physical_Name',
                PHONE: 'Settings_Card_Get_Physical_Phone',
                ADDRESS: 'Settings_Card_Get_Physical_Address',
                CONFIRM: 'Settings_Card_Get_Physical_Confirm',
            },
            TRANSFER_BALANCE: 'Settings_Wallet_Transfer_Balance',
            CHOOSE_TRANSFER_ACCOUNT: 'Settings_Wallet_Choose_Transfer_Account',
            ENABLE_PAYMENTS: 'Settings_Wallet_EnablePayments',
            CARD_ACTIVATE: 'Settings_Wallet_Card_Activate',
            REPORT_VIRTUAL_CARD_FRAUD: 'Settings_Wallet_ReportVirtualCardFraud',
            CARDS_DIGITAL_DETAILS_UPDATE_ADDRESS: 'Settings_Wallet_Cards_Digital_Details_Update_Address',
        },
    },
    SAVE_THE_WORLD: {
        ROOT: 'SaveTheWorld_Root',
    },
    LEFT_MODAL: {
        SEARCH: 'Search',
        WORKSPACE_SWITCHER: 'WorkspaceSwitcher',
    },
    WORKSPACE_SWITCHER: {
        ROOT: 'WorkspaceSwitcher_Root',
    },
    RIGHT_MODAL: {
        SETTINGS: 'Settings',
        NEW_CHAT: 'NewChat',
        DETAILS: 'Details',
        PROFILE: 'Profile',
        REPORT_DETAILS: 'Report_Details',
        REPORT_SETTINGS: 'Report_Settings',
        REPORT_WELCOME_MESSAGE: 'Report_WelcomeMessage',
        PARTICIPANTS: 'Participants',
        MONEY_REQUEST: 'MoneyRequest',
        NEW_TASK: 'NewTask',
        TEACHERS_UNITE: 'TeachersUnite',
        TASK_DETAILS: 'Task_Details',
        ENABLE_PAYMENTS: 'EnablePayments',
        SPLIT_DETAILS: 'SplitDetails',
        ADD_PERSONAL_BANK_ACCOUNT: 'AddPersonalBankAccount',
        WALLET_STATEMENT: 'Wallet_Statement',
        FLAG_COMMENT: 'Flag_Comment',
        EDIT_REQUEST: 'EditRequest',
        SIGN_IN: 'SignIn',
        PRIVATE_NOTES: 'Private_Notes',
        ROOM_MEMBERS: 'RoomMembers',
        ROOM_INVITE: 'RoomInvite',
        REFERRAL: 'Referral',
        PROCESS_MONEY_REQUEST_HOLD: 'ProcessMoneyRequestHold',
    },
    SIGN_IN_WITH_APPLE_DESKTOP: 'AppleSignInDesktop',
    SIGN_IN_WITH_GOOGLE_DESKTOP: 'GoogleSignInDesktop',
    DESKTOP_SIGN_IN_REDIRECT: 'DesktopSignInRedirect',
    SAML_SIGN_IN: 'SAMLSignIn',

    MONEY_REQUEST: {
        MANUAL_TAB: 'manual',
        SCAN_TAB: 'scan',
        DISTANCE_TAB: 'distance',
        CREATE: 'Money_Request_Create',
        STEP_CONFIRMATION: 'Money_Request_Step_Confirmation',
        START: 'Money_Request_Start',
        STEP_AMOUNT: 'Money_Request_Step_Amount',
        STEP_CATEGORY: 'Money_Request_Step_Category',
        STEP_CURRENCY: 'Money_Request_Step_Currency',
        STEP_DATE: 'Money_Request_Step_Date',
        STEP_DESCRIPTION: 'Money_Request_Step_Description',
        STEP_DISTANCE: 'Money_Request_Step_Distance',
        STEP_MERCHANT: 'Money_Request_Step_Merchant',
        STEP_PARTICIPANTS: 'Money_Request_Step_Participants',
        STEP_SCAN: 'Money_Request_Step_Scan',
        STEP_TAG: 'Money_Request_Step_Tag',
        STEP_WAYPOINT: 'Money_Request_Step_Waypoint',
        STEP_TAX_AMOUNT: 'Money_Request_Step_Tax_Amount',
        STEP_TAX_RATE: 'Money_Request_Step_Tax_Rate',
        ROOT: 'Money_Request',
        AMOUNT: 'Money_Request_Amount',
        PARTICIPANTS: 'Money_Request_Participants',
        CONFIRMATION: 'Money_Request_Confirmation',
        CURRENCY: 'Money_Request_Currency',
        DATE: 'Money_Request_Date',
        DESCRIPTION: 'Money_Request_Description',
        CATEGORY: 'Money_Request_Category',
<<<<<<< HEAD
        TAG: 'Money_Request_Tag',
=======
        MERCHANT: 'Money_Request_Merchant',
>>>>>>> 34330e26
        WAYPOINT: 'Money_Request_Waypoint',
        EDIT_WAYPOINT: 'Money_Request_Edit_Waypoint',
        DISTANCE: 'Money_Request_Distance',
        RECEIPT: 'Money_Request_Receipt',
    },

    IOU_SEND: {
        ADD_BANK_ACCOUNT: 'IOU_Send_Add_Bank_Account',
        ADD_DEBIT_CARD: 'IOU_Send_Add_Debit_Card',
        ENABLE_PAYMENTS: 'IOU_Send_Enable_Payments',
    },

    REPORT_SETTINGS: {
        ROOT: 'Report_Settings_Root',
        ROOM_NAME: 'Report_Settings_Room_Name',
        NOTIFICATION_PREFERENCES: 'Report_Settings_Notification_Preferences',
        WRITE_CAPABILITY: 'Report_Settings_Write_Capability',
    },

    NEW_TASK: {
        ROOT: 'NewTask_Root',
        TASK_ASSIGNEE_SELECTOR: 'NewTask_TaskAssigneeSelector',
        TASK_SHARE_DESTINATION_SELECTOR: 'NewTask_TaskShareDestinationSelector',
        DETAILS: 'NewTask_Details',
        TITLE: 'NewTask_Title',
        DESCRIPTION: 'NewTask_Description',
    },

    TASK: {
        TITLE: 'Task_Title',
        DESCRIPTION: 'Task_Description',
        ASSIGNEE: 'Task_Assignee',
    },

    PRIVATE_NOTES: {
        LIST: 'PrivateNotes_List',
        EDIT: 'PrivateNotes_Edit',
    },

    REPORT_DETAILS: {
        ROOT: 'Report_Details_Root',
        SHARE_CODE: 'Report_Details_Share_Code',
    },

    WORKSPACE: {
        INITIAL: 'Workspace_Initial',
        OVERVIEW: 'Workspace_Overview',
        CARD: 'Workspace_Card',
        REIMBURSE: 'Workspace_Reimburse',
        RATE_AND_UNIT: 'Workspace_RateAndUnit',
        BILLS: 'Workspace_Bills',
        INVOICES: 'Workspace_Invoices',
        TRAVEL: 'Workspace_Travel',
        MEMBERS: 'Workspace_Members',
        INVITE: 'Workspace_Invite',
        INVITE_MESSAGE: 'Workspace_Invite_Message',
        CURRENCY: 'Workspace_Overview_Currency',
        NAME: 'Workspace_Overview_Name',
    },

    EDIT_REQUEST: {
        ROOT: 'EditRequest_Root',
        CURRENCY: 'EditRequest_Currency',
        REPORT_FIELD: 'EditRequest_ReportField',
    },

    NEW_CHAT: {
        ROOT: 'NewChat_Root',
        NEW_CHAT: 'chat',
        NEW_ROOM: 'room',
    },

    SPLIT_DETAILS: {
        ROOT: 'SplitDetails_Root',
        EDIT_REQUEST: 'SplitDetails_Edit_Request',
        EDIT_CURRENCY: 'SplitDetails_Edit_Currency',
    },

    I_KNOW_A_TEACHER: 'I_Know_A_Teacher',
    INTRO_SCHOOL_PRINCIPAL: 'Intro_School_Principal',
    I_AM_A_TEACHER: 'I_Am_A_Teacher',
    ENABLE_PAYMENTS_ROOT: 'EnablePayments_Root',
    ADD_PERSONAL_BANK_ACCOUNT_ROOT: 'AddPersonalBankAccount_Root',
    REIMBURSEMENT_ACCOUNT_ROOT: 'Reimbursement_Account_Root',
    WALLET_STATEMENT_ROOT: 'WalletStatement_Root',
    SIGN_IN_ROOT: 'SignIn_Root',
    DETAILS_ROOT: 'Details_Root',
    PROFILE_ROOT: 'Profile_Root',
    PROCESS_MONEY_REQUEST_HOLD_ROOT: 'ProcessMoneyRequestHold_Root',
    REPORT_WELCOME_MESSAGE_ROOT: 'Report_WelcomeMessage_Root',
    REPORT_PARTICIPANTS_ROOT: 'ReportParticipants_Root',
    ROOM_MEMBERS_ROOT: 'RoomMembers_Root',
    ROOM_INVITE_ROOT: 'RoomInvite_Root',
    SEARCH_ROOT: 'Search_Root',
    FLAG_COMMENT_ROOT: 'FlagComment_Root',
    REIMBURSEMENT_ACCOUNT: 'ReimbursementAccount',
    GET_ASSISTANCE: 'GetAssistance',
    REFERRAL_DETAILS: 'Referral_Details',
    KEYBOARD_SHORTCUTS: 'KeyboardShortcuts',
} as const;

type Screen = DeepValueOf<typeof SCREENS>;

export default SCREENS;
export {PROTECTED_SCREENS};
export type {Screen};<|MERGE_RESOLUTION|>--- conflicted
+++ resolved
@@ -152,11 +152,6 @@
         DATE: 'Money_Request_Date',
         DESCRIPTION: 'Money_Request_Description',
         CATEGORY: 'Money_Request_Category',
-<<<<<<< HEAD
-        TAG: 'Money_Request_Tag',
-=======
-        MERCHANT: 'Money_Request_Merchant',
->>>>>>> 34330e26
         WAYPOINT: 'Money_Request_Waypoint',
         EDIT_WAYPOINT: 'Money_Request_Edit_Waypoint',
         DISTANCE: 'Money_Request_Distance',
