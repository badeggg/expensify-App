--- conflicted
+++ resolved
@@ -51,15 +51,11 @@
     }
 
     componentDidMount() {
-<<<<<<< HEAD
-        Ion.connect({key: IONKEYS.SESSION, path: 'authToken', callback: this.removeLoadingState});
-        Notification.enableUserNotifications();
-=======
         Ion.connect({
             key: IONKEYS.SESSION,
             callback: this.removeLoadingState,
         });
->>>>>>> 12df2846
+        Notification.enableUserNotifications();
     }
 
     /**
