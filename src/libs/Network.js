--- conflicted
+++ resolved
@@ -176,17 +176,11 @@
         // If we have a request then we need to check if it can be persisted in case we close the tab while offline.
         // We filter persisted requests from the normal Queue to remove duplicates
         networkRequestQueue = _.reject(networkRequestQueue, (request) => {
-<<<<<<< HEAD
-            if (!request.data.doNotRetry && request.data.persist) {
+            const shouldRetry = lodashGet(request, 'data.shouldRetry');
+            if (shouldRetry && request.data.persist) {
                 // exclude functions as they cannot be persisted
                 const requestToPersist = _.omit(request, val => _.isFunction(val));
                 retryableRequests.push(requestToPersist);
-
-=======
-            const shouldRetry = lodashGet(request, 'data.shouldRetry');
-            if (shouldRetry && request.data.persist) {
-                retryableRequests.push(request);
->>>>>>> 6701446b
                 return true;
             }
         });
