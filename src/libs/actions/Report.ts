--- conflicted
+++ resolved
@@ -1614,7 +1614,6 @@
     API.write(WRITE_COMMANDS.SET_REPORT_FIELD, parameters, {optimisticData, failureData, successData});
 }
 
-<<<<<<< HEAD
 function deleteReportField(reportID: string, reportField: PolicyReportField) {
     const optimisticData: OnyxUpdate[] = [
         {
@@ -1672,10 +1671,7 @@
     API.write(WRITE_COMMANDS.DELETE_REPORT_FIELD, parameters, {optimisticData, failureData, successData});
 }
 
-function updateWelcomeMessage(reportID: string, previousValue: string, newValue: string) {
-=======
 function updateDescription(reportID: string, previousValue: string, newValue: string) {
->>>>>>> 39b575c6
     // No change needed, navigate back
     if (previousValue === newValue) {
         Navigation.goBack(ROUTES.REPORT_WITH_ID_DETAILS.getRoute(reportID));
