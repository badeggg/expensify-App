import {format as timezoneFormat, utcToZonedTime} from 'date-fns-tz';
import ExpensiMark from 'expensify-common/lib/ExpensiMark';
import Str from 'expensify-common/lib/str';
import isEmpty from 'lodash/isEmpty';
import {DeviceEventEmitter, InteractionManager, Linking} from 'react-native';
import type {OnyxCollection, OnyxEntry, OnyxUpdate} from 'react-native-onyx';
import Onyx from 'react-native-onyx';
import type {NullishDeep} from 'react-native-onyx/lib/types';
import type {PartialDeep, ValueOf} from 'type-fest';
import type {Emoji} from '@assets/emojis/types';
import * as ActiveClientManager from '@libs/ActiveClientManager';
import * as API from '@libs/API';
import type {
    AddCommentOrAttachementParams,
    AddEmojiReactionParams,
    AddWorkspaceRoomParams,
    CompleteEngagementModalParams,
    DeleteCommentParams,
    ExpandURLPreviewParams,
    FlagCommentParams,
    GetNewerActionsParams,
    GetOlderActionsParams,
    GetReportPrivateNoteParams,
    InviteToRoomParams,
    LeaveRoomParams,
    MarkAsUnreadParams,
    OpenReportParams,
    OpenRoomMembersPageParams,
    ReadNewestActionParams,
    ReconnectToReportParams,
    RemoveEmojiReactionParams,
    RemoveFromRoomParams,
    ResolveActionableMentionWhisperParams,
    SearchForReportsParams,
    SetNameValuePairParams,
    TogglePinnedChatParams,
    UpdateCommentParams,
    UpdatePolicyRoomNameParams,
    UpdateReportNotificationPreferenceParams,
    UpdateReportPrivateNoteParams,
    UpdateReportWriteCapabilityParams,
    UpdateWelcomeMessageParams,
} from '@libs/API/parameters';
import {READ_COMMANDS, SIDE_EFFECT_REQUEST_COMMANDS, WRITE_COMMANDS} from '@libs/API/types';
import * as CollectionUtils from '@libs/CollectionUtils';
import DateUtils from '@libs/DateUtils';
import * as EmojiUtils from '@libs/EmojiUtils';
import * as Environment from '@libs/Environment/Environment';
import * as ErrorUtils from '@libs/ErrorUtils';
import Log from '@libs/Log';
import Navigation from '@libs/Navigation/Navigation';
import LocalNotification from '@libs/Notification/LocalNotification';
import * as OptionsListUtils from '@libs/OptionsListUtils';
import * as PersonalDetailsUtils from '@libs/PersonalDetailsUtils';
import * as Pusher from '@libs/Pusher/pusher';
import * as ReportActionsUtils from '@libs/ReportActionsUtils';
import * as ReportUtils from '@libs/ReportUtils';
import type {OptimisticAddCommentReportAction} from '@libs/ReportUtils';
import shouldSkipDeepLinkNavigation from '@libs/shouldSkipDeepLinkNavigation';
import * as UserUtils from '@libs/UserUtils';
import Visibility from '@libs/Visibility';
import CONFIG from '@src/CONFIG';
import CONST from '@src/CONST';
import ONYXKEYS from '@src/ONYXKEYS';
import type {Route} from '@src/ROUTES';
import ROUTES from '@src/ROUTES';
import type {PersonalDetails, PersonalDetailsList, ReportActionReactions, ReportUserIsTyping} from '@src/types/onyx';
import type {Decision, OriginalMessageIOU} from '@src/types/onyx/OriginalMessage';
import type {NotificationPreference, WriteCapability} from '@src/types/onyx/Report';
import type Report from '@src/types/onyx/Report';
import type {Message, ReportActionBase, ReportActions} from '@src/types/onyx/ReportAction';
import type ReportAction from '@src/types/onyx/ReportAction';
import type {EmptyObject} from '@src/types/utils/EmptyObject';
import {isEmptyObject} from '@src/types/utils/EmptyObject';
import * as Modal from './Modal';
import * as Session from './Session';
import * as Welcome from './Welcome';

type SubscriberCallback = (isFromCurrentUser: boolean, reportActionID: string | undefined) => void;

type ActionSubscriber = {
    reportID: string;
    callback: SubscriberCallback;
};

let currentUserAccountID = -1;
Onyx.connect({
    key: ONYXKEYS.SESSION,
    callback: (value) => {
        // When signed out, val is undefined
        if (!value?.accountID) {
            return;
        }

        currentUserAccountID = value.accountID;
    },
});

let preferredSkinTone: number = CONST.EMOJI_DEFAULT_SKIN_TONE;
Onyx.connect({
    key: ONYXKEYS.PREFERRED_EMOJI_SKIN_TONE,
    callback: (value) => {
        preferredSkinTone = EmojiUtils.getPreferredSkinToneIndex(value);
    },
});

const allReportActions: OnyxCollection<ReportActions> = {};
Onyx.connect({
    key: ONYXKEYS.COLLECTION.REPORT_ACTIONS,
    callback: (action, key) => {
        if (!key || !action) {
            return;
        }
        const reportID = CollectionUtils.extractCollectionItemID(key);
        allReportActions[reportID] = action;
    },
});

const currentReportData: OnyxCollection<Report> = {};
Onyx.connect({
    key: ONYXKEYS.COLLECTION.REPORT,
    callback: (report, key) => {
        if (!key || !report) {
            return;
        }
        const reportID = CollectionUtils.extractCollectionItemID(key);
        currentReportData[reportID] = report;
    },
});

let isNetworkOffline = false;
Onyx.connect({
    key: ONYXKEYS.NETWORK,
    callback: (value) => {
        isNetworkOffline = value?.isOffline ?? false;
    },
});

let allPersonalDetails: OnyxEntry<PersonalDetailsList> = {};
Onyx.connect({
    key: ONYXKEYS.PERSONAL_DETAILS_LIST,
    callback: (value) => {
        allPersonalDetails = value ?? {};
    },
});

const draftNoteMap: OnyxCollection<string> = {};
Onyx.connect({
    key: ONYXKEYS.COLLECTION.PRIVATE_NOTES_DRAFT,
    callback: (value, key) => {
        if (!key) {
            return;
        }

        const reportID = key.replace(ONYXKEYS.COLLECTION.PRIVATE_NOTES_DRAFT, '');
        draftNoteMap[reportID] = value;
    },
});

const allReports: OnyxCollection<Report> = {};
let conciergeChatReportID: string | undefined;
const typingWatchTimers: Record<string, NodeJS.Timeout> = {};

let reportIDDeeplinkedFromOldDot: string | undefined;
Linking.getInitialURL().then((url) => {
    const params = new URLSearchParams(url ?? '');
    const exitToRoute = params.get('exitTo') ?? '';
    const {reportID} = ReportUtils.parseReportRouteParams(exitToRoute);
    reportIDDeeplinkedFromOldDot = reportID;
});

/** Get the private pusher channel name for a Report. */
function getReportChannelName(reportID: string): string {
    return `${CONST.PUSHER.PRIVATE_REPORT_CHANNEL_PREFIX}${reportID}${CONFIG.PUSHER.SUFFIX}`;
}

/**
 * There are 2 possibilities that we can receive via pusher for a user's typing/leaving status:
 * 1. The "new" way from New Expensify is passed as {[login]: Boolean} (e.g. {yuwen@expensify.com: true}), where the value
 * is whether the user with that login is typing/leaving on the report or not.
 * 2. The "old" way from e.com which is passed as {userLogin: login} (e.g. {userLogin: bstites@expensify.com})
 *
 * This method makes sure that no matter which we get, we return the "new" format
 */
function getNormalizedStatus(typingStatus: Pusher.UserIsTypingEvent | Pusher.UserIsLeavingRoomEvent): ReportUserIsTyping {
    let normalizedStatus: ReportUserIsTyping;

    if (typingStatus.userLogin) {
        normalizedStatus = {[typingStatus.userLogin]: true};
    } else {
        normalizedStatus = typingStatus;
    }

    return normalizedStatus;
}

/** Initialize our pusher subscriptions to listen for someone typing in a report. */
function subscribeToReportTypingEvents(reportID: string) {
    if (!reportID) {
        return;
    }

    // Make sure we have a clean Typing indicator before subscribing to typing events
    Onyx.set(`${ONYXKEYS.COLLECTION.REPORT_USER_IS_TYPING}${reportID}`, {});

    const pusherChannelName = getReportChannelName(reportID);
    Pusher.subscribe(pusherChannelName, Pusher.TYPE.USER_IS_TYPING, (typingStatus) => {
        // If the pusher message comes from OldDot, we expect the typing status to be keyed by user
        // login OR by 'Concierge'. If the pusher message comes from NewDot, it is keyed by accountID
        // since personal details are keyed by accountID.
        const normalizedTypingStatus = getNormalizedStatus(typingStatus);
        const accountIDOrLogin = Object.keys(normalizedTypingStatus)[0];

        if (!accountIDOrLogin) {
            return;
        }

        // Don't show the typing indicator if the user is typing on another platform
        if (Number(accountIDOrLogin) === currentUserAccountID) {
            return;
        }

        // Use a combo of the reportID and the accountID or login as a key for holding our timers.
        const reportUserIdentifier = `${reportID}-${accountIDOrLogin}`;
        clearTimeout(typingWatchTimers[reportUserIdentifier]);
        Onyx.merge(`${ONYXKEYS.COLLECTION.REPORT_USER_IS_TYPING}${reportID}`, normalizedTypingStatus);

        // Wait for 1.5s of no additional typing events before setting the status back to false.
        typingWatchTimers[reportUserIdentifier] = setTimeout(() => {
            const typingStoppedStatus: ReportUserIsTyping = {};
            typingStoppedStatus[accountIDOrLogin] = false;
            Onyx.merge(`${ONYXKEYS.COLLECTION.REPORT_USER_IS_TYPING}${reportID}`, typingStoppedStatus);
            delete typingWatchTimers[reportUserIdentifier];
        }, 1500);
    }).catch((error) => {
        Log.hmmm('[Report] Failed to initially subscribe to Pusher channel', {errorType: error.type, pusherChannelName});
    });
}

/** Initialize our pusher subscriptions to listen for someone leaving a room. */
function subscribeToReportLeavingEvents(reportID: string) {
    if (!reportID) {
        return;
    }

    // Make sure we have a clean Leaving indicator before subscribing to leaving events
    Onyx.set(`${ONYXKEYS.COLLECTION.REPORT_USER_IS_LEAVING_ROOM}${reportID}`, false);

    const pusherChannelName = getReportChannelName(reportID);
    Pusher.subscribe(pusherChannelName, Pusher.TYPE.USER_IS_LEAVING_ROOM, (leavingStatus: Pusher.UserIsLeavingRoomEvent) => {
        // If the pusher message comes from OldDot, we expect the leaving status to be keyed by user
        // login OR by 'Concierge'. If the pusher message comes from NewDot, it is keyed by accountID
        // since personal details are keyed by accountID.
        const normalizedLeavingStatus = getNormalizedStatus(leavingStatus);
        const accountIDOrLogin = Object.keys(normalizedLeavingStatus)[0];

        if (!accountIDOrLogin) {
            return;
        }

        if (Number(accountIDOrLogin) !== currentUserAccountID) {
            return;
        }

        Onyx.merge(`${ONYXKEYS.COLLECTION.REPORT_USER_IS_LEAVING_ROOM}${reportID}`, true);
    }).catch((error) => {
        Log.hmmm('[Report] Failed to initially subscribe to Pusher channel', {errorType: error.type, pusherChannelName});
    });
}

/**
 * Remove our pusher subscriptions to listen for someone typing in a report.
 */
function unsubscribeFromReportChannel(reportID: string) {
    if (!reportID) {
        return;
    }

    const pusherChannelName = getReportChannelName(reportID);
    Onyx.set(`${ONYXKEYS.COLLECTION.REPORT_USER_IS_TYPING}${reportID}`, {});
    Pusher.unsubscribe(pusherChannelName, Pusher.TYPE.USER_IS_TYPING);
}

/**
 * Remove our pusher subscriptions to listen for someone leaving a report.
 */
function unsubscribeFromLeavingRoomReportChannel(reportID: string) {
    if (!reportID) {
        return;
    }

    const pusherChannelName = getReportChannelName(reportID);
    Onyx.set(`${ONYXKEYS.COLLECTION.REPORT_USER_IS_LEAVING_ROOM}${reportID}`, false);
    Pusher.unsubscribe(pusherChannelName, Pusher.TYPE.USER_IS_LEAVING_ROOM);
}

// New action subscriber array for report pages
let newActionSubscribers: ActionSubscriber[] = [];

/**
 * Enables the Report actions file to let the ReportActionsView know that a new comment has arrived in realtime for the current report
 * Add subscriber for report id
 * @returns Remove subscriber for report id
 */
function subscribeToNewActionEvent(reportID: string, callback: SubscriberCallback): () => void {
    newActionSubscribers.push({callback, reportID});
    return () => {
        newActionSubscribers = newActionSubscribers.filter((subscriber) => subscriber.reportID !== reportID);
    };
}

/** Notify the ReportActionsView that a new comment has arrived */
function notifyNewAction(reportID: string, accountID?: number, reportActionID?: string) {
    const actionSubscriber = newActionSubscribers.find((subscriber) => subscriber.reportID === reportID);
    if (!actionSubscriber) {
        return;
    }
    const isFromCurrentUser = accountID === currentUserAccountID;
    actionSubscriber.callback(isFromCurrentUser, reportActionID);
}

/**
 * Add up to two report actions to a report. This method can be called for the following situations:
 *
 * - Adding one comment
 * - Adding one attachment
 * - Add both a comment and attachment simultaneously
 */
function addActions(reportID: string, text = '', file?: File) {
    let reportCommentText = '';
    let reportCommentAction: OptimisticAddCommentReportAction | undefined;
    let attachmentAction: OptimisticAddCommentReportAction | undefined;
    let commandName: typeof WRITE_COMMANDS.ADD_COMMENT | typeof WRITE_COMMANDS.ADD_ATTACHMENT = WRITE_COMMANDS.ADD_COMMENT;

    if (text) {
        const reportComment = ReportUtils.buildOptimisticAddCommentReportAction(text);
        reportCommentAction = reportComment.reportAction;
        reportCommentText = reportComment.commentText;
    }

    if (file) {
        // When we are adding an attachment we will call AddAttachment.
        // It supports sending an attachment with an optional comment and AddComment supports adding a single text comment only.
        commandName = WRITE_COMMANDS.ADD_ATTACHMENT;
        const attachment = ReportUtils.buildOptimisticAddCommentReportAction('', file);
        attachmentAction = attachment.reportAction;
    }

    // Always prefer the file as the last action over text
    const lastAction = attachmentAction ?? reportCommentAction;
    const currentTime = DateUtils.getDBTimeWithSkew();
    const lastComment = lastAction?.message?.[0];
    const lastCommentText = ReportUtils.formatReportLastMessageText(lastComment?.text ?? '');

    const optimisticReport: Partial<Report> = {
        lastVisibleActionCreated: currentTime,
        lastMessageTranslationKey: lastComment?.translationKey ?? '',
        lastMessageText: lastCommentText,
        lastMessageHtml: lastCommentText,
        lastActorAccountID: currentUserAccountID,
        lastReadTime: currentTime,
    };

    const report = ReportUtils.getReport(reportID);

    if (!isEmptyObject(report) && ReportUtils.getReportNotificationPreference(report) === CONST.REPORT.NOTIFICATION_PREFERENCE.HIDDEN) {
        optimisticReport.notificationPreference = CONST.REPORT.NOTIFICATION_PREFERENCE.ALWAYS;
    }

    // Optimistically add the new actions to the store before waiting to save them to the server
    const optimisticReportActions: OnyxCollection<OptimisticAddCommentReportAction> = {};
    if (text && reportCommentAction?.reportActionID) {
        optimisticReportActions[reportCommentAction.reportActionID] = reportCommentAction;
    }
    if (file && attachmentAction?.reportActionID) {
        optimisticReportActions[attachmentAction.reportActionID] = attachmentAction;
    }

    const parameters: AddCommentOrAttachementParams = {
        reportID,
        reportActionID: file ? attachmentAction?.reportActionID : reportCommentAction?.reportActionID,
        commentReportActionID: file && reportCommentAction ? reportCommentAction.reportActionID : null,
        reportComment: reportCommentText,
        file,
        shouldAllowActionableMentionWhispers: true,
        clientCreatedTime: file ? attachmentAction?.created : reportCommentAction?.created,
    };

    if (reportIDDeeplinkedFromOldDot === reportID && report?.participantAccountIDs?.length === 1 && Number(report.participantAccountIDs?.[0]) === CONST.ACCOUNT_ID.CONCIERGE) {
        parameters.isOldDotConciergeChat = true;
    }

    const optimisticData: OnyxUpdate[] = [
        {
            onyxMethod: Onyx.METHOD.MERGE,
            key: `${ONYXKEYS.COLLECTION.REPORT}${reportID}`,
            value: optimisticReport,
        },
        {
            onyxMethod: Onyx.METHOD.MERGE,
            key: `${ONYXKEYS.COLLECTION.REPORT_ACTIONS}${reportID}`,
            value: optimisticReportActions as ReportActions,
        },
    ];

    const successReportActions: OnyxCollection<NullishDeep<ReportAction>> = {};

    Object.entries(optimisticReportActions).forEach(([actionKey]) => {
        successReportActions[actionKey] = {pendingAction: null, isOptimisticAction: null};
    });

    const successData: OnyxUpdate[] = [
        {
            onyxMethod: Onyx.METHOD.MERGE,
            key: `${ONYXKEYS.COLLECTION.REPORT_ACTIONS}${reportID}`,
            value: successReportActions,
        },
    ];

    let failureReport: Partial<Report> = {
        lastMessageTranslationKey: '',
        lastMessageText: '',
        lastVisibleActionCreated: '',
    };
    const {lastMessageText = '', lastMessageTranslationKey = ''} = ReportActionsUtils.getLastVisibleMessage(reportID);
    if (lastMessageText || lastMessageTranslationKey) {
        const lastVisibleAction = ReportActionsUtils.getLastVisibleAction(reportID);
        const lastVisibleActionCreated = lastVisibleAction?.created;
        const lastActorAccountID = lastVisibleAction?.actorAccountID;
        failureReport = {
            lastMessageTranslationKey,
            lastMessageText,
            lastVisibleActionCreated,
            lastActorAccountID,
        };
    }

    const failureReportActions: Record<string, OptimisticAddCommentReportAction> = {};

    Object.entries(optimisticReportActions).forEach(([actionKey, action]) => {
        failureReportActions[actionKey] = {
            // eslint-disable-next-line @typescript-eslint/non-nullable-type-assertion-style
            ...(action as OptimisticAddCommentReportAction),
            errors: ErrorUtils.getMicroSecondOnyxError('report.genericAddCommentFailureMessage'),
        };
    });

    const failureData: OnyxUpdate[] = [
        {
            onyxMethod: Onyx.METHOD.MERGE,
            key: `${ONYXKEYS.COLLECTION.REPORT}${reportID}`,
            value: failureReport,
        },
        {
            onyxMethod: Onyx.METHOD.MERGE,
            key: `${ONYXKEYS.COLLECTION.REPORT_ACTIONS}${reportID}`,
            value: failureReportActions as ReportActions,
        },
    ];

    // Update optimistic data for parent report action if the report is a child report
    const optimisticParentReportData = ReportUtils.getOptimisticDataForParentReportAction(reportID, currentTime, CONST.RED_BRICK_ROAD_PENDING_ACTION.ADD);
    if (!isEmptyObject(optimisticParentReportData)) {
        optimisticData.push(optimisticParentReportData);
    }

    // Update the timezone if it's been 5 minutes from the last time the user added a comment
    if (DateUtils.canUpdateTimezone() && currentUserAccountID) {
        const timezone = DateUtils.getCurrentTimezone();
        parameters.timezone = JSON.stringify(timezone);
        optimisticData.push({
            onyxMethod: Onyx.METHOD.MERGE,
            key: ONYXKEYS.PERSONAL_DETAILS_LIST,
            value: {[currentUserAccountID]: {timezone}},
        });
        DateUtils.setTimezoneUpdated();
    }

    API.write(commandName, parameters, {
        optimisticData,
        successData,
        failureData,
    });
    notifyNewAction(reportID, lastAction?.actorAccountID, lastAction?.reportActionID);
}

/** Add an attachment and optional comment. */
function addAttachment(reportID: string, file: File, text = '') {
    addActions(reportID, text, file);
}

/** Add a single comment to a report */
function addComment(reportID: string, text: string) {
    addActions(reportID, text);
}

function reportActionsExist(reportID: string): boolean {
    return allReportActions?.[reportID] !== undefined;
}

/**
 * Gets the latest page of report actions and updates the last read message
 * If a chat with the passed reportID is not found, we will create a chat based on the passed participantList
 *
 * @param participantLoginList The list of users that are included in a new chat, not including the user creating it
 * @param newReportObject The optimistic report object created when making a new chat, saved as optimistic data
 * @param parentReportActionID The parent report action that a thread was created from (only passed for new threads)
 * @param isFromDeepLink Whether or not this report is being opened from a deep link
 * @param participantAccountIDList The list of accountIDs that are included in a new chat, not including the user creating it
 */
function openReport(
    reportID: string,
    participantLoginList: string[] = [],
    newReportObject: Partial<Report> = {},
    parentReportActionID = '0',
    isFromDeepLink = false,
    participantAccountIDList: number[] = [],
) {
    if (!reportID) {
        return;
    }

    const optimisticReport = reportActionsExist(reportID)
        ? {}
        : {
              reportName: allReports?.[reportID]?.reportName ?? CONST.REPORT.DEFAULT_REPORT_NAME,
          };

    const optimisticData: OnyxUpdate[] = [
        {
            onyxMethod: Onyx.METHOD.MERGE,
            key: `${ONYXKEYS.COLLECTION.REPORT}${reportID}`,
            value: optimisticReport,
        },
        {
            onyxMethod: Onyx.METHOD.MERGE,
            key: `${ONYXKEYS.COLLECTION.REPORT_METADATA}${reportID}`,
            value: {
                isLoadingInitialReportActions: true,
                isLoadingOlderReportActions: false,
                isLoadingNewerReportActions: false,
                lastVisitTime: DateUtils.getDBTime(),
            },
        },
    ];

    const successData: OnyxUpdate[] = [
        {
            onyxMethod: Onyx.METHOD.MERGE,
            key: `${ONYXKEYS.COLLECTION.REPORT}${reportID}`,
            value: {
                pendingFields: {
                    createChat: null,
                },
                errorFields: {
                    createChat: null,
                },
                isOptimisticReport: false,
            },
        },
        {
            onyxMethod: Onyx.METHOD.MERGE,
            key: `${ONYXKEYS.COLLECTION.REPORT_METADATA}${reportID}`,
            value: {
                isLoadingInitialReportActions: false,
            },
        },
    ];

    const failureData: OnyxUpdate[] = [
        {
            onyxMethod: Onyx.METHOD.MERGE,
            key: `${ONYXKEYS.COLLECTION.REPORT_METADATA}${reportID}`,
            value: {
                isLoadingInitialReportActions: false,
            },
        },
    ];

    const parameters: OpenReportParams = {
        reportID,
        emailList: participantLoginList ? participantLoginList.join(',') : '',
        accountIDList: participantAccountIDList ? participantAccountIDList.join(',') : '',
        parentReportActionID,
        idempotencyKey: `${SIDE_EFFECT_REQUEST_COMMANDS.OPEN_REPORT}_${reportID}`,
    };

    if (isFromDeepLink) {
        parameters.shouldRetry = false;
    }

    const report = ReportUtils.getReport(reportID);
    // If we open an exist report, but it is not present in Onyx yet, we should change the method to set for this report
    // and we need data to be available when we navigate to the chat page
    if (isEmptyObject(report)) {
        optimisticData[0].onyxMethod = Onyx.METHOD.SET;
    }

    // If we are creating a new report, we need to add the optimistic report data and a report action
    if (!isEmptyObject(newReportObject)) {
        // Change the method to set for new reports because it doesn't exist yet, is faster,
        // and we need the data to be available when we navigate to the chat page
        optimisticData[0].onyxMethod = Onyx.METHOD.SET;
        optimisticData[0].value = {
            ...optimisticReport,
            reportName: CONST.REPORT.DEFAULT_REPORT_NAME,
            ...newReportObject,
            pendingFields: {
                createChat: CONST.RED_BRICK_ROAD_PENDING_ACTION.ADD,
            },
            isOptimisticReport: true,
        };

        let emailCreatingAction: string = CONST.REPORT.OWNER_EMAIL_FAKE;
        if (newReportObject.ownerAccountID && newReportObject.ownerAccountID !== CONST.REPORT.OWNER_ACCOUNT_ID_FAKE) {
            emailCreatingAction = allPersonalDetails?.[newReportObject.ownerAccountID]?.login ?? '';
        }
        const optimisticCreatedAction = ReportUtils.buildOptimisticCreatedReportAction(emailCreatingAction);
        optimisticData.push({
            onyxMethod: Onyx.METHOD.SET,
            key: `${ONYXKEYS.COLLECTION.REPORT_ACTIONS}${reportID}`,
            value: {[optimisticCreatedAction.reportActionID]: optimisticCreatedAction},
        });
        successData.push({
            onyxMethod: Onyx.METHOD.MERGE,
            key: `${ONYXKEYS.COLLECTION.REPORT_ACTIONS}${reportID}`,
            value: {[optimisticCreatedAction.reportActionID]: {pendingAction: null}},
        });

        // Add optimistic personal details for new participants
        const optimisticPersonalDetails: OnyxCollection<PersonalDetails> = {};
        const settledPersonalDetails: OnyxCollection<PersonalDetails> = {};
        participantLoginList.forEach((login, index) => {
            const accountID = newReportObject?.participantAccountIDs?.[index];

            if (!accountID) {
                return;
            }

            optimisticPersonalDetails[accountID] = allPersonalDetails?.[accountID] ?? {
                login,
                accountID,
                avatar: UserUtils.getDefaultAvatarURL(accountID),
                displayName: login,
                isOptimisticPersonalDetail: true,
            };

            settledPersonalDetails[accountID] = allPersonalDetails?.[accountID] ?? null;
        });

        optimisticData.push({
            onyxMethod: Onyx.METHOD.MERGE,
            key: ONYXKEYS.PERSONAL_DETAILS_LIST,
            value: optimisticPersonalDetails,
        });
        successData.push({
            onyxMethod: Onyx.METHOD.MERGE,
            key: ONYXKEYS.PERSONAL_DETAILS_LIST,
            value: settledPersonalDetails,
        });
        failureData.push({
            onyxMethod: Onyx.METHOD.MERGE,
            key: ONYXKEYS.PERSONAL_DETAILS_LIST,
            value: settledPersonalDetails,
        });

        // Add the createdReportActionID parameter to the API call
        parameters.createdReportActionID = optimisticCreatedAction.reportActionID;
        parameters.idempotencyKey = `${parameters.idempotencyKey}_NewReport_${optimisticCreatedAction.reportActionID}`;

        // If we are creating a thread, ensure the report action has childReportID property added
        if (newReportObject.parentReportID && parentReportActionID) {
            optimisticData.push({
                onyxMethod: Onyx.METHOD.MERGE,
                key: `${ONYXKEYS.COLLECTION.REPORT_ACTIONS}${newReportObject.parentReportID}`,
                value: {[parentReportActionID]: {childReportID: reportID, childType: CONST.REPORT.TYPE.CHAT}},
            });
            failureData.push({
                onyxMethod: Onyx.METHOD.MERGE,
                key: `${ONYXKEYS.COLLECTION.REPORT_ACTIONS}${newReportObject.parentReportID}`,
                value: {[parentReportActionID]: {childReportID: '0', childType: ''}},
            });
        }
    }

    parameters.clientLastReadTime = currentReportData?.[reportID]?.lastReadTime ?? '';

    if (isFromDeepLink) {
        // eslint-disable-next-line rulesdir/no-api-side-effects-method
        API.makeRequestWithSideEffects(SIDE_EFFECT_REQUEST_COMMANDS.OPEN_REPORT, parameters, {optimisticData, successData, failureData}).finally(() => {
            Onyx.set(ONYXKEYS.IS_CHECKING_PUBLIC_ROOM, false);
        });
    } else {
        // eslint-disable-next-line rulesdir/no-multiple-api-calls
        API.write(WRITE_COMMANDS.OPEN_REPORT, parameters, {optimisticData, successData, failureData});
    }
}

/**
 * This will find an existing chat, or create a new one if none exists, for the given user or set of users. It will then navigate to this chat.
 *
 * @param userLogins list of user logins to start a chat report with.
 * @param shouldDismissModal a flag to determine if we should dismiss modal before navigate to report or navigate to report directly.
 */
function navigateToAndOpenReport(userLogins: string[], shouldDismissModal = true) {
    let newChat: ReportUtils.OptimisticChatReport | EmptyObject = {};

    const participantAccountIDs = PersonalDetailsUtils.getAccountIDsByLogins(userLogins);
    const chat = ReportUtils.getChatByParticipants(participantAccountIDs);

    if (!chat) {
        newChat = ReportUtils.buildOptimisticChatReport(participantAccountIDs);
    }
    const reportID = chat ? chat.reportID : newChat.reportID;

    // We want to pass newChat here because if anything is passed in that param (even an existing chat), we will try to create a chat on the server
    openReport(reportID, userLogins, newChat);
    if (shouldDismissModal) {
        Navigation.dismissModal(reportID);
    } else {
        Navigation.navigate(ROUTES.REPORT_WITH_ID.getRoute(reportID));
    }
}

/**
 * This will find an existing chat, or create a new one if none exists, for the given accountID or set of accountIDs. It will then navigate to this chat.
 *
 * @param participantAccountIDs of user logins to start a chat report with.
 */
function navigateToAndOpenReportWithAccountIDs(participantAccountIDs: number[]) {
    let newChat: ReportUtils.OptimisticChatReport | EmptyObject = {};
    const chat = ReportUtils.getChatByParticipants(participantAccountIDs);
    if (!chat) {
        newChat = ReportUtils.buildOptimisticChatReport(participantAccountIDs);
    }
    const reportID = chat ? chat.reportID : newChat.reportID;

    // We want to pass newChat here because if anything is passed in that param (even an existing chat), we will try to create a chat on the server
    openReport(reportID, [], newChat, '0', false, participantAccountIDs);
    Navigation.dismissModal(reportID);
}

/**
 * This will navigate to an existing thread, or create a new one if necessary
 *
 * @param childReportID The reportID we are trying to open
 * @param parentReportAction the parent comment of a thread
 * @param parentReportID The reportID of the parent
 */
function navigateToAndOpenChildReport(childReportID = '0', parentReportAction: Partial<ReportAction> = {}, parentReportID = '0') {
    if (childReportID !== '0') {
        openReport(childReportID);
        Navigation.navigate(ROUTES.REPORT_WITH_ID.getRoute(childReportID));
    } else {
        const participantAccountIDs = [...new Set([currentUserAccountID, Number(parentReportAction.actorAccountID)])];
        const parentReport = allReports?.[parentReportID];
        const newChat = ReportUtils.buildOptimisticChatReport(
            participantAccountIDs,
            parentReportAction?.message?.[0]?.text,
            parentReport?.chatType,
            parentReport?.policyID ?? CONST.POLICY.OWNER_EMAIL_FAKE,
            CONST.POLICY.OWNER_ACCOUNT_ID_FAKE,
            false,
            '',
            undefined,
            undefined,
            ReportUtils.getChildReportNotificationPreference(parentReportAction),
            parentReportAction.reportActionID,
            parentReportID,
        );

        const participantLogins = PersonalDetailsUtils.getLoginsByAccountIDs(newChat?.participantAccountIDs ?? []);
        openReport(newChat.reportID, participantLogins, newChat, parentReportAction.reportActionID);
        Navigation.navigate(ROUTES.REPORT_WITH_ID.getRoute(newChat.reportID));
    }
}

/** Get the latest report history without marking the report as read. */
function reconnect(reportID: string) {
    const optimisticData: OnyxUpdate[] = [
        {
            onyxMethod: Onyx.METHOD.MERGE,
            key: `${ONYXKEYS.COLLECTION.REPORT}${reportID}`,
            value: {
                reportName: allReports?.[reportID]?.reportName ?? CONST.REPORT.DEFAULT_REPORT_NAME,
            },
        },
        {
            onyxMethod: Onyx.METHOD.MERGE,
            key: `${ONYXKEYS.COLLECTION.REPORT_METADATA}${reportID}`,
            value: {
                isLoadingInitialReportActions: true,
                isLoadingNewerReportActions: false,
                isLoadingOlderReportActions: false,
            },
        },
    ];

    const successData: OnyxUpdate[] = [
        {
            onyxMethod: Onyx.METHOD.MERGE,
            key: `${ONYXKEYS.COLLECTION.REPORT_METADATA}${reportID}`,
            value: {
                isLoadingInitialReportActions: false,
            },
        },
    ];

    const failureData: OnyxUpdate[] = [
        {
            onyxMethod: Onyx.METHOD.MERGE,
            key: `${ONYXKEYS.COLLECTION.REPORT_METADATA}${reportID}`,
            value: {
                isLoadingInitialReportActions: false,
            },
        },
    ];

    const parameters: ReconnectToReportParams = {
        reportID,
    };

    API.write(WRITE_COMMANDS.RECONNECT_TO_REPORT, parameters, {optimisticData, successData, failureData});
}

/**
 * Gets the older actions that have not been read yet.
 * Normally happens when you scroll up on a chat, and the actions have not been read yet.
 */
function getOlderActions(reportID: string, reportActionID: string) {
    const optimisticData: OnyxUpdate[] = [
        {
            onyxMethod: Onyx.METHOD.MERGE,
            key: `${ONYXKEYS.COLLECTION.REPORT_METADATA}${reportID}`,
            value: {
                isLoadingOlderReportActions: true,
            },
        },
    ];

    const successData: OnyxUpdate[] = [
        {
            onyxMethod: Onyx.METHOD.MERGE,
            key: `${ONYXKEYS.COLLECTION.REPORT_METADATA}${reportID}`,
            value: {
                isLoadingOlderReportActions: false,
            },
        },
    ];

    const failureData: OnyxUpdate[] = [
        {
            onyxMethod: Onyx.METHOD.MERGE,
            key: `${ONYXKEYS.COLLECTION.REPORT_METADATA}${reportID}`,
            value: {
                isLoadingOlderReportActions: false,
            },
        },
    ];

    const parameters: GetOlderActionsParams = {
        reportID,
        reportActionID,
    };

    API.read(READ_COMMANDS.GET_OLDER_ACTIONS, parameters, {optimisticData, successData, failureData});
}

/**
 * Gets the newer actions that have not been read yet.
 * Normally happens when you are not located at the bottom of the list and scroll down on a chat.
 */
function getNewerActions(reportID: string, reportActionID: string) {
    const optimisticData: OnyxUpdate[] = [
        {
            onyxMethod: Onyx.METHOD.MERGE,
            key: `${ONYXKEYS.COLLECTION.REPORT_METADATA}${reportID}`,
            value: {
                isLoadingNewerReportActions: true,
            },
        },
    ];

    const successData: OnyxUpdate[] = [
        {
            onyxMethod: Onyx.METHOD.MERGE,
            key: `${ONYXKEYS.COLLECTION.REPORT_METADATA}${reportID}`,
            value: {
                isLoadingNewerReportActions: false,
            },
        },
    ];

    const failureData: OnyxUpdate[] = [
        {
            onyxMethod: Onyx.METHOD.MERGE,
            key: `${ONYXKEYS.COLLECTION.REPORT_METADATA}${reportID}`,
            value: {
                isLoadingNewerReportActions: false,
            },
        },
    ];

    const parameters: GetNewerActionsParams = {
        reportID,
        reportActionID,
    };

    API.read(READ_COMMANDS.GET_NEWER_ACTIONS, parameters, {optimisticData, successData, failureData});
}

/**
 * Gets metadata info about links in the provided report action
 */
function expandURLPreview(reportID: string, reportActionID: string) {
    const parameters: ExpandURLPreviewParams = {
        reportID,
        reportActionID,
    };

    API.read(READ_COMMANDS.EXPAND_URL_PREVIEW, parameters);
}

/** Marks the new report actions as read */
function readNewestAction(reportID: string, shouldEmitEvent = true) {
    const lastReadTime = DateUtils.getDBTime();

    const optimisticData: OnyxUpdate[] = [
        {
            onyxMethod: Onyx.METHOD.MERGE,
            key: `${ONYXKEYS.COLLECTION.REPORT}${reportID}`,
            value: {
                lastReadTime,
            },
        },
    ];

    const parameters: ReadNewestActionParams = {
        reportID,
        lastReadTime,
    };

<<<<<<< HEAD
    API.write(WRITE_COMMANDS.READ_NEWEST_ACTION, parameters, {optimisticData});
=======
    API.write('ReadNewestAction', parameters, {optimisticData});

    if (!shouldEmitEvent) {
        return;
    }

>>>>>>> cccb89a1
    DeviceEventEmitter.emit(`readNewestAction_${reportID}`, lastReadTime);
}

/**
 * Sets the last read time on a report
 */
function markCommentAsUnread(reportID: string, reportActionCreated: string) {
    const reportActions = allReportActions?.[reportID];

    // Find the latest report actions from other users
    const latestReportActionFromOtherUsers = Object.values(reportActions ?? {}).reduce((latest: ReportAction | null, current: ReportAction) => {
        if (current.actorAccountID !== currentUserAccountID && (!latest || current.created > latest.created)) {
            return current;
        }
        return latest;
    }, null);

    // If no action created date is provided, use the last action's from other user
    const actionCreationTime = reportActionCreated || (latestReportActionFromOtherUsers?.created ?? allReports?.[reportID]?.lastVisibleActionCreated ?? DateUtils.getDBTime(0));

    // We subtract 1 millisecond so that the lastReadTime is updated to just before a given reportAction's created date
    // For example, if we want to mark a report action with ID 100 and created date '2014-04-01 16:07:02.999' unread, we set the lastReadTime to '2014-04-01 16:07:02.998'
    // Since the report action with ID 100 will be the first with a timestamp above '2014-04-01 16:07:02.998', it's the first one that will be shown as unread
    const lastReadTime = DateUtils.subtractMillisecondsFromDateTime(actionCreationTime, 1);

    const optimisticData: OnyxUpdate[] = [
        {
            onyxMethod: Onyx.METHOD.MERGE,
            key: `${ONYXKEYS.COLLECTION.REPORT}${reportID}`,
            value: {
                lastReadTime,
            },
        },
    ];

    const parameters: MarkAsUnreadParams = {
        reportID,
        lastReadTime,
    };

    API.write(WRITE_COMMANDS.MARK_AS_UNREAD, parameters, {optimisticData});
    DeviceEventEmitter.emit(`unreadAction_${reportID}`, lastReadTime);
}

/** Toggles the pinned state of the report. */
function togglePinnedState(reportID: string, isPinnedChat: boolean) {
    const pinnedValue = !isPinnedChat;

    // Optimistically pin/unpin the report before we send out the command
    const optimisticData: OnyxUpdate[] = [
        {
            onyxMethod: Onyx.METHOD.MERGE,
            key: `${ONYXKEYS.COLLECTION.REPORT}${reportID}`,
            value: {isPinned: pinnedValue},
        },
    ];

    const parameters: TogglePinnedChatParams = {
        reportID,
        pinnedValue,
    };

    API.write(WRITE_COMMANDS.TOGGLE_PINNED_CHAT, parameters, {optimisticData});
}

/**
 * Saves the comment left by the user as they are typing. By saving this data the user can switch between chats, close
 * tab, refresh etc without worrying about loosing what they typed out.
 */
function saveReportComment(reportID: string, comment: string) {
    Onyx.merge(`${ONYXKEYS.COLLECTION.REPORT_DRAFT_COMMENT}${reportID}`, comment);
}

/** Saves the number of lines for the comment */
function saveReportCommentNumberOfLines(reportID: string, numberOfLines: number) {
    Onyx.merge(`${ONYXKEYS.COLLECTION.REPORT_DRAFT_COMMENT_NUMBER_OF_LINES}${reportID}`, numberOfLines);
}

/** Immediate indication whether the report has a draft comment. */
function setReportWithDraft(reportID: string, hasDraft: boolean): Promise<void> {
    return Onyx.merge(`${ONYXKEYS.COLLECTION.REPORT}${reportID}`, {hasDraft});
}

/** Broadcasts whether or not a user is typing on a report over the report's private pusher channel. */
function broadcastUserIsTyping(reportID: string) {
    const privateReportChannelName = getReportChannelName(reportID);
    const typingStatus: Pusher.UserIsTypingEvent = {
        [currentUserAccountID]: true,
    };
    Pusher.sendEvent(privateReportChannelName, Pusher.TYPE.USER_IS_TYPING, typingStatus);
}

/** Broadcasts to the report's private pusher channel whether a user is leaving a report */
function broadcastUserIsLeavingRoom(reportID: string) {
    const privateReportChannelName = getReportChannelName(reportID);
    const leavingStatus: Pusher.UserIsLeavingRoomEvent = {
        [currentUserAccountID]: true,
    };
    Pusher.sendEvent(privateReportChannelName, Pusher.TYPE.USER_IS_LEAVING_ROOM, leavingStatus);
}

/** When a report changes in Onyx, this fetches the report from the API if the report doesn't have a name */
function handleReportChanged(report: OnyxEntry<Report>) {
    if (!report) {
        return;
    }

    // It is possible that we optimistically created a DM/group-DM for a set of users for which a report already exists.
    // In this case, the API will let us know by returning a preexistingReportID.
    // We should clear out the optimistically created report and re-route the user to the preexisting report.
    if (report?.reportID && report.preexistingReportID) {
        Onyx.set(`${ONYXKEYS.COLLECTION.REPORT}${report.reportID}`, null);

        // Only re-route them if they are still looking at the optimistically created report
        if (Navigation.getActiveRoute().includes(`/r/${report.reportID}`)) {
            // Pass 'FORCED_UP' type to replace new report on second login with proper one in the Navigation
            Navigation.navigate(ROUTES.REPORT_WITH_ID.getRoute(report.preexistingReportID), CONST.NAVIGATION.TYPE.FORCED_UP);
        }
        return;
    }

    if (allReports && report?.reportID) {
        allReports[report.reportID] = report;

        if (ReportUtils.isConciergeChatReport(report)) {
            conciergeChatReportID = report.reportID;
        }
    }

    // A report can be missing a name if a comment is received via pusher event and the report does not yet exist in Onyx (eg. a new DM created with the logged in person)
    // In this case, we call reconnect so that we can fetch the report data without marking it as read
    if (report.reportID && report.reportName === undefined) {
        reconnect(report.reportID);
    }
}

Onyx.connect({
    key: ONYXKEYS.COLLECTION.REPORT,
    callback: handleReportChanged,
});

/** Deletes a comment from the report, basically sets it as empty string */
function deleteReportComment(reportID: string, reportAction: ReportAction) {
    const originalReportID = ReportUtils.getOriginalReportID(reportID, reportAction);
    const reportActionID = reportAction.reportActionID;

    if (!reportActionID || !originalReportID) {
        return;
    }

    const deletedMessage: Message[] = [
        {
            translationKey: '',
            type: 'COMMENT',
            html: '',
            text: '',
            isEdited: true,
            isDeletedParentAction: ReportActionsUtils.isThreadParentMessage(reportAction, reportID),
        },
    ];
    const optimisticReportActions: NullishDeep<ReportActions> = {
        [reportActionID]: {
            pendingAction: CONST.RED_BRICK_ROAD_PENDING_ACTION.DELETE,
            previousMessage: reportAction.message,
            message: deletedMessage,
            errors: null,
            linkMetadata: [],
        },
    };

    // If we are deleting the last visible message, let's find the previous visible one (or set an empty one if there are none) and update the lastMessageText in the LHN.
    // Similarly, if we are deleting the last read comment we will want to update the lastVisibleActionCreated to use the previous visible message.
    let optimisticReport: Partial<Report> = {
        lastMessageTranslationKey: '',
        lastMessageText: '',
        lastVisibleActionCreated: '',
    };
    const {lastMessageText = '', lastMessageTranslationKey = ''} = ReportUtils.getLastVisibleMessage(originalReportID, optimisticReportActions as ReportActions);
    if (lastMessageText || lastMessageTranslationKey) {
        const lastVisibleAction = ReportActionsUtils.getLastVisibleAction(originalReportID, optimisticReportActions as ReportActions);
        const lastVisibleActionCreated = lastVisibleAction?.created;
        const lastActorAccountID = lastVisibleAction?.actorAccountID;
        optimisticReport = {
            lastMessageTranslationKey,
            lastMessageText,
            lastVisibleActionCreated,
            lastActorAccountID,
        };
    }

    // If the API call fails we must show the original message again, so we revert the message content back to how it was
    // and and remove the pendingAction so the strike-through clears
    const failureData: OnyxUpdate[] = [
        {
            onyxMethod: Onyx.METHOD.MERGE,
            key: `${ONYXKEYS.COLLECTION.REPORT_ACTIONS}${originalReportID}`,
            value: {
                [reportActionID]: {
                    message: reportAction.message,
                    pendingAction: null,
                    previousMessage: null,
                },
            },
        },
    ];

    const successData: OnyxUpdate[] = [
        {
            onyxMethod: Onyx.METHOD.MERGE,
            key: `${ONYXKEYS.COLLECTION.REPORT_ACTIONS}${originalReportID}`,
            value: {
                [reportActionID]: {
                    pendingAction: null,
                    previousMessage: null,
                },
            },
        },
    ];

    const optimisticData: OnyxUpdate[] = [
        {
            onyxMethod: Onyx.METHOD.MERGE,
            key: `${ONYXKEYS.COLLECTION.REPORT_ACTIONS}${originalReportID}`,
            value: optimisticReportActions,
        },
        {
            onyxMethod: Onyx.METHOD.MERGE,
            key: `${ONYXKEYS.COLLECTION.REPORT}${originalReportID}`,
            value: optimisticReport,
        },
    ];

    // Update optimistic data for parent report action if the report is a child report and the reportAction has no visible child
    const childVisibleActionCount = reportAction.childVisibleActionCount ?? 0;
    if (childVisibleActionCount === 0) {
        const optimisticParentReportData = ReportUtils.getOptimisticDataForParentReportAction(
            originalReportID,
            optimisticReport?.lastVisibleActionCreated ?? '',
            CONST.RED_BRICK_ROAD_PENDING_ACTION.DELETE,
        );
        if (!isEmptyObject(optimisticParentReportData)) {
            optimisticData.push(optimisticParentReportData);
        }
    }

    const parameters: DeleteCommentParams = {
        reportID: originalReportID,
        reportActionID,
    };

    API.write(WRITE_COMMANDS.DELETE_COMMENT, parameters, {optimisticData, successData, failureData});
}

/**
 * Removes the links in html of a comment.
 * example:
 *      html="test <a href="https://www.google.com" target="_blank" rel="noreferrer noopener">https://www.google.com</a> test"
 *      links=["https://www.google.com"]
 * returns: "test https://www.google.com test"
 */
function removeLinksFromHtml(html: string, links: string[]): string {
    let htmlCopy = html.slice();
    links.forEach((link) => {
        // We want to match the anchor tag of the link and replace the whole anchor tag with the text of the anchor tag
        const regex = new RegExp(`<(a)[^><]*href\\s*=\\s*(['"])(${Str.escapeForRegExp(link)})\\2(?:".*?"|'.*?'|[^'"><])*>([\\s\\S]*?)<\\/\\1>(?![^<]*(<\\/pre>|<\\/code>))`, 'g');
        htmlCopy = htmlCopy.replace(regex, '$4');
    });
    return htmlCopy;
}

/**
 * This function will handle removing only links that were purposely removed by the user while editing.
 *
 * @param newCommentText text of the comment after editing.
 * @param originalCommentMarkdown original markdown of the comment before editing.
 */
function handleUserDeletedLinksInHtml(newCommentText: string, originalCommentMarkdown: string): string {
    const parser = new ExpensiMark();
    if (newCommentText.length > CONST.MAX_MARKUP_LENGTH) {
        return newCommentText;
    }
    const htmlForNewComment = parser.replace(newCommentText);
    const removedLinks = parser.getRemovedMarkdownLinks(originalCommentMarkdown, newCommentText);
    return removeLinksFromHtml(htmlForNewComment, removedLinks);
}

/** Saves a new message for a comment. Marks the comment as edited, which will be reflected in the UI. */
function editReportComment(reportID: string, originalReportAction: OnyxEntry<ReportAction>, textForNewComment: string) {
    const parser = new ExpensiMark();
    const originalReportID = ReportUtils.getOriginalReportID(reportID, originalReportAction);

    if (!originalReportID || !originalReportAction) {
        return;
    }

    // Do not autolink if someone explicitly tries to remove a link from message.
    // https://github.com/Expensify/App/issues/9090
    // https://github.com/Expensify/App/issues/13221
    const originalCommentHTML = originalReportAction.message?.[0]?.html;
    const originalCommentMarkdown = parser.htmlToMarkdown(originalCommentHTML ?? '').trim();

    // Skip the Edit if draft is not changed
    if (originalCommentMarkdown === textForNewComment) {
        return;
    }

    const htmlForNewComment = handleUserDeletedLinksInHtml(textForNewComment, originalCommentMarkdown);
    const reportComment = parser.htmlToText(htmlForNewComment);

    // For comments shorter than or equal to 10k chars, convert the comment from MD into HTML because that's how it is stored in the database
    // For longer comments, skip parsing and display plaintext for performance reasons. It takes over 40s to parse a 100k long string!!
    let parsedOriginalCommentHTML = originalCommentHTML;
    if (textForNewComment.length <= CONST.MAX_MARKUP_LENGTH) {
        const autolinkFilter = {filterRules: parser.rules.map((rule) => rule.name).filter((name) => name !== 'autolink')};
        parsedOriginalCommentHTML = parser.replace(originalCommentMarkdown, autolinkFilter);
    }

    //  Delete the comment if it's empty
    if (!htmlForNewComment) {
        deleteReportComment(originalReportID, originalReportAction);
        return;
    }

    // Skip the Edit if message is not changed
    if (parsedOriginalCommentHTML === htmlForNewComment.trim() || originalCommentHTML === htmlForNewComment.trim()) {
        return;
    }

    // Optimistically update the reportAction with the new message
    const reportActionID = originalReportAction.reportActionID;
    const originalMessage = originalReportAction?.message?.[0];
    const optimisticReportActions: PartialDeep<ReportActions> = {
        [reportActionID]: {
            pendingAction: CONST.RED_BRICK_ROAD_PENDING_ACTION.UPDATE,
            message: [
                {
                    ...originalMessage,
                    type: CONST.REPORT.MESSAGE.TYPE.COMMENT,
                    isEdited: true,
                    html: htmlForNewComment,
                    text: reportComment,
                },
            ],
        },
    };

    const optimisticData: OnyxUpdate[] = [
        {
            onyxMethod: Onyx.METHOD.MERGE,
            key: `${ONYXKEYS.COLLECTION.REPORT_ACTIONS}${originalReportID}`,
            value: optimisticReportActions,
        },
    ];

    const lastVisibleAction = ReportActionsUtils.getLastVisibleAction(originalReportID, optimisticReportActions as ReportActions);
    if (reportActionID === lastVisibleAction?.reportActionID) {
        const lastMessageText = ReportUtils.formatReportLastMessageText(reportComment);
        const optimisticReport = {
            lastMessageTranslationKey: '',
            lastMessageText,
        };
        optimisticData.push({
            onyxMethod: Onyx.METHOD.MERGE,
            key: `${ONYXKEYS.COLLECTION.REPORT}${originalReportID}`,
            value: optimisticReport,
        });
    }

    const failureData: OnyxUpdate[] = [
        {
            onyxMethod: Onyx.METHOD.MERGE,
            key: `${ONYXKEYS.COLLECTION.REPORT_ACTIONS}${originalReportID}`,
            value: {
                [reportActionID]: {
                    ...originalReportAction,
                    pendingAction: null,
                },
            },
        },
    ];

    const successData: OnyxUpdate[] = [
        {
            onyxMethod: Onyx.METHOD.MERGE,
            key: `${ONYXKEYS.COLLECTION.REPORT_ACTIONS}${originalReportID}`,
            value: {
                [reportActionID]: {
                    pendingAction: null,
                },
            },
        },
    ];

    const parameters: UpdateCommentParams = {
        reportID: originalReportID,
        reportComment: htmlForNewComment,
        reportActionID,
    };

    API.write(WRITE_COMMANDS.UPDATE_COMMENT, parameters, {optimisticData, successData, failureData});
}

/** Deletes the draft for a comment report action. */
function deleteReportActionDraft(reportID: string, reportAction: ReportAction) {
    const originalReportID = ReportUtils.getOriginalReportID(reportID, reportAction);
    Onyx.merge(`${ONYXKEYS.COLLECTION.REPORT_ACTIONS_DRAFTS}${originalReportID}`, {[reportAction.reportActionID]: null});
}

/** Saves the draft for a comment report action. This will put the comment into "edit mode" */
function saveReportActionDraft(reportID: string, reportAction: ReportAction, draftMessage: string) {
    const originalReportID = ReportUtils.getOriginalReportID(reportID, reportAction);
    Onyx.merge(`${ONYXKEYS.COLLECTION.REPORT_ACTIONS_DRAFTS}${originalReportID}`, {[reportAction.reportActionID]: {message: draftMessage}});
}

/** Saves the number of lines for the report action draft */
function saveReportActionDraftNumberOfLines(reportID: string, reportActionID: string, numberOfLines: number) {
    Onyx.merge(`${ONYXKEYS.COLLECTION.REPORT_DRAFT_COMMENT_NUMBER_OF_LINES}${reportID}_${reportActionID}`, numberOfLines);
}

function updateNotificationPreference(
    reportID: string,
    previousValue: NotificationPreference | undefined,
    newValue: NotificationPreference,
    navigate: boolean,
    parentReportID?: string,
    parentReportActionID?: string,
    report: OnyxEntry<Report> | EmptyObject = {},
) {
    if (previousValue === newValue) {
        if (navigate && !isEmptyObject(report) && report.reportID) {
            ReportUtils.goBackToDetailsPage(report);
        }
        return;
    }

    const optimisticData: OnyxUpdate[] = [
        {
            onyxMethod: Onyx.METHOD.MERGE,
            key: `${ONYXKEYS.COLLECTION.REPORT}${reportID}`,
            value: {notificationPreference: newValue},
        },
    ];

    const failureData: OnyxUpdate[] = [
        {
            onyxMethod: Onyx.METHOD.MERGE,
            key: `${ONYXKEYS.COLLECTION.REPORT}${reportID}`,
            value: {notificationPreference: previousValue},
        },
    ];

    if (parentReportID && parentReportActionID) {
        optimisticData.push({
            onyxMethod: Onyx.METHOD.MERGE,
            key: `${ONYXKEYS.COLLECTION.REPORT_ACTIONS}${parentReportID}`,
            value: {[parentReportActionID]: {childReportNotificationPreference: newValue}},
        });
        failureData.push({
            onyxMethod: Onyx.METHOD.MERGE,
            key: `${ONYXKEYS.COLLECTION.REPORT_ACTIONS}${parentReportID}`,
            value: {[parentReportActionID]: {childReportNotificationPreference: previousValue}},
        });
    }

    const parameters: UpdateReportNotificationPreferenceParams = {reportID, notificationPreference: newValue};

    API.write(WRITE_COMMANDS.UPDATE_REPORT_NOTIFICATION_PREFERENCE, parameters, {optimisticData, failureData});
    if (navigate && !isEmptyObject(report)) {
        ReportUtils.goBackToDetailsPage(report);
    }
}

/**
 * This will subscribe to an existing thread, or create a new one and then subsribe to it if necessary
 *
 * @param childReportID The reportID we are trying to open
 * @param parentReportAction the parent comment of a thread
 * @param parentReportID The reportID of the parent
 * @param prevNotificationPreference The previous notification preference for the child report
 */
function toggleSubscribeToChildReport(childReportID = '0', parentReportAction: Partial<ReportAction> = {}, parentReportID = '0', prevNotificationPreference?: NotificationPreference) {
    if (childReportID !== '0') {
        openReport(childReportID);
        const parentReportActionID = parentReportAction?.reportActionID ?? '0';
        if (!prevNotificationPreference || prevNotificationPreference === CONST.REPORT.NOTIFICATION_PREFERENCE.HIDDEN) {
            updateNotificationPreference(childReportID, prevNotificationPreference, CONST.REPORT.NOTIFICATION_PREFERENCE.ALWAYS, false, parentReportID, parentReportActionID);
        } else {
            updateNotificationPreference(childReportID, prevNotificationPreference, CONST.REPORT.NOTIFICATION_PREFERENCE.HIDDEN, false, parentReportID, parentReportActionID);
        }
    } else {
        const participantAccountIDs = [...new Set([currentUserAccountID, Number(parentReportAction?.actorAccountID)])];
        const parentReport = allReports?.[parentReportID];
        const newChat = ReportUtils.buildOptimisticChatReport(
            participantAccountIDs,
            parentReportAction?.message?.[0]?.text,
            parentReport?.chatType,
            parentReport?.policyID ?? CONST.POLICY.OWNER_EMAIL_FAKE,
            CONST.POLICY.OWNER_ACCOUNT_ID_FAKE,
            false,
            '',
            undefined,
            undefined,
            CONST.REPORT.NOTIFICATION_PREFERENCE.ALWAYS,
            parentReportAction.reportActionID,
            parentReportID,
        );

        const participantLogins = PersonalDetailsUtils.getLoginsByAccountIDs(participantAccountIDs);
        openReport(newChat.reportID, participantLogins, newChat, parentReportAction.reportActionID);
        const notificationPreference =
            prevNotificationPreference === CONST.REPORT.NOTIFICATION_PREFERENCE.HIDDEN ? CONST.REPORT.NOTIFICATION_PREFERENCE.ALWAYS : CONST.REPORT.NOTIFICATION_PREFERENCE.HIDDEN;
        updateNotificationPreference(newChat.reportID, prevNotificationPreference, notificationPreference, false, parentReportID, parentReportAction?.reportActionID);
    }
}

function updateWelcomeMessage(reportID: string, previousValue: string, newValue: string) {
    // No change needed, navigate back
    if (previousValue === newValue) {
        Navigation.goBack(ROUTES.REPORT_SETTINGS.getRoute(reportID));
        return;
    }

    const parsedWelcomeMessage = ReportUtils.getParsedComment(newValue);

    const optimisticData: OnyxUpdate[] = [
        {
            onyxMethod: Onyx.METHOD.MERGE,
            key: `${ONYXKEYS.COLLECTION.REPORT}${reportID}`,
            value: {welcomeMessage: parsedWelcomeMessage},
        },
    ];
    const failureData: OnyxUpdate[] = [
        {
            onyxMethod: Onyx.METHOD.MERGE,
            key: `${ONYXKEYS.COLLECTION.REPORT}${reportID}`,
            value: {welcomeMessage: previousValue},
        },
    ];

    const parameters: UpdateWelcomeMessageParams = {reportID, welcomeMessage: parsedWelcomeMessage};

    API.write(WRITE_COMMANDS.UPDATE_WELCOME_MESSAGE, parameters, {optimisticData, failureData});
    Navigation.goBack(ROUTES.REPORT_SETTINGS.getRoute(reportID));
}

function updateWriteCapabilityAndNavigate(report: Report, newValue: WriteCapability) {
    if (report.writeCapability === newValue) {
        Navigation.goBack(ROUTES.REPORT_SETTINGS.getRoute(report.reportID));
        return;
    }

    const optimisticData: OnyxUpdate[] = [
        {
            onyxMethod: Onyx.METHOD.MERGE,
            key: `${ONYXKEYS.COLLECTION.REPORT}${report.reportID}`,
            value: {writeCapability: newValue},
        },
    ];
    const failureData: OnyxUpdate[] = [
        {
            onyxMethod: Onyx.METHOD.MERGE,
            key: `${ONYXKEYS.COLLECTION.REPORT}${report.reportID}`,
            value: {writeCapability: report.writeCapability},
        },
    ];

    const parameters: UpdateReportWriteCapabilityParams = {reportID: report.reportID, writeCapability: newValue};

    API.write(WRITE_COMMANDS.UPDATE_REPORT_WRITE_CAPABILITY, parameters, {optimisticData, failureData});
    // Return to the report settings page since this field utilizes push-to-page
    Navigation.goBack(ROUTES.REPORT_SETTINGS.getRoute(report.reportID));
}

/**
 * Navigates to the 1:1 report with Concierge
 *
 * @param ignoreConciergeReportID - Flag to ignore conciergeChatReportID during navigation. The default behavior is to not ignore.
 */
function navigateToConciergeChat(ignoreConciergeReportID = false) {
    // If conciergeChatReportID contains a concierge report ID, we navigate to the concierge chat using the stored report ID.
    // Otherwise, we would find the concierge chat and navigate to it.
    // Now, when user performs sign-out and a sign-in again, conciergeChatReportID may contain a stale value.
    // In order to prevent navigation to a stale value, we use ignoreConciergeReportID to forcefully find and navigate to concierge chat.
    if (!conciergeChatReportID || ignoreConciergeReportID) {
        // In order to avoid creating concierge repeatedly,
        // we need to ensure that the server data has been successfully pulled
        Welcome.serverDataIsReadyPromise().then(() => {
            // If we don't have a chat with Concierge then create it
            navigateToAndOpenReport([CONST.EMAIL.CONCIERGE], false);
        });
    } else {
        Navigation.navigate(ROUTES.REPORT_WITH_ID.getRoute(conciergeChatReportID));
    }
}

/** Add a policy report (workspace room) optimistically and navigate to it. */
function addPolicyReport(policyReport: ReportUtils.OptimisticChatReport) {
    const createdReportAction = ReportUtils.buildOptimisticCreatedReportAction(CONST.POLICY.OWNER_EMAIL_FAKE);

    // Onyx.set is used on the optimistic data so that it is present before navigating to the workspace room. With Onyx.merge the workspace room reportID is not present when
    // fetchReportIfNeeded is called on the ReportScreen, so openReport is called which is unnecessary since the optimistic data will be stored in Onyx.
    // Therefore, Onyx.set is used instead of Onyx.merge.
    const optimisticData: OnyxUpdate[] = [
        {
            onyxMethod: Onyx.METHOD.SET,
            key: `${ONYXKEYS.COLLECTION.REPORT}${policyReport.reportID}`,
            value: {
                pendingFields: {
                    addWorkspaceRoom: CONST.RED_BRICK_ROAD_PENDING_ACTION.ADD,
                },
                ...policyReport,
            },
        },
        {
            onyxMethod: Onyx.METHOD.SET,
            key: `${ONYXKEYS.COLLECTION.REPORT_ACTIONS}${policyReport.reportID}`,
            value: {[createdReportAction.reportActionID]: createdReportAction},
        },
        {
            onyxMethod: Onyx.METHOD.MERGE,
            key: ONYXKEYS.FORMS.NEW_ROOM_FORM,
            value: {isLoading: true},
        },
    ];
    const successData: OnyxUpdate[] = [
        {
            onyxMethod: Onyx.METHOD.MERGE,
            key: `${ONYXKEYS.COLLECTION.REPORT}${policyReport.reportID}`,
            value: {
                pendingFields: {
                    addWorkspaceRoom: null,
                },
            },
        },
        {
            onyxMethod: Onyx.METHOD.MERGE,
            key: `${ONYXKEYS.COLLECTION.REPORT_ACTIONS}${policyReport.reportID}`,
            value: {
                [createdReportAction.reportActionID]: {
                    pendingAction: null,
                },
            },
        },
        {
            onyxMethod: Onyx.METHOD.MERGE,
            key: ONYXKEYS.FORMS.NEW_ROOM_FORM,
            value: {isLoading: false},
        },
    ];
    const failureData: OnyxUpdate[] = [
        {
            onyxMethod: Onyx.METHOD.MERGE,
            key: `${ONYXKEYS.COLLECTION.REPORT}${policyReport.reportID}`,
            value: {
                errorFields: {
                    addWorkspaceRoom: ErrorUtils.getMicroSecondOnyxError('report.genericCreateReportFailureMessage'),
                },
            },
        },
        {
            onyxMethod: Onyx.METHOD.MERGE,
            key: ONYXKEYS.FORMS.NEW_ROOM_FORM,
            value: {isLoading: false},
        },
    ];

    const parameters: AddWorkspaceRoomParams = {
        policyID: policyReport.policyID,
        reportName: policyReport.reportName,
        visibility: policyReport.visibility,
        reportID: policyReport.reportID,
        createdReportActionID: createdReportAction.reportActionID,
        writeCapability: policyReport.writeCapability,
        welcomeMessage: policyReport.welcomeMessage,
    };

    API.write(WRITE_COMMANDS.ADD_WORKSPACE_ROOM, parameters, {optimisticData, successData, failureData});
    Navigation.dismissModal(policyReport.reportID);
}

/** Deletes a report, along with its reportActions, any linked reports, and any linked IOU report. */
function deleteReport(reportID: string) {
    const report = currentReportData?.[reportID];
    const onyxData: Record<string, null> = {
        [`${ONYXKEYS.COLLECTION.REPORT}${reportID}`]: null,
        [`${ONYXKEYS.COLLECTION.REPORT_ACTIONS}${reportID}`]: null,
    };

    // Delete linked transactions
    const reportActionsForReport = allReportActions?.[reportID];

    const transactionIDs = Object.values(reportActionsForReport ?? {})
        .filter((reportAction): reportAction is ReportActionBase & OriginalMessageIOU => reportAction.actionName === CONST.REPORT.ACTIONS.TYPE.IOU)
        .map((reportAction) => reportAction.originalMessage.IOUTransactionID);

    [...new Set(transactionIDs)].forEach((transactionID) => {
        onyxData[`${ONYXKEYS.COLLECTION.TRANSACTION}${transactionID}`] = null;
    });

    Onyx.multiSet(onyxData);

    // Delete linked IOU report
    if (report?.iouReportID) {
        deleteReport(report.iouReportID);
    }
}

/**
 * @param reportID The reportID of the policy report (workspace room)
 */
function navigateToConciergeChatAndDeleteReport(reportID: string) {
    // Dismiss the current report screen and replace it with Concierge Chat
    Navigation.goBack(ROUTES.HOME);
    navigateToConciergeChat();
    deleteReport(reportID);
}

/**
 * @param policyRoomName The updated name for the policy room
 */
function updatePolicyRoomNameAndNavigate(policyRoomReport: Report, policyRoomName: string) {
    const reportID = policyRoomReport.reportID;
    const previousName = policyRoomReport.reportName;

    // No change needed, navigate back
    if (previousName === policyRoomName) {
        Navigation.goBack(ROUTES.REPORT_SETTINGS.getRoute(reportID));
        return;
    }

    const optimisticData: OnyxUpdate[] = [
        {
            onyxMethod: Onyx.METHOD.MERGE,
            key: `${ONYXKEYS.COLLECTION.REPORT}${reportID}`,
            value: {
                reportName: policyRoomName,
                pendingFields: {
                    reportName: CONST.RED_BRICK_ROAD_PENDING_ACTION.UPDATE,
                },
                errorFields: {
                    reportName: null,
                },
            },
        },
    ];
    const successData: OnyxUpdate[] = [
        {
            onyxMethod: Onyx.METHOD.MERGE,
            key: `${ONYXKEYS.COLLECTION.REPORT}${reportID}`,
            value: {
                pendingFields: {
                    reportName: null,
                },
            },
        },
    ];
    const failureData: OnyxUpdate[] = [
        {
            onyxMethod: Onyx.METHOD.MERGE,
            key: `${ONYXKEYS.COLLECTION.REPORT}${reportID}`,
            value: {
                reportName: previousName,
            },
        },
    ];

    const parameters: UpdatePolicyRoomNameParams = {reportID, policyRoomName};

    API.write(WRITE_COMMANDS.UPDATE_POLICY_ROOM_NAME, parameters, {optimisticData, successData, failureData});
    Navigation.goBack(ROUTES.REPORT_SETTINGS.getRoute(reportID));
}

/**
 * @param reportID The reportID of the policy room.
 */
function clearPolicyRoomNameErrors(reportID: string) {
    Onyx.merge(`${ONYXKEYS.COLLECTION.REPORT}${reportID}`, {
        errorFields: {
            reportName: null,
        },
        pendingFields: {
            reportName: null,
        },
    });
}

function setIsComposerFullSize(reportID: string, isComposerFullSize: boolean) {
    Onyx.merge(`${ONYXKEYS.COLLECTION.REPORT_IS_COMPOSER_FULL_SIZE}${reportID}`, isComposerFullSize);
}

/**
 * @param action the associated report action (optional)
 * @param isRemote whether or not this notification is a remote push notification
 */
function shouldShowReportActionNotification(reportID: string, action: ReportAction | null = null, isRemote = false): boolean {
    const tag = isRemote ? '[PushNotification]' : '[LocalNotification]';

    // Due to payload size constraints, some push notifications may have their report action stripped
    // so we must double check that we were provided an action before using it in these checks.
    if (action && ReportActionsUtils.isDeletedAction(action)) {
        Log.info(`${tag} Skipping notification because the action was deleted`, false, {reportID, action});
        return false;
    }

    if (!ActiveClientManager.isClientTheLeader()) {
        Log.info(`${tag} Skipping notification because this client is not the leader`);
        return false;
    }

    // We don't want to send a local notification if the user preference is daily, mute or hidden.
    const notificationPreference = allReports?.[reportID]?.notificationPreference ?? CONST.REPORT.NOTIFICATION_PREFERENCE.ALWAYS;
    if (notificationPreference !== CONST.REPORT.NOTIFICATION_PREFERENCE.ALWAYS) {
        Log.info(`${tag} No notification because user preference is to be notified: ${notificationPreference}`);
        return false;
    }

    // If this comment is from the current user we don't want to parrot whatever they wrote back to them.
    if (action && action.actorAccountID === currentUserAccountID) {
        Log.info(`${tag} No notification because comment is from the currently logged in user`);
        return false;
    }

    // If we are currently viewing this report do not show a notification.
    if (reportID === Navigation.getTopmostReportId() && Visibility.isVisible() && Visibility.hasFocus()) {
        Log.info(`${tag} No notification because it was a comment for the current report`);
        return false;
    }

    const report = currentReportData?.[reportID];
    if (!report || (report && report.pendingAction === CONST.RED_BRICK_ROAD_PENDING_ACTION.DELETE)) {
        Log.info(`${tag} No notification because the report does not exist or is pending deleted`, false);
        return false;
    }

    // If this notification was delayed and the user saw the message already, don't show it
    if (action && report?.lastReadTime && report.lastReadTime >= action.created) {
        Log.info(`${tag} No notification because the comment was already read`, false, {created: action.created, lastReadTime: report.lastReadTime});
        return false;
    }

    // Only show notifications for supported types of report actions
    if (!ReportActionsUtils.isNotifiableReportAction(action)) {
        Log.info(`${tag} No notification because this action type is not supported`, false, {actionName: action?.actionName});
        return false;
    }

    return true;
}

function showReportActionNotification(reportID: string, reportAction: ReportAction) {
    if (!shouldShowReportActionNotification(reportID, reportAction)) {
        return;
    }

    Log.info('[LocalNotification] Creating notification');

    const report = allReports?.[reportID] ?? null;
    if (!report) {
        Log.hmmm("[LocalNotification] couldn't show report action notification because the report wasn't found", {reportID, reportActionID: reportAction.reportActionID});
        return;
    }

    const onClick = () => Modal.close(() => Navigation.navigate(ROUTES.REPORT_WITH_ID.getRoute(reportID)));

    if (reportAction.actionName === CONST.REPORT.ACTIONS.TYPE.MODIFIEDEXPENSE) {
        LocalNotification.showModifiedExpenseNotification(report, reportAction, onClick);
    } else {
        LocalNotification.showCommentNotification(report, reportAction, onClick);
    }

    notifyNewAction(reportID, reportAction.actorAccountID, reportAction.reportActionID);
}

/** Clear the errors associated with the IOUs of a given report. */
function clearIOUError(reportID: string) {
    Onyx.merge(`${ONYXKEYS.COLLECTION.REPORT}${reportID}`, {errorFields: {iou: null}});
}

/**
 * Adds a reaction to the report action.
 * Uses the NEW FORMAT for "emojiReactions"
 */
function addEmojiReaction(reportID: string, reportActionID: string, emoji: Emoji, skinTone: string | number = preferredSkinTone) {
    const createdAt = timezoneFormat(utcToZonedTime(new Date(), 'UTC'), CONST.DATE.FNS_DB_FORMAT_STRING);
    const optimisticData: OnyxUpdate[] = [
        {
            onyxMethod: Onyx.METHOD.MERGE,
            key: `${ONYXKEYS.COLLECTION.REPORT_ACTIONS_REACTIONS}${reportActionID}`,
            value: {
                [emoji.name]: {
                    createdAt,
                    pendingAction: CONST.RED_BRICK_ROAD_PENDING_ACTION.ADD,
                    users: {
                        [currentUserAccountID]: {
                            skinTones: {
                                [skinTone ?? CONST.EMOJI_DEFAULT_SKIN_TONE]: createdAt,
                            },
                        },
                    },
                },
            },
        },
    ];

    const failureData: OnyxUpdate[] = [
        {
            onyxMethod: Onyx.METHOD.MERGE,
            key: `${ONYXKEYS.COLLECTION.REPORT_ACTIONS_REACTIONS}${reportActionID}`,
            value: {
                [emoji.name]: {
                    pendingAction: null,
                },
            },
        },
    ];

    const successData: OnyxUpdate[] = [
        {
            onyxMethod: Onyx.METHOD.MERGE,
            key: `${ONYXKEYS.COLLECTION.REPORT_ACTIONS_REACTIONS}${reportActionID}`,
            value: {
                [emoji.name]: {
                    pendingAction: null,
                },
            },
        },
    ];

    const parameters: AddEmojiReactionParams = {
        reportID,
        skinTone,
        emojiCode: emoji.name,
        reportActionID,
        createdAt,
        // This will be removed as part of https://github.com/Expensify/App/issues/19535
        useEmojiReactions: true,
    };

    API.write(WRITE_COMMANDS.ADD_EMOJI_REACTION, parameters, {optimisticData, successData, failureData});
}

/**
 * Removes a reaction to the report action.
 * Uses the NEW FORMAT for "emojiReactions"
 */
function removeEmojiReaction(reportID: string, reportActionID: string, emoji: Emoji) {
    const optimisticData: OnyxUpdate[] = [
        {
            onyxMethod: Onyx.METHOD.MERGE,
            key: `${ONYXKEYS.COLLECTION.REPORT_ACTIONS_REACTIONS}${reportActionID}`,
            value: {
                [emoji.name]: {
                    users: {
                        [currentUserAccountID]: null,
                    },
                },
            },
        },
    ];

    const parameters: RemoveEmojiReactionParams = {
        reportID,
        reportActionID,
        emojiCode: emoji.name,
        // This will be removed as part of https://github.com/Expensify/App/issues/19535
        useEmojiReactions: true,
    };

    API.write(WRITE_COMMANDS.REMOVE_EMOJI_REACTION, parameters, {optimisticData});
}

/**
 * Calls either addEmojiReaction or removeEmojiReaction depending on if the current user has reacted to the report action.
 * Uses the NEW FORMAT for "emojiReactions"
 */
function toggleEmojiReaction(
    reportID: string,
    reportAction: ReportAction,
    reactionObject: Emoji,
    existingReactions: OnyxEntry<ReportActionReactions>,
    paramSkinTone: number = preferredSkinTone,
) {
    const originalReportID = ReportUtils.getOriginalReportID(reportID, reportAction);

    if (!originalReportID) {
        return;
    }

    const originalReportAction = ReportActionsUtils.getReportAction(originalReportID, reportAction.reportActionID);

    if (isEmptyObject(originalReportAction)) {
        return;
    }

    // This will get cleaned up as part of https://github.com/Expensify/App/issues/16506 once the old emoji
    // format is no longer being used
    const emoji = EmojiUtils.findEmojiByCode(reactionObject.code);
    const existingReactionObject = existingReactions?.[emoji.name];

    // Only use skin tone if emoji supports it
    const skinTone = emoji.types === undefined ? -1 : paramSkinTone;

    if (existingReactionObject && EmojiUtils.hasAccountIDEmojiReacted(currentUserAccountID, existingReactionObject.users, skinTone)) {
        removeEmojiReaction(originalReportID, reportAction.reportActionID, emoji);
        return;
    }

    addEmojiReaction(originalReportID, reportAction.reportActionID, emoji, skinTone);
}

function openReportFromDeepLink(url: string, isAuthenticated: boolean) {
    const reportID = ReportUtils.getReportIDFromLink(url);

    if (reportID && !isAuthenticated) {
        // Call the OpenReport command to check in the server if it's a public room. If so, we'll open it as an anonymous user
        openReport(reportID, [], {}, '0', true);

        // Show the sign-in page if the app is offline
        if (isNetworkOffline) {
            Onyx.set(ONYXKEYS.IS_CHECKING_PUBLIC_ROOM, false);
        }
    } else {
        // If we're not opening a public room (no reportID) or the user is authenticated, we unblock the UI (hide splash screen)
        Onyx.set(ONYXKEYS.IS_CHECKING_PUBLIC_ROOM, false);
    }

    // Navigate to the report after sign-in/sign-up.
    InteractionManager.runAfterInteractions(() => {
        Session.waitForUserSignIn().then(() => {
            Navigation.waitForProtectedRoutes().then(() => {
                const route = ReportUtils.getRouteFromLink(url);
                if (route === ROUTES.CONCIERGE) {
                    navigateToConciergeChat(true);
                    return;
                }
                if (Session.isAnonymousUser() && !Session.canAccessRouteByAnonymousUser(route)) {
                    Session.signOutAndRedirectToSignIn(true);
                    return;
                }

                // We don't want to navigate to the exitTo route when creating a new workspace from a deep link,
                // because we already handle creating the optimistic policy and navigating to it in App.setUpPoliciesAndNavigate,
                // which is already called when AuthScreens mounts.
                if (new URL(url).searchParams.get('exitTo') === ROUTES.WORKSPACE_NEW) {
                    return;
                }

                if (shouldSkipDeepLinkNavigation(route)) {
                    return;
                }

                Navigation.navigate(route as Route, CONST.NAVIGATION.ACTION_TYPE.PUSH);
            });
        });
    });
}

function getCurrentUserAccountID(): number {
    return currentUserAccountID;
}

/** Leave a report by setting the state to submitted and closed */
function leaveRoom(reportID: string, isWorkspaceMemberLeavingWorkspaceRoom = false) {
    const report = currentReportData?.[reportID];

    if (!report) {
        return;
    }

    // Pusher's leavingStatus should be sent earlier.
    // Place the broadcast before calling the LeaveRoom API to prevent a race condition
    // between Onyx report being null and Pusher's leavingStatus becoming true.
    broadcastUserIsLeavingRoom(reportID);

    // If a workspace member is leaving a workspace room, they don't actually lose the room from Onyx.
    // Instead, their notification preference just gets set to "hidden".
    const optimisticData: OnyxUpdate[] = [
        {
            onyxMethod: Onyx.METHOD.MERGE,
            key: `${ONYXKEYS.COLLECTION.REPORT}${reportID}`,
            value: isWorkspaceMemberLeavingWorkspaceRoom
                ? {
                      notificationPreference: CONST.REPORT.NOTIFICATION_PREFERENCE.HIDDEN,
                  }
                : {
                      reportID: null,
                      stateNum: CONST.REPORT.STATE_NUM.APPROVED,
                      statusNum: CONST.REPORT.STATUS_NUM.CLOSED,
                      notificationPreference: CONST.REPORT.NOTIFICATION_PREFERENCE.HIDDEN,
                  },
        },
    ];

    const successData: OnyxUpdate[] = [
        {
            onyxMethod: Onyx.METHOD.MERGE,
            key: `${ONYXKEYS.COLLECTION.REPORT}${reportID}`,
            value: isWorkspaceMemberLeavingWorkspaceRoom
                ? {notificationPreference: CONST.REPORT.NOTIFICATION_PREFERENCE.HIDDEN}
                : Object.keys(report).reduce<Record<string, null>>((acc, key) => {
                      acc[key] = null;
                      return acc;
                  }, {}),
        },
    ];

    const failureData: OnyxUpdate[] = [
        {
            onyxMethod: Onyx.METHOD.MERGE,
            key: `${ONYXKEYS.COLLECTION.REPORT}${reportID}`,
            value: report,
        },
    ];

    if (report.parentReportID && report.parentReportActionID) {
        optimisticData.push({
            onyxMethod: Onyx.METHOD.MERGE,
            key: `${ONYXKEYS.COLLECTION.REPORT_ACTIONS}${report.parentReportID}`,
            value: {[report.parentReportActionID]: {childReportNotificationPreference: CONST.REPORT.NOTIFICATION_PREFERENCE.HIDDEN}},
        });
        successData.push({
            onyxMethod: Onyx.METHOD.MERGE,
            key: `${ONYXKEYS.COLLECTION.REPORT_ACTIONS}${report.parentReportID}`,
            value: {[report.parentReportActionID]: {childReportNotificationPreference: CONST.REPORT.NOTIFICATION_PREFERENCE.HIDDEN}},
        });
        failureData.push({
            onyxMethod: Onyx.METHOD.MERGE,
            key: `${ONYXKEYS.COLLECTION.REPORT_ACTIONS}${report.parentReportID}`,
            value: {[report.parentReportActionID]: {childReportNotificationPreference: report.notificationPreference}},
        });
    }

    const parameters: LeaveRoomParams = {
        reportID,
    };

    API.write(WRITE_COMMANDS.LEAVE_ROOM, parameters, {optimisticData, successData, failureData});

    if (isWorkspaceMemberLeavingWorkspaceRoom) {
        const participantAccountIDs = PersonalDetailsUtils.getAccountIDsByLogins([CONST.EMAIL.CONCIERGE]);
        const chat = ReportUtils.getChatByParticipants(participantAccountIDs);
        if (chat?.reportID) {
            // We should call Navigation.goBack to pop the current route first before navigating to Concierge.
            Navigation.goBack(ROUTES.HOME);
            Navigation.navigate(ROUTES.REPORT_WITH_ID.getRoute(chat.reportID));
        }
    }
}

/** Invites people to a room */
function inviteToRoom(reportID: string, inviteeEmailsToAccountIDs: Record<string, number>) {
    const report = currentReportData?.[reportID];

    if (!report) {
        return;
    }

    const inviteeEmails = Object.keys(inviteeEmailsToAccountIDs);
    const inviteeAccountIDs = Object.values(inviteeEmailsToAccountIDs);
    const participantAccountIDsAfterInvitation = [...new Set([...(report?.participantAccountIDs ?? []), ...inviteeAccountIDs])].filter(
        (accountID): accountID is number => typeof accountID === 'number',
    );
    const visibleMemberAccountIDsAfterInvitation = [...new Set([...(report?.visibleChatMemberAccountIDs ?? []), ...inviteeAccountIDs])].filter(
        (accountID): accountID is number => typeof accountID === 'number',
    );

    const logins = inviteeEmails.map((memberLogin) => OptionsListUtils.addSMSDomainIfPhoneNumber(memberLogin));
    const newPersonalDetailsOnyxData = PersonalDetailsUtils.getNewPersonalDetailsOnyxData(logins, inviteeAccountIDs);

    const optimisticData: OnyxUpdate[] = [
        {
            onyxMethod: Onyx.METHOD.MERGE,
            key: `${ONYXKEYS.COLLECTION.REPORT}${reportID}`,
            value: {
                participantAccountIDs: participantAccountIDsAfterInvitation,
                visibleChatMemberAccountIDs: visibleMemberAccountIDsAfterInvitation,
            },
        },
        ...newPersonalDetailsOnyxData.optimisticData,
    ];

    const successData: OnyxUpdate[] = newPersonalDetailsOnyxData.finallyData;

    const failureData: OnyxUpdate[] = [
        {
            onyxMethod: Onyx.METHOD.MERGE,
            key: `${ONYXKEYS.COLLECTION.REPORT}${reportID}`,
            value: {
                participantAccountIDs: report.participantAccountIDs,
                visibleChatMemberAccountIDs: report.visibleChatMemberAccountIDs,
            },
        },
        ...newPersonalDetailsOnyxData.finallyData,
    ];

    const parameters: InviteToRoomParams = {
        reportID,
        inviteeEmails,
    };

    API.write(WRITE_COMMANDS.INVITE_TO_ROOM, parameters, {optimisticData, successData, failureData});
}

/** Removes people from a room */
function removeFromRoom(reportID: string, targetAccountIDs: number[]) {
    const report = currentReportData?.[reportID];

    const participantAccountIDsAfterRemoval = report?.participantAccountIDs?.filter((id: number) => !targetAccountIDs.includes(id));
    const visibleChatMemberAccountIDsAfterRemoval = report?.visibleChatMemberAccountIDs?.filter((id: number) => !targetAccountIDs.includes(id));

    const optimisticData: OnyxUpdate[] = [
        {
            onyxMethod: Onyx.METHOD.MERGE,
            key: `${ONYXKEYS.COLLECTION.REPORT}${reportID}`,
            value: {
                participantAccountIDs: participantAccountIDsAfterRemoval,
                visibleChatMemberAccountIDs: visibleChatMemberAccountIDsAfterRemoval,
            },
        },
    ];

    const failureData: OnyxUpdate[] = [
        {
            onyxMethod: Onyx.METHOD.MERGE,
            key: `${ONYXKEYS.COLLECTION.REPORT}${reportID}`,
            value: {
                participantAccountIDs: report?.participantAccountIDs,
                visibleChatMemberAccountIDs: report?.visibleChatMemberAccountIDs,
            },
        },
    ];

    // We need to add success data here since in high latency situations,
    // the OpenRoomMembersPage call has the chance of overwriting the optimistic data we set above.
    const successData: OnyxUpdate[] = [
        {
            onyxMethod: Onyx.METHOD.MERGE,
            key: `${ONYXKEYS.COLLECTION.REPORT}${reportID}`,
            value: {
                participantAccountIDs: participantAccountIDsAfterRemoval,
                visibleChatMemberAccountIDs: visibleChatMemberAccountIDsAfterRemoval,
            },
        },
    ];

    const parameters: RemoveFromRoomParams = {
        reportID,
        targetAccountIDs,
    };

    API.write(WRITE_COMMANDS.REMOVE_FROM_ROOM, parameters, {optimisticData, failureData, successData});
}

function setLastOpenedPublicRoom(reportID: string) {
    Onyx.set(ONYXKEYS.LAST_OPENED_PUBLIC_ROOM_ID, reportID);
}

/** Navigates to the last opened public room */
function openLastOpenedPublicRoom(lastOpenedPublicRoomID: string) {
    Navigation.isNavigationReady().then(() => {
        setLastOpenedPublicRoom('');
        Navigation.navigate(ROUTES.REPORT_WITH_ID.getRoute(lastOpenedPublicRoomID));
    });
}

/** Flag a comment as offensive */
function flagComment(reportID: string, reportAction: OnyxEntry<ReportAction>, severity: string) {
    const originalReportID = ReportUtils.getOriginalReportID(reportID, reportAction);
    const message = reportAction?.message?.[0];

    if (!message) {
        return;
    }

    let updatedDecision: Decision;
    if (severity === CONST.MODERATION.FLAG_SEVERITY_SPAM || severity === CONST.MODERATION.FLAG_SEVERITY_INCONSIDERATE) {
        if (!message?.moderationDecision) {
            updatedDecision = {
                decision: CONST.MODERATION.MODERATOR_DECISION_PENDING,
            };
        } else {
            updatedDecision = message.moderationDecision;
        }
    } else if (severity === CONST.MODERATION.FLAG_SEVERITY_ASSAULT || severity === CONST.MODERATION.FLAG_SEVERITY_HARASSMENT) {
        updatedDecision = {
            decision: CONST.MODERATION.MODERATOR_DECISION_PENDING_REMOVE,
        };
    } else {
        updatedDecision = {
            decision: CONST.MODERATION.MODERATOR_DECISION_PENDING_HIDE,
        };
    }

    const reportActionID = reportAction.reportActionID;

    const updatedMessage: Message = {
        ...message,
        moderationDecision: updatedDecision,
    };

    const optimisticData: OnyxUpdate[] = [
        {
            onyxMethod: Onyx.METHOD.MERGE,
            key: `${ONYXKEYS.COLLECTION.REPORT_ACTIONS}${originalReportID}`,
            value: {
                [reportActionID]: {
                    pendingAction: CONST.RED_BRICK_ROAD_PENDING_ACTION.UPDATE,
                    message: [updatedMessage],
                },
            },
        },
    ];

    const failureData: OnyxUpdate[] = [
        {
            onyxMethod: Onyx.METHOD.MERGE,
            key: `${ONYXKEYS.COLLECTION.REPORT_ACTIONS}${originalReportID}`,
            value: {
                [reportActionID]: {
                    ...reportAction,
                    pendingAction: null,
                },
            },
        },
    ];

    const successData: OnyxUpdate[] = [
        {
            onyxMethod: Onyx.METHOD.MERGE,
            key: `${ONYXKEYS.COLLECTION.REPORT_ACTIONS}${originalReportID}`,
            value: {
                [reportActionID]: {
                    pendingAction: null,
                },
            },
        },
    ];

    const parameters: FlagCommentParams = {
        severity,
        reportActionID,
        // This check is to prevent flooding Concierge with test flags
        // If you need to test moderation responses from Concierge on dev, set this to false!
        isDevRequest: Environment.isDevelopment(),
    };

    API.write(WRITE_COMMANDS.FLAG_COMMENT, parameters, {optimisticData, successData, failureData});
}

/** Updates a given user's private notes on a report */
const updatePrivateNotes = (reportID: string, accountID: number, note: string) => {
    const optimisticData: OnyxUpdate[] = [
        {
            onyxMethod: Onyx.METHOD.MERGE,
            key: `${ONYXKEYS.COLLECTION.REPORT}${reportID}`,
            value: {
                privateNotes: {
                    [accountID]: {
                        pendingAction: CONST.RED_BRICK_ROAD_PENDING_ACTION.UPDATE,
                        errors: null,
                        note,
                    },
                },
            },
        },
    ];

    const successData: OnyxUpdate[] = [
        {
            onyxMethod: Onyx.METHOD.MERGE,
            key: `${ONYXKEYS.COLLECTION.REPORT}${reportID}`,
            value: {
                privateNotes: {
                    [accountID]: {
                        pendingAction: null,
                        errors: null,
                    },
                },
            },
        },
    ];

    const failureData: OnyxUpdate[] = [
        {
            onyxMethod: Onyx.METHOD.MERGE,
            key: `${ONYXKEYS.COLLECTION.REPORT}${reportID}`,
            value: {
                privateNotes: {
                    [accountID]: {
                        errors: ErrorUtils.getMicroSecondOnyxError("Private notes couldn't be saved"),
                    },
                },
            },
        },
    ];

    const parameters: UpdateReportPrivateNoteParams = {reportID, privateNotes: note};

    API.write(WRITE_COMMANDS.UPDATE_REPORT_PRIVATE_NOTE, parameters, {optimisticData, successData, failureData});
};

/** Fetches all the private notes for a given report */
function getReportPrivateNote(reportID: string) {
    if (Session.isAnonymousUser()) {
        return;
    }

    if (!reportID) {
        return;
    }

    const optimisticData: OnyxUpdate[] = [
        {
            onyxMethod: Onyx.METHOD.MERGE,
            key: `${ONYXKEYS.COLLECTION.REPORT}${reportID}`,
            value: {
                isLoadingPrivateNotes: true,
            },
        },
    ];

    const successData: OnyxUpdate[] = [
        {
            onyxMethod: Onyx.METHOD.MERGE,
            key: `${ONYXKEYS.COLLECTION.REPORT}${reportID}`,
            value: {
                isLoadingPrivateNotes: false,
            },
        },
    ];

    const failureData: OnyxUpdate[] = [
        {
            onyxMethod: Onyx.METHOD.MERGE,
            key: `${ONYXKEYS.COLLECTION.REPORT}${reportID}`,
            value: {
                isLoadingPrivateNotes: false,
            },
        },
    ];

    const parameters: GetReportPrivateNoteParams = {reportID};

    API.read(READ_COMMANDS.GET_REPORT_PRIVATE_NOTE, parameters, {optimisticData, successData, failureData});
}

/**
 * Completes the engagement modal that new NewDot users see when they first sign up/log in by doing the following:
 *
 * - Sets the introSelected NVP to the choice the user made
 * - Creates an optimistic report comment from concierge
 */
function completeEngagementModal(text: string, choice: ValueOf<typeof CONST.INTRO_CHOICES>) {
    const conciergeAccountID = PersonalDetailsUtils.getAccountIDsByLogins([CONST.EMAIL.CONCIERGE])[0];
    const reportComment = ReportUtils.buildOptimisticAddCommentReportAction(text, undefined, conciergeAccountID);
    const reportCommentAction: OptimisticAddCommentReportAction = reportComment.reportAction;
    const lastComment = reportCommentAction?.message?.[0];
    const lastCommentText = ReportUtils.formatReportLastMessageText(lastComment?.text ?? '');
    const reportCommentText = reportComment.commentText;
    const currentTime = DateUtils.getDBTime();

    const optimisticReport: Partial<Report> = {
        lastVisibleActionCreated: currentTime,
        lastMessageTranslationKey: lastComment?.translationKey ?? '',
        lastMessageText: lastCommentText,
        lastMessageHtml: lastCommentText,
        lastActorAccountID: currentUserAccountID,
        lastReadTime: currentTime,
    };

    const conciergeChatReport = ReportUtils.getChatByParticipants([conciergeAccountID]);
    conciergeChatReportID = conciergeChatReport?.reportID;

    const report = ReportUtils.getReport(conciergeChatReportID);

    if (!isEmptyObject(report) && ReportUtils.getReportNotificationPreference(report) === CONST.REPORT.NOTIFICATION_PREFERENCE.HIDDEN) {
        optimisticReport.notificationPreference = CONST.REPORT.NOTIFICATION_PREFERENCE.ALWAYS;
    }

    // Optimistically add the new actions to the store before waiting to save them to the server
    const optimisticReportActions: OnyxCollection<OptimisticAddCommentReportAction> = {};
    if (reportCommentAction?.reportActionID) {
        optimisticReportActions[reportCommentAction.reportActionID] = reportCommentAction;
    }

    const parameters: CompleteEngagementModalParams = {
        reportID: conciergeChatReportID ?? '',
        reportActionID: reportCommentAction.reportActionID,
        reportComment: reportCommentText,
        engagementChoice: choice,
    };

    const optimisticData: OnyxUpdate[] = [
        {
            onyxMethod: Onyx.METHOD.MERGE,
            key: `${ONYXKEYS.COLLECTION.REPORT}${conciergeChatReportID}`,
            value: optimisticReport,
        },
        {
            onyxMethod: Onyx.METHOD.MERGE,
            key: `${ONYXKEYS.COLLECTION.REPORT_ACTIONS}${conciergeChatReportID}`,
            value: optimisticReportActions as ReportActions,
        },
        {
            onyxMethod: Onyx.METHOD.MERGE,
            key: ONYXKEYS.NVP_INTRO_SELECTED,
            value: {choice},
        },
    ];

    const successData: OnyxUpdate[] = [
        {
            onyxMethod: Onyx.METHOD.MERGE,
            key: `${ONYXKEYS.COLLECTION.REPORT_ACTIONS}${conciergeChatReportID}`,
            value: {[reportCommentAction.reportActionID ?? '']: {pendingAction: null}},
        },
    ];

    API.write(WRITE_COMMANDS.COMPLETE_ENGAGEMENT_MODAL, parameters, {
        optimisticData,
        successData,
    });
    notifyNewAction(conciergeChatReportID ?? '', reportCommentAction.actorAccountID, reportCommentAction.reportActionID);
}

function dismissEngagementModal() {
    const parameters: SetNameValuePairParams = {
        name: ONYXKEYS.NVP_HAS_DISMISSED_IDLE_PANEL,
        value: true,
    };

    const optimisticData: OnyxUpdate[] = [
        {
            onyxMethod: Onyx.METHOD.MERGE,
            key: ONYXKEYS.NVP_HAS_DISMISSED_IDLE_PANEL,
            value: true,
        },
    ];

    API.write(WRITE_COMMANDS.SET_NAME_VALUE_PAIR, parameters, {
        optimisticData,
    });
}

/** Loads necessary data for rendering the RoomMembersPage */
function openRoomMembersPage(reportID: string) {
    const parameters: OpenRoomMembersPageParams = {reportID};

    API.read(READ_COMMANDS.OPEN_ROOM_MEMBERS_PAGE, parameters);
}

/**
 * Checks if there are any errors in the private notes for a given report
 *
 * @returns Returns true if there are errors in any of the private notes on the report
 */
function hasErrorInPrivateNotes(report: OnyxEntry<Report>): boolean {
    const privateNotes = report?.privateNotes ?? {};
    return Object.values(privateNotes).some((privateNote) => !isEmpty(privateNote.errors));
}

/** Clears all errors associated with a given private note */
function clearPrivateNotesError(reportID: string, accountID: number) {
    Onyx.merge(`${ONYXKEYS.COLLECTION.REPORT}${reportID}`, {privateNotes: {[accountID]: {errors: null}}});
}

function getDraftPrivateNote(reportID: string): string {
    return draftNoteMap?.[reportID] ?? '';
}

/**
 * Saves the private notes left by the user as they are typing. By saving this data the user can switch between chats, close
 * tab, refresh etc without worrying about loosing what they typed out.
 */
function savePrivateNotesDraft(reportID: string, note: string) {
    Onyx.merge(`${ONYXKEYS.COLLECTION.PRIVATE_NOTES_DRAFT}${reportID}`, note);
}

function searchForReports(searchInput: string) {
    // We do not try to make this request while offline because it sets a loading indicator optimistically
    if (isNetworkOffline) {
        Onyx.set(ONYXKEYS.IS_SEARCHING_FOR_REPORTS, false);
        return;
    }

    const successData: OnyxUpdate[] = [
        {
            onyxMethod: Onyx.METHOD.MERGE,
            key: ONYXKEYS.IS_SEARCHING_FOR_REPORTS,
            value: false,
        },
    ];

    const failureData: OnyxUpdate[] = [
        {
            onyxMethod: Onyx.METHOD.MERGE,
            key: ONYXKEYS.IS_SEARCHING_FOR_REPORTS,
            value: false,
        },
    ];

    const parameters: SearchForReportsParams = {searchInput};

    API.read(READ_COMMANDS.SEARCH_FOR_REPORTS, parameters, {successData, failureData});
}

function searchInServer(searchInput: string) {
    if (isNetworkOffline || !searchInput.trim().length) {
        Onyx.set(ONYXKEYS.IS_SEARCHING_FOR_REPORTS, false);
        return;
    }

    // Why not set this in optimistic data? It won't run until the API request happens and while the API request is debounced
    // we want to show the loading state right away. Otherwise, we will see a flashing UI where the client options are sorted and
    // tell the user there are no options, then we start searching, and tell them there are no options again.
    Onyx.set(ONYXKEYS.IS_SEARCHING_FOR_REPORTS, true);
    searchForReports(searchInput);
}

function updateLastVisitTime(reportID: string) {
    if (!ReportUtils.isValidReportIDFromPath(reportID)) {
        return;
    }
    Onyx.merge(`${ONYXKEYS.COLLECTION.REPORT_METADATA}${reportID}`, {lastVisitTime: DateUtils.getDBTime()});
}

function clearNewRoomFormError() {
    Onyx.set(ONYXKEYS.FORMS.NEW_ROOM_FORM, {
        isLoading: false,
        errorFields: {},
    });
}

function resolveActionableMentionWhisper(reportId: string, reportAction: OnyxEntry<ReportAction>, resolution: ValueOf<typeof CONST.REPORT.ACTIONABLE_MENTION_WHISPER_RESOLUTION>) {
    const message = reportAction?.message?.[0];
    if (!message) {
        return;
    }

    const updatedMessage: Message = {
        ...message,
        resolution,
    };

    const optimisticData: OnyxUpdate[] = [
        {
            onyxMethod: Onyx.METHOD.MERGE,
            key: `${ONYXKEYS.COLLECTION.REPORT_ACTIONS}${reportId}`,
            value: {
                [reportAction.reportActionID]: {
                    message: [updatedMessage],
                    originalMessage: {
                        resolution,
                    },
                },
            },
        },
    ];

    const failureData: OnyxUpdate[] = [
        {
            onyxMethod: Onyx.METHOD.MERGE,
            key: `${ONYXKEYS.COLLECTION.REPORT_ACTIONS}${reportId}`,
            value: {
                [reportAction.reportActionID]: {
                    message: [message],
                    originalMessage: {
                        resolution: null,
                    },
                },
            },
        },
    ];

    const parameters: ResolveActionableMentionWhisperParams = {
        reportActionID: reportAction.reportActionID,
        resolution,
    };

    API.write(WRITE_COMMANDS.RESOLVE_ACTIONABLE_MENTION_WHISPER, parameters, {optimisticData, failureData});
}

export {
    searchInServer,
    addComment,
    addAttachment,
    reconnect,
    updateWelcomeMessage,
    updateWriteCapabilityAndNavigate,
    updateNotificationPreference,
    subscribeToReportTypingEvents,
    subscribeToReportLeavingEvents,
    unsubscribeFromReportChannel,
    unsubscribeFromLeavingRoomReportChannel,
    saveReportComment,
    saveReportCommentNumberOfLines,
    broadcastUserIsTyping,
    broadcastUserIsLeavingRoom,
    togglePinnedState,
    editReportComment,
    handleUserDeletedLinksInHtml,
    deleteReportActionDraft,
    saveReportActionDraft,
    saveReportActionDraftNumberOfLines,
    deleteReportComment,
    navigateToConciergeChat,
    setReportWithDraft,
    addPolicyReport,
    deleteReport,
    navigateToConciergeChatAndDeleteReport,
    setIsComposerFullSize,
    expandURLPreview,
    markCommentAsUnread,
    readNewestAction,
    openReport,
    openReportFromDeepLink,
    navigateToAndOpenReport,
    navigateToAndOpenReportWithAccountIDs,
    navigateToAndOpenChildReport,
    toggleSubscribeToChildReport,
    updatePolicyRoomNameAndNavigate,
    clearPolicyRoomNameErrors,
    clearIOUError,
    subscribeToNewActionEvent,
    notifyNewAction,
    showReportActionNotification,
    toggleEmojiReaction,
    shouldShowReportActionNotification,
    leaveRoom,
    inviteToRoom,
    removeFromRoom,
    getCurrentUserAccountID,
    setLastOpenedPublicRoom,
    flagComment,
    openLastOpenedPublicRoom,
    updatePrivateNotes,
    getReportPrivateNote,
    clearPrivateNotesError,
    hasErrorInPrivateNotes,
    getOlderActions,
    getNewerActions,
    completeEngagementModal,
    dismissEngagementModal,
    openRoomMembersPage,
    savePrivateNotesDraft,
    getDraftPrivateNote,
    updateLastVisitTime,
    clearNewRoomFormError,
    resolveActionableMentionWhisper,
};<|MERGE_RESOLUTION|>--- conflicted
+++ resolved
@@ -940,16 +940,12 @@
         lastReadTime,
     };
 
-<<<<<<< HEAD
     API.write(WRITE_COMMANDS.READ_NEWEST_ACTION, parameters, {optimisticData});
-=======
-    API.write('ReadNewestAction', parameters, {optimisticData});
 
     if (!shouldEmitEvent) {
         return;
     }
 
->>>>>>> cccb89a1
     DeviceEventEmitter.emit(`readNewestAction_${reportID}`, lastReadTime);
 }
 
