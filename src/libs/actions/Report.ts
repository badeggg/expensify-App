--- conflicted
+++ resolved
@@ -1894,14 +1894,8 @@
     const onClick = () =>
         Modal.close(() => {
             const policyID = lastVisitedPath && extractPolicyIDFromPath(lastVisitedPath);
-            const policyMembersAccountIDs = policyID ? getPolicyMemberAccountIDs(policyID) : [];
-
-<<<<<<< HEAD
-        const reportBelongsToWorkspace = policyID ? doesReportBelongToWorkspace(report, policyMembersAccountIDs, policyID) : true;
-=======
-            const reportBelongsToWorkspace = policyID ? doesReportBelongToWorkspace(report, policyID, policyMembersAccountIDs) : true;
->>>>>>> 3c629da3
-
+            const policyMembersAccountIDs = policyID ? getPolicyMemberAccountIDs(policyID) : [];            
+            const reportBelongsToWorkspace = policyID ? doesReportBelongToWorkspace(report, policyMembersAccountIDs, policyID) : true;
             if (!reportBelongsToWorkspace) {
                 Navigation.navigateWithSwitchPolicyID({policyID: undefined, route: ROUTES.HOME});
             }
