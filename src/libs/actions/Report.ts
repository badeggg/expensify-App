import {format as timezoneFormat, utcToZonedTime} from 'date-fns-tz';
import ExpensiMark from 'expensify-common/lib/ExpensiMark';
import Str from 'expensify-common/lib/str';
import isEmpty from 'lodash/isEmpty';
import {DeviceEventEmitter, InteractionManager} from 'react-native';
import type {OnyxCollection, OnyxEntry, OnyxUpdate} from 'react-native-onyx';
import Onyx from 'react-native-onyx';
import type {NullishDeep} from 'react-native-onyx/lib/types';
import type {PartialDeep, ValueOf} from 'type-fest';
import type {Emoji} from '@assets/emojis/types';
import * as ActiveClientManager from '@libs/ActiveClientManager';
import * as API from '@libs/API';
import * as CollectionUtils from '@libs/CollectionUtils';
import DateUtils from '@libs/DateUtils';
import * as EmojiUtils from '@libs/EmojiUtils';
import * as Environment from '@libs/Environment/Environment';
import * as ErrorUtils from '@libs/ErrorUtils';
import Log from '@libs/Log';
import Navigation from '@libs/Navigation/Navigation';
import LocalNotification from '@libs/Notification/LocalNotification';
import * as OptionsListUtils from '@libs/OptionsListUtils';
import * as PersonalDetailsUtils from '@libs/PersonalDetailsUtils';
import * as Pusher from '@libs/Pusher/pusher';
import * as ReportActionsUtils from '@libs/ReportActionsUtils';
import * as ReportUtils from '@libs/ReportUtils';
import shouldSkipDeepLinkNavigation from '@libs/shouldSkipDeepLinkNavigation';
import * as UserUtils from '@libs/UserUtils';
import Visibility from '@libs/Visibility';
import CONFIG from '@src/CONFIG';
import CONST from '@src/CONST';
import ONYXKEYS from '@src/ONYXKEYS';
import type {Route} from '@src/ROUTES';
import ROUTES from '@src/ROUTES';
import type {PersonalDetails, PersonalDetailsList, ReportActionReactions, ReportUserIsTyping} from '@src/types/onyx';
import type {Decision, OriginalMessageIOU} from '@src/types/onyx/OriginalMessage';
import type {NotificationPreference, WriteCapability} from '@src/types/onyx/Report';
import type Report from '@src/types/onyx/Report';
import type {Message, ReportActionBase, ReportActions} from '@src/types/onyx/ReportAction';
import type ReportAction from '@src/types/onyx/ReportAction';
import type {EmptyObject} from '@src/types/utils/EmptyObject';
import {isEmptyObject, isNotEmptyObject} from '@src/types/utils/EmptyObject';
import * as Session from './Session';
import * as Welcome from './Welcome';

type SubscriberCallback = (isFromCurrentUser: boolean, reportActionID: string | undefined) => void;

type ActionSubscriber = {
    reportID: string;
    callback: SubscriberCallback;
};

let currentUserAccountID = -1;
Onyx.connect({
    key: ONYXKEYS.SESSION,
    callback: (value) => {
        // When signed out, val is undefined
        if (!value?.accountID) {
            return;
        }

        currentUserAccountID = value.accountID;
    },
});

let preferredSkinTone: number = CONST.EMOJI_DEFAULT_SKIN_TONE;
Onyx.connect({
    key: ONYXKEYS.PREFERRED_EMOJI_SKIN_TONE,
    callback: (value) => {
        preferredSkinTone = EmojiUtils.getPreferredSkinToneIndex(value);
    },
});

const allReportActions: OnyxCollection<ReportActions> = {};
Onyx.connect({
    key: ONYXKEYS.COLLECTION.REPORT_ACTIONS,
    callback: (action, key) => {
        if (!key || !action) {
            return;
        }
        const reportID = CollectionUtils.extractCollectionItemID(key);
        allReportActions[reportID] = action;
    },
});

const currentReportData: OnyxCollection<Report> = {};
Onyx.connect({
    key: ONYXKEYS.COLLECTION.REPORT,
    callback: (report, key) => {
        if (!key || !report) {
            return;
        }
        const reportID = CollectionUtils.extractCollectionItemID(key);
        currentReportData[reportID] = report;
    },
});

let isNetworkOffline = false;
Onyx.connect({
    key: ONYXKEYS.NETWORK,
    callback: (value) => {
        isNetworkOffline = value?.isOffline ?? false;
    },
});

let allPersonalDetails: OnyxEntry<PersonalDetailsList> = {};
Onyx.connect({
    key: ONYXKEYS.PERSONAL_DETAILS_LIST,
    callback: (value) => {
        allPersonalDetails = value ?? {};
    },
});

const draftNoteMap: OnyxCollection<string> = {};
Onyx.connect({
    key: ONYXKEYS.COLLECTION.PRIVATE_NOTES_DRAFT,
    callback: (value, key) => {
        if (!key) {
            return;
        }

        const reportID = key.replace(ONYXKEYS.COLLECTION.PRIVATE_NOTES_DRAFT, '');
        draftNoteMap[reportID] = value;
    },
});

const allReports: OnyxCollection<Report> = {};
let conciergeChatReportID: string | undefined;
const typingWatchTimers: Record<string, NodeJS.Timeout> = {};

/** Get the private pusher channel name for a Report. */
function getReportChannelName(reportID: string): string {
    return `${CONST.PUSHER.PRIVATE_REPORT_CHANNEL_PREFIX}${reportID}${CONFIG.PUSHER.SUFFIX}`;
}

/**
 * There are 2 possibilities that we can receive via pusher for a user's typing/leaving status:
 * 1. The "new" way from New Expensify is passed as {[login]: Boolean} (e.g. {yuwen@expensify.com: true}), where the value
 * is whether the user with that login is typing/leaving on the report or not.
 * 2. The "old" way from e.com which is passed as {userLogin: login} (e.g. {userLogin: bstites@expensify.com})
 *
 * This method makes sure that no matter which we get, we return the "new" format
 */
function getNormalizedStatus(typingStatus: Pusher.UserIsTypingEvent | Pusher.UserIsLeavingRoomEvent): ReportUserIsTyping {
    let normalizedStatus: ReportUserIsTyping;

    if (typingStatus.userLogin) {
        normalizedStatus = {[typingStatus.userLogin]: true};
    } else {
        normalizedStatus = typingStatus;
    }

    return normalizedStatus;
}

/** Initialize our pusher subscriptions to listen for someone typing in a report. */
function subscribeToReportTypingEvents(reportID: string) {
    if (!reportID) {
        return;
    }

    // Make sure we have a clean Typing indicator before subscribing to typing events
    Onyx.set(`${ONYXKEYS.COLLECTION.REPORT_USER_IS_TYPING}${reportID}`, {});

    const pusherChannelName = getReportChannelName(reportID);
    Pusher.subscribe(pusherChannelName, Pusher.TYPE.USER_IS_TYPING, (typingStatus) => {
        // If the pusher message comes from OldDot, we expect the typing status to be keyed by user
        // login OR by 'Concierge'. If the pusher message comes from NewDot, it is keyed by accountID
        // since personal details are keyed by accountID.
        const normalizedTypingStatus = getNormalizedStatus(typingStatus);
        const accountIDOrLogin = Object.keys(normalizedTypingStatus)[0];

        if (!accountIDOrLogin) {
            return;
        }

        // Don't show the typing indicator if the user is typing on another platform
        if (Number(accountIDOrLogin) === currentUserAccountID) {
            return;
        }

        // Use a combo of the reportID and the accountID or login as a key for holding our timers.
        const reportUserIdentifier = `${reportID}-${accountIDOrLogin}`;
        clearTimeout(typingWatchTimers[reportUserIdentifier]);
        Onyx.merge(`${ONYXKEYS.COLLECTION.REPORT_USER_IS_TYPING}${reportID}`, normalizedTypingStatus);

        // Wait for 1.5s of no additional typing events before setting the status back to false.
        typingWatchTimers[reportUserIdentifier] = setTimeout(() => {
            const typingStoppedStatus: ReportUserIsTyping = {};
            typingStoppedStatus[accountIDOrLogin] = false;
            Onyx.merge(`${ONYXKEYS.COLLECTION.REPORT_USER_IS_TYPING}${reportID}`, typingStoppedStatus);
            delete typingWatchTimers[reportUserIdentifier];
        }, 1500);
    }).catch((error) => {
        Log.hmmm('[Report] Failed to initially subscribe to Pusher channel', {errorType: error.type, pusherChannelName});
    });
}

/** Initialize our pusher subscriptions to listen for someone leaving a room. */
function subscribeToReportLeavingEvents(reportID: string) {
    if (!reportID) {
        return;
    }

    // Make sure we have a clean Leaving indicator before subscribing to leaving events
    Onyx.set(`${ONYXKEYS.COLLECTION.REPORT_USER_IS_LEAVING_ROOM}${reportID}`, false);

    const pusherChannelName = getReportChannelName(reportID);
    Pusher.subscribe(pusherChannelName, Pusher.TYPE.USER_IS_LEAVING_ROOM, (leavingStatus: Pusher.UserIsLeavingRoomEvent) => {
        // If the pusher message comes from OldDot, we expect the leaving status to be keyed by user
        // login OR by 'Concierge'. If the pusher message comes from NewDot, it is keyed by accountID
        // since personal details are keyed by accountID.
        const normalizedLeavingStatus = getNormalizedStatus(leavingStatus);
        const accountIDOrLogin = Object.keys(normalizedLeavingStatus)[0];

        if (!accountIDOrLogin) {
            return;
        }

        if (Number(accountIDOrLogin) !== currentUserAccountID) {
            return;
        }

        Onyx.merge(`${ONYXKEYS.COLLECTION.REPORT_USER_IS_LEAVING_ROOM}${reportID}`, true);
    }).catch((error) => {
        Log.hmmm('[Report] Failed to initially subscribe to Pusher channel', {errorType: error.type, pusherChannelName});
    });
}

/**
 * Remove our pusher subscriptions to listen for someone typing in a report.
 */
function unsubscribeFromReportChannel(reportID: string) {
    if (!reportID) {
        return;
    }

    const pusherChannelName = getReportChannelName(reportID);
    Onyx.set(`${ONYXKEYS.COLLECTION.REPORT_USER_IS_TYPING}${reportID}`, {});
    Pusher.unsubscribe(pusherChannelName, Pusher.TYPE.USER_IS_TYPING);
}

/**
 * Remove our pusher subscriptions to listen for someone leaving a report.
 */
function unsubscribeFromLeavingRoomReportChannel(reportID: string) {
    if (!reportID) {
        return;
    }

    const pusherChannelName = getReportChannelName(reportID);
    Onyx.set(`${ONYXKEYS.COLLECTION.REPORT_USER_IS_LEAVING_ROOM}${reportID}`, false);
    Pusher.unsubscribe(pusherChannelName, Pusher.TYPE.USER_IS_LEAVING_ROOM);
}

// New action subscriber array for report pages
let newActionSubscribers: ActionSubscriber[] = [];

/**
 * Enables the Report actions file to let the ReportActionsView know that a new comment has arrived in realtime for the current report
 * Add subscriber for report id
 * @returns Remove subscriber for report id
 */
function subscribeToNewActionEvent(reportID: string, callback: SubscriberCallback): () => void {
    newActionSubscribers.push({callback, reportID});
    return () => {
        newActionSubscribers = newActionSubscribers.filter((subscriber) => subscriber.reportID !== reportID);
    };
}

/** Notify the ReportActionsView that a new comment has arrived */
function notifyNewAction(reportID: string, accountID?: number, reportActionID?: string) {
    const actionSubscriber = newActionSubscribers.find((subscriber) => subscriber.reportID === reportID);
    if (!actionSubscriber) {
        return;
    }
    const isFromCurrentUser = accountID === currentUserAccountID;
    actionSubscriber.callback(isFromCurrentUser, reportActionID);
}

/**
 * Add up to two report actions to a report. This method can be called for the following situations:
 *
 * - Adding one comment
 * - Adding one attachment
 * - Add both a comment and attachment simultaneously
 */
function addActions(reportID: string, text = '', file?: File) {
    let reportCommentText = '';
    let reportCommentAction: Partial<ReportAction> | undefined;
    let attachmentAction: Partial<ReportAction> | undefined;
    let commandName = 'AddComment';

    if (text) {
        const reportComment = ReportUtils.buildOptimisticAddCommentReportAction(text);
        reportCommentAction = reportComment.reportAction;
        reportCommentText = reportComment.commentText;
    }

    if (file) {
        // When we are adding an attachment we will call AddAttachment.
        // It supports sending an attachment with an optional comment and AddComment supports adding a single text comment only.
        commandName = 'AddAttachment';
        const attachment = ReportUtils.buildOptimisticAddCommentReportAction('', file);
        attachmentAction = attachment.reportAction;
    }

    // Always prefer the file as the last action over text
    const lastAction = attachmentAction ?? reportCommentAction;
    const currentTime = DateUtils.getDBTimeWithSkew();
    const lastComment = lastAction?.message?.[0];
    const lastCommentText = ReportUtils.formatReportLastMessageText(lastComment?.text ?? '');

    const optimisticReport: Partial<Report> = {
        lastVisibleActionCreated: currentTime,
        lastMessageTranslationKey: lastComment?.translationKey ?? '',
        lastMessageText: lastCommentText,
        lastMessageHtml: lastCommentText,
        lastActorAccountID: currentUserAccountID,
        lastReadTime: currentTime,
    };

    const report = ReportUtils.getReport(reportID);

    if (isNotEmptyObject(report) && ReportUtils.getReportNotificationPreference(report) === CONST.REPORT.NOTIFICATION_PREFERENCE.HIDDEN) {
        optimisticReport.notificationPreference = CONST.REPORT.NOTIFICATION_PREFERENCE.ALWAYS;
    }

    // Optimistically add the new actions to the store before waiting to save them to the server
    const optimisticReportActions: OnyxCollection<NullishDeep<ReportAction>> = {};
    if (text && reportCommentAction?.reportActionID) {
        optimisticReportActions[reportCommentAction.reportActionID] = reportCommentAction;
    }
    if (file && attachmentAction?.reportActionID) {
        optimisticReportActions[attachmentAction.reportActionID] = attachmentAction;
    }

    type AddCommentOrAttachementParameters = {
        reportID: string;
        reportActionID?: string;
        commentReportActionID?: string | null;
        reportComment?: string;
        file?: File;
        timezone?: string;
        shouldAllowActionableMentionWhispers?: boolean;
        clientCreatedTime?: string;
    };

    const parameters: AddCommentOrAttachementParameters = {
        reportID,
        reportActionID: file ? attachmentAction?.reportActionID : reportCommentAction?.reportActionID,
        commentReportActionID: file && reportCommentAction ? reportCommentAction.reportActionID : null,
        reportComment: reportCommentText,
        file,
        shouldAllowActionableMentionWhispers: true,
        clientCreatedTime: file ? attachmentAction?.created : reportCommentAction?.created,
    };

    const optimisticData: OnyxUpdate[] = [
        {
            onyxMethod: Onyx.METHOD.MERGE,
            key: `${ONYXKEYS.COLLECTION.REPORT}${reportID}`,
            value: optimisticReport,
        },
        {
            onyxMethod: Onyx.METHOD.MERGE,
            key: `${ONYXKEYS.COLLECTION.REPORT_ACTIONS}${reportID}`,
            value: optimisticReportActions,
        },
    ];

    const successReportActions: OnyxCollection<NullishDeep<ReportAction>> = {};

    Object.entries(optimisticReportActions).forEach(([actionKey]) => {
        successReportActions[actionKey] = {pendingAction: null, isOptimisticAction: null};
    });

    const successData: OnyxUpdate[] = [
        {
            onyxMethod: Onyx.METHOD.MERGE,
            key: `${ONYXKEYS.COLLECTION.REPORT_ACTIONS}${reportID}`,
            value: successReportActions,
        },
    ];

    let failureReport: Partial<Report> = {
        lastMessageTranslationKey: '',
        lastMessageText: '',
        lastVisibleActionCreated: '',
    };
    const {lastMessageText = '', lastMessageTranslationKey = ''} = ReportActionsUtils.getLastVisibleMessage(reportID);
    if (lastMessageText || lastMessageTranslationKey) {
        const lastVisibleAction = ReportActionsUtils.getLastVisibleAction(reportID);
        const lastVisibleActionCreated = lastVisibleAction?.created;
        const lastActorAccountID = lastVisibleAction?.actorAccountID;
        failureReport = {
            lastMessageTranslationKey,
            lastMessageText,
            lastVisibleActionCreated,
            lastActorAccountID,
        };
    }

    const failureReportActions: OnyxCollection<NullishDeep<ReportAction>> = {};

    Object.entries(optimisticReportActions).forEach(([actionKey, action]) => {
        failureReportActions[actionKey] = {
            ...action,
            errors: ErrorUtils.getMicroSecondOnyxError('report.genericAddCommentFailureMessage'),
        };
    });

    const failureData: OnyxUpdate[] = [
        {
            onyxMethod: Onyx.METHOD.MERGE,
            key: `${ONYXKEYS.COLLECTION.REPORT}${reportID}`,
            value: failureReport,
        },
        {
            onyxMethod: Onyx.METHOD.MERGE,
            key: `${ONYXKEYS.COLLECTION.REPORT_ACTIONS}${reportID}`,
            value: failureReportActions,
        },
    ];

    // Update optimistic data for parent report action if the report is a child report
    const optimisticParentReportData = ReportUtils.getOptimisticDataForParentReportAction(reportID, currentTime, CONST.RED_BRICK_ROAD_PENDING_ACTION.ADD);
    if (isNotEmptyObject(optimisticParentReportData)) {
        optimisticData.push(optimisticParentReportData);
    }

    // Update the timezone if it's been 5 minutes from the last time the user added a comment
    if (DateUtils.canUpdateTimezone() && currentUserAccountID) {
        const timezone = DateUtils.getCurrentTimezone();
        parameters.timezone = JSON.stringify(timezone);
        optimisticData.push({
            onyxMethod: Onyx.METHOD.MERGE,
            key: ONYXKEYS.PERSONAL_DETAILS_LIST,
            value: {[currentUserAccountID]: {timezone}},
        });
        DateUtils.setTimezoneUpdated();
    }

    API.write(commandName, parameters, {
        optimisticData,
        successData,
        failureData,
    });
    notifyNewAction(reportID, lastAction?.actorAccountID, lastAction?.reportActionID);
}

/** Add an attachment and optional comment. */
function addAttachment(reportID: string, file: File, text = '') {
    addActions(reportID, text, file);
}

/** Add a single comment to a report */
function addComment(reportID: string, text: string) {
    addActions(reportID, text);
}

function reportActionsExist(reportID: string): boolean {
    return allReportActions?.[reportID] !== undefined;
}

/**
 * Gets the latest page of report actions and updates the last read message
 * If a chat with the passed reportID is not found, we will create a chat based on the passed participantList
 *
 * @param participantLoginList The list of users that are included in a new chat, not including the user creating it
 * @param newReportObject The optimistic report object created when making a new chat, saved as optimistic data
 * @param parentReportActionID The parent report action that a thread was created from (only passed for new threads)
 * @param isFromDeepLink Whether or not this report is being opened from a deep link
 * @param participantAccountIDList The list of accountIDs that are included in a new chat, not including the user creating it
 */
function openReport(
    reportID: string,
    participantLoginList: string[] = [],
    newReportObject: Partial<Report> = {},
    parentReportActionID = '0',
    isFromDeepLink = false,
    participantAccountIDList: number[] = [],
) {
    if (!reportID) {
        return;
    }

    const optimisticReport = reportActionsExist(reportID)
        ? {}
        : {
              reportName: allReports?.[reportID]?.reportName ?? CONST.REPORT.DEFAULT_REPORT_NAME,
          };

    const commandName = 'OpenReport';

    const optimisticData: OnyxUpdate[] = [
        {
            onyxMethod: Onyx.METHOD.MERGE,
            key: `${ONYXKEYS.COLLECTION.REPORT}${reportID}`,
            value: optimisticReport,
        },
        {
            onyxMethod: Onyx.METHOD.MERGE,
            key: `${ONYXKEYS.COLLECTION.REPORT_METADATA}${reportID}`,
            value: {
                isLoadingInitialReportActions: true,
                isLoadingOlderReportActions: false,
                isLoadingNewerReportActions: false,
                lastVisitTime: DateUtils.getDBTime(),
            },
        },
    ];

    const successData: OnyxUpdate[] = [
        {
            onyxMethod: Onyx.METHOD.MERGE,
            key: `${ONYXKEYS.COLLECTION.REPORT}${reportID}`,
            value: {
                pendingFields: {
                    createChat: null,
                },
                errorFields: {
                    createChat: null,
                },
                isOptimisticReport: false,
            },
        },
        {
            onyxMethod: Onyx.METHOD.MERGE,
            key: `${ONYXKEYS.COLLECTION.REPORT_METADATA}${reportID}`,
            value: {
                isLoadingInitialReportActions: false,
            },
        },
    ];

    const failureData: OnyxUpdate[] = [
        {
            onyxMethod: Onyx.METHOD.MERGE,
            key: `${ONYXKEYS.COLLECTION.REPORT_METADATA}${reportID}`,
            value: {
                isLoadingInitialReportActions: false,
            },
        },
    ];

    type OpenReportParameters = {
        reportID: string;
        emailList?: string;
        accountIDList?: string;
        parentReportActionID?: string;
        shouldRetry?: boolean;
        createdReportActionID?: string;
        clientLastReadTime?: string;
        idempotencyKey?: string;
    };

    const parameters: OpenReportParameters = {
        reportID,
        emailList: participantLoginList ? participantLoginList.join(',') : '',
        accountIDList: participantAccountIDList ? participantAccountIDList.join(',') : '',
        parentReportActionID,
        idempotencyKey: `${commandName}_${reportID}`,
    };

    if (isFromDeepLink) {
        parameters.shouldRetry = false;
    }

    const report = ReportUtils.getReport(reportID);
    // If we open an exist report, but it is not present in Onyx yet, we should change the method to set for this report
    // and we need data to be available when we navigate to the chat page
    if (isEmptyObject(report)) {
        optimisticData[0].onyxMethod = Onyx.METHOD.SET;
    }

    // If we are creating a new report, we need to add the optimistic report data and a report action
    if (isNotEmptyObject(newReportObject)) {
        // Change the method to set for new reports because it doesn't exist yet, is faster,
        // and we need the data to be available when we navigate to the chat page
        optimisticData[0].onyxMethod = Onyx.METHOD.SET;
        optimisticData[0].value = {
            ...optimisticReport,
            reportName: CONST.REPORT.DEFAULT_REPORT_NAME,
            ...newReportObject,
            pendingFields: {
                createChat: CONST.RED_BRICK_ROAD_PENDING_ACTION.ADD,
            },
            isOptimisticReport: true,
        };

        let emailCreatingAction: string = CONST.REPORT.OWNER_EMAIL_FAKE;
        if (newReportObject.ownerAccountID && newReportObject.ownerAccountID !== CONST.REPORT.OWNER_ACCOUNT_ID_FAKE) {
            emailCreatingAction = allPersonalDetails?.[newReportObject.ownerAccountID]?.login ?? '';
        }
        const optimisticCreatedAction = ReportUtils.buildOptimisticCreatedReportAction(emailCreatingAction);
        optimisticData.push({
            onyxMethod: Onyx.METHOD.SET,
            key: `${ONYXKEYS.COLLECTION.REPORT_ACTIONS}${reportID}`,
            value: {[optimisticCreatedAction.reportActionID]: optimisticCreatedAction},
        });
        successData.push({
            onyxMethod: Onyx.METHOD.MERGE,
            key: `${ONYXKEYS.COLLECTION.REPORT_ACTIONS}${reportID}`,
            value: {[optimisticCreatedAction.reportActionID]: {pendingAction: null}},
        });

        // Add optimistic personal details for new participants
        const optimisticPersonalDetails: OnyxCollection<PersonalDetails> = {};
        const settledPersonalDetails: OnyxCollection<PersonalDetails> = {};
        participantLoginList.forEach((login, index) => {
            const accountID = newReportObject?.participantAccountIDs?.[index];

            if (!accountID) {
                return;
            }

            optimisticPersonalDetails[accountID] = allPersonalDetails?.[accountID] ?? {
                login,
                accountID,
                avatar: UserUtils.getDefaultAvatarURL(accountID),
                displayName: login,
                isOptimisticPersonalDetail: true,
            };

            settledPersonalDetails[accountID] = allPersonalDetails?.[accountID] ?? null;
        });

        optimisticData.push({
            onyxMethod: Onyx.METHOD.MERGE,
            key: ONYXKEYS.PERSONAL_DETAILS_LIST,
            value: optimisticPersonalDetails,
        });
        successData.push({
            onyxMethod: Onyx.METHOD.MERGE,
            key: ONYXKEYS.PERSONAL_DETAILS_LIST,
            value: settledPersonalDetails,
        });
        failureData.push({
            onyxMethod: Onyx.METHOD.MERGE,
            key: ONYXKEYS.PERSONAL_DETAILS_LIST,
            value: settledPersonalDetails,
        });

        // Add the createdReportActionID parameter to the API call
        parameters.createdReportActionID = optimisticCreatedAction.reportActionID;
        parameters.idempotencyKey = `${parameters.idempotencyKey}_NewReport_${optimisticCreatedAction.reportActionID}`;

        // If we are creating a thread, ensure the report action has childReportID property added
        if (newReportObject.parentReportID && parentReportActionID) {
            optimisticData.push({
                onyxMethod: Onyx.METHOD.MERGE,
                key: `${ONYXKEYS.COLLECTION.REPORT_ACTIONS}${newReportObject.parentReportID}`,
                value: {[parentReportActionID]: {childReportID: reportID, childType: CONST.REPORT.TYPE.CHAT}},
            });
            failureData.push({
                onyxMethod: Onyx.METHOD.MERGE,
                key: `${ONYXKEYS.COLLECTION.REPORT_ACTIONS}${newReportObject.parentReportID}`,
                value: {[parentReportActionID]: {childReportID: '0', childType: ''}},
            });
        }
    }

    parameters.clientLastReadTime = currentReportData?.[reportID]?.lastReadTime ?? '';

    if (isFromDeepLink) {
        // eslint-disable-next-line rulesdir/no-api-side-effects-method
        API.makeRequestWithSideEffects(commandName, parameters, {optimisticData, successData, failureData}).finally(() => {
            Onyx.set(ONYXKEYS.IS_CHECKING_PUBLIC_ROOM, false);
        });
    } else {
        // eslint-disable-next-line rulesdir/no-multiple-api-calls
        API.write(commandName, parameters, {optimisticData, successData, failureData});
    }
}

/**
 * This will find an existing chat, or create a new one if none exists, for the given user or set of users. It will then navigate to this chat.
 *
 * @param userLogins list of user logins to start a chat report with.
 * @param shouldDismissModal a flag to determine if we should dismiss modal before navigate to report or navigate to report directly.
 */
function navigateToAndOpenReport(userLogins: string[], shouldDismissModal = true) {
    let newChat: ReportUtils.OptimisticChatReport | EmptyObject = {};

    const participantAccountIDs = PersonalDetailsUtils.getAccountIDsByLogins(userLogins);
    const chat = ReportUtils.getChatByParticipants(participantAccountIDs);

    if (!chat) {
        newChat = ReportUtils.buildOptimisticChatReport(participantAccountIDs);
    }
    const reportID = chat ? chat.reportID : newChat.reportID;

    // We want to pass newChat here because if anything is passed in that param (even an existing chat), we will try to create a chat on the server
    openReport(reportID, userLogins, newChat);
    if (shouldDismissModal) {
        Navigation.dismissModal(reportID);
    } else {
        Navigation.navigate(ROUTES.REPORT_WITH_ID.getRoute(reportID));
    }
}

/**
 * This will find an existing chat, or create a new one if none exists, for the given accountID or set of accountIDs. It will then navigate to this chat.
 *
 * @param participantAccountIDs of user logins to start a chat report with.
 */
function navigateToAndOpenReportWithAccountIDs(participantAccountIDs: number[]) {
    let newChat: ReportUtils.OptimisticChatReport | EmptyObject = {};
    const chat = ReportUtils.getChatByParticipants(participantAccountIDs);
    if (!chat) {
        newChat = ReportUtils.buildOptimisticChatReport(participantAccountIDs);
    }
    const reportID = chat ? chat.reportID : newChat.reportID;

    // We want to pass newChat here because if anything is passed in that param (even an existing chat), we will try to create a chat on the server
    openReport(reportID, [], newChat, '0', false, participantAccountIDs);
    Navigation.dismissModal(reportID);
}

/**
 * This will navigate to an existing thread, or create a new one if necessary
 *
 * @param childReportID The reportID we are trying to open
 * @param parentReportAction the parent comment of a thread
 * @param parentReportID The reportID of the parent
 */
function navigateToAndOpenChildReport(childReportID = '0', parentReportAction: Partial<ReportAction> = {}, parentReportID = '0') {
    if (childReportID !== '0') {
        openReport(childReportID);
        Navigation.navigate(ROUTES.REPORT_WITH_ID.getRoute(childReportID));
    } else {
        const participantAccountIDs = [...new Set([currentUserAccountID, Number(parentReportAction.actorAccountID)])];
        const parentReport = allReports?.[parentReportID];
        const newChat = ReportUtils.buildOptimisticChatReport(
            participantAccountIDs,
            parentReportAction?.message?.[0]?.text,
            parentReport?.chatType,
            parentReport?.policyID ?? CONST.POLICY.OWNER_EMAIL_FAKE,
            CONST.POLICY.OWNER_ACCOUNT_ID_FAKE,
            false,
            '',
            undefined,
            undefined,
            CONST.REPORT.NOTIFICATION_PREFERENCE.HIDDEN,
            parentReportAction.reportActionID,
            parentReportID,
        );

        const participantLogins = PersonalDetailsUtils.getLoginsByAccountIDs(newChat?.participantAccountIDs ?? []);
        openReport(newChat.reportID, participantLogins, newChat, parentReportAction.reportActionID);
        Navigation.navigate(ROUTES.REPORT_WITH_ID.getRoute(newChat.reportID));
    }
}

/** Get the latest report history without marking the report as read. */
function reconnect(reportID: string) {
    const optimisticData: OnyxUpdate[] = [
        {
            onyxMethod: Onyx.METHOD.MERGE,
            key: `${ONYXKEYS.COLLECTION.REPORT}${reportID}`,
            value: {
                reportName: allReports?.[reportID]?.reportName ?? CONST.REPORT.DEFAULT_REPORT_NAME,
            },
        },
        {
            onyxMethod: Onyx.METHOD.MERGE,
            key: `${ONYXKEYS.COLLECTION.REPORT_METADATA}${reportID}`,
            value: {
                isLoadingInitialReportActions: true,
                isLoadingNewerReportActions: false,
                isLoadingOlderReportActions: false,
            },
        },
    ];

    const successData: OnyxUpdate[] = [
        {
            onyxMethod: Onyx.METHOD.MERGE,
            key: `${ONYXKEYS.COLLECTION.REPORT_METADATA}${reportID}`,
            value: {
                isLoadingInitialReportActions: false,
            },
        },
    ];

    const failureData: OnyxUpdate[] = [
        {
            onyxMethod: Onyx.METHOD.MERGE,
            key: `${ONYXKEYS.COLLECTION.REPORT_METADATA}${reportID}`,
            value: {
                isLoadingInitialReportActions: false,
            },
        },
    ];

    type ReconnectToReportParameters = {
        reportID: string;
    };

    const parameters: ReconnectToReportParameters = {
        reportID,
    };

    API.write('ReconnectToReport', parameters, {optimisticData, successData, failureData});
}

/**
 * Gets the older actions that have not been read yet.
 * Normally happens when you scroll up on a chat, and the actions have not been read yet.
 */
function getOlderActions(reportID: string, reportActionID: string) {
    const optimisticData: OnyxUpdate[] = [
        {
            onyxMethod: Onyx.METHOD.MERGE,
            key: `${ONYXKEYS.COLLECTION.REPORT_METADATA}${reportID}`,
            value: {
                isLoadingOlderReportActions: true,
            },
        },
    ];

    const successData: OnyxUpdate[] = [
        {
            onyxMethod: Onyx.METHOD.MERGE,
            key: `${ONYXKEYS.COLLECTION.REPORT_METADATA}${reportID}`,
            value: {
                isLoadingOlderReportActions: false,
            },
        },
    ];

    const failureData: OnyxUpdate[] = [
        {
            onyxMethod: Onyx.METHOD.MERGE,
            key: `${ONYXKEYS.COLLECTION.REPORT_METADATA}${reportID}`,
            value: {
                isLoadingOlderReportActions: false,
            },
        },
    ];

    type GetOlderActionsParameters = {
        reportID: string;
        reportActionID: string;
    };

    const parameters: GetOlderActionsParameters = {
        reportID,
        reportActionID,
    };

    API.read('GetOlderActions', parameters, {optimisticData, successData, failureData});
}

/**
 * Gets the newer actions that have not been read yet.
 * Normally happens when you are not located at the bottom of the list and scroll down on a chat.
 */
function getNewerActions(reportID: string, reportActionID: string) {
    const optimisticData: OnyxUpdate[] = [
        {
            onyxMethod: Onyx.METHOD.MERGE,
            key: `${ONYXKEYS.COLLECTION.REPORT_METADATA}${reportID}`,
            value: {
                isLoadingNewerReportActions: true,
            },
        },
    ];

    const successData: OnyxUpdate[] = [
        {
            onyxMethod: Onyx.METHOD.MERGE,
            key: `${ONYXKEYS.COLLECTION.REPORT_METADATA}${reportID}`,
            value: {
                isLoadingNewerReportActions: false,
            },
        },
    ];

    const failureData: OnyxUpdate[] = [
        {
            onyxMethod: Onyx.METHOD.MERGE,
            key: `${ONYXKEYS.COLLECTION.REPORT_METADATA}${reportID}`,
            value: {
                isLoadingNewerReportActions: false,
            },
        },
    ];

    type GetNewerActionsParameters = {
        reportID: string;
        reportActionID: string;
    };

    const parameters: GetNewerActionsParameters = {
        reportID,
        reportActionID,
    };

    API.read('GetNewerActions', parameters, {optimisticData, successData, failureData});
}

/**
 * Gets metadata info about links in the provided report action
 */
function expandURLPreview(reportID: string, reportActionID: string) {
    type ExpandURLPreviewParameters = {
        reportID: string;
        reportActionID: string;
    };

    const parameters: ExpandURLPreviewParameters = {
        reportID,
        reportActionID,
    };

    API.read('ExpandURLPreview', parameters);
}

/** Marks the new report actions as read */
function readNewestAction(reportID: string) {
    const lastReadTime = DateUtils.getDBTime();

    const optimisticData: OnyxUpdate[] = [
        {
            onyxMethod: Onyx.METHOD.MERGE,
            key: `${ONYXKEYS.COLLECTION.REPORT}${reportID}`,
            value: {
                lastReadTime,
            },
        },
    ];

    type ReadNewestActionParameters = {
        reportID: string;
        lastReadTime: string;
    };

    const parameters: ReadNewestActionParameters = {
        reportID,
        lastReadTime,
    };

    API.write('ReadNewestAction', parameters, {optimisticData});
    DeviceEventEmitter.emit(`readNewestAction_${reportID}`, lastReadTime);
}

/**
 * Sets the last read time on a report
 */
function markCommentAsUnread(reportID: string, reportActionCreated: string) {
    const reportActions = allReportActions?.[reportID];

    // Find the latest report actions from other users
    const latestReportActionFromOtherUsers = Object.values(reportActions ?? {}).reduce((latest: ReportAction | null, current: ReportAction) => {
        if (current.actorAccountID !== currentUserAccountID && (!latest || current.created > latest.created)) {
            return current;
        }
        return latest;
    }, null);

    // If no action created date is provided, use the last action's from other user
    const actionCreationTime = reportActionCreated || (latestReportActionFromOtherUsers?.created ?? DateUtils.getDBTime(0));

    // We subtract 1 millisecond so that the lastReadTime is updated to just before a given reportAction's created date
    // For example, if we want to mark a report action with ID 100 and created date '2014-04-01 16:07:02.999' unread, we set the lastReadTime to '2014-04-01 16:07:02.998'
    // Since the report action with ID 100 will be the first with a timestamp above '2014-04-01 16:07:02.998', it's the first one that will be shown as unread
    const lastReadTime = DateUtils.subtractMillisecondsFromDateTime(actionCreationTime, 1);

    const optimisticData: OnyxUpdate[] = [
        {
            onyxMethod: Onyx.METHOD.MERGE,
            key: `${ONYXKEYS.COLLECTION.REPORT}${reportID}`,
            value: {
                lastReadTime,
            },
        },
    ];

    type MarkAsUnreadParameters = {
        reportID: string;
        lastReadTime: string;
    };

    const parameters: MarkAsUnreadParameters = {
        reportID,
        lastReadTime,
    };

    API.write('MarkAsUnread', parameters, {optimisticData});
    DeviceEventEmitter.emit(`unreadAction_${reportID}`, lastReadTime);
}

/** Toggles the pinned state of the report. */
function togglePinnedState(reportID: string, isPinnedChat: boolean) {
    const pinnedValue = !isPinnedChat;

    // Optimistically pin/unpin the report before we send out the command
    const optimisticData: OnyxUpdate[] = [
        {
            onyxMethod: Onyx.METHOD.MERGE,
            key: `${ONYXKEYS.COLLECTION.REPORT}${reportID}`,
            value: {isPinned: pinnedValue},
        },
    ];

    type TogglePinnedChatParameters = {
        reportID: string;
        pinnedValue: boolean;
    };

    const parameters: TogglePinnedChatParameters = {
        reportID,
        pinnedValue,
    };

    API.write('TogglePinnedChat', parameters, {optimisticData});
}

/**
 * Saves the comment left by the user as they are typing. By saving this data the user can switch between chats, close
 * tab, refresh etc without worrying about loosing what they typed out.
 */
function saveReportComment(reportID: string, comment: string) {
    Onyx.merge(`${ONYXKEYS.COLLECTION.REPORT_DRAFT_COMMENT}${reportID}`, comment);
}

/** Saves the number of lines for the comment */
function saveReportCommentNumberOfLines(reportID: string, numberOfLines: number) {
    Onyx.merge(`${ONYXKEYS.COLLECTION.REPORT_DRAFT_COMMENT_NUMBER_OF_LINES}${reportID}`, numberOfLines);
}

/** Immediate indication whether the report has a draft comment. */
function setReportWithDraft(reportID: string, hasDraft: boolean): Promise<void> {
    return Onyx.merge(`${ONYXKEYS.COLLECTION.REPORT}${reportID}`, {hasDraft});
}

/** Broadcasts whether or not a user is typing on a report over the report's private pusher channel. */
function broadcastUserIsTyping(reportID: string) {
    const privateReportChannelName = getReportChannelName(reportID);
    const typingStatus: Pusher.UserIsTypingEvent = {
        [currentUserAccountID]: true,
    };
    Pusher.sendEvent(privateReportChannelName, Pusher.TYPE.USER_IS_TYPING, typingStatus);
}

/** Broadcasts to the report's private pusher channel whether a user is leaving a report */
function broadcastUserIsLeavingRoom(reportID: string) {
    const privateReportChannelName = getReportChannelName(reportID);
    const leavingStatus: Pusher.UserIsLeavingRoomEvent = {
        [currentUserAccountID]: true,
    };
    Pusher.sendEvent(privateReportChannelName, Pusher.TYPE.USER_IS_LEAVING_ROOM, leavingStatus);
}

/** When a report changes in Onyx, this fetches the report from the API if the report doesn't have a name */
function handleReportChanged(report: OnyxEntry<Report>) {
    if (!report) {
        return;
    }

    // It is possible that we optimistically created a DM/group-DM for a set of users for which a report already exists.
    // In this case, the API will let us know by returning a preexistingReportID.
    // We should clear out the optimistically created report and re-route the user to the preexisting report.
    if (report?.reportID && report.preexistingReportID) {
        Onyx.set(`${ONYXKEYS.COLLECTION.REPORT}${report.reportID}`, null);

        // Only re-route them if they are still looking at the optimistically created report
        if (Navigation.getActiveRoute().includes(`/r/${report.reportID}`)) {
            // Pass 'FORCED_UP' type to replace new report on second login with proper one in the Navigation
            Navigation.navigate(ROUTES.REPORT_WITH_ID.getRoute(report.preexistingReportID), CONST.NAVIGATION.TYPE.FORCED_UP);
        }
        return;
    }

    if (allReports && report?.reportID) {
        allReports[report.reportID] = report;

        if (ReportUtils.isConciergeChatReport(report)) {
            conciergeChatReportID = report.reportID;
        }
    }

    // A report can be missing a name if a comment is received via pusher event and the report does not yet exist in Onyx (eg. a new DM created with the logged in person)
    // In this case, we call reconnect so that we can fetch the report data without marking it as read
    if (report.reportID && report.reportName === undefined) {
        reconnect(report.reportID);
    }
}

Onyx.connect({
    key: ONYXKEYS.COLLECTION.REPORT,
    callback: handleReportChanged,
});

/** Deletes a comment from the report, basically sets it as empty string */
function deleteReportComment(reportID: string, reportAction: ReportAction) {
    const originalReportID = ReportUtils.getOriginalReportID(reportID, reportAction);
    const reportActionID = reportAction.reportActionID;

    if (!reportActionID || !originalReportID) {
        return;
    }

    const deletedMessage: Message[] = [
        {
            translationKey: '',
            type: 'COMMENT',
            html: '',
            text: '',
            isEdited: true,
            isDeletedParentAction: ReportActionsUtils.isThreadParentMessage(reportAction, reportID),
        },
    ];
    const optimisticReportActions: NullishDeep<ReportActions> = {
        [reportActionID]: {
            pendingAction: CONST.RED_BRICK_ROAD_PENDING_ACTION.DELETE,
            previousMessage: reportAction.message,
            message: deletedMessage,
            errors: null,
            linkMetadata: [],
        },
    };

    // If we are deleting the last visible message, let's find the previous visible one (or set an empty one if there are none) and update the lastMessageText in the LHN.
    // Similarly, if we are deleting the last read comment we will want to update the lastVisibleActionCreated to use the previous visible message.
    let optimisticReport: Partial<Report> = {
        lastMessageTranslationKey: '',
        lastMessageText: '',
        lastVisibleActionCreated: '',
    };
    const {lastMessageText = '', lastMessageTranslationKey = ''} = ReportUtils.getLastVisibleMessage(originalReportID, optimisticReportActions as ReportActions);
    if (lastMessageText || lastMessageTranslationKey) {
        const lastVisibleAction = ReportActionsUtils.getLastVisibleAction(originalReportID, optimisticReportActions as ReportActions);
        const lastVisibleActionCreated = lastVisibleAction?.created;
        const lastActorAccountID = lastVisibleAction?.actorAccountID;
        optimisticReport = {
            lastMessageTranslationKey,
            lastMessageText,
            lastVisibleActionCreated,
            lastActorAccountID,
        };
    }

    // If the API call fails we must show the original message again, so we revert the message content back to how it was
    // and and remove the pendingAction so the strike-through clears
    const failureData: OnyxUpdate[] = [
        {
            onyxMethod: Onyx.METHOD.MERGE,
            key: `${ONYXKEYS.COLLECTION.REPORT_ACTIONS}${originalReportID}`,
            value: {
                [reportActionID]: {
                    message: reportAction.message,
                    pendingAction: null,
                    previousMessage: null,
                },
            },
        },
    ];

    const successData: OnyxUpdate[] = [
        {
            onyxMethod: Onyx.METHOD.MERGE,
            key: `${ONYXKEYS.COLLECTION.REPORT_ACTIONS}${originalReportID}`,
            value: {
                [reportActionID]: {
                    pendingAction: null,
                    previousMessage: null,
                },
            },
        },
    ];

    const optimisticData: OnyxUpdate[] = [
        {
            onyxMethod: Onyx.METHOD.MERGE,
            key: `${ONYXKEYS.COLLECTION.REPORT_ACTIONS}${originalReportID}`,
            value: optimisticReportActions,
        },
        {
            onyxMethod: Onyx.METHOD.MERGE,
            key: `${ONYXKEYS.COLLECTION.REPORT}${originalReportID}`,
            value: optimisticReport,
        },
    ];

    // Update optimistic data for parent report action if the report is a child report and the reportAction has no visible child
    const childVisibleActionCount = reportAction.childVisibleActionCount ?? 0;
    if (childVisibleActionCount === 0) {
        const optimisticParentReportData = ReportUtils.getOptimisticDataForParentReportAction(
            originalReportID,
            optimisticReport?.lastVisibleActionCreated ?? '',
            CONST.RED_BRICK_ROAD_PENDING_ACTION.DELETE,
        );
        if (isNotEmptyObject(optimisticParentReportData)) {
            optimisticData.push(optimisticParentReportData);
        }
    }

    type DeleteCommentParameters = {
        reportID: string;
        reportActionID: string;
    };

    const parameters: DeleteCommentParameters = {
        reportID: originalReportID,
        reportActionID,
    };

    API.write('DeleteComment', parameters, {optimisticData, successData, failureData});
}

/**
 * Removes the links in html of a comment.
 * example:
 *      html="test <a href="https://www.google.com" target="_blank" rel="noreferrer noopener">https://www.google.com</a> test"
 *      links=["https://www.google.com"]
 * returns: "test https://www.google.com test"
 */
function removeLinksFromHtml(html: string, links: string[]): string {
    let htmlCopy = html.slice();
    links.forEach((link) => {
        // We want to match the anchor tag of the link and replace the whole anchor tag with the text of the anchor tag
        const regex = new RegExp(`<(a)[^><]*href\\s*=\\s*(['"])(${Str.escapeForRegExp(link)})\\2(?:".*?"|'.*?'|[^'"><])*>([\\s\\S]*?)<\\/\\1>(?![^<]*(<\\/pre>|<\\/code>))`, 'g');
        htmlCopy = htmlCopy.replace(regex, '$4');
    });
    return htmlCopy;
}

/**
 * This function will handle removing only links that were purposely removed by the user while editing.
 *
 * @param newCommentText text of the comment after editing.
 * @param originalCommentMarkdown original markdown of the comment before editing.
 */
function handleUserDeletedLinksInHtml(newCommentText: string, originalCommentMarkdown: string): string {
    const parser = new ExpensiMark();
    if (newCommentText.length > CONST.MAX_MARKUP_LENGTH) {
        return newCommentText;
    }
    const htmlForNewComment = parser.replace(newCommentText);
    const removedLinks = parser.getRemovedMarkdownLinks(originalCommentMarkdown, newCommentText);
    return removeLinksFromHtml(htmlForNewComment, removedLinks);
}

/** Saves a new message for a comment. Marks the comment as edited, which will be reflected in the UI. */
function editReportComment(reportID: string, originalReportAction: OnyxEntry<ReportAction>, textForNewComment: string) {
    const parser = new ExpensiMark();
    const originalReportID = ReportUtils.getOriginalReportID(reportID, originalReportAction);

    if (!originalReportID || !originalReportAction) {
        return;
    }

    // Do not autolink if someone explicitly tries to remove a link from message.
    // https://github.com/Expensify/App/issues/9090
    // https://github.com/Expensify/App/issues/13221
    const originalCommentHTML = originalReportAction.message?.[0]?.html;
    const originalCommentMarkdown = parser.htmlToMarkdown(originalCommentHTML ?? '').trim();

    // Skip the Edit if draft is not changed
    if (originalCommentMarkdown === textForNewComment) {
        return;
    }

    const htmlForNewComment = handleUserDeletedLinksInHtml(textForNewComment, originalCommentMarkdown);
    const reportComment = parser.htmlToText(htmlForNewComment);

    // For comments shorter than or equal to 10k chars, convert the comment from MD into HTML because that's how it is stored in the database
    // For longer comments, skip parsing and display plaintext for performance reasons. It takes over 40s to parse a 100k long string!!
    let parsedOriginalCommentHTML = originalCommentHTML;
    if (textForNewComment.length <= CONST.MAX_MARKUP_LENGTH) {
        const autolinkFilter = {filterRules: parser.rules.map((rule) => rule.name).filter((name) => name !== 'autolink')};
        parsedOriginalCommentHTML = parser.replace(originalCommentMarkdown, autolinkFilter);
    }

    //  Delete the comment if it's empty
    if (!htmlForNewComment) {
        deleteReportComment(originalReportID, originalReportAction);
        return;
    }

    // Skip the Edit if message is not changed
    if (parsedOriginalCommentHTML === htmlForNewComment.trim() || originalCommentHTML === htmlForNewComment.trim()) {
        return;
    }

    // Optimistically update the reportAction with the new message
    const reportActionID = originalReportAction.reportActionID;
    const originalMessage = originalReportAction?.message?.[0];
    const optimisticReportActions: PartialDeep<ReportActions> = {
        [reportActionID]: {
            pendingAction: CONST.RED_BRICK_ROAD_PENDING_ACTION.UPDATE,
            message: [
                {
                    ...originalMessage,
                    type: CONST.REPORT.MESSAGE.TYPE.COMMENT,
                    isEdited: true,
                    html: htmlForNewComment,
                    text: reportComment,
                },
            ],
        },
    };

    const optimisticData: OnyxUpdate[] = [
        {
            onyxMethod: Onyx.METHOD.MERGE,
            key: `${ONYXKEYS.COLLECTION.REPORT_ACTIONS}${originalReportID}`,
            value: optimisticReportActions,
        },
    ];

    const lastVisibleAction = ReportActionsUtils.getLastVisibleAction(originalReportID, optimisticReportActions as ReportActions);
    if (reportActionID === lastVisibleAction?.reportActionID) {
        const lastMessageText = ReportUtils.formatReportLastMessageText(reportComment);
        const optimisticReport = {
            lastMessageTranslationKey: '',
            lastMessageText,
        };
        optimisticData.push({
            onyxMethod: Onyx.METHOD.MERGE,
            key: `${ONYXKEYS.COLLECTION.REPORT}${originalReportID}`,
            value: optimisticReport,
        });
    }

    const failureData: OnyxUpdate[] = [
        {
            onyxMethod: Onyx.METHOD.MERGE,
            key: `${ONYXKEYS.COLLECTION.REPORT_ACTIONS}${originalReportID}`,
            value: {
                [reportActionID]: {
                    ...originalReportAction,
                    pendingAction: null,
                },
            },
        },
    ];

    const successData: OnyxUpdate[] = [
        {
            onyxMethod: Onyx.METHOD.MERGE,
            key: `${ONYXKEYS.COLLECTION.REPORT_ACTIONS}${originalReportID}`,
            value: {
                [reportActionID]: {
                    pendingAction: null,
                },
            },
        },
    ];

    type UpdateCommentParameters = {
        reportID: string;
        reportComment: string;
        reportActionID: string;
    };

    const parameters: UpdateCommentParameters = {
        reportID: originalReportID,
        reportComment: htmlForNewComment,
        reportActionID,
    };

    API.write('UpdateComment', parameters, {optimisticData, successData, failureData});
}

/** Deletes the draft for a comment report action. */
function deleteReportActionDraft(reportID: string, reportAction: ReportAction) {
    const originalReportID = ReportUtils.getOriginalReportID(reportID, reportAction);
    Onyx.merge(`${ONYXKEYS.COLLECTION.REPORT_ACTIONS_DRAFTS}${originalReportID}`, {[reportAction.reportActionID]: null});
}

/** Saves the draft for a comment report action. This will put the comment into "edit mode" */
function saveReportActionDraft(reportID: string, reportAction: ReportAction, draftMessage: string) {
    const originalReportID = ReportUtils.getOriginalReportID(reportID, reportAction);
    Onyx.merge(`${ONYXKEYS.COLLECTION.REPORT_ACTIONS_DRAFTS}${originalReportID}`, {[reportAction.reportActionID]: {message: draftMessage}});
}

/** Saves the number of lines for the report action draft */
function saveReportActionDraftNumberOfLines(reportID: string, reportActionID: string, numberOfLines: number) {
    Onyx.merge(`${ONYXKEYS.COLLECTION.REPORT_DRAFT_COMMENT_NUMBER_OF_LINES}${reportID}_${reportActionID}`, numberOfLines);
}

function updateNotificationPreference(
    reportID: string,
    previousValue: NotificationPreference | undefined,
    newValue: NotificationPreference,
    navigate: boolean,
    parentReportID?: string,
    parentReportActionID?: string,
    report: OnyxEntry<Report> | EmptyObject = {},
) {
    if (previousValue === newValue) {
        if (navigate && isNotEmptyObject(report) && report.reportID) {
            ReportUtils.goBackToDetailsPage(report);
        }
        return;
    }

    const optimisticData: OnyxUpdate[] = [
        {
            onyxMethod: Onyx.METHOD.MERGE,
            key: `${ONYXKEYS.COLLECTION.REPORT}${reportID}`,
            value: {notificationPreference: newValue},
        },
    ];

    const failureData: OnyxUpdate[] = [
        {
            onyxMethod: Onyx.METHOD.MERGE,
            key: `${ONYXKEYS.COLLECTION.REPORT}${reportID}`,
            value: {notificationPreference: previousValue},
        },
    ];

    if (parentReportID && parentReportActionID) {
        optimisticData.push({
            onyxMethod: Onyx.METHOD.MERGE,
            key: `${ONYXKEYS.COLLECTION.REPORT_ACTIONS}${parentReportID}`,
            value: {[parentReportActionID]: {childReportNotificationPreference: newValue}},
        });
        failureData.push({
            onyxMethod: Onyx.METHOD.MERGE,
            key: `${ONYXKEYS.COLLECTION.REPORT_ACTIONS}${parentReportID}`,
            value: {[parentReportActionID]: {childReportNotificationPreference: previousValue}},
        });
    }

    type UpdateReportNotificationPreferenceParameters = {
        reportID: string;
        notificationPreference: NotificationPreference;
    };

    const parameters: UpdateReportNotificationPreferenceParameters = {reportID, notificationPreference: newValue};

    API.write('UpdateReportNotificationPreference', parameters, {optimisticData, failureData});
    if (navigate && isNotEmptyObject(report)) {
        ReportUtils.goBackToDetailsPage(report);
    }
}

/**
 * This will subscribe to an existing thread, or create a new one and then subsribe to it if necessary
 *
 * @param childReportID The reportID we are trying to open
 * @param parentReportAction the parent comment of a thread
 * @param parentReportID The reportID of the parent
 * @param prevNotificationPreference The previous notification preference for the child report
 */
function toggleSubscribeToChildReport(childReportID = '0', parentReportAction: Partial<ReportAction> = {}, parentReportID = '0', prevNotificationPreference?: NotificationPreference) {
    if (childReportID !== '0') {
        openReport(childReportID);
        const parentReportActionID = parentReportAction?.reportActionID ?? '0';
        if (!prevNotificationPreference || prevNotificationPreference === CONST.REPORT.NOTIFICATION_PREFERENCE.HIDDEN) {
            updateNotificationPreference(childReportID, prevNotificationPreference, CONST.REPORT.NOTIFICATION_PREFERENCE.ALWAYS, false, parentReportID, parentReportActionID);
        } else {
            updateNotificationPreference(childReportID, prevNotificationPreference, CONST.REPORT.NOTIFICATION_PREFERENCE.HIDDEN, false, parentReportID, parentReportActionID);
        }
    } else {
        const participantAccountIDs = [...new Set([currentUserAccountID, Number(parentReportAction?.actorAccountID)])];
        const parentReport = allReports?.[parentReportID];
        const newChat = ReportUtils.buildOptimisticChatReport(
            participantAccountIDs,
            parentReportAction?.message?.[0]?.text,
            parentReport?.chatType,
            parentReport?.policyID ?? CONST.POLICY.OWNER_EMAIL_FAKE,
            CONST.POLICY.OWNER_ACCOUNT_ID_FAKE,
            false,
            '',
            undefined,
            undefined,
            CONST.REPORT.NOTIFICATION_PREFERENCE.ALWAYS,
            parentReportAction.reportActionID,
            parentReportID,
        );

        const participantLogins = PersonalDetailsUtils.getLoginsByAccountIDs(participantAccountIDs);
        openReport(newChat.reportID, participantLogins, newChat, parentReportAction.reportActionID);
        const notificationPreference =
            prevNotificationPreference === CONST.REPORT.NOTIFICATION_PREFERENCE.HIDDEN ? CONST.REPORT.NOTIFICATION_PREFERENCE.ALWAYS : CONST.REPORT.NOTIFICATION_PREFERENCE.HIDDEN;
        updateNotificationPreference(newChat.reportID, prevNotificationPreference, notificationPreference, false, parentReportID, parentReportAction?.reportActionID);
    }
}

function updateWelcomeMessage(reportID: string, previousValue: string, newValue: string) {
    // No change needed, navigate back
    if (previousValue === newValue) {
        Navigation.goBack(ROUTES.REPORT_SETTINGS.getRoute(reportID));
        return;
    }

    const parsedWelcomeMessage = ReportUtils.getParsedComment(newValue);

    const optimisticData: OnyxUpdate[] = [
        {
            onyxMethod: Onyx.METHOD.MERGE,
            key: `${ONYXKEYS.COLLECTION.REPORT}${reportID}`,
            value: {welcomeMessage: parsedWelcomeMessage},
        },
    ];
    const failureData: OnyxUpdate[] = [
        {
            onyxMethod: Onyx.METHOD.MERGE,
            key: `${ONYXKEYS.COLLECTION.REPORT}${reportID}`,
            value: {welcomeMessage: previousValue},
        },
    ];

    type UpdateWelcomeMessageParameters = {
        reportID: string;
        welcomeMessage: string;
    };

    const parameters: UpdateWelcomeMessageParameters = {reportID, welcomeMessage: parsedWelcomeMessage};

    API.write('UpdateWelcomeMessage', parameters, {optimisticData, failureData});
    Navigation.goBack(ROUTES.REPORT_SETTINGS.getRoute(reportID));
}

function updateWriteCapabilityAndNavigate(report: Report, newValue: WriteCapability) {
    if (report.writeCapability === newValue) {
        Navigation.goBack(ROUTES.REPORT_SETTINGS.getRoute(report.reportID));
        return;
    }

    const optimisticData: OnyxUpdate[] = [
        {
            onyxMethod: Onyx.METHOD.MERGE,
            key: `${ONYXKEYS.COLLECTION.REPORT}${report.reportID}`,
            value: {writeCapability: newValue},
        },
    ];
    const failureData: OnyxUpdate[] = [
        {
            onyxMethod: Onyx.METHOD.MERGE,
            key: `${ONYXKEYS.COLLECTION.REPORT}${report.reportID}`,
            value: {writeCapability: report.writeCapability},
        },
    ];

    type UpdateReportWriteCapabilityParameters = {
        reportID: string;
        writeCapability: WriteCapability;
    };

    const parameters: UpdateReportWriteCapabilityParameters = {reportID: report.reportID, writeCapability: newValue};

    API.write('UpdateReportWriteCapability', parameters, {optimisticData, failureData});
    // Return to the report settings page since this field utilizes push-to-page
    Navigation.goBack(ROUTES.REPORT_SETTINGS.getRoute(report.reportID));
}

/**
 * Navigates to the 1:1 report with Concierge
 *
 * @param ignoreConciergeReportID - Flag to ignore conciergeChatReportID during navigation. The default behavior is to not ignore.
 */
function navigateToConciergeChat(ignoreConciergeReportID = false) {
    // If conciergeChatReportID contains a concierge report ID, we navigate to the concierge chat using the stored report ID.
    // Otherwise, we would find the concierge chat and navigate to it.
    // Now, when user performs sign-out and a sign-in again, conciergeChatReportID may contain a stale value.
    // In order to prevent navigation to a stale value, we use ignoreConciergeReportID to forcefully find and navigate to concierge chat.
    if (!conciergeChatReportID || ignoreConciergeReportID) {
        // In order to avoid creating concierge repeatedly,
        // we need to ensure that the server data has been successfully pulled
        Welcome.serverDataIsReadyPromise().then(() => {
            // If we don't have a chat with Concierge then create it
            navigateToAndOpenReport([CONST.EMAIL.CONCIERGE], false);
        });
    } else {
        Navigation.navigate(ROUTES.REPORT_WITH_ID.getRoute(conciergeChatReportID));
    }
}

/** Add a policy report (workspace room) optimistically and navigate to it. */
function addPolicyReport(policyReport: ReportUtils.OptimisticChatReport) {
    const createdReportAction = ReportUtils.buildOptimisticCreatedReportAction(CONST.POLICY.OWNER_EMAIL_FAKE);

    // Onyx.set is used on the optimistic data so that it is present before navigating to the workspace room. With Onyx.merge the workspace room reportID is not present when
    // fetchReportIfNeeded is called on the ReportScreen, so openReport is called which is unnecessary since the optimistic data will be stored in Onyx.
    // Therefore, Onyx.set is used instead of Onyx.merge.
    const optimisticData: OnyxUpdate[] = [
        {
            onyxMethod: Onyx.METHOD.SET,
            key: `${ONYXKEYS.COLLECTION.REPORT}${policyReport.reportID}`,
            value: {
                pendingFields: {
                    addWorkspaceRoom: CONST.RED_BRICK_ROAD_PENDING_ACTION.ADD,
                },
                ...policyReport,
            },
        },
        {
            onyxMethod: Onyx.METHOD.SET,
            key: `${ONYXKEYS.COLLECTION.REPORT_ACTIONS}${policyReport.reportID}`,
            value: {[createdReportAction.reportActionID]: createdReportAction},
        },
        {
            onyxMethod: Onyx.METHOD.MERGE,
            key: ONYXKEYS.FORMS.NEW_ROOM_FORM,
            value: {isLoading: true},
        },
    ];
    const successData: OnyxUpdate[] = [
        {
            onyxMethod: Onyx.METHOD.MERGE,
            key: `${ONYXKEYS.COLLECTION.REPORT}${policyReport.reportID}`,
            value: {
                pendingFields: {
                    addWorkspaceRoom: null,
                },
            },
        },
        {
            onyxMethod: Onyx.METHOD.MERGE,
            key: `${ONYXKEYS.COLLECTION.REPORT_ACTIONS}${policyReport.reportID}`,
            value: {
                [createdReportAction.reportActionID]: {
                    pendingAction: null,
                },
            },
        },
        {
            onyxMethod: Onyx.METHOD.MERGE,
            key: ONYXKEYS.FORMS.NEW_ROOM_FORM,
            value: {isLoading: false},
        },
    ];
    const failureData: OnyxUpdate[] = [
        {
            onyxMethod: Onyx.METHOD.MERGE,
            key: `${ONYXKEYS.COLLECTION.REPORT}${policyReport.reportID}`,
            value: {
                errorFields: {
                    addWorkspaceRoom: ErrorUtils.getMicroSecondOnyxError('report.genericCreateReportFailureMessage'),
                },
            },
        },
        {
            onyxMethod: Onyx.METHOD.MERGE,
            key: ONYXKEYS.FORMS.NEW_ROOM_FORM,
            value: {isLoading: false},
        },
    ];

    type AddWorkspaceRoomParameters = {
        reportID: string;
        createdReportActionID: string;
        policyID?: string;
        reportName?: string;
        visibility?: ValueOf<typeof CONST.REPORT.VISIBILITY>;
        writeCapability?: WriteCapability;
        welcomeMessage?: string;
    };

    const parameters: AddWorkspaceRoomParameters = {
        policyID: policyReport.policyID,
        reportName: policyReport.reportName,
        visibility: policyReport.visibility,
        reportID: policyReport.reportID,
        createdReportActionID: createdReportAction.reportActionID,
        writeCapability: policyReport.writeCapability,
        welcomeMessage: policyReport.welcomeMessage,
    };

    API.write('AddWorkspaceRoom', parameters, {optimisticData, successData, failureData});
    Navigation.dismissModal(policyReport.reportID);
}

/** Deletes a report, along with its reportActions, any linked reports, and any linked IOU report. */
function deleteReport(reportID: string) {
    const report = allReports?.[reportID];
    const onyxData: Record<string, null> = {
        [`${ONYXKEYS.COLLECTION.REPORT}${reportID}`]: null,
        [`${ONYXKEYS.COLLECTION.REPORT_ACTIONS}${reportID}`]: null,
    };

    // Delete linked transactions
    const reportActionsForReport = allReportActions?.[reportID];

    const transactionIDs = Object.values(reportActionsForReport ?? {})
        .filter((reportAction): reportAction is ReportActionBase & OriginalMessageIOU => reportAction.actionName === CONST.REPORT.ACTIONS.TYPE.IOU)
        .map((reportAction) => reportAction.originalMessage.IOUTransactionID);

    [...new Set(transactionIDs)].forEach((transactionID) => {
        onyxData[`${ONYXKEYS.COLLECTION.TRANSACTION}${transactionID}`] = null;
    });

    Onyx.multiSet(onyxData);

    // Delete linked IOU report
    if (report?.iouReportID) {
        deleteReport(report.iouReportID);
    }
}

/**
 * @param reportID The reportID of the policy report (workspace room)
 */
function navigateToConciergeChatAndDeleteReport(reportID: string) {
    // Dismiss the current report screen and replace it with Concierge Chat
    Navigation.goBack(ROUTES.HOME);
    navigateToConciergeChat();
    deleteReport(reportID);
}

/**
 * @param policyRoomName The updated name for the policy room
 */
function updatePolicyRoomNameAndNavigate(policyRoomReport: Report, policyRoomName: string) {
    const reportID = policyRoomReport.reportID;
    const previousName = policyRoomReport.reportName;

    // No change needed, navigate back
    if (previousName === policyRoomName) {
        Navigation.goBack(ROUTES.REPORT_SETTINGS.getRoute(reportID));
        return;
    }

    const optimisticData: OnyxUpdate[] = [
        {
            onyxMethod: Onyx.METHOD.MERGE,
            key: `${ONYXKEYS.COLLECTION.REPORT}${reportID}`,
            value: {
                reportName: policyRoomName,
                pendingFields: {
                    reportName: CONST.RED_BRICK_ROAD_PENDING_ACTION.UPDATE,
                },
                errorFields: {
                    reportName: null,
                },
            },
        },
    ];
    const successData: OnyxUpdate[] = [
        {
            onyxMethod: Onyx.METHOD.MERGE,
            key: `${ONYXKEYS.COLLECTION.REPORT}${reportID}`,
            value: {
                pendingFields: {
                    reportName: null,
                },
            },
        },
    ];
    const failureData: OnyxUpdate[] = [
        {
            onyxMethod: Onyx.METHOD.MERGE,
            key: `${ONYXKEYS.COLLECTION.REPORT}${reportID}`,
            value: {
                reportName: previousName,
            },
        },
    ];

    type UpdatePolicyRoomNameParameters = {
        reportID: string;
        policyRoomName: string;
    };

    const parameters: UpdatePolicyRoomNameParameters = {reportID, policyRoomName};

    API.write('UpdatePolicyRoomName', parameters, {optimisticData, successData, failureData});
    Navigation.goBack(ROUTES.REPORT_SETTINGS.getRoute(reportID));
}

/**
 * @param reportID The reportID of the policy room.
 */
function clearPolicyRoomNameErrors(reportID: string) {
    Onyx.merge(`${ONYXKEYS.COLLECTION.REPORT}${reportID}`, {
        errorFields: {
            reportName: null,
        },
        pendingFields: {
            reportName: null,
        },
    });
}

function setIsComposerFullSize(reportID: string, isComposerFullSize: boolean) {
    Onyx.merge(`${ONYXKEYS.COLLECTION.REPORT_IS_COMPOSER_FULL_SIZE}${reportID}`, isComposerFullSize);
}

/**
 * @param action the associated report action (optional)
 * @param isRemote whether or not this notification is a remote push notification
 */
function shouldShowReportActionNotification(reportID: string, action: ReportAction | null = null, isRemote = false): boolean {
    const tag = isRemote ? '[PushNotification]' : '[LocalNotification]';

    // Due to payload size constraints, some push notifications may have their report action stripped
    // so we must double check that we were provided an action before using it in these checks.
    if (action && ReportActionsUtils.isDeletedAction(action)) {
        Log.info(`${tag} Skipping notification because the action was deleted`, false, {reportID, action});
        return false;
    }

    if (!ActiveClientManager.isClientTheLeader()) {
        Log.info(`${tag} Skipping notification because this client is not the leader`);
        return false;
    }

    // We don't want to send a local notification if the user preference is daily, mute or hidden.
    const notificationPreference = allReports?.[reportID]?.notificationPreference ?? CONST.REPORT.NOTIFICATION_PREFERENCE.ALWAYS;
    if (notificationPreference !== CONST.REPORT.NOTIFICATION_PREFERENCE.ALWAYS) {
        Log.info(`${tag} No notification because user preference is to be notified: ${notificationPreference}`);
        return false;
    }

    // If this comment is from the current user we don't want to parrot whatever they wrote back to them.
    if (action && action.actorAccountID === currentUserAccountID) {
        Log.info(`${tag} No notification because comment is from the currently logged in user`);
        return false;
    }

    // If we are currently viewing this report do not show a notification.
    if (reportID === Navigation.getTopmostReportId() && Visibility.isVisible() && Visibility.hasFocus()) {
        Log.info(`${tag} No notification because it was a comment for the current report`);
        return false;
    }

    const report = allReports?.[reportID];
    if (!report || (report && report.pendingAction === CONST.RED_BRICK_ROAD_PENDING_ACTION.DELETE)) {
        Log.info(`${tag} No notification because the report does not exist or is pending deleted`, false);
        return false;
    }

    // If this notification was delayed and the user saw the message already, don't show it
    if (action && report?.lastReadTime && report.lastReadTime >= action.created) {
        Log.info(`${tag} No notification because the comment was already read`, false, {created: action.created, lastReadTime: report.lastReadTime});
        return false;
    }

    // Only show notifications for supported types of report actions
    if (!ReportActionsUtils.isNotifiableReportAction(action)) {
        Log.info(`${tag} No notification because this action type is not supported`, false, {actionName: action?.actionName});
        return false;
    }

    return true;
}

function showReportActionNotification(reportID: string, reportAction: ReportAction) {
    if (!shouldShowReportActionNotification(reportID, reportAction)) {
        return;
    }

    Log.info('[LocalNotification] Creating notification');

    const report = allReports?.[reportID] ?? null;
    if (!report) {
        Log.hmmm("[LocalNotification] couldn't show report action notification because the report wasn't found", {reportID, reportActionID: reportAction.reportActionID});
        return;
    }

    const onClick = () => Navigation.navigate(ROUTES.REPORT_WITH_ID.getRoute(reportID));

    if (reportAction.actionName === CONST.REPORT.ACTIONS.TYPE.MODIFIEDEXPENSE) {
        LocalNotification.showModifiedExpenseNotification(report, reportAction, onClick);
    } else {
        LocalNotification.showCommentNotification(report, reportAction, onClick);
    }

    notifyNewAction(reportID, reportAction.actorAccountID, reportAction.reportActionID);
}

/** Clear the errors associated with the IOUs of a given report. */
function clearIOUError(reportID: string) {
    Onyx.merge(`${ONYXKEYS.COLLECTION.REPORT}${reportID}`, {errorFields: {iou: null}});
}

/**
 * Adds a reaction to the report action.
 * Uses the NEW FORMAT for "emojiReactions"
 */
function addEmojiReaction(reportID: string, reportActionID: string, emoji: Emoji, skinTone: string | number = preferredSkinTone) {
    const createdAt = timezoneFormat(utcToZonedTime(new Date(), 'UTC'), CONST.DATE.FNS_DB_FORMAT_STRING);
    const optimisticData: OnyxUpdate[] = [
        {
            onyxMethod: Onyx.METHOD.MERGE,
            key: `${ONYXKEYS.COLLECTION.REPORT_ACTIONS_REACTIONS}${reportActionID}`,
            value: {
                [emoji.name]: {
                    createdAt,
                    pendingAction: CONST.RED_BRICK_ROAD_PENDING_ACTION.ADD,
                    users: {
                        [currentUserAccountID]: {
                            skinTones: {
                                [skinTone ?? CONST.EMOJI_DEFAULT_SKIN_TONE]: createdAt,
                            },
                        },
                    },
                },
            },
        },
    ];

    const failureData: OnyxUpdate[] = [
        {
            onyxMethod: Onyx.METHOD.MERGE,
            key: `${ONYXKEYS.COLLECTION.REPORT_ACTIONS_REACTIONS}${reportActionID}`,
            value: {
                [emoji.name]: {
                    pendingAction: null,
                },
            },
        },
    ];

    const successData: OnyxUpdate[] = [
        {
            onyxMethod: Onyx.METHOD.MERGE,
            key: `${ONYXKEYS.COLLECTION.REPORT_ACTIONS_REACTIONS}${reportActionID}`,
            value: {
                [emoji.name]: {
                    pendingAction: null,
                },
            },
        },
    ];

    type AddEmojiReactionParameters = {
        reportID: string;
        skinTone: string | number;
        emojiCode: string;
        reportActionID: string;
        createdAt: string;
        useEmojiReactions: boolean;
    };

    const parameters: AddEmojiReactionParameters = {
        reportID,
        skinTone,
        emojiCode: emoji.name,
        reportActionID,
        createdAt,
        // This will be removed as part of https://github.com/Expensify/App/issues/19535
        useEmojiReactions: true,
    };

    API.write('AddEmojiReaction', parameters, {optimisticData, successData, failureData});
}

/**
 * Removes a reaction to the report action.
 * Uses the NEW FORMAT for "emojiReactions"
 */
function removeEmojiReaction(reportID: string, reportActionID: string, emoji: Emoji) {
    const optimisticData: OnyxUpdate[] = [
        {
            onyxMethod: Onyx.METHOD.MERGE,
            key: `${ONYXKEYS.COLLECTION.REPORT_ACTIONS_REACTIONS}${reportActionID}`,
            value: {
                [emoji.name]: {
                    users: {
                        [currentUserAccountID]: null,
                    },
                },
            },
        },
    ];

    type RemoveEmojiReactionParameters = {
        reportID: string;
        reportActionID: string;
        emojiCode: string;
        useEmojiReactions: boolean;
    };

    const parameters: RemoveEmojiReactionParameters = {
        reportID,
        reportActionID,
        emojiCode: emoji.name,
        // This will be removed as part of https://github.com/Expensify/App/issues/19535
        useEmojiReactions: true,
    };

    API.write('RemoveEmojiReaction', parameters, {optimisticData});
}

/**
 * Calls either addEmojiReaction or removeEmojiReaction depending on if the current user has reacted to the report action.
 * Uses the NEW FORMAT for "emojiReactions"
 */
function toggleEmojiReaction(
    reportID: string,
    reportAction: ReportAction,
    reactionObject: Emoji,
    existingReactions: ReportActionReactions | undefined,
    paramSkinTone: number = preferredSkinTone,
) {
    const originalReportID = ReportUtils.getOriginalReportID(reportID, reportAction);

    if (!originalReportID) {
        return;
    }

    const originalReportAction = ReportActionsUtils.getReportAction(originalReportID, reportAction.reportActionID);

    if (isEmptyObject(originalReportAction)) {
        return;
    }

    // This will get cleaned up as part of https://github.com/Expensify/App/issues/16506 once the old emoji
    // format is no longer being used
    const emoji = EmojiUtils.findEmojiByCode(reactionObject.code);
    const existingReactionObject = existingReactions?.[emoji.name];

    // Only use skin tone if emoji supports it
    const skinTone = emoji.types === undefined ? -1 : paramSkinTone;

    if (existingReactionObject && EmojiUtils.hasAccountIDEmojiReacted(currentUserAccountID, existingReactionObject.users, skinTone)) {
        removeEmojiReaction(originalReportID, reportAction.reportActionID, emoji);
        return;
    }

    addEmojiReaction(originalReportID, reportAction.reportActionID, emoji, skinTone);
}

function openReportFromDeepLink(url: string, isAuthenticated: boolean) {
    const reportID = ReportUtils.getReportIDFromLink(url);

    if (reportID && !isAuthenticated) {
        // Call the OpenReport command to check in the server if it's a public room. If so, we'll open it as an anonymous user
        openReport(reportID, [], {}, '0', true);

        // Show the sign-in page if the app is offline
        if (isNetworkOffline) {
            Onyx.set(ONYXKEYS.IS_CHECKING_PUBLIC_ROOM, false);
        }
    } else {
        // If we're not opening a public room (no reportID) or the user is authenticated, we unblock the UI (hide splash screen)
        Onyx.set(ONYXKEYS.IS_CHECKING_PUBLIC_ROOM, false);
    }

    // Navigate to the report after sign-in/sign-up.
    InteractionManager.runAfterInteractions(() => {
        Session.waitForUserSignIn().then(() => {
            Navigation.waitForProtectedRoutes().then(() => {
                const route = ReportUtils.getRouteFromLink(url);
                if (route === ROUTES.CONCIERGE) {
                    navigateToConciergeChat(true);
                    return;
                }
                if (Session.isAnonymousUser() && !Session.canAccessRouteByAnonymousUser(route)) {
                    Session.signOutAndRedirectToSignIn(true);
                    return;
                }

                // We don't want to navigate to the exitTo route when creating a new workspace from a deep link,
                // because we already handle creating the optimistic policy and navigating to it in App.setUpPoliciesAndNavigate,
                // which is already called when AuthScreens mounts.
                if (new URL(url).searchParams.get('exitTo') === ROUTES.WORKSPACE_NEW) {
                    return;
                }

                if (shouldSkipDeepLinkNavigation(route)) {
                    return;
                }

                Navigation.navigate(route as Route, CONST.NAVIGATION.ACTION_TYPE.PUSH);
            });
        });
    });
}

function getCurrentUserAccountID(): number {
    return currentUserAccountID;
}

/** Leave a report by setting the state to submitted and closed */
function leaveRoom(reportID: string, isWorkspaceMemberLeavingWorkspaceRoom = false) {
    const report = allReports?.[reportID];

    if (!report) {
        return;
    }

    // Pusher's leavingStatus should be sent earlier.
    // Place the broadcast before calling the LeaveRoom API to prevent a race condition
    // between Onyx report being null and Pusher's leavingStatus becoming true.
    broadcastUserIsLeavingRoom(reportID);

    // If a workspace member is leaving a workspace room, they don't actually lose the room from Onyx.
    // Instead, their notification preference just gets set to "hidden".
    const optimisticData: OnyxUpdate[] = [
        {
            onyxMethod: Onyx.METHOD.MERGE,
            key: `${ONYXKEYS.COLLECTION.REPORT}${reportID}`,
            value: isWorkspaceMemberLeavingWorkspaceRoom
                ? {
                      notificationPreference: CONST.REPORT.NOTIFICATION_PREFERENCE.HIDDEN,
                  }
                : {
                      reportID: null,
                      stateNum: CONST.REPORT.STATE_NUM.SUBMITTED,
                      statusNum: CONST.REPORT.STATUS.CLOSED,
                      notificationPreference: CONST.REPORT.NOTIFICATION_PREFERENCE.HIDDEN,
                  },
        },
    ];

    const successData: OnyxUpdate[] = [
        {
            onyxMethod: Onyx.METHOD.MERGE,
            key: `${ONYXKEYS.COLLECTION.REPORT}${reportID}`,
            value: isWorkspaceMemberLeavingWorkspaceRoom
                ? {notificationPreference: CONST.REPORT.NOTIFICATION_PREFERENCE.HIDDEN}
                : Object.keys(report).reduce<Record<string, null>>((acc, key) => {
                      acc[key] = null;
                      return acc;
                  }, {}),
        },
    ];

    const failureData: OnyxUpdate[] = [
        {
            onyxMethod: Onyx.METHOD.MERGE,
            key: `${ONYXKEYS.COLLECTION.REPORT}${reportID}`,
            value: report,
        },
    ];

    if (report.parentReportID && report.parentReportActionID) {
        optimisticData.push({
            onyxMethod: Onyx.METHOD.MERGE,
            key: `${ONYXKEYS.COLLECTION.REPORT_ACTIONS}${report.parentReportID}`,
            value: {[report.parentReportActionID]: {childReportNotificationPreference: CONST.REPORT.NOTIFICATION_PREFERENCE.HIDDEN}},
        });
        successData.push({
            onyxMethod: Onyx.METHOD.MERGE,
            key: `${ONYXKEYS.COLLECTION.REPORT_ACTIONS}${report.parentReportID}`,
            value: {[report.parentReportActionID]: {childReportNotificationPreference: CONST.REPORT.NOTIFICATION_PREFERENCE.HIDDEN}},
        });
        failureData.push({
            onyxMethod: Onyx.METHOD.MERGE,
            key: `${ONYXKEYS.COLLECTION.REPORT_ACTIONS}${report.parentReportID}`,
            value: {[report.parentReportActionID]: {childReportNotificationPreference: report.notificationPreference}},
        });
    }

    type LeaveRoomParameters = {
        reportID: string;
    };

    const parameters: LeaveRoomParameters = {
        reportID,
    };

    API.write('LeaveRoom', parameters, {optimisticData, successData, failureData});

    if (isWorkspaceMemberLeavingWorkspaceRoom) {
        const participantAccountIDs = PersonalDetailsUtils.getAccountIDsByLogins([CONST.EMAIL.CONCIERGE]);
        const chat = ReportUtils.getChatByParticipants(participantAccountIDs);
        if (chat?.reportID) {
            // We should call Navigation.goBack to pop the current route first before navigating to Concierge.
            Navigation.goBack(ROUTES.HOME);
            Navigation.navigate(ROUTES.REPORT_WITH_ID.getRoute(chat.reportID));
        }
    }
}

/** Invites people to a room */
function inviteToRoom(reportID: string, inviteeEmailsToAccountIDs: Record<string, number>) {
    const report = allReports?.[reportID];

    if (!report) {
        return;
    }

    const inviteeEmails = Object.keys(inviteeEmailsToAccountIDs);
    const inviteeAccountIDs = Object.values(inviteeEmailsToAccountIDs);
    const participantAccountIDsAfterInvitation = [...new Set([...(report?.participantAccountIDs ?? []), ...inviteeAccountIDs])].filter(
        (accountID): accountID is number => typeof accountID === 'number',
    );
    const visibleMemberAccountIDsAfterInvitation = [...new Set([...(report?.visibleChatMemberAccountIDs ?? []), ...inviteeAccountIDs])].filter(
        (accountID): accountID is number => typeof accountID === 'number',
    );

    type PersonalDetailsOnyxData = {
        optimisticData: OnyxUpdate[];
        successData: OnyxUpdate[];
        failureData: OnyxUpdate[];
    };

    const logins = inviteeEmails.map((memberLogin) => OptionsListUtils.addSMSDomainIfPhoneNumber(memberLogin));
    const newPersonalDetailsOnyxData = PersonalDetailsUtils.getNewPersonalDetailsOnyxData(logins, inviteeAccountIDs) as PersonalDetailsOnyxData;

    const optimisticData: OnyxUpdate[] = [
        {
            onyxMethod: Onyx.METHOD.MERGE,
            key: `${ONYXKEYS.COLLECTION.REPORT}${reportID}`,
            value: {
                participantAccountIDs: participantAccountIDsAfterInvitation,
                visibleChatMemberAccountIDs: visibleMemberAccountIDsAfterInvitation,
            },
        },
        ...newPersonalDetailsOnyxData.optimisticData,
    ];

    const successData: OnyxUpdate[] = newPersonalDetailsOnyxData.successData;

    const failureData: OnyxUpdate[] = [
        {
            onyxMethod: Onyx.METHOD.MERGE,
            key: `${ONYXKEYS.COLLECTION.REPORT}${reportID}`,
            value: {
                participantAccountIDs: report.participantAccountIDs,
                visibleChatMemberAccountIDs: report.visibleChatMemberAccountIDs,
            },
        },
        ...newPersonalDetailsOnyxData.failureData,
    ];

    type InviteToRoomParameters = {
        reportID: string;
        inviteeEmails: string[];
    };

    const parameters: InviteToRoomParameters = {
        reportID,
        inviteeEmails,
    };

    API.write('InviteToRoom', parameters, {optimisticData, successData, failureData});
}

/** Removes people from a room */
function removeFromRoom(reportID: string, targetAccountIDs: number[]) {
    const report = allReports?.[reportID];

    const participantAccountIDsAfterRemoval = report?.participantAccountIDs?.filter((id: number) => !targetAccountIDs.includes(id));
    const visibleChatMemberAccountIDsAfterRemoval = report?.visibleChatMemberAccountIDs?.filter((id: number) => !targetAccountIDs.includes(id));

    const optimisticData: OnyxUpdate[] = [
        {
            onyxMethod: Onyx.METHOD.MERGE,
            key: `${ONYXKEYS.COLLECTION.REPORT}${reportID}`,
            value: {
                participantAccountIDs: participantAccountIDsAfterRemoval,
                visibleChatMemberAccountIDs: visibleChatMemberAccountIDsAfterRemoval,
            },
        },
    ];

    const failureData: OnyxUpdate[] = [
        {
            onyxMethod: Onyx.METHOD.MERGE,
            key: `${ONYXKEYS.COLLECTION.REPORT}${reportID}`,
            value: {
                participantAccountIDs: report?.participantAccountIDs,
                visibleChatMemberAccountIDs: report?.visibleChatMemberAccountIDs,
            },
        },
    ];

    // We need to add success data here since in high latency situations,
    // the OpenRoomMembersPage call has the chance of overwriting the optimistic data we set above.
    const successData: OnyxUpdate[] = [
        {
            onyxMethod: Onyx.METHOD.MERGE,
            key: `${ONYXKEYS.COLLECTION.REPORT}${reportID}`,
            value: {
                participantAccountIDs: participantAccountIDsAfterRemoval,
                visibleChatMemberAccountIDs: visibleChatMemberAccountIDsAfterRemoval,
            },
        },
    ];

    type RemoveFromRoomParameters = {
        reportID: string;
        targetAccountIDs: number[];
    };

    const parameters: RemoveFromRoomParameters = {
        reportID,
        targetAccountIDs,
    };

    API.write('RemoveFromRoom', parameters, {optimisticData, failureData, successData});
}

function setLastOpenedPublicRoom(reportID: string) {
    Onyx.set(ONYXKEYS.LAST_OPENED_PUBLIC_ROOM_ID, reportID);
}

/** Navigates to the last opened public room */
function openLastOpenedPublicRoom(lastOpenedPublicRoomID: string) {
    Navigation.isNavigationReady().then(() => {
        setLastOpenedPublicRoom('');
        Navigation.navigate(ROUTES.REPORT_WITH_ID.getRoute(lastOpenedPublicRoomID));
    });
}

/** Flag a comment as offensive */
function flagComment(reportID: string, reportAction: OnyxEntry<ReportAction>, severity: string) {
    const originalReportID = ReportUtils.getOriginalReportID(reportID, reportAction);
    const message = reportAction?.message?.[0];

    if (!message) {
        return;
    }

    let updatedDecision: Decision;
    if (severity === CONST.MODERATION.FLAG_SEVERITY_SPAM || severity === CONST.MODERATION.FLAG_SEVERITY_INCONSIDERATE) {
        if (!message?.moderationDecision) {
            updatedDecision = {
                decision: CONST.MODERATION.MODERATOR_DECISION_PENDING,
            };
        } else {
            updatedDecision = message.moderationDecision;
        }
    } else if (severity === CONST.MODERATION.FLAG_SEVERITY_ASSAULT || severity === CONST.MODERATION.FLAG_SEVERITY_HARASSMENT) {
        updatedDecision = {
            decision: CONST.MODERATION.MODERATOR_DECISION_PENDING_REMOVE,
        };
    } else {
        updatedDecision = {
            decision: CONST.MODERATION.MODERATOR_DECISION_PENDING_HIDE,
        };
    }

    const reportActionID = reportAction.reportActionID;

    const updatedMessage: Message = {
        ...message,
        moderationDecision: updatedDecision,
    };

    const optimisticData: OnyxUpdate[] = [
        {
            onyxMethod: Onyx.METHOD.MERGE,
            key: `${ONYXKEYS.COLLECTION.REPORT_ACTIONS}${originalReportID}`,
            value: {
                [reportActionID]: {
                    pendingAction: CONST.RED_BRICK_ROAD_PENDING_ACTION.UPDATE,
                    message: [updatedMessage],
                },
            },
        },
    ];

    const failureData: OnyxUpdate[] = [
        {
            onyxMethod: Onyx.METHOD.MERGE,
            key: `${ONYXKEYS.COLLECTION.REPORT_ACTIONS}${originalReportID}`,
            value: {
                [reportActionID]: {
                    ...reportAction,
                    pendingAction: null,
                },
            },
        },
    ];

    const successData: OnyxUpdate[] = [
        {
            onyxMethod: Onyx.METHOD.MERGE,
            key: `${ONYXKEYS.COLLECTION.REPORT_ACTIONS}${originalReportID}`,
            value: {
                [reportActionID]: {
                    pendingAction: null,
                },
            },
        },
    ];

    type FlagCommentParameters = {
        severity: string;
        reportActionID: string;
        isDevRequest: boolean;
    };

    const parameters: FlagCommentParameters = {
        severity,
        reportActionID,
        // This check is to prevent flooding Concierge with test flags
        // If you need to test moderation responses from Concierge on dev, set this to false!
        isDevRequest: Environment.isDevelopment(),
    };

    API.write('FlagComment', parameters, {optimisticData, successData, failureData});
}

/** Updates a given user's private notes on a report */
const updatePrivateNotes = (reportID: string, accountID: number, note: string) => {
    const optimisticData: OnyxUpdate[] = [
        {
            onyxMethod: Onyx.METHOD.MERGE,
            key: `${ONYXKEYS.COLLECTION.REPORT}${reportID}`,
            value: {
                privateNotes: {
                    [accountID]: {
                        pendingAction: CONST.RED_BRICK_ROAD_PENDING_ACTION.UPDATE,
                        errors: null,
                        note,
                    },
                },
            },
        },
    ];

    const successData: OnyxUpdate[] = [
        {
            onyxMethod: Onyx.METHOD.MERGE,
            key: `${ONYXKEYS.COLLECTION.REPORT}${reportID}`,
            value: {
                privateNotes: {
                    [accountID]: {
                        pendingAction: null,
                        errors: null,
                    },
                },
            },
        },
    ];

    const failureData: OnyxUpdate[] = [
        {
            onyxMethod: Onyx.METHOD.MERGE,
            key: `${ONYXKEYS.COLLECTION.REPORT}${reportID}`,
            value: {
                privateNotes: {
                    [accountID]: {
                        errors: ErrorUtils.getMicroSecondOnyxError("Private notes couldn't be saved"),
                    },
                },
            },
        },
    ];

    type UpdateReportPrivateNoteParameters = {
        reportID: string;
        privateNotes: string;
    };

    const parameters: UpdateReportPrivateNoteParameters = {reportID, privateNotes: note};

    API.write('UpdateReportPrivateNote', parameters, {optimisticData, successData, failureData});
};

/** Fetches all the private notes for a given report */
function getReportPrivateNote(reportID: string) {
    if (Session.isAnonymousUser()) {
        return;
    }

    if (!reportID) {
        return;
    }

    const optimisticData: OnyxUpdate[] = [
        {
            onyxMethod: Onyx.METHOD.MERGE,
            key: `${ONYXKEYS.COLLECTION.REPORT}${reportID}`,
            value: {
                isLoadingPrivateNotes: true,
            },
        },
    ];

    const successData: OnyxUpdate[] = [
        {
            onyxMethod: Onyx.METHOD.MERGE,
            key: `${ONYXKEYS.COLLECTION.REPORT}${reportID}`,
            value: {
                isLoadingPrivateNotes: false,
            },
        },
    ];

    const failureData: OnyxUpdate[] = [
        {
            onyxMethod: Onyx.METHOD.MERGE,
            key: `${ONYXKEYS.COLLECTION.REPORT}${reportID}`,
            value: {
                isLoadingPrivateNotes: false,
            },
        },
    ];

    type GetReportPrivateNoteParameters = {
        reportID: string;
    };

    const parameters: GetReportPrivateNoteParameters = {reportID};

    API.read('GetReportPrivateNote', parameters, {optimisticData, successData, failureData});
}

/** Loads necessary data for rendering the RoomMembersPage */
function openRoomMembersPage(reportID: string) {
    type OpenRoomMembersPageParameters = {
        reportID: string;
    };

    const parameters: OpenRoomMembersPageParameters = {reportID};

    API.read('OpenRoomMembersPage', parameters);
}

/**
 * Checks if there are any errors in the private notes for a given report
 *
 * @returns Returns true if there are errors in any of the private notes on the report
 */
function hasErrorInPrivateNotes(report: OnyxEntry<Report>): boolean {
    const privateNotes = report?.privateNotes ?? {};
    return Object.values(privateNotes).some((privateNote) => !isEmpty(privateNote.errors));
}

/** Clears all errors associated with a given private note */
function clearPrivateNotesError(reportID: string, accountID: number) {
    Onyx.merge(`${ONYXKEYS.COLLECTION.REPORT}${reportID}`, {privateNotes: {[accountID]: {errors: null}}});
}

function getDraftPrivateNote(reportID: string): string {
    return draftNoteMap?.[reportID] ?? '';
}

/**
 * Saves the private notes left by the user as they are typing. By saving this data the user can switch between chats, close
 * tab, refresh etc without worrying about loosing what they typed out.
 */
function savePrivateNotesDraft(reportID: string, note: string) {
    Onyx.merge(`${ONYXKEYS.COLLECTION.PRIVATE_NOTES_DRAFT}${reportID}`, note);
}

function searchForReports(searchInput: string) {
    // We do not try to make this request while offline because it sets a loading indicator optimistically
    if (isNetworkOffline) {
        Onyx.set(ONYXKEYS.IS_SEARCHING_FOR_REPORTS, false);
        return;
    }

    const successData: OnyxUpdate[] = [
        {
            onyxMethod: Onyx.METHOD.MERGE,
            key: ONYXKEYS.IS_SEARCHING_FOR_REPORTS,
            value: false,
        },
    ];

    const failureData: OnyxUpdate[] = [
        {
            onyxMethod: Onyx.METHOD.MERGE,
            key: ONYXKEYS.IS_SEARCHING_FOR_REPORTS,
            value: false,
        },
    ];

    type SearchForReportsParameters = {
        searchInput: string;
    };

    const parameters: SearchForReportsParameters = {searchInput};

    API.read('SearchForReports', parameters, {successData, failureData});
}

function searchInServer(searchInput: string) {
    if (isNetworkOffline || !searchInput.trim().length) {
        Onyx.set(ONYXKEYS.IS_SEARCHING_FOR_REPORTS, false);
        return;
    }

    // Why not set this in optimistic data? It won't run until the API request happens and while the API request is debounced
    // we want to show the loading state right away. Otherwise, we will see a flashing UI where the client options are sorted and
    // tell the user there are no options, then we start searching, and tell them there are no options again.
    Onyx.set(ONYXKEYS.IS_SEARCHING_FOR_REPORTS, true);
    searchForReports(searchInput);
}

function updateLastVisitTime(reportID: string) {
    if (!ReportUtils.isValidReportIDFromPath(reportID)) {
        return;
    }
    Onyx.merge(`${ONYXKEYS.COLLECTION.REPORT_METADATA}${reportID}`, {lastVisitTime: DateUtils.getDBTime()});
}

function clearNewRoomFormError() {
    Onyx.set(ONYXKEYS.FORMS.NEW_ROOM_FORM, {
        isLoading: false,
        errorFields: {},
    });
}

<<<<<<< HEAD
function getReportDraftStatus(reportID: string) {
    if (!allReports) {
        return false;
    }

    if (!allReports[reportID]) {
        return false;
    }
    return allReports[reportID]?.hasDraft;
=======
function resolveActionableMentionWhisper(reportId: string, reportAction: OnyxEntry<ReportAction>, resolution: ValueOf<typeof CONST.REPORT.ACTIONABLE_MENTION_WHISPER_RESOLUTION>) {
    const message = reportAction?.message?.[0];
    if (!message) {
        return;
    }

    const updatedMessage: Message = {
        ...message,
        resolution,
    };

    const optimisticData: OnyxUpdate[] = [
        {
            onyxMethod: Onyx.METHOD.MERGE,
            key: `${ONYXKEYS.COLLECTION.REPORT_ACTIONS}${reportId}`,
            value: {
                [reportAction.reportActionID]: {
                    message: [updatedMessage],
                    originalMessage: {
                        resolution,
                    },
                },
            },
        },
    ];

    const failureData: OnyxUpdate[] = [
        {
            onyxMethod: Onyx.METHOD.MERGE,
            key: `${ONYXKEYS.COLLECTION.REPORT_ACTIONS}${reportId}`,
            value: {
                [reportAction.reportActionID]: {
                    message: [message],
                    originalMessage: {
                        resolution: null,
                    },
                },
            },
        },
    ];

    type ResolveActionableMentionWhisperParams = {
        reportActionID: string;
        resolution: ValueOf<typeof CONST.REPORT.ACTIONABLE_MENTION_WHISPER_RESOLUTION>;
    };

    const parameters: ResolveActionableMentionWhisperParams = {
        reportActionID: reportAction.reportActionID,
        resolution,
    };

    API.write('ResolveActionableMentionWhisper', parameters, {optimisticData, failureData});
>>>>>>> f268c39c
}

export {
    getReportDraftStatus,
    searchInServer,
    addComment,
    addAttachment,
    reconnect,
    updateWelcomeMessage,
    updateWriteCapabilityAndNavigate,
    updateNotificationPreference,
    subscribeToReportTypingEvents,
    subscribeToReportLeavingEvents,
    unsubscribeFromReportChannel,
    unsubscribeFromLeavingRoomReportChannel,
    saveReportComment,
    saveReportCommentNumberOfLines,
    broadcastUserIsTyping,
    broadcastUserIsLeavingRoom,
    togglePinnedState,
    editReportComment,
    handleUserDeletedLinksInHtml,
    deleteReportActionDraft,
    saveReportActionDraft,
    saveReportActionDraftNumberOfLines,
    deleteReportComment,
    navigateToConciergeChat,
    setReportWithDraft,
    addPolicyReport,
    deleteReport,
    navigateToConciergeChatAndDeleteReport,
    setIsComposerFullSize,
    expandURLPreview,
    markCommentAsUnread,
    readNewestAction,
    openReport,
    openReportFromDeepLink,
    navigateToAndOpenReport,
    navigateToAndOpenReportWithAccountIDs,
    navigateToAndOpenChildReport,
    toggleSubscribeToChildReport,
    updatePolicyRoomNameAndNavigate,
    clearPolicyRoomNameErrors,
    clearIOUError,
    subscribeToNewActionEvent,
    notifyNewAction,
    showReportActionNotification,
    toggleEmojiReaction,
    shouldShowReportActionNotification,
    leaveRoom,
    inviteToRoom,
    removeFromRoom,
    getCurrentUserAccountID,
    setLastOpenedPublicRoom,
    flagComment,
    openLastOpenedPublicRoom,
    updatePrivateNotes,
    getReportPrivateNote,
    clearPrivateNotesError,
    hasErrorInPrivateNotes,
    getOlderActions,
    getNewerActions,
    openRoomMembersPage,
    savePrivateNotesDraft,
    getDraftPrivateNote,
    updateLastVisitTime,
    clearNewRoomFormError,
    resolveActionableMentionWhisper,
};<|MERGE_RESOLUTION|>--- conflicted
+++ resolved
@@ -2587,7 +2587,6 @@
     });
 }
 
-<<<<<<< HEAD
 function getReportDraftStatus(reportID: string) {
     if (!allReports) {
         return false;
@@ -2597,7 +2596,8 @@
         return false;
     }
     return allReports[reportID]?.hasDraft;
-=======
+}
+
 function resolveActionableMentionWhisper(reportId: string, reportAction: OnyxEntry<ReportAction>, resolution: ValueOf<typeof CONST.REPORT.ACTIONABLE_MENTION_WHISPER_RESOLUTION>) {
     const message = reportAction?.message?.[0];
     if (!message) {
@@ -2650,7 +2650,6 @@
     };
 
     API.write('ResolveActionableMentionWhisper', parameters, {optimisticData, failureData});
->>>>>>> f268c39c
 }
 
 export {
