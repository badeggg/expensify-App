import Onyx from 'react-native-onyx';
import _ from 'underscore';
import lodashGet from 'lodash/get';
import Str from 'expensify-common/lib/str';
import {format} from 'date-fns';
import CONST from '../../CONST';
import ROUTES from '../../ROUTES';
import ONYXKEYS from '../../ONYXKEYS';
import Navigation from '../Navigation/Navigation';
import * as Localize from '../Localize';
import * as API from '../API';
import * as ReportUtils from '../ReportUtils';
import * as CurrencyUtils from '../CurrencyUtils';
import * as ReportActionsUtils from '../ReportActionsUtils';
import * as IOUUtils from '../IOUUtils';
import * as OptionsListUtils from '../OptionsListUtils';
import DateUtils from '../DateUtils';
import * as TransactionUtils from '../TransactionUtils';
import * as ErrorUtils from '../ErrorUtils';
import * as UserUtils from '../UserUtils';
import * as Report from './Report';
import * as NumberUtils from '../NumberUtils';
import ReceiptGeneric from '../../../assets/images/receipt-generic.png';
import * as LocalePhoneNumber from '../LocalePhoneNumber';
import * as Policy from './Policy';

let allPersonalDetails;
Onyx.connect({
    key: ONYXKEYS.PERSONAL_DETAILS_LIST,
    callback: (val) => {
        allPersonalDetails = val || {};
    },
});

let allReports;
Onyx.connect({
    key: ONYXKEYS.COLLECTION.REPORT,
    waitForCollectionCallback: true,
    callback: (val) => (allReports = val),
});

let allTransactions;
Onyx.connect({
    key: ONYXKEYS.COLLECTION.TRANSACTION,
    waitForCollectionCallback: true,
    callback: (val) => {
        if (!val) {
            allTransactions = {};
            return;
        }

        allTransactions = val;
    },
});

<<<<<<< HEAD
let allDraftSplitTransactions;
Onyx.connect({
    key: ONYXKEYS.COLLECTION.DRAFT_SPLIT_TRANSACTION,
    waitForCollectionCallback: true,
    callback: (val) => {
        if (!val) {
            allDraftSplitTransactions = {};
            return;
        }

        allDraftSplitTransactions = val;
    },
});

let allRecentlyUsedCategories = {};
Onyx.connect({
    key: ONYXKEYS.COLLECTION.POLICY_RECENTLY_USED_CATEGORIES,
    waitForCollectionCallback: true,
    callback: (val) => (allRecentlyUsedCategories = val),
});

=======
>>>>>>> 5c47140e
let allRecentlyUsedTags = {};
Onyx.connect({
    key: ONYXKEYS.COLLECTION.POLICY_RECENTLY_USED_TAGS,
    waitForCollectionCallback: true,
    callback: (value) => {
        if (!value) {
            allRecentlyUsedTags = {};
            return;
        }

        allRecentlyUsedTags = value;
    },
});

let allPolicyTags = {};
Onyx.connect({
    key: ONYXKEYS.COLLECTION.POLICY_TAGS,
    waitForCollectionCallback: true,
    callback: (value) => {
        if (!value) {
            allPolicyTags = {};
            return;
        }

        allPolicyTags = value;
    },
});

let userAccountID = '';
let currentUserEmail = '';
Onyx.connect({
    key: ONYXKEYS.SESSION,
    callback: (val) => {
        currentUserEmail = lodashGet(val, 'email', '');
        userAccountID = lodashGet(val, 'accountID', '');
    },
});

let currentUserPersonalDetails = {};
Onyx.connect({
    key: ONYXKEYS.PERSONAL_DETAILS_LIST,
    callback: (val) => {
        currentUserPersonalDetails = lodashGet(val, userAccountID, {});
    },
});

let currentDate = '';
Onyx.connect({
    key: ONYXKEYS.CURRENT_DATE,
    callback: (val) => {
        currentDate = val;
    },
});

/**
 * Reset money request info from the store with its initial value
 * @param {String} id
 */
function resetMoneyRequestInfo(id = '') {
    const created = currentDate || format(new Date(), CONST.DATE.FNS_FORMAT_STRING);
    Onyx.merge(ONYXKEYS.IOU, {
        id,
        amount: 0,
        currency: lodashGet(currentUserPersonalDetails, 'localCurrencyCode', CONST.CURRENCY.USD),
        comment: '',
        participants: [],
        merchant: CONST.TRANSACTION.DEFAULT_MERCHANT,
        category: '',
        tag: '',
        created,
        receiptPath: '',
        receiptFilename: '',
        transactionID: '',
        billable: null,
    });
}

function buildOnyxDataForMoneyRequest(
    chatReport,
    iouReport,
    transaction,
    chatCreatedAction,
    iouCreatedAction,
    iouAction,
    optimisticPersonalDetailListAction,
    reportPreviewAction,
    optimisticPolicyRecentlyUsedCategories,
    optimisticPolicyRecentlyUsedTags,
    isNewChatReport,
    isNewIOUReport,
) {
    const optimisticData = [
        {
            // Use SET for new reports because it doesn't exist yet, is faster and we need the data to be available when we navigate to the chat page
            onyxMethod: isNewChatReport ? Onyx.METHOD.SET : Onyx.METHOD.MERGE,
            key: `${ONYXKEYS.COLLECTION.REPORT}${chatReport.reportID}`,
            value: {
                ...chatReport,
                lastReadTime: DateUtils.getDBTime(),
                lastMessageTranslationKey: '',
                hasOutstandingIOU: iouReport.total !== 0,
                iouReportID: iouReport.reportID,
                ...(isNewChatReport ? {pendingFields: {createChat: CONST.RED_BRICK_ROAD_PENDING_ACTION.ADD}} : {}),
            },
        },
        {
            onyxMethod: isNewIOUReport ? Onyx.METHOD.SET : Onyx.METHOD.MERGE,
            key: `${ONYXKEYS.COLLECTION.REPORT}${iouReport.reportID}`,
            value: {
                ...iouReport,
                lastMessageText: iouAction.message[0].text,
                lastMessageHtml: iouAction.message[0].html,
                ...(isNewIOUReport ? {pendingFields: {createChat: CONST.RED_BRICK_ROAD_PENDING_ACTION.ADD}} : {}),
            },
        },
        {
            onyxMethod: Onyx.METHOD.SET,
            key: `${ONYXKEYS.COLLECTION.TRANSACTION}${transaction.transactionID}`,
            value: transaction,
        },
        {
            onyxMethod: isNewChatReport ? Onyx.METHOD.SET : Onyx.METHOD.MERGE,
            key: `${ONYXKEYS.COLLECTION.REPORT_ACTIONS}${chatReport.reportID}`,
            value: {
                ...(isNewChatReport ? {[chatCreatedAction.reportActionID]: chatCreatedAction} : {}),
                [reportPreviewAction.reportActionID]: reportPreviewAction,
            },
        },
        {
            onyxMethod: isNewIOUReport ? Onyx.METHOD.SET : Onyx.METHOD.MERGE,
            key: `${ONYXKEYS.COLLECTION.REPORT_ACTIONS}${iouReport.reportID}`,
            value: {
                ...(isNewIOUReport ? {[iouCreatedAction.reportActionID]: iouCreatedAction} : {}),
                [iouAction.reportActionID]: iouAction,
            },
        },
    ];

    if (!_.isEmpty(optimisticPolicyRecentlyUsedCategories)) {
        optimisticData.push({
            onyxMethod: Onyx.METHOD.SET,
            key: `${ONYXKEYS.COLLECTION.POLICY_RECENTLY_USED_CATEGORIES}${iouReport.policyID}`,
            value: optimisticPolicyRecentlyUsedCategories,
        });
    }

    if (!_.isEmpty(optimisticPolicyRecentlyUsedTags)) {
        optimisticData.push({
            onyxMethod: Onyx.METHOD.MERGE,
            key: `${ONYXKEYS.COLLECTION.POLICY_RECENTLY_USED_TAGS}${iouReport.policyID}`,
            value: optimisticPolicyRecentlyUsedTags,
        });
    }

    if (!_.isEmpty(optimisticPersonalDetailListAction)) {
        optimisticData.push({
            onyxMethod: Onyx.METHOD.MERGE,
            key: ONYXKEYS.PERSONAL_DETAILS_LIST,
            value: optimisticPersonalDetailListAction,
        });
    }

    const successData = [
        ...(isNewChatReport
            ? [
                  {
                      onyxMethod: Onyx.METHOD.MERGE,
                      key: `${ONYXKEYS.COLLECTION.REPORT}${chatReport.reportID}`,
                      value: {
                          pendingFields: null,
                          errorFields: null,
                      },
                  },
              ]
            : []),
        ...(isNewIOUReport
            ? [
                  {
                      onyxMethod: Onyx.METHOD.MERGE,
                      key: `${ONYXKEYS.COLLECTION.REPORT}${iouReport.reportID}`,
                      value: {
                          pendingFields: null,
                          errorFields: null,
                      },
                  },
              ]
            : []),
        {
            onyxMethod: Onyx.METHOD.MERGE,
            key: `${ONYXKEYS.COLLECTION.TRANSACTION}${transaction.transactionID}`,
            value: {pendingAction: null},
        },
        {
            onyxMethod: Onyx.METHOD.MERGE,
            key: `${ONYXKEYS.COLLECTION.REPORT_ACTIONS}${chatReport.reportID}`,
            value: {
                ...(isNewChatReport
                    ? {
                          [chatCreatedAction.reportActionID]: {
                              pendingAction: null,
                              errors: null,
                          },
                      }
                    : {}),
                [reportPreviewAction.reportActionID]: {
                    pendingAction: null,
                },
            },
        },
        {
            onyxMethod: Onyx.METHOD.MERGE,
            key: `${ONYXKEYS.COLLECTION.REPORT_ACTIONS}${iouReport.reportID}`,
            value: {
                ...(isNewIOUReport
                    ? {
                          [iouCreatedAction.reportActionID]: {
                              pendingAction: null,
                              errors: null,
                          },
                      }
                    : {}),
                [iouAction.reportActionID]: {
                    pendingAction: null,
                    errors: null,
                },
            },
        },
    ];

    const failureData = [
        {
            onyxMethod: Onyx.METHOD.MERGE,
            key: `${ONYXKEYS.COLLECTION.REPORT}${chatReport.reportID}`,
            value: {
                hasOutstandingIOU: chatReport.hasOutstandingIOU,
                iouReportID: chatReport.iouReportID,
                lastReadTime: chatReport.lastReadTime,
                ...(isNewChatReport
                    ? {
                          errorFields: {
                              createChat: ErrorUtils.getMicroSecondOnyxError('report.genericCreateReportFailureMessage'),
                          },
                      }
                    : {}),
            },
        },
        ...(isNewIOUReport
            ? [
                  {
                      onyxMethod: Onyx.METHOD.MERGE,
                      key: `${ONYXKEYS.COLLECTION.REPORT}${iouReport.reportID}`,
                      value: {
                          errorFields: {
                              createChat: ErrorUtils.getMicroSecondOnyxError('report.genericCreateReportFailureMessage'),
                          },
                      },
                  },
              ]
            : []),
        {
            onyxMethod: Onyx.METHOD.MERGE,
            key: `${ONYXKEYS.COLLECTION.TRANSACTION}${transaction.transactionID}`,
            value: {
                errors: ErrorUtils.getMicroSecondOnyxError('iou.error.genericCreateFailureMessage'),
            },
        },
        {
            onyxMethod: Onyx.METHOD.MERGE,
            key: `${ONYXKEYS.COLLECTION.REPORT_ACTIONS}${chatReport.reportID}`,
            value: {
                ...(isNewChatReport
                    ? {
                          [chatCreatedAction.reportActionID]: {
                              errors: ErrorUtils.getMicroSecondOnyxError('iou.error.genericCreateFailureMessage'),
                          },
                          [reportPreviewAction.reportActionID]: {
                              errors: ErrorUtils.getMicroSecondOnyxError(null),
                          },
                      }
                    : {
                          [reportPreviewAction.reportActionID]: {
                              created: reportPreviewAction.created,
                          },
                      }),
            },
        },
        {
            onyxMethod: Onyx.METHOD.MERGE,
            key: `${ONYXKEYS.COLLECTION.REPORT_ACTIONS}${iouReport.reportID}`,
            value: {
                ...(isNewIOUReport
                    ? {
                          [iouCreatedAction.reportActionID]: {
                              errors: ErrorUtils.getMicroSecondOnyxError('iou.error.genericCreateFailureMessage'),
                          },
                          [iouAction.reportActionID]: {
                              errors: ErrorUtils.getMicroSecondOnyxError(null),
                          },
                      }
                    : {
                          [iouAction.reportActionID]: {
                              errors: ErrorUtils.getMicroSecondOnyxError('iou.error.genericCreateFailureMessage'),
                          },
                      }),
            },
        },
    ];

    return [optimisticData, successData, failureData];
}

/**
 * Gathers all the data needed to make a money request. It attempts to find existing reports, iouReports, and receipts. If it doesn't find them, then
 * it creates optimistic versions of them and uses those instead
 *
 * @param {Object} report
 * @param {Object} participant
 * @param {String} comment
 * @param {Number} amount
 * @param {String} currency
 * @param {String} created
 * @param {String} merchant
 * @param {Number} [payeeAccountID]
 * @param {String} [payeeEmail]
 * @param {Object} [receipt]
 * @param {String} [existingTransactionID]
 * @param {String} [category]
 * @param {String} [tag]
 * @param {Boolean} [billable]
 * @returns {Object} data
 * @returns {String} data.payerEmail
 * @returns {Object} data.iouReport
 * @returns {Object} data.chatReport
 * @returns {Object} data.transaction
 * @returns {Object} data.iouAction
 * @returns {Object} data.createdChatReportActionID
 * @returns {Object} data.createdIOUReportActionID
 * @returns {Object} data.reportPreviewAction
 * @returns {Object} data.onyxData
 * @returns {Object} data.onyxData.optimisticData
 * @returns {Object} data.onyxData.successData
 * @returns {Object} data.onyxData.failureData
 */
function getMoneyRequestInformation(
    report,
    participant,
    comment,
    amount,
    currency,
    created,
    merchant,
    payeeAccountID = userAccountID,
    payeeEmail = currentUserEmail,
    receipt = undefined,
    existingTransactionID = undefined,
    category = undefined,
    tag = undefined,
    billable = undefined,
) {
    const payerEmail = OptionsListUtils.addSMSDomainIfPhoneNumber(participant.login);
    const payerAccountID = Number(participant.accountID);
    const isPolicyExpenseChat = participant.isPolicyExpenseChat;

    // STEP 1: Get existing chat report OR build a new optimistic one
    let isNewChatReport = false;
    let chatReport = lodashGet(report, 'reportID', null) ? report : null;

    // If this is a policyExpenseChat, the chatReport must exist and we can get it from Onyx.
    // report is null if the flow is initiated from the global create menu. However, participant always stores the reportID if it exists, which is the case for policyExpenseChats
    if (!chatReport && isPolicyExpenseChat) {
        chatReport = allReports[`${ONYXKEYS.COLLECTION.REPORT}${participant.reportID}`];
    }

    if (!chatReport) {
        chatReport = ReportUtils.getChatByParticipants([payerAccountID]);
    }

    // If we still don't have a report, it likely doens't exist and we need to build an optimistic one
    if (!chatReport) {
        isNewChatReport = true;
        chatReport = ReportUtils.buildOptimisticChatReport([payerAccountID]);
    }

    // STEP 2: Get existing IOU report and update its total OR build a new optimistic one
    const isNewIOUReport = !chatReport.iouReportID || ReportUtils.hasIOUWaitingOnCurrentUserBankAccount(chatReport);
    let iouReport = isNewIOUReport ? null : allReports[`${ONYXKEYS.COLLECTION.REPORT}${chatReport.iouReportID}`];

    if (iouReport) {
        if (isPolicyExpenseChat) {
            iouReport = {...iouReport};

            // Because of the Expense reports are stored as negative values, we substract the total from the amount
            iouReport.total -= amount;
        } else {
            iouReport = IOUUtils.updateIOUOwnerAndTotal(iouReport, payeeAccountID, amount, currency);
        }
    } else {
        iouReport = isPolicyExpenseChat
            ? ReportUtils.buildOptimisticExpenseReport(chatReport.reportID, chatReport.policyID, payeeAccountID, amount, currency)
            : ReportUtils.buildOptimisticIOUReport(payeeAccountID, payerAccountID, amount, chatReport.reportID, currency);
    }

    // STEP 3: Build optimistic receipt and transaction
    const receiptObject = {};
    let filename;
    if (receipt && receipt.source) {
        receiptObject.source = receipt.source;
        receiptObject.state = receipt.state || CONST.IOU.RECEIPT_STATE.SCANREADY;
        filename = receipt.name;
    }
    let optimisticTransaction = TransactionUtils.buildOptimisticTransaction(
        ReportUtils.isExpenseReport(iouReport) ? -amount : amount,
        currency,
        iouReport.reportID,
        comment,
        created,
        '',
        '',
        merchant,
        receiptObject,
        filename,
        existingTransactionID,
        category,
        tag,
        billable,
    );

    const optimisticPolicyRecentlyUsedCategories = Policy.buildOptimisticPolicyRecentlyUsedCategories(iouReport.policyID, category);

    const optimisticPolicyRecentlyUsedTags = {};
    const policyTags = allPolicyTags[`${ONYXKEYS.COLLECTION.POLICY_TAGS}${iouReport.policyID}`];
    const recentlyUsedPolicyTags = allRecentlyUsedTags[`${ONYXKEYS.COLLECTION.POLICY_RECENTLY_USED_TAGS}${iouReport.policyID}`];

    if (policyTags) {
        // For now it only uses the first tag of the policy, since multi-tags are not yet supported
        const tagListKey = _.first(_.keys(policyTags));
        const uniquePolicyRecentlyUsedTags = recentlyUsedPolicyTags ? _.filter(recentlyUsedPolicyTags[tagListKey], (recentlyUsedPolicyTag) => recentlyUsedPolicyTag !== tag) : [];
        optimisticPolicyRecentlyUsedTags[tagListKey] = [tag, ...uniquePolicyRecentlyUsedTags];
    }

    // If there is an existing transaction (which is the case for distance requests), then the data from the existing transaction
    // needs to be manually merged into the optimistic transaction. This is because buildOnyxDataForMoneyRequest() uses `Onyx.set()` for the transaction
    // data. This is a big can of worms to change it to `Onyx.merge()` as explored in https://expensify.slack.com/archives/C05DWUDHVK7/p1692139468252109.
    // I want to clean this up at some point, but it's possible this will live in the code for a while so I've created https://github.com/Expensify/App/issues/25417
    // to remind me to do this.
    const existingTransaction = existingTransactionID && TransactionUtils.getTransaction(existingTransactionID);
    if (existingTransaction) {
        optimisticTransaction = {
            ...optimisticTransaction,
            ...existingTransaction,
        };
    }

    // STEP 4: Build optimistic reportActions. We need:
    // 1. CREATED action for the chatReport
    // 2. CREATED action for the iouReport
    // 3. IOU action for the iouReport
    // 4. REPORTPREVIEW action for the chatReport
    // Note: The CREATED action for the IOU report must be optimistically generated before the IOU action so there's no chance that it appears after the IOU action in the chat
    const optimisticCreatedActionForChat = ReportUtils.buildOptimisticCreatedReportAction(payeeEmail);
    const optimisticCreatedActionForIOU = ReportUtils.buildOptimisticCreatedReportAction(payeeEmail);
    const iouAction = ReportUtils.buildOptimisticIOUReportAction(
        CONST.IOU.REPORT_ACTION_TYPE.CREATE,
        amount,
        currency,
        comment,
        [participant],
        optimisticTransaction.transactionID,
        '',
        iouReport.reportID,
        false,
        false,
        receiptObject,
    );

    let reportPreviewAction = isNewIOUReport ? null : ReportActionsUtils.getReportPreviewAction(chatReport.reportID, iouReport.reportID);
    if (reportPreviewAction) {
        reportPreviewAction = ReportUtils.updateReportPreview(iouReport, reportPreviewAction, false, comment, optimisticTransaction);
    } else {
        reportPreviewAction = ReportUtils.buildOptimisticReportPreview(chatReport, iouReport, comment, optimisticTransaction);

        // Generated ReportPreview action is a parent report action of the iou report.
        // We are setting the iou report's parentReportActionID to display subtitle correctly in IOU page when offline.
        iouReport.parentReportActionID = reportPreviewAction.reportActionID;
    }

    // Add optimistic personal details for participant
    const optimisticPersonalDetailListAction = isNewChatReport
        ? {
              [payerAccountID]: {
                  accountID: payerAccountID,
                  avatar: UserUtils.getDefaultAvatarURL(payerAccountID),
                  displayName: LocalePhoneNumber.formatPhoneNumber(participant.displayName || payerEmail),
                  login: participant.login,
                  isOptimisticPersonalDetail: true,
              },
          }
        : undefined;

    // STEP 5: Build Onyx Data
    const [optimisticData, successData, failureData] = buildOnyxDataForMoneyRequest(
        chatReport,
        iouReport,
        optimisticTransaction,
        optimisticCreatedActionForChat,
        optimisticCreatedActionForIOU,
        iouAction,
        optimisticPersonalDetailListAction,
        reportPreviewAction,
        optimisticPolicyRecentlyUsedCategories,
        optimisticPolicyRecentlyUsedTags,
        isNewChatReport,
        isNewIOUReport,
    );

    return {
        payerAccountID,
        payerEmail,
        iouReport,
        chatReport,
        transaction: optimisticTransaction,
        iouAction,
        createdChatReportActionID: isNewChatReport ? optimisticCreatedActionForChat.reportActionID : 0,
        createdIOUReportActionID: isNewIOUReport ? optimisticCreatedActionForIOU.reportActionID : 0,
        reportPreviewAction,
        onyxData: {
            optimisticData,
            successData,
            failureData,
        },
    };
}

/**
 * Requests money based on a distance (eg. mileage from a map)
 *
 * @param {Object} report
 * @param {Object} participant
 * @param {String} comment
 * @param {String} created
 * @param {String} [transactionID]
 * @param {String} [category]
 * @param {String} [tag]
 * @param {Number} amount
 * @param {String} currency
 * @param {String} merchant
 * @param {Boolean} [billable]
 */
function createDistanceRequest(report, participant, comment, created, transactionID, category, tag, amount, currency, merchant, billable) {
    const optimisticReceipt = {
        source: ReceiptGeneric,
        state: CONST.IOU.RECEIPT_STATE.OPEN,
    };
    const {iouReport, chatReport, transaction, iouAction, createdChatReportActionID, createdIOUReportActionID, reportPreviewAction, onyxData} = getMoneyRequestInformation(
        report,
        participant,
        comment,
        amount,
        currency,
        created,
        merchant,
        userAccountID,
        currentUserEmail,
        optimisticReceipt,
        transactionID,
        category,
        tag,
        billable,
    );
    API.write(
        'CreateDistanceRequest',
        {
            comment,
            iouReportID: iouReport.reportID,
            chatReportID: chatReport.reportID,
            transactionID: transaction.transactionID,
            reportActionID: iouAction.reportActionID,
            createdChatReportActionID,
            createdIOUReportActionID,
            reportPreviewReportActionID: reportPreviewAction.reportActionID,
            waypoints: JSON.stringify(TransactionUtils.getValidWaypoints(transaction.comment.waypoints, true)),
            created,
            category,
            tag,
            billable,
        },
        onyxData,
    );
    Navigation.dismissModal(chatReport.reportID);
    Report.notifyNewAction(chatReport.reportID, userAccountID);
}

/**
 * Edits an existing distance request
 *
 * @param {String} transactionID
 * @param {Number} transactionThreadReportID
 * @param {Object} transactionChanges
 * @param {String} [transactionChanges.created]
 * @param {Number} [transactionChanges.amount]
 * @param {Object} [transactionChanges.comment]
 * @param {Object} [transactionChanges.waypoints]
 *
 */
function updateDistanceRequest(transactionID, transactionThreadReportID, transactionChanges) {
    const optimisticData = [];
    const successData = [];
    const failureData = [];

    // Step 1: Set any "pending fields" (ones updated while the user was offline) to have error messages in the failureData
    const pendingFields = _.mapObject(transactionChanges, () => CONST.RED_BRICK_ROAD_PENDING_ACTION.UPDATE);
    const clearedPendingFields = _.mapObject(transactionChanges, () => null);
    const errorFields = _.mapObject(pendingFields, () => ({
        [DateUtils.getMicroseconds()]: Localize.translateLocal('iou.error.genericEditFailureMessage'),
    }));

    // Step 2: Get all the collections being updated
    const transactionThread = allReports[`${ONYXKEYS.COLLECTION.REPORT}${transactionThreadReportID}`];
    const transaction = allTransactions[`${ONYXKEYS.COLLECTION.TRANSACTION}${transactionID}`];
    const iouReport = allReports[`${ONYXKEYS.COLLECTION.REPORT}${transactionThread.parentReportID}`];
    const isFromExpenseReport = ReportUtils.isExpenseReport(iouReport);
    const updatedTransaction = TransactionUtils.getUpdatedTransaction(transaction, transactionChanges, isFromExpenseReport);
    const transactionDetails = ReportUtils.getTransactionDetails(updatedTransaction);

    const params = {
        ...transactionDetails,
        transactionID,
        // This needs to be a JSON string since we're sending this to the MapBox API
        waypoints: JSON.stringify(transactionDetails.waypoints),
    };

    // Step 3: Build the modified expense report actions
    // We don't create a modified report action if we're updating the waypoints,
    // since there isn't actually any optimistic data we can create for them and the report action is created on the server
    // with the response from the MapBox API
    if (!_.has(transactionChanges, 'waypoints')) {
        const updatedReportAction = ReportUtils.buildOptimisticModifiedExpenseReportAction(transactionThread, transaction, transactionChanges, isFromExpenseReport);
        params.reportActionID = updatedReportAction.reportActionID;

        optimisticData.push({
            onyxMethod: Onyx.METHOD.MERGE,
            key: `${ONYXKEYS.COLLECTION.REPORT_ACTIONS}${transactionThread.reportID}`,
            value: {
                [updatedReportAction.reportActionID]: updatedReportAction,
            },
        });
        successData.push({
            onyxMethod: Onyx.METHOD.MERGE,
            key: `${ONYXKEYS.COLLECTION.REPORT_ACTIONS}${transactionThread.reportID}`,
            value: {
                [updatedReportAction.reportActionID]: {pendingAction: null},
            },
        });
        failureData.push({
            onyxMethod: Onyx.METHOD.MERGE,
            key: `${ONYXKEYS.COLLECTION.REPORT_ACTIONS}${transactionThread.reportID}`,
            value: {
                [updatedReportAction.reportActionID]: updatedReportAction,
            },
        });

        // Step 4: Compute the IOU total and update the report preview message (and report header) so LHN amount owed is correct.
        // Should only update if the transaction matches the currency of the report, else we wait for the update
        // from the server with the currency conversion
        let updatedMoneyRequestReport = {...iouReport};
        if (updatedTransaction.currency === iouReport.currency && updatedTransaction.modifiedAmount) {
            const diff = TransactionUtils.getAmount(transaction, true) - TransactionUtils.getAmount(updatedTransaction, true);
            if (ReportUtils.isExpenseReport(iouReport)) {
                updatedMoneyRequestReport.total += diff;
            } else {
                updatedMoneyRequestReport = IOUUtils.updateIOUOwnerAndTotal(iouReport, updatedReportAction.actorAccountID, diff, TransactionUtils.getCurrency(transaction), false);
            }

            updatedMoneyRequestReport.cachedTotal = CurrencyUtils.convertToDisplayString(updatedMoneyRequestReport.total, updatedTransaction.currency);
            optimisticData.push({
                onyxMethod: Onyx.METHOD.MERGE,
                key: `${ONYXKEYS.COLLECTION.REPORT}${iouReport.reportID}`,
                value: updatedMoneyRequestReport,
            });
            successData.push({
                onyxMethod: Onyx.METHOD.MERGE,
                key: `${ONYXKEYS.COLLECTION.REPORT}${iouReport.reportID}`,
                value: {pendingAction: null},
            });
        }
    }

    // Optimistically modify the transaction
    optimisticData.push({
        onyxMethod: Onyx.METHOD.MERGE,
        key: `${ONYXKEYS.COLLECTION.TRANSACTION}${transactionID}`,
        value: {
            ...updatedTransaction,
            pendingFields,
            isLoading: _.has(transactionChanges, 'waypoints'),
            errorFields: null,
        },
    });

    // Clear out the error fields and loading states on success
    successData.push({
        onyxMethod: Onyx.METHOD.MERGE,
        key: `${ONYXKEYS.COLLECTION.TRANSACTION}${transactionID}`,
        value: {
            pendingFields: clearedPendingFields,
            isLoading: false,
            errorFields: null,
        },
    });

    if (_.has(transactionChanges, 'waypoints')) {
        // Delete the backup transaction when editing waypoints when the server responds successfully and there are no errors
        successData.push({
            onyxMethod: Onyx.METHOD.SET,
            key: `${ONYXKEYS.COLLECTION.TRANSACTION}${transactionID}-backup`,
            value: null,
        });
    }

    // Clear out loading states, pending fields, and add the error fields
    failureData.push({
        onyxMethod: Onyx.METHOD.MERGE,
        key: `${ONYXKEYS.COLLECTION.TRANSACTION}${transactionID}`,
        value: {
            pendingFields: clearedPendingFields,
            isLoading: false,
            errorFields,
        },
    });

    // Reset the iouReport to it's original state
    failureData.push({
        onyxMethod: Onyx.METHOD.MERGE,
        key: `${ONYXKEYS.COLLECTION.REPORT}${iouReport.reportID}`,
        value: iouReport,
    });

    API.write('UpdateDistanceRequest', params, {optimisticData, successData, failureData});
}

/**
 * Request money from another user
 *
 * @param {Object} report
 * @param {Number} amount - always in the smallest unit of the currency
 * @param {String} currency
 * @param {String} created
 * @param {String} merchant
 * @param {String} payeeEmail
 * @param {Number} payeeAccountID
 * @param {Object} participant
 * @param {String} comment
 * @param {Object} [receipt]
 * @param {String} [category]
 * @param {String} [tag]
 * @param {Boolean} [billable]
 */
function requestMoney(
    report,
    amount,
    currency,
    created,
    merchant,
    payeeEmail,
    payeeAccountID,
    participant,
    comment,
    receipt = undefined,
    category = undefined,
    tag = undefined,
    billable = undefined,
) {
    // If the report is iou or expense report, we should get the linked chat report to be passed to the getMoneyRequestInformation function
    const isMoneyRequestReport = ReportUtils.isMoneyRequestReport(report);
    const currentChatReport = isMoneyRequestReport ? ReportUtils.getReport(report.chatReportID) : report;
    const {payerAccountID, payerEmail, iouReport, chatReport, transaction, iouAction, createdChatReportActionID, createdIOUReportActionID, reportPreviewAction, onyxData} =
        getMoneyRequestInformation(currentChatReport, participant, comment, amount, currency, created, merchant, payeeAccountID, payeeEmail, receipt, undefined, category, tag, billable);

    API.write(
        'RequestMoney',
        {
            debtorEmail: payerEmail,
            debtorAccountID: payerAccountID,
            amount,
            currency,
            comment,
            created,
            merchant,
            iouReportID: iouReport.reportID,
            chatReportID: chatReport.reportID,
            transactionID: transaction.transactionID,
            reportActionID: iouAction.reportActionID,
            createdChatReportActionID,
            createdIOUReportActionID,
            reportPreviewReportActionID: reportPreviewAction.reportActionID,
            receipt,
            receiptState: lodashGet(receipt, 'state'),
            category,
            tag,
            billable,
        },
        onyxData,
    );
    resetMoneyRequestInfo();
    Navigation.dismissModal(isMoneyRequestReport ? report.reportID : chatReport.reportID);
    Report.notifyNewAction(chatReport.reportID, payeeAccountID);
}

/**
 * Build the Onyx data and IOU split necessary for splitting a bill with 3+ users.
 * 1. Build the optimistic Onyx data for the group chat, i.e. chatReport and iouReportAction creating the former if it doesn't yet exist.
 * 2. Loop over the group chat participant list, building optimistic or updating existing chatReports, iouReports and iouReportActions between the user and each participant.
 * We build both Onyx data and the IOU split that is sent as a request param and is used by Auth to create the chatReports, iouReports and iouReportActions in the database.
 * The IOU split has the following shape:
 *  [
 *      {email: 'currentUser', amount: 100},
 *      {email: 'user2', amount: 100, iouReportID: '100', chatReportID: '110', transactionID: '120', reportActionID: '130'},
 *      {email: 'user3', amount: 100, iouReportID: '200', chatReportID: '210', transactionID: '220', reportActionID: '230'}
 *  ]
 * @param {Array} participants
 * @param {String} currentUserLogin
 * @param {Number} currentUserAccountID
 * @param {Number} amount - always in the smallest unit of the currency
 * @param {String} comment
 * @param {String} currency
 * @param {String} category
 * @param {String} existingSplitChatReportID - the report ID where the split bill happens, could be a group chat or a workspace chat
 *
 * @return {Object}
 */
function createSplitsAndOnyxData(participants, currentUserLogin, currentUserAccountID, amount, comment, currency, category, existingSplitChatReportID = '') {
    const currentUserEmailForIOUSplit = OptionsListUtils.addSMSDomainIfPhoneNumber(currentUserLogin);
    const participantAccountIDs = _.map(participants, (participant) => Number(participant.accountID));
    const existingSplitChatReport =
        existingSplitChatReportID || participants[0].reportID
            ? allReports[`${ONYXKEYS.COLLECTION.REPORT}${existingSplitChatReportID || participants[0].reportID}`]
            : ReportUtils.getChatByParticipants(participantAccountIDs);
    const splitChatReport = existingSplitChatReport || ReportUtils.buildOptimisticChatReport(participantAccountIDs);
    const isOwnPolicyExpenseChat = splitChatReport.isOwnPolicyExpenseChat;

    // ReportID is -2 (aka "deleted") on the group transaction: https://github.com/Expensify/Auth/blob/3fa2698654cd4fbc30f9de38acfca3fbeb7842e4/auth/command/SplitTransaction.cpp#L24-L27
    const formattedParticipants = isOwnPolicyExpenseChat
        ? [currentUserLogin, ReportUtils.getReportName(splitChatReport)]
        : Localize.arrayToString([currentUserLogin, ..._.map(participants, (participant) => participant.login || '')]);

    const splitTransaction = TransactionUtils.buildOptimisticTransaction(
        amount,
        currency,
        CONST.REPORT.SPLIT_REPORTID,
        comment,
        '',
        '',
        '',
        `${Localize.translateLocal('iou.splitBill')} ${Localize.translateLocal('common.with')} ${formattedParticipants} [${DateUtils.getDBTime().slice(0, 10)}]`,
        undefined,
        undefined,
        undefined,
        category,
    );

    // Note: The created action must be optimistically generated before the IOU action so there's no chance that the created action appears after the IOU action in the chat
    const splitCreatedReportAction = ReportUtils.buildOptimisticCreatedReportAction(currentUserEmailForIOUSplit);
    const splitIOUReportAction = ReportUtils.buildOptimisticIOUReportAction(
        CONST.IOU.REPORT_ACTION_TYPE.SPLIT,
        amount,
        currency,
        comment,
        participants,
        splitTransaction.transactionID,
        '',
        '',
        false,
        false,
        {},
        isOwnPolicyExpenseChat,
    );

    splitChatReport.lastReadTime = DateUtils.getDBTime();
    splitChatReport.lastMessageText = splitIOUReportAction.message[0].text;
    splitChatReport.lastMessageHtml = splitIOUReportAction.message[0].html;

    // If we have an existing splitChatReport (group chat or workspace) use it's pending fields, otherwise indicate that we are adding a chat
    if (!existingSplitChatReport) {
        splitChatReport.pendingFields = {
            createChat: CONST.RED_BRICK_ROAD_PENDING_ACTION.ADD,
        };
    }

    const optimisticData = [
        {
            // Use set for new reports because it doesn't exist yet, is faster,
            // and we need the data to be available when we navigate to the chat page
            onyxMethod: existingSplitChatReport ? Onyx.METHOD.MERGE : Onyx.METHOD.SET,
            key: `${ONYXKEYS.COLLECTION.REPORT}${splitChatReport.reportID}`,
            value: splitChatReport,
        },
        {
            onyxMethod: existingSplitChatReport ? Onyx.METHOD.MERGE : Onyx.METHOD.SET,
            key: `${ONYXKEYS.COLLECTION.REPORT_ACTIONS}${splitChatReport.reportID}`,
            value: {
                ...(existingSplitChatReport ? {} : {[splitCreatedReportAction.reportActionID]: splitCreatedReportAction}),
                [splitIOUReportAction.reportActionID]: splitIOUReportAction,
            },
        },
        {
            onyxMethod: Onyx.METHOD.SET,
            key: `${ONYXKEYS.COLLECTION.TRANSACTION}${splitTransaction.transactionID}`,
            value: splitTransaction,
        },
    ];

    const successData = [
        {
            onyxMethod: Onyx.METHOD.MERGE,
            key: `${ONYXKEYS.COLLECTION.REPORT_ACTIONS}${splitChatReport.reportID}`,
            value: {
                ...(existingSplitChatReport ? {} : {[splitCreatedReportAction.reportActionID]: {pendingAction: null}}),
                [splitIOUReportAction.reportActionID]: {pendingAction: null},
            },
        },
        {
            onyxMethod: Onyx.METHOD.MERGE,
            key: `${ONYXKEYS.COLLECTION.TRANSACTION}${splitTransaction.transactionID}`,
            value: {pendingAction: null},
        },
    ];

    if (!existingSplitChatReport) {
        successData.push({
            onyxMethod: Onyx.METHOD.MERGE,
            key: `${ONYXKEYS.COLLECTION.REPORT}${splitChatReport.reportID}`,
            value: {pendingFields: {createChat: null}},
        });
    }

    const failureData = [
        {
            onyxMethod: Onyx.METHOD.MERGE,
            key: `${ONYXKEYS.COLLECTION.TRANSACTION}${splitTransaction.transactionID}`,
            value: {
                errors: ErrorUtils.getMicroSecondOnyxError('iou.error.genericCreateFailureMessage'),
            },
        },
    ];

    if (existingSplitChatReport) {
        failureData.push({
            onyxMethod: Onyx.METHOD.MERGE,
            key: `${ONYXKEYS.COLLECTION.REPORT_ACTIONS}${splitChatReport.reportID}`,
            value: {
                [splitIOUReportAction.reportActionID]: {
                    errors: ErrorUtils.getMicroSecondOnyxError('iou.error.genericCreateFailureMessage'),
                },
            },
        });
    } else {
        failureData.push(
            {
                onyxMethod: Onyx.METHOD.MERGE,
                key: `${ONYXKEYS.COLLECTION.REPORT}${splitChatReport.reportID}`,
                value: {
                    errorFields: {
                        createChat: ErrorUtils.getMicroSecondOnyxError('report.genericCreateReportFailureMessage'),
                    },
                },
            },
            {
                onyxMethod: Onyx.METHOD.MERGE,
                key: `${ONYXKEYS.COLLECTION.REPORT_ACTIONS}${splitChatReport.reportID}`,
                value: {
                    [splitIOUReportAction.reportActionID]: {
                        errors: ErrorUtils.getMicroSecondOnyxError(null),
                    },
                },
            },
        );
    }

    // Loop through participants creating individual chats, iouReports and reportActionIDs as needed
    const splitAmount = IOUUtils.calculateAmount(participants.length, amount, currency, false);
    const splits = [{email: currentUserEmailForIOUSplit, accountID: currentUserAccountID, amount: IOUUtils.calculateAmount(participants.length, amount, currency, true)}];

    const hasMultipleParticipants = participants.length > 1;
    _.each(participants, (participant) => {
        // In a case when a participant is a workspace, even when a current user is not an owner of the workspace
        const isPolicyExpenseChat = ReportUtils.isPolicyExpenseChat(participant);

        // In case the participant is a workspace, email & accountID should remain undefined and won't be used in the rest of this code
        const email = isOwnPolicyExpenseChat || isPolicyExpenseChat ? '' : OptionsListUtils.addSMSDomainIfPhoneNumber(participant.login).toLowerCase();
        const accountID = isOwnPolicyExpenseChat || isPolicyExpenseChat ? 0 : Number(participant.accountID);
        if (email === currentUserEmailForIOUSplit) {
            return;
        }

        // STEP 1: Get existing chat report OR build a new optimistic one
        // If we only have one participant and the request was initiated from the global create menu, i.e. !existingGroupChatReportID, the oneOnOneChatReport is the groupChatReport
        let oneOnOneChatReport;
        let isNewOneOnOneChatReport = false;
        let shouldCreateOptimisticPersonalDetails = false;

        // If this is a split between two people only and the function
        // wasn't provided with an existing group chat report id
        // or, if the split is being made from the workspace chat, then the oneOnOneChatReport is the same as the splitChatReport
        // in this case existingSplitChatReport will belong to the policy expense chat and we won't be
        // entering code that creates optimistic personal details
        if ((!hasMultipleParticipants && !existingSplitChatReportID) || isOwnPolicyExpenseChat) {
            oneOnOneChatReport = splitChatReport;
            shouldCreateOptimisticPersonalDetails = !existingSplitChatReport;
        } else {
            const existingChatReport = ReportUtils.getChatByParticipants([accountID]);
            isNewOneOnOneChatReport = !existingChatReport;
            shouldCreateOptimisticPersonalDetails = isNewOneOnOneChatReport;
            oneOnOneChatReport = existingChatReport || ReportUtils.buildOptimisticChatReport([accountID]);
        }

        // STEP 2: Get existing IOU/Expense report and update its total OR build a new optimistic one
        // For Control policy expense chats, if the report is already approved, create a new expense report
        let oneOnOneIOUReport = lodashGet(allReports, `${ONYXKEYS.COLLECTION.REPORT}${oneOnOneChatReport.iouReportID}`, undefined);
        const shouldCreateNewOneOnOneIOUReport =
            _.isUndefined(oneOnOneIOUReport) || (isOwnPolicyExpenseChat && ReportUtils.isControlPolicyExpenseReport(oneOnOneIOUReport) && ReportUtils.isReportApproved(oneOnOneIOUReport));

        if (shouldCreateNewOneOnOneIOUReport) {
            oneOnOneIOUReport = isOwnPolicyExpenseChat
                ? ReportUtils.buildOptimisticExpenseReport(oneOnOneChatReport.reportID, oneOnOneChatReport.policyID, currentUserAccountID, splitAmount, currency)
                : ReportUtils.buildOptimisticIOUReport(currentUserAccountID, accountID, splitAmount, oneOnOneChatReport.reportID, currency);
        } else if (isOwnPolicyExpenseChat) {
            // Because of the Expense reports are stored as negative values, we subtract the total from the amount
            oneOnOneIOUReport.total -= splitAmount;
        } else {
            oneOnOneIOUReport = IOUUtils.updateIOUOwnerAndTotal(oneOnOneIOUReport, currentUserAccountID, splitAmount, currency);
        }

        // STEP 3: Build optimistic transaction
        const oneOnOneTransaction = TransactionUtils.buildOptimisticTransaction(
            ReportUtils.isExpenseReport(oneOnOneIOUReport) ? -splitAmount : splitAmount,
            currency,
            oneOnOneIOUReport.reportID,
            comment,
            '',
            CONST.IOU.MONEY_REQUEST_TYPE.SPLIT,
            splitTransaction.transactionID,
            undefined,
            undefined,
            undefined,
            undefined,
            category,
        );

        // STEP 4: Build optimistic reportActions. We need:
        // 1. CREATED action for the chatReport
        // 2. CREATED action for the iouReport
        // 3. IOU action for the iouReport
        // 4. REPORTPREVIEW action for the chatReport
        // Note: The CREATED action for the IOU report must be optimistically generated before the IOU action so there's no chance that it appears after the IOU action in the chat
        const oneOnOneCreatedActionForChat = ReportUtils.buildOptimisticCreatedReportAction(currentUserEmailForIOUSplit);
        const oneOnOneCreatedActionForIOU = ReportUtils.buildOptimisticCreatedReportAction(currentUserEmailForIOUSplit);
        const oneOnOneIOUAction = ReportUtils.buildOptimisticIOUReportAction(
            CONST.IOU.REPORT_ACTION_TYPE.CREATE,
            splitAmount,
            currency,
            comment,
            [participant],
            oneOnOneTransaction.transactionID,
            '',
            oneOnOneIOUReport.reportID,
        );

        // Add optimistic personal details for new participants
        const oneOnOnePersonalDetailListAction = shouldCreateOptimisticPersonalDetails
            ? {
                  [accountID]: {
                      accountID,
                      avatar: UserUtils.getDefaultAvatarURL(accountID),
                      displayName: LocalePhoneNumber.formatPhoneNumber(participant.displayName || email),
                      login: participant.login,
                      isOptimisticPersonalDetail: true,
                  },
              }
            : undefined;

        let oneOnOneReportPreviewAction = ReportActionsUtils.getReportPreviewAction(oneOnOneChatReport.reportID, oneOnOneIOUReport.reportID);
        if (oneOnOneReportPreviewAction) {
            oneOnOneReportPreviewAction = ReportUtils.updateReportPreview(oneOnOneIOUReport, oneOnOneReportPreviewAction);
        } else {
            oneOnOneReportPreviewAction = ReportUtils.buildOptimisticReportPreview(oneOnOneChatReport, oneOnOneIOUReport);
        }

        // Add category to optimistic policy recently used categories when a participant is a workspace
        let optimisticPolicyRecentlyUsedCategories = [];
        if (isPolicyExpenseChat) {
            optimisticPolicyRecentlyUsedCategories = Policy.buildOptimisticPolicyRecentlyUsedCategories(participant.policyID, category);
        }

        // STEP 5: Build Onyx Data
        const [oneOnOneOptimisticData, oneOnOneSuccessData, oneOnOneFailureData] = buildOnyxDataForMoneyRequest(
            oneOnOneChatReport,
            oneOnOneIOUReport,
            oneOnOneTransaction,
            oneOnOneCreatedActionForChat,
            oneOnOneCreatedActionForIOU,
            oneOnOneIOUAction,
            oneOnOnePersonalDetailListAction,
            oneOnOneReportPreviewAction,
            optimisticPolicyRecentlyUsedCategories,
            {},
            isNewOneOnOneChatReport,
            shouldCreateNewOneOnOneIOUReport,
        );

        const individualSplit = {
            email,
            accountID,
            amount: splitAmount,
            iouReportID: oneOnOneIOUReport.reportID,
            chatReportID: oneOnOneChatReport.reportID,
            transactionID: oneOnOneTransaction.transactionID,
            reportActionID: oneOnOneIOUAction.reportActionID,
            createdChatReportActionID: oneOnOneCreatedActionForChat.reportActionID,
            createdIOUReportActionID: oneOnOneCreatedActionForIOU.reportActionID,
            reportPreviewReportActionID: oneOnOneReportPreviewAction.reportActionID,
        };

        splits.push(individualSplit);
        optimisticData.push(...oneOnOneOptimisticData);
        successData.push(...oneOnOneSuccessData);
        failureData.push(...oneOnOneFailureData);
    });

    const splitData = {
        chatReportID: splitChatReport.reportID,
        transactionID: splitTransaction.transactionID,
        reportActionID: splitIOUReportAction.reportActionID,
        policyID: splitChatReport.policyID,
    };

    if (_.isEmpty(existingSplitChatReport)) {
        splitData.createdReportActionID = splitCreatedReportAction.reportActionID;
    }

    return {
        splitData,
        splits,
        onyxData: {optimisticData, successData, failureData},
    };
}

/**
 * @param {Array} participants
 * @param {String} currentUserLogin
 * @param {Number} currentUserAccountID
 * @param {Number} amount - always in smallest currency unit
 * @param {String} comment
 * @param {String} currency
 * @param {String} category
 * @param {String} existingSplitChatReportID - Either a group DM or a workspace chat
 */
function splitBill(participants, currentUserLogin, currentUserAccountID, amount, comment, currency, category, existingSplitChatReportID = '') {
    const {splitData, splits, onyxData} = createSplitsAndOnyxData(participants, currentUserLogin, currentUserAccountID, amount, comment, currency, category, existingSplitChatReportID);
    API.write(
        'SplitBill',
        {
            reportID: splitData.chatReportID,
            amount,
            splits: JSON.stringify(splits),
            currency,
            comment,
            category,
            transactionID: splitData.transactionID,
            reportActionID: splitData.reportActionID,
            createdReportActionID: splitData.createdReportActionID,
            policyID: splitData.policyID,
        },
        onyxData,
    );

    resetMoneyRequestInfo();
    Navigation.dismissModal();
    Report.notifyNewAction(splitData.chatReportID, currentUserAccountID);
}

/**
 * @param {Array} participants
 * @param {String} currentUserLogin
 * @param {Number} currentUserAccountID
 * @param {Number} amount - always in smallest currency unit
 * @param {String} comment
 * @param {String} currency
 * @param {String} category
 */
function splitBillAndOpenReport(participants, currentUserLogin, currentUserAccountID, amount, comment, currency, category) {
    const {splitData, splits, onyxData} = createSplitsAndOnyxData(participants, currentUserLogin, currentUserAccountID, amount, comment, currency, category);

    API.write(
        'SplitBillAndOpenReport',
        {
            reportID: splitData.chatReportID,
            amount,
            splits: JSON.stringify(splits),
            currency,
            comment,
            category,
            transactionID: splitData.transactionID,
            reportActionID: splitData.reportActionID,
            createdReportActionID: splitData.createdReportActionID,
            policyID: splitData.policyID,
        },
        onyxData,
    );

    resetMoneyRequestInfo();
    Navigation.dismissModal(splitData.chatReportID);
    Report.notifyNewAction(splitData.chatReportID, currentUserAccountID);
}

/** Used exclusively for starting a split bill request that contains a receipt, the split request will be completed once the receipt is scanned
 * or user enters details manually.
 *
 * @param {Array} participants
 * @param {String} currentUserLogin
 * @param {Number} currentUserAccountID
 * @param {String} comment
 * @param {Object} receipt
 * @param {String} existingSplitChatReportID - Either a group DM or a workspace chat
 */
function startSplitBill(participants, currentUserLogin, currentUserAccountID, comment, receipt, existingSplitChatReportID = '') {
    const currentUserEmailForIOUSplit = OptionsListUtils.addSMSDomainIfPhoneNumber(currentUserLogin);
    const participantAccountIDs = _.map(participants, (participant) => Number(participant.accountID));
    const existingSplitChatReport =
        existingSplitChatReportID || participants[0].reportID
            ? allReports[`${ONYXKEYS.COLLECTION.REPORT}${existingSplitChatReportID || participants[0].reportID}`]
            : ReportUtils.getChatByParticipants(participantAccountIDs);
    const splitChatReport = existingSplitChatReport || ReportUtils.buildOptimisticChatReport(participantAccountIDs);
    const isOwnPolicyExpenseChat = splitChatReport.isOwnPolicyExpenseChat;

    const receiptObject = {};
    let filename;
    if (receipt && receipt.source) {
        receiptObject.source = receipt.source;
        receiptObject.state = receipt.state || CONST.IOU.RECEIPT_STATE.SCANREADY;
        filename = receipt.name;
    }

    // ReportID is -2 (aka "deleted") on the group transaction: https://github.com/Expensify/Auth/blob/3fa2698654cd4fbc30f9de38acfca3fbeb7842e4/auth/command/SplitTransaction.cpp#L24-L27
    const splitTransaction = TransactionUtils.buildOptimisticTransaction(0, CONST.CURRENCY.USD, CONST.REPORT.SPLIT_REPORTID, comment, '', '', '', '', receiptObject, filename);

    // Note: The created action must be optimistically generated before the IOU action so there's no chance that the created action appears after the IOU action in the chat
    const splitChatCreatedReportAction = ReportUtils.buildOptimisticCreatedReportAction(currentUserEmailForIOUSplit);
    const splitIOUReportAction = ReportUtils.buildOptimisticIOUReportAction(
        CONST.IOU.REPORT_ACTION_TYPE.SPLIT,
        0,
        CONST.CURRENCY.USD,
        comment,
        participants,
        splitTransaction.transactionID,
        '',
        '',
        false,
        false,
        receiptObject,
        isOwnPolicyExpenseChat,
    );

    splitChatReport.lastReadTime = DateUtils.getDBTime();
    splitChatReport.lastMessageText = splitIOUReportAction.message[0].text;
    splitChatReport.lastMessageHtml = splitIOUReportAction.message[0].html;

    // If we have an existing splitChatReport (group chat or workspace) use it's pending fields, otherwise indicate that we are adding a chat
    if (!existingSplitChatReport) {
        splitChatReport.pendingFields = {
            createChat: CONST.RED_BRICK_ROAD_PENDING_ACTION.ADD,
        };
    }

    const optimisticData = [
        {
            // Use set for new reports because it doesn't exist yet, is faster,
            // and we need the data to be available when we navigate to the chat page
            onyxMethod: existingSplitChatReport ? Onyx.METHOD.MERGE : Onyx.METHOD.SET,
            key: `${ONYXKEYS.COLLECTION.REPORT}${splitChatReport.reportID}`,
            value: splitChatReport,
        },
        {
            onyxMethod: existingSplitChatReport ? Onyx.METHOD.MERGE : Onyx.METHOD.SET,
            key: `${ONYXKEYS.COLLECTION.REPORT_ACTIONS}${splitChatReport.reportID}`,
            value: {
                ...(existingSplitChatReport ? {} : {[splitChatCreatedReportAction.reportActionID]: splitChatCreatedReportAction}),
                [splitIOUReportAction.reportActionID]: splitIOUReportAction,
            },
        },
        {
            onyxMethod: Onyx.METHOD.SET,
            key: `${ONYXKEYS.COLLECTION.TRANSACTION}${splitTransaction.transactionID}`,
            value: splitTransaction,
        },
    ];

    const successData = [
        {
            onyxMethod: Onyx.METHOD.MERGE,
            key: `${ONYXKEYS.COLLECTION.REPORT_ACTIONS}${splitChatReport.reportID}`,
            value: {
                ...(existingSplitChatReport ? {} : {[splitChatCreatedReportAction.reportActionID]: {pendingAction: null}}),
                [splitIOUReportAction.reportActionID]: {pendingAction: null},
            },
        },
        {
            onyxMethod: Onyx.METHOD.MERGE,
            key: `${ONYXKEYS.COLLECTION.TRANSACTION}${splitTransaction.transactionID}`,
            value: {pendingAction: null},
        },
    ];

    if (!existingSplitChatReport) {
        successData.push({
            onyxMethod: Onyx.METHOD.MERGE,
            key: `${ONYXKEYS.COLLECTION.REPORT}${splitChatReport.reportID}`,
            value: {pendingFields: {createChat: null}},
        });
    }

    const failureData = [
        {
            onyxMethod: Onyx.METHOD.MERGE,
            key: `${ONYXKEYS.COLLECTION.TRANSACTION}${splitTransaction.transactionID}`,
            value: {
                errors: ErrorUtils.getMicroSecondOnyxError('iou.error.genericCreateFailureMessage'),
            },
        },
    ];

    if (existingSplitChatReport) {
        failureData.push({
            onyxMethod: Onyx.METHOD.MERGE,
            key: `${ONYXKEYS.COLLECTION.REPORT_ACTIONS}${splitChatReport.reportID}`,
            value: {
                [splitIOUReportAction.reportActionID]: {
                    errors: ErrorUtils.getMicroSecondOnyxError('iou.error.genericCreateFailureMessage'),
                },
            },
        });
    } else {
        failureData.push(
            {
                onyxMethod: Onyx.METHOD.MERGE,
                key: `${ONYXKEYS.COLLECTION.REPORT}${splitChatReport.reportID}`,
                value: {
                    errorFields: {
                        createChat: ErrorUtils.getMicroSecondOnyxError('report.genericCreateReportFailureMessage'),
                    },
                },
            },
            {
                onyxMethod: Onyx.METHOD.MERGE,
                key: `${ONYXKEYS.COLLECTION.REPORT_ACTIONS}${splitChatReport.reportID}`,
                value: {
                    [splitIOUReportAction.reportActionID]: {
                        errors: ErrorUtils.getMicroSecondOnyxError('report.genericCreateReportFailureMessage'),
                    },
                },
            },
        );
    }

    const splits = [{email: currentUserEmailForIOUSplit, accountID: currentUserAccountID}];

    _.each(participants, (participant) => {
        const email = participant.isOwnPolicyExpenseChat ? '' : OptionsListUtils.addSMSDomainIfPhoneNumber(participant.login || participant.text).toLowerCase();
        const accountID = participant.isOwnPolicyExpenseChat ? 0 : Number(participant.accountID);
        if (email === currentUserEmailForIOUSplit) {
            return;
        }

        // When splitting with a workspace chat, we only need to supply the policyID and the workspace reportID as it's needed so we can update the report preview
        if (participant.isOwnPolicyExpenseChat) {
            splits.push({
                policyID: participant.policyID,
                chatReportID: splitChatReport.reportID,
            });
            return;
        }

        const participantPersonalDetails = allPersonalDetails[participant.accountID];
        if (!participantPersonalDetails) {
            optimisticData.push({
                onyxMethod: Onyx.METHOD.MERGE,
                key: ONYXKEYS.PERSONAL_DETAILS_LIST,
                value: {
                    [accountID]: {
                        accountID,
                        avatar: UserUtils.getDefaultAvatarURL(accountID),
                        displayName: LocalePhoneNumber.formatPhoneNumber(participant.displayName || email),
                        login: participant.login,
                        isOptimisticPersonalDetail: true,
                    },
                },
            });
        }

        splits.push({
            email,
            accountID,
        });
    });

    API.write(
        'StartSplitBill',
        {
            chatReportID: splitChatReport.reportID,
            reportActionID: splitIOUReportAction.reportActionID,
            transactionID: splitTransaction.transactionID,
            splits: JSON.stringify(splits),
            receipt,
            comment,
            isFromGroupDM: !existingSplitChatReport,
            ...(existingSplitChatReport ? {} : {createdReportActionID: splitChatCreatedReportAction.reportActionID}),
        },
        {optimisticData, successData, failureData},
    );

    resetMoneyRequestInfo();
    if (existingSplitChatReport) {
        Navigation.dismissModal();
    } else {
        Navigation.dismissModal(splitChatReport.reportID);
    }
    Report.notifyNewAction(splitChatReport.chatReportID, currentUserAccountID);
}

function completeSplitBill(chatReportID, reportAction, updatedTransaction, currentUserAccountID, currentUserEmail) {
    // Save optimistic updated transaction and action
    const optimisticData = [
        {
            onyxMethod: Onyx.METHOD.MERGE,
            key: `${ONYXKEYS.COLLECTION.TRANSACTION}${updatedTransaction.transactionID}`,
            value: updatedTransaction,
        },
        {
            onyxMethod: Onyx.METHOD.MERGE,
            key: `${ONYXKEYS.COLLECTION.REPORT_ACTIONS}${chatReportID}`,
            value: {
                [reportActionID]: {
                    ...reportAction,
                    lastModified: DateUtils.getDBTime(),
                    whisperedToAccountIDs: [],
                },
            },
        },
    ];

    const splitParticipants = transaction.comment.splits;
    const {modifiedAmount: amount, modifiedCurrency: currency} = splitTransaction;
    const splitAmount = IOUUtils.calculateAmount(splitParticipants.length, amount, currency, false);
    const splits = [];
    _.eacch(splitParticipants, (participant) => {
        // Skip creating the transaction for the current user
        if (participant.email && participant.email === currentUserEmail) {
            return;
        }
        const isPolicyExpenseChat = !_.isEmpty(participant.policyID);
        let oneOnOneChatReport;
        if (isPolicyExpenseChat) {
            // The workspace chat reportID is saved in the splits array when starting a split bill with a workspace
            oneOnOneChatReport = allReports[`${ONYXKEYS.COLLECTION.REPORT}${participant.chatReportID}`];
        } else {
            oneOnOneChatReport = ReportUtils.getChatByParticipants([participant.accountID] || ReportUtils.buildOptimisticChatReport([participant.accountID]));
        }

        let oneOnOneIOUReport = lodashGet(allReports, `${ONYXKEYS.COLLECTION.REPORT}${oneOnOneChatReport.iouReportID}`, undefined);
        const shouldCreateNewOneOnOneIOUReport =
            _.isUndefined(oneOnOneIOUReport) || (isPolicyExpenseChat && ReportUtils.isControlPolicyExpenseReport(oneOnOneIOUReport) && ReportUtils.isReportApproved(oneOnOneIOUReport));

        if (shouldCreateNewOneOnOneIOUReport) {
            oneOnOneIOUReport = isPolicyExpenseChat
                ? ReportUtils.buildOptimisticExpenseReport(oneOnOneChatReport.reportID, participant.policyID, currentUserAccountID, splitAmount, currency)
                : ReportUtils.buildOptimisticIOUReport(currentUserAccountID, participant.accountID, splitAmount, oneOnOneChatReport.reportID, currency);
        } else if (isOwnPolicyExpenseChat) {
            // Because of the Expense reports are stored as negative values, we subtract the total from the amount
            oneOnOneIOUReport.total -= splitAmount;
        } else {
            oneOnOneIOUReport = IOUUtils.updateIOUOwnerAndTotal(oneOnOneIOUReport, currentUserAccountID, splitAmount, currency);
        }

        const oneOnOneTransaction = TransactionUtils.buildOptimisticTransaction(
            isPolicyExpenseChat ? -splitAmount : splitAmount,
            currency,
            oneOnOneIOUReport.reportID,
            updatedTransaction.comment,
            '',
            CONST.IOU.MONEY_REQUEST_TYPE.SPLIT,
            updatedTransaction.transactionID,
        );

        const oneOnOneCreatedActionForChat = ReportUtils.buildOptimisticCreatedReportAction(currentUserEmailForIOUSplit);
        const oneOnOneCreatedActionForIOU = ReportUtils.buildOptimisticCreatedReportAction(currentUserEmailForIOUSplit);
        const oneOnOneIOUAction = ReportUtils.buildOptimisticIOUReportAction(
            CONST.IOU.REPORT_ACTION_TYPE.CREATE,
            splitAmount,
            currency,
            comment,
            [participant],
            oneOnOneTransaction.transactionID,
            '',
            oneOnOneIOUReport.reportID,
        );
    });

    // Loop over participants and generate optimistic 1on1 chats and IOU reports, if workspace chat, generate optimistic expense report
}

/**
 * @param {String} transactionID
 * @param {Object} transactionChanges
 */
function setDraftSplitTransaction(transactionID, transactionChanges = {}) {
    let draftSplitTransaction = allDraftSplitTransactions[`${ONYXKEYS.COLLECTION.DRAFT_SPLIT_TRANSACTION}${transactionID}`];

    if (!draftSplitTransaction) {
        draftSplitTransaction = allTransactions[`${ONYXKEYS.COLLECTION.TRANSACTION}${transactionID}`];
    }

    const updatedTransaction = TransactionUtils.getUpdatedTransaction(draftSplitTransaction, transactionChanges, false, false);

    Onyx.merge(`${ONYXKEYS.COLLECTION.DRAFT_SPLIT_TRANSACTION}${transactionID}`, updatedTransaction);
}

/**
 * @param {String} transactionID
 * @param {Number} transactionThreadReportID
 * @param {Object} transactionChanges
 */
function editMoneyRequest(transactionID, transactionThreadReportID, transactionChanges) {
    // STEP 1: Get all collections we're updating
    const transactionThread = allReports[`${ONYXKEYS.COLLECTION.REPORT}${transactionThreadReportID}`];
    const transaction = allTransactions[`${ONYXKEYS.COLLECTION.TRANSACTION}${transactionID}`];
    const iouReport = allReports[`${ONYXKEYS.COLLECTION.REPORT}${transactionThread.parentReportID}`];
    const chatReport = allReports[`${ONYXKEYS.COLLECTION.REPORT}${iouReport.chatReportID}`];
    const isFromExpenseReport = ReportUtils.isExpenseReport(iouReport);

    // STEP 2: Build new modified expense report action.
    const updatedReportAction = ReportUtils.buildOptimisticModifiedExpenseReportAction(transactionThread, transaction, transactionChanges, isFromExpenseReport);
    const updatedTransaction = TransactionUtils.getUpdatedTransaction(transaction, transactionChanges, isFromExpenseReport);

    // STEP 3: Compute the IOU total and update the report preview message so LHN amount owed is correct
    // Should only update if the transaction matches the currency of the report, else we wait for the update
    // from the server with the currency conversion
    let updatedMoneyRequestReport = {...iouReport};
    const updatedChatReport = {...chatReport};
    const diff = TransactionUtils.getAmount(transaction, true) - TransactionUtils.getAmount(updatedTransaction, true);
    if (updatedTransaction.currency === iouReport.currency && updatedTransaction.modifiedAmount && diff !== 0) {
        if (ReportUtils.isExpenseReport(iouReport)) {
            updatedMoneyRequestReport.total += diff;
        } else {
            updatedMoneyRequestReport = IOUUtils.updateIOUOwnerAndTotal(iouReport, updatedReportAction.actorAccountID, diff, TransactionUtils.getCurrency(transaction), false);
        }

        updatedMoneyRequestReport.cachedTotal = CurrencyUtils.convertToDisplayString(updatedMoneyRequestReport.total, updatedTransaction.currency);

        // Update the last message of the IOU report
        const lastMessage = ReportUtils.getIOUReportActionMessage(
            iouReport.reportID,
            CONST.IOU.REPORT_ACTION_TYPE.CREATE,
            updatedMoneyRequestReport.total,
            '',
            updatedTransaction.currency,
            '',
            false,
        );
        updatedMoneyRequestReport.lastMessageText = lastMessage[0].text;
        updatedMoneyRequestReport.lastMessageHtml = lastMessage[0].html;

        // Update the last message of the chat report
        const messageText = Localize.translateLocal('iou.payerOwesAmount', {
            payer: updatedMoneyRequestReport.managerEmail,
            amount: CurrencyUtils.convertToDisplayString(updatedMoneyRequestReport.total, updatedMoneyRequestReport.currency),
        });
        updatedChatReport.lastMessageText = messageText;
        updatedChatReport.lastMessageHtml = messageText;
    }

    const optimisticPolicyRecentlyUsedTags = {};
    if (_.has(transactionChanges, 'tag')) {
        const tagListName = transactionChanges.tagListName;
        const recentlyUsedPolicyTags = allRecentlyUsedTags[`${ONYXKEYS.COLLECTION.POLICY_RECENTLY_USED_TAGS}${iouReport.policyID}`];

        const uniquePolicyRecentlyUsedTags = recentlyUsedPolicyTags
            ? _.filter(recentlyUsedPolicyTags[tagListName], (recentlyUsedPolicyTag) => recentlyUsedPolicyTag !== transactionChanges.tag)
            : [];
        optimisticPolicyRecentlyUsedTags[tagListName] = [transactionChanges.tag, ...uniquePolicyRecentlyUsedTags];
    }

    // STEP 4: Compose the optimistic data
    const currentTime = DateUtils.getDBTime();
    const optimisticData = [
        {
            onyxMethod: Onyx.METHOD.MERGE,
            key: `${ONYXKEYS.COLLECTION.REPORT_ACTIONS}${transactionThread.reportID}`,
            value: {
                [updatedReportAction.reportActionID]: updatedReportAction,
            },
        },
        {
            onyxMethod: Onyx.METHOD.MERGE,
            key: `${ONYXKEYS.COLLECTION.TRANSACTION}${transactionID}`,
            value: updatedTransaction,
        },
        {
            onyxMethod: Onyx.METHOD.MERGE,
            key: `${ONYXKEYS.COLLECTION.REPORT}${iouReport.reportID}`,
            value: updatedMoneyRequestReport,
        },
        {
            onyxMethod: Onyx.METHOD.MERGE,
            key: `${ONYXKEYS.COLLECTION.REPORT}${iouReport.chatReportID}`,
            value: updatedChatReport,
        },
        {
            onyxMethod: Onyx.METHOD.MERGE,
            key: `${ONYXKEYS.COLLECTION.REPORT}${transactionThreadReportID}`,
            value: {
                lastReadTime: currentTime,
                lastVisibleActionCreated: currentTime,
            },
        },
    ];

    if (!_.isEmpty(optimisticPolicyRecentlyUsedTags)) {
        optimisticData.push({
            onyxMethod: Onyx.METHOD.MERGE,
            key: `${ONYXKEYS.COLLECTION.POLICY_RECENTLY_USED_TAGS}${iouReport.policyID}`,
            value: optimisticPolicyRecentlyUsedTags,
        });
    }

    const successData = [
        {
            onyxMethod: Onyx.METHOD.MERGE,
            key: `${ONYXKEYS.COLLECTION.REPORT_ACTIONS}${transactionThread.reportID}`,
            value: {
                [updatedReportAction.reportActionID]: {pendingAction: null},
            },
        },
        {
            onyxMethod: Onyx.METHOD.MERGE,
            key: `${ONYXKEYS.COLLECTION.TRANSACTION}${transactionID}`,
            value: {
                pendingFields: {
                    comment: null,
                    amount: null,
                    created: null,
                    currency: null,
                    merchant: null,
                    billable: null,
                    category: null,
                    tag: null,
                },
            },
        },
        {
            onyxMethod: Onyx.METHOD.MERGE,
            key: `${ONYXKEYS.COLLECTION.REPORT}${iouReport.reportID}`,
            value: {pendingAction: null},
        },
    ];

    const failureData = [
        {
            onyxMethod: Onyx.METHOD.MERGE,
            key: `${ONYXKEYS.COLLECTION.REPORT_ACTIONS}${transactionThread.reportID}`,
            value: {
                [updatedReportAction.reportActionID]: {
                    errors: ErrorUtils.getMicroSecondOnyxError('iou.error.genericEditFailureMessage'),
                },
            },
        },
        {
            onyxMethod: Onyx.METHOD.MERGE,
            key: `${ONYXKEYS.COLLECTION.TRANSACTION}${transactionID}`,
            value: transaction,
        },
        {
            onyxMethod: Onyx.METHOD.MERGE,
            key: `${ONYXKEYS.COLLECTION.REPORT}${iouReport.reportID}`,
            value: iouReport,
        },
        {
            onyxMethod: Onyx.METHOD.MERGE,
            key: `${ONYXKEYS.COLLECTION.REPORT}${iouReport.chatReportID}`,
            value: chatReport,
        },
        {
            onyxMethod: Onyx.METHOD.MERGE,
            key: `${ONYXKEYS.COLLECTION.REPORT}${transactionThreadReportID}`,
            value: {
                lastReadTime: transactionThread.lastReadTime,
                lastVisibleActionCreated: transactionThread.lastVisibleActionCreated,
            },
        },
    ];

    // STEP 6: Call the API endpoint
    const {created, amount, currency, comment, merchant, category, billable, tag} = ReportUtils.getTransactionDetails(updatedTransaction);
    API.write(
        'EditMoneyRequest',
        {
            transactionID,
            reportActionID: updatedReportAction.reportActionID,
            created,
            amount,
            currency,
            comment,
            merchant,
            category,
            billable,
            tag,
        },
        {optimisticData, successData, failureData},
    );
}

/**
 * @param {String} transactionID
 * @param {Object} reportAction - the money request reportAction we are deleting
 * @param {Boolean} isSingleTransactionView
 */
function deleteMoneyRequest(transactionID, reportAction, isSingleTransactionView = false) {
    // STEP 1: Get all collections we're updating
    const iouReport = allReports[`${ONYXKEYS.COLLECTION.REPORT}${reportAction.originalMessage.IOUReportID}`];
    const chatReport = allReports[`${ONYXKEYS.COLLECTION.REPORT}${iouReport.chatReportID}`];
    const reportPreviewAction = ReportActionsUtils.getReportPreviewAction(iouReport.chatReportID, iouReport.reportID);
    const transaction = allTransactions[`${ONYXKEYS.COLLECTION.TRANSACTION}${transactionID}`];
    const transactionThreadID = reportAction.childReportID;
    let transactionThread = null;
    if (transactionThreadID) {
        transactionThread = allReports[`${ONYXKEYS.COLLECTION.REPORT}${transactionThreadID}`];
    }

    // STEP 2: Decide if we need to:
    // 1. Delete the transactionThread - delete if there are no visible comments in the thread
    // 2. Update the moneyRequestPreview to show [Deleted request] - update if the transactionThread exists AND it isn't being deleted
    const shouldDeleteTransactionThread = transactionThreadID ? ReportActionsUtils.getLastVisibleMessage(transactionThreadID).lastMessageText.length === 0 : false;
    const shouldShowDeletedRequestMessage = transactionThreadID && !shouldDeleteTransactionThread;

    // STEP 3: Update the IOU reportAction and decide if the iouReport should be deleted. We delete the iouReport if there are no visible comments left in the report.
    const updatedReportAction = {
        [reportAction.reportActionID]: {
            pendingAction: shouldShowDeletedRequestMessage ? CONST.RED_BRICK_ROAD_PENDING_ACTION.UPDATE : CONST.RED_BRICK_ROAD_PENDING_ACTION.DELETE,
            previousMessage: reportAction.message,
            message: [
                {
                    type: 'COMMENT',
                    html: '',
                    text: '',
                    isEdited: true,
                    isDeletedParentAction: shouldShowDeletedRequestMessage,
                },
            ],
            originalMessage: {
                IOUTransactionID: null,
            },
            errors: null,
        },
    };

    const lastVisibleAction = ReportActionsUtils.getLastVisibleAction(iouReport.reportID, updatedReportAction);
    const iouReportLastMessageText = ReportActionsUtils.getLastVisibleMessage(iouReport.reportID, updatedReportAction).lastMessageText;
    const shouldDeleteIOUReport =
        iouReportLastMessageText.length === 0 && !ReportActionsUtils.isDeletedParentAction(lastVisibleAction) && (!transactionThreadID || shouldDeleteTransactionThread);

    // STEP 4: Update the iouReport and reportPreview with new totals and messages if it wasn't deleted
    let updatedIOUReport = null;
    let updatedReportPreviewAction = null;
    if (!shouldDeleteIOUReport) {
        if (ReportUtils.isExpenseReport(iouReport)) {
            updatedIOUReport = {...iouReport};

            // Because of the Expense reports are stored as negative values, we add the total from the amount
            updatedIOUReport.total += TransactionUtils.getAmount(transaction, true);
        } else {
            updatedIOUReport = IOUUtils.updateIOUOwnerAndTotal(
                iouReport,
                reportAction.actorAccountID,
                TransactionUtils.getAmount(transaction, false),
                TransactionUtils.getCurrency(transaction),
                true,
            );
        }

        updatedIOUReport.lastMessageText = iouReportLastMessageText;
        updatedIOUReport.lastVisibleActionCreated = lastVisibleAction.created;

        updatedReportPreviewAction = {...reportPreviewAction};
        const messageText = Localize.translateLocal('iou.payerOwesAmount', {
            payer: updatedIOUReport.managerEmail,
            amount: CurrencyUtils.convertToDisplayString(updatedIOUReport.total, updatedIOUReport.currency),
        });
        updatedReportPreviewAction.message[0].text = messageText;
        updatedReportPreviewAction.message[0].html = messageText;
        if (reportPreviewAction.childMoneyRequestCount > 0) {
            updatedReportPreviewAction.childMoneyRequestCount = reportPreviewAction.childMoneyRequestCount - 1;
        }
    }

    // STEP 5: Build Onyx data
    const optimisticData = [
        {
            onyxMethod: Onyx.METHOD.SET,
            key: `${ONYXKEYS.COLLECTION.TRANSACTION}${transactionID}`,
            value: null,
        },
        ...(shouldDeleteTransactionThread
            ? [
                  {
                      onyxMethod: Onyx.METHOD.SET,
                      key: `${ONYXKEYS.COLLECTION.REPORT}${transactionThreadID}`,
                      value: null,
                  },
                  {
                      onyxMethod: Onyx.METHOD.SET,
                      key: `${ONYXKEYS.COLLECTION.REPORT_ACTIONS}${transactionThreadID}`,
                      value: null,
                  },
              ]
            : []),
        {
            onyxMethod: shouldDeleteIOUReport ? Onyx.METHOD.SET : Onyx.METHOD.MERGE,
            key: `${ONYXKEYS.COLLECTION.REPORT_ACTIONS}${iouReport.reportID}`,
            value: shouldDeleteIOUReport ? null : updatedReportAction,
        },
        {
            onyxMethod: shouldDeleteIOUReport ? Onyx.METHOD.SET : Onyx.METHOD.MERGE,
            key: `${ONYXKEYS.COLLECTION.REPORT}${iouReport.reportID}`,
            value: updatedIOUReport,
        },
        {
            onyxMethod: Onyx.METHOD.MERGE,
            key: `${ONYXKEYS.COLLECTION.REPORT_ACTIONS}${chatReport.reportID}`,
            value: {
                [reportPreviewAction.reportActionID]: updatedReportPreviewAction,
            },
        },
        ...(shouldDeleteIOUReport
            ? [
                  {
                      onyxMethod: Onyx.METHOD.MERGE,
                      key: `${ONYXKEYS.COLLECTION.REPORT}${chatReport.reportID}`,
                      value: {
                          hasOutstandingIOU: false,
                          iouReportID: null,
                          lastMessageText: ReportActionsUtils.getLastVisibleMessage(iouReport.chatReportID, {[reportPreviewAction.reportActionID]: null}).lastMessageText,
                          lastVisibleActionCreated: ReportActionsUtils.getLastVisibleAction(iouReport.chatReportID, {[reportPreviewAction.reportActionID]: null}).created,
                      },
                  },
              ]
            : []),
    ];

    const successData = [
        {
            onyxMethod: Onyx.METHOD.MERGE,
            key: `${ONYXKEYS.COLLECTION.REPORT_ACTIONS}${iouReport.reportID}`,
            value: {
                [reportAction.reportActionID]: {pendingAction: null},
            },
        },
    ];

    const failureData = [
        {
            onyxMethod: Onyx.METHOD.SET,
            key: `${ONYXKEYS.COLLECTION.TRANSACTION}${transactionID}`,
            value: transaction,
        },
        ...(shouldDeleteTransactionThread
            ? [
                  {
                      onyxMethod: Onyx.METHOD.SET,
                      key: `${ONYXKEYS.COLLECTION.REPORT}${transactionThreadID}`,
                      value: transactionThread,
                  },
              ]
            : []),
        {
            onyxMethod: Onyx.METHOD.MERGE,
            key: `${ONYXKEYS.COLLECTION.REPORT_ACTIONS}${iouReport.reportID}`,
            value: {
                [reportAction.reportActionID]: {
                    ...reportAction,
                    errors: ErrorUtils.getMicroSecondOnyxError('iou.error.genericDeleteFailureMessage'),
                },
            },
        },
        {
            onyxMethod: shouldDeleteIOUReport ? Onyx.METHOD.SET : Onyx.METHOD.MERGE,
            key: `${ONYXKEYS.COLLECTION.REPORT}${iouReport.reportID}`,
            value: iouReport,
        },
        {
            onyxMethod: Onyx.METHOD.MERGE,
            key: `${ONYXKEYS.COLLECTION.REPORT_ACTIONS}${chatReport.reportID}`,
            value: {
                [reportPreviewAction.reportActionID]: reportPreviewAction,
            },
        },
        ...(shouldDeleteIOUReport
            ? [
                  {
                      onyxMethod: Onyx.METHOD.MERGE,
                      key: `${ONYXKEYS.COLLECTION.REPORT}${chatReport.reportID}`,
                      value: chatReport,
                  },
              ]
            : []),
    ];

    // STEP 6: Make the API request
    API.write(
        'DeleteMoneyRequest',
        {
            transactionID,
            reportActionID: reportAction.reportActionID,
        },
        {optimisticData, successData, failureData},
    );

    // STEP 7: Navigate the user depending on which page they are on and which resources were deleted
    if (isSingleTransactionView && shouldDeleteTransactionThread && !shouldDeleteIOUReport) {
        // Pop the deleted report screen before navigating. This prevents navigating to the Concierge chat due to the missing report.
        Navigation.goBack(ROUTES.HOME);
        Navigation.navigate(ROUTES.REPORT_WITH_ID.getRoute(iouReport.reportID));
        return;
    }

    if (shouldDeleteIOUReport) {
        // Pop the deleted report screen before navigating. This prevents navigating to the Concierge chat due to the missing report.
        Navigation.goBack(ROUTES.HOME);
        Navigation.navigate(ROUTES.REPORT_WITH_ID.getRoute(iouReport.chatReportID));
    }
}

/**
 * @param {Object} report
 * @param {Number} amount
 * @param {String} currency
 * @param {String} comment
 * @param {String} paymentMethodType
 * @param {String} managerID - Account ID of the person sending the money
 * @param {Object} recipient - The user receiving the money
 * @returns {Object}
 */
function getSendMoneyParams(report, amount, currency, comment, paymentMethodType, managerID, recipient) {
    const recipientEmail = OptionsListUtils.addSMSDomainIfPhoneNumber(recipient.login);
    const recipientAccountID = Number(recipient.accountID);
    const newIOUReportDetails = JSON.stringify({
        amount,
        currency,
        requestorEmail: recipientEmail,
        requestorAccountID: recipientAccountID,
        comment,
        idempotencyKey: Str.guid(),
    });

    let chatReport = report.reportID ? report : null;
    let isNewChat = false;
    if (!chatReport) {
        chatReport = ReportUtils.getChatByParticipants([recipientAccountID]);
    }
    if (!chatReport) {
        chatReport = ReportUtils.buildOptimisticChatReport([recipientAccountID]);
        isNewChat = true;
    }
    const optimisticIOUReport = ReportUtils.buildOptimisticIOUReport(recipientAccountID, managerID, amount, chatReport.reportID, currency, true);

    const optimisticTransaction = TransactionUtils.buildOptimisticTransaction(amount * 100, currency, optimisticIOUReport.reportID, comment);
    const optimisticTransactionData = {
        onyxMethod: Onyx.METHOD.SET,
        key: `${ONYXKEYS.COLLECTION.TRANSACTION}${optimisticTransaction.transactionID}`,
        value: optimisticTransaction,
    };

    // Note: The created action must be optimistically generated before the IOU action so there's no chance that the created action appears after the IOU action in the chat
    const optimisticCreatedAction = ReportUtils.buildOptimisticCreatedReportAction(recipientEmail);
    const optimisticIOUReportAction = ReportUtils.buildOptimisticIOUReportAction(
        CONST.IOU.REPORT_ACTION_TYPE.PAY,
        amount,
        currency,
        comment,
        [recipient],
        optimisticTransaction.transactionID,
        paymentMethodType,
        optimisticIOUReport.reportID,
        false,
        true,
    );

    const reportPreviewAction = ReportUtils.buildOptimisticReportPreview(chatReport, optimisticIOUReport);

    // First, add data that will be used in all cases
    const optimisticChatReportData = {
        onyxMethod: Onyx.METHOD.MERGE,
        key: `${ONYXKEYS.COLLECTION.REPORT}${chatReport.reportID}`,
        value: {
            ...chatReport,
            lastReadTime: DateUtils.getDBTime(),
            lastVisibleActionCreated: reportPreviewAction.created,
        },
    };
    const optimisticIOUReportData = {
        onyxMethod: Onyx.METHOD.SET,
        key: `${ONYXKEYS.COLLECTION.REPORT}${optimisticIOUReport.reportID}`,
        value: {
            ...optimisticIOUReport,
            lastMessageText: optimisticIOUReportAction.message[0].text,
            lastMessageHtml: optimisticIOUReportAction.message[0].html,
        },
    };
    const optimisticIOUReportActionsData = {
        onyxMethod: Onyx.METHOD.MERGE,
        key: `${ONYXKEYS.COLLECTION.REPORT_ACTIONS}${optimisticIOUReport.reportID}`,
        value: {
            [optimisticIOUReportAction.reportActionID]: {
                ...optimisticIOUReportAction,
                pendingAction: CONST.RED_BRICK_ROAD_PENDING_ACTION.ADD,
            },
        },
    };
    const optimisticChatReportActionsData = {
        onyxMethod: Onyx.METHOD.SET,
        key: `${ONYXKEYS.COLLECTION.REPORT_ACTIONS}${chatReport.reportID}`,
        value: {
            [reportPreviewAction.reportActionID]: reportPreviewAction,
        },
    };

    const successData = [
        {
            onyxMethod: Onyx.METHOD.MERGE,
            key: `${ONYXKEYS.COLLECTION.REPORT_ACTIONS}${optimisticIOUReport.reportID}`,
            value: {
                [optimisticIOUReportAction.reportActionID]: {
                    pendingAction: null,
                },
            },
        },
        {
            onyxMethod: Onyx.METHOD.MERGE,
            key: `${ONYXKEYS.COLLECTION.TRANSACTION}${optimisticTransaction.transactionID}`,
            value: {pendingAction: null},
        },
        {
            onyxMethod: Onyx.METHOD.MERGE,
            key: `${ONYXKEYS.COLLECTION.REPORT_ACTIONS}${chatReport.reportID}`,
            value: {
                [reportPreviewAction.reportActionID]: {
                    pendingAction: null,
                },
            },
        },
    ];

    const failureData = [
        {
            onyxMethod: Onyx.METHOD.MERGE,
            key: `${ONYXKEYS.COLLECTION.TRANSACTION}${optimisticTransaction.transactionID}`,
            value: {
                errors: ErrorUtils.getMicroSecondOnyxError('iou.error.other'),
            },
        },
    ];

    let optimisticPersonalDetailListData = {};

    // Now, let's add the data we need just when we are creating a new chat report
    if (isNewChat) {
        // Change the method to set for new reports because it doesn't exist yet, is faster,
        // and we need the data to be available when we navigate to the chat page
        optimisticChatReportData.onyxMethod = Onyx.METHOD.SET;
        optimisticIOUReportData.onyxMethod = Onyx.METHOD.SET;

        // Set and clear pending fields on the chat report
        optimisticChatReportData.value.pendingFields = {createChat: CONST.RED_BRICK_ROAD_PENDING_ACTION.ADD};
        successData.push({
            onyxMethod: Onyx.METHOD.MERGE,
            key: optimisticChatReportData.key,
            value: {pendingFields: null},
        });
        failureData.push(
            {
                onyxMethod: Onyx.METHOD.MERGE,
                key: optimisticChatReportData.key,
                value: {
                    errorFields: {
                        createChat: ErrorUtils.getMicroSecondOnyxError('report.genericCreateReportFailureMessage'),
                    },
                },
            },
            {
                onyxMethod: Onyx.METHOD.MERGE,
                key: `${ONYXKEYS.COLLECTION.REPORT_ACTIONS}${optimisticIOUReport.reportID}`,
                value: {
                    [optimisticIOUReportAction.reportActionID]: {
                        errors: ErrorUtils.getMicroSecondOnyxError(null),
                    },
                },
            },
        );

        // Add optimistic personal details for recipient
        optimisticPersonalDetailListData = {
            onyxMethod: Onyx.METHOD.MERGE,
            key: ONYXKEYS.PERSONAL_DETAILS_LIST,
            value: {
                [recipientAccountID]: {
                    accountID: recipientAccountID,
                    avatar: UserUtils.getDefaultAvatarURL(recipient.accountID),
                    displayName: recipient.displayName || recipient.login,
                    login: recipient.login,
                },
            },
        };

        // Add an optimistic created action to the optimistic chat reportActions data
        optimisticChatReportActionsData.value[optimisticCreatedAction.reportActionID] = optimisticCreatedAction;
    } else {
        failureData.push({
            onyxMethod: Onyx.METHOD.MERGE,
            key: `${ONYXKEYS.COLLECTION.REPORT_ACTIONS}${optimisticIOUReport.reportID}`,
            value: {
                [optimisticIOUReportAction.reportActionID]: {
                    errors: ErrorUtils.getMicroSecondOnyxError('iou.error.other'),
                },
            },
        });
    }

    const optimisticData = [optimisticChatReportData, optimisticIOUReportData, optimisticChatReportActionsData, optimisticIOUReportActionsData, optimisticTransactionData];
    if (!_.isEmpty(optimisticPersonalDetailListData)) {
        optimisticData.push(optimisticPersonalDetailListData);
    }

    return {
        params: {
            iouReportID: optimisticIOUReport.reportID,
            chatReportID: chatReport.reportID,
            reportActionID: optimisticIOUReportAction.reportActionID,
            paymentMethodType,
            transactionID: optimisticTransaction.transactionID,
            newIOUReportDetails,
            createdReportActionID: isNewChat ? optimisticCreatedAction.reportActionID : 0,
            reportPreviewReportActionID: reportPreviewAction.reportActionID,
        },
        optimisticData,
        successData,
        failureData,
    };
}

/**
 * @param {Object} chatReport
 * @param {Object} iouReport
 * @param {Object} recipient
 * @param {String} paymentMethodType
 * @returns {Object}
 */
function getPayMoneyRequestParams(chatReport, iouReport, recipient, paymentMethodType) {
    const optimisticIOUReportAction = ReportUtils.buildOptimisticIOUReportAction(
        CONST.IOU.REPORT_ACTION_TYPE.PAY,
        iouReport.total,
        iouReport.currency,
        '',
        [recipient],
        '',
        paymentMethodType,
        iouReport.reportID,
        true,
    );

    // In some instances, the report preview action might not be available to the payer (only whispered to the requestor)
    // hence we need to make the updates to the action safely.
    let optimisticReportPreviewAction = null;
    const reportPreviewAction = ReportActionsUtils.getReportPreviewAction(chatReport.reportID, iouReport.reportID);
    if (reportPreviewAction) {
        optimisticReportPreviewAction = ReportUtils.updateReportPreview(iouReport, reportPreviewAction, true);
    }

    const optimisticData = [
        {
            onyxMethod: Onyx.METHOD.MERGE,
            key: `${ONYXKEYS.COLLECTION.REPORT}${chatReport.reportID}`,
            value: {
                ...chatReport,
                lastReadTime: DateUtils.getDBTime(),
                lastVisibleActionCreated: optimisticIOUReportAction.created,
                hasOutstandingIOU: false,
                iouReportID: null,
                lastMessageText: optimisticIOUReportAction.message[0].text,
                lastMessageHtml: optimisticIOUReportAction.message[0].html,
            },
        },
        {
            onyxMethod: Onyx.METHOD.MERGE,
            key: `${ONYXKEYS.COLLECTION.REPORT_ACTIONS}${iouReport.reportID}`,
            value: {
                [optimisticIOUReportAction.reportActionID]: {
                    ...optimisticIOUReportAction,
                    pendingAction: CONST.RED_BRICK_ROAD_PENDING_ACTION.ADD,
                },
            },
        },
        {
            onyxMethod: Onyx.METHOD.MERGE,
            key: `${ONYXKEYS.COLLECTION.REPORT}${iouReport.reportID}`,
            value: {
                ...iouReport,
                lastMessageText: optimisticIOUReportAction.message[0].text,
                lastMessageHtml: optimisticIOUReportAction.message[0].html,
                hasOutstandingIOU: false,
                statusNum: CONST.REPORT.STATUS.REIMBURSED,
            },
        },
        {
            onyxMethod: Onyx.METHOD.MERGE,
            key: ONYXKEYS.NVP_LAST_PAYMENT_METHOD,
            value: {[iouReport.policyID]: paymentMethodType},
        },
    ];

    const successData = [
        {
            onyxMethod: Onyx.METHOD.MERGE,
            key: `${ONYXKEYS.COLLECTION.REPORT_ACTIONS}${iouReport.reportID}`,
            value: {
                [optimisticIOUReportAction.reportActionID]: {
                    pendingAction: null,
                },
            },
        },
    ];

    const failureData = [
        {
            onyxMethod: Onyx.METHOD.MERGE,
            key: `${ONYXKEYS.COLLECTION.REPORT_ACTIONS}${iouReport.reportID}`,
            value: {
                [optimisticIOUReportAction.reportActionID]: {
                    errors: ErrorUtils.getMicroSecondOnyxError('iou.error.other'),
                },
            },
        },
    ];

    // In case the report preview action is loaded locally, let's update it.
    if (optimisticReportPreviewAction) {
        optimisticData.push({
            onyxMethod: Onyx.METHOD.MERGE,
            key: `${ONYXKEYS.COLLECTION.REPORT_ACTIONS}${chatReport.reportID}`,
            value: {
                [optimisticReportPreviewAction.reportActionID]: optimisticReportPreviewAction,
            },
        });
        failureData.push({
            onyxMethod: Onyx.METHOD.MERGE,
            key: `${ONYXKEYS.COLLECTION.REPORT_ACTIONS}${chatReport.reportID}`,
            value: {
                [optimisticReportPreviewAction.reportActionID]: {
                    created: optimisticReportPreviewAction.created,
                },
            },
        });
    }

    return {
        params: {
            iouReportID: iouReport.reportID,
            chatReportID: chatReport.reportID,
            reportActionID: optimisticIOUReportAction.reportActionID,
            paymentMethodType,
        },
        optimisticData,
        successData,
        failureData,
    };
}

/**
 * @param {Object} report
 * @param {Number} amount
 * @param {String} currency
 * @param {String} comment
 * @param {String} managerID - Account ID of the person sending the money
 * @param {Object} recipient - The user receiving the money
 */
function sendMoneyElsewhere(report, amount, currency, comment, managerID, recipient) {
    const {params, optimisticData, successData, failureData} = getSendMoneyParams(report, amount, currency, comment, CONST.IOU.PAYMENT_TYPE.ELSEWHERE, managerID, recipient);

    API.write('SendMoneyElsewhere', params, {optimisticData, successData, failureData});

    resetMoneyRequestInfo();
    Navigation.dismissModal(params.chatReportID);
    Report.notifyNewAction(params.chatReportID, managerID);
}

/**
 * @param {Object} report
 * @param {Number} amount
 * @param {String} currency
 * @param {String} comment
 * @param {String} managerID - Account ID of the person sending the money
 * @param {Object} recipient - The user receiving the money
 */
function sendMoneyWithWallet(report, amount, currency, comment, managerID, recipient) {
    const {params, optimisticData, successData, failureData} = getSendMoneyParams(report, amount, currency, comment, CONST.IOU.PAYMENT_TYPE.EXPENSIFY, managerID, recipient);

    API.write('SendMoneyWithWallet', params, {optimisticData, successData, failureData});

    resetMoneyRequestInfo();
    Navigation.dismissModal(params.chatReportID);
    Report.notifyNewAction(params.chatReportID, managerID);
}

function approveMoneyRequest(expenseReport) {
    const optimisticApprovedReportAction = ReportUtils.buildOptimisticApprovedReportAction(expenseReport.total, expenseReport.currency, expenseReport.reportID);

    const optimisticReportActionsData = {
        onyxMethod: Onyx.METHOD.MERGE,
        key: `${ONYXKEYS.COLLECTION.REPORT_ACTIONS}${expenseReport.reportID}`,
        value: {
            [optimisticApprovedReportAction.reportActionID]: {
                ...optimisticApprovedReportAction,
                pendingAction: CONST.RED_BRICK_ROAD_PENDING_ACTION.ADD,
            },
        },
    };
    const optimisticIOUReportData = {
        onyxMethod: Onyx.METHOD.MERGE,
        key: `${ONYXKEYS.COLLECTION.REPORT}${expenseReport.reportID}`,
        value: {
            ...expenseReport,
            lastMessageText: optimisticApprovedReportAction.message[0].text,
            lastMessageHtml: optimisticApprovedReportAction.message[0].html,
            stateNum: CONST.REPORT.STATE_NUM.SUBMITTED,
            statusNum: CONST.REPORT.STATUS.APPROVED,
        },
    };
    const optimisticData = [optimisticIOUReportData, optimisticReportActionsData];

    const successData = [
        {
            onyxMethod: Onyx.METHOD.MERGE,
            key: `${ONYXKEYS.COLLECTION.REPORT_ACTIONS}${expenseReport.reportID}`,
            value: {
                [optimisticApprovedReportAction.reportActionID]: {
                    pendingAction: null,
                },
            },
        },
    ];

    const failureData = [
        {
            onyxMethod: Onyx.METHOD.MERGE,
            key: `${ONYXKEYS.COLLECTION.REPORT_ACTIONS}${expenseReport.reportID}`,
            value: {
                [expenseReport.reportActionID]: {
                    errors: ErrorUtils.getMicroSecondOnyxError('iou.error.other'),
                },
            },
        },
    ];

    API.write('ApproveMoneyRequest', {reportID: expenseReport.reportID, approvedReportActionID: optimisticApprovedReportAction.reportActionID}, {optimisticData, successData, failureData});
}

/**
 * @param {Object} expenseReport
 */
function submitReport(expenseReport) {
    const optimisticSubmittedReportAction = ReportUtils.buildOptimisticSubmittedReportAction(expenseReport.total, expenseReport.currency, expenseReport.reportID);

    const optimisticReportActionsData = {
        onyxMethod: Onyx.METHOD.MERGE,
        key: `${ONYXKEYS.COLLECTION.REPORT_ACTIONS}${expenseReport.reportID}`,
        value: {
            [optimisticSubmittedReportAction.reportActionID]: {
                ...optimisticSubmittedReportAction,
                pendingAction: CONST.RED_BRICK_ROAD_PENDING_ACTION.ADD,
            },
        },
    };
    const optimisticIOUReportData = {
        onyxMethod: Onyx.METHOD.MERGE,
        key: `${ONYXKEYS.COLLECTION.REPORT}${expenseReport.reportID}`,
        value: {
            ...expenseReport,
            lastMessageText: optimisticSubmittedReportAction.message[0].text,
            lastMessageHtml: optimisticSubmittedReportAction.message[0].html,
            state: CONST.REPORT.STATE.SUBMITTED,
            stateNum: CONST.REPORT.STATE_NUM.PROCESSING,
            statusNum: CONST.REPORT.STATUS.SUBMITTED,
        },
    };
    const optimisticData = [optimisticIOUReportData, optimisticReportActionsData];

    const successData = [
        {
            onyxMethod: Onyx.METHOD.MERGE,
            key: `${ONYXKEYS.COLLECTION.REPORT_ACTIONS}${expenseReport.reportID}`,
            value: {
                [optimisticSubmittedReportAction.reportActionID]: {
                    pendingAction: null,
                },
            },
        },
    ];

    const failureData = [
        {
            onyxMethod: Onyx.METHOD.MERGE,
            key: `${ONYXKEYS.COLLECTION.REPORT_ACTIONS}${expenseReport.reportID}`,
            value: {
                [expenseReport.reportActionID]: {
                    errors: ErrorUtils.getMicroSecondOnyxError('iou.error.other'),
                },
            },
        },
        {
            onyxMethod: Onyx.METHOD.MERGE,
            key: `${ONYXKEYS.COLLECTION.REPORT}${expenseReport.reportID}`,
            value: {
                state: CONST.REPORT.STATE.OPEN,
                stateNum: CONST.REPORT.STATE_NUM.OPEN,
            },
        },
    ];

    API.write(
        'SubmitReport',
        {
            reportID: expenseReport.reportID,
            managerEmail: expenseReport.managerEmail,
            managerAccountID: expenseReport.managerID,
            reportActionID: optimisticSubmittedReportAction.reportActionID,
        },
        {optimisticData, successData, failureData},
    );
}

/**
 * @param {String} paymentType
 * @param {Object} chatReport
 * @param {Object} iouReport
 * @param {String} reimbursementBankAccountState
 */
function payMoneyRequest(paymentType, chatReport, iouReport) {
    const recipient = {
        login: iouReport.ownerEmail,
        accountID: iouReport.ownerAccountID,
    };
    const {params, optimisticData, successData, failureData} = getPayMoneyRequestParams(chatReport, iouReport, recipient, paymentType);

    // For now we need to call the PayMoneyRequestWithWallet API since PayMoneyRequest was not updated to work with
    // Expensify Wallets.
    const apiCommand = paymentType === CONST.IOU.PAYMENT_TYPE.EXPENSIFY ? 'PayMoneyRequestWithWallet' : 'PayMoneyRequest';

    API.write(apiCommand, params, {optimisticData, successData, failureData});
    Navigation.dismissModal(chatReport.reportID);
}

/**
 * @param {String} transactionID
 * @param {Object} receipt
 * @param {String} filePath
 */
function replaceReceipt(transactionID, receipt, filePath) {
    const transaction = lodashGet(allTransactions, 'transactionID', {});
    const oldReceipt = lodashGet(transaction, 'receipt', {});

    const optimisticData = [
        {
            onyxMethod: Onyx.METHOD.MERGE,
            key: `${ONYXKEYS.COLLECTION.TRANSACTION}${transactionID}`,
            value: {
                receipt: {
                    source: filePath,
                    state: CONST.IOU.RECEIPT_STATE.OPEN,
                },
                filename: receipt.name,
            },
        },
    ];

    const failureData = [
        {
            onyxMethod: Onyx.METHOD.MERGE,
            key: `${ONYXKEYS.COLLECTION.TRANSACTION}${transactionID}`,
            value: {
                receipt: oldReceipt,
                filename: transaction.filename,
            },
        },
    ];

    API.write('ReplaceReceipt', {transactionID, receipt}, {optimisticData, failureData});
}

/**
 * Initialize money request info and navigate to the MoneyRequest page
 * @param {String} iouType
 * @param {String} reportID
 */
function startMoneyRequest(iouType, reportID = '') {
    resetMoneyRequestInfo(`${iouType}${reportID}`);
    Navigation.navigate(ROUTES.MONEY_REQUEST.getRoute(iouType, reportID));
}

/**
 * @param {String} id
 */
function setMoneyRequestId(id) {
    Onyx.merge(ONYXKEYS.IOU, {id});
}

/**
 * @param {Number} amount
 */
function setMoneyRequestAmount(amount) {
    Onyx.merge(ONYXKEYS.IOU, {amount});
}

/**
 * @param {String} created
 */
function setMoneyRequestCreated(created) {
    Onyx.merge(ONYXKEYS.IOU, {created});
}

/**
 * @param {String} currency
 */
function setMoneyRequestCurrency(currency) {
    Onyx.merge(ONYXKEYS.IOU, {currency});
}

/**
 * @param {String} comment
 */
function setMoneyRequestDescription(comment) {
    Onyx.merge(ONYXKEYS.IOU, {comment: comment.trim()});
}

/**
 * @param {String} merchant
 */
function setMoneyRequestMerchant(merchant) {
    Onyx.merge(ONYXKEYS.IOU, {merchant: merchant.trim()});
}

/**
 * @param {String} category
 */
function setMoneyRequestCategory(category) {
    Onyx.merge(ONYXKEYS.IOU, {category});
}

function resetMoneyRequestCategory() {
    Onyx.merge(ONYXKEYS.IOU, {category: ''});
}

/*
 * @param {String} tag
 */
function setMoneyRequestTag(tag) {
    Onyx.merge(ONYXKEYS.IOU, {tag});
}

function resetMoneyRequestTag() {
    Onyx.merge(ONYXKEYS.IOU, {tag: ''});
}

/**
 * @param {Boolean} billable
 */
function setMoneyRequestBillable(billable) {
    Onyx.merge(ONYXKEYS.IOU, {billable});
}

/**
 * @param {Object[]} participants
 */
function setMoneyRequestParticipants(participants) {
    Onyx.merge(ONYXKEYS.IOU, {participants});
}

/**
 * @param {String} receiptPath
 * @param {String} receiptFilename
 */
function setMoneyRequestReceipt(receiptPath, receiptFilename) {
    Onyx.merge(ONYXKEYS.IOU, {receiptPath, receiptFilename, merchant: ''});
}

function createEmptyTransaction() {
    const transactionID = NumberUtils.rand64();
    Onyx.merge(`${ONYXKEYS.COLLECTION.TRANSACTION}${transactionID}`, {transactionID});
    Onyx.merge(ONYXKEYS.IOU, {transactionID});
}

/**
 * Navigates to the next IOU page based on where the IOU request was started
 *
 * @param {Object} iou
 * @param {String} iouType
 * @param {Object} report
 * @param {String} report.reportID
 * @param {String} path
 */
function navigateToNextPage(iou, iouType, report, path = '') {
    const moneyRequestID = `${iouType}${report.reportID || ''}`;
    const shouldReset = iou.id !== moneyRequestID;

    // If the money request ID in Onyx does not match the ID from params, we want to start a new request
    // with the ID from params. We need to clear the participants in case the new request is initiated from FAB.
    if (shouldReset) {
        resetMoneyRequestInfo(moneyRequestID);
    }

    // If we're adding a receipt, that means the user came from the confirmation page and we need to navigate back to it.
    if (path.slice(1) === ROUTES.MONEY_REQUEST_RECEIPT.getRoute(iouType, report.reportID)) {
        Navigation.navigate(ROUTES.MONEY_REQUEST_CONFIRMATION.getRoute(iouType, report.reportID));
        return;
    }

    // If a request is initiated on a report, skip the participants selection step and navigate to the confirmation page.
    if (report.reportID) {
        // If the report is iou or expense report, we should get the chat report to set participant for request money
        const chatReport = ReportUtils.isMoneyRequestReport(report) ? ReportUtils.getReport(report.chatReportID) : report;
        // Reinitialize the participants when the money request ID in Onyx does not match the ID from params
        if (_.isEmpty(iou.participants) || shouldReset) {
            const currentUserAccountID = currentUserPersonalDetails.accountID;
            const participants = ReportUtils.isPolicyExpenseChat(chatReport)
                ? [{reportID: chatReport.reportID, isPolicyExpenseChat: true, selected: true}]
                : _.chain(chatReport.participantAccountIDs)
                      .filter((accountID) => currentUserAccountID !== accountID)
                      .map((accountID) => ({accountID, selected: true}))
                      .value();
            setMoneyRequestParticipants(participants);
        }
        Navigation.navigate(ROUTES.MONEY_REQUEST_CONFIRMATION.getRoute(iouType, report.reportID));
        return;
    }
    Navigation.navigate(ROUTES.MONEY_REQUEST_PARTICIPANTS.getRoute(iouType));
}

/**
 *  When the money request or split bill creation flow is initialized via FAB, the reportID is not passed as a navigation
 * parameter.
 * Gets a report id from the first participant of the IOU object stored in Onyx.
 * @param {Object} iou
 * @param {Array} iou.participants
 * @param {Object} route
 * @param {Object} route.params
 * @param {String} [route.params.reportID]
 * @returns {String}
 */
function getIOUReportID(iou, route) {
    return lodashGet(route, 'params.reportID') || lodashGet(iou, 'participants.0.reportID', '');
}

export {
    createDistanceRequest,
    editMoneyRequest,
    deleteMoneyRequest,
    splitBill,
    splitBillAndOpenReport,
    setDraftSplitTransaction,
    startSplitBill,
    completeSplitBill,
    requestMoney,
    sendMoneyElsewhere,
    approveMoneyRequest,
    submitReport,
    payMoneyRequest,
    sendMoneyWithWallet,
    startMoneyRequest,
    resetMoneyRequestInfo,
    setMoneyRequestId,
    setMoneyRequestAmount,
    setMoneyRequestCreated,
    setMoneyRequestCurrency,
    setMoneyRequestDescription,
    setMoneyRequestMerchant,
    setMoneyRequestCategory,
    resetMoneyRequestCategory,
    setMoneyRequestTag,
    resetMoneyRequestTag,
    setMoneyRequestBillable,
    setMoneyRequestParticipants,
    setMoneyRequestReceipt,
    createEmptyTransaction,
    navigateToNextPage,
    updateDistanceRequest,
    replaceReceipt,
    getIOUReportID,
};<|MERGE_RESOLUTION|>--- conflicted
+++ resolved
@@ -53,7 +53,6 @@
     },
 });
 
-<<<<<<< HEAD
 let allDraftSplitTransactions;
 Onyx.connect({
     key: ONYXKEYS.COLLECTION.DRAFT_SPLIT_TRANSACTION,
@@ -75,8 +74,6 @@
     callback: (val) => (allRecentlyUsedCategories = val),
 });
 
-=======
->>>>>>> 5c47140e
 let allRecentlyUsedTags = {};
 Onyx.connect({
     key: ONYXKEYS.COLLECTION.POLICY_RECENTLY_USED_TAGS,
