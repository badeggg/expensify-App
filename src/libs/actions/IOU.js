--- conflicted
+++ resolved
@@ -3716,7 +3716,6 @@
 }
 
 /**
-<<<<<<< HEAD
  * @param {Object} transaction
  * @param {String} comment
  * @param {Boolean} isDraft
@@ -3738,7 +3737,9 @@
             setDraftSplitTransaction(transaction.transactionID, {comment});
         }
     }
-=======
+}
+
+/**
  * @param {String} receiptFilename
  * @param {String} receiptPath
  * @param {Function} onSuccess
@@ -3762,7 +3763,6 @@
         IOUUtils.navigateToStartMoneyRequestStep(requestType, iouType, transactionID, reportID);
     };
     FileUtils.readFileAsync(receiptPath, receiptFilename, onSuccess, onFailure);
->>>>>>> c5ca9a81
 }
 
 export {
