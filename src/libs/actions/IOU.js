import {format} from 'date-fns';
import Str from 'expensify-common/lib/str';
import lodashGet from 'lodash/get';
import lodashHas from 'lodash/has';
import Onyx from 'react-native-onyx';
import OnyxUtils from 'react-native-onyx/lib/utils';
import _ from 'underscore';
import ReceiptGeneric from '@assets/images/receipt-generic.png';
import * as API from '@libs/API';
import * as CurrencyUtils from '@libs/CurrencyUtils';
import DateUtils from '@libs/DateUtils';
import * as ErrorUtils from '@libs/ErrorUtils';
import * as IOUUtils from '@libs/IOUUtils';
import * as LocalePhoneNumber from '@libs/LocalePhoneNumber';
import * as Localize from '@libs/Localize';
import Navigation from '@libs/Navigation/Navigation';
import * as NumberUtils from '@libs/NumberUtils';
import * as OptionsListUtils from '@libs/OptionsListUtils';
import Permissions from '@libs/Permissions';
import * as PolicyUtils from '@libs/PolicyUtils';
import * as ReportActionsUtils from '@libs/ReportActionsUtils';
import * as ReportUtils from '@libs/ReportUtils';
import * as TransactionUtils from '@libs/TransactionUtils';
import * as UserUtils from '@libs/UserUtils';
import ViolationsUtils from '@libs/ViolationsUtils';
import CONST from '@src/CONST';
import ONYXKEYS from '@src/ONYXKEYS';
import ROUTES from '@src/ROUTES';
import * as Policy from './Policy';
import * as Report from './Report';

let betas;
Onyx.connect({
    key: ONYXKEYS.BETAS,
    callback: (val) => (betas = val || []),
});

let allPersonalDetails;
Onyx.connect({
    key: ONYXKEYS.PERSONAL_DETAILS_LIST,
    callback: (val) => {
        allPersonalDetails = val || {};
    },
});

let allReports;
Onyx.connect({
    key: ONYXKEYS.COLLECTION.REPORT,
    waitForCollectionCallback: true,
    callback: (val) => (allReports = val),
});

let allTransactions;
Onyx.connect({
    key: ONYXKEYS.COLLECTION.TRANSACTION,
    waitForCollectionCallback: true,
    callback: (val) => {
        if (!val) {
            allTransactions = {};
            return;
        }

        allTransactions = val;
    },
});

let allTransactionDrafts = {};
Onyx.connect({
    key: ONYXKEYS.COLLECTION.TRANSACTION_DRAFT,
    waitForCollectionCallback: true,
    callback: (val) => {
        allTransactionDrafts = val || {};
    },
});

let allTransactionViolations;
Onyx.connect({
    key: ONYXKEYS.COLLECTION.TRANSACTION_VIOLATIONS,
    waitForCollectionCallback: true,
    callback: (val) => {
        if (!val) {
            allTransactionViolations = {};
            return;
        }

        allTransactionViolations = val;
    },
});

let allDraftSplitTransactions;
Onyx.connect({
    key: ONYXKEYS.COLLECTION.SPLIT_TRANSACTION_DRAFT,
    waitForCollectionCallback: true,
    callback: (val) => {
        allDraftSplitTransactions = val || {};
    },
});

let allNextSteps = {};
Onyx.connect({
    key: ONYXKEYS.COLLECTION.NEXT_STEP,
    waitForCollectionCallback: true,
    callback: (val) => {
        allNextSteps = val || {};
    },
});

let userAccountID = '';
let currentUserEmail = '';
Onyx.connect({
    key: ONYXKEYS.SESSION,
    callback: (val) => {
        currentUserEmail = lodashGet(val, 'email', '');
        userAccountID = lodashGet(val, 'accountID', '');
    },
});

let currentUserPersonalDetails = {};
Onyx.connect({
    key: ONYXKEYS.PERSONAL_DETAILS_LIST,
    callback: (val) => {
        currentUserPersonalDetails = lodashGet(val, userAccountID, {});
    },
});

let currentDate = '';
Onyx.connect({
    key: ONYXKEYS.CURRENT_DATE,
    callback: (val) => {
        currentDate = val;
    },
});

/**
 * Initialize money request info
 * @param {String} reportID to attach the transaction to
 * @param {Boolean} isFromGlobalCreate
 * @param {String} [iouRequestType] one of manual/scan/distance
 */
function startMoneyRequest_temporaryForRefactor(reportID, isFromGlobalCreate, iouRequestType = CONST.IOU.REQUEST_TYPE.MANUAL) {
    // Generate a brand new transactionID
    const newTransactionID = CONST.IOU.OPTIMISTIC_TRANSACTION_ID;
    const created = currentDate || format(new Date(), 'yyyy-MM-dd');
    const comment = {};

    // Add initial empty waypoints when starting a distance request
    if (iouRequestType === CONST.IOU.REQUEST_TYPE.DISTANCE) {
        comment.waypoints = {
            waypoint0: {},
            waypoint1: {},
        };
    }

    // Store the transaction in Onyx and mark it as not saved so it can be cleaned up later
    // Use set() here so that there is no way that data will be leaked between objects when it gets reset
    Onyx.set(`${ONYXKEYS.COLLECTION.TRANSACTION_DRAFT}${newTransactionID}`, {
        amount: 0,
        comment,
        created,
        currency: lodashGet(currentUserPersonalDetails, 'localCurrencyCode', CONST.CURRENCY.USD),
        iouRequestType,
        reportID,
        transactionID: newTransactionID,
        isFromGlobalCreate,
        merchant: CONST.TRANSACTION.PARTIAL_TRANSACTION_MERCHANT,
    });
}

/**
 * @param {String} transactionID
 */
function clearMoneyRequest(transactionID) {
    Onyx.set(`${ONYXKEYS.COLLECTION.TRANSACTION_DRAFT}${transactionID}`, null);
}

/**
 * @param {String} transactionID
 * @param {Number} amount
 * @param {String} currency
 */
function setMoneyRequestAmount_temporaryForRefactor(transactionID, amount, currency) {
    Onyx.merge(`${ONYXKEYS.COLLECTION.TRANSACTION_DRAFT}${transactionID}`, {amount, currency});
}

/**
 * @param {String} transactionID
 * @param {String} created
 */
function setMoneyRequestCreated_temporaryForRefactor(transactionID, created) {
    Onyx.merge(`${ONYXKEYS.COLLECTION.TRANSACTION_DRAFT}${transactionID}`, {created});
}

/**
 * @param {String} transactionID
 * @param {String} currency
 */
function setMoneyRequestCurrency_temporaryForRefactor(transactionID, currency) {
    Onyx.merge(`${ONYXKEYS.COLLECTION.TRANSACTION_DRAFT}${transactionID}`, {currency});
}

/**
 * @param {String} transactionID
 * @param {String} comment
 */
function setMoneyRequestDescription_temporaryForRefactor(transactionID, comment) {
    Onyx.merge(`${ONYXKEYS.COLLECTION.TRANSACTION_DRAFT}${transactionID}`, {comment: {comment: comment.trim()}});
}

/**
 * @param {String} transactionID
 * @param {String} merchant
 */
function setMoneyRequestMerchant_temporaryForRefactor(transactionID, merchant) {
    Onyx.merge(`${ONYXKEYS.COLLECTION.TRANSACTION_DRAFT}${transactionID}`, {merchant: merchant.trim()});
}

/**
 * @param {String} transactionID
 * @param {String} category
 */
function setMoneyRequestCategory_temporaryForRefactor(transactionID, category) {
    Onyx.merge(`${ONYXKEYS.COLLECTION.TRANSACTION_DRAFT}${transactionID}`, {category});
}

/*
 * @param {String} transactionID
 */
function resetMoneyRequestCategory_temporaryForRefactor(transactionID) {
    Onyx.merge(`${ONYXKEYS.COLLECTION.TRANSACTION_DRAFT}${transactionID}`, {category: null});
}

/*
 * @param {String} transactionID
 * @param {String} tag
 */
function setMoneyRequestTag_temporaryForRefactor(transactionID, tag) {
    Onyx.merge(`${ONYXKEYS.COLLECTION.TRANSACTION_DRAFT}${transactionID}`, {tag});
}

/*
 * @param {String} transactionID
 */
function resetMoneyRequestTag_temporaryForRefactor(transactionID) {
    Onyx.merge(`${ONYXKEYS.COLLECTION.TRANSACTION_DRAFT}${transactionID}`, {tag: null});
}

/**
 * @param {String} transactionID
 * @param {Boolean} billable
 */
function setMoneyRequestBillable_temporaryForRefactor(transactionID, billable) {
    Onyx.merge(`${ONYXKEYS.COLLECTION.TRANSACTION_DRAFT}${transactionID}`, {billable});
}

/**
 * @param {String} transactionID
 * @param {Object[]} participants
 */
function setMoneyRequestParticipants_temporaryForRefactor(transactionID, participants) {
    Onyx.merge(`${ONYXKEYS.COLLECTION.TRANSACTION_DRAFT}${transactionID}`, {participants});
}

/**
 * @param {String} transactionID
 * @param {String} source
 * @param {String} filename
 */
function setMoneyRequestReceipt_temporaryForRefactor(transactionID, source, filename) {
    Onyx.merge(`${ONYXKEYS.COLLECTION.TRANSACTION_DRAFT}${transactionID}`, {receipt: {source}, filename});
}

/**
 * Reset money request info from the store with its initial value
 * @param {String} id
 */
function resetMoneyRequestInfo(id = '') {
    const created = currentDate || format(new Date(), CONST.DATE.FNS_FORMAT_STRING);
    Onyx.merge(ONYXKEYS.IOU, {
        id,
        amount: 0,
        currency: lodashGet(currentUserPersonalDetails, 'localCurrencyCode', CONST.CURRENCY.USD),
        comment: '',
        participants: [],
        merchant: CONST.TRANSACTION.PARTIAL_TRANSACTION_MERCHANT,
        category: '',
        tag: '',
        created,
        receiptPath: '',
        receiptFilename: '',
        transactionID: '',
        billable: null,
        isSplitRequest: false,
    });
}

/**
 *  Helper function to get the receipt error for money requests, or the generic error if there's no receipt
 *
 * @param {Object} receipt
 * @param {String} filename
 * @param {Boolean} [isScanRequest]
 * @returns {Object}
 */
function getReceiptError(receipt, filename, isScanRequest = true) {
    return _.isEmpty(receipt) || !isScanRequest
        ? ErrorUtils.getMicroSecondOnyxError('iou.error.genericCreateFailureMessage')
        : ErrorUtils.getMicroSecondOnyxErrorObject({error: CONST.IOU.RECEIPT_ERROR, source: receipt.source, filename});
}

/**
 * Builds the Onyx data for a money request.
 *
 * @param {Object} chatReport
 * @param {Object} iouReport
 * @param {Object} transaction
 * @param {Object} chatCreatedAction
 * @param {Object} iouCreatedAction
 * @param {Object} iouAction
 * @param {Object} optimisticPersonalDetailListAction
 * @param {Object} reportPreviewAction
 * @param {Array} optimisticPolicyRecentlyUsedCategories
 * @param {Array} optimisticPolicyRecentlyUsedTags
 * @param {boolean} isNewChatReport
 * @param {boolean} isNewIOUReport
 * @param {Object} policy - May be undefined, an empty object, or an object matching the Policy type (src/types/onyx/Policy.ts)
 * @param {Array} policyTags
 * @param {Array} policyCategories
 * @param {Boolean} hasOutstandingChildRequest
 * @returns {Array} - An array containing the optimistic data, success data, and failure data.
 */
function buildOnyxDataForMoneyRequest(
    chatReport,
    iouReport,
    transaction,
    chatCreatedAction,
    iouCreatedAction,
    iouAction,
    optimisticPersonalDetailListAction,
    reportPreviewAction,
    optimisticPolicyRecentlyUsedCategories,
    optimisticPolicyRecentlyUsedTags,
    isNewChatReport,
    isNewIOUReport,
    policy,
    policyTags,
    policyCategories,
    hasOutstandingChildRequest = false,
) {
    const isScanRequest = TransactionUtils.isScanRequest(transaction);
    const optimisticData = [
        {
            // Use SET for new reports because it doesn't exist yet, is faster and we need the data to be available when we navigate to the chat page
            onyxMethod: isNewChatReport ? Onyx.METHOD.SET : Onyx.METHOD.MERGE,
            key: `${ONYXKEYS.COLLECTION.REPORT}${chatReport.reportID}`,
            value: {
                ...chatReport,
                lastReadTime: DateUtils.getDBTime(),
                lastMessageTranslationKey: '',
                iouReportID: iouReport.reportID,
                hasOutstandingChildRequest,
                ...(isNewChatReport ? {pendingFields: {createChat: CONST.RED_BRICK_ROAD_PENDING_ACTION.ADD}} : {}),
            },
        },
        {
            onyxMethod: isNewIOUReport ? Onyx.METHOD.SET : Onyx.METHOD.MERGE,
            key: `${ONYXKEYS.COLLECTION.REPORT}${iouReport.reportID}`,
            value: {
                ...iouReport,
                lastMessageText: iouAction.message[0].text,
                lastMessageHtml: iouAction.message[0].html,
                pendingFields: {
                    ...(isNewIOUReport ? {createChat: CONST.RED_BRICK_ROAD_PENDING_ACTION.ADD} : {preview: CONST.RED_BRICK_ROAD_PENDING_ACTION.UPDATE}),
                },
            },
        },
        {
            onyxMethod: Onyx.METHOD.SET,
            key: `${ONYXKEYS.COLLECTION.TRANSACTION}${transaction.transactionID}`,
            value: transaction,
        },
        {
            onyxMethod: isNewChatReport ? Onyx.METHOD.SET : Onyx.METHOD.MERGE,
            key: `${ONYXKEYS.COLLECTION.REPORT_ACTIONS}${chatReport.reportID}`,
            value: {
                ...(isNewChatReport ? {[chatCreatedAction.reportActionID]: chatCreatedAction} : {}),
                [reportPreviewAction.reportActionID]: reportPreviewAction,
            },
        },
        {
            onyxMethod: isNewIOUReport ? Onyx.METHOD.SET : Onyx.METHOD.MERGE,
            key: `${ONYXKEYS.COLLECTION.REPORT_ACTIONS}${iouReport.reportID}`,
            value: {
                ...(isNewIOUReport ? {[iouCreatedAction.reportActionID]: iouCreatedAction} : {}),
                [iouAction.reportActionID]: iouAction,
            },
        },

        // Remove the temporary transaction used during the creation flow
        {
            onyxMethod: Onyx.METHOD.SET,
            key: `${ONYXKEYS.COLLECTION.TRANSACTION_DRAFT}${CONST.IOU.OPTIMISTIC_TRANSACTION_ID}`,
            value: null,
        },
    ];

    if (!_.isEmpty(optimisticPolicyRecentlyUsedCategories)) {
        optimisticData.push({
            onyxMethod: Onyx.METHOD.SET,
            key: `${ONYXKEYS.COLLECTION.POLICY_RECENTLY_USED_CATEGORIES}${iouReport.policyID}`,
            value: optimisticPolicyRecentlyUsedCategories,
        });
    }

    if (!_.isEmpty(optimisticPolicyRecentlyUsedTags)) {
        optimisticData.push({
            onyxMethod: Onyx.METHOD.MERGE,
            key: `${ONYXKEYS.COLLECTION.POLICY_RECENTLY_USED_TAGS}${iouReport.policyID}`,
            value: optimisticPolicyRecentlyUsedTags,
        });
    }

    if (!_.isEmpty(optimisticPersonalDetailListAction)) {
        optimisticData.push({
            onyxMethod: Onyx.METHOD.MERGE,
            key: ONYXKEYS.PERSONAL_DETAILS_LIST,
            value: optimisticPersonalDetailListAction,
        });
    }

    const successData = [
        ...(isNewChatReport
            ? [
                  {
                      onyxMethod: Onyx.METHOD.MERGE,
                      key: `${ONYXKEYS.COLLECTION.REPORT}${chatReport.reportID}`,
                      value: {
                          pendingFields: null,
                          errorFields: null,
                      },
                  },
              ]
            : []),
        {
            onyxMethod: Onyx.METHOD.MERGE,
            key: `${ONYXKEYS.COLLECTION.REPORT}${iouReport.reportID}`,
            value: {
                pendingFields: null,
                errorFields: null,
            },
        },
        {
            onyxMethod: Onyx.METHOD.MERGE,
            key: `${ONYXKEYS.COLLECTION.TRANSACTION}${transaction.transactionID}`,
            value: {
                pendingAction: null,
                pendingFields: null,
            },
        },

        {
            onyxMethod: Onyx.METHOD.MERGE,
            key: `${ONYXKEYS.COLLECTION.REPORT_ACTIONS}${chatReport.reportID}`,
            value: {
                ...(isNewChatReport
                    ? {
                          [chatCreatedAction.reportActionID]: {
                              pendingAction: null,
                              errors: null,
                          },
                      }
                    : {}),
                [reportPreviewAction.reportActionID]: {
                    pendingAction: null,
                },
            },
        },
        {
            onyxMethod: Onyx.METHOD.MERGE,
            key: `${ONYXKEYS.COLLECTION.REPORT_ACTIONS}${iouReport.reportID}`,
            value: {
                ...(isNewIOUReport
                    ? {
                          [iouCreatedAction.reportActionID]: {
                              pendingAction: null,
                              errors: null,
                          },
                      }
                    : {}),
                [iouAction.reportActionID]: {
                    pendingAction: null,
                    errors: null,
                },
            },
        },
    ];

    const failureData = [
        {
            onyxMethod: Onyx.METHOD.MERGE,
            key: `${ONYXKEYS.COLLECTION.REPORT}${chatReport.reportID}`,
            value: {
                iouReportID: chatReport.iouReportID,
                lastReadTime: chatReport.lastReadTime,
                pendingFields: null,
                ...(isNewChatReport
                    ? {
                          errorFields: {
                              createChat: ErrorUtils.getMicroSecondOnyxError('report.genericCreateReportFailureMessage'),
                          },
                      }
                    : {}),
            },
        },
        {
            onyxMethod: Onyx.METHOD.MERGE,
            key: `${ONYXKEYS.COLLECTION.REPORT}${iouReport.reportID}`,
            value: {
                pendingFields: null,
                errorFields: {
                    ...(isNewIOUReport ? {createChat: ErrorUtils.getMicroSecondOnyxError('report.genericCreateReportFailureMessage')} : {}),
                },
            },
        },
        {
            onyxMethod: Onyx.METHOD.MERGE,
            key: `${ONYXKEYS.COLLECTION.TRANSACTION}${transaction.transactionID}`,
            value: {
                errors: ErrorUtils.getMicroSecondOnyxError('iou.error.genericCreateFailureMessage'),
                pendingAction: null,
                pendingFields: null,
            },
        },

        // Remove the temporary transaction used during the creation flow
        {
            onyxMethod: Onyx.METHOD.SET,
            key: `${ONYXKEYS.COLLECTION.TRANSACTION_DRAFT}${CONST.IOU.OPTIMISTIC_TRANSACTION_ID}`,
            value: null,
        },

        {
            onyxMethod: Onyx.METHOD.MERGE,
            key: `${ONYXKEYS.COLLECTION.REPORT_ACTIONS}${chatReport.reportID}`,
            value: {
                ...(isNewChatReport
                    ? {
                          [chatCreatedAction.reportActionID]: {
                              errors: getReceiptError(transaction.receipt, transaction.filename || transaction.receipt.filename, isScanRequest),
                          },
                          [reportPreviewAction.reportActionID]: {
                              errors: ErrorUtils.getMicroSecondOnyxError(null),
                          },
                      }
                    : {
                          [reportPreviewAction.reportActionID]: {
                              created: reportPreviewAction.created,
                              errors: getReceiptError(transaction.receipt, transaction.filename || transaction.receipt.filename, isScanRequest),
                          },
                      }),
            },
        },
        {
            onyxMethod: Onyx.METHOD.MERGE,
            key: `${ONYXKEYS.COLLECTION.REPORT_ACTIONS}${iouReport.reportID}`,
            value: {
                ...(isNewIOUReport
                    ? {
                          [iouCreatedAction.reportActionID]: {
                              errors: getReceiptError(transaction.receipt, transaction.filename || transaction.receipt.filename, isScanRequest),
                          },
                          [iouAction.reportActionID]: {
                              errors: ErrorUtils.getMicroSecondOnyxError(null),
                          },
                      }
                    : {
                          [iouAction.reportActionID]: {
                              errors: getReceiptError(transaction.receipt, transaction.filename || transaction.receipt.filename, isScanRequest),
                          },
                      }),
            },
        },
    ];

    // Policy won't be set for P2P cases for which we don't need to compute violations
    if (!policy || !policy.id) {
        return [optimisticData, successData, failureData];
    }

    const violationsOnyxData = ViolationsUtils.getViolationsOnyxData(transaction, [], policy.requiresTag, policyTags, policy.requiresCategory, policyCategories);

    if (violationsOnyxData) {
        optimisticData.push(violationsOnyxData);
        failureData.push({
            onyxMethod: Onyx.METHOD.SET,
            key: `${ONYXKEYS.COLLECTION.TRANSACTION_VIOLATIONS}${transaction.transactionID}`,
            value: [],
        });
    }

    return [optimisticData, successData, failureData];
}

/**
 * Gathers all the data needed to make a money request. It attempts to find existing reports, iouReports, and receipts. If it doesn't find them, then
 * it creates optimistic versions of them and uses those instead
 *
 * @param {Object} report
 * @param {Object} participant
 * @param {String} comment
 * @param {Number} amount
 * @param {String} currency
 * @param {String} created
 * @param {String} merchant
 * @param {Number} [payeeAccountID]
 * @param {String} [payeeEmail]
 * @param {Object} [receipt]
 * @param {String} [existingTransactionID]
 * @param {String} [category]
 * @param {String} [tag]
 * @param {Boolean} [billable]
 * @param {Object} [policy]
 * @param {Object} [policyTags]
 * @param {Object} [policyCategories]
 * @returns {Object} data
 * @returns {String} data.payerEmail
 * @returns {Object} data.iouReport
 * @returns {Object} data.chatReport
 * @returns {Object} data.transaction
 * @returns {Object} data.iouAction
 * @returns {Object} data.createdChatReportActionID
 * @returns {Object} data.createdIOUReportActionID
 * @returns {Object} data.reportPreviewAction
 * @returns {Object} data.onyxData
 * @returns {Object} data.onyxData.optimisticData
 * @returns {Object} data.onyxData.successData
 * @returns {Object} data.onyxData.failureData
 */
function getMoneyRequestInformation(
    report,
    participant,
    comment,
    amount,
    currency,
    created,
    merchant,
    payeeAccountID = userAccountID,
    payeeEmail = currentUserEmail,
    receipt = undefined,
    existingTransactionID = undefined,
    category = undefined,
    tag = undefined,
    billable = undefined,
    policy = undefined,
    policyTags = undefined,
    policyCategories = undefined,
) {
    const payerEmail = OptionsListUtils.addSMSDomainIfPhoneNumber(participant.login);
    const payerAccountID = Number(participant.accountID);
    const isPolicyExpenseChat = participant.isPolicyExpenseChat;

    // STEP 1: Get existing chat report OR build a new optimistic one
    let isNewChatReport = false;
    let chatReport = lodashGet(report, 'reportID', null) ? report : null;

    // If this is a policyExpenseChat, the chatReport must exist and we can get it from Onyx.
    // report is null if the flow is initiated from the global create menu. However, participant always stores the reportID if it exists, which is the case for policyExpenseChats
    if (!chatReport && isPolicyExpenseChat) {
        chatReport = allReports[`${ONYXKEYS.COLLECTION.REPORT}${participant.reportID}`];
    }

    if (!chatReport) {
        chatReport = ReportUtils.getChatByParticipants([payerAccountID]);
    }

    // If we still don't have a report, it likely doens't exist and we need to build an optimistic one
    if (!chatReport) {
        isNewChatReport = true;
        chatReport = ReportUtils.buildOptimisticChatReport([payerAccountID]);
    }

    // STEP 2: Get existing IOU report and update its total OR build a new optimistic one
    const isNewIOUReport = !chatReport.iouReportID || ReportUtils.hasIOUWaitingOnCurrentUserBankAccount(chatReport);
    let iouReport = isNewIOUReport ? null : allReports[`${ONYXKEYS.COLLECTION.REPORT}${chatReport.iouReportID}`];

    // Check if the Scheduled Submit is enabled in case of expense report
    let needsToBeManuallySubmitted = false;
    let isFromPaidPolicy = false;
    if (isPolicyExpenseChat) {
        isFromPaidPolicy = PolicyUtils.isPaidGroupPolicy(policy);

        // If the scheduled submit is turned off on the policy, user needs to manually submit the report which is indicated by GBR in LHN
        needsToBeManuallySubmitted = isFromPaidPolicy && !(policy.isHarvestingEnabled || false);

        // If the linked expense report on paid policy is not draft, we need to create a new draft expense report
        if (iouReport && isFromPaidPolicy && !ReportUtils.isDraftExpenseReport(iouReport)) {
            iouReport = null;
        }
    }

    if (iouReport) {
        if (isPolicyExpenseChat) {
            iouReport = {...iouReport};
            if (lodashGet(iouReport, 'currency') === currency) {
                // Because of the Expense reports are stored as negative values, we substract the total from the amount
                iouReport.total -= amount;
            }
        } else {
            iouReport = IOUUtils.updateIOUOwnerAndTotal(iouReport, payeeAccountID, amount, currency);
        }
    } else {
        iouReport = isPolicyExpenseChat
            ? ReportUtils.buildOptimisticExpenseReport(chatReport.reportID, chatReport.policyID, payeeAccountID, amount, currency)
            : ReportUtils.buildOptimisticIOUReport(payeeAccountID, payerAccountID, amount, chatReport.reportID, currency);
    }

    // STEP 3: Build optimistic receipt and transaction
    const receiptObject = {};
    let filename;
    if (receipt && receipt.source) {
        receiptObject.source = receipt.source;
        receiptObject.state = receipt.state || CONST.IOU.RECEIPT_STATE.SCANREADY;
        filename = receipt.name;
    }
    let optimisticTransaction = TransactionUtils.buildOptimisticTransaction(
        ReportUtils.isExpenseReport(iouReport) ? -amount : amount,
        currency,
        iouReport.reportID,
        comment,
        created,
        '',
        '',
        merchant,
        receiptObject,
        filename,
        existingTransactionID,
        category,
        tag,
        billable,
    );

    const optimisticPolicyRecentlyUsedCategories = Policy.buildOptimisticPolicyRecentlyUsedCategories(iouReport.policyID, category);

    const optimisticPolicyRecentlyUsedTags = Policy.buildOptimisticPolicyRecentlyUsedTags(iouReport.policyID, tag);

    // If there is an existing transaction (which is the case for distance requests), then the data from the existing transaction
    // needs to be manually merged into the optimistic transaction. This is because buildOnyxDataForMoneyRequest() uses `Onyx.set()` for the transaction
    // data. This is a big can of worms to change it to `Onyx.merge()` as explored in https://expensify.slack.com/archives/C05DWUDHVK7/p1692139468252109.
    // I want to clean this up at some point, but it's possible this will live in the code for a while so I've created https://github.com/Expensify/App/issues/25417
    // to remind me to do this.
    const existingTransaction = allTransactionDrafts[`${ONYXKEYS.COLLECTION.TRANSACTION_DRAFT}${CONST.IOU.OPTIMISTIC_TRANSACTION_ID}`];
    if (existingTransaction && existingTransaction.iouRequestType === CONST.IOU.REQUEST_TYPE.DISTANCE) {
        optimisticTransaction = OnyxUtils.fastMerge(existingTransaction, optimisticTransaction);
    }

    // STEP 4: Build optimistic reportActions. We need:
    // 1. CREATED action for the chatReport
    // 2. CREATED action for the iouReport
    // 3. IOU action for the iouReport
    // 4. REPORTPREVIEW action for the chatReport
    // Note: The CREATED action for the IOU report must be optimistically generated before the IOU action so there's no chance that it appears after the IOU action in the chat
    const currentTime = DateUtils.getDBTime();
    const optimisticCreatedActionForChat = ReportUtils.buildOptimisticCreatedReportAction(payeeEmail);
    const optimisticCreatedActionForIOU = ReportUtils.buildOptimisticCreatedReportAction(payeeEmail, DateUtils.subtractMillisecondsFromDateTime(currentTime, 1));
    const iouAction = ReportUtils.buildOptimisticIOUReportAction(
        CONST.IOU.REPORT_ACTION_TYPE.CREATE,
        amount,
        currency,
        comment,
        [participant],
        optimisticTransaction.transactionID,
        '',
        iouReport.reportID,
        false,
        false,
        receiptObject,
        false,
        currentTime,
    );

    let reportPreviewAction = isNewIOUReport ? null : ReportActionsUtils.getReportPreviewAction(chatReport.reportID, iouReport.reportID);
    if (reportPreviewAction) {
        reportPreviewAction = ReportUtils.updateReportPreview(iouReport, reportPreviewAction, false, comment, optimisticTransaction);
    } else {
        reportPreviewAction = ReportUtils.buildOptimisticReportPreview(chatReport, iouReport, comment, optimisticTransaction);

        // Generated ReportPreview action is a parent report action of the iou report.
        // We are setting the iou report's parentReportActionID to display subtitle correctly in IOU page when offline.
        iouReport.parentReportActionID = reportPreviewAction.reportActionID;
    }

    const shouldCreateOptimisticPersonalDetails = isNewChatReport && !allPersonalDetails[payerAccountID];
    // Add optimistic personal details for participant
    const optimisticPersonalDetailListAction = shouldCreateOptimisticPersonalDetails
        ? {
              [payerAccountID]: {
                  accountID: payerAccountID,
                  avatar: UserUtils.getDefaultAvatarURL(payerAccountID),
                  displayName: LocalePhoneNumber.formatPhoneNumber(participant.displayName || payerEmail),
                  login: participant.login,
                  isOptimisticPersonalDetail: true,
              },
          }
        : undefined;

    // The policy expense chat should have the GBR only when its a paid policy and the scheduled submit is turned off
    // so the employee has to submit to their manager manually.
    const hasOutstandingChildRequest = isPolicyExpenseChat && needsToBeManuallySubmitted;

    // STEP 5: Build Onyx Data
    const [optimisticData, successData, failureData] = buildOnyxDataForMoneyRequest(
        chatReport,
        iouReport,
        optimisticTransaction,
        optimisticCreatedActionForChat,
        optimisticCreatedActionForIOU,
        iouAction,
        optimisticPersonalDetailListAction,
        reportPreviewAction,
        optimisticPolicyRecentlyUsedCategories,
        optimisticPolicyRecentlyUsedTags,
        isNewChatReport,
        isNewIOUReport,
        policy,
        policyTags,
        policyCategories,
        hasOutstandingChildRequest,
    );

    return {
        payerAccountID,
        payerEmail,
        iouReport,
        chatReport,
        transaction: optimisticTransaction,
        iouAction,
        createdChatReportActionID: isNewChatReport ? optimisticCreatedActionForChat.reportActionID : 0,
        createdIOUReportActionID: isNewIOUReport ? optimisticCreatedActionForIOU.reportActionID : 0,
        reportPreviewAction,
        onyxData: {
            optimisticData,
            successData,
            failureData,
        },
    };
}

/**
 * Requests money based on a distance (eg. mileage from a map)
 *
 * @param {Object} report
 * @param {Object} participant
 * @param {String} comment
 * @param {String} created
 * @param {String} [category]
 * @param {String} [tag]
 * @param {Number} amount
 * @param {String} currency
 * @param {String} merchant
 * @param {Boolean} [billable]
 * @param {Object} validWaypoints
 * @param {Object} policy - May be undefined, an empty object, or an object matching the Policy type (src/types/onyx/Policy.ts)
 * @param {Array} policyTags
 * @param {Array} policyCategories
 */
function createDistanceRequest(report, participant, comment, created, category, tag, amount, currency, merchant, billable, validWaypoints, policy, policyTags, policyCategories) {
    // If the report is an iou or expense report, we should get the linked chat report to be passed to the getMoneyRequestInformation function
    const isMoneyRequestReport = ReportUtils.isMoneyRequestReport(report);
    const currentChatReport = isMoneyRequestReport ? ReportUtils.getReport(report.chatReportID) : report;

    const optimisticReceipt = {
        source: ReceiptGeneric,
        state: CONST.IOU.RECEIPT_STATE.OPEN,
    };
    const {iouReport, chatReport, transaction, iouAction, createdChatReportActionID, createdIOUReportActionID, reportPreviewAction, onyxData} = getMoneyRequestInformation(
        currentChatReport,
        participant,
        comment,
        amount,
        currency,
        created,
        merchant,
        userAccountID,
        currentUserEmail,
        optimisticReceipt,
        undefined,
        category,
        tag,
        billable,
        policy,
        policyTags,
        policyCategories,
    );
    API.write(
        'CreateDistanceRequest',
        {
            comment,
            iouReportID: iouReport.reportID,
            chatReportID: chatReport.reportID,
            transactionID: transaction.transactionID,
            reportActionID: iouAction.reportActionID,
            createdChatReportActionID,
            createdIOUReportActionID,
            reportPreviewReportActionID: reportPreviewAction.reportActionID,
            waypoints: JSON.stringify(validWaypoints),
            created,
            category,
            tag,
            billable,
        },
        onyxData,
    );
    Navigation.dismissModal(isMoneyRequestReport ? report.reportID : chatReport.reportID);
    Report.notifyNewAction(chatReport.reportID, userAccountID);
}

/**
 * @param {String} transactionID
 * @param {String} transactionThreadReportID
 * @param {Object} transactionChanges
 * @param {String} [transactionChanges.created] Present when updated the date field
 * @param {Boolean} onlyIncludeChangedFields
 *                      When 'true', then the returned params will only include the transaction details for the fields that were changed.
 *                      When `false`, then the returned params will include all the transaction details, regardless of which fields were changed.
 *                      This setting is necessary while the UpdateDistanceRequest API is refactored to be fully 1:1:1 in https://github.com/Expensify/App/issues/28358
 * @returns {object}
 */
function getUpdateMoneyRequestParams(transactionID, transactionThreadReportID, transactionChanges, onlyIncludeChangedFields) {
    const optimisticData = [];
    const successData = [];
    const failureData = [];

    // Step 1: Set any "pending fields" (ones updated while the user was offline) to have error messages in the failureData
    const pendingFields = _.mapObject(transactionChanges, () => CONST.RED_BRICK_ROAD_PENDING_ACTION.UPDATE);
    const clearedPendingFields = _.mapObject(transactionChanges, () => null);
    const errorFields = _.mapObject(pendingFields, () => ({
        [DateUtils.getMicroseconds()]: Localize.translateLocal('iou.error.genericEditFailureMessage'),
    }));

    // Step 2: Get all the collections being updated
    const transactionThread = allReports[`${ONYXKEYS.COLLECTION.REPORT}${transactionThreadReportID}`];
    const transaction = allTransactions[`${ONYXKEYS.COLLECTION.TRANSACTION}${transactionID}`];
    const iouReport = allReports[`${ONYXKEYS.COLLECTION.REPORT}${transactionThread.parentReportID}`];
    const isFromExpenseReport = ReportUtils.isExpenseReport(iouReport);
    const updatedTransaction = TransactionUtils.getUpdatedTransaction(transaction, transactionChanges, isFromExpenseReport);
    const transactionDetails = ReportUtils.getTransactionDetails(updatedTransaction);

    // This needs to be a JSON string since we're sending this to the MapBox API
    transactionDetails.waypoints = JSON.stringify(transactionDetails.waypoints);

    const dataToIncludeInParams = onlyIncludeChangedFields ? _.pick(transactionDetails, _.keys(transactionChanges)) : transactionDetails;

    const params = {
        ...dataToIncludeInParams,
        reportID: iouReport.reportID,
        transactionID,
    };

    // Step 3: Build the modified expense report actions
    // We don't create a modified report action if we're updating the waypoints,
    // since there isn't actually any optimistic data we can create for them and the report action is created on the server
    // with the response from the MapBox API
    if (!_.has(transactionChanges, 'waypoints')) {
        const updatedReportAction = ReportUtils.buildOptimisticModifiedExpenseReportAction(transactionThread, transaction, transactionChanges, isFromExpenseReport);
        params.reportActionID = updatedReportAction.reportActionID;

        optimisticData.push({
            onyxMethod: Onyx.METHOD.MERGE,
            key: `${ONYXKEYS.COLLECTION.REPORT_ACTIONS}${transactionThread.reportID}`,
            value: {
                [updatedReportAction.reportActionID]: updatedReportAction,
            },
        });
        successData.push({
            onyxMethod: Onyx.METHOD.MERGE,
            key: `${ONYXKEYS.COLLECTION.REPORT_ACTIONS}${transactionThread.reportID}`,
            value: {
                [updatedReportAction.reportActionID]: {pendingAction: null},
            },
        });
        failureData.push({
            onyxMethod: Onyx.METHOD.MERGE,
            key: `${ONYXKEYS.COLLECTION.REPORT_ACTIONS}${transactionThread.reportID}`,
            value: {
                [updatedReportAction.reportActionID]: {
                    ...updatedReportAction,
                    errors: ErrorUtils.getMicroSecondOnyxError('iou.error.genericEditFailureMessage'),
                },
            },
        });

        // Step 4: Compute the IOU total and update the report preview message (and report header) so LHN amount owed is correct.
        // Should only update if the transaction matches the currency of the report, else we wait for the update
        // from the server with the currency conversion
        let updatedMoneyRequestReport = {...iouReport};
        if (updatedTransaction.currency === iouReport.currency && updatedTransaction.modifiedAmount) {
            const diff = TransactionUtils.getAmount(transaction, true) - TransactionUtils.getAmount(updatedTransaction, true);
            if (ReportUtils.isExpenseReport(iouReport)) {
                updatedMoneyRequestReport.total += diff;
            } else {
                updatedMoneyRequestReport = IOUUtils.updateIOUOwnerAndTotal(iouReport, updatedReportAction.actorAccountID, diff, TransactionUtils.getCurrency(transaction), false);
            }

            updatedMoneyRequestReport.cachedTotal = CurrencyUtils.convertToDisplayString(updatedMoneyRequestReport.total, updatedTransaction.currency);
            optimisticData.push({
                onyxMethod: Onyx.METHOD.MERGE,
                key: `${ONYXKEYS.COLLECTION.REPORT}${iouReport.reportID}`,
                value: updatedMoneyRequestReport,
            });
            successData.push({
                onyxMethod: Onyx.METHOD.MERGE,
                key: `${ONYXKEYS.COLLECTION.REPORT}${iouReport.reportID}`,
                value: {pendingAction: null},
            });
        }
    }

    // Optimistically modify the transaction
    optimisticData.push({
        onyxMethod: Onyx.METHOD.MERGE,
        key: `${ONYXKEYS.COLLECTION.TRANSACTION}${transactionID}`,
        value: {
            ...updatedTransaction,
            pendingFields,
            isLoading: _.has(transactionChanges, 'waypoints'),
            errorFields: null,
        },
    });

    // Update recently used categories if the category is changed
    if (_.has(transactionChanges, 'category')) {
        const optimisticPolicyRecentlyUsedCategories = Policy.buildOptimisticPolicyRecentlyUsedCategories(iouReport.policyID, transactionChanges.category);
        if (!_.isEmpty(optimisticPolicyRecentlyUsedCategories)) {
            optimisticData.push({
                onyxMethod: Onyx.METHOD.SET,
                key: `${ONYXKEYS.COLLECTION.POLICY_RECENTLY_USED_CATEGORIES}${iouReport.policyID}`,
                value: optimisticPolicyRecentlyUsedCategories,
            });
        }
    }

    // Update recently used categories if the tag is changed
    if (_.has(transactionChanges, 'tag')) {
        const optimisticPolicyRecentlyUsedTags = Policy.buildOptimisticPolicyRecentlyUsedTags(iouReport.policyID, transactionChanges.tag);
        if (!_.isEmpty(optimisticPolicyRecentlyUsedTags)) {
            optimisticData.push({
                onyxMethod: Onyx.METHOD.MERGE,
                key: `${ONYXKEYS.COLLECTION.POLICY_RECENTLY_USED_TAGS}${iouReport.policyID}`,
                value: optimisticPolicyRecentlyUsedTags,
            });
        }
    }

    // Clear out the error fields and loading states on success
    successData.push({
        onyxMethod: Onyx.METHOD.MERGE,
        key: `${ONYXKEYS.COLLECTION.TRANSACTION}${transactionID}`,
        value: {
            pendingFields: clearedPendingFields,
            isLoading: false,
            errorFields: null,
        },
    });

    if (_.has(transactionChanges, 'waypoints')) {
        // Delete the draft transaction when editing waypoints when the server responds successfully and there are no errors
        successData.push({
            onyxMethod: Onyx.METHOD.SET,
            key: `${ONYXKEYS.COLLECTION.TRANSACTION_DRAFT}${transactionID}`,
            value: null,
        });
    }

    // Clear out loading states, pending fields, and add the error fields
    failureData.push({
        onyxMethod: Onyx.METHOD.MERGE,
        key: `${ONYXKEYS.COLLECTION.TRANSACTION}${transactionID}`,
        value: {
            pendingFields: clearedPendingFields,
            isLoading: false,
            errorFields,
        },
    });

    // Reset the iouReport to it's original state
    failureData.push({
        onyxMethod: Onyx.METHOD.MERGE,
        key: `${ONYXKEYS.COLLECTION.REPORT}${iouReport.reportID}`,
        value: iouReport,
    });

    return {
        params,
        onyxData: {optimisticData, successData, failureData},
    };
}

/**
 * Updates the created date of a money request
 *
 * @param {String} transactionID
 * @param {String} transactionThreadReportID
 * @param {String} val
 */
function updateMoneyRequestDate(transactionID, transactionThreadReportID, val) {
    const transactionChanges = {
        created: val,
    };
    const {params, onyxData} = getUpdateMoneyRequestParams(transactionID, transactionThreadReportID, transactionChanges, true);
    API.write('UpdateMoneyRequestDate', params, onyxData);
}

/**
 * Updates the billable field of a money request
 *
 * @param {String} transactionID
 * @param {Number} transactionThreadReportID
 * @param {String} val
 */
function updateMoneyRequestBillable(transactionID, transactionThreadReportID, val) {
    const transactionChanges = {
        billable: val,
    };
    const {params, onyxData} = getUpdateMoneyRequestParams(transactionID, transactionThreadReportID, transactionChanges, true);
    API.write('UpdateMoneyRequestBillable', params, onyxData);
}

/**
 * Updates the merchant field of a money request
 *
 * @param {String} transactionID
 * @param {Number} transactionThreadReportID
 * @param {String} val
 */
function updateMoneyRequestMerchant(transactionID, transactionThreadReportID, val) {
    const transactionChanges = {
        merchant: val,
    };
    const {params, onyxData} = getUpdateMoneyRequestParams(transactionID, transactionThreadReportID, transactionChanges, true);
    API.write('UpdateMoneyRequestMerchant', params, onyxData);
}

/**
 * Updates the created date of a money request
 *
 * @param {String} transactionID
 * @param {Number} transactionThreadReportID
 * @param {String} tag
 */
function updateMoneyRequestTag(transactionID, transactionThreadReportID, tag) {
    const transactionChanges = {
        tag,
    };
    const {params, onyxData} = getUpdateMoneyRequestParams(transactionID, transactionThreadReportID, transactionChanges, true);
    API.write('UpdateMoneyRequestTag', params, onyxData);
}

/**
 * Edits an existing distance request
 *
 * @param {String} transactionID
 * @param {String} transactionThreadReportID
 * @param {Object} transactionChanges
 * @param {String} [transactionChanges.created]
 * @param {Number} [transactionChanges.amount]
 * @param {Object} [transactionChanges.comment]
 * @param {Object} [transactionChanges.waypoints]
 *
 */
function updateDistanceRequest(transactionID, transactionThreadReportID, transactionChanges) {
    const {params, onyxData} = getUpdateMoneyRequestParams(transactionID, transactionThreadReportID, transactionChanges, false);
    API.write('UpdateDistanceRequest', params, onyxData);
}

/**
 * Request money from another user
 *
 * @param {Object} report
 * @param {Number} amount - always in the smallest unit of the currency
 * @param {String} currency
 * @param {String} created
 * @param {String} merchant
 * @param {String} payeeEmail
 * @param {Number} payeeAccountID
 * @param {Object} participant
 * @param {String} comment
 * @param {Object} [receipt]
 * @param {String} [category]
 * @param {String} [tag]
 * @param {String} [taxCode]
 * @param {Number} [taxAmount]
 * @param {Boolean} [billable]
 * @param {Object} [policy]
 * @param {Object} [policyTags]
 * @param {Object} [policyCategories]
 */
function requestMoney(
    report,
    amount,
    currency,
    created,
    merchant,
    payeeEmail,
    payeeAccountID,
    participant,
    comment,
    receipt = undefined,
    category = undefined,
    tag = undefined,
    taxCode = '',
    taxAmount = 0,
    billable = undefined,
    policy = undefined,
    policyTags = undefined,
    policyCategories = undefined,
) {
    // If the report is iou or expense report, we should get the linked chat report to be passed to the getMoneyRequestInformation function
    const isMoneyRequestReport = ReportUtils.isMoneyRequestReport(report);
    const currentChatReport = isMoneyRequestReport ? ReportUtils.getReport(report.chatReportID) : report;
    const {payerAccountID, payerEmail, iouReport, chatReport, transaction, iouAction, createdChatReportActionID, createdIOUReportActionID, reportPreviewAction, onyxData} =
        getMoneyRequestInformation(
            currentChatReport,
            participant,
            comment,
            amount,
            currency,
            created,
            merchant,
            payeeAccountID,
            payeeEmail,
            receipt,
            undefined,
            category,
            tag,
            billable,
            policy,
            policyTags,
            policyCategories,
        );
    const activeReportID = isMoneyRequestReport ? report.reportID : chatReport.reportID;

    API.write(
        'RequestMoney',
        {
            debtorEmail: payerEmail,
            debtorAccountID: payerAccountID,
            amount,
            currency,
            comment,
            created,
            merchant,
            iouReportID: iouReport.reportID,
            chatReportID: chatReport.reportID,
            transactionID: transaction.transactionID,
            reportActionID: iouAction.reportActionID,
            createdChatReportActionID,
            createdIOUReportActionID,
            reportPreviewReportActionID: reportPreviewAction.reportActionID,
            receipt,
            receiptState: lodashGet(receipt, 'state'),
            category,
            tag,
            taxCode,
            taxAmount,
            billable,
        },
        onyxData,
    );
    resetMoneyRequestInfo();
    Navigation.dismissModal(activeReportID);
    Report.notifyNewAction(activeReportID, payeeAccountID);
}

/**
 * Build the Onyx data and IOU split necessary for splitting a bill with 3+ users.
 * 1. Build the optimistic Onyx data for the group chat, i.e. chatReport and iouReportAction creating the former if it doesn't yet exist.
 * 2. Loop over the group chat participant list, building optimistic or updating existing chatReports, iouReports and iouReportActions between the user and each participant.
 * We build both Onyx data and the IOU split that is sent as a request param and is used by Auth to create the chatReports, iouReports and iouReportActions in the database.
 * The IOU split has the following shape:
 *  [
 *      {email: 'currentUser', amount: 100},
 *      {email: 'user2', amount: 100, iouReportID: '100', chatReportID: '110', transactionID: '120', reportActionID: '130'},
 *      {email: 'user3', amount: 100, iouReportID: '200', chatReportID: '210', transactionID: '220', reportActionID: '230'}
 *  ]
 * @param {Array} participants
 * @param {String} currentUserLogin
 * @param {Number} currentUserAccountID
 * @param {Number} amount - always in the smallest unit of the currency
 * @param {String} comment
 * @param {String} currency
 * @param {String} merchant
 * @param {String} category
 * @param {String} tag
 * @param {String} existingSplitChatReportID - the report ID where the split bill happens, could be a group chat or a workspace chat
 *
 * @return {Object}
 */
function createSplitsAndOnyxData(participants, currentUserLogin, currentUserAccountID, amount, comment, currency, merchant, category, tag, existingSplitChatReportID = '') {
    const currentUserEmailForIOUSplit = OptionsListUtils.addSMSDomainIfPhoneNumber(currentUserLogin);
    const participantAccountIDs = _.map(participants, (participant) => Number(participant.accountID));
    const existingSplitChatReport =
        existingSplitChatReportID || participants[0].reportID
            ? allReports[`${ONYXKEYS.COLLECTION.REPORT}${existingSplitChatReportID || participants[0].reportID}`]
            : ReportUtils.getChatByParticipants(participantAccountIDs);
    const splitChatReport = existingSplitChatReport || ReportUtils.buildOptimisticChatReport(participantAccountIDs);
    const isOwnPolicyExpenseChat = splitChatReport.isOwnPolicyExpenseChat;

    const splitTransaction = TransactionUtils.buildOptimisticTransaction(
        amount,
        currency,
        CONST.REPORT.SPLIT_REPORTID,
        comment,
        '',
        '',
        '',
        merchant || Localize.translateLocal('iou.request'),
        undefined,
        undefined,
        undefined,
        category,
        tag,
    );

    // Note: The created action must be optimistically generated before the IOU action so there's no chance that the created action appears after the IOU action in the chat
    const splitCreatedReportAction = ReportUtils.buildOptimisticCreatedReportAction(currentUserEmailForIOUSplit);
    const splitIOUReportAction = ReportUtils.buildOptimisticIOUReportAction(
        CONST.IOU.REPORT_ACTION_TYPE.SPLIT,
        amount,
        currency,
        comment,
        participants,
        splitTransaction.transactionID,
        '',
        '',
        false,
        false,
        {},
        isOwnPolicyExpenseChat,
    );

    splitChatReport.lastReadTime = DateUtils.getDBTime();
    splitChatReport.lastMessageText = splitIOUReportAction.message[0].text;
    splitChatReport.lastMessageHtml = splitIOUReportAction.message[0].html;

    // If we have an existing splitChatReport (group chat or workspace) use it's pending fields, otherwise indicate that we are adding a chat
    if (!existingSplitChatReport) {
        splitChatReport.pendingFields = {
            createChat: CONST.RED_BRICK_ROAD_PENDING_ACTION.ADD,
        };
    }

    const optimisticData = [
        {
            // Use set for new reports because it doesn't exist yet, is faster,
            // and we need the data to be available when we navigate to the chat page
            onyxMethod: existingSplitChatReport ? Onyx.METHOD.MERGE : Onyx.METHOD.SET,
            key: `${ONYXKEYS.COLLECTION.REPORT}${splitChatReport.reportID}`,
            value: splitChatReport,
        },
        {
            onyxMethod: existingSplitChatReport ? Onyx.METHOD.MERGE : Onyx.METHOD.SET,
            key: `${ONYXKEYS.COLLECTION.REPORT_ACTIONS}${splitChatReport.reportID}`,
            value: {
                ...(existingSplitChatReport ? {} : {[splitCreatedReportAction.reportActionID]: splitCreatedReportAction}),
                [splitIOUReportAction.reportActionID]: splitIOUReportAction,
            },
        },
        {
            onyxMethod: Onyx.METHOD.SET,
            key: `${ONYXKEYS.COLLECTION.TRANSACTION}${splitTransaction.transactionID}`,
            value: splitTransaction,
        },
    ];

    const successData = [
        {
            onyxMethod: Onyx.METHOD.MERGE,
            key: `${ONYXKEYS.COLLECTION.REPORT_ACTIONS}${splitChatReport.reportID}`,
            value: {
                ...(existingSplitChatReport ? {} : {[splitCreatedReportAction.reportActionID]: {pendingAction: null}}),
                [splitIOUReportAction.reportActionID]: {pendingAction: null},
            },
        },
        {
            onyxMethod: Onyx.METHOD.MERGE,
            key: `${ONYXKEYS.COLLECTION.TRANSACTION}${splitTransaction.transactionID}`,
            value: {pendingAction: null},
        },
        {
            onyxMethod: Onyx.METHOD.MERGE,
            key: `${ONYXKEYS.COLLECTION.TRANSACTION_DRAFT}${CONST.IOU.OPTIMISTIC_TRANSACTION_ID}`,
            value: null,
        },
    ];

    if (!existingSplitChatReport) {
        successData.push({
            onyxMethod: Onyx.METHOD.MERGE,
            key: `${ONYXKEYS.COLLECTION.REPORT}${splitChatReport.reportID}`,
            value: {pendingFields: {createChat: null}},
        });
    }

    const failureData = [
        {
            onyxMethod: Onyx.METHOD.MERGE,
            key: `${ONYXKEYS.COLLECTION.TRANSACTION}${splitTransaction.transactionID}`,
            value: {
                errors: ErrorUtils.getMicroSecondOnyxError('iou.error.genericCreateFailureMessage'),
            },
        },
        {
            onyxMethod: Onyx.METHOD.MERGE,
            key: `${ONYXKEYS.COLLECTION.TRANSACTION_DRAFT}${CONST.IOU.OPTIMISTIC_TRANSACTION_ID}`,
            value: null,
        },
    ];

    if (existingSplitChatReport) {
        failureData.push({
            onyxMethod: Onyx.METHOD.MERGE,
            key: `${ONYXKEYS.COLLECTION.REPORT_ACTIONS}${splitChatReport.reportID}`,
            value: {
                [splitIOUReportAction.reportActionID]: {
                    errors: ErrorUtils.getMicroSecondOnyxError('iou.error.genericCreateFailureMessage'),
                },
            },
        });
    } else {
        failureData.push(
            {
                onyxMethod: Onyx.METHOD.MERGE,
                key: `${ONYXKEYS.COLLECTION.REPORT}${splitChatReport.reportID}`,
                value: {
                    errorFields: {
                        createChat: ErrorUtils.getMicroSecondOnyxError('report.genericCreateReportFailureMessage'),
                    },
                },
            },
            {
                onyxMethod: Onyx.METHOD.MERGE,
                key: `${ONYXKEYS.COLLECTION.REPORT_ACTIONS}${splitChatReport.reportID}`,
                value: {
                    [splitIOUReportAction.reportActionID]: {
                        errors: ErrorUtils.getMicroSecondOnyxError(null),
                    },
                },
            },
        );
    }

    // Loop through participants creating individual chats, iouReports and reportActionIDs as needed
    const splitAmount = IOUUtils.calculateAmount(participants.length, amount, currency, false);
    const splits = [{email: currentUserEmailForIOUSplit, accountID: currentUserAccountID, amount: IOUUtils.calculateAmount(participants.length, amount, currency, true)}];

    const hasMultipleParticipants = participants.length > 1;
    _.each(participants, (participant) => {
        // In a case when a participant is a workspace, even when a current user is not an owner of the workspace
        const isPolicyExpenseChat = ReportUtils.isPolicyExpenseChat(participant);

        // In case the participant is a workspace, email & accountID should remain undefined and won't be used in the rest of this code
        // participant.login is undefined when the request is initiated from a group DM with an unknown user, so we need to add a default
        const email = isOwnPolicyExpenseChat || isPolicyExpenseChat ? '' : OptionsListUtils.addSMSDomainIfPhoneNumber(participant.login || '').toLowerCase();
        const accountID = isOwnPolicyExpenseChat || isPolicyExpenseChat ? 0 : Number(participant.accountID);
        if (email === currentUserEmailForIOUSplit) {
            return;
        }

        // STEP 1: Get existing chat report OR build a new optimistic one
        // If we only have one participant and the request was initiated from the global create menu, i.e. !existingGroupChatReportID, the oneOnOneChatReport is the groupChatReport
        let oneOnOneChatReport;
        let isNewOneOnOneChatReport = false;
        let shouldCreateOptimisticPersonalDetails = false;
        const personalDetailExists = lodashHas(allPersonalDetails, accountID);

        // If this is a split between two people only and the function
        // wasn't provided with an existing group chat report id
        // or, if the split is being made from the workspace chat, then the oneOnOneChatReport is the same as the splitChatReport
        // in this case existingSplitChatReport will belong to the policy expense chat and we won't be
        // entering code that creates optimistic personal details
        if ((!hasMultipleParticipants && !existingSplitChatReportID) || isOwnPolicyExpenseChat) {
            oneOnOneChatReport = splitChatReport;
            shouldCreateOptimisticPersonalDetails = !existingSplitChatReport && !personalDetailExists;
        } else {
            const existingChatReport = ReportUtils.getChatByParticipants([accountID]);
            isNewOneOnOneChatReport = !existingChatReport;
            shouldCreateOptimisticPersonalDetails = isNewOneOnOneChatReport && !personalDetailExists;
            oneOnOneChatReport = existingChatReport || ReportUtils.buildOptimisticChatReport([accountID]);
        }

        // STEP 2: Get existing IOU/Expense report and update its total OR build a new optimistic one
        // For Control policy expense chats, if the report is already approved, create a new expense report
        let oneOnOneIOUReport = oneOnOneChatReport.iouReportID ? lodashGet(allReports, `${ONYXKEYS.COLLECTION.REPORT}${oneOnOneChatReport.iouReportID}`, undefined) : undefined;
        const shouldCreateNewOneOnOneIOUReport =
            _.isUndefined(oneOnOneIOUReport) || (isOwnPolicyExpenseChat && ReportUtils.isControlPolicyExpenseReport(oneOnOneIOUReport) && ReportUtils.isReportApproved(oneOnOneIOUReport));

        if (shouldCreateNewOneOnOneIOUReport) {
            oneOnOneIOUReport = isOwnPolicyExpenseChat
                ? ReportUtils.buildOptimisticExpenseReport(oneOnOneChatReport.reportID, oneOnOneChatReport.policyID, currentUserAccountID, splitAmount, currency)
                : ReportUtils.buildOptimisticIOUReport(currentUserAccountID, accountID, splitAmount, oneOnOneChatReport.reportID, currency);
        } else if (isOwnPolicyExpenseChat) {
            // Because of the Expense reports are stored as negative values, we subtract the total from the amount
            oneOnOneIOUReport.total -= splitAmount;
        } else {
            oneOnOneIOUReport = IOUUtils.updateIOUOwnerAndTotal(oneOnOneIOUReport, currentUserAccountID, splitAmount, currency);
        }

        // STEP 3: Build optimistic transaction
        const oneOnOneTransaction = TransactionUtils.buildOptimisticTransaction(
            ReportUtils.isExpenseReport(oneOnOneIOUReport) ? -splitAmount : splitAmount,
            currency,
            oneOnOneIOUReport.reportID,
            comment,
            '',
            CONST.IOU.TYPE.SPLIT,
            splitTransaction.transactionID,
            merchant || Localize.translateLocal('iou.request'),
            undefined,
            undefined,
            undefined,
            category,
            tag,
        );

        // STEP 4: Build optimistic reportActions. We need:
        // 1. CREATED action for the chatReport
        // 2. CREATED action for the iouReport
        // 3. IOU action for the iouReport
        // 4. REPORTPREVIEW action for the chatReport
        // Note: The CREATED action for the IOU report must be optimistically generated before the IOU action so there's no chance that it appears after the IOU action in the chat
        const currentTime = DateUtils.getDBTime();
        const oneOnOneCreatedActionForChat = ReportUtils.buildOptimisticCreatedReportAction(currentUserEmailForIOUSplit);
        const oneOnOneCreatedActionForIOU = ReportUtils.buildOptimisticCreatedReportAction(currentUserEmailForIOUSplit, DateUtils.subtractMillisecondsFromDateTime(currentTime, 1));
        const oneOnOneIOUAction = ReportUtils.buildOptimisticIOUReportAction(
            CONST.IOU.REPORT_ACTION_TYPE.CREATE,
            splitAmount,
            currency,
            comment,
            [participant],
            oneOnOneTransaction.transactionID,
            '',
            oneOnOneIOUReport.reportID,
            undefined,
            undefined,
            undefined,
            undefined,
            currentTime,
        );

        // Add optimistic personal details for new participants
        const oneOnOnePersonalDetailListAction = shouldCreateOptimisticPersonalDetails
            ? {
                  [accountID]: {
                      accountID,
                      avatar: UserUtils.getDefaultAvatarURL(accountID),
                      displayName: LocalePhoneNumber.formatPhoneNumber(participant.displayName || email),
                      login: participant.login,
                      isOptimisticPersonalDetail: true,
                  },
              }
            : undefined;

        let oneOnOneReportPreviewAction = ReportActionsUtils.getReportPreviewAction(oneOnOneChatReport.reportID, oneOnOneIOUReport.reportID);
        if (oneOnOneReportPreviewAction) {
            oneOnOneReportPreviewAction = ReportUtils.updateReportPreview(oneOnOneIOUReport, oneOnOneReportPreviewAction);
        } else {
            oneOnOneReportPreviewAction = ReportUtils.buildOptimisticReportPreview(oneOnOneChatReport, oneOnOneIOUReport);
        }

        // Add category to optimistic policy recently used categories when a participant is a workspace
        const optimisticPolicyRecentlyUsedCategories = isPolicyExpenseChat ? Policy.buildOptimisticPolicyRecentlyUsedCategories(participant.policyID, category) : [];

        // Add tag to optimistic policy recently used tags when a participant is a workspace
        const optimisticPolicyRecentlyUsedTags = isPolicyExpenseChat ? Policy.buildOptimisticPolicyRecentlyUsedTags(participant.policyID, tag) : {};

        // STEP 5: Build Onyx Data
        const [oneOnOneOptimisticData, oneOnOneSuccessData, oneOnOneFailureData] = buildOnyxDataForMoneyRequest(
            oneOnOneChatReport,
            oneOnOneIOUReport,
            oneOnOneTransaction,
            oneOnOneCreatedActionForChat,
            oneOnOneCreatedActionForIOU,
            oneOnOneIOUAction,
            oneOnOnePersonalDetailListAction,
            oneOnOneReportPreviewAction,
            optimisticPolicyRecentlyUsedCategories,
            optimisticPolicyRecentlyUsedTags,
            isNewOneOnOneChatReport,
            shouldCreateNewOneOnOneIOUReport,
        );

        const individualSplit = {
            email,
            accountID,
            amount: splitAmount,
            iouReportID: oneOnOneIOUReport.reportID,
            chatReportID: oneOnOneChatReport.reportID,
            transactionID: oneOnOneTransaction.transactionID,
            reportActionID: oneOnOneIOUAction.reportActionID,
            createdChatReportActionID: oneOnOneCreatedActionForChat.reportActionID,
            createdIOUReportActionID: oneOnOneCreatedActionForIOU.reportActionID,
            reportPreviewReportActionID: oneOnOneReportPreviewAction.reportActionID,
        };

        splits.push(individualSplit);
        optimisticData.push(...oneOnOneOptimisticData);
        successData.push(...oneOnOneSuccessData);
        failureData.push(...oneOnOneFailureData);
    });

    const splitData = {
        chatReportID: splitChatReport.reportID,
        transactionID: splitTransaction.transactionID,
        reportActionID: splitIOUReportAction.reportActionID,
        policyID: splitChatReport.policyID,
    };

    if (_.isEmpty(existingSplitChatReport)) {
        splitData.createdReportActionID = splitCreatedReportAction.reportActionID;
    }

    return {
        splitData,
        splits,
        onyxData: {optimisticData, successData, failureData},
    };
}

/**
 * @param {Array} participants
 * @param {String} currentUserLogin
 * @param {Number} currentUserAccountID
 * @param {Number} amount - always in smallest currency unit
 * @param {String} comment
 * @param {String} currency
 * @param {String} merchant
 * @param {String} category
 * @param {String} tag
 * @param {String} existingSplitChatReportID - Either a group DM or a workspace chat
 */
function splitBill(participants, currentUserLogin, currentUserAccountID, amount, comment, currency, merchant, category, tag, existingSplitChatReportID = '') {
    const {splitData, splits, onyxData} = createSplitsAndOnyxData(
        participants,
        currentUserLogin,
        currentUserAccountID,
        amount,
        comment,
        currency,
        merchant,
        category,
        tag,
        existingSplitChatReportID,
    );
    API.write(
        'SplitBill',
        {
            reportID: splitData.chatReportID,
            amount,
            splits: JSON.stringify(splits),
            currency,
            comment,
            category,
            merchant,
            tag,
            transactionID: splitData.transactionID,
            reportActionID: splitData.reportActionID,
            createdReportActionID: splitData.createdReportActionID,
            policyID: splitData.policyID,
        },
        onyxData,
    );

    resetMoneyRequestInfo();
    Navigation.dismissModal();
    Report.notifyNewAction(splitData.chatReportID, currentUserAccountID);
}

/**
 * @param {Array} participants
 * @param {String} currentUserLogin
 * @param {Number} currentUserAccountID
 * @param {Number} amount - always in smallest currency unit
 * @param {String} comment
 * @param {String} currency
 * @param {String} merchant
 * @param {String} category
 * @param {String} tag
 */
function splitBillAndOpenReport(participants, currentUserLogin, currentUserAccountID, amount, comment, currency, merchant, category, tag) {
    const {splitData, splits, onyxData} = createSplitsAndOnyxData(participants, currentUserLogin, currentUserAccountID, amount, comment, currency, merchant, category, tag);

    API.write(
        'SplitBillAndOpenReport',
        {
            reportID: splitData.chatReportID,
            amount,
            splits: JSON.stringify(splits),
            currency,
            merchant,
            comment,
            category,
            tag,
            transactionID: splitData.transactionID,
            reportActionID: splitData.reportActionID,
            createdReportActionID: splitData.createdReportActionID,
            policyID: splitData.policyID,
        },
        onyxData,
    );

    resetMoneyRequestInfo();
    Navigation.dismissModal(splitData.chatReportID);
    Report.notifyNewAction(splitData.chatReportID, currentUserAccountID);
}

/** Used exclusively for starting a split bill request that contains a receipt, the split request will be completed once the receipt is scanned
 *  or user enters details manually.
 *
 * @param {Array} participants
 * @param {String} currentUserLogin
 * @param {Number} currentUserAccountID
 * @param {String} comment
 * @param {String} category
 * @param {String} tag
 * @param {Object} receipt
 * @param {String} existingSplitChatReportID - Either a group DM or a workspace chat
 */
function startSplitBill(participants, currentUserLogin, currentUserAccountID, comment, category, tag, receipt, existingSplitChatReportID = '') {
    const currentUserEmailForIOUSplit = OptionsListUtils.addSMSDomainIfPhoneNumber(currentUserLogin);
    const participantAccountIDs = _.map(participants, (participant) => Number(participant.accountID));
    const existingSplitChatReport =
        existingSplitChatReportID || participants[0].reportID
            ? allReports[`${ONYXKEYS.COLLECTION.REPORT}${existingSplitChatReportID || participants[0].reportID}`]
            : ReportUtils.getChatByParticipants(participantAccountIDs);
    const splitChatReport = existingSplitChatReport || ReportUtils.buildOptimisticChatReport(participantAccountIDs);
    const isOwnPolicyExpenseChat = splitChatReport.isOwnPolicyExpenseChat || false;

    const {name: filename, source, state = CONST.IOU.RECEIPT_STATE.SCANREADY} = receipt;
    const receiptObject = {state, source};

    // ReportID is -2 (aka "deleted") on the group transaction
    const splitTransaction = TransactionUtils.buildOptimisticTransaction(
        0,
        CONST.CURRENCY.USD,
        CONST.REPORT.SPLIT_REPORTID,
        comment,
        '',
        '',
        '',
        CONST.TRANSACTION.PARTIAL_TRANSACTION_MERCHANT,
        receiptObject,
        filename,
    );

    // Note: The created action must be optimistically generated before the IOU action so there's no chance that the created action appears after the IOU action in the chat
    const splitChatCreatedReportAction = ReportUtils.buildOptimisticCreatedReportAction(currentUserEmailForIOUSplit);
    const splitIOUReportAction = ReportUtils.buildOptimisticIOUReportAction(
        CONST.IOU.REPORT_ACTION_TYPE.SPLIT,
        0,
        CONST.CURRENCY.USD,
        comment,
        participants,
        splitTransaction.transactionID,
        '',
        '',
        false,
        false,
        receiptObject,
        isOwnPolicyExpenseChat,
    );

    splitChatReport.lastReadTime = DateUtils.getDBTime();
    splitChatReport.lastMessageText = splitIOUReportAction.message[0].text;
    splitChatReport.lastMessageHtml = splitIOUReportAction.message[0].html;

    // If we have an existing splitChatReport (group chat or workspace) use it's pending fields, otherwise indicate that we are adding a chat
    if (!existingSplitChatReport) {
        splitChatReport.pendingFields = {
            createChat: CONST.RED_BRICK_ROAD_PENDING_ACTION.ADD,
        };
    }

    const optimisticData = [
        {
            // Use set for new reports because it doesn't exist yet, is faster,
            // and we need the data to be available when we navigate to the chat page
            onyxMethod: existingSplitChatReport ? Onyx.METHOD.MERGE : Onyx.METHOD.SET,
            key: `${ONYXKEYS.COLLECTION.REPORT}${splitChatReport.reportID}`,
            value: splitChatReport,
        },
        {
            onyxMethod: existingSplitChatReport ? Onyx.METHOD.MERGE : Onyx.METHOD.SET,
            key: `${ONYXKEYS.COLLECTION.REPORT_ACTIONS}${splitChatReport.reportID}`,
            value: {
                ...(existingSplitChatReport ? {} : {[splitChatCreatedReportAction.reportActionID]: splitChatCreatedReportAction}),
                [splitIOUReportAction.reportActionID]: splitIOUReportAction,
            },
        },
        {
            onyxMethod: Onyx.METHOD.SET,
            key: `${ONYXKEYS.COLLECTION.TRANSACTION}${splitTransaction.transactionID}`,
            value: splitTransaction,
        },
    ];

    const successData = [
        {
            onyxMethod: Onyx.METHOD.MERGE,
            key: `${ONYXKEYS.COLLECTION.REPORT_ACTIONS}${splitChatReport.reportID}`,
            value: {
                ...(existingSplitChatReport ? {} : {[splitChatCreatedReportAction.reportActionID]: {pendingAction: null}}),
                [splitIOUReportAction.reportActionID]: {pendingAction: null},
            },
        },
        {
            onyxMethod: Onyx.METHOD.MERGE,
            key: `${ONYXKEYS.COLLECTION.TRANSACTION}${splitTransaction.transactionID}`,
            value: {pendingAction: null},
        },
    ];

    if (!existingSplitChatReport) {
        successData.push({
            onyxMethod: Onyx.METHOD.MERGE,
            key: `${ONYXKEYS.COLLECTION.REPORT}${splitChatReport.reportID}`,
            value: {pendingFields: {createChat: null}},
        });
    }

    const failureData = [
        {
            onyxMethod: Onyx.METHOD.MERGE,
            key: `${ONYXKEYS.COLLECTION.TRANSACTION}${splitTransaction.transactionID}`,
            value: {
                errors: ErrorUtils.getMicroSecondOnyxError('iou.error.genericCreateFailureMessage'),
            },
        },
    ];

    if (existingSplitChatReport) {
        failureData.push({
            onyxMethod: Onyx.METHOD.MERGE,
            key: `${ONYXKEYS.COLLECTION.REPORT_ACTIONS}${splitChatReport.reportID}`,
            value: {
                [splitIOUReportAction.reportActionID]: {
                    errors: getReceiptError(receipt, filename),
                },
            },
        });
    } else {
        failureData.push(
            {
                onyxMethod: Onyx.METHOD.MERGE,
                key: `${ONYXKEYS.COLLECTION.REPORT}${splitChatReport.reportID}`,
                value: {
                    errorFields: {
                        createChat: ErrorUtils.getMicroSecondOnyxError('report.genericCreateReportFailureMessage'),
                    },
                },
            },
            {
                onyxMethod: Onyx.METHOD.MERGE,
                key: `${ONYXKEYS.COLLECTION.REPORT_ACTIONS}${splitChatReport.reportID}`,
                value: {
                    [splitChatCreatedReportAction.reportActionID]: {
                        errors: ErrorUtils.getMicroSecondOnyxError('report.genericCreateReportFailureMessage'),
                    },
                    [splitIOUReportAction.reportActionID]: {
                        errors: getReceiptError(receipt, filename),
                    },
                },
            },
        );
    }

    const splits = [{email: currentUserEmailForIOUSplit, accountID: currentUserAccountID}];

    _.each(participants, (participant) => {
        const email = participant.isOwnPolicyExpenseChat ? '' : OptionsListUtils.addSMSDomainIfPhoneNumber(participant.login || participant.text).toLowerCase();
        const accountID = participant.isOwnPolicyExpenseChat ? 0 : Number(participant.accountID);
        if (email === currentUserEmailForIOUSplit) {
            return;
        }

        // When splitting with a workspace chat, we only need to supply the policyID and the workspace reportID as it's needed so we can update the report preview
        if (participant.isOwnPolicyExpenseChat) {
            splits.push({
                policyID: participant.policyID,
                chatReportID: splitChatReport.reportID,
            });
            return;
        }

        const participantPersonalDetails = allPersonalDetails[participant.accountID];
        if (!participantPersonalDetails) {
            optimisticData.push({
                onyxMethod: Onyx.METHOD.MERGE,
                key: ONYXKEYS.PERSONAL_DETAILS_LIST,
                value: {
                    [accountID]: {
                        accountID,
                        avatar: UserUtils.getDefaultAvatarURL(accountID),
                        displayName: LocalePhoneNumber.formatPhoneNumber(participant.displayName || email),
                        login: participant.login || participant.text,
                        isOptimisticPersonalDetail: true,
                    },
                },
            });
        }

        splits.push({
            email,
            accountID,
        });
    });

    // Save the new splits array into the transaction's comment in case the user calls CompleteSplitBill while offline
    optimisticData.push({
        onyxMethod: Onyx.METHOD.MERGE,
        key: `${ONYXKEYS.COLLECTION.TRANSACTION}${splitTransaction.transactionID}`,
        value: {
            comment: {
                splits,
            },
        },
    });

    API.write(
        'StartSplitBill',
        {
            chatReportID: splitChatReport.reportID,
            reportActionID: splitIOUReportAction.reportActionID,
            transactionID: splitTransaction.transactionID,
            splits: JSON.stringify(splits),
            receipt,
            comment,
            category,
            tag,
            isFromGroupDM: !existingSplitChatReport,
            ...(existingSplitChatReport ? {} : {createdReportActionID: splitChatCreatedReportAction.reportActionID}),
        },
        {optimisticData, successData, failureData},
    );

    resetMoneyRequestInfo();
    Navigation.dismissModal(splitChatReport.reportID);
    Report.notifyNewAction(splitChatReport.chatReportID, currentUserAccountID);
}

/** Used for editing a split bill while it's still scanning or when SmartScan fails, it completes a split bill started by startSplitBill above.
 *
 * @param {number} chatReportID - The group chat or workspace reportID
 * @param {Object} reportAction - The split action that lives in the chatReport above
 * @param {Object} updatedTransaction - The updated **draft** split transaction
 * @param {Number} sessionAccountID - accountID of the current user
 * @param {String} sessionEmail - email of the current user
 */
function completeSplitBill(chatReportID, reportAction, updatedTransaction, sessionAccountID, sessionEmail) {
    const currentUserEmailForIOUSplit = OptionsListUtils.addSMSDomainIfPhoneNumber(sessionEmail);
    const {transactionID} = updatedTransaction;
    const unmodifiedTransaction = allTransactions[`${ONYXKEYS.COLLECTION.TRANSACTION}${transactionID}`];

    // Save optimistic updated transaction and action
    const optimisticData = [
        {
            onyxMethod: Onyx.METHOD.MERGE,
            key: `${ONYXKEYS.COLLECTION.TRANSACTION}${transactionID}`,
            value: {
                ...updatedTransaction,
                receipt: {
                    state: CONST.IOU.RECEIPT_STATE.OPEN,
                },
            },
        },
        {
            onyxMethod: Onyx.METHOD.MERGE,
            key: `${ONYXKEYS.COLLECTION.REPORT_ACTIONS}${chatReportID}`,
            value: {
                [reportAction.reportActionID]: {
                    lastModified: DateUtils.getDBTime(),
                    whisperedToAccountIDs: [],
                },
            },
        },
    ];

    const successData = [
        {
            onyxMethod: Onyx.METHOD.MERGE,
            key: `${ONYXKEYS.COLLECTION.TRANSACTION}${transactionID}`,
            value: {pendingAction: null},
        },
        {
            onyxMethod: Onyx.METHOD.MERGE,
            key: `${ONYXKEYS.COLLECTION.SPLIT_TRANSACTION_DRAFT}${transactionID}`,
            value: null,
        },
    ];

    const failureData = [
        {
            onyxMethod: Onyx.METHOD.MERGE,
            key: `${ONYXKEYS.COLLECTION.TRANSACTION}${transactionID}`,
            value: {
                ...unmodifiedTransaction,
                errors: ErrorUtils.getMicroSecondOnyxError('iou.error.genericCreateFailureMessage'),
            },
        },
        {
            onyxMethod: Onyx.METHOD.MERGE,
            key: `${ONYXKEYS.COLLECTION.REPORT_ACTIONS}${chatReportID}`,
            value: {
                [reportAction.reportActionID]: {
                    ...reportAction,
                    errors: ErrorUtils.getMicroSecondOnyxError('iou.error.genericCreateFailureMessage'),
                },
            },
        },
    ];

    const splitParticipants = updatedTransaction.comment.splits;
    const {modifiedAmount: amount, modifiedCurrency: currency} = updatedTransaction;

    // Exclude the current user when calculating the split amount, `calculateAmount` takes it into account
    const splitAmount = IOUUtils.calculateAmount(splitParticipants.length - 1, amount, currency, false);

    const splits = [{email: currentUserEmailForIOUSplit}];
    _.each(splitParticipants, (participant) => {
        // Skip creating the transaction for the current user
        if (participant.email === currentUserEmailForIOUSplit) {
            return;
        }
        const isPolicyExpenseChat = !_.isEmpty(participant.policyID);

        if (!isPolicyExpenseChat) {
            // In case this is still the optimistic accountID saved in the splits array, return early as we cannot know
            // if there is an existing chat between the split creator and this participant
            // Instead, we will rely on Auth generating the report IDs and the user won't see any optimistic chats or reports created
            const participantPersonalDetails = allPersonalDetails[participant.accountID] || {};
            if (!participantPersonalDetails || participantPersonalDetails.isOptimisticPersonalDetail) {
                splits.push({
                    email: participant.email,
                });
                return;
            }
        }

        let oneOnOneChatReport;
        let isNewOneOnOneChatReport = false;
        if (isPolicyExpenseChat) {
            // The workspace chat reportID is saved in the splits array when starting a split bill with a workspace
            oneOnOneChatReport = allReports[`${ONYXKEYS.COLLECTION.REPORT}${participant.chatReportID}`];
        } else {
            const existingChatReport = ReportUtils.getChatByParticipants([participant.accountID]);
            isNewOneOnOneChatReport = !existingChatReport;
            oneOnOneChatReport = existingChatReport || ReportUtils.buildOptimisticChatReport([participant.accountID]);
        }

        let oneOnOneIOUReport = oneOnOneChatReport.iouReportID ? lodashGet(allReports, `${ONYXKEYS.COLLECTION.REPORT}${oneOnOneChatReport.iouReportID}`, undefined) : undefined;
        const shouldCreateNewOneOnOneIOUReport =
            _.isUndefined(oneOnOneIOUReport) || (isPolicyExpenseChat && ReportUtils.isControlPolicyExpenseReport(oneOnOneIOUReport) && ReportUtils.isReportApproved(oneOnOneIOUReport));

        if (shouldCreateNewOneOnOneIOUReport) {
            oneOnOneIOUReport = isPolicyExpenseChat
                ? ReportUtils.buildOptimisticExpenseReport(oneOnOneChatReport.reportID, participant.policyID, sessionAccountID, splitAmount, currency)
                : ReportUtils.buildOptimisticIOUReport(sessionAccountID, participant.accountID, splitAmount, oneOnOneChatReport.reportID, currency);
        } else if (isPolicyExpenseChat) {
            // Because of the Expense reports are stored as negative values, we subtract the total from the amount
            oneOnOneIOUReport.total -= splitAmount;
        } else {
            oneOnOneIOUReport = IOUUtils.updateIOUOwnerAndTotal(oneOnOneIOUReport, sessionAccountID, splitAmount, currency);
        }

        const oneOnOneTransaction = TransactionUtils.buildOptimisticTransaction(
            isPolicyExpenseChat ? -splitAmount : splitAmount,
            currency,
            oneOnOneIOUReport.reportID,
            updatedTransaction.comment.comment,
            updatedTransaction.modifiedCreated,
            CONST.IOU.TYPE.SPLIT,
            transactionID,
            updatedTransaction.modifiedMerchant,
            {...updatedTransaction.receipt, state: CONST.IOU.RECEIPT_STATE.OPEN},
            updatedTransaction.filename,
        );

        const oneOnOneCreatedActionForChat = ReportUtils.buildOptimisticCreatedReportAction(currentUserEmailForIOUSplit);
        const oneOnOneCreatedActionForIOU = ReportUtils.buildOptimisticCreatedReportAction(currentUserEmailForIOUSplit);
        const oneOnOneIOUAction = ReportUtils.buildOptimisticIOUReportAction(
            CONST.IOU.REPORT_ACTION_TYPE.CREATE,
            splitAmount,
            currency,
            updatedTransaction.comment.comment,
            [participant],
            oneOnOneTransaction.transactionID,
            '',
            oneOnOneIOUReport.reportID,
        );

        let oneOnOneReportPreviewAction = ReportActionsUtils.getReportPreviewAction(oneOnOneChatReport.reportID, oneOnOneIOUReport.reportID);
        if (oneOnOneReportPreviewAction) {
            oneOnOneReportPreviewAction = ReportUtils.updateReportPreview(oneOnOneIOUReport, oneOnOneReportPreviewAction);
        } else {
            oneOnOneReportPreviewAction = ReportUtils.buildOptimisticReportPreview(oneOnOneChatReport, oneOnOneIOUReport, '', oneOnOneTransaction);
        }

        const [oneOnOneOptimisticData, oneOnOneSuccessData, oneOnOneFailureData] = buildOnyxDataForMoneyRequest(
            oneOnOneChatReport,
            oneOnOneIOUReport,
            oneOnOneTransaction,
            oneOnOneCreatedActionForChat,
            oneOnOneCreatedActionForIOU,
            oneOnOneIOUAction,
            {},
            oneOnOneReportPreviewAction,
            {},
            {},
            isNewOneOnOneChatReport,
            shouldCreateNewOneOnOneIOUReport,
        );

        splits.push({
            email: participant.email,
            accountID: participant.accountID,
            policyID: participant.policyID,
            iouReportID: oneOnOneIOUReport.reportID,
            chatReportID: oneOnOneChatReport.reportID,
            transactionID: oneOnOneTransaction.transactionID,
            reportActionID: oneOnOneIOUAction.reportActionID,
            createdChatReportActionID: oneOnOneCreatedActionForChat.reportActionID,
            createdIOUReportActionID: oneOnOneCreatedActionForIOU.reportActionID,
            reportPreviewReportActionID: oneOnOneReportPreviewAction.reportActionID,
        });

        optimisticData.push(...oneOnOneOptimisticData);
        successData.push(...oneOnOneSuccessData);
        failureData.push(...oneOnOneFailureData);
    });

    const {
        amount: transactionAmount,
        currency: transactionCurrency,
        created: transactionCreated,
        merchant: transactionMerchant,
        comment: transactionComment,
        category: transactionCategory,
        tag: transactionTag,
    } = ReportUtils.getTransactionDetails(updatedTransaction);

    API.write(
        'CompleteSplitBill',
        {
            transactionID,
            amount: transactionAmount,
            currency: transactionCurrency,
            created: transactionCreated,
            merchant: transactionMerchant,
            comment: transactionComment,
            category: transactionCategory,
            tag: transactionTag,
            splits: JSON.stringify(splits),
        },
        {optimisticData, successData, failureData},
    );
    Navigation.dismissModal(chatReportID);
    Report.notifyNewAction(chatReportID, sessionAccountID);
}

/**
 * @param {String} transactionID
 * @param {Object} transactionChanges
 */
function setDraftSplitTransaction(transactionID, transactionChanges = {}) {
    let draftSplitTransaction = allDraftSplitTransactions[`${ONYXKEYS.COLLECTION.SPLIT_TRANSACTION_DRAFT}${transactionID}`];

    if (!draftSplitTransaction) {
        draftSplitTransaction = allTransactions[`${ONYXKEYS.COLLECTION.TRANSACTION}${transactionID}`];
    }

    const updatedTransaction = TransactionUtils.getUpdatedTransaction(draftSplitTransaction, transactionChanges, false, false);

    Onyx.merge(`${ONYXKEYS.COLLECTION.SPLIT_TRANSACTION_DRAFT}${transactionID}`, updatedTransaction);
}

/**
 * @param {String} transactionID
 * @param {Number} transactionThreadReportID
 * @param {Object} transactionChanges
 */
function editRegularMoneyRequest(transactionID, transactionThreadReportID, transactionChanges) {
    // STEP 1: Get all collections we're updating
    const transactionThread = allReports[`${ONYXKEYS.COLLECTION.REPORT}${transactionThreadReportID}`];
    const transaction = allTransactions[`${ONYXKEYS.COLLECTION.TRANSACTION}${transactionID}`];
    const iouReport = allReports[`${ONYXKEYS.COLLECTION.REPORT}${transactionThread.parentReportID}`];
    const chatReport = allReports[`${ONYXKEYS.COLLECTION.REPORT}${iouReport.chatReportID}`];
    const isFromExpenseReport = ReportUtils.isExpenseReport(iouReport);

    // STEP 2: Build new modified expense report action.
    const updatedReportAction = ReportUtils.buildOptimisticModifiedExpenseReportAction(transactionThread, transaction, transactionChanges, isFromExpenseReport);
    const updatedTransaction = TransactionUtils.getUpdatedTransaction(transaction, transactionChanges, isFromExpenseReport);

    // STEP 3: Compute the IOU total and update the report preview message so LHN amount owed is correct
    // Should only update if the transaction matches the currency of the report, else we wait for the update
    // from the server with the currency conversion
    let updatedMoneyRequestReport = {...iouReport};
    const updatedChatReport = {...chatReport};
    const diff = TransactionUtils.getAmount(transaction, true) - TransactionUtils.getAmount(updatedTransaction, true);
    if (updatedTransaction.currency === iouReport.currency && updatedTransaction.modifiedAmount && diff !== 0) {
        if (ReportUtils.isExpenseReport(iouReport)) {
            updatedMoneyRequestReport.total += diff;
        } else {
            updatedMoneyRequestReport = IOUUtils.updateIOUOwnerAndTotal(iouReport, updatedReportAction.actorAccountID, diff, TransactionUtils.getCurrency(transaction), false);
        }

        updatedMoneyRequestReport.cachedTotal = CurrencyUtils.convertToDisplayString(updatedMoneyRequestReport.total, updatedTransaction.currency);

        // Update the last message of the IOU report
        const lastMessage = ReportUtils.getIOUReportActionMessage(
            iouReport.reportID,
            CONST.IOU.REPORT_ACTION_TYPE.CREATE,
            updatedMoneyRequestReport.total,
            '',
            updatedTransaction.currency,
            '',
            false,
        );
        updatedMoneyRequestReport.lastMessageText = lastMessage[0].text;
        updatedMoneyRequestReport.lastMessageHtml = lastMessage[0].html;

        // Update the last message of the chat report
        const hasNonReimbursableTransactions = ReportUtils.hasNonReimbursableTransactions(iouReport);
        const messageText = Localize.translateLocal(hasNonReimbursableTransactions ? 'iou.payerSpentAmount' : 'iou.payerOwesAmount', {
            payer: ReportUtils.getPersonalDetailsForAccountID(updatedMoneyRequestReport.managerID).login || '',
            amount: CurrencyUtils.convertToDisplayString(updatedMoneyRequestReport.total, updatedMoneyRequestReport.currency),
        });
        updatedChatReport.lastMessageText = messageText;
        updatedChatReport.lastMessageHtml = messageText;
    }

    const isScanning = TransactionUtils.hasReceipt(updatedTransaction) && TransactionUtils.isReceiptBeingScanned(updatedTransaction);

    // STEP 4: Compose the optimistic data
    const currentTime = DateUtils.getDBTime();
    const optimisticData = [
        {
            onyxMethod: Onyx.METHOD.MERGE,
            key: `${ONYXKEYS.COLLECTION.REPORT_ACTIONS}${transactionThread.reportID}`,
            value: {
                [updatedReportAction.reportActionID]: updatedReportAction,
            },
        },
        {
            onyxMethod: Onyx.METHOD.MERGE,
            key: `${ONYXKEYS.COLLECTION.TRANSACTION}${transactionID}`,
            value: updatedTransaction,
        },
        {
            onyxMethod: Onyx.METHOD.MERGE,
            key: `${ONYXKEYS.COLLECTION.REPORT}${iouReport.reportID}`,
            value: updatedMoneyRequestReport,
        },
        {
            onyxMethod: Onyx.METHOD.MERGE,
            key: `${ONYXKEYS.COLLECTION.REPORT}${iouReport.chatReportID}`,
            value: updatedChatReport,
        },
        {
            onyxMethod: Onyx.METHOD.MERGE,
            key: `${ONYXKEYS.COLLECTION.REPORT}${transactionThreadReportID}`,
            value: {
                lastReadTime: currentTime,
                lastVisibleActionCreated: currentTime,
            },
        },
        ...(!isScanning
            ? [
                  {
                      onyxMethod: Onyx.METHOD.MERGE,
                      key: `${ONYXKEYS.COLLECTION.REPORT_ACTIONS}${iouReport.reportID}`,
                      value: {
                          [transactionThread.parentReportActionID]: {
                              whisperedToAccountIDs: [],
                          },
                      },
                  },
                  {
                      onyxMethod: Onyx.METHOD.MERGE,
                      key: `${ONYXKEYS.COLLECTION.REPORT_ACTIONS}${iouReport.parentReportID}`,
                      value: {
                          [iouReport.parentReportActionID]: {
                              whisperedToAccountIDs: [],
                          },
                      },
                  },
              ]
            : []),
    ];

    // Update recently used categories if the category is changed
    if (_.has(transactionChanges, 'category')) {
        const optimisticPolicyRecentlyUsedCategories = Policy.buildOptimisticPolicyRecentlyUsedCategories(iouReport.policyID, transactionChanges.category);
        if (!_.isEmpty(optimisticPolicyRecentlyUsedCategories)) {
            optimisticData.push({
                onyxMethod: Onyx.METHOD.SET,
                key: `${ONYXKEYS.COLLECTION.POLICY_RECENTLY_USED_CATEGORIES}${iouReport.policyID}`,
                value: optimisticPolicyRecentlyUsedCategories,
            });
        }
    }

    // Update recently used categories if the tag is changed
    if (_.has(transactionChanges, 'tag')) {
        const optimisticPolicyRecentlyUsedTags = Policy.buildOptimisticPolicyRecentlyUsedTags(iouReport.policyID, transactionChanges.tag);
        if (!_.isEmpty(optimisticPolicyRecentlyUsedTags)) {
            optimisticData.push({
                onyxMethod: Onyx.METHOD.MERGE,
                key: `${ONYXKEYS.COLLECTION.POLICY_RECENTLY_USED_TAGS}${iouReport.policyID}`,
                value: optimisticPolicyRecentlyUsedTags,
            });
        }
    }

    const successData = [
        {
            onyxMethod: Onyx.METHOD.MERGE,
            key: `${ONYXKEYS.COLLECTION.REPORT_ACTIONS}${transactionThread.reportID}`,
            value: {
                [updatedReportAction.reportActionID]: {pendingAction: null},
            },
        },
        {
            onyxMethod: Onyx.METHOD.MERGE,
            key: `${ONYXKEYS.COLLECTION.TRANSACTION}${transactionID}`,
            value: {
                pendingFields: {
                    comment: null,
                    amount: null,
                    created: null,
                    currency: null,
                    merchant: null,
                    billable: null,
                    category: null,
                    tag: null,
                },
            },
        },
        {
            onyxMethod: Onyx.METHOD.MERGE,
            key: `${ONYXKEYS.COLLECTION.REPORT}${iouReport.reportID}`,
            value: {pendingAction: null},
        },
    ];

    const failureData = [
        {
            onyxMethod: Onyx.METHOD.MERGE,
            key: `${ONYXKEYS.COLLECTION.REPORT_ACTIONS}${transactionThread.reportID}`,
            value: {
                [updatedReportAction.reportActionID]: {
                    errors: ErrorUtils.getMicroSecondOnyxError('iou.error.genericEditFailureMessage'),
                },
            },
        },
        {
            onyxMethod: Onyx.METHOD.MERGE,
            key: `${ONYXKEYS.COLLECTION.TRANSACTION}${transactionID}`,
            value: {
                ...transaction,
                modifiedCreated: transaction.modifiedCreated ? transaction.modifiedCreated : null,
                modifiedAmount: transaction.modifiedAmount ? transaction.modifiedAmount : null,
                modifiedCurrency: transaction.modifiedCurrency ? transaction.modifiedCurrency : null,
                modifiedMerchant: transaction.modifiedMerchant ? transaction.modifiedMerchant : null,
                modifiedWaypoints: transaction.modifiedWaypoints ? transaction.modifiedWaypoints : null,
                pendingFields: null,
            },
        },
        {
            onyxMethod: Onyx.METHOD.MERGE,
            key: `${ONYXKEYS.COLLECTION.REPORT}${iouReport.reportID}`,
            value: {
                ...iouReport,
                cachedTotal: iouReport.cachedTotal ? iouReport.cachedTotal : null,
            },
        },
        {
            onyxMethod: Onyx.METHOD.MERGE,
            key: `${ONYXKEYS.COLLECTION.REPORT}${iouReport.chatReportID}`,
            value: chatReport,
        },
        {
            onyxMethod: Onyx.METHOD.MERGE,
            key: `${ONYXKEYS.COLLECTION.REPORT}${transactionThreadReportID}`,
            value: {
                lastReadTime: transactionThread.lastReadTime,
                lastVisibleActionCreated: transactionThread.lastVisibleActionCreated,
            },
        },
    ];

    // STEP 6: Call the API endpoint
    const {created, amount, currency, comment, merchant, category, billable, tag} = ReportUtils.getTransactionDetails(updatedTransaction);
    API.write(
        'EditMoneyRequest',
        {
            transactionID,
            reportActionID: updatedReportAction.reportActionID,
            created,
            amount,
            currency,
            comment,
            merchant,
            category,
            billable,
            tag,
        },
        {optimisticData, successData, failureData},
    );
}

/**
 * @param {object} transaction
 * @param {String} transactionThreadReportID
 * @param {Object} transactionChanges
 */
function editMoneyRequest(transaction, transactionThreadReportID, transactionChanges) {
    if (TransactionUtils.isDistanceRequest(transaction)) {
        updateDistanceRequest(transaction.transactionID, transactionThreadReportID, transactionChanges);
    } else {
        editRegularMoneyRequest(transaction.transactionID, transactionThreadReportID, transactionChanges);
    }
}

/**
 * Updates the amount and currency fields of a money request
 *
 * @param {String} transactionID
 * @param {String} transactionThreadReportID
 * @param {String} currency
 * @param {Number} amount
 */
function updateMoneyRequestAmountAndCurrency(transactionID, transactionThreadReportID, currency, amount) {
    const transactionChanges = {
        amount,
        currency,
    };
    const {params, onyxData} = getUpdateMoneyRequestParams(transactionID, transactionThreadReportID, transactionChanges, true);
    API.write('UpdateMoneyRequestAmountAndCurrency', params, onyxData);
}

/**
 * @param {String} transactionID
 * @param {Object} reportAction - the money request reportAction we are deleting
 * @param {Boolean} isSingleTransactionView
 */
function deleteMoneyRequest(transactionID, reportAction, isSingleTransactionView = false) {
    // STEP 1: Get all collections we're updating
    const iouReport = allReports[`${ONYXKEYS.COLLECTION.REPORT}${reportAction.originalMessage.IOUReportID}`];
    const chatReport = allReports[`${ONYXKEYS.COLLECTION.REPORT}${iouReport.chatReportID}`];
    const reportPreviewAction = ReportActionsUtils.getReportPreviewAction(iouReport.chatReportID, iouReport.reportID);
    const transaction = allTransactions[`${ONYXKEYS.COLLECTION.TRANSACTION}${transactionID}`];
    const transactionViolations = allTransactionViolations[`${ONYXKEYS.COLLECTION.TRANSACTION_VIOLATIONS}${transactionID}`];
    const transactionThreadID = reportAction.childReportID;
    let transactionThread = null;
    if (transactionThreadID) {
        transactionThread = allReports[`${ONYXKEYS.COLLECTION.REPORT}${transactionThreadID}`];
    }

    // STEP 2: Decide if we need to:
    // 1. Delete the transactionThread - delete if there are no visible comments in the thread
    // 2. Update the moneyRequestPreview to show [Deleted request] - update if the transactionThread exists AND it isn't being deleted
    const shouldDeleteTransactionThread = transactionThreadID ? lodashGet(reportAction, 'childVisibleActionCount', 0) === 0 : false;
    const shouldShowDeletedRequestMessage = transactionThreadID && !shouldDeleteTransactionThread;

    // STEP 3: Update the IOU reportAction and decide if the iouReport should be deleted. We delete the iouReport if there are no visible comments left in the report.
    const updatedReportAction = {
        [reportAction.reportActionID]: {
            pendingAction: shouldShowDeletedRequestMessage ? CONST.RED_BRICK_ROAD_PENDING_ACTION.UPDATE : CONST.RED_BRICK_ROAD_PENDING_ACTION.DELETE,
            previousMessage: reportAction.message,
            message: [
                {
                    type: 'COMMENT',
                    html: '',
                    text: '',
                    isEdited: true,
                    isDeletedParentAction: shouldShowDeletedRequestMessage,
                },
            ],
            originalMessage: {
                IOUTransactionID: null,
            },
            errors: null,
        },
    };

    const lastVisibleAction = ReportActionsUtils.getLastVisibleAction(iouReport.reportID, updatedReportAction);
    const iouReportLastMessageText = ReportActionsUtils.getLastVisibleMessage(iouReport.reportID, updatedReportAction).lastMessageText;
    const shouldDeleteIOUReport =
        iouReportLastMessageText.length === 0 && !ReportActionsUtils.isDeletedParentAction(lastVisibleAction) && (!transactionThreadID || shouldDeleteTransactionThread);

    // STEP 4: Update the iouReport and reportPreview with new totals and messages if it wasn't deleted
    let updatedIOUReport = {...iouReport};
    const updatedReportPreviewAction = {...reportPreviewAction};
    updatedReportPreviewAction.pendingAction = shouldDeleteIOUReport ? CONST.RED_BRICK_ROAD_PENDING_ACTION.DELETE : CONST.RED_BRICK_ROAD_PENDING_ACTION.UPDATE;
    if (ReportUtils.isExpenseReport(iouReport)) {
        updatedIOUReport = {...iouReport};

        // Because of the Expense reports are stored as negative values, we add the total from the amount
        updatedIOUReport.total += TransactionUtils.getAmount(transaction, true);
    } else {
        updatedIOUReport = IOUUtils.updateIOUOwnerAndTotal(
            iouReport,
            reportAction.actorAccountID,
            TransactionUtils.getAmount(transaction, false),
            TransactionUtils.getCurrency(transaction),
            true,
        );
    }

    updatedIOUReport.lastMessageText = iouReportLastMessageText;
    updatedIOUReport.lastVisibleActionCreated = lodashGet(lastVisibleAction, 'created');

    const hasNonReimbursableTransactions = ReportUtils.hasNonReimbursableTransactions(iouReport);
    const messageText = Localize.translateLocal(hasNonReimbursableTransactions ? 'iou.payerSpentAmount' : 'iou.payerOwesAmount', {
        payer: ReportUtils.getPersonalDetailsForAccountID(updatedIOUReport.managerID).login || '',
        amount: CurrencyUtils.convertToDisplayString(updatedIOUReport.total, updatedIOUReport.currency),
    });
    updatedReportPreviewAction.message[0].text = messageText;
    updatedReportPreviewAction.message[0].html = messageText;

    if (reportPreviewAction.childMoneyRequestCount > 0) {
        updatedReportPreviewAction.childMoneyRequestCount = reportPreviewAction.childMoneyRequestCount - 1;
    }

    // STEP 5: Build Onyx data
    const optimisticData = [
        {
            onyxMethod: Onyx.METHOD.SET,
            key: `${ONYXKEYS.COLLECTION.TRANSACTION}${transactionID}`,
            value: null,
        },
        ...(Permissions.canUseViolations(betas)
            ? [
                  {
                      onyxMethod: Onyx.METHOD.SET,
                      key: `${ONYXKEYS.COLLECTION.TRANSACTION_VIOLATIONS}${transactionID}`,
                      value: null,
                  },
              ]
            : []),
        ...(shouldDeleteTransactionThread
            ? [
                  {
                      onyxMethod: Onyx.METHOD.SET,
                      key: `${ONYXKEYS.COLLECTION.REPORT}${transactionThreadID}`,
                      value: null,
                  },
                  {
                      onyxMethod: Onyx.METHOD.SET,
                      key: `${ONYXKEYS.COLLECTION.REPORT_ACTIONS}${transactionThreadID}`,
                      value: null,
                  },
              ]
            : []),
        {
            onyxMethod: Onyx.METHOD.MERGE,
            key: `${ONYXKEYS.COLLECTION.REPORT_ACTIONS}${iouReport.reportID}`,
            value: updatedReportAction,
        },
        {
            onyxMethod: Onyx.METHOD.MERGE,
            key: `${ONYXKEYS.COLLECTION.REPORT}${iouReport.reportID}`,
            value: updatedIOUReport,
        },
        {
            onyxMethod: Onyx.METHOD.MERGE,
            key: `${ONYXKEYS.COLLECTION.REPORT_ACTIONS}${chatReport.reportID}`,
            value: {
                [reportPreviewAction.reportActionID]: updatedReportPreviewAction,
            },
        },
        ...(!shouldDeleteIOUReport && updatedReportPreviewAction.childMoneyRequestCount === 0
            ? [
                  {
                      onyxMethod: Onyx.METHOD.MERGE,
                      key: `${ONYXKEYS.COLLECTION.REPORT}${chatReport.reportID}`,
                      value: {
                          hasOutstandingChildRequest: false,
                      },
                  },
              ]
            : []),
        ...(shouldDeleteIOUReport
            ? [
                  {
                      onyxMethod: Onyx.METHOD.MERGE,
                      key: `${ONYXKEYS.COLLECTION.REPORT}${chatReport.reportID}`,
                      value: {
                          hasOutstandingChildRequest: false,
                          iouReportID: null,
                          lastMessageText: ReportActionsUtils.getLastVisibleMessage(iouReport.chatReportID, {[reportPreviewAction.reportActionID]: null}).lastMessageText,
                          lastVisibleActionCreated: lodashGet(ReportActionsUtils.getLastVisibleAction(iouReport.chatReportID, {[reportPreviewAction.reportActionID]: null}), 'created'),
                      },
                  },
              ]
            : []),
    ];

    const successData = [
        {
            onyxMethod: Onyx.METHOD.MERGE,
            key: `${ONYXKEYS.COLLECTION.REPORT_ACTIONS}${iouReport.reportID}`,
            value: {
                [reportAction.reportActionID]: shouldDeleteIOUReport
                    ? null
                    : {
                          pendingAction: null,
                      },
            },
        },
        {
            onyxMethod: Onyx.METHOD.MERGE,
            key: `${ONYXKEYS.COLLECTION.REPORT_ACTIONS}${chatReport.reportID}`,
            value: {
                [reportPreviewAction.reportActionID]: shouldDeleteIOUReport
                    ? null
                    : {
                          pendingAction: null,
                          errors: null,
                      },
            },
        },
        ...(shouldDeleteIOUReport
            ? [
                  {
                      onyxMethod: Onyx.METHOD.SET,
                      key: `${ONYXKEYS.COLLECTION.REPORT}${iouReport.reportID}`,
                      value: null,
                  },
              ]
            : []),
    ];

    const failureData = [
        {
            onyxMethod: Onyx.METHOD.SET,
            key: `${ONYXKEYS.COLLECTION.TRANSACTION}${transactionID}`,
            value: transaction,
        },
        ...(Permissions.canUseViolations(betas)
            ? [
                  {
                      onyxMethod: Onyx.METHOD.SET,
                      key: `${ONYXKEYS.COLLECTION.TRANSACTION_VIOLATIONS}${transactionID}`,
                      value: transactionViolations,
                  },
              ]
            : []),
        ...(shouldDeleteTransactionThread
            ? [
                  {
                      onyxMethod: Onyx.METHOD.SET,
                      key: `${ONYXKEYS.COLLECTION.REPORT}${transactionThreadID}`,
                      value: transactionThread,
                  },
              ]
            : []),
        {
            onyxMethod: Onyx.METHOD.MERGE,
            key: `${ONYXKEYS.COLLECTION.REPORT_ACTIONS}${iouReport.reportID}`,
            value: {
                [reportAction.reportActionID]: {
                    ...reportAction,
                    errors: ErrorUtils.getMicroSecondOnyxError('iou.error.genericDeleteFailureMessage'),
                },
            },
        },
        {
            onyxMethod: shouldDeleteIOUReport ? Onyx.METHOD.SET : Onyx.METHOD.MERGE,
            key: `${ONYXKEYS.COLLECTION.REPORT}${iouReport.reportID}`,
            value: iouReport,
        },
        {
            onyxMethod: Onyx.METHOD.MERGE,
            key: `${ONYXKEYS.COLLECTION.REPORT_ACTIONS}${chatReport.reportID}`,
            value: {
                [reportPreviewAction.reportActionID]: {
                    ...reportPreviewAction,
                    errors: ErrorUtils.getMicroSecondOnyxError('iou.error.genericDeleteFailureMessage'),
                },
            },
        },
        ...(shouldDeleteIOUReport
            ? [
                  {
                      onyxMethod: Onyx.METHOD.MERGE,
                      key: `${ONYXKEYS.COLLECTION.REPORT}${chatReport.reportID}`,
                      value: chatReport,
                  },
              ]
            : []),
        ...(!shouldDeleteIOUReport && updatedReportPreviewAction.childMoneyRequestCount === 0
            ? [
                  {
                      onyxMethod: Onyx.METHOD.MERGE,
                      key: `${ONYXKEYS.COLLECTION.REPORT}${chatReport.reportID}`,
                      value: {
                          hasOutstandingChildRequest: true,
                      },
                  },
              ]
            : []),
    ];

    // STEP 6: Make the API request
    API.write(
        'DeleteMoneyRequest',
        {
            transactionID,
            reportActionID: reportAction.reportActionID,
        },
        {optimisticData, successData, failureData},
    );

    // STEP 7: Navigate the user depending on which page they are on and which resources were deleted
    if (isSingleTransactionView && shouldDeleteTransactionThread && !shouldDeleteIOUReport) {
        // Pop the deleted report screen before navigating. This prevents navigating to the Concierge chat due to the missing report.
        Navigation.goBack(ROUTES.REPORT_WITH_ID.getRoute(iouReport.reportID));
        return;
    }

    if (shouldDeleteIOUReport) {
        // Pop the deleted report screen before navigating. This prevents navigating to the Concierge chat due to the missing report.
        Navigation.goBack(ROUTES.REPORT_WITH_ID.getRoute(iouReport.chatReportID));
    }
}

/**
 * @param {Object} report
 * @param {Number} amount
 * @param {String} currency
 * @param {String} comment
 * @param {String} paymentMethodType
 * @param {String} managerID - Account ID of the person sending the money
 * @param {Object} recipient - The user receiving the money
 * @returns {Object}
 */
function getSendMoneyParams(report, amount, currency, comment, paymentMethodType, managerID, recipient) {
    const recipientEmail = OptionsListUtils.addSMSDomainIfPhoneNumber(recipient.login);
    const recipientAccountID = Number(recipient.accountID);
    const newIOUReportDetails = JSON.stringify({
        amount,
        currency,
        requestorEmail: recipientEmail,
        requestorAccountID: recipientAccountID,
        comment,
        idempotencyKey: Str.guid(),
    });

    let chatReport = report.reportID ? report : null;
    let isNewChat = false;
    if (!chatReport) {
        chatReport = ReportUtils.getChatByParticipants([recipientAccountID]);
    }
    if (!chatReport) {
        chatReport = ReportUtils.buildOptimisticChatReport([recipientAccountID]);
        isNewChat = true;
    }
    const optimisticIOUReport = ReportUtils.buildOptimisticIOUReport(recipientAccountID, managerID, amount, chatReport.reportID, currency, true);

    const optimisticTransaction = TransactionUtils.buildOptimisticTransaction(amount, currency, optimisticIOUReport.reportID, comment);
    const optimisticTransactionData = {
        onyxMethod: Onyx.METHOD.SET,
        key: `${ONYXKEYS.COLLECTION.TRANSACTION}${optimisticTransaction.transactionID}`,
        value: optimisticTransaction,
    };

    // Note: The created action must be optimistically generated before the IOU action so there's no chance that the created action appears after the IOU action in the chat
    const optimisticCreatedAction = ReportUtils.buildOptimisticCreatedReportAction(recipientEmail);
    const optimisticIOUReportAction = ReportUtils.buildOptimisticIOUReportAction(
        CONST.IOU.REPORT_ACTION_TYPE.PAY,
        amount,
        currency,
        comment,
        [recipient],
        optimisticTransaction.transactionID,
        paymentMethodType,
        optimisticIOUReport.reportID,
        false,
        true,
    );

    const reportPreviewAction = ReportUtils.buildOptimisticReportPreview(chatReport, optimisticIOUReport);

    // First, add data that will be used in all cases
    const optimisticChatReportData = {
        onyxMethod: Onyx.METHOD.MERGE,
        key: `${ONYXKEYS.COLLECTION.REPORT}${chatReport.reportID}`,
        value: {
            ...chatReport,
            lastReadTime: DateUtils.getDBTime(),
            lastVisibleActionCreated: reportPreviewAction.created,
        },
    };
    const optimisticIOUReportData = {
        onyxMethod: Onyx.METHOD.SET,
        key: `${ONYXKEYS.COLLECTION.REPORT}${optimisticIOUReport.reportID}`,
        value: {
            ...optimisticIOUReport,
            lastMessageText: optimisticIOUReportAction.message[0].text,
            lastMessageHtml: optimisticIOUReportAction.message[0].html,
        },
    };
    const optimisticIOUReportActionsData = {
        onyxMethod: Onyx.METHOD.MERGE,
        key: `${ONYXKEYS.COLLECTION.REPORT_ACTIONS}${optimisticIOUReport.reportID}`,
        value: {
            [optimisticIOUReportAction.reportActionID]: {
                ...optimisticIOUReportAction,
                pendingAction: CONST.RED_BRICK_ROAD_PENDING_ACTION.ADD,
            },
        },
    };
    const optimisticChatReportActionsData = {
        onyxMethod: Onyx.METHOD.MERGE,
        key: `${ONYXKEYS.COLLECTION.REPORT_ACTIONS}${chatReport.reportID}`,
        value: {
            [reportPreviewAction.reportActionID]: reportPreviewAction,
        },
    };

    const successData = [
        {
            onyxMethod: Onyx.METHOD.MERGE,
            key: `${ONYXKEYS.COLLECTION.REPORT_ACTIONS}${optimisticIOUReport.reportID}`,
            value: {
                [optimisticIOUReportAction.reportActionID]: {
                    pendingAction: null,
                },
            },
        },
        {
            onyxMethod: Onyx.METHOD.MERGE,
            key: `${ONYXKEYS.COLLECTION.TRANSACTION}${optimisticTransaction.transactionID}`,
            value: {pendingAction: null},
        },
        {
            onyxMethod: Onyx.METHOD.MERGE,
            key: `${ONYXKEYS.COLLECTION.REPORT_ACTIONS}${chatReport.reportID}`,
            value: {
                [reportPreviewAction.reportActionID]: {
                    pendingAction: null,
                },
            },
        },
    ];

    const failureData = [
        {
            onyxMethod: Onyx.METHOD.MERGE,
            key: `${ONYXKEYS.COLLECTION.TRANSACTION}${optimisticTransaction.transactionID}`,
            value: {
                errors: ErrorUtils.getMicroSecondOnyxError('iou.error.other'),
            },
        },
    ];

    let optimisticPersonalDetailListData = {};

    // Now, let's add the data we need just when we are creating a new chat report
    if (isNewChat) {
        // Change the method to set for new reports because it doesn't exist yet, is faster,
        // and we need the data to be available when we navigate to the chat page
        optimisticChatReportData.onyxMethod = Onyx.METHOD.SET;
        optimisticIOUReportData.onyxMethod = Onyx.METHOD.SET;

        // Set and clear pending fields on the chat report
        optimisticChatReportData.value.pendingFields = {createChat: CONST.RED_BRICK_ROAD_PENDING_ACTION.ADD};
        successData.push({
            onyxMethod: Onyx.METHOD.MERGE,
            key: optimisticChatReportData.key,
            value: {pendingFields: null},
        });
        failureData.push(
            {
                onyxMethod: Onyx.METHOD.MERGE,
                key: optimisticChatReportData.key,
                value: {
                    errorFields: {
                        createChat: ErrorUtils.getMicroSecondOnyxError('report.genericCreateReportFailureMessage'),
                    },
                },
            },
            {
                onyxMethod: Onyx.METHOD.MERGE,
                key: `${ONYXKEYS.COLLECTION.REPORT_ACTIONS}${optimisticIOUReport.reportID}`,
                value: {
                    [optimisticIOUReportAction.reportActionID]: {
                        errors: ErrorUtils.getMicroSecondOnyxError(null),
                    },
                },
            },
        );

        // Add optimistic personal details for recipient
        optimisticPersonalDetailListData = {
            onyxMethod: Onyx.METHOD.MERGE,
            key: ONYXKEYS.PERSONAL_DETAILS_LIST,
            value: {
                [recipientAccountID]: {
                    accountID: recipientAccountID,
                    avatar: UserUtils.getDefaultAvatarURL(recipient.accountID),
                    displayName: recipient.displayName || recipient.login,
                    login: recipient.login,
                },
            },
        };

        // Add an optimistic created action to the optimistic chat reportActions data
        optimisticChatReportActionsData.value[optimisticCreatedAction.reportActionID] = optimisticCreatedAction;
    } else {
        failureData.push({
            onyxMethod: Onyx.METHOD.MERGE,
            key: `${ONYXKEYS.COLLECTION.REPORT_ACTIONS}${optimisticIOUReport.reportID}`,
            value: {
                [optimisticIOUReportAction.reportActionID]: {
                    errors: ErrorUtils.getMicroSecondOnyxError('iou.error.other'),
                },
            },
        });
    }

    const optimisticData = [optimisticChatReportData, optimisticIOUReportData, optimisticChatReportActionsData, optimisticIOUReportActionsData, optimisticTransactionData];
    if (!_.isEmpty(optimisticPersonalDetailListData)) {
        optimisticData.push(optimisticPersonalDetailListData);
    }

    return {
        params: {
            iouReportID: optimisticIOUReport.reportID,
            chatReportID: chatReport.reportID,
            reportActionID: optimisticIOUReportAction.reportActionID,
            paymentMethodType,
            transactionID: optimisticTransaction.transactionID,
            newIOUReportDetails,
            createdReportActionID: isNewChat ? optimisticCreatedAction.reportActionID : 0,
            reportPreviewReportActionID: reportPreviewAction.reportActionID,
        },
        optimisticData,
        successData,
        failureData,
    };
}

/**
 * @param {Object} chatReport
 * @param {Object} iouReport
 * @param {Object} recipient
 * @param {String} paymentMethodType
 * @param {Boolean} full
 * @returns {Object}
 */
function getPayMoneyRequestParams(chatReport, iouReport, recipient, paymentMethodType, full) {
    const optimisticIOUReportAction = ReportUtils.buildOptimisticIOUReportAction(
        CONST.IOU.REPORT_ACTION_TYPE.PAY,
        -iouReport.total,
        iouReport.currency,
        '',
        [recipient],
        '',
        paymentMethodType,
        iouReport.reportID,
        true,
    );

    // In some instances, the report preview action might not be available to the payer (only whispered to the requestor)
    // hence we need to make the updates to the action safely.
    let optimisticReportPreviewAction = null;
    const reportPreviewAction = ReportActionsUtils.getReportPreviewAction(chatReport.reportID, iouReport.reportID);
    if (reportPreviewAction) {
        optimisticReportPreviewAction = ReportUtils.updateReportPreview(iouReport, reportPreviewAction, true);
    }

    const currentNextStep = lodashGet(allNextSteps, `${ONYXKEYS.COLLECTION.NEXT_STEP}${iouReport.reportID}`, null);

    const optimisticData = [
        {
            onyxMethod: Onyx.METHOD.MERGE,
            key: `${ONYXKEYS.COLLECTION.REPORT}${chatReport.reportID}`,
            value: {
                ...chatReport,
                lastReadTime: DateUtils.getDBTime(),
                lastVisibleActionCreated: optimisticIOUReportAction.created,
                hasOutstandingChildRequest: false,
                iouReportID: null,
                lastMessageText: optimisticIOUReportAction.message[0].text,
                lastMessageHtml: optimisticIOUReportAction.message[0].html,
            },
        },
        {
            onyxMethod: Onyx.METHOD.MERGE,
            key: `${ONYXKEYS.COLLECTION.REPORT_ACTIONS}${iouReport.reportID}`,
            value: {
                [optimisticIOUReportAction.reportActionID]: {
                    ...optimisticIOUReportAction,
                    pendingAction: CONST.RED_BRICK_ROAD_PENDING_ACTION.ADD,
                },
            },
        },
        {
            onyxMethod: Onyx.METHOD.MERGE,
            key: `${ONYXKEYS.COLLECTION.REPORT}${iouReport.reportID}`,
            value: {
                ...iouReport,
                lastMessageText: optimisticIOUReportAction.message[0].text,
                lastMessageHtml: optimisticIOUReportAction.message[0].html,
                hasOutstandingChildRequest: false,
                statusNum: CONST.REPORT.STATUS.REIMBURSED,
            },
        },
        {
            onyxMethod: Onyx.METHOD.MERGE,
            key: ONYXKEYS.NVP_LAST_PAYMENT_METHOD,
            value: {[iouReport.policyID]: paymentMethodType},
        },
    ];

    const successData = [
        {
            onyxMethod: Onyx.METHOD.MERGE,
            key: `${ONYXKEYS.COLLECTION.REPORT_ACTIONS}${iouReport.reportID}`,
            value: {
                [optimisticIOUReportAction.reportActionID]: {
                    pendingAction: null,
                },
            },
        },
    ];

    const failureData = [
        {
            onyxMethod: Onyx.METHOD.MERGE,
            key: `${ONYXKEYS.COLLECTION.REPORT_ACTIONS}${iouReport.reportID}`,
            value: {
                [optimisticIOUReportAction.reportActionID]: {
                    errors: ErrorUtils.getMicroSecondOnyxError('iou.error.other'),
                },
            },
        },
    ];

    if (!_.isNull(currentNextStep)) {
        optimisticData.push({
            onyxMethod: Onyx.METHOD.SET,
            key: `${ONYXKEYS.COLLECTION.NEXT_STEP}${iouReport.reportID}`,
            value: null,
        });
        failureData.push({
            onyxMethod: Onyx.METHOD.MERGE,
            key: `${ONYXKEYS.COLLECTION.NEXT_STEP}${iouReport.reportID}`,
            value: currentNextStep,
        });
    }

    // In case the report preview action is loaded locally, let's update it.
    if (optimisticReportPreviewAction) {
        optimisticData.push({
            onyxMethod: Onyx.METHOD.MERGE,
            key: `${ONYXKEYS.COLLECTION.REPORT_ACTIONS}${chatReport.reportID}`,
            value: {
                [optimisticReportPreviewAction.reportActionID]: optimisticReportPreviewAction,
            },
        });
        failureData.push({
            onyxMethod: Onyx.METHOD.MERGE,
            key: `${ONYXKEYS.COLLECTION.REPORT_ACTIONS}${chatReport.reportID}`,
            value: {
                [optimisticReportPreviewAction.reportActionID]: {
                    created: optimisticReportPreviewAction.created,
                },
            },
        });
    }

    return {
        params: {
            iouReportID: iouReport.reportID,
            chatReportID: chatReport.reportID,
            reportActionID: optimisticIOUReportAction.reportActionID,
            paymentMethodType,
            full,
        },
        optimisticData,
        successData,
        failureData,
    };
}

/**
 * @param {Object} report
 * @param {Number} amount
 * @param {String} currency
 * @param {String} comment
 * @param {String} managerID - Account ID of the person sending the money
 * @param {Object} recipient - The user receiving the money
 */
function sendMoneyElsewhere(report, amount, currency, comment, managerID, recipient) {
    const {params, optimisticData, successData, failureData} = getSendMoneyParams(report, amount, currency, comment, CONST.IOU.PAYMENT_TYPE.ELSEWHERE, managerID, recipient);

    API.write('SendMoneyElsewhere', params, {optimisticData, successData, failureData});

    resetMoneyRequestInfo();
    Navigation.dismissModal(params.chatReportID);
    Report.notifyNewAction(params.chatReportID, managerID);
}

/**
 * @param {Object} report
 * @param {Number} amount
 * @param {String} currency
 * @param {String} comment
 * @param {String} managerID - Account ID of the person sending the money
 * @param {Object} recipient - The user receiving the money
 */
function sendMoneyWithWallet(report, amount, currency, comment, managerID, recipient) {
    const {params, optimisticData, successData, failureData} = getSendMoneyParams(report, amount, currency, comment, CONST.IOU.PAYMENT_TYPE.EXPENSIFY, managerID, recipient);

    API.write('SendMoneyWithWallet', params, {optimisticData, successData, failureData});

    resetMoneyRequestInfo();
    Navigation.dismissModal(params.chatReportID);
    Report.notifyNewAction(params.chatReportID, managerID);
}

function approveMoneyRequest(expenseReport, full = true) {
    const currentNextStep = lodashGet(allNextSteps, `${ONYXKEYS.COLLECTION.NEXT_STEP}${expenseReport.reportID}`, null);

    const optimisticApprovedReportAction = ReportUtils.buildOptimisticApprovedReportAction(expenseReport.total, expenseReport.currency, expenseReport.reportID);

    const optimisticReportActionsData = {
        onyxMethod: Onyx.METHOD.MERGE,
        key: `${ONYXKEYS.COLLECTION.REPORT_ACTIONS}${expenseReport.reportID}`,
        value: {
            [optimisticApprovedReportAction.reportActionID]: {
                ...optimisticApprovedReportAction,
                pendingAction: CONST.RED_BRICK_ROAD_PENDING_ACTION.ADD,
            },
        },
    };
    const optimisticIOUReportData = {
        onyxMethod: Onyx.METHOD.MERGE,
        key: `${ONYXKEYS.COLLECTION.REPORT}${expenseReport.reportID}`,
        value: {
            ...expenseReport,
            lastMessageText: optimisticApprovedReportAction.message[0].text,
            lastMessageHtml: optimisticApprovedReportAction.message[0].html,
            stateNum: CONST.REPORT.STATE_NUM.SUBMITTED,
            statusNum: CONST.REPORT.STATUS.APPROVED,
        },
    };
    const optimisticData = [optimisticIOUReportData, optimisticReportActionsData];

    const successData = [
        {
            onyxMethod: Onyx.METHOD.MERGE,
            key: `${ONYXKEYS.COLLECTION.REPORT_ACTIONS}${expenseReport.reportID}`,
            value: {
                [optimisticApprovedReportAction.reportActionID]: {
                    pendingAction: null,
                },
            },
        },
    ];

    const failureData = [
        {
            onyxMethod: Onyx.METHOD.MERGE,
            key: `${ONYXKEYS.COLLECTION.REPORT_ACTIONS}${expenseReport.reportID}`,
            value: {
                [expenseReport.reportActionID]: {
                    errors: ErrorUtils.getMicroSecondOnyxError('iou.error.other'),
                },
            },
        },
    ];

    if (!_.isNull(currentNextStep)) {
        optimisticData.push({
            onyxMethod: Onyx.METHOD.SET,
            key: `${ONYXKEYS.COLLECTION.NEXT_STEP}${expenseReport.reportID}`,
            value: null,
        });
        failureData.push({
            onyxMethod: Onyx.METHOD.MERGE,
            key: `${ONYXKEYS.COLLECTION.NEXT_STEP}${expenseReport.reportID}`,
            value: currentNextStep,
        });
    }

    API.write(
        'ApproveMoneyRequest',
        {reportID: expenseReport.reportID, approvedReportActionID: optimisticApprovedReportAction.reportActionID, full},
        {optimisticData, successData, failureData},
    );
}

/**
 * @param {Object} expenseReport
 */
function submitReport(expenseReport) {
    const currentNextStep = lodashGet(allNextSteps, `${ONYXKEYS.COLLECTION.NEXT_STEP}${expenseReport.reportID}`, null);

    const optimisticSubmittedReportAction = ReportUtils.buildOptimisticSubmittedReportAction(expenseReport.total, expenseReport.currency, expenseReport.reportID);
    const parentReport = ReportUtils.getReport(expenseReport.parentReportID);
    const isCurrentUserManager = currentUserPersonalDetails.accountID === expenseReport.managerID;

    const optimisticData = [
        {
            onyxMethod: Onyx.METHOD.MERGE,
            key: `${ONYXKEYS.COLLECTION.REPORT_ACTIONS}${expenseReport.reportID}`,
            value: {
                [optimisticSubmittedReportAction.reportActionID]: {
                    ...optimisticSubmittedReportAction,
                    pendingAction: CONST.RED_BRICK_ROAD_PENDING_ACTION.ADD,
                },
            },
        },
        {
            onyxMethod: Onyx.METHOD.MERGE,
            key: `${ONYXKEYS.COLLECTION.REPORT}${expenseReport.reportID}`,
            value: {
                ...expenseReport,
                lastMessageText: lodashGet(optimisticSubmittedReportAction, 'message.0.text', ''),
                lastMessageHtml: lodashGet(optimisticSubmittedReportAction, 'message.0.html', ''),
                state: CONST.REPORT.STATE.SUBMITTED,
                stateNum: CONST.REPORT.STATE_NUM.PROCESSING,
                statusNum: CONST.REPORT.STATUS.SUBMITTED,
            },
        },
        ...(parentReport.reportID
            ? [
                  {
                      onyxMethod: Onyx.METHOD.MERGE,
                      key: `${ONYXKEYS.COLLECTION.REPORT}${parentReport.reportID}`,
                      value: {
                          ...parentReport,

                          // In case its a manager who force submitted the report, they are the next user who needs to take an action
                          hasOutstandingChildRequest: isCurrentUserManager,
                          iouReportID: null,
                      },
                  },
              ]
            : []),
    ];

    const successData = [
        {
            onyxMethod: Onyx.METHOD.MERGE,
            key: `${ONYXKEYS.COLLECTION.REPORT_ACTIONS}${expenseReport.reportID}`,
            value: {
                [optimisticSubmittedReportAction.reportActionID]: {
                    pendingAction: null,
                },
            },
        },
    ];

    const failureData = [
        {
            onyxMethod: Onyx.METHOD.MERGE,
            key: `${ONYXKEYS.COLLECTION.REPORT_ACTIONS}${expenseReport.reportID}`,
            value: {
                [optimisticSubmittedReportAction.reportActionID]: {
                    errors: ErrorUtils.getMicroSecondOnyxError('iou.error.other'),
                },
            },
        },
        {
            onyxMethod: Onyx.METHOD.MERGE,
            key: `${ONYXKEYS.COLLECTION.REPORT}${expenseReport.reportID}`,
            value: {
                statusNum: CONST.REPORT.STATUS.OPEN,
                stateNum: CONST.REPORT.STATE_NUM.OPEN,
            },
        },
        ...(parentReport.reportID
            ? [
                  {
                      onyxMethod: Onyx.METHOD.MERGE,
                      key: `${ONYXKEYS.COLLECTION.REPORT}${parentReport.reportID}`,
                      value: {
                          hasOutstandingChildRequest: parentReport.hasOutstandingChildRequest,
                          iouReportID: expenseReport.reportID,
                      },
                  },
              ]
            : []),
    ];

    if (!_.isNull(currentNextStep)) {
        optimisticData.push({
            onyxMethod: Onyx.METHOD.SET,
            key: `${ONYXKEYS.COLLECTION.NEXT_STEP}${expenseReport.reportID}`,
            value: null,
        });
        failureData.push({
            onyxMethod: Onyx.METHOD.MERGE,
            key: `${ONYXKEYS.COLLECTION.NEXT_STEP}${expenseReport.reportID}`,
            value: currentNextStep,
        });
    }

    API.write(
        'SubmitReport',
        {
            reportID: expenseReport.reportID,
            managerAccountID: expenseReport.managerID,
            reportActionID: optimisticSubmittedReportAction.reportActionID,
        },
        {optimisticData, successData, failureData},
    );
}

/**
 * @param {String} paymentType
 * @param {Object} chatReport
 * @param {Object} iouReport
 * @param {Boolean} full
 */
function payMoneyRequest(paymentType, chatReport, iouReport, full) {
    const recipient = {accountID: iouReport.ownerAccountID};
    const {params, optimisticData, successData, failureData} = getPayMoneyRequestParams(chatReport, iouReport, recipient, paymentType, full);

    // For now we need to call the PayMoneyRequestWithWallet API since PayMoneyRequest was not updated to work with
    // Expensify Wallets.
    const apiCommand = paymentType === CONST.IOU.PAYMENT_TYPE.EXPENSIFY ? 'PayMoneyRequestWithWallet' : 'PayMoneyRequest';

    API.write(apiCommand, params, {optimisticData, successData, failureData});
    Navigation.dismissModal(chatReport.reportID);
}

function detachReceipt(transactionID) {
    const transaction = allTransactions[`${ONYXKEYS.COLLECTION.TRANSACTION}${transactionID}`] || {};
    const newTransaction = {...transaction, filename: '', receipt: {}};

    const optimisticData = [
        {
            onyxMethod: Onyx.METHOD.SET,
            key: `${ONYXKEYS.COLLECTION.TRANSACTION}${transactionID}`,
            value: newTransaction,
        },
    ];

    const failureData = [
        {
            onyxMethod: Onyx.METHOD.MERGE,
            key: `${ONYXKEYS.COLLECTION.TRANSACTION}${transactionID}`,
            value: transaction,
        },
    ];

    API.write('DetachReceipt', {transactionID}, {optimisticData, failureData});
}

/**
 * @param {String} transactionID
 * @param {Object} receipt
 * @param {String} filePath
 */
function replaceReceipt(transactionID, receipt, filePath) {
    const transaction = lodashGet(allTransactions, 'transactionID', {});
    const oldReceipt = lodashGet(transaction, 'receipt', {});

    const optimisticData = [
        {
            onyxMethod: Onyx.METHOD.MERGE,
            key: `${ONYXKEYS.COLLECTION.TRANSACTION}${transactionID}`,
            value: {
                receipt: {
                    source: filePath,
                    state: CONST.IOU.RECEIPT_STATE.OPEN,
                },
                filename: receipt.name,
            },
        },
    ];

    const failureData = [
        {
            onyxMethod: Onyx.METHOD.MERGE,
            key: `${ONYXKEYS.COLLECTION.TRANSACTION}${transactionID}`,
            value: {
                receipt: oldReceipt,
                filename: transaction.filename,
            },
        },
    ];

    API.write('ReplaceReceipt', {transactionID, receipt}, {optimisticData, failureData});
}

/**
 * Finds the participants for an IOU based on the attached report
 * @param {String} transactionID of the transaction to set the participants of
 * @param {Object} report attached to the transaction
 */
function setMoneyRequestParticipantsFromReport(transactionID, report) {
    // If the report is iou or expense report, we should get the chat report to set participant for request money
    const chatReport = ReportUtils.isMoneyRequestReport(report) ? ReportUtils.getReport(report.chatReportID) : report;
    const currentUserAccountID = currentUserPersonalDetails.accountID;
    const participants = ReportUtils.isPolicyExpenseChat(chatReport)
        ? [{reportID: chatReport.reportID, isPolicyExpenseChat: true, selected: true}]
        : _.chain(chatReport.participantAccountIDs)
              .filter((accountID) => currentUserAccountID !== accountID)
              .map((accountID) => ({accountID, selected: true}))
              .value();
    Onyx.merge(`${ONYXKEYS.COLLECTION.TRANSACTION_DRAFT}${transactionID}`, {participants, participantsAutoAssigned: true});
}

/**
 * Initialize money request info and navigate to the MoneyRequest page
 * @param {String} iouType
 * @param {String} reportID
 */
function startMoneyRequest(iouType, reportID = '') {
    resetMoneyRequestInfo(`${iouType}${reportID}`);
    Navigation.navigate(ROUTES.MONEY_REQUEST.getRoute(iouType, reportID));
}

/**
 * @param {String} id
 */
function setMoneyRequestId(id) {
    Onyx.merge(ONYXKEYS.IOU, {id});
}

/**
 * @param {Number} amount
 */
function setMoneyRequestAmount(amount) {
    Onyx.merge(ONYXKEYS.IOU, {amount});
}

/**
 * @param {String} created
 */
function setMoneyRequestCreated(created) {
    Onyx.merge(ONYXKEYS.IOU, {created});
}

/**
 * @param {String} currency
 */
function setMoneyRequestCurrency(currency) {
    Onyx.merge(ONYXKEYS.IOU, {currency});
}

/**
 * @param {String} comment
 */
function setMoneyRequestDescription(comment) {
    Onyx.merge(ONYXKEYS.IOU, {comment: comment.trim()});
}

/**
 * @param {String} merchant
 */
function setMoneyRequestMerchant(merchant) {
    Onyx.merge(ONYXKEYS.IOU, {merchant: merchant.trim()});
}

/**
 * @param {String} category
 */
function setMoneyRequestCategory(category) {
    Onyx.merge(ONYXKEYS.IOU, {category});
}

function resetMoneyRequestCategory() {
    Onyx.merge(ONYXKEYS.IOU, {category: ''});
}

/*
 * @param {String} tag
 */
function setMoneyRequestTag(tag) {
    Onyx.merge(ONYXKEYS.IOU, {tag});
}

function resetMoneyRequestTag() {
    Onyx.merge(ONYXKEYS.IOU, {tag: ''});
}

/**
 * @param {String} transactionID
 * @param {Object} taxRate
 */
function setMoneyRequestTaxRate(transactionID, taxRate) {
    Onyx.merge(`${ONYXKEYS.COLLECTION.TRANSACTION_DRAFT}${transactionID}`, {taxRate});
}

/**
 * @param {String} transactionID
 * @param {Number} taxAmount
 */
function setMoneyRequestTaxAmount(transactionID, taxAmount) {
    Onyx.merge(`${ONYXKEYS.COLLECTION.TRANSACTION_DRAFT}${transactionID}`, {taxAmount});
}

/**
 * @param {Boolean} billable
 */
function setMoneyRequestBillable(billable) {
    Onyx.merge(ONYXKEYS.IOU, {billable});
}

/**
 * @param {Object[]} participants
 * @param {Boolean} isSplitRequest
 */
function setMoneyRequestParticipants(participants, isSplitRequest) {
    Onyx.merge(ONYXKEYS.IOU, {participants, isSplitRequest});
}

/**
 * @param {String} receiptPath
 * @param {String} receiptFilename
 */
function setMoneyRequestReceipt(receiptPath, receiptFilename) {
    Onyx.merge(ONYXKEYS.IOU, {receiptPath, receiptFilename, merchant: ''});
}

function setUpDistanceTransaction() {
    const transactionID = NumberUtils.rand64();
    Onyx.merge(`${ONYXKEYS.COLLECTION.TRANSACTION}${transactionID}`, {
        transactionID,
        comment: {type: CONST.TRANSACTION.TYPE.CUSTOM_UNIT, customUnit: {name: CONST.CUSTOM_UNITS.NAME_DISTANCE}},
    });
    Onyx.merge(ONYXKEYS.IOU, {transactionID});
}

/**
 * Navigates to the next IOU page based on where the IOU request was started
 *
 * @param {Object} iou
 * @param {String} iouType
 * @param {Object} report
 * @param {String} report.reportID
 * @param {String} path
 */
function navigateToNextPage(iou, iouType, report, path = '') {
    const moneyRequestID = `${iouType}${report.reportID || ''}`;
    const shouldReset = iou.id !== moneyRequestID && !_.isEmpty(report.reportID);

    // If the money request ID in Onyx does not match the ID from params, we want to start a new request
    // with the ID from params. We need to clear the participants in case the new request is initiated from FAB.
    if (shouldReset) {
        resetMoneyRequestInfo(moneyRequestID);
    }

    // If we're adding a receipt, that means the user came from the confirmation page and we need to navigate back to it.
    if (path.slice(1) === ROUTES.MONEY_REQUEST_RECEIPT.getRoute(iouType, report.reportID)) {
        Navigation.navigate(ROUTES.MONEY_REQUEST_CONFIRMATION.getRoute(iouType, report.reportID));
        return;
    }

    // If a request is initiated on a report, skip the participants selection step and navigate to the confirmation page.
    if (report.reportID) {
        // If the report is iou or expense report, we should get the chat report to set participant for request money
        const chatReport = ReportUtils.isMoneyRequestReport(report) ? ReportUtils.getReport(report.chatReportID) : report;
        // Reinitialize the participants when the money request ID in Onyx does not match the ID from params
        if (_.isEmpty(iou.participants) || shouldReset) {
            const currentUserAccountID = currentUserPersonalDetails.accountID;
            const participants = ReportUtils.isPolicyExpenseChat(chatReport)
                ? [{reportID: chatReport.reportID, isPolicyExpenseChat: true, selected: true}]
                : _.chain(chatReport.participantAccountIDs)
                      .filter((accountID) => currentUserAccountID !== accountID)
                      .map((accountID) => ({accountID, selected: true}))
                      .value();
            setMoneyRequestParticipants(participants);
            resetMoneyRequestCategory();
            resetMoneyRequestTag();
        }
        Navigation.navigate(ROUTES.MONEY_REQUEST_CONFIRMATION.getRoute(iouType, report.reportID));
        return;
    }
    Navigation.navigate(ROUTES.MONEY_REQUEST_PARTICIPANTS.getRoute(iouType));
}

/**
 *  When the money request or split bill creation flow is initialized via FAB, the reportID is not passed as a navigation
 * parameter.
 * Gets a report id from the first participant of the IOU object stored in Onyx.
 * @param {Object} iou
 * @param {Array} iou.participants
 * @param {Object} route
 * @param {Object} route.params
 * @param {String} [route.params.reportID]
 * @returns {String}
 */
function getIOUReportID(iou, route) {
    return lodashGet(route, 'params.reportID') || lodashGet(iou, 'participants.0.reportID', '');
}

/**
 * Put money request on HOLD
 * @param {string} transactionID
 * @param {string} comment
 * @param {string} reportID
 */
function putOnHold(transactionID, comment, reportID) {
    const createdDate = new Date();
    const createdReportAction = ReportUtils.buildOptimisticHoldReportAction(createdDate);
    const createdCommentReportAction = ReportUtils.buildOptimisticHoldReportActionComment(comment, new Date(createdDate.getTime() + 1));
    const transaction = allTransactions[`${ONYXKEYS.COLLECTION.TRANSACTION}${transactionID}`];
    const transactionDetails = ReportUtils.getTransactionDetails(transaction);

    const optimisticData = [
        {
            onyxMethod: Onyx.METHOD.MERGE,
            key: `${ONYXKEYS.COLLECTION.REPORT_ACTIONS}${reportID}`,
            value: {
                [createdReportAction.reportActionID]: createdReportAction,
                [createdCommentReportAction.reportActionID]: createdCommentReportAction,
            },
        },
        {
            onyxMethod: Onyx.METHOD.MERGE,
            key: `${ONYXKEYS.COLLECTION.TRANSACTION}${transactionID}`,
            value: {
                comment: {
                    hold: createdReportAction.reportActionID,
                },
            },
        },
    ];

    const failureData = [
        {
            onyxMethod: Onyx.METHOD.MERGE,
            key: `${ONYXKEYS.COLLECTION.TRANSACTION}${transactionID}`,
            value: {
                comment: {
                    hold: null,
                },
            },
        },
    ];

    API.write(
        'HoldRequest',
        {
            ...transactionDetails,
            transactionID,
            comment,
        },
        {optimisticData, successData: [], failureData},
    );
}

/**
 * Remove money request from HOLD
 * @param {string} transactionID
 * @param {string} reportID
 */
function unholdRequest(transactionID, reportID) {
    const createdReportAction = ReportUtils.buildOptimisticUnHoldReportAction();
    const transaction = allTransactions[`${ONYXKEYS.COLLECTION.TRANSACTION}${transactionID}`];
    const transactionDetails = ReportUtils.getTransactionDetails(transaction);

    const optimisticData = [
        {
            onyxMethod: Onyx.METHOD.MERGE,
            key: `${ONYXKEYS.COLLECTION.REPORT_ACTIONS}${reportID}`,
            value: {
                [createdReportAction.reportActionID]: createdReportAction,
            },
        },
        {
            onyxMethod: Onyx.METHOD.MERGE,
            key: `${ONYXKEYS.COLLECTION.TRANSACTION}${transactionID}`,
            value: {
                comment: {
                    hold: null,
                },
            },
        },
    ];

    const successData = [
        {
            onyxMethod: Onyx.METHOD.MERGE,
            key: `${ONYXKEYS.COLLECTION.TRANSACTION}${transactionID}`,
            value: {
                comment: {
                    hold: null,
                },
            },
        },
    ];

    API.write(
        'UnHoldRequest',
        {
            ...transactionDetails,
            transactionID,
        },
        {optimisticData, successData, failureData: []},
    );
}

export {
    setMoneyRequestParticipants,
    createDistanceRequest,
    deleteMoneyRequest,
    splitBill,
    splitBillAndOpenReport,
    setDraftSplitTransaction,
    startSplitBill,
    completeSplitBill,
    requestMoney,
    sendMoneyElsewhere,
    approveMoneyRequest,
    submitReport,
    payMoneyRequest,
    sendMoneyWithWallet,
    startMoneyRequest,
    startMoneyRequest_temporaryForRefactor,
    resetMoneyRequestCategory,
    resetMoneyRequestCategory_temporaryForRefactor,
    resetMoneyRequestInfo,
    resetMoneyRequestTag,
    resetMoneyRequestTag_temporaryForRefactor,
    clearMoneyRequest,
    setMoneyRequestAmount_temporaryForRefactor,
    setMoneyRequestBillable_temporaryForRefactor,
    setMoneyRequestCategory_temporaryForRefactor,
    setMoneyRequestCreated_temporaryForRefactor,
    setMoneyRequestCurrency_temporaryForRefactor,
    setMoneyRequestDescription_temporaryForRefactor,
    setMoneyRequestMerchant_temporaryForRefactor,
    setMoneyRequestParticipants_temporaryForRefactor,
    setMoneyRequestReceipt_temporaryForRefactor,
    setMoneyRequestTag_temporaryForRefactor,
    setMoneyRequestAmount,
    setMoneyRequestBillable,
    setMoneyRequestCategory,
    setMoneyRequestCreated,
    setMoneyRequestCurrency,
    setMoneyRequestDescription,
    setMoneyRequestId,
    setMoneyRequestMerchant,
    setMoneyRequestParticipantsFromReport,
    setMoneyRequestReceipt,
    setMoneyRequestTag,
    setMoneyRequestTaxAmount,
    setMoneyRequestTaxRate,
    setUpDistanceTransaction,
    navigateToNextPage,
    updateMoneyRequestDate,
    updateMoneyRequestBillable,
    updateMoneyRequestMerchant,
    updateMoneyRequestTag,
    updateMoneyRequestAmountAndCurrency,
    replaceReceipt,
    detachReceipt,
    getIOUReportID,
    editMoneyRequest,
<<<<<<< HEAD
    putOnHold,
    unholdRequest,
    resetMoneyRequestAmount_temporaryForRefactor,
=======
>>>>>>> 55746c78
};<|MERGE_RESOLUTION|>--- conflicted
+++ resolved
@@ -3765,10 +3765,6 @@
     detachReceipt,
     getIOUReportID,
     editMoneyRequest,
-<<<<<<< HEAD
     putOnHold,
     unholdRequest,
-    resetMoneyRequestAmount_temporaryForRefactor,
-=======
->>>>>>> 55746c78
 };