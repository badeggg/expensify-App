import {format} from 'date-fns';
import fastMerge from 'expensify-common/lib/fastMerge';
import Str from 'expensify-common/lib/str';
import lodashGet from 'lodash/get';
import lodashHas from 'lodash/has';
import Onyx from 'react-native-onyx';
import _ from 'underscore';
import ReceiptGeneric from '@assets/images/receipt-generic.png';
import * as API from '@libs/API';
import * as CurrencyUtils from '@libs/CurrencyUtils';
import DateUtils from '@libs/DateUtils';
import * as ErrorUtils from '@libs/ErrorUtils';
import * as FileUtils from '@libs/fileDownload/FileUtils';
import * as IOUUtils from '@libs/IOUUtils';
import * as LocalePhoneNumber from '@libs/LocalePhoneNumber';
import * as Localize from '@libs/Localize';
import Navigation from '@libs/Navigation/Navigation';
import * as NumberUtils from '@libs/NumberUtils';
import * as OptionsListUtils from '@libs/OptionsListUtils';
import Permissions from '@libs/Permissions';
import * as PolicyUtils from '@libs/PolicyUtils';
import * as ReportActionsUtils from '@libs/ReportActionsUtils';
import * as ReportUtils from '@libs/ReportUtils';
import * as TransactionUtils from '@libs/TransactionUtils';
import * as UserUtils from '@libs/UserUtils';
import ViolationsUtils from '@libs/Violations/ViolationsUtils';
import CONST from '@src/CONST';
import ONYXKEYS from '@src/ONYXKEYS';
import ROUTES from '@src/ROUTES';
import * as Policy from './Policy';
import * as Report from './Report';

let betas;
Onyx.connect({
    key: ONYXKEYS.BETAS,
    callback: (val) => (betas = val || []),
});

let allPersonalDetails;
Onyx.connect({
    key: ONYXKEYS.PERSONAL_DETAILS_LIST,
    callback: (val) => {
        allPersonalDetails = val || {};
    },
});

let allReports;
Onyx.connect({
    key: ONYXKEYS.COLLECTION.REPORT,
    waitForCollectionCallback: true,
    callback: (val) => (allReports = val),
});

let allTransactions;
Onyx.connect({
    key: ONYXKEYS.COLLECTION.TRANSACTION,
    waitForCollectionCallback: true,
    callback: (val) => {
        if (!val) {
            allTransactions = {};
            return;
        }

        allTransactions = val;
    },
});

let allTransactionDrafts = {};
Onyx.connect({
    key: ONYXKEYS.COLLECTION.TRANSACTION_DRAFT,
    waitForCollectionCallback: true,
    callback: (val) => {
        allTransactionDrafts = val || {};
    },
});

let allTransactionViolations;
Onyx.connect({
    key: ONYXKEYS.COLLECTION.TRANSACTION_VIOLATIONS,
    waitForCollectionCallback: true,
    callback: (val) => {
        if (!val) {
            allTransactionViolations = {};
            return;
        }

        allTransactionViolations = val;
    },
});

let allDraftSplitTransactions;
Onyx.connect({
    key: ONYXKEYS.COLLECTION.SPLIT_TRANSACTION_DRAFT,
    waitForCollectionCallback: true,
    callback: (val) => {
        allDraftSplitTransactions = val || {};
    },
});

let allNextSteps = {};
Onyx.connect({
    key: ONYXKEYS.COLLECTION.NEXT_STEP,
    waitForCollectionCallback: true,
    callback: (val) => {
        allNextSteps = val || {};
    },
});

let userAccountID = '';
let currentUserEmail = '';
Onyx.connect({
    key: ONYXKEYS.SESSION,
    callback: (val) => {
        currentUserEmail = lodashGet(val, 'email', '');
        userAccountID = lodashGet(val, 'accountID', '');
    },
});

let currentUserPersonalDetails = {};
Onyx.connect({
    key: ONYXKEYS.PERSONAL_DETAILS_LIST,
    callback: (val) => {
        currentUserPersonalDetails = lodashGet(val, userAccountID, {});
    },
});

let currentDate = '';
Onyx.connect({
    key: ONYXKEYS.CURRENT_DATE,
    callback: (val) => {
        currentDate = val;
    },
});

/**
 * Initialize money request info
 * @param {String} reportID to attach the transaction to
 * @param {Boolean} isFromGlobalCreate
 * @param {String} [iouRequestType] one of manual/scan/distance
 */
function startMoneyRequest_temporaryForRefactor(reportID, isFromGlobalCreate, iouRequestType = CONST.IOU.REQUEST_TYPE.MANUAL) {
    // Generate a brand new transactionID
    const newTransactionID = CONST.IOU.OPTIMISTIC_TRANSACTION_ID;
    const created = currentDate || format(new Date(), 'yyyy-MM-dd');
    const comment = {};

    // Add initial empty waypoints when starting a distance request
    if (iouRequestType === CONST.IOU.REQUEST_TYPE.DISTANCE) {
        comment.waypoints = {
            waypoint0: {},
            waypoint1: {},
        };
    }

    // Store the transaction in Onyx and mark it as not saved so it can be cleaned up later
    // Use set() here so that there is no way that data will be leaked between objects when it gets reset
    Onyx.set(`${ONYXKEYS.COLLECTION.TRANSACTION_DRAFT}${newTransactionID}`, {
        amount: 0,
        comment,
        created,
        currency: lodashGet(currentUserPersonalDetails, 'localCurrencyCode', CONST.CURRENCY.USD),
        iouRequestType,
        reportID,
        transactionID: newTransactionID,
        isFromGlobalCreate,
        merchant: CONST.TRANSACTION.PARTIAL_TRANSACTION_MERCHANT,
    });
}

/**
 * @param {String} transactionID
 */
function clearMoneyRequest(transactionID) {
    Onyx.set(`${ONYXKEYS.COLLECTION.TRANSACTION_DRAFT}${transactionID}`, null);
}

/**
 * @param {String} transactionID
 * @param {Number} amount
 * @param {String} currency
 */
function setMoneyRequestAmount_temporaryForRefactor(transactionID, amount, currency) {
    Onyx.merge(`${ONYXKEYS.COLLECTION.TRANSACTION_DRAFT}${transactionID}`, {amount, currency});
}

/**
 * @param {String} transactionID
 * @param {String} created
 */
function setMoneyRequestCreated_temporaryForRefactor(transactionID, created) {
    Onyx.merge(`${ONYXKEYS.COLLECTION.TRANSACTION_DRAFT}${transactionID}`, {created});
}

/**
 * @param {String} transactionID
 * @param {String} currency
 */
function setMoneyRequestCurrency_temporaryForRefactor(transactionID, currency) {
    Onyx.merge(`${ONYXKEYS.COLLECTION.TRANSACTION_DRAFT}${transactionID}`, {currency});
}

/**
 * @param {String} transactionID
 * @param {String} comment
 */
function setMoneyRequestDescription_temporaryForRefactor(transactionID, comment) {
    Onyx.merge(`${ONYXKEYS.COLLECTION.TRANSACTION_DRAFT}${transactionID}`, {comment: {comment: comment.trim()}});
}

/**
 * @param {String} transactionID
 * @param {String} merchant
 */
function setMoneyRequestMerchant_temporaryForRefactor(transactionID, merchant) {
    Onyx.merge(`${ONYXKEYS.COLLECTION.TRANSACTION_DRAFT}${transactionID}`, {merchant: merchant.trim()});
}

/**
 * @param {String} transactionID
 * @param {String} category
 */
function setMoneyRequestCategory_temporaryForRefactor(transactionID, category) {
    Onyx.merge(`${ONYXKEYS.COLLECTION.TRANSACTION_DRAFT}${transactionID}`, {category});
}

/*
 * @param {String} transactionID
 */
function resetMoneyRequestCategory_temporaryForRefactor(transactionID) {
    Onyx.merge(`${ONYXKEYS.COLLECTION.TRANSACTION_DRAFT}${transactionID}`, {category: null});
}

/*
 * @param {String} transactionID
 * @param {String} tag
 */
function setMoneyRequestTag_temporaryForRefactor(transactionID, tag) {
    Onyx.merge(`${ONYXKEYS.COLLECTION.TRANSACTION_DRAFT}${transactionID}`, {tag});
}

/*
 * @param {String} transactionID
 */
function resetMoneyRequestTag_temporaryForRefactor(transactionID) {
    Onyx.merge(`${ONYXKEYS.COLLECTION.TRANSACTION_DRAFT}${transactionID}`, {tag: null});
}

/**
 * @param {String} transactionID
 * @param {Boolean} billable
 */
function setMoneyRequestBillable_temporaryForRefactor(transactionID, billable) {
    Onyx.merge(`${ONYXKEYS.COLLECTION.TRANSACTION_DRAFT}${transactionID}`, {billable});
}

/**
 * @param {String} transactionID
 * @param {Object[]} participants
 */
function setMoneyRequestParticipants_temporaryForRefactor(transactionID, participants) {
    Onyx.merge(`${ONYXKEYS.COLLECTION.TRANSACTION_DRAFT}${transactionID}`, {participants});
}

/**
 * @param {String} transactionID
 * @param {String} source
 * @param {String} filename
 * @param {Boolean} isDraft
 */
function setMoneyRequestReceipt(transactionID, source, filename, isDraft) {
    Onyx.merge(`${isDraft ? ONYXKEYS.COLLECTION.TRANSACTION_DRAFT : ONYXKEYS.COLLECTION.TRANSACTION}${transactionID}`, {
        receipt: {source},
        filename,
    });
}

/**
 * Reset money request info from the store with its initial value
 * @param {String} id
 */
function resetMoneyRequestInfo(id = '') {
    const created = currentDate || format(new Date(), CONST.DATE.FNS_FORMAT_STRING);
    Onyx.merge(ONYXKEYS.IOU, {
        id,
        amount: 0,
        currency: lodashGet(currentUserPersonalDetails, 'localCurrencyCode', CONST.CURRENCY.USD),
        comment: '',
        participants: [],
        merchant: CONST.TRANSACTION.PARTIAL_TRANSACTION_MERCHANT,
        category: '',
        tag: '',
        created,
        receiptPath: '',
        receiptFilename: '',
        transactionID: '',
        billable: null,
        isSplitRequest: false,
    });
}

/**
 *  Helper function to get the receipt error for money requests, or the generic error if there's no receipt
 *
 * @param {Object} receipt
 * @param {String} filename
 * @param {Boolean} [isScanRequest]
 * @returns {Object}
 */
function getReceiptError(receipt, filename, isScanRequest = true) {
    return _.isEmpty(receipt) || !isScanRequest
        ? ErrorUtils.getMicroSecondOnyxError('iou.error.genericCreateFailureMessage')
        : ErrorUtils.getMicroSecondOnyxErrorObject({error: CONST.IOU.RECEIPT_ERROR, source: receipt.source, filename});
}

/**
 * Return the object to update hasOutstandingChildRequest
 * @param {Object} [policy]
 * @param {Boolean} needsToBeManuallySubmitted
 * @returns {Object}
 */
function getOutstandingChildRequest(policy, needsToBeManuallySubmitted) {
    if (!needsToBeManuallySubmitted) {
        return {
            hasOutstandingChildRequest: false,
        };
    }

    if (PolicyUtils.isPolicyAdmin(policy)) {
        return {
            hasOutstandingChildRequest: true,
        };
    }

    // We don't need to update hasOutstandingChildRequest in this case
    return {};
}

/**
 * Builds the Onyx data for a money request.
 *
 * @param {Object} chatReport
 * @param {Object} iouReport
 * @param {Object} transaction
 * @param {Object} chatCreatedAction
 * @param {Object} iouCreatedAction
 * @param {Object} iouAction
 * @param {Object} optimisticPersonalDetailListAction
 * @param {Object} reportPreviewAction
 * @param {Array} optimisticPolicyRecentlyUsedCategories
 * @param {Array} optimisticPolicyRecentlyUsedTags
 * @param {boolean} isNewChatReport
 * @param {boolean} shouldCreateNewMoneyRequestReport
 * @param {Object} policy - May be undefined, an empty object, or an object matching the Policy type (src/types/onyx/Policy.ts)
 * @param {Array} policyTags
 * @param {Array} policyCategories
 * @param {Boolean} needsToBeManuallySubmitted
 * @returns {Array} - An array containing the optimistic data, success data, and failure data.
 */
function buildOnyxDataForMoneyRequest(
    chatReport,
    iouReport,
    transaction,
    chatCreatedAction,
    iouCreatedAction,
    iouAction,
    optimisticPersonalDetailListAction,
    reportPreviewAction,
    optimisticPolicyRecentlyUsedCategories,
    optimisticPolicyRecentlyUsedTags,
    isNewChatReport,
    shouldCreateNewMoneyRequestReport,
    policy,
    policyTags,
    policyCategories,
    needsToBeManuallySubmitted = true,
) {
    const isScanRequest = TransactionUtils.isScanRequest(transaction);
    const outstandingChildRequest = getOutstandingChildRequest(needsToBeManuallySubmitted, policy);
    const optimisticData = [
        {
            // Use SET for new reports because it doesn't exist yet, is faster and we need the data to be available when we navigate to the chat page
            onyxMethod: isNewChatReport ? Onyx.METHOD.SET : Onyx.METHOD.MERGE,
            key: `${ONYXKEYS.COLLECTION.REPORT}${chatReport.reportID}`,
            value: {
                ...chatReport,
                lastReadTime: DateUtils.getDBTime(),
                lastMessageTranslationKey: '',
                iouReportID: iouReport.reportID,
                ...outstandingChildRequest,
                ...(isNewChatReport ? {pendingFields: {createChat: CONST.RED_BRICK_ROAD_PENDING_ACTION.ADD}} : {}),
            },
        },
        {
            onyxMethod: shouldCreateNewMoneyRequestReport ? Onyx.METHOD.SET : Onyx.METHOD.MERGE,
            key: `${ONYXKEYS.COLLECTION.REPORT}${iouReport.reportID}`,
            value: {
                ...iouReport,
                lastMessageText: iouAction.message[0].text,
                lastMessageHtml: iouAction.message[0].html,
                pendingFields: {
                    ...(shouldCreateNewMoneyRequestReport ? {createChat: CONST.RED_BRICK_ROAD_PENDING_ACTION.ADD} : {preview: CONST.RED_BRICK_ROAD_PENDING_ACTION.UPDATE}),
                },
            },
        },
        {
            onyxMethod: Onyx.METHOD.SET,
            key: `${ONYXKEYS.COLLECTION.TRANSACTION}${transaction.transactionID}`,
            value: transaction,
        },
        {
            onyxMethod: isNewChatReport ? Onyx.METHOD.SET : Onyx.METHOD.MERGE,
            key: `${ONYXKEYS.COLLECTION.REPORT_ACTIONS}${chatReport.reportID}`,
            value: {
                ...(isNewChatReport ? {[chatCreatedAction.reportActionID]: chatCreatedAction} : {}),
                [reportPreviewAction.reportActionID]: reportPreviewAction,
            },
        },
        {
            onyxMethod: shouldCreateNewMoneyRequestReport ? Onyx.METHOD.SET : Onyx.METHOD.MERGE,
            key: `${ONYXKEYS.COLLECTION.REPORT_ACTIONS}${iouReport.reportID}`,
            value: {
                ...(shouldCreateNewMoneyRequestReport ? {[iouCreatedAction.reportActionID]: iouCreatedAction} : {}),
                [iouAction.reportActionID]: iouAction,
            },
        },

        // Remove the temporary transaction used during the creation flow
        {
            onyxMethod: Onyx.METHOD.SET,
            key: `${ONYXKEYS.COLLECTION.TRANSACTION_DRAFT}${CONST.IOU.OPTIMISTIC_TRANSACTION_ID}`,
            value: null,
        },
    ];

    if (!_.isEmpty(optimisticPolicyRecentlyUsedCategories)) {
        optimisticData.push({
            onyxMethod: Onyx.METHOD.SET,
            key: `${ONYXKEYS.COLLECTION.POLICY_RECENTLY_USED_CATEGORIES}${iouReport.policyID}`,
            value: optimisticPolicyRecentlyUsedCategories,
        });
    }

    if (!_.isEmpty(optimisticPolicyRecentlyUsedTags)) {
        optimisticData.push({
            onyxMethod: Onyx.METHOD.MERGE,
            key: `${ONYXKEYS.COLLECTION.POLICY_RECENTLY_USED_TAGS}${iouReport.policyID}`,
            value: optimisticPolicyRecentlyUsedTags,
        });
    }

    if (!_.isEmpty(optimisticPersonalDetailListAction)) {
        optimisticData.push({
            onyxMethod: Onyx.METHOD.MERGE,
            key: ONYXKEYS.PERSONAL_DETAILS_LIST,
            value: optimisticPersonalDetailListAction,
        });
    }

    const successData = [
        ...(isNewChatReport
            ? [
                  {
                      onyxMethod: Onyx.METHOD.MERGE,
                      key: `${ONYXKEYS.COLLECTION.REPORT}${chatReport.reportID}`,
                      value: {
                          pendingFields: null,
                          errorFields: null,
                      },
                  },
              ]
            : []),
        {
            onyxMethod: Onyx.METHOD.MERGE,
            key: `${ONYXKEYS.COLLECTION.REPORT}${iouReport.reportID}`,
            value: {
                pendingFields: null,
                errorFields: null,
            },
        },
        {
            onyxMethod: Onyx.METHOD.MERGE,
            key: `${ONYXKEYS.COLLECTION.TRANSACTION}${transaction.transactionID}`,
            value: {
                pendingAction: null,
                pendingFields: null,
            },
        },

        {
            onyxMethod: Onyx.METHOD.MERGE,
            key: `${ONYXKEYS.COLLECTION.REPORT_ACTIONS}${chatReport.reportID}`,
            value: {
                ...(isNewChatReport
                    ? {
                          [chatCreatedAction.reportActionID]: {
                              pendingAction: null,
                              errors: null,
                          },
                      }
                    : {}),
                [reportPreviewAction.reportActionID]: {
                    pendingAction: null,
                },
            },
        },
        {
            onyxMethod: Onyx.METHOD.MERGE,
            key: `${ONYXKEYS.COLLECTION.REPORT_ACTIONS}${iouReport.reportID}`,
            value: {
                ...(shouldCreateNewMoneyRequestReport
                    ? {
                          [iouCreatedAction.reportActionID]: {
                              pendingAction: null,
                              errors: null,
                          },
                      }
                    : {}),
                [iouAction.reportActionID]: {
                    pendingAction: null,
                    errors: null,
                },
            },
        },
    ];

    const failureData = [
        {
            onyxMethod: Onyx.METHOD.MERGE,
            key: `${ONYXKEYS.COLLECTION.REPORT}${chatReport.reportID}`,
            value: {
                iouReportID: chatReport.iouReportID,
                lastReadTime: chatReport.lastReadTime,
                pendingFields: null,
                hasOutstandingChildRequest: chatReport.hasOutstandingChildRequest,
                ...(isNewChatReport
                    ? {
                          errorFields: {
                              createChat: ErrorUtils.getMicroSecondOnyxError('report.genericCreateReportFailureMessage'),
                          },
                      }
                    : {}),
            },
        },
        {
            onyxMethod: Onyx.METHOD.MERGE,
            key: `${ONYXKEYS.COLLECTION.REPORT}${iouReport.reportID}`,
            value: {
                pendingFields: null,
                errorFields: {
                    ...(shouldCreateNewMoneyRequestReport ? {createChat: ErrorUtils.getMicroSecondOnyxError('report.genericCreateReportFailureMessage')} : {}),
                },
            },
        },
        {
            onyxMethod: Onyx.METHOD.MERGE,
            key: `${ONYXKEYS.COLLECTION.TRANSACTION}${transaction.transactionID}`,
            value: {
                errors: ErrorUtils.getMicroSecondOnyxError('iou.error.genericCreateFailureMessage'),
                pendingAction: null,
                pendingFields: null,
            },
        },

        // Remove the temporary transaction used during the creation flow
        {
            onyxMethod: Onyx.METHOD.SET,
            key: `${ONYXKEYS.COLLECTION.TRANSACTION_DRAFT}${CONST.IOU.OPTIMISTIC_TRANSACTION_ID}`,
            value: null,
        },

        {
            onyxMethod: Onyx.METHOD.MERGE,
            key: `${ONYXKEYS.COLLECTION.REPORT_ACTIONS}${chatReport.reportID}`,
            value: {
                ...(isNewChatReport
                    ? {
                          [chatCreatedAction.reportActionID]: {
                              errors: getReceiptError(transaction.receipt, transaction.filename || transaction.receipt.filename, isScanRequest),
                          },
                          [reportPreviewAction.reportActionID]: {
                              errors: ErrorUtils.getMicroSecondOnyxError(null),
                          },
                      }
                    : {
                          [reportPreviewAction.reportActionID]: {
                              created: reportPreviewAction.created,
                              errors: getReceiptError(transaction.receipt, transaction.filename || transaction.receipt.filename, isScanRequest),
                          },
                      }),
            },
        },
        {
            onyxMethod: Onyx.METHOD.MERGE,
            key: `${ONYXKEYS.COLLECTION.REPORT_ACTIONS}${iouReport.reportID}`,
            value: {
                ...(shouldCreateNewMoneyRequestReport
                    ? {
                          [iouCreatedAction.reportActionID]: {
                              errors: getReceiptError(transaction.receipt, transaction.filename || transaction.receipt.filename, isScanRequest),
                          },
                          [iouAction.reportActionID]: {
                              errors: ErrorUtils.getMicroSecondOnyxError(null),
                          },
                      }
                    : {
                          [iouAction.reportActionID]: {
                              errors: getReceiptError(transaction.receipt, transaction.filename || transaction.receipt.filename, isScanRequest),
                          },
                      }),
            },
        },
    ];

    // Policy won't be set for P2P cases for which we don't need to compute violations
    if (!policy || !policy.id) {
        return [optimisticData, successData, failureData];
    }

    const violationsOnyxData = ViolationsUtils.getViolationsOnyxData(transaction, [], policy.requiresTag, policyTags, policy.requiresCategory, policyCategories);

    if (violationsOnyxData) {
        optimisticData.push(violationsOnyxData);
        failureData.push({
            onyxMethod: Onyx.METHOD.SET,
            key: `${ONYXKEYS.COLLECTION.TRANSACTION_VIOLATIONS}${transaction.transactionID}`,
            value: [],
        });
    }

    return [optimisticData, successData, failureData];
}

/**
 * Gathers all the data needed to make a money request. It attempts to find existing reports, iouReports, and receipts. If it doesn't find them, then
 * it creates optimistic versions of them and uses those instead
 *
 * @param {Object} parentChatReport
 * @param {Object} participant
 * @param {String} comment
 * @param {Number} amount
 * @param {String} currency
 * @param {String} created
 * @param {String} merchant
 * @param {Number} [moneyRequestReportID]
 * @param {Number} [payeeAccountID]
 * @param {String} [payeeEmail]
 * @param {Object} [receipt]
 * @param {String} [existingTransactionID]
 * @param {String} [category]
 * @param {String} [tag]
 * @param {Boolean} [billable]
 * @param {Object} [policy]
 * @param {Object} [policyTags]
 * @param {Object} [policyCategories]
 * @param {Number} [moneyRequestReportID] - If user requests money via the report composer on some money request report, we always add a request to that specific report.
 * @returns {Object} data
 * @returns {String} data.payerEmail
 * @returns {Object} data.iouReport
 * @returns {Object} data.chatReport
 * @returns {Object} data.transaction
 * @returns {Object} data.iouAction
 * @returns {Object} data.createdChatReportActionID
 * @returns {Object} data.createdIOUReportActionID
 * @returns {Object} data.reportPreviewAction
 * @returns {Object} data.onyxData
 * @returns {Object} data.onyxData.optimisticData
 * @returns {Object} data.onyxData.successData
 * @returns {Object} data.onyxData.failureData
 */
function getMoneyRequestInformation(
    parentChatReport,
    participant,
    comment,
    amount,
    currency,
    created,
    merchant,
    moneyRequestReportID = 0,
    payeeAccountID = userAccountID,
    payeeEmail = currentUserEmail,
    receipt = undefined,
    existingTransactionID = undefined,
    category = undefined,
    tag = undefined,
    billable = undefined,
    policy = undefined,
    policyTags = undefined,
    policyCategories = undefined,
    moneyRequestReportID = 0,
) {
    const payerEmail = OptionsListUtils.addSMSDomainIfPhoneNumber(participant.login);
    const payerAccountID = Number(participant.accountID);
    const isPolicyExpenseChat = participant.isPolicyExpenseChat;

    // STEP 1: Get existing chat report OR build a new optimistic one
    let isNewChatReport = false;
    let chatReport = lodashGet(parentChatReport, 'reportID', null) ? parentChatReport : null;

    // If this is a policyExpenseChat, the chatReport must exist and we can get it from Onyx.
    // report is null if the flow is initiated from the global create menu. However, participant always stores the reportID if it exists, which is the case for policyExpenseChats
    if (!chatReport && isPolicyExpenseChat) {
        chatReport = allReports[`${ONYXKEYS.COLLECTION.REPORT}${participant.reportID}`];
    }

    if (!chatReport) {
        chatReport = ReportUtils.getChatByParticipants([payerAccountID]);
    }

    // If we still don't have a report, it likely doens't exist and we need to build an optimistic one
    if (!chatReport) {
        isNewChatReport = true;
        chatReport = ReportUtils.buildOptimisticChatReport([payerAccountID]);
    }

<<<<<<< HEAD
    // STEP 2: Get existing IOU report and update its total OR build a new optimistic one
    const isNewIOUReport = !moneyRequestReportID && (!chatReport.iouReportID || ReportUtils.hasIOUWaitingOnCurrentUserBankAccount(chatReport));
    let iouReport = isNewIOUReport ? null : allReports[`${ONYXKEYS.COLLECTION.REPORT}${moneyRequestReportID || chatReport.iouReportID}`];
=======
    // STEP 2: Get the money request report. If the moneyRequestReportID has been provided, we want to add the transaction to this specific report.
    // If no such reportID has been provided, let's use the chatReport.iouReportID property. In case that is not present, build a new optimistic money request report.
    let iouReport = null;
    const shouldCreateNewMoneyRequestReport = !moneyRequestReportID && (!chatReport.iouReportID || ReportUtils.hasIOUWaitingOnCurrentUserBankAccount(chatReport));
    if (moneyRequestReportID > 0) {
        iouReport = allReports[`${ONYXKEYS.COLLECTION.REPORT}${moneyRequestReportID}`];
    } else if (!shouldCreateNewMoneyRequestReport) {
        iouReport = allReports[`${ONYXKEYS.COLLECTION.REPORT}${chatReport.iouReportID}`];
    }
>>>>>>> b6363778

    // Check if the Scheduled Submit is enabled in case of expense report
    let needsToBeManuallySubmitted = true;
    let isFromPaidPolicy = false;
    if (isPolicyExpenseChat) {
        isFromPaidPolicy = PolicyUtils.isPaidGroupPolicy(policy);

        // If the scheduled submit is turned off on the policy, user needs to manually submit the report which is indicated by GBR in LHN
        needsToBeManuallySubmitted = isFromPaidPolicy && !(lodashGet(policy, 'harvesting.enabled', policy.isHarvestingEnabled) || false);

        // If the linked expense report on paid policy is not draft, we need to create a new draft expense report
        if (iouReport && isFromPaidPolicy && !ReportUtils.isDraftExpenseReport(iouReport)) {
            iouReport = null;
        }
    }

    if (iouReport) {
        if (isPolicyExpenseChat) {
            iouReport = {...iouReport};
            if (lodashGet(iouReport, 'currency') === currency) {
                // Because of the Expense reports are stored as negative values, we substract the total from the amount
                iouReport.total -= amount;
            }
        } else {
            iouReport = IOUUtils.updateIOUOwnerAndTotal(iouReport, payeeAccountID, amount, currency);
        }
    } else {
        iouReport = isPolicyExpenseChat
            ? ReportUtils.buildOptimisticExpenseReport(chatReport.reportID, chatReport.policyID, payeeAccountID, amount, currency)
            : ReportUtils.buildOptimisticIOUReport(payeeAccountID, payerAccountID, amount, chatReport.reportID, currency);
    }

    // STEP 3: Build optimistic receipt and transaction
    const receiptObject = {};
    let filename;
    if (receipt && receipt.source) {
        receiptObject.source = receipt.source;
        receiptObject.state = receipt.state || CONST.IOU.RECEIPT_STATE.SCANREADY;
        filename = receipt.name;
    }
    let optimisticTransaction = TransactionUtils.buildOptimisticTransaction(
        ReportUtils.isExpenseReport(iouReport) ? -amount : amount,
        currency,
        iouReport.reportID,
        comment,
        created,
        '',
        '',
        merchant,
        receiptObject,
        filename,
        existingTransactionID,
        category,
        tag,
        billable,
    );

    const optimisticPolicyRecentlyUsedCategories = Policy.buildOptimisticPolicyRecentlyUsedCategories(iouReport.policyID, category);

    const optimisticPolicyRecentlyUsedTags = Policy.buildOptimisticPolicyRecentlyUsedTags(iouReport.policyID, tag);

    // If there is an existing transaction (which is the case for distance requests), then the data from the existing transaction
    // needs to be manually merged into the optimistic transaction. This is because buildOnyxDataForMoneyRequest() uses `Onyx.set()` for the transaction
    // data. This is a big can of worms to change it to `Onyx.merge()` as explored in https://expensify.slack.com/archives/C05DWUDHVK7/p1692139468252109.
    // I want to clean this up at some point, but it's possible this will live in the code for a while so I've created https://github.com/Expensify/App/issues/25417
    // to remind me to do this.
    const existingTransaction = allTransactionDrafts[`${ONYXKEYS.COLLECTION.TRANSACTION_DRAFT}${CONST.IOU.OPTIMISTIC_TRANSACTION_ID}`];
    if (existingTransaction && existingTransaction.iouRequestType === CONST.IOU.REQUEST_TYPE.DISTANCE) {
        optimisticTransaction = fastMerge(existingTransaction, optimisticTransaction);
    }

    // STEP 4: Build optimistic reportActions. We need:
    // 1. CREATED action for the chatReport
    // 2. CREATED action for the iouReport
    // 3. IOU action for the iouReport
    // 4. REPORTPREVIEW action for the chatReport
    // Note: The CREATED action for the IOU report must be optimistically generated before the IOU action so there's no chance that it appears after the IOU action in the chat
    const currentTime = DateUtils.getDBTime();
    const optimisticCreatedActionForChat = ReportUtils.buildOptimisticCreatedReportAction(payeeEmail);
    const optimisticCreatedActionForIOU = ReportUtils.buildOptimisticCreatedReportAction(payeeEmail, DateUtils.subtractMillisecondsFromDateTime(currentTime, 1));
    const iouAction = ReportUtils.buildOptimisticIOUReportAction(
        CONST.IOU.REPORT_ACTION_TYPE.CREATE,
        amount,
        currency,
        comment,
        [participant],
        optimisticTransaction.transactionID,
        '',
        iouReport.reportID,
        false,
        false,
        receiptObject,
        false,
        currentTime,
    );

    let reportPreviewAction = shouldCreateNewMoneyRequestReport ? null : ReportActionsUtils.getReportPreviewAction(chatReport.reportID, iouReport.reportID);
    if (reportPreviewAction) {
        reportPreviewAction = ReportUtils.updateReportPreview(iouReport, reportPreviewAction, false, comment, optimisticTransaction);
    } else {
        reportPreviewAction = ReportUtils.buildOptimisticReportPreview(chatReport, iouReport, comment, optimisticTransaction);

        // Generated ReportPreview action is a parent report action of the iou report.
        // We are setting the iou report's parentReportActionID to display subtitle correctly in IOU page when offline.
        iouReport.parentReportActionID = reportPreviewAction.reportActionID;
    }

    const shouldCreateOptimisticPersonalDetails = isNewChatReport && !allPersonalDetails[payerAccountID];
    // Add optimistic personal details for participant
    const optimisticPersonalDetailListAction = shouldCreateOptimisticPersonalDetails
        ? {
              [payerAccountID]: {
                  accountID: payerAccountID,
                  avatar: UserUtils.getDefaultAvatarURL(payerAccountID),
                  displayName: LocalePhoneNumber.formatPhoneNumber(participant.displayName || payerEmail),
                  login: participant.login,
                  isOptimisticPersonalDetail: true,
              },
          }
        : undefined;

    // STEP 5: Build Onyx Data
    const [optimisticData, successData, failureData] = buildOnyxDataForMoneyRequest(
        chatReport,
        iouReport,
        optimisticTransaction,
        optimisticCreatedActionForChat,
        optimisticCreatedActionForIOU,
        iouAction,
        optimisticPersonalDetailListAction,
        reportPreviewAction,
        optimisticPolicyRecentlyUsedCategories,
        optimisticPolicyRecentlyUsedTags,
        isNewChatReport,
        shouldCreateNewMoneyRequestReport,
        policy,
        policyTags,
        policyCategories,
        needsToBeManuallySubmitted,
    );

    return {
        payerAccountID,
        payerEmail,
        iouReport,
        chatReport,
        transaction: optimisticTransaction,
        iouAction,
        createdChatReportActionID: isNewChatReport ? optimisticCreatedActionForChat.reportActionID : 0,
        createdIOUReportActionID: shouldCreateNewMoneyRequestReport ? optimisticCreatedActionForIOU.reportActionID : 0,
        reportPreviewAction,
        onyxData: {
            optimisticData,
            successData,
            failureData,
        },
    };
}

/**
 * Requests money based on a distance (eg. mileage from a map)
 *
 * @param {Object} report
 * @param {Object} participant
 * @param {String} comment
 * @param {String} created
 * @param {String} [category]
 * @param {String} [tag]
 * @param {Number} amount
 * @param {String} currency
 * @param {String} merchant
 * @param {Boolean} [billable]
 * @param {Object} validWaypoints
 * @param {Object} policy - May be undefined, an empty object, or an object matching the Policy type (src/types/onyx/Policy.ts)
 * @param {Array} policyTags
 * @param {Array} policyCategories
 */
function createDistanceRequest(report, participant, comment, created, category, tag, amount, currency, merchant, billable, validWaypoints, policy, policyTags, policyCategories) {
    // If the report is an iou or expense report, we should get the linked chat report to be passed to the getMoneyRequestInformation function
    const isMoneyRequestReport = ReportUtils.isMoneyRequestReport(report);
    const currentChatReport = isMoneyRequestReport ? ReportUtils.getReport(report.chatReportID) : report;
    const moneyRequestReportID = isMoneyRequestReport ? report.reportID : 0;
    const currentCreated = DateUtils.enrichMoneyRequestTimestamp(created);

    const optimisticReceipt = {
        source: ReceiptGeneric,
        state: CONST.IOU.RECEIPT_STATE.OPEN,
    };
    const {iouReport, chatReport, transaction, iouAction, createdChatReportActionID, createdIOUReportActionID, reportPreviewAction, onyxData} = getMoneyRequestInformation(
        currentChatReport,
        participant,
        comment,
        amount,
        currency,
        currentCreated,
        merchant,
        moneyRequestReportID,
        userAccountID,
        currentUserEmail,
        optimisticReceipt,
        undefined,
        category,
        tag,
        billable,
        policy,
        policyTags,
        policyCategories,
        moneyRequestReportID,
    );
    API.write(
        'CreateDistanceRequest',
        {
            comment,
            iouReportID: iouReport.reportID,
            chatReportID: chatReport.reportID,
            transactionID: transaction.transactionID,
            reportActionID: iouAction.reportActionID,
            createdChatReportActionID,
            createdIOUReportActionID,
            reportPreviewReportActionID: reportPreviewAction.reportActionID,
            waypoints: JSON.stringify(validWaypoints),
            created: currentCreated,
            category,
            tag,
            billable,
        },
        onyxData,
    );
    Navigation.dismissModal(isMoneyRequestReport ? report.reportID : chatReport.reportID);
    Report.notifyNewAction(chatReport.reportID, userAccountID);
}

/**
 * @param {String} transactionID
 * @param {String} transactionThreadReportID
 * @param {Object} transactionChanges
 * @param {String} [transactionChanges.created] Present when updated the date field
 * @param {Boolean} onlyIncludeChangedFields
 *                      When 'true', then the returned params will only include the transaction details for the fields that were changed.
 *                      When `false`, then the returned params will include all the transaction details, regardless of which fields were changed.
 *                      This setting is necessary while the UpdateDistanceRequest API is refactored to be fully 1:1:1 in https://github.com/Expensify/App/issues/28358
 * @returns {object}
 */
function getUpdateMoneyRequestParams(transactionID, transactionThreadReportID, transactionChanges, onlyIncludeChangedFields) {
    const optimisticData = [];
    const successData = [];
    const failureData = [];

    // Step 1: Set any "pending fields" (ones updated while the user was offline) to have error messages in the failureData
    const pendingFields = _.mapObject(transactionChanges, () => CONST.RED_BRICK_ROAD_PENDING_ACTION.UPDATE);
    const clearedPendingFields = _.mapObject(transactionChanges, () => null);
    const errorFields = _.mapObject(pendingFields, () => ({
        [DateUtils.getMicroseconds()]: Localize.translateLocal('iou.error.genericEditFailureMessage'),
    }));

    // Step 2: Get all the collections being updated
    const transactionThread = allReports[`${ONYXKEYS.COLLECTION.REPORT}${transactionThreadReportID}`];
    const transaction = allTransactions[`${ONYXKEYS.COLLECTION.TRANSACTION}${transactionID}`];
    const iouReport = allReports[`${ONYXKEYS.COLLECTION.REPORT}${transactionThread.parentReportID}`];
    const isFromExpenseReport = ReportUtils.isExpenseReport(iouReport);
    const isScanning = TransactionUtils.hasReceipt(transaction) && TransactionUtils.isReceiptBeingScanned(transaction);
    const updatedTransaction = TransactionUtils.getUpdatedTransaction(transaction, transactionChanges, isFromExpenseReport);
    const transactionDetails = ReportUtils.getTransactionDetails(updatedTransaction);

    // This needs to be a JSON string since we're sending this to the MapBox API
    transactionDetails.waypoints = JSON.stringify(transactionDetails.waypoints);

    const dataToIncludeInParams = onlyIncludeChangedFields ? _.pick(transactionDetails, _.keys(transactionChanges)) : transactionDetails;

    const params = {
        ...dataToIncludeInParams,
        reportID: iouReport.reportID,
        transactionID,
    };

    // Step 3: Build the modified expense report actions
    // We don't create a modified report action if we're updating the waypoints,
    // since there isn't actually any optimistic data we can create for them and the report action is created on the server
    // with the response from the MapBox API
    if (!_.has(transactionChanges, 'waypoints')) {
        const updatedReportAction = ReportUtils.buildOptimisticModifiedExpenseReportAction(transactionThread, transaction, transactionChanges, isFromExpenseReport);
        params.reportActionID = updatedReportAction.reportActionID;

        optimisticData.push({
            onyxMethod: Onyx.METHOD.MERGE,
            key: `${ONYXKEYS.COLLECTION.REPORT_ACTIONS}${transactionThread.reportID}`,
            value: {
                [updatedReportAction.reportActionID]: updatedReportAction,
            },
        });
        successData.push({
            onyxMethod: Onyx.METHOD.MERGE,
            key: `${ONYXKEYS.COLLECTION.REPORT_ACTIONS}${transactionThread.reportID}`,
            value: {
                [updatedReportAction.reportActionID]: {pendingAction: null},
            },
        });
        failureData.push({
            onyxMethod: Onyx.METHOD.MERGE,
            key: `${ONYXKEYS.COLLECTION.REPORT_ACTIONS}${transactionThread.reportID}`,
            value: {
                [updatedReportAction.reportActionID]: {
                    ...updatedReportAction,
                    errors: ErrorUtils.getMicroSecondOnyxError('iou.error.genericEditFailureMessage'),
                },
            },
        });

        // Step 4: Compute the IOU total and update the report preview message (and report header) so LHN amount owed is correct.
        // Should only update if the transaction matches the currency of the report, else we wait for the update
        // from the server with the currency conversion
        let updatedMoneyRequestReport = {...iouReport};
        if (updatedTransaction.currency === iouReport.currency && updatedTransaction.modifiedAmount) {
            const diff = TransactionUtils.getAmount(transaction, true) - TransactionUtils.getAmount(updatedTransaction, true);
            if (ReportUtils.isExpenseReport(iouReport)) {
                updatedMoneyRequestReport.total += diff;
            } else {
                updatedMoneyRequestReport = IOUUtils.updateIOUOwnerAndTotal(iouReport, updatedReportAction.actorAccountID, diff, TransactionUtils.getCurrency(transaction), false);
            }

            updatedMoneyRequestReport.cachedTotal = CurrencyUtils.convertToDisplayString(updatedMoneyRequestReport.total, updatedTransaction.currency);
            optimisticData.push({
                onyxMethod: Onyx.METHOD.MERGE,
                key: `${ONYXKEYS.COLLECTION.REPORT}${iouReport.reportID}`,
                value: updatedMoneyRequestReport,
            });
            successData.push({
                onyxMethod: Onyx.METHOD.MERGE,
                key: `${ONYXKEYS.COLLECTION.REPORT}${iouReport.reportID}`,
                value: {pendingAction: null},
            });
        }
    }

    // Optimistically modify the transaction
    optimisticData.push({
        onyxMethod: Onyx.METHOD.MERGE,
        key: `${ONYXKEYS.COLLECTION.TRANSACTION}${transactionID}`,
        value: {
            ...updatedTransaction,
            pendingFields,
            isLoading: _.has(transactionChanges, 'waypoints'),
            errorFields: null,
        },
    });

    if (isScanning && (_.has(transactionChanges, 'amount') || _.has(transactionChanges, 'currency'))) {
        optimisticData.push(
            ...[
                {
                    onyxMethod: Onyx.METHOD.MERGE,
                    key: `${ONYXKEYS.COLLECTION.REPORT_ACTIONS}${iouReport.reportID}`,
                    value: {
                        [transactionThread.parentReportActionID]: {
                            whisperedToAccountIDs: [],
                        },
                    },
                },
                {
                    onyxMethod: Onyx.METHOD.MERGE,
                    key: `${ONYXKEYS.COLLECTION.REPORT_ACTIONS}${iouReport.parentReportID}`,
                    value: {
                        [iouReport.parentReportActionID]: {
                            whisperedToAccountIDs: [],
                        },
                    },
                },
            ],
        );
    }
    // Update recently used categories if the category is changed
    if (_.has(transactionChanges, 'category')) {
        const optimisticPolicyRecentlyUsedCategories = Policy.buildOptimisticPolicyRecentlyUsedCategories(iouReport.policyID, transactionChanges.category);
        if (!_.isEmpty(optimisticPolicyRecentlyUsedCategories)) {
            optimisticData.push({
                onyxMethod: Onyx.METHOD.SET,
                key: `${ONYXKEYS.COLLECTION.POLICY_RECENTLY_USED_CATEGORIES}${iouReport.policyID}`,
                value: optimisticPolicyRecentlyUsedCategories,
            });
        }
    }

    // Update recently used categories if the tag is changed
    if (_.has(transactionChanges, 'tag')) {
        const optimisticPolicyRecentlyUsedTags = Policy.buildOptimisticPolicyRecentlyUsedTags(iouReport.policyID, transactionChanges.tag);
        if (!_.isEmpty(optimisticPolicyRecentlyUsedTags)) {
            optimisticData.push({
                onyxMethod: Onyx.METHOD.MERGE,
                key: `${ONYXKEYS.COLLECTION.POLICY_RECENTLY_USED_TAGS}${iouReport.policyID}`,
                value: optimisticPolicyRecentlyUsedTags,
            });
        }
    }

    // Clear out the error fields and loading states on success
    successData.push({
        onyxMethod: Onyx.METHOD.MERGE,
        key: `${ONYXKEYS.COLLECTION.TRANSACTION}${transactionID}`,
        value: {
            pendingFields: clearedPendingFields,
            isLoading: false,
            errorFields: null,
        },
    });

    if (_.has(transactionChanges, 'waypoints')) {
        // Delete the draft transaction when editing waypoints when the server responds successfully and there are no errors
        successData.push({
            onyxMethod: Onyx.METHOD.SET,
            key: `${ONYXKEYS.COLLECTION.TRANSACTION_DRAFT}${transactionID}`,
            value: null,
        });
    }

    // Clear out loading states, pending fields, and add the error fields
    failureData.push({
        onyxMethod: Onyx.METHOD.MERGE,
        key: `${ONYXKEYS.COLLECTION.TRANSACTION}${transactionID}`,
        value: {
            pendingFields: clearedPendingFields,
            isLoading: false,
            errorFields,
        },
    });

    // Reset the iouReport to it's original state
    failureData.push({
        onyxMethod: Onyx.METHOD.MERGE,
        key: `${ONYXKEYS.COLLECTION.REPORT}${iouReport.reportID}`,
        value: iouReport,
    });

    return {
        params,
        onyxData: {optimisticData, successData, failureData},
    };
}

/**
 * Updates the created date of a money request
 *
 * @param {String} transactionID
 * @param {String} transactionThreadReportID
 * @param {String} val
 */
function updateMoneyRequestDate(transactionID, transactionThreadReportID, val) {
    const transactionChanges = {
        created: val,
    };
    const {params, onyxData} = getUpdateMoneyRequestParams(transactionID, transactionThreadReportID, transactionChanges, true);
    API.write('UpdateMoneyRequestDate', params, onyxData);
}

/**
 * Updates the billable field of a money request
 *
 * @param {String} transactionID
 * @param {Number} transactionThreadReportID
 * @param {String} val
 */
function updateMoneyRequestBillable(transactionID, transactionThreadReportID, val) {
    const transactionChanges = {
        billable: val,
    };
    const {params, onyxData} = getUpdateMoneyRequestParams(transactionID, transactionThreadReportID, transactionChanges, true);
    API.write('UpdateMoneyRequestBillable', params, onyxData);
}

/**
 * Updates the merchant field of a money request
 *
 * @param {String} transactionID
 * @param {Number} transactionThreadReportID
 * @param {String} val
 */
function updateMoneyRequestMerchant(transactionID, transactionThreadReportID, val) {
    const transactionChanges = {
        merchant: val,
    };
    const {params, onyxData} = getUpdateMoneyRequestParams(transactionID, transactionThreadReportID, transactionChanges, true);
    API.write('UpdateMoneyRequestMerchant', params, onyxData);
}

/**
 * Updates the tag of a money request
 *
 * @param {String} transactionID
 * @param {Number} transactionThreadReportID
 * @param {String} tag
 */
function updateMoneyRequestTag(transactionID, transactionThreadReportID, tag) {
    const transactionChanges = {
        tag,
    };
    const {params, onyxData} = getUpdateMoneyRequestParams(transactionID, transactionThreadReportID, transactionChanges, true);
    API.write('UpdateMoneyRequestTag', params, onyxData);
}

/**
 * Updates the waypoints of a distance money request
 *
 * @param {String} transactionID
 * @param {Number} transactionThreadReportID
 * @param {Object} waypoints
 */
function updateMoneyRequestDistance(transactionID, transactionThreadReportID, waypoints) {
    const transactionChanges = {
        waypoints,
    };
    const {params, onyxData} = getUpdateMoneyRequestParams(transactionID, transactionThreadReportID, transactionChanges, true);
    API.write('UpdateMoneyRequestDistance', params, onyxData);
}

/**
 * Updates the category of a money request
 *
 * @param {String} transactionID
 * @param {Number} transactionThreadReportID
 * @param {String} category
 */
function updateMoneyRequestCategory(transactionID, transactionThreadReportID, category) {
    const transactionChanges = {
        category,
    };
    const {params, onyxData} = getUpdateMoneyRequestParams(transactionID, transactionThreadReportID, transactionChanges, true);
    API.write('UpdateMoneyRequestCategory', params, onyxData);
}

/**
 * Updates the description of a money request
 *
 * @param {String} transactionID
 * @param {Number} transactionThreadReportID
 * @param {String} comment
 */
function updateMoneyRequestDescription(transactionID, transactionThreadReportID, comment) {
    const transactionChanges = {
        comment,
    };
    const {params, onyxData} = getUpdateMoneyRequestParams(transactionID, transactionThreadReportID, transactionChanges, true);
    API.write('UpdateMoneyRequestDescription', params, onyxData);
}

/**
 * Edits an existing distance request
 *
 * @param {String} transactionID
 * @param {String} transactionThreadReportID
 * @param {Object} transactionChanges
 * @param {String} [transactionChanges.created]
 * @param {Number} [transactionChanges.amount]
 * @param {Object} [transactionChanges.comment]
 * @param {Object} [transactionChanges.waypoints]
 *
 */
function updateDistanceRequest(transactionID, transactionThreadReportID, transactionChanges) {
    const {params, onyxData} = getUpdateMoneyRequestParams(transactionID, transactionThreadReportID, transactionChanges, false);
    API.write('UpdateDistanceRequest', params, onyxData);
}

/**
 * Request money from another user
 *
 * @param {Object} report
 * @param {Number} amount - always in the smallest unit of the currency
 * @param {String} currency
 * @param {String} created
 * @param {String} merchant
 * @param {String} payeeEmail
 * @param {Number} payeeAccountID
 * @param {Object} participant
 * @param {String} comment
 * @param {Object} [receipt]
 * @param {String} [category]
 * @param {String} [tag]
 * @param {String} [taxCode]
 * @param {Number} [taxAmount]
 * @param {Boolean} [billable]
 * @param {Object} [policy]
 * @param {Object} [policyTags]
 * @param {Object} [policyCategories]
 */
function requestMoney(
    report,
    amount,
    currency,
    created,
    merchant,
    payeeEmail,
    payeeAccountID,
    participant,
    comment,
    receipt = undefined,
    category = undefined,
    tag = undefined,
    taxCode = '',
    taxAmount = 0,
    billable = undefined,
    policy = undefined,
    policyTags = undefined,
    policyCategories = undefined,
) {
    // If the report is iou or expense report, we should get the linked chat report to be passed to the getMoneyRequestInformation function
    const isMoneyRequestReport = ReportUtils.isMoneyRequestReport(report);
    const currentChatReport = isMoneyRequestReport ? ReportUtils.getReport(report.chatReportID) : report;
    const moneyRequestReportID = isMoneyRequestReport ? report.reportID : 0;
    const currentCreated = DateUtils.enrichMoneyRequestTimestamp(created);
    const {payerAccountID, payerEmail, iouReport, chatReport, transaction, iouAction, createdChatReportActionID, createdIOUReportActionID, reportPreviewAction, onyxData} =
        getMoneyRequestInformation(
            currentChatReport,
            participant,
            comment,
            amount,
            currency,
            currentCreated,
            merchant,
            moneyRequestReportID,
            payeeAccountID,
            payeeEmail,
            receipt,
            undefined,
            category,
            tag,
            billable,
            policy,
            policyTags,
            policyCategories,
            moneyRequestReportID,
        );
    const activeReportID = isMoneyRequestReport ? report.reportID : chatReport.reportID;

    API.write(
        'RequestMoney',
        {
            debtorEmail: payerEmail,
            debtorAccountID: payerAccountID,
            amount,
            currency,
            comment,
            created: currentCreated,
            merchant,
            iouReportID: iouReport.reportID,
            chatReportID: chatReport.reportID,
            transactionID: transaction.transactionID,
            reportActionID: iouAction.reportActionID,
            createdChatReportActionID,
            createdIOUReportActionID,
            reportPreviewReportActionID: reportPreviewAction.reportActionID,
            receipt,
            receiptState: lodashGet(receipt, 'state'),
            category,
            tag,
            taxCode,
            taxAmount,
            billable,
        },
        onyxData,
    );
    resetMoneyRequestInfo();
    Navigation.dismissModal(activeReportID);
    Report.notifyNewAction(activeReportID, payeeAccountID);
}

/**
 * Build the Onyx data and IOU split necessary for splitting a bill with 3+ users.
 * 1. Build the optimistic Onyx data for the group chat, i.e. chatReport and iouReportAction creating the former if it doesn't yet exist.
 * 2. Loop over the group chat participant list, building optimistic or updating existing chatReports, iouReports and iouReportActions between the user and each participant.
 * We build both Onyx data and the IOU split that is sent as a request param and is used by Auth to create the chatReports, iouReports and iouReportActions in the database.
 * The IOU split has the following shape:
 *  [
 *      {email: 'currentUser', amount: 100},
 *      {email: 'user2', amount: 100, iouReportID: '100', chatReportID: '110', transactionID: '120', reportActionID: '130'},
 *      {email: 'user3', amount: 100, iouReportID: '200', chatReportID: '210', transactionID: '220', reportActionID: '230'}
 *  ]
 * @param {Array} participants
 * @param {String} currentUserLogin
 * @param {Number} currentUserAccountID
 * @param {Number} amount - always in the smallest unit of the currency
 * @param {String} comment
 * @param {String} currency
 * @param {String} merchant
 * @param {String} category
 * @param {String} tag
 * @param {String} existingSplitChatReportID - the report ID where the split bill happens, could be a group chat or a workspace chat
 * @param {Boolean} billable
 *
 * @return {Object}
 */
function createSplitsAndOnyxData(participants, currentUserLogin, currentUserAccountID, amount, comment, currency, merchant, category, tag, existingSplitChatReportID = '', billable = false) {
    const currentUserEmailForIOUSplit = OptionsListUtils.addSMSDomainIfPhoneNumber(currentUserLogin);
    const participantAccountIDs = _.map(participants, (participant) => Number(participant.accountID));
    const existingSplitChatReport =
        existingSplitChatReportID || participants[0].reportID
            ? allReports[`${ONYXKEYS.COLLECTION.REPORT}${existingSplitChatReportID || participants[0].reportID}`]
            : ReportUtils.getChatByParticipants(participantAccountIDs);
    const splitChatReport = existingSplitChatReport || ReportUtils.buildOptimisticChatReport(participantAccountIDs);
    const isOwnPolicyExpenseChat = splitChatReport.isOwnPolicyExpenseChat;

    const splitTransaction = TransactionUtils.buildOptimisticTransaction(
        amount,
        currency,
        CONST.REPORT.SPLIT_REPORTID,
        comment,
        '',
        '',
        '',
        merchant || Localize.translateLocal('iou.request'),
        undefined,
        undefined,
        undefined,
        category,
        tag,
        billable,
    );

    // Note: The created action must be optimistically generated before the IOU action so there's no chance that the created action appears after the IOU action in the chat
    const splitCreatedReportAction = ReportUtils.buildOptimisticCreatedReportAction(currentUserEmailForIOUSplit);
    const splitIOUReportAction = ReportUtils.buildOptimisticIOUReportAction(
        CONST.IOU.REPORT_ACTION_TYPE.SPLIT,
        amount,
        currency,
        comment,
        participants,
        splitTransaction.transactionID,
        '',
        '',
        false,
        false,
        {},
        isOwnPolicyExpenseChat,
    );

    splitChatReport.lastReadTime = DateUtils.getDBTime();
    splitChatReport.lastMessageText = splitIOUReportAction.message[0].text;
    splitChatReport.lastMessageHtml = splitIOUReportAction.message[0].html;

    // If we have an existing splitChatReport (group chat or workspace) use it's pending fields, otherwise indicate that we are adding a chat
    if (!existingSplitChatReport) {
        splitChatReport.pendingFields = {
            createChat: CONST.RED_BRICK_ROAD_PENDING_ACTION.ADD,
        };
    }

    const optimisticData = [
        {
            // Use set for new reports because it doesn't exist yet, is faster,
            // and we need the data to be available when we navigate to the chat page
            onyxMethod: existingSplitChatReport ? Onyx.METHOD.MERGE : Onyx.METHOD.SET,
            key: `${ONYXKEYS.COLLECTION.REPORT}${splitChatReport.reportID}`,
            value: splitChatReport,
        },
        {
            onyxMethod: existingSplitChatReport ? Onyx.METHOD.MERGE : Onyx.METHOD.SET,
            key: `${ONYXKEYS.COLLECTION.REPORT_ACTIONS}${splitChatReport.reportID}`,
            value: {
                ...(existingSplitChatReport ? {} : {[splitCreatedReportAction.reportActionID]: splitCreatedReportAction}),
                [splitIOUReportAction.reportActionID]: splitIOUReportAction,
            },
        },
        {
            onyxMethod: Onyx.METHOD.SET,
            key: `${ONYXKEYS.COLLECTION.TRANSACTION}${splitTransaction.transactionID}`,
            value: splitTransaction,
        },
    ];

    const successData = [
        {
            onyxMethod: Onyx.METHOD.MERGE,
            key: `${ONYXKEYS.COLLECTION.REPORT_ACTIONS}${splitChatReport.reportID}`,
            value: {
                ...(existingSplitChatReport ? {} : {[splitCreatedReportAction.reportActionID]: {pendingAction: null}}),
                [splitIOUReportAction.reportActionID]: {pendingAction: null},
            },
        },
        {
            onyxMethod: Onyx.METHOD.MERGE,
            key: `${ONYXKEYS.COLLECTION.TRANSACTION}${splitTransaction.transactionID}`,
            value: {pendingAction: null},
        },
        {
            onyxMethod: Onyx.METHOD.MERGE,
            key: `${ONYXKEYS.COLLECTION.TRANSACTION_DRAFT}${CONST.IOU.OPTIMISTIC_TRANSACTION_ID}`,
            value: null,
        },
    ];

    if (!existingSplitChatReport) {
        successData.push({
            onyxMethod: Onyx.METHOD.MERGE,
            key: `${ONYXKEYS.COLLECTION.REPORT}${splitChatReport.reportID}`,
            value: {pendingFields: {createChat: null}},
        });
    }

    const failureData = [
        {
            onyxMethod: Onyx.METHOD.MERGE,
            key: `${ONYXKEYS.COLLECTION.TRANSACTION}${splitTransaction.transactionID}`,
            value: {
                errors: ErrorUtils.getMicroSecondOnyxError('iou.error.genericCreateFailureMessage'),
            },
        },
        {
            onyxMethod: Onyx.METHOD.MERGE,
            key: `${ONYXKEYS.COLLECTION.TRANSACTION_DRAFT}${CONST.IOU.OPTIMISTIC_TRANSACTION_ID}`,
            value: null,
        },
    ];

    if (existingSplitChatReport) {
        failureData.push({
            onyxMethod: Onyx.METHOD.MERGE,
            key: `${ONYXKEYS.COLLECTION.REPORT_ACTIONS}${splitChatReport.reportID}`,
            value: {
                [splitIOUReportAction.reportActionID]: {
                    errors: ErrorUtils.getMicroSecondOnyxError('iou.error.genericCreateFailureMessage'),
                },
            },
        });
    } else {
        failureData.push(
            {
                onyxMethod: Onyx.METHOD.MERGE,
                key: `${ONYXKEYS.COLLECTION.REPORT}${splitChatReport.reportID}`,
                value: {
                    errorFields: {
                        createChat: ErrorUtils.getMicroSecondOnyxError('report.genericCreateReportFailureMessage'),
                    },
                },
            },
            {
                onyxMethod: Onyx.METHOD.MERGE,
                key: `${ONYXKEYS.COLLECTION.REPORT_ACTIONS}${splitChatReport.reportID}`,
                value: {
                    [splitIOUReportAction.reportActionID]: {
                        errors: ErrorUtils.getMicroSecondOnyxError(null),
                    },
                },
            },
        );
    }

    // Loop through participants creating individual chats, iouReports and reportActionIDs as needed
    const splitAmount = IOUUtils.calculateAmount(participants.length, amount, currency, false);
    const splits = [{email: currentUserEmailForIOUSplit, accountID: currentUserAccountID, amount: IOUUtils.calculateAmount(participants.length, amount, currency, true)}];

    const hasMultipleParticipants = participants.length > 1;
    _.each(participants, (participant) => {
        // In a case when a participant is a workspace, even when a current user is not an owner of the workspace
        const isPolicyExpenseChat = ReportUtils.isPolicyExpenseChat(participant);

        // In case the participant is a workspace, email & accountID should remain undefined and won't be used in the rest of this code
        // participant.login is undefined when the request is initiated from a group DM with an unknown user, so we need to add a default
        const email = isOwnPolicyExpenseChat || isPolicyExpenseChat ? '' : OptionsListUtils.addSMSDomainIfPhoneNumber(participant.login || '').toLowerCase();
        const accountID = isOwnPolicyExpenseChat || isPolicyExpenseChat ? 0 : Number(participant.accountID);
        if (email === currentUserEmailForIOUSplit) {
            return;
        }

        // STEP 1: Get existing chat report OR build a new optimistic one
        // If we only have one participant and the request was initiated from the global create menu, i.e. !existingGroupChatReportID, the oneOnOneChatReport is the groupChatReport
        let oneOnOneChatReport;
        let isNewOneOnOneChatReport = false;
        let shouldCreateOptimisticPersonalDetails = false;
        const personalDetailExists = lodashHas(allPersonalDetails, accountID);

        // If this is a split between two people only and the function
        // wasn't provided with an existing group chat report id
        // or, if the split is being made from the workspace chat, then the oneOnOneChatReport is the same as the splitChatReport
        // in this case existingSplitChatReport will belong to the policy expense chat and we won't be
        // entering code that creates optimistic personal details
        if ((!hasMultipleParticipants && !existingSplitChatReportID) || isOwnPolicyExpenseChat) {
            oneOnOneChatReport = splitChatReport;
            shouldCreateOptimisticPersonalDetails = !existingSplitChatReport && !personalDetailExists;
        } else {
            const existingChatReport = ReportUtils.getChatByParticipants([accountID]);
            isNewOneOnOneChatReport = !existingChatReport;
            shouldCreateOptimisticPersonalDetails = isNewOneOnOneChatReport && !personalDetailExists;
            oneOnOneChatReport = existingChatReport || ReportUtils.buildOptimisticChatReport([accountID]);
        }

        // STEP 2: Get existing IOU/Expense report and update its total OR build a new optimistic one
        // For Control policy expense chats, if the report is already approved, create a new expense report
        let oneOnOneIOUReport = oneOnOneChatReport.iouReportID ? lodashGet(allReports, `${ONYXKEYS.COLLECTION.REPORT}${oneOnOneChatReport.iouReportID}`, undefined) : undefined;
        const shouldCreateNewOneOnOneIOUReport =
            _.isUndefined(oneOnOneIOUReport) || (isOwnPolicyExpenseChat && ReportUtils.isControlPolicyExpenseReport(oneOnOneIOUReport) && ReportUtils.isReportApproved(oneOnOneIOUReport));

        if (shouldCreateNewOneOnOneIOUReport) {
            oneOnOneIOUReport = isOwnPolicyExpenseChat
                ? ReportUtils.buildOptimisticExpenseReport(oneOnOneChatReport.reportID, oneOnOneChatReport.policyID, currentUserAccountID, splitAmount, currency)
                : ReportUtils.buildOptimisticIOUReport(currentUserAccountID, accountID, splitAmount, oneOnOneChatReport.reportID, currency);
        } else if (isOwnPolicyExpenseChat) {
            // Because of the Expense reports are stored as negative values, we subtract the total from the amount
            oneOnOneIOUReport.total -= splitAmount;
        } else {
            oneOnOneIOUReport = IOUUtils.updateIOUOwnerAndTotal(oneOnOneIOUReport, currentUserAccountID, splitAmount, currency);
        }

        // STEP 3: Build optimistic transaction
        const oneOnOneTransaction = TransactionUtils.buildOptimisticTransaction(
            ReportUtils.isExpenseReport(oneOnOneIOUReport) ? -splitAmount : splitAmount,
            currency,
            oneOnOneIOUReport.reportID,
            comment,
            '',
            CONST.IOU.TYPE.SPLIT,
            splitTransaction.transactionID,
            merchant || Localize.translateLocal('iou.request'),
            undefined,
            undefined,
            undefined,
            category,
            tag,
            billable,
        );

        // STEP 4: Build optimistic reportActions. We need:
        // 1. CREATED action for the chatReport
        // 2. CREATED action for the iouReport
        // 3. IOU action for the iouReport
        // 4. REPORTPREVIEW action for the chatReport
        // Note: The CREATED action for the IOU report must be optimistically generated before the IOU action so there's no chance that it appears after the IOU action in the chat
        const currentTime = DateUtils.getDBTime();
        const oneOnOneCreatedActionForChat = ReportUtils.buildOptimisticCreatedReportAction(currentUserEmailForIOUSplit);
        const oneOnOneCreatedActionForIOU = ReportUtils.buildOptimisticCreatedReportAction(currentUserEmailForIOUSplit, DateUtils.subtractMillisecondsFromDateTime(currentTime, 1));
        const oneOnOneIOUAction = ReportUtils.buildOptimisticIOUReportAction(
            CONST.IOU.REPORT_ACTION_TYPE.CREATE,
            splitAmount,
            currency,
            comment,
            [participant],
            oneOnOneTransaction.transactionID,
            '',
            oneOnOneIOUReport.reportID,
            undefined,
            undefined,
            undefined,
            undefined,
            currentTime,
        );

        // Add optimistic personal details for new participants
        const oneOnOnePersonalDetailListAction = shouldCreateOptimisticPersonalDetails
            ? {
                  [accountID]: {
                      accountID,
                      avatar: UserUtils.getDefaultAvatarURL(accountID),
                      displayName: LocalePhoneNumber.formatPhoneNumber(participant.displayName || email),
                      login: participant.login,
                      isOptimisticPersonalDetail: true,
                  },
              }
            : undefined;

        let oneOnOneReportPreviewAction = ReportActionsUtils.getReportPreviewAction(oneOnOneChatReport.reportID, oneOnOneIOUReport.reportID);
        if (oneOnOneReportPreviewAction) {
            oneOnOneReportPreviewAction = ReportUtils.updateReportPreview(oneOnOneIOUReport, oneOnOneReportPreviewAction);
        } else {
            oneOnOneReportPreviewAction = ReportUtils.buildOptimisticReportPreview(oneOnOneChatReport, oneOnOneIOUReport);
        }

        // Add category to optimistic policy recently used categories when a participant is a workspace
        const optimisticPolicyRecentlyUsedCategories = isPolicyExpenseChat ? Policy.buildOptimisticPolicyRecentlyUsedCategories(participant.policyID, category) : [];

        // Add tag to optimistic policy recently used tags when a participant is a workspace
        const optimisticPolicyRecentlyUsedTags = isPolicyExpenseChat ? Policy.buildOptimisticPolicyRecentlyUsedTags(participant.policyID, tag) : {};

        // STEP 5: Build Onyx Data
        const [oneOnOneOptimisticData, oneOnOneSuccessData, oneOnOneFailureData] = buildOnyxDataForMoneyRequest(
            oneOnOneChatReport,
            oneOnOneIOUReport,
            oneOnOneTransaction,
            oneOnOneCreatedActionForChat,
            oneOnOneCreatedActionForIOU,
            oneOnOneIOUAction,
            oneOnOnePersonalDetailListAction,
            oneOnOneReportPreviewAction,
            optimisticPolicyRecentlyUsedCategories,
            optimisticPolicyRecentlyUsedTags,
            isNewOneOnOneChatReport,
            shouldCreateNewOneOnOneIOUReport,
        );

        const individualSplit = {
            email,
            accountID,
            amount: splitAmount,
            iouReportID: oneOnOneIOUReport.reportID,
            chatReportID: oneOnOneChatReport.reportID,
            transactionID: oneOnOneTransaction.transactionID,
            reportActionID: oneOnOneIOUAction.reportActionID,
            createdChatReportActionID: oneOnOneCreatedActionForChat.reportActionID,
            createdIOUReportActionID: oneOnOneCreatedActionForIOU.reportActionID,
            reportPreviewReportActionID: oneOnOneReportPreviewAction.reportActionID,
        };

        splits.push(individualSplit);
        optimisticData.push(...oneOnOneOptimisticData);
        successData.push(...oneOnOneSuccessData);
        failureData.push(...oneOnOneFailureData);
    });

    const splitData = {
        chatReportID: splitChatReport.reportID,
        transactionID: splitTransaction.transactionID,
        reportActionID: splitIOUReportAction.reportActionID,
        policyID: splitChatReport.policyID,
    };

    if (_.isEmpty(existingSplitChatReport)) {
        splitData.createdReportActionID = splitCreatedReportAction.reportActionID;
    }

    return {
        splitData,
        splits,
        onyxData: {optimisticData, successData, failureData},
    };
}

/**
 * @param {Array} participants
 * @param {String} currentUserLogin
 * @param {Number} currentUserAccountID
 * @param {Number} amount - always in smallest currency unit
 * @param {String} comment
 * @param {String} currency
 * @param {String} merchant
 * @param {String} category
 * @param {String} tag
 * @param {String} existingSplitChatReportID - Either a group DM or a workspace chat
 * @param {Boolean} billable
 */
function splitBill(participants, currentUserLogin, currentUserAccountID, amount, comment, currency, merchant, category, tag, existingSplitChatReportID = '', billable = false) {
    const {splitData, splits, onyxData} = createSplitsAndOnyxData(
        participants,
        currentUserLogin,
        currentUserAccountID,
        amount,
        comment,
        currency,
        merchant,
        category,
        tag,
        existingSplitChatReportID,
        billable,
    );
    API.write(
        'SplitBill',
        {
            reportID: splitData.chatReportID,
            amount,
            splits: JSON.stringify(splits),
            currency,
            comment,
            category,
            merchant,
            tag,
            billable,
            transactionID: splitData.transactionID,
            reportActionID: splitData.reportActionID,
            createdReportActionID: splitData.createdReportActionID,
            policyID: splitData.policyID,
        },
        onyxData,
    );

    resetMoneyRequestInfo();
    Navigation.dismissModal();
    Report.notifyNewAction(splitData.chatReportID, currentUserAccountID);
}

/**
 * @param {Array} participants
 * @param {String} currentUserLogin
 * @param {Number} currentUserAccountID
 * @param {Number} amount - always in smallest currency unit
 * @param {String} comment
 * @param {String} currency
 * @param {String} merchant
 * @param {String} category
 * @param {String} tag
 * @param {Boolean} billable
 */
function splitBillAndOpenReport(participants, currentUserLogin, currentUserAccountID, amount, comment, currency, merchant, category, tag, billable) {
    const {splitData, splits, onyxData} = createSplitsAndOnyxData(participants, currentUserLogin, currentUserAccountID, amount, comment, currency, merchant, category, tag, billable);

    API.write(
        'SplitBillAndOpenReport',
        {
            reportID: splitData.chatReportID,
            amount,
            splits: JSON.stringify(splits),
            currency,
            merchant,
            comment,
            category,
            tag,
            billable,
            transactionID: splitData.transactionID,
            reportActionID: splitData.reportActionID,
            createdReportActionID: splitData.createdReportActionID,
            policyID: splitData.policyID,
        },
        onyxData,
    );

    resetMoneyRequestInfo();
    Navigation.dismissModal(splitData.chatReportID);
    Report.notifyNewAction(splitData.chatReportID, currentUserAccountID);
}

/** Used exclusively for starting a split bill request that contains a receipt, the split request will be completed once the receipt is scanned
 *  or user enters details manually.
 *
 * @param {Array} participants
 * @param {String} currentUserLogin
 * @param {Number} currentUserAccountID
 * @param {String} comment
 * @param {String} category
 * @param {String} tag
 * @param {Object} receipt
 * @param {String} existingSplitChatReportID - Either a group DM or a workspace chat
 * @param {Boolean} billable
 */
function startSplitBill(participants, currentUserLogin, currentUserAccountID, comment, category, tag, receipt, existingSplitChatReportID = '', billable = false) {
    const currentUserEmailForIOUSplit = OptionsListUtils.addSMSDomainIfPhoneNumber(currentUserLogin);
    const participantAccountIDs = _.map(participants, (participant) => Number(participant.accountID));
    const existingSplitChatReport =
        existingSplitChatReportID || participants[0].reportID
            ? allReports[`${ONYXKEYS.COLLECTION.REPORT}${existingSplitChatReportID || participants[0].reportID}`]
            : ReportUtils.getChatByParticipants(participantAccountIDs);
    const splitChatReport = existingSplitChatReport || ReportUtils.buildOptimisticChatReport(participantAccountIDs);
    const isOwnPolicyExpenseChat = splitChatReport.isOwnPolicyExpenseChat || false;

    const {name: filename, source, state = CONST.IOU.RECEIPT_STATE.SCANREADY} = receipt;
    const receiptObject = {state, source};

    // ReportID is -2 (aka "deleted") on the group transaction
    const splitTransaction = TransactionUtils.buildOptimisticTransaction(
        0,
        CONST.CURRENCY.USD,
        CONST.REPORT.SPLIT_REPORTID,
        comment,
        '',
        '',
        '',
        CONST.TRANSACTION.PARTIAL_TRANSACTION_MERCHANT,
        receiptObject,
        filename,
        undefined,
        category,
        tag,
        billable,
    );

    // Note: The created action must be optimistically generated before the IOU action so there's no chance that the created action appears after the IOU action in the chat
    const splitChatCreatedReportAction = ReportUtils.buildOptimisticCreatedReportAction(currentUserEmailForIOUSplit);
    const splitIOUReportAction = ReportUtils.buildOptimisticIOUReportAction(
        CONST.IOU.REPORT_ACTION_TYPE.SPLIT,
        0,
        CONST.CURRENCY.USD,
        comment,
        participants,
        splitTransaction.transactionID,
        '',
        '',
        false,
        false,
        receiptObject,
        isOwnPolicyExpenseChat,
    );

    splitChatReport.lastReadTime = DateUtils.getDBTime();
    splitChatReport.lastMessageText = splitIOUReportAction.message[0].text;
    splitChatReport.lastMessageHtml = splitIOUReportAction.message[0].html;

    // If we have an existing splitChatReport (group chat or workspace) use it's pending fields, otherwise indicate that we are adding a chat
    if (!existingSplitChatReport) {
        splitChatReport.pendingFields = {
            createChat: CONST.RED_BRICK_ROAD_PENDING_ACTION.ADD,
        };
    }

    const optimisticData = [
        {
            // Use set for new reports because it doesn't exist yet, is faster,
            // and we need the data to be available when we navigate to the chat page
            onyxMethod: existingSplitChatReport ? Onyx.METHOD.MERGE : Onyx.METHOD.SET,
            key: `${ONYXKEYS.COLLECTION.REPORT}${splitChatReport.reportID}`,
            value: splitChatReport,
        },
        {
            onyxMethod: existingSplitChatReport ? Onyx.METHOD.MERGE : Onyx.METHOD.SET,
            key: `${ONYXKEYS.COLLECTION.REPORT_ACTIONS}${splitChatReport.reportID}`,
            value: {
                ...(existingSplitChatReport ? {} : {[splitChatCreatedReportAction.reportActionID]: splitChatCreatedReportAction}),
                [splitIOUReportAction.reportActionID]: splitIOUReportAction,
            },
        },
        {
            onyxMethod: Onyx.METHOD.SET,
            key: `${ONYXKEYS.COLLECTION.TRANSACTION}${splitTransaction.transactionID}`,
            value: splitTransaction,
        },
    ];

    const successData = [
        {
            onyxMethod: Onyx.METHOD.MERGE,
            key: `${ONYXKEYS.COLLECTION.REPORT_ACTIONS}${splitChatReport.reportID}`,
            value: {
                ...(existingSplitChatReport ? {} : {[splitChatCreatedReportAction.reportActionID]: {pendingAction: null}}),
                [splitIOUReportAction.reportActionID]: {pendingAction: null},
            },
        },
        {
            onyxMethod: Onyx.METHOD.MERGE,
            key: `${ONYXKEYS.COLLECTION.TRANSACTION}${splitTransaction.transactionID}`,
            value: {pendingAction: null},
        },
    ];

    if (!existingSplitChatReport) {
        successData.push({
            onyxMethod: Onyx.METHOD.MERGE,
            key: `${ONYXKEYS.COLLECTION.REPORT}${splitChatReport.reportID}`,
            value: {pendingFields: {createChat: null}},
        });
    }

    const failureData = [
        {
            onyxMethod: Onyx.METHOD.MERGE,
            key: `${ONYXKEYS.COLLECTION.TRANSACTION}${splitTransaction.transactionID}`,
            value: {
                errors: ErrorUtils.getMicroSecondOnyxError('iou.error.genericCreateFailureMessage'),
            },
        },
    ];

    if (existingSplitChatReport) {
        failureData.push({
            onyxMethod: Onyx.METHOD.MERGE,
            key: `${ONYXKEYS.COLLECTION.REPORT_ACTIONS}${splitChatReport.reportID}`,
            value: {
                [splitIOUReportAction.reportActionID]: {
                    errors: getReceiptError(receipt, filename),
                },
            },
        });
    } else {
        failureData.push(
            {
                onyxMethod: Onyx.METHOD.MERGE,
                key: `${ONYXKEYS.COLLECTION.REPORT}${splitChatReport.reportID}`,
                value: {
                    errorFields: {
                        createChat: ErrorUtils.getMicroSecondOnyxError('report.genericCreateReportFailureMessage'),
                    },
                },
            },
            {
                onyxMethod: Onyx.METHOD.MERGE,
                key: `${ONYXKEYS.COLLECTION.REPORT_ACTIONS}${splitChatReport.reportID}`,
                value: {
                    [splitChatCreatedReportAction.reportActionID]: {
                        errors: ErrorUtils.getMicroSecondOnyxError('report.genericCreateReportFailureMessage'),
                    },
                    [splitIOUReportAction.reportActionID]: {
                        errors: getReceiptError(receipt, filename),
                    },
                },
            },
        );
    }

    const splits = [{email: currentUserEmailForIOUSplit, accountID: currentUserAccountID}];

    _.each(participants, (participant) => {
        const email = participant.isOwnPolicyExpenseChat ? '' : OptionsListUtils.addSMSDomainIfPhoneNumber(participant.login || participant.text).toLowerCase();
        const accountID = participant.isOwnPolicyExpenseChat ? 0 : Number(participant.accountID);
        if (email === currentUserEmailForIOUSplit) {
            return;
        }

        // When splitting with a workspace chat, we only need to supply the policyID and the workspace reportID as it's needed so we can update the report preview
        if (participant.isOwnPolicyExpenseChat) {
            splits.push({
                policyID: participant.policyID,
                chatReportID: splitChatReport.reportID,
            });
            return;
        }

        const participantPersonalDetails = allPersonalDetails[participant.accountID];
        if (!participantPersonalDetails) {
            optimisticData.push({
                onyxMethod: Onyx.METHOD.MERGE,
                key: ONYXKEYS.PERSONAL_DETAILS_LIST,
                value: {
                    [accountID]: {
                        accountID,
                        avatar: UserUtils.getDefaultAvatarURL(accountID),
                        displayName: LocalePhoneNumber.formatPhoneNumber(participant.displayName || email),
                        login: participant.login || participant.text,
                        isOptimisticPersonalDetail: true,
                    },
                },
            });
        }

        splits.push({
            email,
            accountID,
        });
    });

    _.each(participants, (participant) => {
        const isPolicyExpenseChat = ReportUtils.isPolicyExpenseChat(participant);
        if (!isPolicyExpenseChat) {
            return;
        }

        const optimisticPolicyRecentlyUsedCategories = Policy.buildOptimisticPolicyRecentlyUsedCategories(participant.policyID, category);
        const optimisticPolicyRecentlyUsedTags = Policy.buildOptimisticPolicyRecentlyUsedTags(participant.policyID, tag);

        if (!_.isEmpty(optimisticPolicyRecentlyUsedCategories)) {
            optimisticData.push({
                onyxMethod: Onyx.METHOD.SET,
                key: `${ONYXKEYS.COLLECTION.POLICY_RECENTLY_USED_CATEGORIES}${participant.policyID}`,
                value: optimisticPolicyRecentlyUsedCategories,
            });
        }

        if (!_.isEmpty(optimisticPolicyRecentlyUsedTags)) {
            optimisticData.push({
                onyxMethod: Onyx.METHOD.MERGE,
                key: `${ONYXKEYS.COLLECTION.POLICY_RECENTLY_USED_TAGS}${participant.policyID}`,
                value: optimisticPolicyRecentlyUsedTags,
            });
        }
    });

    // Save the new splits array into the transaction's comment in case the user calls CompleteSplitBill while offline
    optimisticData.push({
        onyxMethod: Onyx.METHOD.MERGE,
        key: `${ONYXKEYS.COLLECTION.TRANSACTION}${splitTransaction.transactionID}`,
        value: {
            comment: {
                splits,
            },
        },
    });

    API.write(
        'StartSplitBill',
        {
            chatReportID: splitChatReport.reportID,
            reportActionID: splitIOUReportAction.reportActionID,
            transactionID: splitTransaction.transactionID,
            splits: JSON.stringify(splits),
            receipt,
            comment,
            category,
            tag,
            isFromGroupDM: !existingSplitChatReport,
            billable,
            ...(existingSplitChatReport ? {} : {createdReportActionID: splitChatCreatedReportAction.reportActionID}),
        },
        {optimisticData, successData, failureData},
    );

    resetMoneyRequestInfo();
    Navigation.dismissModal(splitChatReport.reportID);
    Report.notifyNewAction(splitChatReport.chatReportID, currentUserAccountID);
}

/** Used for editing a split bill while it's still scanning or when SmartScan fails, it completes a split bill started by startSplitBill above.
 *
 * @param {number} chatReportID - The group chat or workspace reportID
 * @param {Object} reportAction - The split action that lives in the chatReport above
 * @param {Object} updatedTransaction - The updated **draft** split transaction
 * @param {Number} sessionAccountID - accountID of the current user
 * @param {String} sessionEmail - email of the current user
 */
function completeSplitBill(chatReportID, reportAction, updatedTransaction, sessionAccountID, sessionEmail) {
    const currentUserEmailForIOUSplit = OptionsListUtils.addSMSDomainIfPhoneNumber(sessionEmail);
    const {transactionID} = updatedTransaction;
    const unmodifiedTransaction = allTransactions[`${ONYXKEYS.COLLECTION.TRANSACTION}${transactionID}`];

    // Save optimistic updated transaction and action
    const optimisticData = [
        {
            onyxMethod: Onyx.METHOD.MERGE,
            key: `${ONYXKEYS.COLLECTION.TRANSACTION}${transactionID}`,
            value: {
                ...updatedTransaction,
                receipt: {
                    state: CONST.IOU.RECEIPT_STATE.OPEN,
                },
            },
        },
        {
            onyxMethod: Onyx.METHOD.MERGE,
            key: `${ONYXKEYS.COLLECTION.REPORT_ACTIONS}${chatReportID}`,
            value: {
                [reportAction.reportActionID]: {
                    lastModified: DateUtils.getDBTime(),
                    whisperedToAccountIDs: [],
                },
            },
        },
    ];

    const successData = [
        {
            onyxMethod: Onyx.METHOD.MERGE,
            key: `${ONYXKEYS.COLLECTION.TRANSACTION}${transactionID}`,
            value: {pendingAction: null},
        },
        {
            onyxMethod: Onyx.METHOD.MERGE,
            key: `${ONYXKEYS.COLLECTION.SPLIT_TRANSACTION_DRAFT}${transactionID}`,
            value: null,
        },
    ];

    const failureData = [
        {
            onyxMethod: Onyx.METHOD.MERGE,
            key: `${ONYXKEYS.COLLECTION.TRANSACTION}${transactionID}`,
            value: {
                ...unmodifiedTransaction,
                errors: ErrorUtils.getMicroSecondOnyxError('iou.error.genericCreateFailureMessage'),
            },
        },
        {
            onyxMethod: Onyx.METHOD.MERGE,
            key: `${ONYXKEYS.COLLECTION.REPORT_ACTIONS}${chatReportID}`,
            value: {
                [reportAction.reportActionID]: {
                    ...reportAction,
                    errors: ErrorUtils.getMicroSecondOnyxError('iou.error.genericCreateFailureMessage'),
                },
            },
        },
    ];

    const splitParticipants = updatedTransaction.comment.splits;
    const {modifiedAmount: amount, modifiedCurrency: currency} = updatedTransaction;

    // Exclude the current user when calculating the split amount, `calculateAmount` takes it into account
    const splitAmount = IOUUtils.calculateAmount(splitParticipants.length - 1, amount, currency, false);

    const splits = [{email: currentUserEmailForIOUSplit}];
    _.each(splitParticipants, (participant) => {
        // Skip creating the transaction for the current user
        if (participant.email === currentUserEmailForIOUSplit) {
            return;
        }
        const isPolicyExpenseChat = !_.isEmpty(participant.policyID);

        if (!isPolicyExpenseChat) {
            // In case this is still the optimistic accountID saved in the splits array, return early as we cannot know
            // if there is an existing chat between the split creator and this participant
            // Instead, we will rely on Auth generating the report IDs and the user won't see any optimistic chats or reports created
            const participantPersonalDetails = allPersonalDetails[participant.accountID] || {};
            if (!participantPersonalDetails || participantPersonalDetails.isOptimisticPersonalDetail) {
                splits.push({
                    email: participant.email,
                });
                return;
            }
        }

        let oneOnOneChatReport;
        let isNewOneOnOneChatReport = false;
        if (isPolicyExpenseChat) {
            // The workspace chat reportID is saved in the splits array when starting a split bill with a workspace
            oneOnOneChatReport = allReports[`${ONYXKEYS.COLLECTION.REPORT}${participant.chatReportID}`];
        } else {
            const existingChatReport = ReportUtils.getChatByParticipants([participant.accountID]);
            isNewOneOnOneChatReport = !existingChatReport;
            oneOnOneChatReport = existingChatReport || ReportUtils.buildOptimisticChatReport([participant.accountID]);
        }

        let oneOnOneIOUReport = oneOnOneChatReport.iouReportID ? lodashGet(allReports, `${ONYXKEYS.COLLECTION.REPORT}${oneOnOneChatReport.iouReportID}`, undefined) : undefined;
        const shouldCreateNewOneOnOneIOUReport =
            _.isUndefined(oneOnOneIOUReport) || (isPolicyExpenseChat && ReportUtils.isControlPolicyExpenseReport(oneOnOneIOUReport) && ReportUtils.isReportApproved(oneOnOneIOUReport));

        if (shouldCreateNewOneOnOneIOUReport) {
            oneOnOneIOUReport = isPolicyExpenseChat
                ? ReportUtils.buildOptimisticExpenseReport(oneOnOneChatReport.reportID, participant.policyID, sessionAccountID, splitAmount, currency)
                : ReportUtils.buildOptimisticIOUReport(sessionAccountID, participant.accountID, splitAmount, oneOnOneChatReport.reportID, currency);
        } else if (isPolicyExpenseChat) {
            // Because of the Expense reports are stored as negative values, we subtract the total from the amount
            oneOnOneIOUReport.total -= splitAmount;
        } else {
            oneOnOneIOUReport = IOUUtils.updateIOUOwnerAndTotal(oneOnOneIOUReport, sessionAccountID, splitAmount, currency);
        }

        const oneOnOneTransaction = TransactionUtils.buildOptimisticTransaction(
            isPolicyExpenseChat ? -splitAmount : splitAmount,
            currency,
            oneOnOneIOUReport.reportID,
            updatedTransaction.comment.comment,
            updatedTransaction.modifiedCreated,
            CONST.IOU.TYPE.SPLIT,
            transactionID,
            updatedTransaction.modifiedMerchant,
            {...updatedTransaction.receipt, state: CONST.IOU.RECEIPT_STATE.OPEN},
            updatedTransaction.filename,
        );

        const oneOnOneCreatedActionForChat = ReportUtils.buildOptimisticCreatedReportAction(currentUserEmailForIOUSplit);
        const oneOnOneCreatedActionForIOU = ReportUtils.buildOptimisticCreatedReportAction(currentUserEmailForIOUSplit);
        const oneOnOneIOUAction = ReportUtils.buildOptimisticIOUReportAction(
            CONST.IOU.REPORT_ACTION_TYPE.CREATE,
            splitAmount,
            currency,
            updatedTransaction.comment.comment,
            [participant],
            oneOnOneTransaction.transactionID,
            '',
            oneOnOneIOUReport.reportID,
        );

        let oneOnOneReportPreviewAction = ReportActionsUtils.getReportPreviewAction(oneOnOneChatReport.reportID, oneOnOneIOUReport.reportID);
        if (oneOnOneReportPreviewAction) {
            oneOnOneReportPreviewAction = ReportUtils.updateReportPreview(oneOnOneIOUReport, oneOnOneReportPreviewAction);
        } else {
            oneOnOneReportPreviewAction = ReportUtils.buildOptimisticReportPreview(oneOnOneChatReport, oneOnOneIOUReport, '', oneOnOneTransaction);
        }

        const [oneOnOneOptimisticData, oneOnOneSuccessData, oneOnOneFailureData] = buildOnyxDataForMoneyRequest(
            oneOnOneChatReport,
            oneOnOneIOUReport,
            oneOnOneTransaction,
            oneOnOneCreatedActionForChat,
            oneOnOneCreatedActionForIOU,
            oneOnOneIOUAction,
            {},
            oneOnOneReportPreviewAction,
            {},
            {},
            isNewOneOnOneChatReport,
            shouldCreateNewOneOnOneIOUReport,
        );

        splits.push({
            email: participant.email,
            accountID: participant.accountID,
            policyID: participant.policyID,
            iouReportID: oneOnOneIOUReport.reportID,
            chatReportID: oneOnOneChatReport.reportID,
            transactionID: oneOnOneTransaction.transactionID,
            reportActionID: oneOnOneIOUAction.reportActionID,
            createdChatReportActionID: oneOnOneCreatedActionForChat.reportActionID,
            createdIOUReportActionID: oneOnOneCreatedActionForIOU.reportActionID,
            reportPreviewReportActionID: oneOnOneReportPreviewAction.reportActionID,
        });

        optimisticData.push(...oneOnOneOptimisticData);
        successData.push(...oneOnOneSuccessData);
        failureData.push(...oneOnOneFailureData);
    });

    const {
        amount: transactionAmount,
        currency: transactionCurrency,
        created: transactionCreated,
        merchant: transactionMerchant,
        comment: transactionComment,
        category: transactionCategory,
        tag: transactionTag,
    } = ReportUtils.getTransactionDetails(updatedTransaction);

    API.write(
        'CompleteSplitBill',
        {
            transactionID,
            amount: transactionAmount,
            currency: transactionCurrency,
            created: transactionCreated,
            merchant: transactionMerchant,
            comment: transactionComment,
            category: transactionCategory,
            tag: transactionTag,
            splits: JSON.stringify(splits),
        },
        {optimisticData, successData, failureData},
    );
    Navigation.dismissModal(chatReportID);
    Report.notifyNewAction(chatReportID, sessionAccountID);
}

/**
 * @param {String} transactionID
 * @param {Object} transactionChanges
 */
function setDraftSplitTransaction(transactionID, transactionChanges = {}) {
    let draftSplitTransaction = allDraftSplitTransactions[`${ONYXKEYS.COLLECTION.SPLIT_TRANSACTION_DRAFT}${transactionID}`];

    if (!draftSplitTransaction) {
        draftSplitTransaction = allTransactions[`${ONYXKEYS.COLLECTION.TRANSACTION}${transactionID}`];
    }

    const updatedTransaction = TransactionUtils.getUpdatedTransaction(draftSplitTransaction, transactionChanges, false, false);

    Onyx.merge(`${ONYXKEYS.COLLECTION.SPLIT_TRANSACTION_DRAFT}${transactionID}`, updatedTransaction);
}

/**
 * @param {String} transactionID
 * @param {Number} transactionThreadReportID
 * @param {Object} transactionChanges
 */
function editRegularMoneyRequest(transactionID, transactionThreadReportID, transactionChanges) {
    // STEP 1: Get all collections we're updating
    const transactionThread = allReports[`${ONYXKEYS.COLLECTION.REPORT}${transactionThreadReportID}`];
    const transaction = allTransactions[`${ONYXKEYS.COLLECTION.TRANSACTION}${transactionID}`];
    const iouReport = allReports[`${ONYXKEYS.COLLECTION.REPORT}${transactionThread.parentReportID}`];
    const chatReport = allReports[`${ONYXKEYS.COLLECTION.REPORT}${iouReport.chatReportID}`];
    const isFromExpenseReport = ReportUtils.isExpenseReport(iouReport);

    // STEP 2: Build new modified expense report action.
    const updatedReportAction = ReportUtils.buildOptimisticModifiedExpenseReportAction(transactionThread, transaction, transactionChanges, isFromExpenseReport);
    const updatedTransaction = TransactionUtils.getUpdatedTransaction(transaction, transactionChanges, isFromExpenseReport);

    // STEP 3: Compute the IOU total and update the report preview message so LHN amount owed is correct
    // Should only update if the transaction matches the currency of the report, else we wait for the update
    // from the server with the currency conversion
    let updatedMoneyRequestReport = {...iouReport};
    const updatedChatReport = {...chatReport};
    const diff = TransactionUtils.getAmount(transaction, true) - TransactionUtils.getAmount(updatedTransaction, true);
    if (updatedTransaction.currency === iouReport.currency && updatedTransaction.modifiedAmount && diff !== 0) {
        if (ReportUtils.isExpenseReport(iouReport)) {
            updatedMoneyRequestReport.total += diff;
        } else {
            updatedMoneyRequestReport = IOUUtils.updateIOUOwnerAndTotal(iouReport, updatedReportAction.actorAccountID, diff, TransactionUtils.getCurrency(transaction), false);
        }

        updatedMoneyRequestReport.cachedTotal = CurrencyUtils.convertToDisplayString(updatedMoneyRequestReport.total, updatedTransaction.currency);

        // Update the last message of the IOU report
        const lastMessage = ReportUtils.getIOUReportActionMessage(
            iouReport.reportID,
            CONST.IOU.REPORT_ACTION_TYPE.CREATE,
            updatedMoneyRequestReport.total,
            '',
            updatedTransaction.currency,
            '',
            false,
        );
        updatedMoneyRequestReport.lastMessageText = lastMessage[0].text;
        updatedMoneyRequestReport.lastMessageHtml = lastMessage[0].html;

        // Update the last message of the chat report
        const hasNonReimbursableTransactions = ReportUtils.hasNonReimbursableTransactions(iouReport);
        const messageText = Localize.translateLocal(hasNonReimbursableTransactions ? 'iou.payerSpentAmount' : 'iou.payerOwesAmount', {
            payer: ReportUtils.getPersonalDetailsForAccountID(updatedMoneyRequestReport.managerID).login || '',
            amount: CurrencyUtils.convertToDisplayString(updatedMoneyRequestReport.total, updatedMoneyRequestReport.currency),
        });
        updatedChatReport.lastMessageText = messageText;
        updatedChatReport.lastMessageHtml = messageText;
    }

    const isScanning = TransactionUtils.hasReceipt(updatedTransaction) && TransactionUtils.isReceiptBeingScanned(updatedTransaction);

    // STEP 4: Compose the optimistic data
    const currentTime = DateUtils.getDBTime();
    const optimisticData = [
        {
            onyxMethod: Onyx.METHOD.MERGE,
            key: `${ONYXKEYS.COLLECTION.REPORT_ACTIONS}${transactionThread.reportID}`,
            value: {
                [updatedReportAction.reportActionID]: updatedReportAction,
            },
        },
        {
            onyxMethod: Onyx.METHOD.MERGE,
            key: `${ONYXKEYS.COLLECTION.TRANSACTION}${transactionID}`,
            value: updatedTransaction,
        },
        {
            onyxMethod: Onyx.METHOD.MERGE,
            key: `${ONYXKEYS.COLLECTION.REPORT}${iouReport.reportID}`,
            value: updatedMoneyRequestReport,
        },
        {
            onyxMethod: Onyx.METHOD.MERGE,
            key: `${ONYXKEYS.COLLECTION.REPORT}${iouReport.chatReportID}`,
            value: updatedChatReport,
        },
        {
            onyxMethod: Onyx.METHOD.MERGE,
            key: `${ONYXKEYS.COLLECTION.REPORT}${transactionThreadReportID}`,
            value: {
                lastReadTime: currentTime,
                lastVisibleActionCreated: currentTime,
            },
        },
        ...(!isScanning
            ? [
                  {
                      onyxMethod: Onyx.METHOD.MERGE,
                      key: `${ONYXKEYS.COLLECTION.REPORT_ACTIONS}${iouReport.reportID}`,
                      value: {
                          [transactionThread.parentReportActionID]: {
                              whisperedToAccountIDs: [],
                          },
                      },
                  },
                  {
                      onyxMethod: Onyx.METHOD.MERGE,
                      key: `${ONYXKEYS.COLLECTION.REPORT_ACTIONS}${iouReport.parentReportID}`,
                      value: {
                          [iouReport.parentReportActionID]: {
                              whisperedToAccountIDs: [],
                          },
                      },
                  },
              ]
            : []),
    ];

    // Update recently used categories if the category is changed
    if (_.has(transactionChanges, 'category')) {
        const optimisticPolicyRecentlyUsedCategories = Policy.buildOptimisticPolicyRecentlyUsedCategories(iouReport.policyID, transactionChanges.category);
        if (!_.isEmpty(optimisticPolicyRecentlyUsedCategories)) {
            optimisticData.push({
                onyxMethod: Onyx.METHOD.SET,
                key: `${ONYXKEYS.COLLECTION.POLICY_RECENTLY_USED_CATEGORIES}${iouReport.policyID}`,
                value: optimisticPolicyRecentlyUsedCategories,
            });
        }
    }

    // Update recently used categories if the tag is changed
    if (_.has(transactionChanges, 'tag')) {
        const optimisticPolicyRecentlyUsedTags = Policy.buildOptimisticPolicyRecentlyUsedTags(iouReport.policyID, transactionChanges.tag);
        if (!_.isEmpty(optimisticPolicyRecentlyUsedTags)) {
            optimisticData.push({
                onyxMethod: Onyx.METHOD.MERGE,
                key: `${ONYXKEYS.COLLECTION.POLICY_RECENTLY_USED_TAGS}${iouReport.policyID}`,
                value: optimisticPolicyRecentlyUsedTags,
            });
        }
    }

    const successData = [
        {
            onyxMethod: Onyx.METHOD.MERGE,
            key: `${ONYXKEYS.COLLECTION.REPORT_ACTIONS}${transactionThread.reportID}`,
            value: {
                [updatedReportAction.reportActionID]: {pendingAction: null},
            },
        },
        {
            onyxMethod: Onyx.METHOD.MERGE,
            key: `${ONYXKEYS.COLLECTION.TRANSACTION}${transactionID}`,
            value: {
                pendingFields: {
                    comment: null,
                    amount: null,
                    created: null,
                    currency: null,
                    merchant: null,
                    billable: null,
                    category: null,
                    tag: null,
                },
            },
        },
        {
            onyxMethod: Onyx.METHOD.MERGE,
            key: `${ONYXKEYS.COLLECTION.REPORT}${iouReport.reportID}`,
            value: {pendingAction: null},
        },
    ];

    const failureData = [
        {
            onyxMethod: Onyx.METHOD.MERGE,
            key: `${ONYXKEYS.COLLECTION.REPORT_ACTIONS}${transactionThread.reportID}`,
            value: {
                [updatedReportAction.reportActionID]: {
                    errors: ErrorUtils.getMicroSecondOnyxError('iou.error.genericEditFailureMessage'),
                },
            },
        },
        {
            onyxMethod: Onyx.METHOD.MERGE,
            key: `${ONYXKEYS.COLLECTION.TRANSACTION}${transactionID}`,
            value: {
                ...transaction,
                modifiedCreated: transaction.modifiedCreated ? transaction.modifiedCreated : null,
                modifiedAmount: transaction.modifiedAmount ? transaction.modifiedAmount : null,
                modifiedCurrency: transaction.modifiedCurrency ? transaction.modifiedCurrency : null,
                modifiedMerchant: transaction.modifiedMerchant ? transaction.modifiedMerchant : null,
                modifiedWaypoints: transaction.modifiedWaypoints ? transaction.modifiedWaypoints : null,
                pendingFields: null,
            },
        },
        {
            onyxMethod: Onyx.METHOD.MERGE,
            key: `${ONYXKEYS.COLLECTION.REPORT}${iouReport.reportID}`,
            value: {
                ...iouReport,
                cachedTotal: iouReport.cachedTotal ? iouReport.cachedTotal : null,
            },
        },
        {
            onyxMethod: Onyx.METHOD.MERGE,
            key: `${ONYXKEYS.COLLECTION.REPORT}${iouReport.chatReportID}`,
            value: chatReport,
        },
        {
            onyxMethod: Onyx.METHOD.MERGE,
            key: `${ONYXKEYS.COLLECTION.REPORT}${transactionThreadReportID}`,
            value: {
                lastReadTime: transactionThread.lastReadTime,
                lastVisibleActionCreated: transactionThread.lastVisibleActionCreated,
            },
        },
    ];

    // STEP 6: Call the API endpoint
    const {created, amount, currency, comment, merchant, category, billable, tag} = ReportUtils.getTransactionDetails(updatedTransaction);
    API.write(
        'EditMoneyRequest',
        {
            transactionID,
            reportActionID: updatedReportAction.reportActionID,
            created,
            amount,
            currency,
            comment,
            merchant,
            category,
            billable,
            tag,
        },
        {optimisticData, successData, failureData},
    );
}

/**
 * @param {object} transaction
 * @param {String} transactionThreadReportID
 * @param {Object} transactionChanges
 */
function editMoneyRequest(transaction, transactionThreadReportID, transactionChanges) {
    if (TransactionUtils.isDistanceRequest(transaction)) {
        updateDistanceRequest(transaction.transactionID, transactionThreadReportID, transactionChanges);
    } else {
        editRegularMoneyRequest(transaction.transactionID, transactionThreadReportID, transactionChanges);
    }
}

/**
 * Updates the amount and currency fields of a money request
 *
 * @param {String} transactionID
 * @param {String} transactionThreadReportID
 * @param {String} currency
 * @param {Number} amount
 */
function updateMoneyRequestAmountAndCurrency(transactionID, transactionThreadReportID, currency, amount) {
    const transactionChanges = {
        amount,
        currency,
    };
    const {params, onyxData} = getUpdateMoneyRequestParams(transactionID, transactionThreadReportID, transactionChanges, true);
    API.write('UpdateMoneyRequestAmountAndCurrency', params, onyxData);
}

/**
 * @param {String | undefined} transactionID
 * @param {Object} reportAction - the money request reportAction we are deleting
 * @param {Boolean} isSingleTransactionView
 */
function deleteMoneyRequest(transactionID, reportAction, isSingleTransactionView = false) {
    // STEP 1: Get all collections we're updating
    const iouReport = allReports[`${ONYXKEYS.COLLECTION.REPORT}${reportAction.originalMessage.IOUReportID}`];
    const chatReport = allReports[`${ONYXKEYS.COLLECTION.REPORT}${iouReport.chatReportID}`];
    const reportPreviewAction = ReportActionsUtils.getReportPreviewAction(iouReport.chatReportID, iouReport.reportID);
    const transaction = allTransactions[`${ONYXKEYS.COLLECTION.TRANSACTION}${transactionID}`];
    const transactionViolations = allTransactionViolations[`${ONYXKEYS.COLLECTION.TRANSACTION_VIOLATIONS}${transactionID}`];
    const transactionThreadID = reportAction.childReportID;
    let transactionThread = null;
    if (transactionThreadID) {
        transactionThread = allReports[`${ONYXKEYS.COLLECTION.REPORT}${transactionThreadID}`];
    }

    // STEP 2: Decide if we need to:
    // 1. Delete the transactionThread - delete if there are no visible comments in the thread
    // 2. Update the moneyRequestPreview to show [Deleted request] - update if the transactionThread exists AND it isn't being deleted
    const shouldDeleteTransactionThread = transactionThreadID ? lodashGet(reportAction, 'childVisibleActionCount', 0) === 0 : false;
    const shouldShowDeletedRequestMessage = transactionThreadID && !shouldDeleteTransactionThread;

    // STEP 3: Update the IOU reportAction and decide if the iouReport should be deleted. We delete the iouReport if there are no visible comments left in the report.
    const updatedReportAction = {
        [reportAction.reportActionID]: {
            pendingAction: shouldShowDeletedRequestMessage ? CONST.RED_BRICK_ROAD_PENDING_ACTION.UPDATE : CONST.RED_BRICK_ROAD_PENDING_ACTION.DELETE,
            previousMessage: reportAction.message,
            message: [
                {
                    type: 'COMMENT',
                    html: '',
                    text: '',
                    isEdited: true,
                    isDeletedParentAction: shouldShowDeletedRequestMessage,
                },
            ],
            originalMessage: {
                IOUTransactionID: null,
            },
            errors: null,
        },
    };

    const lastVisibleAction = ReportActionsUtils.getLastVisibleAction(iouReport.reportID, updatedReportAction);
    const iouReportLastMessageText = ReportActionsUtils.getLastVisibleMessage(iouReport.reportID, updatedReportAction).lastMessageText;
    const shouldDeleteIOUReport =
        iouReportLastMessageText.length === 0 && !ReportActionsUtils.isDeletedParentAction(lastVisibleAction) && (!transactionThreadID || shouldDeleteTransactionThread);

    // STEP 4: Update the iouReport and reportPreview with new totals and messages if it wasn't deleted
    let updatedIOUReport = {...iouReport};
    const updatedReportPreviewAction = {...reportPreviewAction};
    updatedReportPreviewAction.pendingAction = shouldDeleteIOUReport ? CONST.RED_BRICK_ROAD_PENDING_ACTION.DELETE : CONST.RED_BRICK_ROAD_PENDING_ACTION.UPDATE;
    if (ReportUtils.isExpenseReport(iouReport)) {
        updatedIOUReport = {...iouReport};

        // Because of the Expense reports are stored as negative values, we add the total from the amount
        updatedIOUReport.total += TransactionUtils.getAmount(transaction, true);
    } else {
        updatedIOUReport = IOUUtils.updateIOUOwnerAndTotal(
            iouReport,
            reportAction.actorAccountID,
            TransactionUtils.getAmount(transaction, false),
            TransactionUtils.getCurrency(transaction),
            true,
        );
    }

    updatedIOUReport.lastMessageText = iouReportLastMessageText;
    updatedIOUReport.lastVisibleActionCreated = lodashGet(lastVisibleAction, 'created');

    const hasNonReimbursableTransactions = ReportUtils.hasNonReimbursableTransactions(iouReport);
    const messageText = Localize.translateLocal(hasNonReimbursableTransactions ? 'iou.payerSpentAmount' : 'iou.payerOwesAmount', {
        payer: ReportUtils.getPersonalDetailsForAccountID(updatedIOUReport.managerID).login || '',
        amount: CurrencyUtils.convertToDisplayString(updatedIOUReport.total, updatedIOUReport.currency),
    });
    updatedReportPreviewAction.message[0].text = messageText;
    updatedReportPreviewAction.message[0].html = shouldDeleteIOUReport ? '' : messageText;

    if (reportPreviewAction.childMoneyRequestCount > 0) {
        updatedReportPreviewAction.childMoneyRequestCount = reportPreviewAction.childMoneyRequestCount - 1;
    }

    // STEP 5: Build Onyx data
    const optimisticData = [
        {
            onyxMethod: Onyx.METHOD.SET,
            key: `${ONYXKEYS.COLLECTION.TRANSACTION}${transactionID}`,
            value: null,
        },
        ...(Permissions.canUseViolations(betas)
            ? [
                  {
                      onyxMethod: Onyx.METHOD.SET,
                      key: `${ONYXKEYS.COLLECTION.TRANSACTION_VIOLATIONS}${transactionID}`,
                      value: null,
                  },
              ]
            : []),
        ...(shouldDeleteTransactionThread
            ? [
                  {
                      onyxMethod: Onyx.METHOD.SET,
                      key: `${ONYXKEYS.COLLECTION.REPORT}${transactionThreadID}`,
                      value: null,
                  },
                  {
                      onyxMethod: Onyx.METHOD.SET,
                      key: `${ONYXKEYS.COLLECTION.REPORT_ACTIONS}${transactionThreadID}`,
                      value: null,
                  },
              ]
            : []),
        {
            onyxMethod: Onyx.METHOD.MERGE,
            key: `${ONYXKEYS.COLLECTION.REPORT_ACTIONS}${iouReport.reportID}`,
            value: updatedReportAction,
        },
        {
            onyxMethod: Onyx.METHOD.MERGE,
            key: `${ONYXKEYS.COLLECTION.REPORT}${iouReport.reportID}`,
            value: updatedIOUReport,
        },
        {
            onyxMethod: Onyx.METHOD.MERGE,
            key: `${ONYXKEYS.COLLECTION.REPORT_ACTIONS}${chatReport.reportID}`,
            value: {
                [reportPreviewAction.reportActionID]: updatedReportPreviewAction,
            },
        },
        ...(!shouldDeleteIOUReport && updatedReportPreviewAction.childMoneyRequestCount === 0
            ? [
                  {
                      onyxMethod: Onyx.METHOD.MERGE,
                      key: `${ONYXKEYS.COLLECTION.REPORT}${chatReport.reportID}`,
                      value: {
                          hasOutstandingChildRequest: false,
                      },
                  },
              ]
            : []),
        ...(shouldDeleteIOUReport
            ? [
                  {
                      onyxMethod: Onyx.METHOD.MERGE,
                      key: `${ONYXKEYS.COLLECTION.REPORT}${chatReport.reportID}`,
                      value: {
                          hasOutstandingChildRequest: false,
                          iouReportID: null,
                          lastMessageText: ReportActionsUtils.getLastVisibleMessage(iouReport.chatReportID, {[reportPreviewAction.reportActionID]: null}).lastMessageText,
                          lastVisibleActionCreated: lodashGet(ReportActionsUtils.getLastVisibleAction(iouReport.chatReportID, {[reportPreviewAction.reportActionID]: null}), 'created'),
                      },
                  },
              ]
            : []),
    ];

    const successData = [
        {
            onyxMethod: Onyx.METHOD.MERGE,
            key: `${ONYXKEYS.COLLECTION.REPORT_ACTIONS}${iouReport.reportID}`,
            value: {
                [reportAction.reportActionID]: shouldDeleteIOUReport
                    ? null
                    : {
                          pendingAction: null,
                      },
            },
        },
        {
            onyxMethod: Onyx.METHOD.MERGE,
            key: `${ONYXKEYS.COLLECTION.REPORT_ACTIONS}${chatReport.reportID}`,
            value: {
                [reportPreviewAction.reportActionID]: shouldDeleteIOUReport
                    ? null
                    : {
                          pendingAction: null,
                          errors: null,
                      },
            },
        },
        ...(shouldDeleteIOUReport
            ? [
                  {
                      onyxMethod: Onyx.METHOD.SET,
                      key: `${ONYXKEYS.COLLECTION.REPORT}${iouReport.reportID}`,
                      value: null,
                  },
              ]
            : []),
    ];

    const failureData = [
        {
            onyxMethod: Onyx.METHOD.SET,
            key: `${ONYXKEYS.COLLECTION.TRANSACTION}${transactionID}`,
            value: transaction,
        },
        ...(Permissions.canUseViolations(betas)
            ? [
                  {
                      onyxMethod: Onyx.METHOD.SET,
                      key: `${ONYXKEYS.COLLECTION.TRANSACTION_VIOLATIONS}${transactionID}`,
                      value: transactionViolations,
                  },
              ]
            : []),
        ...(shouldDeleteTransactionThread
            ? [
                  {
                      onyxMethod: Onyx.METHOD.SET,
                      key: `${ONYXKEYS.COLLECTION.REPORT}${transactionThreadID}`,
                      value: transactionThread,
                  },
              ]
            : []),
        {
            onyxMethod: Onyx.METHOD.MERGE,
            key: `${ONYXKEYS.COLLECTION.REPORT_ACTIONS}${iouReport.reportID}`,
            value: {
                [reportAction.reportActionID]: {
                    ...reportAction,
                    pendingAction: null,
                    errors: ErrorUtils.getMicroSecondOnyxError('iou.error.genericDeleteFailureMessage'),
                },
            },
        },
        {
            onyxMethod: shouldDeleteIOUReport ? Onyx.METHOD.SET : Onyx.METHOD.MERGE,
            key: `${ONYXKEYS.COLLECTION.REPORT}${iouReport.reportID}`,
            value: iouReport,
        },
        {
            onyxMethod: Onyx.METHOD.MERGE,
            key: `${ONYXKEYS.COLLECTION.REPORT_ACTIONS}${chatReport.reportID}`,
            value: {
                [reportPreviewAction.reportActionID]: {
                    ...reportPreviewAction,
                    errors: ErrorUtils.getMicroSecondOnyxError('iou.error.genericDeleteFailureMessage'),
                },
            },
        },
        ...(shouldDeleteIOUReport
            ? [
                  {
                      onyxMethod: Onyx.METHOD.MERGE,
                      key: `${ONYXKEYS.COLLECTION.REPORT}${chatReport.reportID}`,
                      value: chatReport,
                  },
              ]
            : []),
        ...(!shouldDeleteIOUReport && updatedReportPreviewAction.childMoneyRequestCount === 0
            ? [
                  {
                      onyxMethod: Onyx.METHOD.MERGE,
                      key: `${ONYXKEYS.COLLECTION.REPORT}${chatReport.reportID}`,
                      value: {
                          hasOutstandingChildRequest: true,
                      },
                  },
              ]
            : []),
    ];

    // STEP 6: Make the API request
    API.write(
        'DeleteMoneyRequest',
        {
            transactionID,
            reportActionID: reportAction.reportActionID,
        },
        {optimisticData, successData, failureData},
    );

    // STEP 7: Navigate the user depending on which page they are on and which resources were deleted
    if (isSingleTransactionView && shouldDeleteTransactionThread && !shouldDeleteIOUReport) {
        // Pop the deleted report screen before navigating. This prevents navigating to the Concierge chat due to the missing report.
        Navigation.goBack(ROUTES.REPORT_WITH_ID.getRoute(iouReport.reportID));
        return;
    }

    if (shouldDeleteIOUReport) {
        // Pop the deleted report screen before navigating. This prevents navigating to the Concierge chat due to the missing report.
        Navigation.goBack(ROUTES.REPORT_WITH_ID.getRoute(iouReport.chatReportID));
    }
}

/**
 * @param {Object} report
 * @param {Number} amount
 * @param {String} currency
 * @param {String} comment
 * @param {String} paymentMethodType
 * @param {String} managerID - Account ID of the person sending the money
 * @param {Object} recipient - The user receiving the money
 * @returns {Object}
 */
function getSendMoneyParams(report, amount, currency, comment, paymentMethodType, managerID, recipient) {
    const recipientEmail = OptionsListUtils.addSMSDomainIfPhoneNumber(recipient.login);
    const recipientAccountID = Number(recipient.accountID);
    const newIOUReportDetails = JSON.stringify({
        amount,
        currency,
        requestorEmail: recipientEmail,
        requestorAccountID: recipientAccountID,
        comment,
        idempotencyKey: Str.guid(),
    });

    let chatReport = report.reportID ? report : null;
    let isNewChat = false;
    if (!chatReport) {
        chatReport = ReportUtils.getChatByParticipants([recipientAccountID]);
    }
    if (!chatReport) {
        chatReport = ReportUtils.buildOptimisticChatReport([recipientAccountID]);
        isNewChat = true;
    }
    const optimisticIOUReport = ReportUtils.buildOptimisticIOUReport(recipientAccountID, managerID, amount, chatReport.reportID, currency, true);

    const optimisticTransaction = TransactionUtils.buildOptimisticTransaction(amount, currency, optimisticIOUReport.reportID, comment);
    const optimisticTransactionData = {
        onyxMethod: Onyx.METHOD.SET,
        key: `${ONYXKEYS.COLLECTION.TRANSACTION}${optimisticTransaction.transactionID}`,
        value: optimisticTransaction,
    };

    // Note: The created action must be optimistically generated before the IOU action so there's no chance that the created action appears after the IOU action in the chat
    const optimisticCreatedAction = ReportUtils.buildOptimisticCreatedReportAction(recipientEmail);
    const optimisticIOUReportAction = ReportUtils.buildOptimisticIOUReportAction(
        CONST.IOU.REPORT_ACTION_TYPE.PAY,
        amount,
        currency,
        comment,
        [recipient],
        optimisticTransaction.transactionID,
        paymentMethodType,
        optimisticIOUReport.reportID,
        false,
        true,
    );

    const reportPreviewAction = ReportUtils.buildOptimisticReportPreview(chatReport, optimisticIOUReport);

    // First, add data that will be used in all cases
    const optimisticChatReportData = {
        onyxMethod: Onyx.METHOD.MERGE,
        key: `${ONYXKEYS.COLLECTION.REPORT}${chatReport.reportID}`,
        value: {
            ...chatReport,
            lastReadTime: DateUtils.getDBTime(),
            lastVisibleActionCreated: reportPreviewAction.created,
        },
    };
    const optimisticIOUReportData = {
        onyxMethod: Onyx.METHOD.SET,
        key: `${ONYXKEYS.COLLECTION.REPORT}${optimisticIOUReport.reportID}`,
        value: {
            ...optimisticIOUReport,
            lastMessageText: optimisticIOUReportAction.message[0].text,
            lastMessageHtml: optimisticIOUReportAction.message[0].html,
        },
    };
    const optimisticIOUReportActionsData = {
        onyxMethod: Onyx.METHOD.MERGE,
        key: `${ONYXKEYS.COLLECTION.REPORT_ACTIONS}${optimisticIOUReport.reportID}`,
        value: {
            [optimisticIOUReportAction.reportActionID]: {
                ...optimisticIOUReportAction,
                pendingAction: CONST.RED_BRICK_ROAD_PENDING_ACTION.ADD,
            },
        },
    };
    const optimisticChatReportActionsData = {
        onyxMethod: Onyx.METHOD.MERGE,
        key: `${ONYXKEYS.COLLECTION.REPORT_ACTIONS}${chatReport.reportID}`,
        value: {
            [reportPreviewAction.reportActionID]: reportPreviewAction,
        },
    };

    const successData = [
        {
            onyxMethod: Onyx.METHOD.MERGE,
            key: `${ONYXKEYS.COLLECTION.REPORT_ACTIONS}${optimisticIOUReport.reportID}`,
            value: {
                [optimisticIOUReportAction.reportActionID]: {
                    pendingAction: null,
                },
            },
        },
        {
            onyxMethod: Onyx.METHOD.MERGE,
            key: `${ONYXKEYS.COLLECTION.TRANSACTION}${optimisticTransaction.transactionID}`,
            value: {pendingAction: null},
        },
        {
            onyxMethod: Onyx.METHOD.MERGE,
            key: `${ONYXKEYS.COLLECTION.REPORT_ACTIONS}${chatReport.reportID}`,
            value: {
                [reportPreviewAction.reportActionID]: {
                    pendingAction: null,
                },
            },
        },
    ];

    const failureData = [
        {
            onyxMethod: Onyx.METHOD.MERGE,
            key: `${ONYXKEYS.COLLECTION.TRANSACTION}${optimisticTransaction.transactionID}`,
            value: {
                errors: ErrorUtils.getMicroSecondOnyxError('iou.error.other'),
            },
        },
    ];

    let optimisticPersonalDetailListData = {};

    // Now, let's add the data we need just when we are creating a new chat report
    if (isNewChat) {
        // Change the method to set for new reports because it doesn't exist yet, is faster,
        // and we need the data to be available when we navigate to the chat page
        optimisticChatReportData.onyxMethod = Onyx.METHOD.SET;
        optimisticIOUReportData.onyxMethod = Onyx.METHOD.SET;

        // Set and clear pending fields on the chat report
        optimisticChatReportData.value.pendingFields = {createChat: CONST.RED_BRICK_ROAD_PENDING_ACTION.ADD};
        successData.push({
            onyxMethod: Onyx.METHOD.MERGE,
            key: optimisticChatReportData.key,
            value: {pendingFields: null},
        });
        failureData.push(
            {
                onyxMethod: Onyx.METHOD.MERGE,
                key: optimisticChatReportData.key,
                value: {
                    errorFields: {
                        createChat: ErrorUtils.getMicroSecondOnyxError('report.genericCreateReportFailureMessage'),
                    },
                },
            },
            {
                onyxMethod: Onyx.METHOD.MERGE,
                key: `${ONYXKEYS.COLLECTION.REPORT_ACTIONS}${optimisticIOUReport.reportID}`,
                value: {
                    [optimisticIOUReportAction.reportActionID]: {
                        errors: ErrorUtils.getMicroSecondOnyxError(null),
                    },
                },
            },
        );

        // Add optimistic personal details for recipient
        optimisticPersonalDetailListData = {
            onyxMethod: Onyx.METHOD.MERGE,
            key: ONYXKEYS.PERSONAL_DETAILS_LIST,
            value: {
                [recipientAccountID]: {
                    accountID: recipientAccountID,
                    avatar: UserUtils.getDefaultAvatarURL(recipient.accountID),
                    displayName: recipient.displayName || recipient.login,
                    login: recipient.login,
                },
            },
        };

        // Add an optimistic created action to the optimistic chat reportActions data
        optimisticChatReportActionsData.value[optimisticCreatedAction.reportActionID] = optimisticCreatedAction;
    } else {
        failureData.push({
            onyxMethod: Onyx.METHOD.MERGE,
            key: `${ONYXKEYS.COLLECTION.REPORT_ACTIONS}${optimisticIOUReport.reportID}`,
            value: {
                [optimisticIOUReportAction.reportActionID]: {
                    errors: ErrorUtils.getMicroSecondOnyxError('iou.error.other'),
                },
            },
        });
    }

    const optimisticData = [optimisticChatReportData, optimisticIOUReportData, optimisticChatReportActionsData, optimisticIOUReportActionsData, optimisticTransactionData];
    if (!_.isEmpty(optimisticPersonalDetailListData)) {
        optimisticData.push(optimisticPersonalDetailListData);
    }

    return {
        params: {
            iouReportID: optimisticIOUReport.reportID,
            chatReportID: chatReport.reportID,
            reportActionID: optimisticIOUReportAction.reportActionID,
            paymentMethodType,
            transactionID: optimisticTransaction.transactionID,
            newIOUReportDetails,
            createdReportActionID: isNewChat ? optimisticCreatedAction.reportActionID : 0,
            reportPreviewReportActionID: reportPreviewAction.reportActionID,
        },
        optimisticData,
        successData,
        failureData,
    };
}

/**
 * @param {Object} chatReport
 * @param {Object} iouReport
 * @param {Object} recipient
 * @param {String} paymentMethodType
 * @returns {Object}
 */
function getPayMoneyRequestParams(chatReport, iouReport, recipient, paymentMethodType) {
    const optimisticIOUReportAction = ReportUtils.buildOptimisticIOUReportAction(
        CONST.IOU.REPORT_ACTION_TYPE.PAY,
        -iouReport.total,
        iouReport.currency,
        '',
        [recipient],
        '',
        paymentMethodType,
        iouReport.reportID,
        true,
    );

    // In some instances, the report preview action might not be available to the payer (only whispered to the requestor)
    // hence we need to make the updates to the action safely.
    let optimisticReportPreviewAction = null;
    const reportPreviewAction = ReportActionsUtils.getReportPreviewAction(chatReport.reportID, iouReport.reportID);
    if (reportPreviewAction) {
        optimisticReportPreviewAction = ReportUtils.updateReportPreview(iouReport, reportPreviewAction, true);
    }

    const currentNextStep = lodashGet(allNextSteps, `${ONYXKEYS.COLLECTION.NEXT_STEP}${iouReport.reportID}`, null);

    const optimisticData = [
        {
            onyxMethod: Onyx.METHOD.MERGE,
            key: `${ONYXKEYS.COLLECTION.REPORT}${chatReport.reportID}`,
            value: {
                ...chatReport,
                lastReadTime: DateUtils.getDBTime(),
                lastVisibleActionCreated: optimisticIOUReportAction.created,
                hasOutstandingChildRequest: false,
                iouReportID: null,
                lastMessageText: optimisticIOUReportAction.message[0].text,
                lastMessageHtml: optimisticIOUReportAction.message[0].html,
            },
        },
        {
            onyxMethod: Onyx.METHOD.MERGE,
            key: `${ONYXKEYS.COLLECTION.REPORT_ACTIONS}${iouReport.reportID}`,
            value: {
                [optimisticIOUReportAction.reportActionID]: {
                    ...optimisticIOUReportAction,
                    pendingAction: CONST.RED_BRICK_ROAD_PENDING_ACTION.ADD,
                },
            },
        },
        {
            onyxMethod: Onyx.METHOD.MERGE,
            key: `${ONYXKEYS.COLLECTION.REPORT}${iouReport.reportID}`,
            value: {
                ...iouReport,
                lastMessageText: optimisticIOUReportAction.message[0].text,
                lastMessageHtml: optimisticIOUReportAction.message[0].html,
                hasOutstandingChildRequest: false,
                statusNum: CONST.REPORT.STATUS_NUM.REIMBURSED,
            },
        },
        {
            onyxMethod: Onyx.METHOD.MERGE,
            key: ONYXKEYS.NVP_LAST_PAYMENT_METHOD,
            value: {[iouReport.policyID]: paymentMethodType},
        },
    ];

    const successData = [
        {
            onyxMethod: Onyx.METHOD.MERGE,
            key: `${ONYXKEYS.COLLECTION.REPORT_ACTIONS}${iouReport.reportID}`,
            value: {
                [optimisticIOUReportAction.reportActionID]: {
                    pendingAction: null,
                },
            },
        },
    ];

    const failureData = [
        {
            onyxMethod: Onyx.METHOD.MERGE,
            key: `${ONYXKEYS.COLLECTION.REPORT_ACTIONS}${iouReport.reportID}`,
            value: {
                [optimisticIOUReportAction.reportActionID]: {
                    errors: ErrorUtils.getMicroSecondOnyxError('iou.error.other'),
                },
            },
        },
        {
            onyxMethod: Onyx.METHOD.MERGE,
            key: `${ONYXKEYS.COLLECTION.REPORT}${iouReport.reportID}`,
            value: iouReport,
        },
        {
            onyxMethod: Onyx.METHOD.MERGE,
            key: `${ONYXKEYS.COLLECTION.REPORT}${chatReport.reportID}`,
            value: chatReport,
        },
    ];

    if (!_.isNull(currentNextStep)) {
        optimisticData.push({
            onyxMethod: Onyx.METHOD.SET,
            key: `${ONYXKEYS.COLLECTION.NEXT_STEP}${iouReport.reportID}`,
            value: null,
        });
        failureData.push({
            onyxMethod: Onyx.METHOD.MERGE,
            key: `${ONYXKEYS.COLLECTION.NEXT_STEP}${iouReport.reportID}`,
            value: currentNextStep,
        });
    }

    // In case the report preview action is loaded locally, let's update it.
    if (optimisticReportPreviewAction) {
        optimisticData.push({
            onyxMethod: Onyx.METHOD.MERGE,
            key: `${ONYXKEYS.COLLECTION.REPORT_ACTIONS}${chatReport.reportID}`,
            value: {
                [optimisticReportPreviewAction.reportActionID]: optimisticReportPreviewAction,
            },
        });
        failureData.push({
            onyxMethod: Onyx.METHOD.MERGE,
            key: `${ONYXKEYS.COLLECTION.REPORT_ACTIONS}${chatReport.reportID}`,
            value: {
                [optimisticReportPreviewAction.reportActionID]: {
                    created: optimisticReportPreviewAction.created,
                },
            },
        });
    }

    return {
        params: {
            iouReportID: iouReport.reportID,
            chatReportID: chatReport.reportID,
            reportActionID: optimisticIOUReportAction.reportActionID,
            paymentMethodType,
        },
        optimisticData,
        successData,
        failureData,
    };
}

/**
 * @param {Object} report
 * @param {Number} amount
 * @param {String} currency
 * @param {String} comment
 * @param {String} managerID - Account ID of the person sending the money
 * @param {Object} recipient - The user receiving the money
 */
function sendMoneyElsewhere(report, amount, currency, comment, managerID, recipient) {
    const {params, optimisticData, successData, failureData} = getSendMoneyParams(report, amount, currency, comment, CONST.IOU.PAYMENT_TYPE.ELSEWHERE, managerID, recipient);

    API.write('SendMoneyElsewhere', params, {optimisticData, successData, failureData});

    resetMoneyRequestInfo();
    Navigation.dismissModal(params.chatReportID);
    Report.notifyNewAction(params.chatReportID, managerID);
}

/**
 * @param {Object} report
 * @param {Number} amount
 * @param {String} currency
 * @param {String} comment
 * @param {String} managerID - Account ID of the person sending the money
 * @param {Object} recipient - The user receiving the money
 */
function sendMoneyWithWallet(report, amount, currency, comment, managerID, recipient) {
    const {params, optimisticData, successData, failureData} = getSendMoneyParams(report, amount, currency, comment, CONST.IOU.PAYMENT_TYPE.EXPENSIFY, managerID, recipient);

    API.write('SendMoneyWithWallet', params, {optimisticData, successData, failureData});

    resetMoneyRequestInfo();
    Navigation.dismissModal(params.chatReportID);
    Report.notifyNewAction(params.chatReportID, managerID);
}

function approveMoneyRequest(expenseReport) {
    const currentNextStep = lodashGet(allNextSteps, `${ONYXKEYS.COLLECTION.NEXT_STEP}${expenseReport.reportID}`, null);

    const optimisticApprovedReportAction = ReportUtils.buildOptimisticApprovedReportAction(expenseReport.total, expenseReport.currency, expenseReport.reportID);

    const optimisticReportActionsData = {
        onyxMethod: Onyx.METHOD.MERGE,
        key: `${ONYXKEYS.COLLECTION.REPORT_ACTIONS}${expenseReport.reportID}`,
        value: {
            [optimisticApprovedReportAction.reportActionID]: {
                ...optimisticApprovedReportAction,
                pendingAction: CONST.RED_BRICK_ROAD_PENDING_ACTION.ADD,
            },
        },
    };
    const optimisticIOUReportData = {
        onyxMethod: Onyx.METHOD.MERGE,
        key: `${ONYXKEYS.COLLECTION.REPORT}${expenseReport.reportID}`,
        value: {
            ...expenseReport,
            lastMessageText: optimisticApprovedReportAction.message[0].text,
            lastMessageHtml: optimisticApprovedReportAction.message[0].html,
            stateNum: CONST.REPORT.STATE_NUM.APPROVED,
            statusNum: CONST.REPORT.STATUS_NUM.APPROVED,
        },
    };
    const optimisticData = [optimisticIOUReportData, optimisticReportActionsData];

    const successData = [
        {
            onyxMethod: Onyx.METHOD.MERGE,
            key: `${ONYXKEYS.COLLECTION.REPORT_ACTIONS}${expenseReport.reportID}`,
            value: {
                [optimisticApprovedReportAction.reportActionID]: {
                    pendingAction: null,
                },
            },
        },
    ];

    const failureData = [
        {
            onyxMethod: Onyx.METHOD.MERGE,
            key: `${ONYXKEYS.COLLECTION.REPORT_ACTIONS}${expenseReport.reportID}`,
            value: {
                [expenseReport.reportActionID]: {
                    errors: ErrorUtils.getMicroSecondOnyxError('iou.error.other'),
                },
            },
        },
    ];

    if (!_.isNull(currentNextStep)) {
        optimisticData.push({
            onyxMethod: Onyx.METHOD.SET,
            key: `${ONYXKEYS.COLLECTION.NEXT_STEP}${expenseReport.reportID}`,
            value: null,
        });
        failureData.push({
            onyxMethod: Onyx.METHOD.MERGE,
            key: `${ONYXKEYS.COLLECTION.NEXT_STEP}${expenseReport.reportID}`,
            value: currentNextStep,
        });
    }

    API.write('ApproveMoneyRequest', {reportID: expenseReport.reportID, approvedReportActionID: optimisticApprovedReportAction.reportActionID}, {optimisticData, successData, failureData});
}

/**
 * @param {Object} expenseReport
 */
function submitReport(expenseReport) {
    const currentNextStep = lodashGet(allNextSteps, `${ONYXKEYS.COLLECTION.NEXT_STEP}${expenseReport.reportID}`, null);

    const optimisticSubmittedReportAction = ReportUtils.buildOptimisticSubmittedReportAction(expenseReport.total, expenseReport.currency, expenseReport.reportID);
    const parentReport = ReportUtils.getReport(expenseReport.parentReportID);
    const policy = ReportUtils.getPolicy(expenseReport.policyID);
    const isCurrentUserManager = currentUserPersonalDetails.accountID === expenseReport.managerID;

    const optimisticData = [
        {
            onyxMethod: Onyx.METHOD.MERGE,
            key: `${ONYXKEYS.COLLECTION.REPORT_ACTIONS}${expenseReport.reportID}`,
            value: {
                [optimisticSubmittedReportAction.reportActionID]: {
                    ...optimisticSubmittedReportAction,
                    pendingAction: CONST.RED_BRICK_ROAD_PENDING_ACTION.ADD,
                },
            },
        },
        {
            onyxMethod: Onyx.METHOD.MERGE,
            key: `${ONYXKEYS.COLLECTION.REPORT}${expenseReport.reportID}`,
            value: {
                ...expenseReport,
                lastMessageText: lodashGet(optimisticSubmittedReportAction, 'message.0.text', ''),
                lastMessageHtml: lodashGet(optimisticSubmittedReportAction, 'message.0.html', ''),
                stateNum: CONST.REPORT.STATE_NUM.SUBMITTED,
                statusNum: CONST.REPORT.STATUS_NUM.SUBMITTED,
            },
        },
        ...(parentReport.reportID
            ? [
                  {
                      onyxMethod: Onyx.METHOD.MERGE,
                      key: `${ONYXKEYS.COLLECTION.REPORT}${parentReport.reportID}`,
                      value: {
                          ...parentReport,

                          // In case its a manager who force submitted the report, they are the next user who needs to take an action
                          hasOutstandingChildRequest: isCurrentUserManager,
                          iouReportID: null,
                      },
                  },
              ]
            : []),
    ];

    const successData = [
        {
            onyxMethod: Onyx.METHOD.MERGE,
            key: `${ONYXKEYS.COLLECTION.REPORT_ACTIONS}${expenseReport.reportID}`,
            value: {
                [optimisticSubmittedReportAction.reportActionID]: {
                    pendingAction: null,
                },
            },
        },
    ];

    const failureData = [
        {
            onyxMethod: Onyx.METHOD.MERGE,
            key: `${ONYXKEYS.COLLECTION.REPORT_ACTIONS}${expenseReport.reportID}`,
            value: {
                [optimisticSubmittedReportAction.reportActionID]: {
                    errors: ErrorUtils.getMicroSecondOnyxError('iou.error.other'),
                },
            },
        },
        {
            onyxMethod: Onyx.METHOD.MERGE,
            key: `${ONYXKEYS.COLLECTION.REPORT}${expenseReport.reportID}`,
            value: {
                statusNum: CONST.REPORT.STATUS_NUM.OPEN,
                stateNum: CONST.REPORT.STATE_NUM.OPEN,
            },
        },
        ...(parentReport.reportID
            ? [
                  {
                      onyxMethod: Onyx.METHOD.MERGE,
                      key: `${ONYXKEYS.COLLECTION.REPORT}${parentReport.reportID}`,
                      value: {
                          hasOutstandingChildRequest: parentReport.hasOutstandingChildRequest,
                          iouReportID: expenseReport.reportID,
                      },
                  },
              ]
            : []),
    ];

    if (!_.isNull(currentNextStep)) {
        optimisticData.push({
            onyxMethod: Onyx.METHOD.SET,
            key: `${ONYXKEYS.COLLECTION.NEXT_STEP}${expenseReport.reportID}`,
            value: null,
        });
        failureData.push({
            onyxMethod: Onyx.METHOD.MERGE,
            key: `${ONYXKEYS.COLLECTION.NEXT_STEP}${expenseReport.reportID}`,
            value: currentNextStep,
        });
    }

    API.write(
        'SubmitReport',
        {
            reportID: expenseReport.reportID,
            managerAccountID: policy.submitsTo || expenseReport.managerID,
            reportActionID: optimisticSubmittedReportAction.reportActionID,
        },
        {optimisticData, successData, failureData},
    );
}

/**
 * @param {Object} expenseReport
 * @param {Object} chatReport
 */
function cancelPayment(expenseReport, chatReport) {
    const optimisticReportAction = ReportUtils.buildOptimisticCancelPaymentReportAction(expenseReport.reportID, -expenseReport.total, expenseReport.currency);
    const policy = ReportUtils.getPolicy(chatReport.policyID);
    const isFree = policy && policy.type === CONST.POLICY.TYPE.FREE;
    const approvalMode = policy.approvalMode || CONST.POLICY.APPROVAL_MODE.BASIC;
    let stateNum = CONST.REPORT.STATE_NUM.SUBMITTED;
    let statusNum = CONST.REPORT.STATUS_NUM.SUBMITTED;
    if (!isFree) {
        stateNum = approvalMode === CONST.POLICY.APPROVAL_MODE.OPTIONAL ? CONST.REPORT.STATE_NUM.SUBMITTED : CONST.REPORT.STATE_NUM.APPROVED;
        statusNum = approvalMode === CONST.POLICY.APPROVAL_MODE.OPTIONAL ? CONST.REPORT.STATUS_NUM.CLOSED : CONST.REPORT.STATUS_NUM.APPROVED;
    }
    const optimisticData = [
        {
            onyxMethod: Onyx.METHOD.MERGE,
            key: `${ONYXKEYS.COLLECTION.REPORT_ACTIONS}${expenseReport.reportID}`,
            value: {
                [optimisticReportAction.reportActionID]: {
                    ...optimisticReportAction,
                    pendingAction: CONST.RED_BRICK_ROAD_PENDING_ACTION.ADD,
                },
            },
        },
        {
            onyxMethod: Onyx.METHOD.MERGE,
            key: `${ONYXKEYS.COLLECTION.REPORT}${expenseReport.reportID}`,
            value: {
                ...expenseReport,
                lastMessageText: lodashGet(optimisticReportAction, 'message.0.text', ''),
                lastMessageHtml: lodashGet(optimisticReportAction, 'message.0.html', ''),
                stateNum,
                statusNum,
            },
        },
    ];

    const successData = [
        {
            onyxMethod: Onyx.METHOD.MERGE,
            key: `${ONYXKEYS.COLLECTION.REPORT_ACTIONS}${expenseReport.reportID}`,
            value: {
                [optimisticReportAction.reportActionID]: {
                    pendingAction: null,
                },
            },
        },
    ];

    const failureData = [
        {
            onyxMethod: Onyx.METHOD.MERGE,
            key: `${ONYXKEYS.COLLECTION.REPORT_ACTIONS}${expenseReport.reportID}`,
            value: {
                [expenseReport.reportActionID]: {
                    errors: ErrorUtils.getMicroSecondOnyxError('iou.error.other'),
                },
            },
        },
        {
            onyxMethod: Onyx.METHOD.MERGE,
            key: `${ONYXKEYS.COLLECTION.REPORT}${expenseReport.reportID}`,
            value: {
                statusNum: CONST.REPORT.STATUS_NUM.REIMBURSED,
            },
        },
        ...(chatReport.reportID
            ? [
                  {
                      onyxMethod: Onyx.METHOD.MERGE,
                      key: `${ONYXKEYS.COLLECTION.REPORT}${chatReport.reportID}`,
                      value: {
                          hasOutstandingChildRequest: false,
                          iouReportID: 0,
                      },
                  },
              ]
            : []),
    ];

    API.write(
        'CancelPayment',
        {
            iouReportID: expenseReport.reportID,
            chatReportID: chatReport.reportID,
            managerAccountID: expenseReport.managerID,
            reportActionID: optimisticReportAction.reportActionID,
        },
        {optimisticData, successData, failureData},
    );
}

/**
 * @param {String} paymentType
 * @param {Object} chatReport
 * @param {Object} iouReport
 * @param {String} reimbursementBankAccountState
 */
function payMoneyRequest(paymentType, chatReport, iouReport) {
    const recipient = {accountID: iouReport.ownerAccountID};
    const {params, optimisticData, successData, failureData} = getPayMoneyRequestParams(chatReport, iouReport, recipient, paymentType);

    // For now we need to call the PayMoneyRequestWithWallet API since PayMoneyRequest was not updated to work with
    // Expensify Wallets.
    const apiCommand = paymentType === CONST.IOU.PAYMENT_TYPE.EXPENSIFY ? 'PayMoneyRequestWithWallet' : 'PayMoneyRequest';

    API.write(apiCommand, params, {optimisticData, successData, failureData});
    Navigation.dismissModal(chatReport.reportID);
}

function detachReceipt(transactionID) {
    const transaction = allTransactions[`${ONYXKEYS.COLLECTION.TRANSACTION}${transactionID}`] || {};
    const newTransaction = {...transaction, filename: '', receipt: {}};

    const optimisticData = [
        {
            onyxMethod: Onyx.METHOD.SET,
            key: `${ONYXKEYS.COLLECTION.TRANSACTION}${transactionID}`,
            value: newTransaction,
        },
    ];

    const failureData = [
        {
            onyxMethod: Onyx.METHOD.MERGE,
            key: `${ONYXKEYS.COLLECTION.TRANSACTION}${transactionID}`,
            value: transaction,
        },
    ];

    API.write('DetachReceipt', {transactionID}, {optimisticData, failureData});
}

/**
 * @param {String} transactionID
 * @param {Object} file
 * @param {String} source
 */
function replaceReceipt(transactionID, file, source) {
    const transaction = allTransactions[`${ONYXKEYS.COLLECTION.TRANSACTION}${transactionID}`] || {};
    const oldReceipt = lodashGet(transaction, 'receipt', {});
    const receiptOptimistic = {
        source,
        state: CONST.IOU.RECEIPT_STATE.OPEN,
    };
    const optimisticData = [
        {
            onyxMethod: Onyx.METHOD.MERGE,
            key: `${ONYXKEYS.COLLECTION.TRANSACTION}${transactionID}`,
            value: {
                receipt: receiptOptimistic,
                filename: file.name,
            },
        },
    ];

    const failureData = [
        {
            onyxMethod: Onyx.METHOD.MERGE,
            key: `${ONYXKEYS.COLLECTION.TRANSACTION}${transactionID}`,
            value: {
                receipt: oldReceipt,
                filename: transaction.filename,
                errors: getReceiptError(receiptOptimistic, file.name),
            },
        },
    ];

    API.write('ReplaceReceipt', {transactionID, receipt: file}, {optimisticData, failureData});
}

/**
 * Finds the participants for an IOU based on the attached report
 * @param {String} transactionID of the transaction to set the participants of
 * @param {Object} report attached to the transaction
 */
function setMoneyRequestParticipantsFromReport(transactionID, report) {
    // If the report is iou or expense report, we should get the chat report to set participant for request money
    const chatReport = ReportUtils.isMoneyRequestReport(report) ? ReportUtils.getReport(report.chatReportID) : report;
    const currentUserAccountID = currentUserPersonalDetails.accountID;
    const participants = ReportUtils.isPolicyExpenseChat(chatReport)
        ? [{reportID: chatReport.reportID, isPolicyExpenseChat: true, selected: true}]
        : _.chain(chatReport.participantAccountIDs)
              .filter((accountID) => currentUserAccountID !== accountID)
              .map((accountID) => ({accountID, selected: true}))
              .value();
    Onyx.merge(`${ONYXKEYS.COLLECTION.TRANSACTION_DRAFT}${transactionID}`, {participants, participantsAutoAssigned: true});
}

/**
 * Initialize money request info and navigate to the MoneyRequest page
 * @param {String} iouType
 * @param {String} reportID
 */
function startMoneyRequest(iouType, reportID = '') {
    resetMoneyRequestInfo(`${iouType}${reportID}`);
    Navigation.navigate(ROUTES.MONEY_REQUEST.getRoute(iouType, reportID));
}

/**
 * @param {String} id
 */
function setMoneyRequestId(id) {
    Onyx.merge(ONYXKEYS.IOU, {id});
}

/**
 * @param {Number} amount
 */
function setMoneyRequestAmount(amount) {
    Onyx.merge(ONYXKEYS.IOU, {amount});
}

/**
 * @param {String} created
 */
function setMoneyRequestCreated(created) {
    Onyx.merge(ONYXKEYS.IOU, {created});
}

/**
 * @param {String} currency
 */
function setMoneyRequestCurrency(currency) {
    Onyx.merge(ONYXKEYS.IOU, {currency});
}

/**
 * @param {String} comment
 */
function setMoneyRequestDescription(comment) {
    Onyx.merge(ONYXKEYS.IOU, {comment: comment.trim()});
}

/**
 * @param {String} merchant
 */
function setMoneyRequestMerchant(merchant) {
    Onyx.merge(ONYXKEYS.IOU, {merchant: merchant.trim()});
}

/**
 * @param {String} category
 */
function setMoneyRequestCategory(category) {
    Onyx.merge(ONYXKEYS.IOU, {category});
}

function resetMoneyRequestCategory() {
    Onyx.merge(ONYXKEYS.IOU, {category: ''});
}

/*
 * @param {String} tag
 */
function setMoneyRequestTag(tag) {
    Onyx.merge(ONYXKEYS.IOU, {tag});
}

function resetMoneyRequestTag() {
    Onyx.merge(ONYXKEYS.IOU, {tag: ''});
}

/**
 * @param {String} transactionID
 * @param {Object} taxRate
 */
function setMoneyRequestTaxRate(transactionID, taxRate) {
    Onyx.merge(`${ONYXKEYS.COLLECTION.TRANSACTION_DRAFT}${transactionID}`, {taxRate});
}

/**
 * @param {String} transactionID
 * @param {Number} taxAmount
 */
function setMoneyRequestTaxAmount(transactionID, taxAmount) {
    Onyx.merge(`${ONYXKEYS.COLLECTION.TRANSACTION_DRAFT}${transactionID}`, {taxAmount});
}

/**
 * @param {Boolean} billable
 */
function setMoneyRequestBillable(billable) {
    Onyx.merge(ONYXKEYS.IOU, {billable});
}

/**
 * @param {Object[]} participants
 * @param {Boolean} isSplitRequest
 */
function setMoneyRequestParticipants(participants, isSplitRequest) {
    Onyx.merge(ONYXKEYS.IOU, {participants, isSplitRequest});
}

function setUpDistanceTransaction() {
    const transactionID = NumberUtils.rand64();
    Onyx.merge(`${ONYXKEYS.COLLECTION.TRANSACTION}${transactionID}`, {
        transactionID,
        comment: {type: CONST.TRANSACTION.TYPE.CUSTOM_UNIT, customUnit: {name: CONST.CUSTOM_UNITS.NAME_DISTANCE}},
    });
    Onyx.merge(ONYXKEYS.IOU, {transactionID});
}

/**
 * Navigates to the next IOU page based on where the IOU request was started
 *
 * @param {Object} iou
 * @param {String} iouType
 * @param {Object} report
 * @param {String} report.reportID
 * @param {String} path
 */
function navigateToNextPage(iou, iouType, report, path = '') {
    const moneyRequestID = `${iouType}${report.reportID || ''}`;
    const shouldReset = iou.id !== moneyRequestID && !_.isEmpty(report.reportID);

    // If the money request ID in Onyx does not match the ID from params, we want to start a new request
    // with the ID from params. We need to clear the participants in case the new request is initiated from FAB.
    if (shouldReset) {
        resetMoneyRequestInfo(moneyRequestID);
    }

    // If we're adding a receipt, that means the user came from the confirmation page and we need to navigate back to it.
    if (path.slice(1) === ROUTES.MONEY_REQUEST_RECEIPT.getRoute(iouType, report.reportID)) {
        Navigation.navigate(ROUTES.MONEY_REQUEST_CONFIRMATION.getRoute(iouType, report.reportID));
        return;
    }

    // If a request is initiated on a report, skip the participants selection step and navigate to the confirmation page.
    if (report.reportID) {
        // If the report is iou or expense report, we should get the chat report to set participant for request money
        const chatReport = ReportUtils.isMoneyRequestReport(report) ? ReportUtils.getReport(report.chatReportID) : report;
        // Reinitialize the participants when the money request ID in Onyx does not match the ID from params
        if (_.isEmpty(iou.participants) || shouldReset) {
            const currentUserAccountID = currentUserPersonalDetails.accountID;
            const participants = ReportUtils.isPolicyExpenseChat(chatReport)
                ? [{reportID: chatReport.reportID, isPolicyExpenseChat: true, selected: true}]
                : _.chain(chatReport.participantAccountIDs)
                      .filter((accountID) => currentUserAccountID !== accountID)
                      .map((accountID) => ({accountID, selected: true}))
                      .value();
            setMoneyRequestParticipants(participants);
            resetMoneyRequestCategory();
            resetMoneyRequestTag();
        }
        Navigation.navigate(ROUTES.MONEY_REQUEST_CONFIRMATION.getRoute(iouType, report.reportID));
        return;
    }
    Navigation.navigate(ROUTES.MONEY_REQUEST_PARTICIPANTS.getRoute(iouType));
}

/**
 *  When the money request or split bill creation flow is initialized via FAB, the reportID is not passed as a navigation
 * parameter.
 * Gets a report id from the first participant of the IOU object stored in Onyx.
 * @param {Object} iou
 * @param {Array} iou.participants
 * @param {Object} route
 * @param {Object} route.params
 * @param {String} [route.params.reportID]
 * @returns {String}
 */
function getIOUReportID(iou, route) {
    return lodashGet(route, 'params.reportID') || lodashGet(iou, 'participants.0.reportID', '');
}

/**
 * @param {String} receiptFilename
 * @param {String} receiptPath
 * @param {Function} onSuccess
 * @param {String} requestType
 * @param {String} iouType
 * @param {String} transactionID
 * @param {String} reportID
 */
// eslint-disable-next-line rulesdir/no-negated-variables
function navigateToStartStepIfScanFileCannotBeRead(receiptFilename, receiptPath, onSuccess, requestType, iouType, transactionID, reportID) {
    if (!receiptFilename || !receiptPath) {
        return;
    }

    const onFailure = () => {
        setMoneyRequestReceipt(transactionID, '', '', true);
        if (requestType === CONST.IOU.REQUEST_TYPE.MANUAL) {
            Navigation.navigate(ROUTES.MONEY_REQUEST_STEP_SCAN.getRoute(CONST.IOU.ACTION.CREATE, iouType, transactionID, reportID, Navigation.getActiveRouteWithoutParams()));
            return;
        }
        IOUUtils.navigateToStartMoneyRequestStep(requestType, iouType, transactionID, reportID);
    };
    FileUtils.readFileAsync(receiptPath, receiptFilename, onSuccess, onFailure);
}

/**
 * Save the preferred payment method for a policy
 * @param {String} policyID
 * @param {String} paymentMethod
 */
function savePreferredPaymentMethod(policyID, paymentMethod) {
    Onyx.merge(`${ONYXKEYS.NVP_LAST_PAYMENT_METHOD}`, {[policyID]: paymentMethod});
}

export {
    setMoneyRequestParticipants,
    createDistanceRequest,
    deleteMoneyRequest,
    splitBill,
    splitBillAndOpenReport,
    setDraftSplitTransaction,
    startSplitBill,
    completeSplitBill,
    requestMoney,
    sendMoneyElsewhere,
    approveMoneyRequest,
    submitReport,
    payMoneyRequest,
    sendMoneyWithWallet,
    startMoneyRequest,
    startMoneyRequest_temporaryForRefactor,
    resetMoneyRequestCategory,
    resetMoneyRequestCategory_temporaryForRefactor,
    resetMoneyRequestInfo,
    resetMoneyRequestTag,
    resetMoneyRequestTag_temporaryForRefactor,
    clearMoneyRequest,
    setMoneyRequestAmount_temporaryForRefactor,
    setMoneyRequestBillable_temporaryForRefactor,
    setMoneyRequestCategory_temporaryForRefactor,
    setMoneyRequestCreated_temporaryForRefactor,
    setMoneyRequestCurrency_temporaryForRefactor,
    setMoneyRequestDescription_temporaryForRefactor,
    setMoneyRequestMerchant_temporaryForRefactor,
    setMoneyRequestParticipants_temporaryForRefactor,
    setMoneyRequestReceipt,
    setMoneyRequestTag_temporaryForRefactor,
    setMoneyRequestAmount,
    setMoneyRequestBillable,
    setMoneyRequestCategory,
    setMoneyRequestCreated,
    setMoneyRequestCurrency,
    setMoneyRequestDescription,
    setMoneyRequestId,
    setMoneyRequestMerchant,
    setMoneyRequestParticipantsFromReport,
    setMoneyRequestTag,
    setMoneyRequestTaxAmount,
    setMoneyRequestTaxRate,
    setUpDistanceTransaction,
    navigateToNextPage,
    updateMoneyRequestDate,
    updateMoneyRequestBillable,
    updateMoneyRequestMerchant,
    updateMoneyRequestTag,
    updateMoneyRequestDistance,
    updateMoneyRequestCategory,
    updateMoneyRequestAmountAndCurrency,
    updateMoneyRequestDescription,
    replaceReceipt,
    detachReceipt,
    getIOUReportID,
    editMoneyRequest,
    cancelPayment,
    navigateToStartStepIfScanFileCannotBeRead,
    savePreferredPaymentMethod,
};<|MERGE_RESOLUTION|>--- conflicted
+++ resolved
@@ -712,11 +712,6 @@
         chatReport = ReportUtils.buildOptimisticChatReport([payerAccountID]);
     }
 
-<<<<<<< HEAD
-    // STEP 2: Get existing IOU report and update its total OR build a new optimistic one
-    const isNewIOUReport = !moneyRequestReportID && (!chatReport.iouReportID || ReportUtils.hasIOUWaitingOnCurrentUserBankAccount(chatReport));
-    let iouReport = isNewIOUReport ? null : allReports[`${ONYXKEYS.COLLECTION.REPORT}${moneyRequestReportID || chatReport.iouReportID}`];
-=======
     // STEP 2: Get the money request report. If the moneyRequestReportID has been provided, we want to add the transaction to this specific report.
     // If no such reportID has been provided, let's use the chatReport.iouReportID property. In case that is not present, build a new optimistic money request report.
     let iouReport = null;
@@ -726,7 +721,6 @@
     } else if (!shouldCreateNewMoneyRequestReport) {
         iouReport = allReports[`${ONYXKEYS.COLLECTION.REPORT}${chatReport.iouReportID}`];
     }
->>>>>>> b6363778
 
     // Check if the Scheduled Submit is enabled in case of expense report
     let needsToBeManuallySubmitted = true;
