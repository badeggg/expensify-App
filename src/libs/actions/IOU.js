import {format} from 'date-fns';
import Str from 'expensify-common/lib/str';
import lodashGet from 'lodash/get';
import lodashHas from 'lodash/has';
<<<<<<< HEAD
import Str from 'expensify-common/lib/str';
import {format} from 'date-fns';
import moment from 'moment';
import CONST from '../../CONST';
import ROUTES from '../../ROUTES';
import ONYXKEYS from '../../ONYXKEYS';
import Navigation from '../Navigation/Navigation';
import * as Localize from '../Localize';
import * as API from '../API';
import * as ReportUtils from '../ReportUtils';
import * as CurrencyUtils from '../CurrencyUtils';
import * as ReportActionsUtils from '../ReportActionsUtils';
import * as IOUUtils from '../IOUUtils';
import * as OptionsListUtils from '../OptionsListUtils';
import DateUtils from '../DateUtils';
import * as TransactionUtils from '../TransactionUtils';
import * as ErrorUtils from '../ErrorUtils';
import * as UserUtils from '../UserUtils';
import * as Report from './Report';
import * as NumberUtils from '../NumberUtils';
import ReceiptGeneric from '../../../assets/images/receipt-generic.png';
import * as LocalePhoneNumber from '../LocalePhoneNumber';
=======
import Onyx from 'react-native-onyx';
import _ from 'underscore';
import ReceiptGeneric from '@assets/images/receipt-generic.png';
import * as API from '@libs/API';
import * as CurrencyUtils from '@libs/CurrencyUtils';
import DateUtils from '@libs/DateUtils';
import * as ErrorUtils from '@libs/ErrorUtils';
import * as IOUUtils from '@libs/IOUUtils';
import * as LocalePhoneNumber from '@libs/LocalePhoneNumber';
import * as Localize from '@libs/Localize';
import Navigation from '@libs/Navigation/Navigation';
import * as NumberUtils from '@libs/NumberUtils';
import * as OptionsListUtils from '@libs/OptionsListUtils';
import * as ReportActionsUtils from '@libs/ReportActionsUtils';
import * as ReportUtils from '@libs/ReportUtils';
import * as TransactionUtils from '@libs/TransactionUtils';
import * as UserUtils from '@libs/UserUtils';
import CONST from '@src/CONST';
import ONYXKEYS from '@src/ONYXKEYS';
import ROUTES from '@src/ROUTES';
>>>>>>> 0a27554a
import * as Policy from './Policy';
import * as Report from './Report';

let allPersonalDetails;
Onyx.connect({
    key: ONYXKEYS.PERSONAL_DETAILS_LIST,
    callback: (val) => {
        allPersonalDetails = val || {};
    },
});

let allReports;
Onyx.connect({
    key: ONYXKEYS.COLLECTION.REPORT,
    waitForCollectionCallback: true,
    callback: (val) => (allReports = val),
});

let allTransactions;
Onyx.connect({
    key: ONYXKEYS.COLLECTION.TRANSACTION,
    waitForCollectionCallback: true,
    callback: (val) => {
        if (!val) {
            allTransactions = {};
            return;
        }

        allTransactions = val;
    },
});

let allDraftSplitTransactions;
Onyx.connect({
    key: ONYXKEYS.COLLECTION.SPLIT_TRANSACTION_DRAFT,
    waitForCollectionCallback: true,
    callback: (val) => {
        allDraftSplitTransactions = val || {};
    },
});

let allRecentlyUsedTags = {};
Onyx.connect({
    key: ONYXKEYS.COLLECTION.POLICY_RECENTLY_USED_TAGS,
    waitForCollectionCallback: true,
    callback: (value) => {
        if (!value) {
            allRecentlyUsedTags = {};
            return;
        }

        allRecentlyUsedTags = value;
    },
});

let allPolicyTags = {};
Onyx.connect({
    key: ONYXKEYS.COLLECTION.POLICY_TAGS,
    waitForCollectionCallback: true,
    callback: (value) => {
        if (!value) {
            allPolicyTags = {};
            return;
        }

        allPolicyTags = value;
    },
});

let userAccountID = '';
let currentUserEmail = '';
Onyx.connect({
    key: ONYXKEYS.SESSION,
    callback: (val) => {
        currentUserEmail = lodashGet(val, 'email', '');
        userAccountID = lodashGet(val, 'accountID', '');
    },
});

let currentUserPersonalDetails = {};
Onyx.connect({
    key: ONYXKEYS.PERSONAL_DETAILS_LIST,
    callback: (val) => {
        currentUserPersonalDetails = lodashGet(val, userAccountID, {});
    },
});

let currentDate = '';
Onyx.connect({
    key: ONYXKEYS.CURRENT_DATE,
    callback: (val) => {
        currentDate = val;
    },
});

/**
 * Initialize money request info and navigate to the MoneyRequest page
 * @param {String} reportID to attach the transaction to
 * @param {String} [iouRequestType] one of manual/scan/distance
 */
function startMoneyRequest_temporaryForRefactor(reportID, iouRequestType = CONST.IOU.REQUEST_TYPE.MANUAL) {
    // Generate a brand new transactionID
    const newTransactionID = CONST.IOU.OPTIMISTIC_TRANSACTION_ID;
    const created = currentDate || moment().format('YYYY-MM-DD');
    const comment = {};

    // Add initial empty waypoints when starting a distance request
    if (iouRequestType === CONST.IOU.REQUEST_TYPE.DISTANCE) {
        comment.waypoints = {
            waypoint0: null,
            waypoint1: null,
        };
    }

    // Store the transaction in Onyx and mark it as not saved so it can be cleaned up later
    // Use set() here so that there is no way that data will be leaked between objects when it gets reset
    Onyx.set(`${ONYXKEYS.COLLECTION.TRANSACTION}${newTransactionID}`, {
        amount: 0,
        comment,
        created,
        currency: lodashGet(currentUserPersonalDetails, 'localCurrencyCode', CONST.CURRENCY.USD),
        iouRequestType,
        reportID,
        transactionID: newTransactionID,
    });
}

/**
 * @param {String} transactionID
 * @param {Number} amount
 * @param {String} currency
 */
function setMoneeRequestAmount_temporaryForRefactor(transactionID, amount, currency) {
    Onyx.merge(`${ONYXKEYS.COLLECTION.TRANSACTION}${transactionID}`, {amount, currency});
}

/**
 * @param {String} transactionID
 * @param {String} created
 */
function setMoneeRequestCreated_temporaryForRefactor(transactionID, created) {
    Onyx.merge(`${ONYXKEYS.COLLECTION.TRANSACTION}${transactionID}`, {created});
}

/**
 * @param {String} transactionID
 * @param {String} currency
 */
function setMoneeRequestCurrency_temporaryForRefactor(transactionID, currency) {
    Onyx.merge(`${ONYXKEYS.COLLECTION.TRANSACTION}${transactionID}`, {currency});
}

/**
 * @param {String} transactionID
 * @param {String} comment
 */
function setMoneeRequestDescription_temporaryForRefactor(transactionID, comment) {
    Onyx.merge(`${ONYXKEYS.COLLECTION.TRANSACTION}${transactionID}`, {comment: {comment: comment.trim()}});
}

/**
 * @param {String} transactionID
 * @param {String} merchant
 */
function setMoneeRequestMerchant_temporaryForRefactor(transactionID, merchant) {
    Onyx.merge(`${ONYXKEYS.COLLECTION.TRANSACTION}${transactionID}`, {merchant: merchant.trim()});
}

/**
 * @param {String} transactionID
 * @param {String} category
 */
function setMoneeRequestCategory_temporaryForRefactor(transactionID, category) {
    Onyx.merge(`${ONYXKEYS.COLLECTION.TRANSACTION}${transactionID}`, {category});
}

/*
 * @param {String} transactionID
 * @param {String} tag
 */
function setMoneeRequestTag_temporaryForRefactor(transactionID, tag) {
    Onyx.merge(`${ONYXKEYS.COLLECTION.TRANSACTION}${transactionID}`, {tag});
}

/**
 * @param {String} transactionID
 * @param {Boolean} billable
 */
function setMoneeRequestBillable_temporaryForRefactor(transactionID, billable) {
    Onyx.merge(`${ONYXKEYS.COLLECTION.TRANSACTION}${transactionID}`, {billable});
}

/**
 * @param {String} transactionID
 * @param {Object[]} participants
 */
function setMoneeRequestParticipants_temporaryForRefactor(transactionID, participants) {
    Onyx.merge(`${ONYXKEYS.COLLECTION.TRANSACTION}${transactionID}`, {participants});
}

/**
 * @param {String} transactionID
 * @param {String} path
 * @param {String} source
 */
function setMoneeRequestReceipt_temporaryForRefactor(transactionID, path, source) {
    Onyx.merge(`${ONYXKEYS.COLLECTION.TRANSACTION}${transactionID}`, {receipt: {path, source}});
}

/**
 * Reset money request info from the store with its initial value
 * @param {String} id
 */
function resetMoneyRequestInfo(id = '') {
    const created = currentDate || format(new Date(), CONST.DATE.FNS_FORMAT_STRING);
    Onyx.merge(ONYXKEYS.IOU, {
        id,
        amount: 0,
        currency: lodashGet(currentUserPersonalDetails, 'localCurrencyCode', CONST.CURRENCY.USD),
        comment: '',
        participants: [],
        merchant: CONST.TRANSACTION.DEFAULT_MERCHANT,
        category: '',
        tag: '',
        created,
        receiptPath: '',
        receiptFilename: '',
        transactionID: '',
        billable: null,
        isSplitRequest: false,
    });
}

function buildOnyxDataForMoneyRequest(
    chatReport,
    iouReport,
    transaction,
    chatCreatedAction,
    iouCreatedAction,
    iouAction,
    optimisticPersonalDetailListAction,
    reportPreviewAction,
    optimisticPolicyRecentlyUsedCategories,
    optimisticPolicyRecentlyUsedTags,
    isNewChatReport,
    isNewIOUReport,
) {
    const optimisticData = [
        {
            // Use SET for new reports because it doesn't exist yet, is faster and we need the data to be available when we navigate to the chat page
            onyxMethod: isNewChatReport ? Onyx.METHOD.SET : Onyx.METHOD.MERGE,
            key: `${ONYXKEYS.COLLECTION.REPORT}${chatReport.reportID}`,
            value: {
                ...chatReport,
                lastReadTime: DateUtils.getDBTime(),
                lastMessageTranslationKey: '',
                hasOutstandingIOU: iouReport.total !== 0,
                iouReportID: iouReport.reportID,
                ...(isNewChatReport ? {pendingFields: {createChat: CONST.RED_BRICK_ROAD_PENDING_ACTION.ADD}} : {}),
            },
        },
        {
            onyxMethod: isNewIOUReport ? Onyx.METHOD.SET : Onyx.METHOD.MERGE,
            key: `${ONYXKEYS.COLLECTION.REPORT}${iouReport.reportID}`,
            value: {
                ...iouReport,
                lastMessageText: iouAction.message[0].text,
                lastMessageHtml: iouAction.message[0].html,
                ...(isNewIOUReport ? {pendingFields: {createChat: CONST.RED_BRICK_ROAD_PENDING_ACTION.ADD}} : {}),
            },
        },
        {
            onyxMethod: Onyx.METHOD.SET,
            key: `${ONYXKEYS.COLLECTION.TRANSACTION}${transaction.transactionID}`,
            value: transaction,
        },
        {
            onyxMethod: isNewChatReport ? Onyx.METHOD.SET : Onyx.METHOD.MERGE,
            key: `${ONYXKEYS.COLLECTION.REPORT_ACTIONS}${chatReport.reportID}`,
            value: {
                ...(isNewChatReport ? {[chatCreatedAction.reportActionID]: chatCreatedAction} : {}),
                [reportPreviewAction.reportActionID]: reportPreviewAction,
            },
        },
        {
            onyxMethod: isNewIOUReport ? Onyx.METHOD.SET : Onyx.METHOD.MERGE,
            key: `${ONYXKEYS.COLLECTION.REPORT_ACTIONS}${iouReport.reportID}`,
            value: {
                ...(isNewIOUReport ? {[iouCreatedAction.reportActionID]: iouCreatedAction} : {}),
                [iouAction.reportActionID]: iouAction,
            },
        },
    ];

    if (!_.isEmpty(optimisticPolicyRecentlyUsedCategories)) {
        optimisticData.push({
            onyxMethod: Onyx.METHOD.SET,
            key: `${ONYXKEYS.COLLECTION.POLICY_RECENTLY_USED_CATEGORIES}${iouReport.policyID}`,
            value: optimisticPolicyRecentlyUsedCategories,
        });
    }

    if (!_.isEmpty(optimisticPolicyRecentlyUsedTags)) {
        optimisticData.push({
            onyxMethod: Onyx.METHOD.MERGE,
            key: `${ONYXKEYS.COLLECTION.POLICY_RECENTLY_USED_TAGS}${iouReport.policyID}`,
            value: optimisticPolicyRecentlyUsedTags,
        });
    }

    if (!_.isEmpty(optimisticPersonalDetailListAction)) {
        optimisticData.push({
            onyxMethod: Onyx.METHOD.MERGE,
            key: ONYXKEYS.PERSONAL_DETAILS_LIST,
            value: optimisticPersonalDetailListAction,
        });
    }

    const successData = [
        ...(isNewChatReport
            ? [
                  {
                      onyxMethod: Onyx.METHOD.MERGE,
                      key: `${ONYXKEYS.COLLECTION.REPORT}${chatReport.reportID}`,
                      value: {
                          pendingFields: null,
                          errorFields: null,
                      },
                  },
              ]
            : []),
        ...(isNewIOUReport
            ? [
                  {
                      onyxMethod: Onyx.METHOD.MERGE,
                      key: `${ONYXKEYS.COLLECTION.REPORT}${iouReport.reportID}`,
                      value: {
                          pendingFields: null,
                          errorFields: null,
                      },
                  },
              ]
            : []),
        {
            onyxMethod: Onyx.METHOD.MERGE,
            key: `${ONYXKEYS.COLLECTION.TRANSACTION}${transaction.transactionID}`,
            value: {pendingAction: null},
        },

        // Remove the temporary transaction used during the creation flow
        {
            onyxMethod: Onyx.METHOD.SET,
            key: `${ONYXKEYS.COLLECTION.TRANSACTION}${CONST.OPTIMISTIC_TRANSACTION_ID}`,
            value: null,
        },
        {
            onyxMethod: Onyx.METHOD.MERGE,
            key: `${ONYXKEYS.COLLECTION.REPORT_ACTIONS}${chatReport.reportID}`,
            value: {
                ...(isNewChatReport
                    ? {
                          [chatCreatedAction.reportActionID]: {
                              pendingAction: null,
                              errors: null,
                          },
                      }
                    : {}),
                [reportPreviewAction.reportActionID]: {
                    pendingAction: null,
                },
            },
        },
        {
            onyxMethod: Onyx.METHOD.MERGE,
            key: `${ONYXKEYS.COLLECTION.REPORT_ACTIONS}${iouReport.reportID}`,
            value: {
                ...(isNewIOUReport
                    ? {
                          [iouCreatedAction.reportActionID]: {
                              pendingAction: null,
                              errors: null,
                          },
                      }
                    : {}),
                [iouAction.reportActionID]: {
                    pendingAction: null,
                    errors: null,
                },
            },
        },
    ];

    const failureData = [
        {
            onyxMethod: Onyx.METHOD.MERGE,
            key: `${ONYXKEYS.COLLECTION.REPORT}${chatReport.reportID}`,
            value: {
                hasOutstandingIOU: chatReport.hasOutstandingIOU,
                iouReportID: chatReport.iouReportID,
                lastReadTime: chatReport.lastReadTime,
                ...(isNewChatReport
                    ? {
                          errorFields: {
                              createChat: ErrorUtils.getMicroSecondOnyxError('report.genericCreateReportFailureMessage'),
                          },
                      }
                    : {}),
            },
        },
        ...(isNewIOUReport
            ? [
                  {
                      onyxMethod: Onyx.METHOD.MERGE,
                      key: `${ONYXKEYS.COLLECTION.REPORT}${iouReport.reportID}`,
                      value: {
                          errorFields: {
                              createChat: ErrorUtils.getMicroSecondOnyxError('report.genericCreateReportFailureMessage'),
                          },
                      },
                  },
              ]
            : []),
        {
            onyxMethod: Onyx.METHOD.MERGE,
            key: `${ONYXKEYS.COLLECTION.TRANSACTION}${transaction.transactionID}`,
            value: {
                errors: ErrorUtils.getMicroSecondOnyxError('iou.error.genericCreateFailureMessage'),
            },
        },

        // Remove the temporary transaction used during the creation flow
        {
            onyxMethod: Onyx.METHOD.SET,
            key: `${ONYXKEYS.COLLECTION.TRANSACTION}${CONST.OPTIMISTIC_TRANSACTION_ID}`,
            value: null,
        },
        {
            onyxMethod: Onyx.METHOD.MERGE,
            key: `${ONYXKEYS.COLLECTION.REPORT_ACTIONS}${chatReport.reportID}`,
            value: {
                ...(isNewChatReport
                    ? {
                          [chatCreatedAction.reportActionID]: {
                              errors: ErrorUtils.getMicroSecondOnyxError('iou.error.genericCreateFailureMessage'),
                          },
                          [reportPreviewAction.reportActionID]: {
                              errors: ErrorUtils.getMicroSecondOnyxError(null),
                          },
                      }
                    : {
                          [reportPreviewAction.reportActionID]: {
                              created: reportPreviewAction.created,
                              errors: ErrorUtils.getMicroSecondOnyxError('iou.error.genericCreateFailureMessage'),
                          },
                      }),
            },
        },
        {
            onyxMethod: Onyx.METHOD.MERGE,
            key: `${ONYXKEYS.COLLECTION.REPORT_ACTIONS}${iouReport.reportID}`,
            value: {
                ...(isNewIOUReport
                    ? {
                          [iouCreatedAction.reportActionID]: {
                              errors: ErrorUtils.getMicroSecondOnyxError('iou.error.genericCreateFailureMessage'),
                          },
                          [iouAction.reportActionID]: {
                              errors: ErrorUtils.getMicroSecondOnyxError(null),
                          },
                      }
                    : {
                          [iouAction.reportActionID]: {
                              errors: ErrorUtils.getMicroSecondOnyxError('iou.error.genericCreateFailureMessage'),
                          },
                      }),
            },
        },
    ];

    return [optimisticData, successData, failureData];
}

/**
 * Gathers all the data needed to make a money request. It attempts to find existing reports, iouReports, and receipts. If it doesn't find them, then
 * it creates optimistic versions of them and uses those instead
 *
 * @param {Object} report
 * @param {Object} participant
 * @param {String} comment
 * @param {Number} amount
 * @param {String} currency
 * @param {String} created
 * @param {String} merchant
 * @param {Number} [payeeAccountID]
 * @param {String} [payeeEmail]
 * @param {Object} [receipt]
 * @param {String} [existingTransactionID]
 * @param {String} [category]
 * @param {String} [tag]
 * @param {Boolean} [billable]
 * @returns {Object} data
 * @returns {String} data.payerEmail
 * @returns {Object} data.iouReport
 * @returns {Object} data.chatReport
 * @returns {Object} data.transaction
 * @returns {Object} data.iouAction
 * @returns {Object} data.createdChatReportActionID
 * @returns {Object} data.createdIOUReportActionID
 * @returns {Object} data.reportPreviewAction
 * @returns {Object} data.onyxData
 * @returns {Object} data.onyxData.optimisticData
 * @returns {Object} data.onyxData.successData
 * @returns {Object} data.onyxData.failureData
 */
function getMoneyRequestInformation(
    report,
    participant,
    comment,
    amount,
    currency,
    created,
    merchant,
    payeeAccountID = userAccountID,
    payeeEmail = currentUserEmail,
    receipt = undefined,
    existingTransactionID = undefined,
    category = undefined,
    tag = undefined,
    billable = undefined,
) {
    const payerEmail = OptionsListUtils.addSMSDomainIfPhoneNumber(participant.login);
    const payerAccountID = Number(participant.accountID);
    const isPolicyExpenseChat = participant.isPolicyExpenseChat;

    // STEP 1: Get existing chat report OR build a new optimistic one
    let isNewChatReport = false;
    let chatReport = lodashGet(report, 'reportID', null) ? report : null;

    // If this is a policyExpenseChat, the chatReport must exist and we can get it from Onyx.
    // report is null if the flow is initiated from the global create menu. However, participant always stores the reportID if it exists, which is the case for policyExpenseChats
    if (!chatReport && isPolicyExpenseChat) {
        chatReport = allReports[`${ONYXKEYS.COLLECTION.REPORT}${participant.reportID}`];
    }

    if (!chatReport) {
        chatReport = ReportUtils.getChatByParticipants([payerAccountID]);
    }

    // If we still don't have a report, it likely doens't exist and we need to build an optimistic one
    if (!chatReport) {
        isNewChatReport = true;
        chatReport = ReportUtils.buildOptimisticChatReport([payerAccountID]);
    }

    // STEP 2: Get existing IOU report and update its total OR build a new optimistic one
    const isNewIOUReport = !chatReport.iouReportID || ReportUtils.hasIOUWaitingOnCurrentUserBankAccount(chatReport);
    let iouReport = isNewIOUReport ? null : allReports[`${ONYXKEYS.COLLECTION.REPORT}${chatReport.iouReportID}`];

    if (iouReport) {
        if (isPolicyExpenseChat) {
            iouReport = {...iouReport};

            // Because of the Expense reports are stored as negative values, we substract the total from the amount
            iouReport.total -= amount;
        } else {
            iouReport = IOUUtils.updateIOUOwnerAndTotal(iouReport, payeeAccountID, amount, currency);
        }
    } else {
        iouReport = isPolicyExpenseChat
            ? ReportUtils.buildOptimisticExpenseReport(chatReport.reportID, chatReport.policyID, payeeAccountID, amount, currency)
            : ReportUtils.buildOptimisticIOUReport(payeeAccountID, payerAccountID, amount, chatReport.reportID, currency);
    }

    // STEP 3: Build optimistic receipt and transaction
    const receiptObject = {};
    let filename;
    if (receipt && receipt.source) {
        receiptObject.source = receipt.source;
        receiptObject.state = receipt.state || CONST.IOU.RECEIPT_STATE.SCANREADY;
        filename = receipt.name;
    }
    let optimisticTransaction = TransactionUtils.buildOptimisticTransaction(
        ReportUtils.isExpenseReport(iouReport) ? -amount : amount,
        currency,
        iouReport.reportID,
        comment,
        created,
        '',
        '',
        merchant,
        receiptObject,
        filename,
        existingTransactionID,
        category,
        tag,
        billable,
    );

    let optimisticPolicyRecentlyUsedCategories = [];
    if (category) {
        optimisticPolicyRecentlyUsedCategories = Policy.buildOptimisticPolicyRecentlyUsedCategories(iouReport.policyID, category);
    }

    const optimisticPolicyRecentlyUsedTags = {};
    const policyTags = allPolicyTags[`${ONYXKEYS.COLLECTION.POLICY_TAGS}${iouReport.policyID}`];
    const recentlyUsedPolicyTags = allRecentlyUsedTags[`${ONYXKEYS.COLLECTION.POLICY_RECENTLY_USED_TAGS}${iouReport.policyID}`];

    if (policyTags) {
        // For now it only uses the first tag of the policy, since multi-tags are not yet supported
        const tagListKey = _.first(_.keys(policyTags));
        const uniquePolicyRecentlyUsedTags = recentlyUsedPolicyTags ? _.filter(recentlyUsedPolicyTags[tagListKey], (recentlyUsedPolicyTag) => recentlyUsedPolicyTag !== tag) : [];
        optimisticPolicyRecentlyUsedTags[tagListKey] = [tag, ...uniquePolicyRecentlyUsedTags];
    }

    // If there is an existing transaction (which is the case for distance requests), then the data from the existing transaction
    // needs to be manually merged into the optimistic transaction. This is because buildOnyxDataForMoneyRequest() uses `Onyx.set()` for the transaction
    // data. This is a big can of worms to change it to `Onyx.merge()` as explored in https://expensify.slack.com/archives/C05DWUDHVK7/p1692139468252109.
    // I want to clean this up at some point, but it's possible this will live in the code for a while so I've created https://github.com/Expensify/App/issues/25417
    // to remind me to do this.
    const existingTransaction = existingTransactionID && TransactionUtils.getTransaction(existingTransactionID);
    if (existingTransaction) {
        optimisticTransaction = {
            ...optimisticTransaction,
            ...existingTransaction,
        };
    }

    // STEP 4: Build optimistic reportActions. We need:
    // 1. CREATED action for the chatReport
    // 2. CREATED action for the iouReport
    // 3. IOU action for the iouReport
    // 4. REPORTPREVIEW action for the chatReport
    // Note: The CREATED action for the IOU report must be optimistically generated before the IOU action so there's no chance that it appears after the IOU action in the chat
    const currentTime = DateUtils.getDBTime();
    const optimisticCreatedActionForChat = ReportUtils.buildOptimisticCreatedReportAction(payeeEmail);
    const optimisticCreatedActionForIOU = ReportUtils.buildOptimisticCreatedReportAction(payeeEmail, DateUtils.subtractMillisecondsFromDateTime(currentTime, 1));
    const iouAction = ReportUtils.buildOptimisticIOUReportAction(
        CONST.IOU.REPORT_ACTION_TYPE.CREATE,
        amount,
        currency,
        comment,
        [participant],
        optimisticTransaction.transactionID,
        '',
        iouReport.reportID,
        false,
        false,
        receiptObject,
        false,
        currentTime,
    );

    let reportPreviewAction = isNewIOUReport ? null : ReportActionsUtils.getReportPreviewAction(chatReport.reportID, iouReport.reportID);
    if (reportPreviewAction) {
        reportPreviewAction = ReportUtils.updateReportPreview(iouReport, reportPreviewAction, false, comment, optimisticTransaction);
    } else {
        reportPreviewAction = ReportUtils.buildOptimisticReportPreview(chatReport, iouReport, comment, optimisticTransaction);

        // Generated ReportPreview action is a parent report action of the iou report.
        // We are setting the iou report's parentReportActionID to display subtitle correctly in IOU page when offline.
        iouReport.parentReportActionID = reportPreviewAction.reportActionID;
    }

    // Add optimistic personal details for participant
    const optimisticPersonalDetailListAction = isNewChatReport
        ? {
              [payerAccountID]: {
                  accountID: payerAccountID,
                  avatar: UserUtils.getDefaultAvatarURL(payerAccountID),
                  displayName: LocalePhoneNumber.formatPhoneNumber(participant.displayName || payerEmail),
                  login: participant.login,
                  isOptimisticPersonalDetail: true,
              },
          }
        : undefined;

    // STEP 5: Build Onyx Data
    const [optimisticData, successData, failureData] = buildOnyxDataForMoneyRequest(
        chatReport,
        iouReport,
        optimisticTransaction,
        optimisticCreatedActionForChat,
        optimisticCreatedActionForIOU,
        iouAction,
        optimisticPersonalDetailListAction,
        reportPreviewAction,
        optimisticPolicyRecentlyUsedCategories,
        optimisticPolicyRecentlyUsedTags,
        isNewChatReport,
        isNewIOUReport,
    );

    return {
        payerAccountID,
        payerEmail,
        iouReport,
        chatReport,
        transaction: optimisticTransaction,
        iouAction,
        createdChatReportActionID: isNewChatReport ? optimisticCreatedActionForChat.reportActionID : 0,
        createdIOUReportActionID: isNewIOUReport ? optimisticCreatedActionForIOU.reportActionID : 0,
        reportPreviewAction,
        onyxData: {
            optimisticData,
            successData,
            failureData,
        },
    };
}

/**
 * Requests money based on a distance (eg. mileage from a map)
 *
 * @param {Object} report
 * @param {Object} participant
 * @param {String} comment
 * @param {String} created
 * @param {String} [category]
 * @param {String} [tag]
 * @param {Number} amount
 * @param {String} currency
 * @param {String} merchant
 * @param {Boolean} [billable]
 * @param {Obejct} validWaypoints
 */
function createDistanceRequest(report, participant, comment, created, category, tag, amount, currency, merchant, billable, validWaypoints) {
    const optimisticReceipt = {
        source: ReceiptGeneric,
        state: CONST.IOU.RECEIPT_STATE.OPEN,
    };
    const {iouReport, chatReport, transaction, iouAction, createdChatReportActionID, createdIOUReportActionID, reportPreviewAction, onyxData} = getMoneyRequestInformation(
        report,
        participant,
        comment,
        amount,
        currency,
        created,
        merchant,
        userAccountID,
        currentUserEmail,
        optimisticReceipt,
        undefined,
        category,
        tag,
        billable,
    );
    API.write(
        'CreateDistanceRequest',
        {
            comment,
            iouReportID: iouReport.reportID,
            chatReportID: chatReport.reportID,
            transactionID: transaction.transactionID,
            reportActionID: iouAction.reportActionID,
            createdChatReportActionID,
            createdIOUReportActionID,
            reportPreviewReportActionID: reportPreviewAction.reportActionID,
            waypoints: JSON.stringify(validWaypoints),
            created,
            category,
            tag,
            billable,
        },
        onyxData,
    );
    Navigation.dismissModal(chatReport.reportID);
    Report.notifyNewAction(chatReport.reportID, userAccountID);
}

/**
 * Edits an existing distance request
 *
 * @param {String} transactionID
 * @param {Number} transactionThreadReportID
 * @param {Object} transactionChanges
 * @param {String} [transactionChanges.created]
 * @param {Number} [transactionChanges.amount]
 * @param {Object} [transactionChanges.comment]
 * @param {Object} [transactionChanges.waypoints]
 *
 */
function updateDistanceRequest(transactionID, transactionThreadReportID, transactionChanges) {
    const optimisticData = [];
    const successData = [];
    const failureData = [];

    // Step 1: Set any "pending fields" (ones updated while the user was offline) to have error messages in the failureData
    const pendingFields = _.mapObject(transactionChanges, () => CONST.RED_BRICK_ROAD_PENDING_ACTION.UPDATE);
    const clearedPendingFields = _.mapObject(transactionChanges, () => null);
    const errorFields = _.mapObject(pendingFields, () => ({
        [DateUtils.getMicroseconds()]: Localize.translateLocal('iou.error.genericEditFailureMessage'),
    }));

    // Step 2: Get all the collections being updated
    const transactionThread = allReports[`${ONYXKEYS.COLLECTION.REPORT}${transactionThreadReportID}`];
    const transaction = allTransactions[`${ONYXKEYS.COLLECTION.TRANSACTION}${transactionID}`];
    const iouReport = allReports[`${ONYXKEYS.COLLECTION.REPORT}${transactionThread.parentReportID}`];
    const isFromExpenseReport = ReportUtils.isExpenseReport(iouReport);
    const updatedTransaction = TransactionUtils.getUpdatedTransaction(transaction, transactionChanges, isFromExpenseReport);
    const transactionDetails = ReportUtils.getTransactionDetails(updatedTransaction);

    const params = {
        ...transactionDetails,
        transactionID,
        // This needs to be a JSON string since we're sending this to the MapBox API
        waypoints: JSON.stringify(transactionDetails.waypoints),
    };

    // Step 3: Build the modified expense report actions
    // We don't create a modified report action if we're updating the waypoints,
    // since there isn't actually any optimistic data we can create for them and the report action is created on the server
    // with the response from the MapBox API
    if (!_.has(transactionChanges, 'waypoints')) {
        const updatedReportAction = ReportUtils.buildOptimisticModifiedExpenseReportAction(transactionThread, transaction, transactionChanges, isFromExpenseReport);
        params.reportActionID = updatedReportAction.reportActionID;

        optimisticData.push({
            onyxMethod: Onyx.METHOD.MERGE,
            key: `${ONYXKEYS.COLLECTION.REPORT_ACTIONS}${transactionThread.reportID}`,
            value: {
                [updatedReportAction.reportActionID]: updatedReportAction,
            },
        });
        successData.push({
            onyxMethod: Onyx.METHOD.MERGE,
            key: `${ONYXKEYS.COLLECTION.REPORT_ACTIONS}${transactionThread.reportID}`,
            value: {
                [updatedReportAction.reportActionID]: {pendingAction: null},
            },
        });
        failureData.push({
            onyxMethod: Onyx.METHOD.MERGE,
            key: `${ONYXKEYS.COLLECTION.REPORT_ACTIONS}${transactionThread.reportID}`,
            value: {
                [updatedReportAction.reportActionID]: updatedReportAction,
            },
        });

        // Step 4: Compute the IOU total and update the report preview message (and report header) so LHN amount owed is correct.
        // Should only update if the transaction matches the currency of the report, else we wait for the update
        // from the server with the currency conversion
        let updatedMoneyRequestReport = {...iouReport};
        if (updatedTransaction.currency === iouReport.currency && updatedTransaction.modifiedAmount) {
            const diff = TransactionUtils.getAmount(transaction, true) - TransactionUtils.getAmount(updatedTransaction, true);
            if (ReportUtils.isExpenseReport(iouReport)) {
                updatedMoneyRequestReport.total += diff;
            } else {
                updatedMoneyRequestReport = IOUUtils.updateIOUOwnerAndTotal(iouReport, updatedReportAction.actorAccountID, diff, TransactionUtils.getCurrency(transaction), false);
            }

            updatedMoneyRequestReport.cachedTotal = CurrencyUtils.convertToDisplayString(updatedMoneyRequestReport.total, updatedTransaction.currency);
            optimisticData.push({
                onyxMethod: Onyx.METHOD.MERGE,
                key: `${ONYXKEYS.COLLECTION.REPORT}${iouReport.reportID}`,
                value: updatedMoneyRequestReport,
            });
            successData.push({
                onyxMethod: Onyx.METHOD.MERGE,
                key: `${ONYXKEYS.COLLECTION.REPORT}${iouReport.reportID}`,
                value: {pendingAction: null},
            });
        }
    }

    // Optimistically modify the transaction
    optimisticData.push({
        onyxMethod: Onyx.METHOD.MERGE,
        key: `${ONYXKEYS.COLLECTION.TRANSACTION}${transactionID}`,
        value: {
            ...updatedTransaction,
            pendingFields,
            isLoading: _.has(transactionChanges, 'waypoints'),
            errorFields: null,
        },
    });

    // Clear out the error fields and loading states on success
    successData.push({
        onyxMethod: Onyx.METHOD.MERGE,
        key: `${ONYXKEYS.COLLECTION.TRANSACTION}${transactionID}`,
        value: {
            pendingFields: clearedPendingFields,
            isLoading: false,
            errorFields: null,
        },
    });

    if (_.has(transactionChanges, 'waypoints')) {
        // Delete the backup transaction when editing waypoints when the server responds successfully and there are no errors
        successData.push({
            onyxMethod: Onyx.METHOD.SET,
            key: `${ONYXKEYS.COLLECTION.TRANSACTION}${transactionID}-backup`,
            value: null,
        });
    }

    // Clear out loading states, pending fields, and add the error fields
    failureData.push({
        onyxMethod: Onyx.METHOD.MERGE,
        key: `${ONYXKEYS.COLLECTION.TRANSACTION}${transactionID}`,
        value: {
            pendingFields: clearedPendingFields,
            isLoading: false,
            errorFields,
        },
    });

    // Reset the iouReport to it's original state
    failureData.push({
        onyxMethod: Onyx.METHOD.MERGE,
        key: `${ONYXKEYS.COLLECTION.REPORT}${iouReport.reportID}`,
        value: iouReport,
    });

    API.write('UpdateDistanceRequest', params, {optimisticData, successData, failureData});
}

/**
 * Request money from another user
 *
 * @param {Object} report
 * @param {Number} amount - always in the smallest unit of the currency
 * @param {String} currency
 * @param {String} created
 * @param {String} merchant
 * @param {String} payeeEmail
 * @param {Number} payeeAccountID
 * @param {Object} participant
 * @param {String} comment
 * @param {Object} [receipt]
 * @param {String} [category]
 * @param {String} [tag]
 * @param {Boolean} [billable]
 */
function requestMoney(
    report,
    amount,
    currency,
    created,
    merchant,
    payeeEmail,
    payeeAccountID,
    participant,
    comment,
    receipt = undefined,
    category = undefined,
    tag = undefined,
    billable = undefined,
) {
    // If the report is iou or expense report, we should get the linked chat report to be passed to the getMoneyRequestInformation function
    const isMoneyRequestReport = ReportUtils.isMoneyRequestReport(report);
    const currentChatReport = isMoneyRequestReport ? ReportUtils.getReport(report.chatReportID) : report;
    const {payerAccountID, payerEmail, iouReport, chatReport, transaction, iouAction, createdChatReportActionID, createdIOUReportActionID, reportPreviewAction, onyxData} =
        getMoneyRequestInformation(currentChatReport, participant, comment, amount, currency, created, merchant, payeeAccountID, payeeEmail, receipt, undefined, category, tag, billable);

    API.write(
        'RequestMoney',
        {
            debtorEmail: payerEmail,
            debtorAccountID: payerAccountID,
            amount,
            currency,
            comment,
            created,
            merchant,
            iouReportID: iouReport.reportID,
            chatReportID: chatReport.reportID,
            transactionID: transaction.transactionID,
            reportActionID: iouAction.reportActionID,
            createdChatReportActionID,
            createdIOUReportActionID,
            reportPreviewReportActionID: reportPreviewAction.reportActionID,
            receipt,
            receiptState: lodashGet(receipt, 'state'),
            category,
            tag,
            billable,
        },
        onyxData,
    );
    resetMoneyRequestInfo();
    Navigation.dismissModal(isMoneyRequestReport ? report.reportID : chatReport.reportID);
    Report.notifyNewAction(chatReport.reportID, payeeAccountID);
}

/**
 * Build the Onyx data and IOU split necessary for splitting a bill with 3+ users.
 * 1. Build the optimistic Onyx data for the group chat, i.e. chatReport and iouReportAction creating the former if it doesn't yet exist.
 * 2. Loop over the group chat participant list, building optimistic or updating existing chatReports, iouReports and iouReportActions between the user and each participant.
 * We build both Onyx data and the IOU split that is sent as a request param and is used by Auth to create the chatReports, iouReports and iouReportActions in the database.
 * The IOU split has the following shape:
 *  [
 *      {email: 'currentUser', amount: 100},
 *      {email: 'user2', amount: 100, iouReportID: '100', chatReportID: '110', transactionID: '120', reportActionID: '130'},
 *      {email: 'user3', amount: 100, iouReportID: '200', chatReportID: '210', transactionID: '220', reportActionID: '230'}
 *  ]
 * @param {Array} participants
 * @param {String} currentUserLogin
 * @param {Number} currentUserAccountID
 * @param {Number} amount - always in the smallest unit of the currency
 * @param {String} comment
 * @param {String} currency
 * @param {String} category
 * @param {String} existingSplitChatReportID - the report ID where the split bill happens, could be a group chat or a workspace chat
 *
 * @return {Object}
 */
function createSplitsAndOnyxData(participants, currentUserLogin, currentUserAccountID, amount, comment, currency, category, existingSplitChatReportID = '') {
    const currentUserEmailForIOUSplit = OptionsListUtils.addSMSDomainIfPhoneNumber(currentUserLogin);
    const participantAccountIDs = _.map(participants, (participant) => Number(participant.accountID));
    const existingSplitChatReport =
        existingSplitChatReportID || participants[0].reportID
            ? allReports[`${ONYXKEYS.COLLECTION.REPORT}${existingSplitChatReportID || participants[0].reportID}`]
            : ReportUtils.getChatByParticipants(participantAccountIDs);
    const splitChatReport = existingSplitChatReport || ReportUtils.buildOptimisticChatReport(participantAccountIDs);
    const isOwnPolicyExpenseChat = splitChatReport.isOwnPolicyExpenseChat;

    // ReportID is -2 (aka "deleted") on the group transaction: https://github.com/Expensify/Auth/blob/3fa2698654cd4fbc30f9de38acfca3fbeb7842e4/auth/command/SplitTransaction.cpp#L24-L27
    const formattedParticipants = isOwnPolicyExpenseChat
        ? [currentUserLogin, ReportUtils.getReportName(splitChatReport)]
        : Localize.arrayToString([currentUserLogin, ..._.map(participants, (participant) => participant.login || '')]);

    const splitTransaction = TransactionUtils.buildOptimisticTransaction(
        amount,
        currency,
        CONST.REPORT.SPLIT_REPORTID,
        comment,
        '',
        '',
        '',
        `${Localize.translateLocal('iou.splitBill')} ${Localize.translateLocal('common.with')} ${formattedParticipants} [${DateUtils.getDBTime().slice(0, 10)}]`,
        undefined,
        undefined,
        undefined,
        category,
    );

    // Note: The created action must be optimistically generated before the IOU action so there's no chance that the created action appears after the IOU action in the chat
    const splitCreatedReportAction = ReportUtils.buildOptimisticCreatedReportAction(currentUserEmailForIOUSplit);
    const splitIOUReportAction = ReportUtils.buildOptimisticIOUReportAction(
        CONST.IOU.REPORT_ACTION_TYPE.SPLIT,
        amount,
        currency,
        comment,
        participants,
        splitTransaction.transactionID,
        '',
        '',
        false,
        false,
        {},
        isOwnPolicyExpenseChat,
    );

    splitChatReport.lastReadTime = DateUtils.getDBTime();
    splitChatReport.lastMessageText = splitIOUReportAction.message[0].text;
    splitChatReport.lastMessageHtml = splitIOUReportAction.message[0].html;

    // If we have an existing splitChatReport (group chat or workspace) use it's pending fields, otherwise indicate that we are adding a chat
    if (!existingSplitChatReport) {
        splitChatReport.pendingFields = {
            createChat: CONST.RED_BRICK_ROAD_PENDING_ACTION.ADD,
        };
    }

    const optimisticData = [
        {
            // Use set for new reports because it doesn't exist yet, is faster,
            // and we need the data to be available when we navigate to the chat page
            onyxMethod: existingSplitChatReport ? Onyx.METHOD.MERGE : Onyx.METHOD.SET,
            key: `${ONYXKEYS.COLLECTION.REPORT}${splitChatReport.reportID}`,
            value: splitChatReport,
        },
        {
            onyxMethod: existingSplitChatReport ? Onyx.METHOD.MERGE : Onyx.METHOD.SET,
            key: `${ONYXKEYS.COLLECTION.REPORT_ACTIONS}${splitChatReport.reportID}`,
            value: {
                ...(existingSplitChatReport ? {} : {[splitCreatedReportAction.reportActionID]: splitCreatedReportAction}),
                [splitIOUReportAction.reportActionID]: splitIOUReportAction,
            },
        },
        {
            onyxMethod: Onyx.METHOD.SET,
            key: `${ONYXKEYS.COLLECTION.TRANSACTION}${splitTransaction.transactionID}`,
            value: splitTransaction,
        },
    ];

    const successData = [
        {
            onyxMethod: Onyx.METHOD.MERGE,
            key: `${ONYXKEYS.COLLECTION.REPORT_ACTIONS}${splitChatReport.reportID}`,
            value: {
                ...(existingSplitChatReport ? {} : {[splitCreatedReportAction.reportActionID]: {pendingAction: null}}),
                [splitIOUReportAction.reportActionID]: {pendingAction: null},
            },
        },
        {
            onyxMethod: Onyx.METHOD.MERGE,
            key: `${ONYXKEYS.COLLECTION.TRANSACTION}${splitTransaction.transactionID}`,
            value: {pendingAction: null},
        },
        {
            onyxMethod: Onyx.METHOD.MERGE,
            key: `${ONYXKEYS.COLLECTION.TRANSACTION}${CONST.OPTIMISTIC_TRANSACTION_ID}`,
            value: null,
        },
    ];

    if (!existingSplitChatReport) {
        successData.push({
            onyxMethod: Onyx.METHOD.MERGE,
            key: `${ONYXKEYS.COLLECTION.REPORT}${splitChatReport.reportID}`,
            value: {pendingFields: {createChat: null}},
        });
    }

    const failureData = [
        {
            onyxMethod: Onyx.METHOD.MERGE,
            key: `${ONYXKEYS.COLLECTION.TRANSACTION}${splitTransaction.transactionID}`,
            value: {
                errors: ErrorUtils.getMicroSecondOnyxError('iou.error.genericCreateFailureMessage'),
            },
        },
        {
            onyxMethod: Onyx.METHOD.MERGE,
            key: `${ONYXKEYS.COLLECTION.TRANSACTION}${CONST.OPTIMISTIC_TRANSACTION_ID}`,
            value: null,
        },
    ];

    if (existingSplitChatReport) {
        failureData.push({
            onyxMethod: Onyx.METHOD.MERGE,
            key: `${ONYXKEYS.COLLECTION.REPORT_ACTIONS}${splitChatReport.reportID}`,
            value: {
                [splitIOUReportAction.reportActionID]: {
                    errors: ErrorUtils.getMicroSecondOnyxError('iou.error.genericCreateFailureMessage'),
                },
            },
        });
    } else {
        failureData.push(
            {
                onyxMethod: Onyx.METHOD.MERGE,
                key: `${ONYXKEYS.COLLECTION.REPORT}${splitChatReport.reportID}`,
                value: {
                    errorFields: {
                        createChat: ErrorUtils.getMicroSecondOnyxError('report.genericCreateReportFailureMessage'),
                    },
                },
            },
            {
                onyxMethod: Onyx.METHOD.MERGE,
                key: `${ONYXKEYS.COLLECTION.REPORT_ACTIONS}${splitChatReport.reportID}`,
                value: {
                    [splitIOUReportAction.reportActionID]: {
                        errors: ErrorUtils.getMicroSecondOnyxError(null),
                    },
                },
            },
        );
    }

    // Loop through participants creating individual chats, iouReports and reportActionIDs as needed
    const splitAmount = IOUUtils.calculateAmount(participants.length, amount, currency, false);
    const splits = [{email: currentUserEmailForIOUSplit, accountID: currentUserAccountID, amount: IOUUtils.calculateAmount(participants.length, amount, currency, true)}];

    const hasMultipleParticipants = participants.length > 1;
    _.each(participants, (participant) => {
        // In a case when a participant is a workspace, even when a current user is not an owner of the workspace
        const isPolicyExpenseChat = ReportUtils.isPolicyExpenseChat(participant);

        // In case the participant is a workspace, email & accountID should remain undefined and won't be used in the rest of this code
        // participant.login is undefined when the request is initiated from a group DM with an unknown user, so we need to add a default
        const email = isOwnPolicyExpenseChat || isPolicyExpenseChat ? '' : OptionsListUtils.addSMSDomainIfPhoneNumber(participant.login || '').toLowerCase();
        const accountID = isOwnPolicyExpenseChat || isPolicyExpenseChat ? 0 : Number(participant.accountID);
        if (email === currentUserEmailForIOUSplit) {
            return;
        }

        // STEP 1: Get existing chat report OR build a new optimistic one
        // If we only have one participant and the request was initiated from the global create menu, i.e. !existingGroupChatReportID, the oneOnOneChatReport is the groupChatReport
        let oneOnOneChatReport;
        let isNewOneOnOneChatReport = false;
        let shouldCreateOptimisticPersonalDetails = false;
        const personalDetailExists = lodashHas(allPersonalDetails, accountID);

        // If this is a split between two people only and the function
        // wasn't provided with an existing group chat report id
        // or, if the split is being made from the workspace chat, then the oneOnOneChatReport is the same as the splitChatReport
        // in this case existingSplitChatReport will belong to the policy expense chat and we won't be
        // entering code that creates optimistic personal details
        if ((!hasMultipleParticipants && !existingSplitChatReportID) || isOwnPolicyExpenseChat) {
            oneOnOneChatReport = splitChatReport;
            shouldCreateOptimisticPersonalDetails = !existingSplitChatReport && !personalDetailExists;
        } else {
            const existingChatReport = ReportUtils.getChatByParticipants([accountID]);
            isNewOneOnOneChatReport = !existingChatReport;
            shouldCreateOptimisticPersonalDetails = isNewOneOnOneChatReport && !personalDetailExists;
            oneOnOneChatReport = existingChatReport || ReportUtils.buildOptimisticChatReport([accountID]);
        }

        // STEP 2: Get existing IOU/Expense report and update its total OR build a new optimistic one
        // For Control policy expense chats, if the report is already approved, create a new expense report
        let oneOnOneIOUReport = lodashGet(allReports, `${ONYXKEYS.COLLECTION.REPORT}${oneOnOneChatReport.iouReportID}`, undefined);
        const shouldCreateNewOneOnOneIOUReport =
            _.isUndefined(oneOnOneIOUReport) || (isOwnPolicyExpenseChat && ReportUtils.isControlPolicyExpenseReport(oneOnOneIOUReport) && ReportUtils.isReportApproved(oneOnOneIOUReport));

        if (shouldCreateNewOneOnOneIOUReport) {
            oneOnOneIOUReport = isOwnPolicyExpenseChat
                ? ReportUtils.buildOptimisticExpenseReport(oneOnOneChatReport.reportID, oneOnOneChatReport.policyID, currentUserAccountID, splitAmount, currency)
                : ReportUtils.buildOptimisticIOUReport(currentUserAccountID, accountID, splitAmount, oneOnOneChatReport.reportID, currency);
        } else if (isOwnPolicyExpenseChat) {
            // Because of the Expense reports are stored as negative values, we subtract the total from the amount
            oneOnOneIOUReport.total -= splitAmount;
        } else {
            oneOnOneIOUReport = IOUUtils.updateIOUOwnerAndTotal(oneOnOneIOUReport, currentUserAccountID, splitAmount, currency);
        }

        // STEP 3: Build optimistic transaction
        const oneOnOneTransaction = TransactionUtils.buildOptimisticTransaction(
            ReportUtils.isExpenseReport(oneOnOneIOUReport) ? -splitAmount : splitAmount,
            currency,
            oneOnOneIOUReport.reportID,
            comment,
            '',
            CONST.IOU.TYPE.SPLIT,
            splitTransaction.transactionID,
            undefined,
            undefined,
            undefined,
            undefined,
            category,
        );

        // STEP 4: Build optimistic reportActions. We need:
        // 1. CREATED action for the chatReport
        // 2. CREATED action for the iouReport
        // 3. IOU action for the iouReport
        // 4. REPORTPREVIEW action for the chatReport
        // Note: The CREATED action for the IOU report must be optimistically generated before the IOU action so there's no chance that it appears after the IOU action in the chat
        const currentTime = DateUtils.getDBTime();
        const oneOnOneCreatedActionForChat = ReportUtils.buildOptimisticCreatedReportAction(currentUserEmailForIOUSplit);
        const oneOnOneCreatedActionForIOU = ReportUtils.buildOptimisticCreatedReportAction(currentUserEmailForIOUSplit, DateUtils.subtractMillisecondsFromDateTime(currentTime, 1));
        const oneOnOneIOUAction = ReportUtils.buildOptimisticIOUReportAction(
            CONST.IOU.REPORT_ACTION_TYPE.CREATE,
            splitAmount,
            currency,
            comment,
            [participant],
            oneOnOneTransaction.transactionID,
            '',
            oneOnOneIOUReport.reportID,
            undefined,
            undefined,
            undefined,
            undefined,
            currentTime,
        );

        // Add optimistic personal details for new participants
        const oneOnOnePersonalDetailListAction = shouldCreateOptimisticPersonalDetails
            ? {
                  [accountID]: {
                      accountID,
                      avatar: UserUtils.getDefaultAvatarURL(accountID),
                      displayName: LocalePhoneNumber.formatPhoneNumber(participant.displayName || email),
                      login: participant.login,
                      isOptimisticPersonalDetail: true,
                  },
              }
            : undefined;

        let oneOnOneReportPreviewAction = ReportActionsUtils.getReportPreviewAction(oneOnOneChatReport.reportID, oneOnOneIOUReport.reportID);
        if (oneOnOneReportPreviewAction) {
            oneOnOneReportPreviewAction = ReportUtils.updateReportPreview(oneOnOneIOUReport, oneOnOneReportPreviewAction);
        } else {
            oneOnOneReportPreviewAction = ReportUtils.buildOptimisticReportPreview(oneOnOneChatReport, oneOnOneIOUReport);
        }

        // Add category to optimistic policy recently used categories when a participant is a workspace
        let optimisticPolicyRecentlyUsedCategories = [];
        if (isPolicyExpenseChat) {
            optimisticPolicyRecentlyUsedCategories = Policy.buildOptimisticPolicyRecentlyUsedCategories(participant.policyID, category);
        }

        // STEP 5: Build Onyx Data
        const [oneOnOneOptimisticData, oneOnOneSuccessData, oneOnOneFailureData] = buildOnyxDataForMoneyRequest(
            oneOnOneChatReport,
            oneOnOneIOUReport,
            oneOnOneTransaction,
            oneOnOneCreatedActionForChat,
            oneOnOneCreatedActionForIOU,
            oneOnOneIOUAction,
            oneOnOnePersonalDetailListAction,
            oneOnOneReportPreviewAction,
            optimisticPolicyRecentlyUsedCategories,
            {},
            isNewOneOnOneChatReport,
            shouldCreateNewOneOnOneIOUReport,
        );

        const individualSplit = {
            email,
            accountID,
            amount: splitAmount,
            iouReportID: oneOnOneIOUReport.reportID,
            chatReportID: oneOnOneChatReport.reportID,
            transactionID: oneOnOneTransaction.transactionID,
            reportActionID: oneOnOneIOUAction.reportActionID,
            createdChatReportActionID: oneOnOneCreatedActionForChat.reportActionID,
            createdIOUReportActionID: oneOnOneCreatedActionForIOU.reportActionID,
            reportPreviewReportActionID: oneOnOneReportPreviewAction.reportActionID,
        };

        splits.push(individualSplit);
        optimisticData.push(...oneOnOneOptimisticData);
        successData.push(...oneOnOneSuccessData);
        failureData.push(...oneOnOneFailureData);
    });

    const splitData = {
        chatReportID: splitChatReport.reportID,
        transactionID: splitTransaction.transactionID,
        reportActionID: splitIOUReportAction.reportActionID,
        policyID: splitChatReport.policyID,
    };

    if (_.isEmpty(existingSplitChatReport)) {
        splitData.createdReportActionID = splitCreatedReportAction.reportActionID;
    }

    return {
        splitData,
        splits,
        onyxData: {optimisticData, successData, failureData},
    };
}

/**
 * @param {Array} participants
 * @param {String} currentUserLogin
 * @param {Number} currentUserAccountID
 * @param {Number} amount - always in smallest currency unit
 * @param {String} comment
 * @param {String} currency
 * @param {String} category
 * @param {String} existingSplitChatReportID - Either a group DM or a workspace chat
 */
function splitBill(participants, currentUserLogin, currentUserAccountID, amount, comment, currency, category, existingSplitChatReportID = '') {
    const {splitData, splits, onyxData} = createSplitsAndOnyxData(participants, currentUserLogin, currentUserAccountID, amount, comment, currency, category, existingSplitChatReportID);
    API.write(
        'SplitBill',
        {
            reportID: splitData.chatReportID,
            amount,
            splits: JSON.stringify(splits),
            currency,
            comment,
            category,
            transactionID: splitData.transactionID,
            reportActionID: splitData.reportActionID,
            createdReportActionID: splitData.createdReportActionID,
            policyID: splitData.policyID,
        },
        onyxData,
    );

    resetMoneyRequestInfo();
    Navigation.dismissModal();
    Report.notifyNewAction(splitData.chatReportID, currentUserAccountID);
}

/**
 * @param {Array} participants
 * @param {String} currentUserLogin
 * @param {Number} currentUserAccountID
 * @param {Number} amount - always in smallest currency unit
 * @param {String} comment
 * @param {String} currency
 * @param {String} category
 */
function splitBillAndOpenReport(participants, currentUserLogin, currentUserAccountID, amount, comment, currency, category) {
    const {splitData, splits, onyxData} = createSplitsAndOnyxData(participants, currentUserLogin, currentUserAccountID, amount, comment, currency, category);

    API.write(
        'SplitBillAndOpenReport',
        {
            reportID: splitData.chatReportID,
            amount,
            splits: JSON.stringify(splits),
            currency,
            comment,
            category,
            transactionID: splitData.transactionID,
            reportActionID: splitData.reportActionID,
            createdReportActionID: splitData.createdReportActionID,
            policyID: splitData.policyID,
        },
        onyxData,
    );

    resetMoneyRequestInfo();
    Navigation.dismissModal(splitData.chatReportID);
    Report.notifyNewAction(splitData.chatReportID, currentUserAccountID);
}

/** Used exclusively for starting a split bill request that contains a receipt, the split request will be completed once the receipt is scanned
 *  or user enters details manually.
 *
 * @param {Array} participants
 * @param {String} currentUserLogin
 * @param {Number} currentUserAccountID
 * @param {String} comment
 * @param {Object} receipt
 * @param {String} existingSplitChatReportID - Either a group DM or a workspace chat
 */
function startSplitBill(participants, currentUserLogin, currentUserAccountID, comment, receipt, existingSplitChatReportID = '') {
    const currentUserEmailForIOUSplit = OptionsListUtils.addSMSDomainIfPhoneNumber(currentUserLogin);
    const participantAccountIDs = _.map(participants, (participant) => Number(participant.accountID));
    const existingSplitChatReport =
        existingSplitChatReportID || participants[0].reportID
            ? allReports[`${ONYXKEYS.COLLECTION.REPORT}${existingSplitChatReportID || participants[0].reportID}`]
            : ReportUtils.getChatByParticipants(participantAccountIDs);
    const splitChatReport = existingSplitChatReport || ReportUtils.buildOptimisticChatReport(participantAccountIDs);
    const isOwnPolicyExpenseChat = splitChatReport.isOwnPolicyExpenseChat || false;

    const {name: filename, source, state = CONST.IOU.RECEIPT_STATE.SCANREADY} = receipt;
    const receiptObject = {state, source};

    // ReportID is -2 (aka "deleted") on the group transaction
    const splitTransaction = TransactionUtils.buildOptimisticTransaction(
        0,
        CONST.CURRENCY.USD,
        CONST.REPORT.SPLIT_REPORTID,
        comment,
        '',
        '',
        '',
        CONST.TRANSACTION.PARTIAL_TRANSACTION_MERCHANT,
        receiptObject,
        filename,
    );

    // Note: The created action must be optimistically generated before the IOU action so there's no chance that the created action appears after the IOU action in the chat
    const splitChatCreatedReportAction = ReportUtils.buildOptimisticCreatedReportAction(currentUserEmailForIOUSplit);
    const splitIOUReportAction = ReportUtils.buildOptimisticIOUReportAction(
        CONST.IOU.REPORT_ACTION_TYPE.SPLIT,
        0,
        CONST.CURRENCY.USD,
        comment,
        participants,
        splitTransaction.transactionID,
        '',
        '',
        false,
        false,
        receiptObject,
        isOwnPolicyExpenseChat,
    );

    splitChatReport.lastReadTime = DateUtils.getDBTime();
    splitChatReport.lastMessageText = splitIOUReportAction.message[0].text;
    splitChatReport.lastMessageHtml = splitIOUReportAction.message[0].html;

    // If we have an existing splitChatReport (group chat or workspace) use it's pending fields, otherwise indicate that we are adding a chat
    if (!existingSplitChatReport) {
        splitChatReport.pendingFields = {
            createChat: CONST.RED_BRICK_ROAD_PENDING_ACTION.ADD,
        };
    }

    const optimisticData = [
        {
            // Use set for new reports because it doesn't exist yet, is faster,
            // and we need the data to be available when we navigate to the chat page
            onyxMethod: existingSplitChatReport ? Onyx.METHOD.MERGE : Onyx.METHOD.SET,
            key: `${ONYXKEYS.COLLECTION.REPORT}${splitChatReport.reportID}`,
            value: splitChatReport,
        },
        {
            onyxMethod: existingSplitChatReport ? Onyx.METHOD.MERGE : Onyx.METHOD.SET,
            key: `${ONYXKEYS.COLLECTION.REPORT_ACTIONS}${splitChatReport.reportID}`,
            value: {
                ...(existingSplitChatReport ? {} : {[splitChatCreatedReportAction.reportActionID]: splitChatCreatedReportAction}),
                [splitIOUReportAction.reportActionID]: splitIOUReportAction,
            },
        },
        {
            onyxMethod: Onyx.METHOD.SET,
            key: `${ONYXKEYS.COLLECTION.TRANSACTION}${splitTransaction.transactionID}`,
            value: splitTransaction,
        },
    ];

    const successData = [
        {
            onyxMethod: Onyx.METHOD.MERGE,
            key: `${ONYXKEYS.COLLECTION.REPORT_ACTIONS}${splitChatReport.reportID}`,
            value: {
                ...(existingSplitChatReport ? {} : {[splitChatCreatedReportAction.reportActionID]: {pendingAction: null}}),
                [splitIOUReportAction.reportActionID]: {pendingAction: null},
            },
        },
        {
            onyxMethod: Onyx.METHOD.MERGE,
            key: `${ONYXKEYS.COLLECTION.TRANSACTION}${splitTransaction.transactionID}`,
            value: {pendingAction: null},
        },
    ];

    if (!existingSplitChatReport) {
        successData.push({
            onyxMethod: Onyx.METHOD.MERGE,
            key: `${ONYXKEYS.COLLECTION.REPORT}${splitChatReport.reportID}`,
            value: {pendingFields: {createChat: null}},
        });
    }

    const failureData = [
        {
            onyxMethod: Onyx.METHOD.MERGE,
            key: `${ONYXKEYS.COLLECTION.TRANSACTION}${splitTransaction.transactionID}`,
            value: {
                errors: ErrorUtils.getMicroSecondOnyxError('iou.error.genericCreateFailureMessage'),
            },
        },
    ];

    if (existingSplitChatReport) {
        failureData.push({
            onyxMethod: Onyx.METHOD.MERGE,
            key: `${ONYXKEYS.COLLECTION.REPORT_ACTIONS}${splitChatReport.reportID}`,
            value: {
                [splitIOUReportAction.reportActionID]: {
                    errors: ErrorUtils.getMicroSecondOnyxError('iou.error.genericCreateFailureMessage'),
                },
            },
        });
    } else {
        failureData.push(
            {
                onyxMethod: Onyx.METHOD.MERGE,
                key: `${ONYXKEYS.COLLECTION.REPORT}${splitChatReport.reportID}`,
                value: {
                    errorFields: {
                        createChat: ErrorUtils.getMicroSecondOnyxError('report.genericCreateReportFailureMessage'),
                    },
                },
            },
            {
                onyxMethod: Onyx.METHOD.MERGE,
                key: `${ONYXKEYS.COLLECTION.REPORT_ACTIONS}${splitChatReport.reportID}`,
                value: {
                    [splitChatCreatedReportAction.reportActionID]: {
                        errors: ErrorUtils.getMicroSecondOnyxError('report.genericCreateReportFailureMessage'),
                    },
                    [splitIOUReportAction.reportActionID]: {
                        errors: ErrorUtils.getMicroSecondOnyxError('iou.error.genericCreateFailureMessage'),
                    },
                },
            },
        );
    }

    const splits = [{email: currentUserEmailForIOUSplit, accountID: currentUserAccountID}];

    _.each(participants, (participant) => {
        const email = participant.isOwnPolicyExpenseChat ? '' : OptionsListUtils.addSMSDomainIfPhoneNumber(participant.login || participant.text).toLowerCase();
        const accountID = participant.isOwnPolicyExpenseChat ? 0 : Number(participant.accountID);
        if (email === currentUserEmailForIOUSplit) {
            return;
        }

        // When splitting with a workspace chat, we only need to supply the policyID and the workspace reportID as it's needed so we can update the report preview
        if (participant.isOwnPolicyExpenseChat) {
            splits.push({
                policyID: participant.policyID,
                chatReportID: splitChatReport.reportID,
            });
            return;
        }

        const participantPersonalDetails = allPersonalDetails[participant.accountID];
        if (!participantPersonalDetails) {
            optimisticData.push({
                onyxMethod: Onyx.METHOD.MERGE,
                key: ONYXKEYS.PERSONAL_DETAILS_LIST,
                value: {
                    [accountID]: {
                        accountID,
                        avatar: UserUtils.getDefaultAvatarURL(accountID),
                        displayName: LocalePhoneNumber.formatPhoneNumber(participant.displayName || email),
                        login: participant.login || participant.text,
                        isOptimisticPersonalDetail: true,
                    },
                },
            });
        }

        splits.push({
            email,
            accountID,
        });
    });

    // Save the new splits array into the transaction's comment in case the user calls CompleteSplitBill while offline
    optimisticData.push({
        onyxMethod: Onyx.METHOD.MERGE,
        key: `${ONYXKEYS.COLLECTION.TRANSACTION}${splitTransaction.transactionID}`,
        value: {
            comment: {
                splits,
            },
        },
    });

    API.write(
        'StartSplitBill',
        {
            chatReportID: splitChatReport.reportID,
            reportActionID: splitIOUReportAction.reportActionID,
            transactionID: splitTransaction.transactionID,
            splits: JSON.stringify(splits),
            receipt,
            comment,
            isFromGroupDM: !existingSplitChatReport,
            ...(existingSplitChatReport ? {} : {createdReportActionID: splitChatCreatedReportAction.reportActionID}),
        },
        {optimisticData, successData, failureData},
    );

    resetMoneyRequestInfo();
    Navigation.dismissModal(splitChatReport.reportID);
    Report.notifyNewAction(splitChatReport.chatReportID, currentUserAccountID);
}

/** Used for editing a split bill while it's still scanning or when SmartScan fails, it completes a split bill started by startSplitBill above.
 *
 * @param {number} chatReportID - The group chat or workspace reportID
 * @param {Object} reportAction - The split action that lives in the chatReport above
 * @param {Object} updatedTransaction - The updated **draft** split transaction
 * @param {Number} sessionAccountID - accountID of the current user
 * @param {String} sessionEmail - email of the current user
 */
function completeSplitBill(chatReportID, reportAction, updatedTransaction, sessionAccountID, sessionEmail) {
    const currentUserEmailForIOUSplit = OptionsListUtils.addSMSDomainIfPhoneNumber(sessionEmail);
    const {transactionID} = updatedTransaction;
    const unmodifiedTransaction = allTransactions[`${ONYXKEYS.COLLECTION.TRANSACTION}${transactionID}`];

    // Save optimistic updated transaction and action
    const optimisticData = [
        {
            onyxMethod: Onyx.METHOD.MERGE,
            key: `${ONYXKEYS.COLLECTION.TRANSACTION}${transactionID}`,
            value: {
                ...updatedTransaction,
                receipt: {
                    state: CONST.IOU.RECEIPT_STATE.OPEN,
                },
            },
        },
        {
            onyxMethod: Onyx.METHOD.MERGE,
            key: `${ONYXKEYS.COLLECTION.REPORT_ACTIONS}${chatReportID}`,
            value: {
                [reportAction.reportActionID]: {
                    lastModified: DateUtils.getDBTime(),
                    whisperedToAccountIDs: [],
                },
            },
        },
    ];

    const successData = [
        {
            onyxMethod: Onyx.METHOD.MERGE,
            key: `${ONYXKEYS.COLLECTION.TRANSACTION}${transactionID}`,
            value: {pendingAction: null},
        },
        {
            onyxMethod: Onyx.METHOD.MERGE,
            key: `${ONYXKEYS.COLLECTION.SPLIT_TRANSACTION_DRAFT}${transactionID}`,
            value: null,
        },
    ];

    const failureData = [
        {
            onyxMethod: Onyx.METHOD.MERGE,
            key: `${ONYXKEYS.COLLECTION.TRANSACTION}${transactionID}`,
            value: {
                ...unmodifiedTransaction,
                errors: ErrorUtils.getMicroSecondOnyxError('iou.error.genericCreateFailureMessage'),
            },
        },
        {
            onyxMethod: Onyx.METHOD.MERGE,
            key: `${ONYXKEYS.COLLECTION.REPORT_ACTIONS}${chatReportID}`,
            value: {
                [reportAction.reportActionID]: {
                    ...reportAction,
                    errors: ErrorUtils.getMicroSecondOnyxError('iou.error.genericCreateFailureMessage'),
                },
            },
        },
    ];

    const splitParticipants = updatedTransaction.comment.splits;
    const {modifiedAmount: amount, modifiedCurrency: currency} = updatedTransaction;

    // Exclude the current user when calculating the split amount, `calculateAmount` takes it into account
    const splitAmount = IOUUtils.calculateAmount(splitParticipants.length - 1, amount, currency, false);

    const splits = [{email: currentUserEmailForIOUSplit}];
    _.each(splitParticipants, (participant) => {
        // Skip creating the transaction for the current user
        if (participant.email === currentUserEmailForIOUSplit) {
            return;
        }
        const isPolicyExpenseChat = !_.isEmpty(participant.policyID);

        if (!isPolicyExpenseChat) {
            // In case this is still the optimistic accountID saved in the splits array, return early as we cannot know
            // if there is an existing chat between the split creator and this participant
            // Instead, we will rely on Auth generating the report IDs and the user won't see any optimistic chats or reports created
            const participantPersonalDetails = allPersonalDetails[participant.accountID] || {};
            if (!participantPersonalDetails || participantPersonalDetails.isOptimisticPersonalDetail) {
                splits.push({
                    email: participant.email,
                });
                return;
            }
        }

        let oneOnOneChatReport;
        let isNewOneOnOneChatReport = false;
        if (isPolicyExpenseChat) {
            // The workspace chat reportID is saved in the splits array when starting a split bill with a workspace
            oneOnOneChatReport = allReports[`${ONYXKEYS.COLLECTION.REPORT}${participant.chatReportID}`];
        } else {
            const existingChatReport = ReportUtils.getChatByParticipants([participant.accountID]);
            isNewOneOnOneChatReport = !existingChatReport;
            oneOnOneChatReport = existingChatReport || ReportUtils.buildOptimisticChatReport([participant.accountID]);
        }

        let oneOnOneIOUReport = lodashGet(allReports, `${ONYXKEYS.COLLECTION.REPORT}${oneOnOneChatReport.iouReportID}`, undefined);
        const shouldCreateNewOneOnOneIOUReport =
            _.isUndefined(oneOnOneIOUReport) || (isPolicyExpenseChat && ReportUtils.isControlPolicyExpenseReport(oneOnOneIOUReport) && ReportUtils.isReportApproved(oneOnOneIOUReport));

        if (shouldCreateNewOneOnOneIOUReport) {
            oneOnOneIOUReport = isPolicyExpenseChat
                ? ReportUtils.buildOptimisticExpenseReport(oneOnOneChatReport.reportID, participant.policyID, sessionAccountID, splitAmount, currency)
                : ReportUtils.buildOptimisticIOUReport(sessionAccountID, participant.accountID, splitAmount, oneOnOneChatReport.reportID, currency);
        } else if (isPolicyExpenseChat) {
            // Because of the Expense reports are stored as negative values, we subtract the total from the amount
            oneOnOneIOUReport.total -= splitAmount;
        } else {
            oneOnOneIOUReport = IOUUtils.updateIOUOwnerAndTotal(oneOnOneIOUReport, sessionAccountID, splitAmount, currency);
        }

        const oneOnOneTransaction = TransactionUtils.buildOptimisticTransaction(
            isPolicyExpenseChat ? -splitAmount : splitAmount,
            currency,
            oneOnOneIOUReport.reportID,
            updatedTransaction.comment.comment,
            updatedTransaction.modifiedCreated,
            CONST.IOU.TYPE.SPLIT,
            transactionID,
            updatedTransaction.modifiedMerchant,
            {...updatedTransaction.receipt, state: CONST.IOU.RECEIPT_STATE.OPEN},
            updatedTransaction.filename,
        );

        const oneOnOneCreatedActionForChat = ReportUtils.buildOptimisticCreatedReportAction(currentUserEmailForIOUSplit);
        const oneOnOneCreatedActionForIOU = ReportUtils.buildOptimisticCreatedReportAction(currentUserEmailForIOUSplit);
        const oneOnOneIOUAction = ReportUtils.buildOptimisticIOUReportAction(
            CONST.IOU.REPORT_ACTION_TYPE.CREATE,
            splitAmount,
            currency,
            updatedTransaction.comment.comment,
            [participant],
            oneOnOneTransaction.transactionID,
            '',
            oneOnOneIOUReport.reportID,
        );

        let oneOnOneReportPreviewAction = ReportActionsUtils.getReportPreviewAction(oneOnOneChatReport.reportID, oneOnOneIOUReport.reportID);
        if (oneOnOneReportPreviewAction) {
            oneOnOneReportPreviewAction = ReportUtils.updateReportPreview(oneOnOneIOUReport, oneOnOneReportPreviewAction);
        } else {
            oneOnOneReportPreviewAction = ReportUtils.buildOptimisticReportPreview(oneOnOneChatReport, oneOnOneIOUReport, '', oneOnOneTransaction);
        }

        const [oneOnOneOptimisticData, oneOnOneSuccessData, oneOnOneFailureData] = buildOnyxDataForMoneyRequest(
            oneOnOneChatReport,
            oneOnOneIOUReport,
            oneOnOneTransaction,
            oneOnOneCreatedActionForChat,
            oneOnOneCreatedActionForIOU,
            oneOnOneIOUAction,
            {},
            oneOnOneReportPreviewAction,
            {},
            {},
            isNewOneOnOneChatReport,
            shouldCreateNewOneOnOneIOUReport,
        );

        splits.push({
            email: participant.email,
            accountID: participant.accountID,
            policyID: participant.policyID,
            iouReportID: oneOnOneIOUReport.reportID,
            chatReportID: oneOnOneChatReport.reportID,
            transactionID: oneOnOneTransaction.transactionID,
            reportActionID: oneOnOneIOUAction.reportActionID,
            createdChatReportActionID: oneOnOneCreatedActionForChat.reportActionID,
            createdIOUReportActionID: oneOnOneCreatedActionForIOU.reportActionID,
            reportPreviewReportActionID: oneOnOneReportPreviewAction.reportActionID,
        });

        optimisticData.push(...oneOnOneOptimisticData);
        successData.push(...oneOnOneSuccessData);
        failureData.push(...oneOnOneFailureData);
    });

    const {
        amount: transactionAmount,
        currency: transactionCurrency,
        created: transactionCreated,
        merchant: transactionMerchant,
        comment: transactionComment,
    } = ReportUtils.getTransactionDetails(updatedTransaction);

    API.write(
        'CompleteSplitBill',
        {
            transactionID,
            amount: transactionAmount,
            currency: transactionCurrency,
            created: transactionCreated,
            merchant: transactionMerchant,
            comment: transactionComment,
            splits: JSON.stringify(splits),
        },
        {optimisticData, successData, failureData},
    );
    Navigation.dismissModal(chatReportID);
    Report.notifyNewAction(chatReportID, sessionAccountID);
}

/**
 * @param {String} transactionID
 * @param {Object} transactionChanges
 */
function setDraftSplitTransaction(transactionID, transactionChanges = {}) {
    let draftSplitTransaction = allDraftSplitTransactions[`${ONYXKEYS.COLLECTION.SPLIT_TRANSACTION_DRAFT}${transactionID}`];

    if (!draftSplitTransaction) {
        draftSplitTransaction = allTransactions[`${ONYXKEYS.COLLECTION.TRANSACTION}${transactionID}`];
    }

    const updatedTransaction = TransactionUtils.getUpdatedTransaction(draftSplitTransaction, transactionChanges, false, false);

    Onyx.merge(`${ONYXKEYS.COLLECTION.SPLIT_TRANSACTION_DRAFT}${transactionID}`, updatedTransaction);
}

/**
 * @param {String} transactionID
 * @param {Number} transactionThreadReportID
 * @param {Object} transactionChanges
 */
function editMoneyRequest(transactionID, transactionThreadReportID, transactionChanges) {
    // STEP 1: Get all collections we're updating
    const transactionThread = allReports[`${ONYXKEYS.COLLECTION.REPORT}${transactionThreadReportID}`];
    const transaction = allTransactions[`${ONYXKEYS.COLLECTION.TRANSACTION}${transactionID}`];
    const iouReport = allReports[`${ONYXKEYS.COLLECTION.REPORT}${transactionThread.parentReportID}`];
    const chatReport = allReports[`${ONYXKEYS.COLLECTION.REPORT}${iouReport.chatReportID}`];
    const isFromExpenseReport = ReportUtils.isExpenseReport(iouReport);

    // STEP 2: Build new modified expense report action.
    const updatedReportAction = ReportUtils.buildOptimisticModifiedExpenseReportAction(transactionThread, transaction, transactionChanges, isFromExpenseReport);
    const updatedTransaction = TransactionUtils.getUpdatedTransaction(transaction, transactionChanges, isFromExpenseReport);

    // STEP 3: Compute the IOU total and update the report preview message so LHN amount owed is correct
    // Should only update if the transaction matches the currency of the report, else we wait for the update
    // from the server with the currency conversion
    let updatedMoneyRequestReport = {...iouReport};
    const updatedChatReport = {...chatReport};
    const diff = TransactionUtils.getAmount(transaction, true) - TransactionUtils.getAmount(updatedTransaction, true);
    if (updatedTransaction.currency === iouReport.currency && updatedTransaction.modifiedAmount && diff !== 0) {
        if (ReportUtils.isExpenseReport(iouReport)) {
            updatedMoneyRequestReport.total += diff;
        } else {
            updatedMoneyRequestReport = IOUUtils.updateIOUOwnerAndTotal(iouReport, updatedReportAction.actorAccountID, diff, TransactionUtils.getCurrency(transaction), false);
        }

        updatedMoneyRequestReport.cachedTotal = CurrencyUtils.convertToDisplayString(updatedMoneyRequestReport.total, updatedTransaction.currency);

        // Update the last message of the IOU report
        const lastMessage = ReportUtils.getIOUReportActionMessage(
            iouReport.reportID,
            CONST.IOU.REPORT_ACTION_TYPE.CREATE,
            updatedMoneyRequestReport.total,
            '',
            updatedTransaction.currency,
            '',
            false,
        );
        updatedMoneyRequestReport.lastMessageText = lastMessage[0].text;
        updatedMoneyRequestReport.lastMessageHtml = lastMessage[0].html;

        // Update the last message of the chat report
        const hasNonReimbursableTransactions = ReportUtils.hasNonReimbursableTransactions(iouReport);
        const messageText = Localize.translateLocal(hasNonReimbursableTransactions ? 'iou.payerSpentAmount' : 'iou.payerOwesAmount', {
            payer: updatedMoneyRequestReport.managerEmail,
            amount: CurrencyUtils.convertToDisplayString(updatedMoneyRequestReport.total, updatedMoneyRequestReport.currency),
        });
        updatedChatReport.lastMessageText = messageText;
        updatedChatReport.lastMessageHtml = messageText;
    }

    const optimisticPolicyRecentlyUsedTags = {};
    if (_.has(transactionChanges, 'tag')) {
        const tagListName = transactionChanges.tagListName;
        const recentlyUsedPolicyTags = allRecentlyUsedTags[`${ONYXKEYS.COLLECTION.POLICY_RECENTLY_USED_TAGS}${iouReport.policyID}`];

        const uniquePolicyRecentlyUsedTags = recentlyUsedPolicyTags
            ? _.filter(recentlyUsedPolicyTags[tagListName], (recentlyUsedPolicyTag) => recentlyUsedPolicyTag !== transactionChanges.tag)
            : [];
        optimisticPolicyRecentlyUsedTags[tagListName] = [transactionChanges.tag, ...uniquePolicyRecentlyUsedTags];
    }

    const isScanning = TransactionUtils.hasReceipt(updatedTransaction) && TransactionUtils.isReceiptBeingScanned(updatedTransaction);

    // STEP 4: Compose the optimistic data
    const currentTime = DateUtils.getDBTime();
    const optimisticData = [
        {
            onyxMethod: Onyx.METHOD.MERGE,
            key: `${ONYXKEYS.COLLECTION.REPORT_ACTIONS}${transactionThread.reportID}`,
            value: {
                [updatedReportAction.reportActionID]: updatedReportAction,
            },
        },
        {
            onyxMethod: Onyx.METHOD.MERGE,
            key: `${ONYXKEYS.COLLECTION.TRANSACTION}${transactionID}`,
            value: updatedTransaction,
        },
        {
            onyxMethod: Onyx.METHOD.MERGE,
            key: `${ONYXKEYS.COLLECTION.REPORT}${iouReport.reportID}`,
            value: updatedMoneyRequestReport,
        },
        {
            onyxMethod: Onyx.METHOD.MERGE,
            key: `${ONYXKEYS.COLLECTION.REPORT}${iouReport.chatReportID}`,
            value: updatedChatReport,
        },
        {
            onyxMethod: Onyx.METHOD.MERGE,
            key: `${ONYXKEYS.COLLECTION.REPORT}${transactionThreadReportID}`,
            value: {
                lastReadTime: currentTime,
                lastVisibleActionCreated: currentTime,
            },
        },
        ...(!isScanning
            ? [
                  {
                      onyxMethod: Onyx.METHOD.MERGE,
                      key: `${ONYXKEYS.COLLECTION.REPORT_ACTIONS}${iouReport.reportID}`,
                      value: {
                          [transactionThread.parentReportActionID]: {
                              whisperedToAccountIDs: [],
                          },
                      },
                  },
                  {
                      onyxMethod: Onyx.METHOD.MERGE,
                      key: `${ONYXKEYS.COLLECTION.REPORT_ACTIONS}${iouReport.parentReportID}`,
                      value: {
                          [iouReport.parentReportActionID]: {
                              whisperedToAccountIDs: [],
                          },
                      },
                  },
              ]
            : []),
    ];

    if (!_.isEmpty(optimisticPolicyRecentlyUsedTags)) {
        optimisticData.push({
            onyxMethod: Onyx.METHOD.MERGE,
            key: `${ONYXKEYS.COLLECTION.POLICY_RECENTLY_USED_TAGS}${iouReport.policyID}`,
            value: optimisticPolicyRecentlyUsedTags,
        });
    }

    const successData = [
        {
            onyxMethod: Onyx.METHOD.MERGE,
            key: `${ONYXKEYS.COLLECTION.REPORT_ACTIONS}${transactionThread.reportID}`,
            value: {
                [updatedReportAction.reportActionID]: {pendingAction: null},
            },
        },
        {
            onyxMethod: Onyx.METHOD.MERGE,
            key: `${ONYXKEYS.COLLECTION.TRANSACTION}${transactionID}`,
            value: {
                pendingFields: {
                    comment: null,
                    amount: null,
                    created: null,
                    currency: null,
                    merchant: null,
                    billable: null,
                    category: null,
                    tag: null,
                },
            },
        },
        {
            onyxMethod: Onyx.METHOD.MERGE,
            key: `${ONYXKEYS.COLLECTION.REPORT}${iouReport.reportID}`,
            value: {pendingAction: null},
        },
    ];

    const failureData = [
        {
            onyxMethod: Onyx.METHOD.MERGE,
            key: `${ONYXKEYS.COLLECTION.REPORT_ACTIONS}${transactionThread.reportID}`,
            value: {
                [updatedReportAction.reportActionID]: {
                    errors: ErrorUtils.getMicroSecondOnyxError('iou.error.genericEditFailureMessage'),
                },
            },
        },
        {
            onyxMethod: Onyx.METHOD.SET,
            key: `${ONYXKEYS.COLLECTION.TRANSACTION}${transactionID}`,
            value: transaction,
        },
        {
            onyxMethod: Onyx.METHOD.SET,
            key: `${ONYXKEYS.COLLECTION.REPORT}${iouReport.reportID}`,
            value: iouReport,
        },
        {
            onyxMethod: Onyx.METHOD.SET,
            key: `${ONYXKEYS.COLLECTION.REPORT}${iouReport.chatReportID}`,
            value: chatReport,
        },
        {
            onyxMethod: Onyx.METHOD.MERGE,
            key: `${ONYXKEYS.COLLECTION.REPORT}${transactionThreadReportID}`,
            value: {
                lastReadTime: transactionThread.lastReadTime,
                lastVisibleActionCreated: transactionThread.lastVisibleActionCreated,
            },
        },
    ];

    // STEP 6: Call the API endpoint
    const {created, amount, currency, comment, merchant, category, billable, tag} = ReportUtils.getTransactionDetails(updatedTransaction);
    API.write(
        'EditMoneyRequest',
        {
            transactionID,
            reportActionID: updatedReportAction.reportActionID,
            created,
            amount,
            currency,
            comment,
            merchant,
            category,
            billable,
            tag,
        },
        {optimisticData, successData, failureData},
    );
}

/**
 * @param {String} transactionID
 * @param {Object} reportAction - the money request reportAction we are deleting
 * @param {Boolean} isSingleTransactionView
 */
function deleteMoneyRequest(transactionID, reportAction, isSingleTransactionView = false) {
    // STEP 1: Get all collections we're updating
    const iouReport = allReports[`${ONYXKEYS.COLLECTION.REPORT}${reportAction.originalMessage.IOUReportID}`];
    const chatReport = allReports[`${ONYXKEYS.COLLECTION.REPORT}${iouReport.chatReportID}`];
    const reportPreviewAction = ReportActionsUtils.getReportPreviewAction(iouReport.chatReportID, iouReport.reportID);
    const transaction = allTransactions[`${ONYXKEYS.COLLECTION.TRANSACTION}${transactionID}`];
    const transactionThreadID = reportAction.childReportID;
    let transactionThread = null;
    if (transactionThreadID) {
        transactionThread = allReports[`${ONYXKEYS.COLLECTION.REPORT}${transactionThreadID}`];
    }

    // STEP 2: Decide if we need to:
    // 1. Delete the transactionThread - delete if there are no visible comments in the thread
    // 2. Update the moneyRequestPreview to show [Deleted request] - update if the transactionThread exists AND it isn't being deleted
    const shouldDeleteTransactionThread = transactionThreadID ? ReportActionsUtils.getLastVisibleMessage(transactionThreadID).lastMessageText.length === 0 : false;
    const shouldShowDeletedRequestMessage = transactionThreadID && !shouldDeleteTransactionThread;

    // STEP 3: Update the IOU reportAction and decide if the iouReport should be deleted. We delete the iouReport if there are no visible comments left in the report.
    const updatedReportAction = {
        [reportAction.reportActionID]: {
            pendingAction: shouldShowDeletedRequestMessage ? CONST.RED_BRICK_ROAD_PENDING_ACTION.UPDATE : CONST.RED_BRICK_ROAD_PENDING_ACTION.DELETE,
            previousMessage: reportAction.message,
            message: [
                {
                    type: 'COMMENT',
                    html: '',
                    text: '',
                    isEdited: true,
                    isDeletedParentAction: shouldShowDeletedRequestMessage,
                },
            ],
            originalMessage: {
                IOUTransactionID: null,
            },
            errors: null,
        },
    };

    const lastVisibleAction = ReportActionsUtils.getLastVisibleAction(iouReport.reportID, updatedReportAction);
    const iouReportLastMessageText = ReportActionsUtils.getLastVisibleMessage(iouReport.reportID, updatedReportAction).lastMessageText;
    const shouldDeleteIOUReport =
        iouReportLastMessageText.length === 0 && !ReportActionsUtils.isDeletedParentAction(lastVisibleAction) && (!transactionThreadID || shouldDeleteTransactionThread);

    // STEP 4: Update the iouReport and reportPreview with new totals and messages if it wasn't deleted
    let updatedIOUReport = null;
    let updatedReportPreviewAction = null;
    if (!shouldDeleteIOUReport) {
        if (ReportUtils.isExpenseReport(iouReport)) {
            updatedIOUReport = {...iouReport};

            // Because of the Expense reports are stored as negative values, we add the total from the amount
            updatedIOUReport.total += TransactionUtils.getAmount(transaction, true);
        } else {
            updatedIOUReport = IOUUtils.updateIOUOwnerAndTotal(
                iouReport,
                reportAction.actorAccountID,
                TransactionUtils.getAmount(transaction, false),
                TransactionUtils.getCurrency(transaction),
                true,
            );
        }

        updatedIOUReport.lastMessageText = iouReportLastMessageText;
        updatedIOUReport.lastVisibleActionCreated = lodashGet(lastVisibleAction, 'created');

        updatedReportPreviewAction = {...reportPreviewAction};
        const hasNonReimbursableTransactions = ReportUtils.hasNonReimbursableTransactions(iouReport);
        const messageText = Localize.translateLocal(hasNonReimbursableTransactions ? 'iou.payerSpentAmount' : 'iou.payerOwesAmount', {
            payer: updatedIOUReport.managerEmail,
            amount: CurrencyUtils.convertToDisplayString(updatedIOUReport.total, updatedIOUReport.currency),
        });
        updatedReportPreviewAction.message[0].text = messageText;
        updatedReportPreviewAction.message[0].html = messageText;
        if (reportPreviewAction.childMoneyRequestCount > 0) {
            updatedReportPreviewAction.childMoneyRequestCount = reportPreviewAction.childMoneyRequestCount - 1;
        }
    }

    // STEP 5: Build Onyx data
    const optimisticData = [
        {
            onyxMethod: Onyx.METHOD.SET,
            key: `${ONYXKEYS.COLLECTION.TRANSACTION}${transactionID}`,
            value: null,
        },
        ...(shouldDeleteTransactionThread
            ? [
                  {
                      onyxMethod: Onyx.METHOD.SET,
                      key: `${ONYXKEYS.COLLECTION.REPORT}${transactionThreadID}`,
                      value: null,
                  },
                  {
                      onyxMethod: Onyx.METHOD.SET,
                      key: `${ONYXKEYS.COLLECTION.REPORT_ACTIONS}${transactionThreadID}`,
                      value: null,
                  },
              ]
            : []),
        {
            onyxMethod: shouldDeleteIOUReport ? Onyx.METHOD.SET : Onyx.METHOD.MERGE,
            key: `${ONYXKEYS.COLLECTION.REPORT_ACTIONS}${iouReport.reportID}`,
            value: shouldDeleteIOUReport ? null : updatedReportAction,
        },
        {
            onyxMethod: shouldDeleteIOUReport ? Onyx.METHOD.SET : Onyx.METHOD.MERGE,
            key: `${ONYXKEYS.COLLECTION.REPORT}${iouReport.reportID}`,
            value: updatedIOUReport,
        },
        {
            onyxMethod: Onyx.METHOD.MERGE,
            key: `${ONYXKEYS.COLLECTION.REPORT_ACTIONS}${chatReport.reportID}`,
            value: {
                [reportPreviewAction.reportActionID]: updatedReportPreviewAction,
            },
        },
        ...(shouldDeleteIOUReport
            ? [
                  {
                      onyxMethod: Onyx.METHOD.MERGE,
                      key: `${ONYXKEYS.COLLECTION.REPORT}${chatReport.reportID}`,
                      value: {
                          hasOutstandingIOU: false,
                          iouReportID: null,
                          lastMessageText: ReportActionsUtils.getLastVisibleMessage(iouReport.chatReportID, {[reportPreviewAction.reportActionID]: null}).lastMessageText,
                          lastVisibleActionCreated: lodashGet(ReportActionsUtils.getLastVisibleAction(iouReport.chatReportID, {[reportPreviewAction.reportActionID]: null}), 'created'),
                      },
                  },
              ]
            : []),
    ];

    const successData = [
        {
            onyxMethod: Onyx.METHOD.MERGE,
            key: `${ONYXKEYS.COLLECTION.REPORT_ACTIONS}${iouReport.reportID}`,
            value: {
                [reportAction.reportActionID]: {pendingAction: null},
            },
        },
    ];

    const failureData = [
        {
            onyxMethod: Onyx.METHOD.SET,
            key: `${ONYXKEYS.COLLECTION.TRANSACTION}${transactionID}`,
            value: transaction,
        },
        ...(shouldDeleteTransactionThread
            ? [
                  {
                      onyxMethod: Onyx.METHOD.SET,
                      key: `${ONYXKEYS.COLLECTION.REPORT}${transactionThreadID}`,
                      value: transactionThread,
                  },
              ]
            : []),
        {
            onyxMethod: Onyx.METHOD.MERGE,
            key: `${ONYXKEYS.COLLECTION.REPORT_ACTIONS}${iouReport.reportID}`,
            value: {
                [reportAction.reportActionID]: {
                    ...reportAction,
                    errors: ErrorUtils.getMicroSecondOnyxError('iou.error.genericDeleteFailureMessage'),
                },
            },
        },
        {
            onyxMethod: shouldDeleteIOUReport ? Onyx.METHOD.SET : Onyx.METHOD.MERGE,
            key: `${ONYXKEYS.COLLECTION.REPORT}${iouReport.reportID}`,
            value: iouReport,
        },
        {
            onyxMethod: Onyx.METHOD.MERGE,
            key: `${ONYXKEYS.COLLECTION.REPORT_ACTIONS}${chatReport.reportID}`,
            value: {
                [reportPreviewAction.reportActionID]: reportPreviewAction,
            },
        },
        ...(shouldDeleteIOUReport
            ? [
                  {
                      onyxMethod: Onyx.METHOD.MERGE,
                      key: `${ONYXKEYS.COLLECTION.REPORT}${chatReport.reportID}`,
                      value: chatReport,
                  },
              ]
            : []),
    ];

    // STEP 6: Make the API request
    API.write(
        'DeleteMoneyRequest',
        {
            transactionID,
            reportActionID: reportAction.reportActionID,
        },
        {optimisticData, successData, failureData},
    );

    // STEP 7: Navigate the user depending on which page they are on and which resources were deleted
    if (isSingleTransactionView && shouldDeleteTransactionThread && !shouldDeleteIOUReport) {
        // Pop the deleted report screen before navigating. This prevents navigating to the Concierge chat due to the missing report.
        Navigation.goBack(ROUTES.HOME);
        Navigation.navigate(ROUTES.REPORT_WITH_ID.getRoute(iouReport.reportID));
        return;
    }

    if (shouldDeleteIOUReport) {
        // Pop the deleted report screen before navigating. This prevents navigating to the Concierge chat due to the missing report.
        Navigation.goBack(ROUTES.HOME);
        Navigation.navigate(ROUTES.REPORT_WITH_ID.getRoute(iouReport.chatReportID));
    }
}

/**
 * @param {Object} report
 * @param {Number} amount
 * @param {String} currency
 * @param {String} comment
 * @param {String} paymentMethodType
 * @param {String} managerID - Account ID of the person sending the money
 * @param {Object} recipient - The user receiving the money
 * @returns {Object}
 */
function getSendMoneyParams(report, amount, currency, comment, paymentMethodType, managerID, recipient) {
    const recipientEmail = OptionsListUtils.addSMSDomainIfPhoneNumber(recipient.login);
    const recipientAccountID = Number(recipient.accountID);
    const newIOUReportDetails = JSON.stringify({
        amount,
        currency,
        requestorEmail: recipientEmail,
        requestorAccountID: recipientAccountID,
        comment,
        idempotencyKey: Str.guid(),
    });

    let chatReport = report.reportID ? report : null;
    let isNewChat = false;
    if (!chatReport) {
        chatReport = ReportUtils.getChatByParticipants([recipientAccountID]);
    }
    if (!chatReport) {
        chatReport = ReportUtils.buildOptimisticChatReport([recipientAccountID]);
        isNewChat = true;
    }
    const optimisticIOUReport = ReportUtils.buildOptimisticIOUReport(recipientAccountID, managerID, amount, chatReport.reportID, currency, true);

    const optimisticTransaction = TransactionUtils.buildOptimisticTransaction(amount, currency, optimisticIOUReport.reportID, comment);
    const optimisticTransactionData = {
        onyxMethod: Onyx.METHOD.SET,
        key: `${ONYXKEYS.COLLECTION.TRANSACTION}${optimisticTransaction.transactionID}`,
        value: optimisticTransaction,
    };

    // Note: The created action must be optimistically generated before the IOU action so there's no chance that the created action appears after the IOU action in the chat
    const optimisticCreatedAction = ReportUtils.buildOptimisticCreatedReportAction(recipientEmail);
    const optimisticIOUReportAction = ReportUtils.buildOptimisticIOUReportAction(
        CONST.IOU.REPORT_ACTION_TYPE.PAY,
        amount,
        currency,
        comment,
        [recipient],
        optimisticTransaction.transactionID,
        paymentMethodType,
        optimisticIOUReport.reportID,
        false,
        true,
    );

    const reportPreviewAction = ReportUtils.buildOptimisticReportPreview(chatReport, optimisticIOUReport);

    // First, add data that will be used in all cases
    const optimisticChatReportData = {
        onyxMethod: Onyx.METHOD.MERGE,
        key: `${ONYXKEYS.COLLECTION.REPORT}${chatReport.reportID}`,
        value: {
            ...chatReport,
            lastReadTime: DateUtils.getDBTime(),
            lastVisibleActionCreated: reportPreviewAction.created,
        },
    };
    const optimisticIOUReportData = {
        onyxMethod: Onyx.METHOD.SET,
        key: `${ONYXKEYS.COLLECTION.REPORT}${optimisticIOUReport.reportID}`,
        value: {
            ...optimisticIOUReport,
            lastMessageText: optimisticIOUReportAction.message[0].text,
            lastMessageHtml: optimisticIOUReportAction.message[0].html,
        },
    };
    const optimisticIOUReportActionsData = {
        onyxMethod: Onyx.METHOD.MERGE,
        key: `${ONYXKEYS.COLLECTION.REPORT_ACTIONS}${optimisticIOUReport.reportID}`,
        value: {
            [optimisticIOUReportAction.reportActionID]: {
                ...optimisticIOUReportAction,
                pendingAction: CONST.RED_BRICK_ROAD_PENDING_ACTION.ADD,
            },
        },
    };
    const optimisticChatReportActionsData = {
        onyxMethod: Onyx.METHOD.MERGE,
        key: `${ONYXKEYS.COLLECTION.REPORT_ACTIONS}${chatReport.reportID}`,
        value: {
            [reportPreviewAction.reportActionID]: reportPreviewAction,
        },
    };

    const successData = [
        {
            onyxMethod: Onyx.METHOD.MERGE,
            key: `${ONYXKEYS.COLLECTION.REPORT_ACTIONS}${optimisticIOUReport.reportID}`,
            value: {
                [optimisticIOUReportAction.reportActionID]: {
                    pendingAction: null,
                },
            },
        },
        {
            onyxMethod: Onyx.METHOD.MERGE,
            key: `${ONYXKEYS.COLLECTION.TRANSACTION}${optimisticTransaction.transactionID}`,
            value: {pendingAction: null},
        },
        {
            onyxMethod: Onyx.METHOD.MERGE,
            key: `${ONYXKEYS.COLLECTION.REPORT_ACTIONS}${chatReport.reportID}`,
            value: {
                [reportPreviewAction.reportActionID]: {
                    pendingAction: null,
                },
            },
        },
    ];

    const failureData = [
        {
            onyxMethod: Onyx.METHOD.MERGE,
            key: `${ONYXKEYS.COLLECTION.TRANSACTION}${optimisticTransaction.transactionID}`,
            value: {
                errors: ErrorUtils.getMicroSecondOnyxError('iou.error.other'),
            },
        },
    ];

    let optimisticPersonalDetailListData = {};

    // Now, let's add the data we need just when we are creating a new chat report
    if (isNewChat) {
        // Change the method to set for new reports because it doesn't exist yet, is faster,
        // and we need the data to be available when we navigate to the chat page
        optimisticChatReportData.onyxMethod = Onyx.METHOD.SET;
        optimisticIOUReportData.onyxMethod = Onyx.METHOD.SET;

        // Set and clear pending fields on the chat report
        optimisticChatReportData.value.pendingFields = {createChat: CONST.RED_BRICK_ROAD_PENDING_ACTION.ADD};
        successData.push({
            onyxMethod: Onyx.METHOD.MERGE,
            key: optimisticChatReportData.key,
            value: {pendingFields: null},
        });
        failureData.push(
            {
                onyxMethod: Onyx.METHOD.MERGE,
                key: optimisticChatReportData.key,
                value: {
                    errorFields: {
                        createChat: ErrorUtils.getMicroSecondOnyxError('report.genericCreateReportFailureMessage'),
                    },
                },
            },
            {
                onyxMethod: Onyx.METHOD.MERGE,
                key: `${ONYXKEYS.COLLECTION.REPORT_ACTIONS}${optimisticIOUReport.reportID}`,
                value: {
                    [optimisticIOUReportAction.reportActionID]: {
                        errors: ErrorUtils.getMicroSecondOnyxError(null),
                    },
                },
            },
        );

        // Add optimistic personal details for recipient
        optimisticPersonalDetailListData = {
            onyxMethod: Onyx.METHOD.MERGE,
            key: ONYXKEYS.PERSONAL_DETAILS_LIST,
            value: {
                [recipientAccountID]: {
                    accountID: recipientAccountID,
                    avatar: UserUtils.getDefaultAvatarURL(recipient.accountID),
                    displayName: recipient.displayName || recipient.login,
                    login: recipient.login,
                },
            },
        };

        // Add an optimistic created action to the optimistic chat reportActions data
        optimisticChatReportActionsData.value[optimisticCreatedAction.reportActionID] = optimisticCreatedAction;
    } else {
        failureData.push({
            onyxMethod: Onyx.METHOD.MERGE,
            key: `${ONYXKEYS.COLLECTION.REPORT_ACTIONS}${optimisticIOUReport.reportID}`,
            value: {
                [optimisticIOUReportAction.reportActionID]: {
                    errors: ErrorUtils.getMicroSecondOnyxError('iou.error.other'),
                },
            },
        });
    }

    const optimisticData = [optimisticChatReportData, optimisticIOUReportData, optimisticChatReportActionsData, optimisticIOUReportActionsData, optimisticTransactionData];
    if (!_.isEmpty(optimisticPersonalDetailListData)) {
        optimisticData.push(optimisticPersonalDetailListData);
    }

    return {
        params: {
            iouReportID: optimisticIOUReport.reportID,
            chatReportID: chatReport.reportID,
            reportActionID: optimisticIOUReportAction.reportActionID,
            paymentMethodType,
            transactionID: optimisticTransaction.transactionID,
            newIOUReportDetails,
            createdReportActionID: isNewChat ? optimisticCreatedAction.reportActionID : 0,
            reportPreviewReportActionID: reportPreviewAction.reportActionID,
        },
        optimisticData,
        successData,
        failureData,
    };
}

/**
 * @param {Object} chatReport
 * @param {Object} iouReport
 * @param {Object} recipient
 * @param {String} paymentMethodType
 * @returns {Object}
 */
function getPayMoneyRequestParams(chatReport, iouReport, recipient, paymentMethodType) {
    const optimisticIOUReportAction = ReportUtils.buildOptimisticIOUReportAction(
        CONST.IOU.REPORT_ACTION_TYPE.PAY,
        iouReport.total,
        iouReport.currency,
        '',
        [recipient],
        '',
        paymentMethodType,
        iouReport.reportID,
        true,
    );

    // In some instances, the report preview action might not be available to the payer (only whispered to the requestor)
    // hence we need to make the updates to the action safely.
    let optimisticReportPreviewAction = null;
    const reportPreviewAction = ReportActionsUtils.getReportPreviewAction(chatReport.reportID, iouReport.reportID);
    if (reportPreviewAction) {
        optimisticReportPreviewAction = ReportUtils.updateReportPreview(iouReport, reportPreviewAction, true);
    }

    const optimisticData = [
        {
            onyxMethod: Onyx.METHOD.MERGE,
            key: `${ONYXKEYS.COLLECTION.REPORT}${chatReport.reportID}`,
            value: {
                ...chatReport,
                lastReadTime: DateUtils.getDBTime(),
                lastVisibleActionCreated: optimisticIOUReportAction.created,
                hasOutstandingIOU: false,
                iouReportID: null,
                lastMessageText: optimisticIOUReportAction.message[0].text,
                lastMessageHtml: optimisticIOUReportAction.message[0].html,
            },
        },
        {
            onyxMethod: Onyx.METHOD.MERGE,
            key: `${ONYXKEYS.COLLECTION.REPORT_ACTIONS}${iouReport.reportID}`,
            value: {
                [optimisticIOUReportAction.reportActionID]: {
                    ...optimisticIOUReportAction,
                    pendingAction: CONST.RED_BRICK_ROAD_PENDING_ACTION.ADD,
                },
            },
        },
        {
            onyxMethod: Onyx.METHOD.MERGE,
            key: `${ONYXKEYS.COLLECTION.REPORT}${iouReport.reportID}`,
            value: {
                ...iouReport,
                lastMessageText: optimisticIOUReportAction.message[0].text,
                lastMessageHtml: optimisticIOUReportAction.message[0].html,
                hasOutstandingIOU: false,
                statusNum: CONST.REPORT.STATUS.REIMBURSED,
            },
        },
        {
            onyxMethod: Onyx.METHOD.MERGE,
            key: ONYXKEYS.NVP_LAST_PAYMENT_METHOD,
            value: {[iouReport.policyID]: paymentMethodType},
        },
    ];

    const successData = [
        {
            onyxMethod: Onyx.METHOD.MERGE,
            key: `${ONYXKEYS.COLLECTION.REPORT_ACTIONS}${iouReport.reportID}`,
            value: {
                [optimisticIOUReportAction.reportActionID]: {
                    pendingAction: null,
                },
            },
        },
    ];

    const failureData = [
        {
            onyxMethod: Onyx.METHOD.MERGE,
            key: `${ONYXKEYS.COLLECTION.REPORT_ACTIONS}${iouReport.reportID}`,
            value: {
                [optimisticIOUReportAction.reportActionID]: {
                    errors: ErrorUtils.getMicroSecondOnyxError('iou.error.other'),
                },
            },
        },
    ];

    // In case the report preview action is loaded locally, let's update it.
    if (optimisticReportPreviewAction) {
        optimisticData.push({
            onyxMethod: Onyx.METHOD.MERGE,
            key: `${ONYXKEYS.COLLECTION.REPORT_ACTIONS}${chatReport.reportID}`,
            value: {
                [optimisticReportPreviewAction.reportActionID]: optimisticReportPreviewAction,
            },
        });
        failureData.push({
            onyxMethod: Onyx.METHOD.MERGE,
            key: `${ONYXKEYS.COLLECTION.REPORT_ACTIONS}${chatReport.reportID}`,
            value: {
                [optimisticReportPreviewAction.reportActionID]: {
                    created: optimisticReportPreviewAction.created,
                },
            },
        });
    }

    return {
        params: {
            iouReportID: iouReport.reportID,
            chatReportID: chatReport.reportID,
            reportActionID: optimisticIOUReportAction.reportActionID,
            paymentMethodType,
        },
        optimisticData,
        successData,
        failureData,
    };
}

/**
 * @param {Object} report
 * @param {Number} amount
 * @param {String} currency
 * @param {String} comment
 * @param {String} managerID - Account ID of the person sending the money
 * @param {Object} recipient - The user receiving the money
 */
function sendMoneyElsewhere(report, amount, currency, comment, managerID, recipient) {
    const {params, optimisticData, successData, failureData} = getSendMoneyParams(report, amount, currency, comment, CONST.IOU.PAYMENT_TYPE.ELSEWHERE, managerID, recipient);

    API.write('SendMoneyElsewhere', params, {optimisticData, successData, failureData});

    resetMoneyRequestInfo();
    Navigation.dismissModal(params.chatReportID);
    Report.notifyNewAction(params.chatReportID, managerID);
}

/**
 * @param {Object} report
 * @param {Number} amount
 * @param {String} currency
 * @param {String} comment
 * @param {String} managerID - Account ID of the person sending the money
 * @param {Object} recipient - The user receiving the money
 */
function sendMoneyWithWallet(report, amount, currency, comment, managerID, recipient) {
    const {params, optimisticData, successData, failureData} = getSendMoneyParams(report, amount, currency, comment, CONST.IOU.PAYMENT_TYPE.EXPENSIFY, managerID, recipient);

    API.write('SendMoneyWithWallet', params, {optimisticData, successData, failureData});

    resetMoneyRequestInfo();
    Navigation.dismissModal(params.chatReportID);
    Report.notifyNewAction(params.chatReportID, managerID);
}

function approveMoneyRequest(expenseReport) {
    const optimisticApprovedReportAction = ReportUtils.buildOptimisticApprovedReportAction(expenseReport.total, expenseReport.currency, expenseReport.reportID);

    const optimisticReportActionsData = {
        onyxMethod: Onyx.METHOD.MERGE,
        key: `${ONYXKEYS.COLLECTION.REPORT_ACTIONS}${expenseReport.reportID}`,
        value: {
            [optimisticApprovedReportAction.reportActionID]: {
                ...optimisticApprovedReportAction,
                pendingAction: CONST.RED_BRICK_ROAD_PENDING_ACTION.ADD,
            },
        },
    };
    const optimisticIOUReportData = {
        onyxMethod: Onyx.METHOD.MERGE,
        key: `${ONYXKEYS.COLLECTION.REPORT}${expenseReport.reportID}`,
        value: {
            ...expenseReport,
            lastMessageText: optimisticApprovedReportAction.message[0].text,
            lastMessageHtml: optimisticApprovedReportAction.message[0].html,
            stateNum: CONST.REPORT.STATE_NUM.SUBMITTED,
            statusNum: CONST.REPORT.STATUS.APPROVED,
        },
    };
    const optimisticData = [optimisticIOUReportData, optimisticReportActionsData];

    const successData = [
        {
            onyxMethod: Onyx.METHOD.MERGE,
            key: `${ONYXKEYS.COLLECTION.REPORT_ACTIONS}${expenseReport.reportID}`,
            value: {
                [optimisticApprovedReportAction.reportActionID]: {
                    pendingAction: null,
                },
            },
        },
    ];

    const failureData = [
        {
            onyxMethod: Onyx.METHOD.MERGE,
            key: `${ONYXKEYS.COLLECTION.REPORT_ACTIONS}${expenseReport.reportID}`,
            value: {
                [expenseReport.reportActionID]: {
                    errors: ErrorUtils.getMicroSecondOnyxError('iou.error.other'),
                },
            },
        },
    ];

    API.write('ApproveMoneyRequest', {reportID: expenseReport.reportID, approvedReportActionID: optimisticApprovedReportAction.reportActionID}, {optimisticData, successData, failureData});
}

/**
 * @param {Object} expenseReport
 */
function submitReport(expenseReport) {
    const optimisticSubmittedReportAction = ReportUtils.buildOptimisticSubmittedReportAction(expenseReport.total, expenseReport.currency, expenseReport.reportID);

    const optimisticReportActionsData = {
        onyxMethod: Onyx.METHOD.MERGE,
        key: `${ONYXKEYS.COLLECTION.REPORT_ACTIONS}${expenseReport.reportID}`,
        value: {
            [optimisticSubmittedReportAction.reportActionID]: {
                ...optimisticSubmittedReportAction,
                pendingAction: CONST.RED_BRICK_ROAD_PENDING_ACTION.ADD,
            },
        },
    };
    const optimisticIOUReportData = {
        onyxMethod: Onyx.METHOD.MERGE,
        key: `${ONYXKEYS.COLLECTION.REPORT}${expenseReport.reportID}`,
        value: {
            ...expenseReport,
            lastMessageText: optimisticSubmittedReportAction.message[0].text,
            lastMessageHtml: optimisticSubmittedReportAction.message[0].html,
            state: CONST.REPORT.STATE.SUBMITTED,
            stateNum: CONST.REPORT.STATE_NUM.PROCESSING,
            statusNum: CONST.REPORT.STATUS.SUBMITTED,
        },
    };
    const optimisticData = [optimisticIOUReportData, optimisticReportActionsData];

    const successData = [
        {
            onyxMethod: Onyx.METHOD.MERGE,
            key: `${ONYXKEYS.COLLECTION.REPORT_ACTIONS}${expenseReport.reportID}`,
            value: {
                [optimisticSubmittedReportAction.reportActionID]: {
                    pendingAction: null,
                },
            },
        },
    ];

    const failureData = [
        {
            onyxMethod: Onyx.METHOD.MERGE,
            key: `${ONYXKEYS.COLLECTION.REPORT_ACTIONS}${expenseReport.reportID}`,
            value: {
                [expenseReport.reportActionID]: {
                    errors: ErrorUtils.getMicroSecondOnyxError('iou.error.other'),
                },
            },
        },
        {
            onyxMethod: Onyx.METHOD.MERGE,
            key: `${ONYXKEYS.COLLECTION.REPORT}${expenseReport.reportID}`,
            value: {
                statusNum: CONST.REPORT.STATUS.OPEN,
                stateNum: CONST.REPORT.STATE_NUM.OPEN,
            },
        },
    ];

    API.write(
        'SubmitReport',
        {
            reportID: expenseReport.reportID,
            managerEmail: expenseReport.managerEmail,
            managerAccountID: expenseReport.managerID,
            reportActionID: optimisticSubmittedReportAction.reportActionID,
        },
        {optimisticData, successData, failureData},
    );
}

/**
 * @param {String} paymentType
 * @param {Object} chatReport
 * @param {Object} iouReport
 * @param {String} reimbursementBankAccountState
 */
function payMoneyRequest(paymentType, chatReport, iouReport) {
    const recipient = {
        login: iouReport.ownerEmail,
        accountID: iouReport.ownerAccountID,
    };
    const {params, optimisticData, successData, failureData} = getPayMoneyRequestParams(chatReport, iouReport, recipient, paymentType);

    // For now we need to call the PayMoneyRequestWithWallet API since PayMoneyRequest was not updated to work with
    // Expensify Wallets.
    const apiCommand = paymentType === CONST.IOU.PAYMENT_TYPE.EXPENSIFY ? 'PayMoneyRequestWithWallet' : 'PayMoneyRequest';

    API.write(apiCommand, params, {optimisticData, successData, failureData});
    Navigation.dismissModal(chatReport.reportID);
}

function detachReceipt(transactionID) {
    const transaction = allTransactions[`${ONYXKEYS.COLLECTION.TRANSACTION}${transactionID}`] || {};
    const newTransaction = {...transaction, filename: '', receipt: {}};

    const optimisticData = [
        {
            onyxMethod: Onyx.METHOD.SET,
            key: `${ONYXKEYS.COLLECTION.TRANSACTION}${transactionID}`,
            value: newTransaction,
        },
    ];

    const failureData = [
        {
            onyxMethod: Onyx.METHOD.MERGE,
            key: `${ONYXKEYS.COLLECTION.TRANSACTION}${transactionID}`,
            value: transaction,
        },
    ];

    API.write('DetachReceipt', {transactionID}, {optimisticData, failureData});
}

/**
 * @param {String} transactionID
 * @param {Object} receipt
 * @param {String} filePath
 */
function replaceReceipt(transactionID, receipt, filePath) {
    const transaction = lodashGet(allTransactions, 'transactionID', {});
    const oldReceipt = lodashGet(transaction, 'receipt', {});

    const optimisticData = [
        {
            onyxMethod: Onyx.METHOD.MERGE,
            key: `${ONYXKEYS.COLLECTION.TRANSACTION}${transactionID}`,
            value: {
                receipt: {
                    source: filePath,
                    state: CONST.IOU.RECEIPT_STATE.OPEN,
                },
                filename: receipt.name,
            },
        },
    ];

    const failureData = [
        {
            onyxMethod: Onyx.METHOD.MERGE,
            key: `${ONYXKEYS.COLLECTION.TRANSACTION}${transactionID}`,
            value: {
                receipt: oldReceipt,
                filename: transaction.filename,
            },
        },
    ];

    API.write('ReplaceReceipt', {transactionID, receipt}, {optimisticData, failureData});
}

/**
 * Finds the participants for an IOU based on the attached report
 * @param {String} transactionID of the transaction to set the participants of
 * @param {Object} report attached to the transaction
 */
function autoAssignParticipants(transactionID, report) {
    // If the report is iou or expense report, we should get the chat report to set participant for request money
    const chatReport = ReportUtils.isMoneyRequestReport(report) ? ReportUtils.getReport(report.chatReportID) : report;
    const currentUserAccountID = currentUserPersonalDetails.accountID;
    const participants = ReportUtils.isPolicyExpenseChat(chatReport)
        ? [{reportID: chatReport.reportID, isPolicyExpenseChat: true, selected: true}]
        : _.chain(chatReport.participantAccountIDs)
              .filter((accountID) => currentUserAccountID !== accountID)
              .map((accountID) => ({accountID, selected: true}))
              .value();
    Onyx.merge(`${ONYXKEYS.COLLECTION.TRANSACTION}${transactionID}`, {participants, participantsAutoAssigned: true});
}

/**
 * Initialize money request info and navigate to the MoneyRequest page
 * @param {String} iouType
 * @param {String} reportID
 */
function startMoneyRequest(iouType, reportID = '') {
    resetMoneyRequestInfo(`${iouType}${reportID}`);
    Navigation.navigate(ROUTES.MONEY_REQUEST.getRoute(iouType, reportID));
}

/**
 * @param {String} id
 */
function setMoneyRequestId(id) {
    Onyx.merge(ONYXKEYS.IOU, {id});
}

/**
 * @param {Number} amount
 */
function setMoneyRequestAmount(amount) {
    Onyx.merge(ONYXKEYS.IOU, {amount});
}

/**
 * @param {String} created
 */
function setMoneyRequestCreated(created) {
    Onyx.merge(ONYXKEYS.IOU, {created});
}

/**
 * @param {String} currency
 */
function setMoneyRequestCurrency(currency) {
    Onyx.merge(ONYXKEYS.IOU, {currency});
}

/**
 * @param {String} comment
 */
function setMoneyRequestDescription(comment) {
    Onyx.merge(ONYXKEYS.IOU, {comment: comment.trim()});
}

/**
 * @param {String} merchant
 */
function setMoneyRequestMerchant(merchant) {
    Onyx.merge(ONYXKEYS.IOU, {merchant: merchant.trim()});
}

/**
 * @param {String} category
 */
function setMoneyRequestCategory(category) {
    Onyx.merge(ONYXKEYS.IOU, {category});
}

function resetMoneyRequestCategory() {
    Onyx.merge(ONYXKEYS.IOU, {category: ''});
}

/*
 * @param {String} tag
 */
function setMoneyRequestTag(tag) {
    Onyx.merge(ONYXKEYS.IOU, {tag});
}

function resetMoneyRequestTag() {
    Onyx.merge(ONYXKEYS.IOU, {tag: ''});
}

/**
 * @param {Boolean} billable
 */
function setMoneyRequestBillable(billable) {
    Onyx.merge(ONYXKEYS.IOU, {billable});
}

/**
 * @param {Object[]} participants
 * @param {Boolean} isSplitRequest
 */
function setMoneyRequestParticipants(participants, isSplitRequest) {
    Onyx.merge(ONYXKEYS.IOU, {participants, isSplitRequest});
}

/**
 * @param {String} receiptPath
 * @param {String} receiptFilename
 */
function setMoneyRequestReceipt(receiptPath, receiptFilename) {
    Onyx.merge(ONYXKEYS.IOU, {receiptPath, receiptFilename, merchant: ''});
}

function setUpDistanceTransaction() {
    const transactionID = NumberUtils.rand64();
    Onyx.merge(`${ONYXKEYS.COLLECTION.TRANSACTION}${transactionID}`, {
        transactionID,
        comment: {type: CONST.TRANSACTION.TYPE.CUSTOM_UNIT, customUnit: {name: CONST.CUSTOM_UNITS.NAME_DISTANCE}},
    });
    Onyx.merge(ONYXKEYS.IOU, {transactionID});
}

/**
 * Navigates to the next IOU page based on where the IOU request was started
 *
 * @param {Object} iou
 * @param {String} iouType
 * @param {Object} report
 * @param {String} report.reportID
 * @param {String} path
 */
function navigateToNextPage(iou, iouType, report, path = '') {
    const moneyRequestID = `${iouType}${report.reportID || ''}`;
    const shouldReset = iou.id !== moneyRequestID;

    // If the money request ID in Onyx does not match the ID from params, we want to start a new request
    // with the ID from params. We need to clear the participants in case the new request is initiated from FAB.
    if (shouldReset) {
        resetMoneyRequestInfo(moneyRequestID);
    }

    // If we're adding a receipt, that means the user came from the confirmation page and we need to navigate back to it.
    if (path.slice(1) === ROUTES.MONEY_REQUEST_RECEIPT.getRoute(iouType, report.reportID)) {
        Navigation.navigate(ROUTES.MONEY_REQUEST_CONFIRMATION.getRoute(iouType, report.reportID));
        return;
    }

    // If a request is initiated on a report, skip the participants selection step and navigate to the confirmation page.
    if (report.reportID) {
        // If the report is iou or expense report, we should get the chat report to set participant for request money
        const chatReport = ReportUtils.isMoneyRequestReport(report) ? ReportUtils.getReport(report.chatReportID) : report;
        // Reinitialize the participants when the money request ID in Onyx does not match the ID from params
        if (_.isEmpty(iou.participants) || shouldReset) {
            const currentUserAccountID = currentUserPersonalDetails.accountID;
            const participants = ReportUtils.isPolicyExpenseChat(chatReport)
                ? [{reportID: chatReport.reportID, isPolicyExpenseChat: true, selected: true}]
                : _.chain(chatReport.participantAccountIDs)
                      .filter((accountID) => currentUserAccountID !== accountID)
                      .map((accountID) => ({accountID, selected: true}))
                      .value();
            setMoneyRequestParticipants(participants);
        }
        Navigation.navigate(ROUTES.MONEY_REQUEST_CONFIRMATION.getRoute(iouType, report.reportID));
        return;
    }
    Navigation.navigate(ROUTES.MONEY_REQUEST_PARTICIPANTS.getRoute(iouType));
}

/**
 *  When the money request or split bill creation flow is initialized via FAB, the reportID is not passed as a navigation
 * parameter.
 * Gets a report id from the first participant of the IOU object stored in Onyx.
 * @param {Object} iou
 * @param {Array} iou.participants
 * @param {Object} route
 * @param {Object} route.params
 * @param {String} [route.params.reportID]
 * @returns {String}
 */
function getIOUReportID(iou, route) {
    return lodashGet(route, 'params.reportID') || lodashGet(iou, 'participants.0.reportID', '');
}

export {
    autoAssignParticipants,
    createDistanceRequest,
    editMoneyRequest,
    deleteMoneyRequest,
    splitBill,
    splitBillAndOpenReport,
    setDraftSplitTransaction,
    startSplitBill,
    completeSplitBill,
    requestMoney,
    sendMoneyElsewhere,
    approveMoneyRequest,
    submitReport,
    payMoneyRequest,
    sendMoneyWithWallet,
    startMoneyRequest,
    startMoneyRequest_temporaryForRefactor,
    resetMoneyRequestCategory,
    resetMoneyRequestInfo,
    resetMoneyRequestTag,
    setMoneeRequestAmount_temporaryForRefactor,
    setMoneeRequestBillable_temporaryForRefactor,
    setMoneeRequestCategory_temporaryForRefactor,
    setMoneeRequestCreated_temporaryForRefactor,
    setMoneeRequestCurrency_temporaryForRefactor,
    setMoneeRequestDescription_temporaryForRefactor,
    setMoneeRequestMerchant_temporaryForRefactor,
    setMoneeRequestParticipants_temporaryForRefactor,
    setMoneeRequestReceipt_temporaryForRefactor,
    setMoneeRequestTag_temporaryForRefactor,
    setMoneyRequestAmount,
    setMoneyRequestBillable,
    setMoneyRequestCategory,
    setMoneyRequestCreated,
    setMoneyRequestCurrency,
    setMoneyRequestDescription,
    setMoneyRequestId,
    setMoneyRequestMerchant,
    setMoneyRequestParticipants,
    setMoneyRequestReceipt,
    setMoneyRequestTag,
    setUpDistanceTransaction,
    navigateToNextPage,
    updateDistanceRequest,
    replaceReceipt,
    detachReceipt,
    getIOUReportID,
};<|MERGE_RESOLUTION|>--- conflicted
+++ resolved
@@ -2,53 +2,29 @@
 import Str from 'expensify-common/lib/str';
 import lodashGet from 'lodash/get';
 import lodashHas from 'lodash/has';
-<<<<<<< HEAD
-import Str from 'expensify-common/lib/str';
-import {format} from 'date-fns';
 import moment from 'moment';
-import CONST from '../../CONST';
-import ROUTES from '../../ROUTES';
-import ONYXKEYS from '../../ONYXKEYS';
-import Navigation from '../Navigation/Navigation';
-import * as Localize from '../Localize';
-import * as API from '../API';
-import * as ReportUtils from '../ReportUtils';
-import * as CurrencyUtils from '../CurrencyUtils';
-import * as ReportActionsUtils from '../ReportActionsUtils';
-import * as IOUUtils from '../IOUUtils';
-import * as OptionsListUtils from '../OptionsListUtils';
-import DateUtils from '../DateUtils';
-import * as TransactionUtils from '../TransactionUtils';
-import * as ErrorUtils from '../ErrorUtils';
-import * as UserUtils from '../UserUtils';
+import _ from 'underscore';
+import Onyx from 'react-native-onyx';
+import CONST from '@src/CONST';
+import ROUTES from '@src/ROUTES';
+import ONYXKEYS from '@src/ONYXKEYS';
+import Navigation from '@libs/Navigation/Navigation';
+import * as Localize from '@libs/Localize';
+import * as API from '@libs/API';
+import * as ReportUtils from '@libs/ReportUtils';
+import * as CurrencyUtils from '@libs/CurrencyUtils';
+import * as ReportActionsUtils from '@libs/ReportActionsUtils';
+import * as IOUUtils from '@libs/IOUUtils';
+import * as OptionsListUtils from '@libs/OptionsListUtils';
+import DateUtils from '@libs/DateUtils';
+import * as TransactionUtils from '@libs/TransactionUtils';
+import * as ErrorUtils from '@libs/ErrorUtils';
+import * as UserUtils from '@libs/UserUtils';
+import * as NumberUtils from '@libs/NumberUtils';
+import ReceiptGeneric from '@assets/images/receipt-generic.png';
+import * as LocalePhoneNumber from '@libs/LocalePhoneNumber';
 import * as Report from './Report';
-import * as NumberUtils from '../NumberUtils';
-import ReceiptGeneric from '../../../assets/images/receipt-generic.png';
-import * as LocalePhoneNumber from '../LocalePhoneNumber';
-=======
-import Onyx from 'react-native-onyx';
-import _ from 'underscore';
-import ReceiptGeneric from '@assets/images/receipt-generic.png';
-import * as API from '@libs/API';
-import * as CurrencyUtils from '@libs/CurrencyUtils';
-import DateUtils from '@libs/DateUtils';
-import * as ErrorUtils from '@libs/ErrorUtils';
-import * as IOUUtils from '@libs/IOUUtils';
-import * as LocalePhoneNumber from '@libs/LocalePhoneNumber';
-import * as Localize from '@libs/Localize';
-import Navigation from '@libs/Navigation/Navigation';
-import * as NumberUtils from '@libs/NumberUtils';
-import * as OptionsListUtils from '@libs/OptionsListUtils';
-import * as ReportActionsUtils from '@libs/ReportActionsUtils';
-import * as ReportUtils from '@libs/ReportUtils';
-import * as TransactionUtils from '@libs/TransactionUtils';
-import * as UserUtils from '@libs/UserUtils';
-import CONST from '@src/CONST';
-import ONYXKEYS from '@src/ONYXKEYS';
-import ROUTES from '@src/ROUTES';
->>>>>>> 0a27554a
 import * as Policy from './Policy';
-import * as Report from './Report';
 
 let allPersonalDetails;
 Onyx.connect({
