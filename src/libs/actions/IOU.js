--- conflicted
+++ resolved
@@ -1200,20 +1200,4 @@
     }
 }
 
-export {
-    deleteMoneyRequest,
-    splitBill,
-    splitBillAndOpenReport,
-    requestMoney,
-    sendMoneyElsewhere,
-    sendMoneyViaPaypal,
-<<<<<<< HEAD
-    payMoneyRequestElsewhere,
-    payMoneyRequestViaPaypal,
-=======
-    payMoneyRequest,
-    setIOUSelectedCurrency,
-    setMoneyRequestDescription,
->>>>>>> 9111b904
-    sendMoneyWithWallet,
-};+export {deleteMoneyRequest, splitBill, splitBillAndOpenReport, requestMoney, sendMoneyElsewhere, sendMoneyViaPaypal, payMoneyRequest, sendMoneyWithWallet};