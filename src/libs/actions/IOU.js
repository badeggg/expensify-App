--- conflicted
+++ resolved
@@ -322,12 +322,9 @@
     policyID,
     hasOutstandingChildRequest = false,
 ) {
-<<<<<<< HEAD
     const isPolicyAdmin = ReportUtils.getPolicy(policyID).role === CONST.POLICY.ROLE.ADMIN;
 
-=======
     const isScanRequest = TransactionUtils.isScanRequest(transaction);
->>>>>>> d4c3e639
     const optimisticData = [
         {
             // Use SET for new reports because it doesn't exist yet, is faster and we need the data to be available when we navigate to the chat page
