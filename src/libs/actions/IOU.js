--- conflicted
+++ resolved
@@ -1110,7 +1110,6 @@
 }
 
 /**
-<<<<<<< HEAD
  * Updates the merchant field of a money request
  *
  * @param {String} transactionID
@@ -1126,10 +1125,7 @@
 }
 
 /**
- * Edits an existing distance request
-=======
  * Updates the created date of a money request
->>>>>>> cd60aae2
  *
  * @param {String} transactionID
  * @param {Number} transactionThreadReportID
@@ -3609,12 +3605,9 @@
     setUpDistanceTransaction,
     navigateToNextPage,
     updateMoneyRequestDate,
-<<<<<<< HEAD
     updateMoneyRequestMerchant,
-=======
     updateMoneyRequestTag,
     updateMoneyRequestAmountAndCurrency,
->>>>>>> cd60aae2
     replaceReceipt,
     detachReceipt,
     getIOUReportID,
