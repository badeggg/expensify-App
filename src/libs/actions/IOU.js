--- conflicted
+++ resolved
@@ -1184,7 +1184,6 @@
 }
 
 /**
-<<<<<<< HEAD
  * Updates the waypoints of a distance money request
  *
  * @param {String} transactionID
@@ -1197,7 +1196,9 @@
     };
     const {params, onyxData} = getUpdateMoneyRequestParams(transactionID, transactionThreadReportID, transactionChanges, true);
     API.write('UpdateMoneyRequestDistance', params, onyxData);
-=======
+}
+
+/**
  * Updates the description of a money request
  *
  * @param {String} transactionID
@@ -1210,7 +1211,6 @@
     };
     const {params, onyxData} = getUpdateMoneyRequestParams(transactionID, transactionThreadReportID, transactionChanges, true);
     API.write('UpdateMoneyRequestDescription', params, onyxData);
->>>>>>> d5f0f6f5
 }
 
 /**
