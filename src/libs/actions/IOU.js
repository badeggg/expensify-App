import Onyx from 'react-native-onyx';
import _ from 'underscore';
import lodashGet from 'lodash/get';
import Str from 'expensify-common/lib/str';
import CONST from '../../CONST';
import ONYXKEYS from '../../ONYXKEYS';
import Navigation from '../Navigation/Navigation';
import * as Localize from '../Localize';
import asyncOpenURL from '../asyncOpenURL';
import * as API from '../API';
import * as ReportUtils from '../ReportUtils';
import * as ReportActionsUtils from '../ReportActionsUtils';
import * as IOUUtils from '../IOUUtils';
import * as OptionsListUtils from '../OptionsListUtils';
import DateUtils from '../DateUtils';
import TransactionUtils from '../TransactionUtils';
import * as ErrorUtils from '../ErrorUtils';
import * as CurrencyUtils from '../CurrencyUtils';

let allReports;
Onyx.connect({
    key: ONYXKEYS.COLLECTION.REPORT,
    waitForCollectionCallback: true,
    callback: (val) => (allReports = val),
});

let allTransactions;
Onyx.connect({
    key: ONYXKEYS.COLLECTION.TRANSACTION,
    waitForCollectionCallback: true,
    callback: (val) => (allTransactions = val),
});

function buildOnyxDataForMoneyRequest(
    chatReport,
    iouReport,
    transaction,
    chatCreatedAction,
    iouCreatedAction,
    iouAction,
    reportPreviewAction,
    isNewChatReport,
    isNewIOUReport,
    isNewReportPreviewAction,
) {
    const optimisticData = [
        {
            // Use SET for new reports because it doesn't exist yet, is faster and we need the data to be available when we navigate to the chat page
            onyxMethod: isNewChatReport ? Onyx.METHOD.SET : Onyx.METHOD.MERGE,
            key: `${ONYXKEYS.COLLECTION.REPORT}${chatReport.reportID}`,
            value: {
                ...chatReport,
                lastReadTime: DateUtils.getDBTime(),
                hasOutstandingIOU: iouReport.total !== 0,
                iouReportID: iouReport.reportID,
                ...(isNewChatReport ? {pendingFields: {createChat: CONST.RED_BRICK_ROAD_PENDING_ACTION.ADD}} : {}),
            },
        },
        {
            onyxMethod: isNewIOUReport ? Onyx.METHOD.SET : Onyx.METHOD.MERGE,
            key: `${ONYXKEYS.COLLECTION.REPORT}${iouReport.reportID}`,
            value: {
                ...iouReport,
                lastMessageText: iouAction.message[0].text,
                lastMessageHtml: iouAction.message[0].html,
                ...(isNewIOUReport ? {pendingFields: {createChat: CONST.RED_BRICK_ROAD_PENDING_ACTION.ADD}} : {}),
            },
        },
        {
            onyxMethod: Onyx.METHOD.SET,
            key: `${ONYXKEYS.COLLECTION.TRANSACTION}${transaction.transactionID}`,
            value: transaction,
        },
        {
            onyxMethod: isNewChatReport ? Onyx.METHOD.SET : Onyx.METHOD.MERGE,
            key: `${ONYXKEYS.COLLECTION.REPORT_ACTIONS}${chatReport.reportID}`,
            value: {
                ...(isNewChatReport ? {[chatCreatedAction.reportActionID]: chatCreatedAction} : {}),
                [reportPreviewAction.reportActionID]: {
                    ...(isNewReportPreviewAction ? reportPreviewAction : {created: DateUtils.getDBTime()}),
                },
            },
        },
        {
            onyxMethod: isNewIOUReport ? Onyx.METHOD.SET : Onyx.METHOD.MERGE,
            key: `${ONYXKEYS.COLLECTION.REPORT_ACTIONS}${iouReport.reportID}`,
            value: {
                ...(isNewIOUReport ? {[iouCreatedAction.reportActionID]: iouCreatedAction} : {}),
                [iouAction.reportActionID]: iouAction,
            },
        },
    ];

    const successData = [
        ...(isNewChatReport
            ? [
                  {
                      onyxMethod: Onyx.METHOD.MERGE,
                      key: `${ONYXKEYS.COLLECTION.REPORT}${chatReport.reportID}`,
                      value: {
                          pendingFields: null,
                          errorFields: null,
                      },
                  },
              ]
            : []),
        ...(isNewIOUReport
            ? [
                  {
                      onyxMethod: Onyx.METHOD.MERGE,
                      key: `${ONYXKEYS.COLLECTION.REPORT}${iouReport.reportID}`,
                      value: {
                          pendingFields: null,
                          errorFields: null,
                      },
                  },
              ]
            : []),
        {
            onyxMethod: Onyx.METHOD.MERGE,
            key: `${ONYXKEYS.COLLECTION.TRANSACTION}${transaction.transactionID}`,
            value: {pendingAction: null},
        },
        {
            onyxMethod: Onyx.METHOD.MERGE,
            key: `${ONYXKEYS.COLLECTION.REPORT_ACTIONS}${chatReport.reportID}`,
            value: {
                ...(isNewChatReport
                    ? {
                          [chatCreatedAction.reportActionID]: {
                              pendingAction: null,
                              errors: null,
                          },
                      }
                    : {}),
                ...(isNewReportPreviewAction
                    ? {
                          [reportPreviewAction.reportActionID]: {
                              pendingAction: null,
                          },
                      }
                    : {}),
            },
        },
        {
            onyxMethod: Onyx.METHOD.MERGE,
            key: `${ONYXKEYS.COLLECTION.REPORT_ACTIONS}${iouReport.reportID}`,
            value: {
                ...(isNewIOUReport
                    ? {
                          [iouCreatedAction.reportActionID]: {
                              pendingAction: null,
                              errors: null,
                          },
                      }
                    : {}),
                [iouAction.reportActionID]: {
                    pendingAction: null,
                    errors: null,
                },
            },
        },
    ];

    const failureData = [
        {
            onyxMethod: Onyx.METHOD.MERGE,
            key: `${ONYXKEYS.COLLECTION.REPORT}${chatReport.reportID}`,
            value: {
                hasOutstandingIOU: chatReport.hasOutstandingIOU,
                iouReportID: chatReport.iouReportID,
                lastReadTime: chatReport.lastReadTime,
                ...(isNewChatReport
                    ? {
                          errorFields: {
                              createChat: ErrorUtils.getMicroSecondOnyxError('report.genericCreateReportFailureMessage'),
                          },
                      }
                    : {}),
            },
        },
        ...(isNewIOUReport
            ? [
                  {
                      onyxMethod: Onyx.METHOD.MERGE,
                      key: `${ONYXKEYS.COLLECTION.REPORT}${iouReport.reportID}`,
                      value: {
                          errorFields: {
                              createChat: ErrorUtils.getMicroSecondOnyxError('report.genericCreateReportFailureMessage'),
                          },
                      },
                  },
              ]
            : []),
        {
            onyxMethod: Onyx.METHOD.MERGE,
            key: `${ONYXKEYS.COLLECTION.TRANSACTION}${transaction.transactionID}`,
            value: {
                errors: ErrorUtils.getMicroSecondOnyxError('iou.error.genericCreateFailureMessage'),
            },
        },
        {
            onyxMethod: Onyx.METHOD.MERGE,
            key: `${ONYXKEYS.COLLECTION.REPORT_ACTIONS}${chatReport.reportID}`,
            value: {
                ...(isNewChatReport
                    ? {
                          [chatCreatedAction.reportActionID]: {
                              errors: ErrorUtils.getMicroSecondOnyxError('iou.error.genericCreateFailureMessage'),
                          },
                      }
                    : {}),
                [reportPreviewAction.reportActionID]: {
                    created: reportPreviewAction.created,
                },
            },
        },
        {
            onyxMethod: Onyx.METHOD.MERGE,
            key: `${ONYXKEYS.COLLECTION.REPORT_ACTIONS}${iouReport.reportID}`,
            value: {
                ...(isNewIOUReport
                    ? {
                          [iouCreatedAction.reportActionID]: {
                              errors: ErrorUtils.getMicroSecondOnyxError('iou.error.genericCreateFailureMessage'),
                          },
                      }
                    : {
                          [iouAction.reportActionID]: {
                              errors: ErrorUtils.getMicroSecondOnyxError('iou.error.genericCreateFailureMessage'),
                          },
                      }),
            },
        },
    ];

    return [optimisticData, successData, failureData];
}

/**
 * Request money from another user
 *
 * @param {Object} report
 * @param {Number} amount - always in the smallest unit of the currency
 * @param {String} currency
 * @param {String} payeeEmail
 * @param {Object} participant
 * @param {String} comment
 */
function requestMoney(report, amount, currency, payeeEmail, participant, comment) {
    const payerEmail = OptionsListUtils.addSMSDomainIfPhoneNumber(participant.login);
    const isPolicyExpenseChat = participant.isPolicyExpenseChat || participant.isOwnPolicyExpenseChat;

    // STEP 1: Get existing chat report OR build a new optimistic one
    let isNewChatReport = false;
    let chatReport = lodashGet(report, 'reportID', null) ? report : null;

    // If this is a policyExpenseChat, the chatReport must exist and we can get it from Onyx.
    // report is null if the flow is initiated from the global create menu. However, participant always stores the reportID if it exists, which is the case for policyExpenseChats
    if (!chatReport && isPolicyExpenseChat) {
        chatReport = allReports[`${ONYXKEYS.COLLECTION.REPORT}${participant.reportID}`];
    }

    if (!chatReport) {
        chatReport = ReportUtils.getChatByParticipants([payerEmail]);
    }

    // If we still don't have a report, it likely doens't exist and we need to build an optimistic one
    if (!chatReport) {
        isNewChatReport = true;
        chatReport = ReportUtils.buildOptimisticChatReport([payerEmail]);
    }

    // STEP 2: Get existing IOU report and update its total OR build a new optimistic one
    const isNewIOUReport = !chatReport.iouReportID;
    let iouReport;

    if (!isNewIOUReport) {
        if (isPolicyExpenseChat) {
            iouReport = {...allReports[`${ONYXKEYS.COLLECTION.REPORT}${chatReport.iouReportID}`]};

            // Because of the Expense reports are stored as negative values, we substract the total from the amount
            iouReport.total -= amount;
        } else {
            iouReport = IOUUtils.updateIOUOwnerAndTotal(allReports[`${ONYXKEYS.COLLECTION.REPORT}${chatReport.iouReportID}`], payeeEmail, amount, currency);
        }
    } else {
        iouReport = isPolicyExpenseChat
            ? ReportUtils.buildOptimisticExpenseReport(chatReport.reportID, chatReport.policyID, payeeEmail, amount, currency)
            : ReportUtils.buildOptimisticIOUReport(payeeEmail, payerEmail, amount, chatReport.reportID, currency);
    }

    // STEP 3: Build optimistic transaction
    const optimisticTransaction = TransactionUtils.buildOptimisticTransaction(amount, currency, iouReport.reportID, comment);

    // STEP 4: Build optimistic reportActions. We need:
    // 1. CREATED action for the chatReport
    // 2. CREATED action for the iouReport
    // 3. IOU action for the iouReport
    // 4. REPORTPREVIEW action for the chatReport
    // Note: The CREATED action for the IOU report must be optimistically generated before the IOU action so there's no chance that it appears after the IOU action in the chat
    const optimisticCreatedActionForChat = ReportUtils.buildOptimisticCreatedReportAction(payeeEmail);
    const optimisticCreatedActionForIOU = ReportUtils.buildOptimisticCreatedReportAction(payeeEmail);
    const optimisticIOUAction = ReportUtils.buildOptimisticIOUReportAction(
        CONST.IOU.REPORT_ACTION_TYPE.CREATE,
        amount,
        currency,
        comment,
        [participant],
        optimisticTransaction.transactionID,
        '',
        iouReport.reportID,
    );

    let isNewReportPreviewAction = false;
    let reportPreviewAction = isNewIOUReport ? null : ReportActionsUtils.getReportPreviewAction(chatReport.reportID, iouReport.reportID);
    if (!reportPreviewAction) {
        isNewReportPreviewAction = true;
        reportPreviewAction = ReportUtils.buildOptimisticReportPreview(chatReport.reportID, iouReport.reportID);
    }

    // STEP 5: Build Onyx Data
    const [optimisticData, successData, failureData] = buildOnyxDataForMoneyRequest(
        chatReport,
        iouReport,
        optimisticTransaction,
        optimisticCreatedActionForChat,
        optimisticCreatedActionForIOU,
        optimisticIOUAction,
        reportPreviewAction,
        isNewChatReport,
        isNewIOUReport,
        isNewReportPreviewAction,
    );

    // STEP 6: Make the request
    API.write(
        'RequestMoney',
        {
            debtorEmail: payerEmail,
            amount,
            currency,
            comment,
            iouReportID: iouReport.reportID,
            chatReportID: chatReport.reportID,
            transactionID: optimisticTransaction.transactionID,
            reportActionID: optimisticIOUAction.reportActionID,
            createdChatReportActionID: isNewChatReport ? optimisticCreatedActionForChat.reportActionID : 0,
            createdIOUReportActionID: isNewIOUReport ? optimisticCreatedActionForIOU.reportActionID : 0,
            reportPreviewReportActionID: reportPreviewAction.reportActionID,
        },
        {optimisticData, successData, failureData},
    );
    Navigation.dismissModal(chatReport.reportID);
}

/**
 * Build the Onyx data and IOU split necessary for splitting a bill with 3+ users.
 * 1. Build the optimistic Onyx data for the group chat, i.e. chatReport and iouReportAction creating the former if it doesn't yet exist.
 * 2. Loop over the group chat participant list, building optimistic or updating existing chatReports, iouReports and iouReportActions between the user and each participant.
 * We build both Onyx data and the IOU split that is sent as a request param and is used by Auth to create the chatReports, iouReports and iouReportActions in the database.
 * The IOU split has the following shape:
 *  [
 *      {email: 'currentUser', amount: 100},
 *      {email: 'user2', amount: 100, iouReportID: '100', chatReportID: '110', transactionID: '120', reportActionID: '130'},
 *      {email: 'user3', amount: 100, iouReportID: '200', chatReportID: '210', transactionID: '220', reportActionID: '230'}
 *  ]
 * @param {Array} participants
 * @param {String} currentUserLogin
 * @param {Number} amount - always in the smallest unit of the currency
 * @param {String} comment
 * @param {String} currency
 * @param {String} existingGroupChatReportID
 *
 * @return {Object}
 */
function createSplitsAndOnyxData(participants, currentUserLogin, amount, comment, currency, existingGroupChatReportID = '') {
    const currentUserEmail = OptionsListUtils.addSMSDomainIfPhoneNumber(currentUserLogin);
    const participantLogins = _.map(participants, (participant) => OptionsListUtils.addSMSDomainIfPhoneNumber(participant.login).toLowerCase());
    const existingGroupChatReport = existingGroupChatReportID
        ? allReports[`${ONYXKEYS.COLLECTION.REPORT}${existingGroupChatReportID}`]
        : ReportUtils.getChatByParticipants(participantLogins);
    const groupChatReport = existingGroupChatReport || ReportUtils.buildOptimisticChatReport(participantLogins);

    // ReportID is -2 (aka "deleted") on the group transaction: https://github.com/Expensify/Auth/blob/3fa2698654cd4fbc30f9de38acfca3fbeb7842e4/auth/command/SplitTransaction.cpp#L24-L27
    const formattedParticipants = Localize.arrayToString([currentUserLogin, ..._.map(participants, (participant) => participant.login)]);
    const groupTransaction = TransactionUtils.buildOptimisticTransaction(
        amount,
        currency,
        CONST.REPORT.SPLIT_REPORTID,
        comment,
        '',
        '',
        `${Localize.translateLocal('iou.splitBill')} ${Localize.translateLocal('common.with')} ${formattedParticipants} [${DateUtils.getDBTime().slice(0, 10)}]`,
    );

    // Note: The created action must be optimistically generated before the IOU action so there's no chance that the created action appears after the IOU action in the chat
    const groupCreatedReportAction = ReportUtils.buildOptimisticCreatedReportAction(currentUserEmail);
    const groupIOUReportAction = ReportUtils.buildOptimisticIOUReportAction(CONST.IOU.REPORT_ACTION_TYPE.SPLIT, amount, currency, comment, participants, groupTransaction.transactionID);

    groupChatReport.lastReadTime = DateUtils.getDBTime();
    groupChatReport.lastMessageText = groupIOUReportAction.message[0].text;
    groupChatReport.lastMessageHtml = groupIOUReportAction.message[0].html;

    // If we have an existing groupChatReport use it's pending fields, otherwise indicate that we are adding a chat
    if (!existingGroupChatReport) {
        groupChatReport.pendingFields = {
            createChat: CONST.RED_BRICK_ROAD_PENDING_ACTION.ADD,
        };
    }

    const optimisticData = [
        {
            // Use set for new reports because it doesn't exist yet, is faster,
            // and we need the data to be available when we navigate to the chat page
            onyxMethod: existingGroupChatReport ? Onyx.METHOD.MERGE : Onyx.METHOD.SET,
            key: `${ONYXKEYS.COLLECTION.REPORT}${groupChatReport.reportID}`,
            value: groupChatReport,
        },
        {
            onyxMethod: existingGroupChatReport ? Onyx.METHOD.MERGE : Onyx.METHOD.SET,
            key: `${ONYXKEYS.COLLECTION.REPORT_ACTIONS}${groupChatReport.reportID}`,
            value: {
                ...(existingGroupChatReport ? {} : {[groupCreatedReportAction.reportActionID]: groupCreatedReportAction}),
                [groupIOUReportAction.reportActionID]: groupIOUReportAction,
            },
        },
        {
            onyxMethod: Onyx.METHOD.MERGE,
            key: `${ONYXKEYS.COLLECTION.TRANSACTION}${groupTransaction.transactionID}`,
            value: groupTransaction,
        },
    ];

    const successData = [
        {
            onyxMethod: Onyx.METHOD.MERGE,
            key: `${ONYXKEYS.COLLECTION.REPORT_ACTIONS}${groupChatReport.reportID}`,
            value: {
                ...(existingGroupChatReport ? {} : {[groupCreatedReportAction.reportActionID]: {pendingAction: null}}),
                [groupIOUReportAction.reportActionID]: {pendingAction: null},
            },
        },
        {
            onyxMethod: Onyx.METHOD.MERGE,
            key: `${ONYXKEYS.COLLECTION.TRANSACTION}${groupTransaction.transactionID}`,
            value: {pendingAction: null},
        },
    ];

    if (!existingGroupChatReport) {
        successData.push({
            onyxMethod: Onyx.METHOD.MERGE,
            key: `${ONYXKEYS.COLLECTION.REPORT}${groupChatReport.reportID}`,
            value: {pendingFields: {createChat: null}},
        });
    }

    const failureData = [
        {
            onyxMethod: Onyx.METHOD.MERGE,
            key: `${ONYXKEYS.COLLECTION.REPORT_ACTIONS}${groupChatReport.reportID}`,
            value: {
                [groupIOUReportAction.reportActionID]: {
                    errors: ErrorUtils.getMicroSecondOnyxError('iou.error.genericCreateFailureMessage'),
                },
            },
        },
        {
            onyxMethod: Onyx.METHOD.MERGE,
            key: `${ONYXKEYS.COLLECTION.TRANSACTION}${groupTransaction.transactionID}`,
            value: {
                errors: ErrorUtils.getMicroSecondOnyxError('iou.error.genericCreateFailureMessage'),
            },
        },
    ];

    if (!existingGroupChatReport) {
        failureData.push({
            onyxMethod: Onyx.METHOD.MERGE,
            key: `${ONYXKEYS.COLLECTION.REPORT}${groupChatReport.reportID}`,
            value: {
                errorFields: {
                    createChat: ErrorUtils.getMicroSecondOnyxError('report.genericCreateReportFailureMessage'),
                },
            },
        });
    }

    // Loop through participants creating individual chats, iouReports and reportActionIDs as needed
    const splitAmount = IOUUtils.calculateAmount(participants.length, amount, false);
    const splits = [{email: currentUserEmail, amount: IOUUtils.calculateAmount(participants.length, amount, true)}];

    const hasMultipleParticipants = participants.length > 1;
    _.each(participants, (participant) => {
        const email = OptionsListUtils.addSMSDomainIfPhoneNumber(participant.login).toLowerCase();
        if (email === currentUserEmail) {
            return;
        }

        // STEP 1: Get existing chat report OR build a new optimistic one
        // If we only have one participant and the request was initiated from the global create menu, i.e. !existingGroupChatReportID, the oneOnOneChatReport is the groupChatReport
        let oneOnOneChatReport;
        let isNewOneOnOneChatReport = false;
        oneOnOneChatReport = !hasMultipleParticipants && !existingGroupChatReportID ? groupChatReport : ReportUtils.getChatByParticipants([email]);

        if (!oneOnOneChatReport) {
            isNewOneOnOneChatReport = true;
            oneOnOneChatReport = ReportUtils.buildOptimisticChatReport([email]);
        }

        // STEP 2: Get existing IOU report and update its total OR build a new optimistic one
        const isNewOneOnOneIOUReport = !oneOnOneChatReport.iouReportID;
        let oneOnOneIOUReport;
        if (!isNewOneOnOneIOUReport) {
            oneOnOneIOUReport = IOUUtils.updateIOUOwnerAndTotal(allReports[`${ONYXKEYS.COLLECTION.REPORT}${oneOnOneChatReport.iouReportID}`], currentUserEmail, splitAmount, currency);
        } else {
            oneOnOneIOUReport = ReportUtils.buildOptimisticIOUReport(currentUserEmail, email, splitAmount, oneOnOneChatReport.reportID, currency);
        }

        // STEP 3: Build optimistic transaction
        const oneOnOneTransaction = TransactionUtils.buildOptimisticTransaction(
            splitAmount,
            currency,
            oneOnOneIOUReport.reportID,
            comment,
            CONST.IOU.MONEY_REQUEST_TYPE.SPLIT,
            groupTransaction.transactionID,
        );

        // STEP 4: Build optimistic reportActions. We need:
        // 1. CREATED action for the chatReport
        // 2. CREATED action for the iouReport
        // 3. IOU action for the iouReport
        // 4. REPORTPREVIEW action for the chatReport
        // Note: The CREATED action for the IOU report must be optimistically generated before the IOU action so there's no chance that it appears after the IOU action in the chat
        const oneOnOneCreatedActionForChat = ReportUtils.buildOptimisticCreatedReportAction(currentUserEmail);
        const oneOnOneCreatedActionForIOU = ReportUtils.buildOptimisticCreatedReportAction(currentUserEmail);
        const oneOnOneIOUAction = ReportUtils.buildOptimisticIOUReportAction(
            CONST.IOU.REPORT_ACTION_TYPE.CREATE,
            splitAmount,
            currency,
            comment,
            [participant],
            oneOnOneTransaction.transactionID,
            '',
            oneOnOneIOUReport.reportID,
        );

        let isNewOneOnOneReportPreviewAction = false;
        let oneOnOneReportPreviewAction = ReportActionsUtils.getReportPreviewAction(oneOnOneChatReport.reportID, oneOnOneIOUReport.reportID);
        if (!oneOnOneReportPreviewAction) {
            isNewOneOnOneReportPreviewAction = true;
            oneOnOneReportPreviewAction = ReportUtils.buildOptimisticReportPreview(oneOnOneChatReport.reportID, oneOnOneIOUReport.reportID);
        }

        // STEP 5: Build Onyx Data
        const [oneOnOneOptimisticData, oneOnOneSuccessData, oneOnOneFailureData] = buildOnyxDataForMoneyRequest(
            oneOnOneChatReport,
            oneOnOneIOUReport,
            oneOnOneTransaction,
            oneOnOneCreatedActionForChat,
            oneOnOneCreatedActionForIOU,
            oneOnOneIOUAction,
            oneOnOneReportPreviewAction,
            isNewOneOnOneChatReport,
            isNewOneOnOneIOUReport,
            isNewOneOnOneReportPreviewAction,
        );

        const splitData = {
            email,
            amount: splitAmount,
            iouReportID: oneOnOneIOUReport.reportID,
            chatReportID: oneOnOneChatReport.reportID,
            transactionID: oneOnOneTransaction.transactionID,
            reportActionID: oneOnOneIOUAction.reportActionID,
            createdChatReportActionID: oneOnOneCreatedActionForChat.reportActionID,
            createdIOUReportActionID: oneOnOneCreatedActionForIOU.reportActionID,
            reportPreviewReportActionID: oneOnOneReportPreviewAction.reportActionID,
        };

        splits.push(splitData);
        optimisticData.push(...oneOnOneOptimisticData);
        successData.push(...oneOnOneSuccessData);
        failureData.push(...oneOnOneFailureData);
    });

    const groupData = {
        chatReportID: groupChatReport.reportID,
        transactionID: groupTransaction.transactionID,
        reportActionID: groupIOUReportAction.reportActionID,
    };

    if (_.isEmpty(existingGroupChatReport)) {
        groupData.createdReportActionID = groupCreatedReportAction.reportActionID;
    }

    return {
        groupData,
        splits,
        onyxData: {optimisticData, successData, failureData},
    };
}

/**
 * @param {Array} participants
 * @param {String} currentUserLogin
 * @param {Number} amount - always in smallest currency unit
 * @param {String} comment
 * @param {String} currency
 * @param {String} existingGroupChatReportID
 */
function splitBill(participants, currentUserLogin, amount, comment, currency, existingGroupChatReportID = '') {
    const {groupData, splits, onyxData} = createSplitsAndOnyxData(participants, currentUserLogin, amount, comment, currency, existingGroupChatReportID);

    API.write(
        'SplitBill',
        {
            reportID: groupData.chatReportID,
            amount,
            splits: JSON.stringify(splits),
            currency,
            comment,
            transactionID: groupData.transactionID,
            reportActionID: groupData.reportActionID,
            createdReportActionID: groupData.createdReportActionID,
        },
        onyxData,
    );

    Navigation.dismissModal();
}

/**
 * @param {Array} participants
 * @param {String} currentUserLogin
 * @param {Number} amount - always in smallest currency unit
 * @param {String} comment
 * @param {String} currency
 */
function splitBillAndOpenReport(participants, currentUserLogin, amount, comment, currency) {
    const {groupData, splits, onyxData} = createSplitsAndOnyxData(participants, currentUserLogin, amount, comment, currency);

    API.write(
        'SplitBillAndOpenReport',
        {
            reportID: groupData.chatReportID,
            amount,
            splits: JSON.stringify(splits),
            currency,
            comment,
            transactionID: groupData.transactionID,
            reportActionID: groupData.reportActionID,
            createdReportActionID: groupData.createdReportActionID,
        },
        onyxData,
    );

    Navigation.dismissModal(groupData.chatReportID);
}

/**
 * @param {String} transactionID
 * @param {Object} reportAction - the money request reportAction we are deleting
 * @param {Boolean} isSingleTransactionView
 */
function deleteMoneyRequest(transactionID, reportAction, isSingleTransactionView = false) {
    // STEP 1: Get all collections we're updating
    const iouReport = allReports[`${ONYXKEYS.COLLECTION.REPORT}${reportAction.originalMessage.IOUReportID}`];
    const chatReport = allReports[`${ONYXKEYS.COLLECTION.REPORT}${iouReport.chatReportID}`];
    const reportPreviewAction = ReportActionsUtils.getReportPreviewAction(iouReport.chatReportID, iouReport.reportID);
    const transaction = allTransactions[`${ONYXKEYS.COLLECTION.TRANSACTION}${transactionID}`];
    const transactionThreadID = reportAction.childReportID;
    let transactionThread = null;
    if (transactionThreadID) {
        transactionThread = allReports[`${ONYXKEYS.COLLECTION.REPORT}${transactionThreadID}`];
    }

    // STEP 2: Decide if we need to:
    // 1. Delete the transactionThread - we delete if there are any visible comments in the thread
    // 2. Update the iouPreview to show [Deleted request] - we do this if the transactionThread exists AND it wasn't deleted in 1
    const shouldDeleteTransactionThread = transactionThreadID ? ReportActionsUtils.getLastVisibleMessageText(transactionThreadID).length === 0 : false;
    const shouldShowDeletedRequestMessage = transactionThreadID && !shouldDeleteTransactionThread;

    // STEP 3: Update the IOU reportAction and decide if the iouReport should be deleted. We delete the iouReport if there are no visible comments left in the report.
    const updatedReportAction = {
        [reportAction.reportActionID]: {
            pendingAction: shouldShowDeletedRequestMessage ? CONST.RED_BRICK_ROAD_PENDING_ACTION.UPDATE : CONST.RED_BRICK_ROAD_PENDING_ACTION.DELETE,
            previousMessage: reportAction.message,
            message: [{
                type: 'COMMENT',
                html: '',
                text: '',
                isEdited: true,
                isDeletedParentAction: shouldShowDeletedRequestMessage,
            }],
            errors: null,
        },
    };

    const lastVisibleAction = ReportActionsUtils.getLastVisibleAction(iouReport.reportID, updatedReportAction);
    const iouReportLastMessageText = ReportActionsUtils.getLastVisibleMessageText(iouReport.reportID, updatedReportAction);
    const shouldDeleteIOUReport = iouReportLastMessageText.length === 0 && !ReportActionsUtils.isDeletedParentAction(lastVisibleAction) && (!transactionThreadID || shouldDeleteTransactionThread);

    // STEP 4: Update the iouReport and reportPreview with new totals and messages
    let updatedIOUReport = null;
    let updatedReportPreviewAction = null;
    if (!shouldDeleteIOUReport) {
        if (ReportUtils.isExpenseReport(iouReport.reportID)) {
            updatedIOUReport = {...iouReport};
    
            // Because of the Expense reports are stored as negative values, we add the total from the amount
            updatedIOUReport.total += reportAction.originalMessage.amount;
        } else {
            updatedIOUReport = IOUUtils.updateIOUOwnerAndTotal(iouReport, reportAction.actorEmail, reportAction.originalMessage.amount, reportAction.originalMessage.currency, true);
        }

        updatedIOUReport.lastMessageText = iouReportLastMessageText;
        updatedIOUReport.lastVisibleActionCreated = lastVisibleAction.created;

        updatedReportPreviewAction = {...reportPreviewAction};
        const messageText = Localize.translateLocal('iou.payerOwesAmount', {payer: updatedIOUReport.managerEmail, amount: CurrencyUtils.convertToDisplayString(updatedIOUReport.total, updatedIOUReport.currency)});
        updatedReportPreviewAction.message[0].text = messageText;
        updatedReportPreviewAction.message[0].html = messageText;
    }

    // STEP 5: Build Onyx data
    const optimisticData = [
        {
            onyxMethod: Onyx.METHOD.SET,
            key: `${ONYXKEYS.COLLECTION.TRANSACTION}${transactionID}`,
            value: null,
        },
        ...(shouldDeleteTransactionThread ? [{
            onyxMethod: Onyx.METHOD.SET,
            key: `${ONYXKEYS.COLLECTION.REPORT}${transactionThreadID}`,
            value: null,
        }] : []),
        {
            onyxMethod: Onyx.METHOD.MERGE,
            key: `${ONYXKEYS.COLLECTION.REPORT_ACTIONS}${iouReport.reportID}`,
            value: updatedReportAction,
        },
        {
            onyxMethod: shouldDeleteIOUReport ? Onyx.METHOD.SET : Onyx.METHOD.MERGE,
            key: `${ONYXKEYS.COLLECTION.REPORT}${iouReport.reportID}`,
            value: updatedIOUReport,
        },
        {
            onyxMethod: Onyx.METHOD.MERGE,
            key: `${ONYXKEYS.COLLECTION.REPORT_ACTIONS}${chatReport.reportID}`,
            value: {
                [reportPreviewAction.reportActionID]: updatedReportPreviewAction,
            },
        },
        ...(shouldDeleteIOUReport ? [{
            onyxMethod: Onyx.METHOD.MERGE,
            key: `${ONYXKEYS.COLLECTION.REPORT}${chatReport.reportID}`,
            value: {
                hasOutstandingIOU: false,
                iouReportID: null,
                lastMessageText: ReportActionsUtils.getLastVisibleMessageText(iouReport.chatReportID, {[reportPreviewAction.reportActionID]: null}),
                lastVisibleActionCreated: ReportActionsUtils.getLastVisibleAction(iouReport.chatReportID, {[reportPreviewAction.reportActionID]: null}).created,
            },
        }] : []),
    ];

    const successData = [
        {
            onyxMethod: Onyx.METHOD.MERGE,
            key: `${ONYXKEYS.COLLECTION.REPORT_ACTIONS}${iouReport.reportID}`,
            value: {
                [reportAction.reportActionID]: {pendingAction: null},
            },
        },
    ]

    const failureData = [
        {
            onyxMethod: Onyx.METHOD.SET,
            key: `${ONYXKEYS.COLLECTION.TRANSACTION}${transactionID}`,
            value: transaction,
        },
        ...(shouldDeleteTransactionThread ? [{
            onyxMethod: Onyx.METHOD.SET,
            key: `${ONYXKEYS.COLLECTION.REPORT}${transactionThreadID}`,
            value: transactionThread,
        }] : []),
        {
            onyxMethod: Onyx.METHOD.MERGE,
            key: `${ONYXKEYS.COLLECTION.REPORT_ACTIONS}${iouReport.reportID}`,
            value: {
                [reportAction.reportActionID]: reportAction,
            },
        },
        {
            onyxMethod: shouldDeleteIOUReport ? Onyx.METHOD.SET : Onyx.METHOD.MERGE,
            key: `${ONYXKEYS.COLLECTION.REPORT}${iouReport.reportID}`,
            value: iouReport,
        },
        {
            onyxMethod: Onyx.METHOD.MERGE,
            key: `${ONYXKEYS.COLLECTION.REPORT_ACTIONS}${chatReport.reportID}`,
            value: {
                [reportPreviewAction.reportActionID]: reportPreviewAction,
            },
        },
        ...(shouldDeleteIOUReport ? [{
            onyxMethod: Onyx.METHOD.MERGE,
            key: `${ONYXKEYS.COLLECTION.REPORT}${chatReport.reportID}`,
            value: chatReport,
        }] : []),
    ];

    // STEP 6: Make the API request
    API.write(
        'DeleteMoneyRequest',
        {
            transactionID,
            reportActionID: reportAction.reportActionID,
        },
        {optimisticData, successData, failureData},
    );

<<<<<<< HEAD
    // STEP 7: Navigate the user depending on which page they are on and which resources were delete
    if (isSingleTransactionView && shouldDeleteTransactionThread && !shouldDeleteIOUReport) {
        Navigation.navigate(ROUTES.getReportRoute(iouReport.reportID));
        return;
    }

    if (shouldDeleteIOUReport) {
        Navigation.navigate(ROUTES.getReportRoute(iouReport.chatReportID));
=======
    if (shouldCloseOnDelete) {
        Navigation.dismissModal(iouReportID);
>>>>>>> cb522f3a
    }
}

/**
 * Sets IOU'S selected currency
 *
 * @param {String} selectedCurrencyCode
 */
function setIOUSelectedCurrency(selectedCurrencyCode) {
    Onyx.merge(ONYXKEYS.IOU, {selectedCurrencyCode});
}

/**
 * Sets Money Request description
 *
 * @param {String} comment
 */
function setMoneyRequestDescription(comment) {
    Onyx.merge(ONYXKEYS.IOU, {comment: comment.trim()});
}

/**
 * @param {Number} amount
 * @param {String} submitterPayPalMeAddress
 * @param {String} currency
 * @returns {String}
 */
function buildPayPalPaymentUrl(amount, submitterPayPalMeAddress, currency) {
    return `https://paypal.me/${submitterPayPalMeAddress}/${Math.abs(amount) / 100}${currency}`;
}

/**
 * @param {Object} report
 * @param {Number} amount
 * @param {String} currency
 * @param {String} comment
 * @param {String} paymentMethodType
 * @param {String} managerEmail - Email of the person sending the money
 * @param {Object} recipient - The user receiving the money
 * @returns {Object}
 */
function getSendMoneyParams(report, amount, currency, comment, paymentMethodType, managerEmail, recipient) {
    const recipientEmail = OptionsListUtils.addSMSDomainIfPhoneNumber(recipient.login);
    const newIOUReportDetails = JSON.stringify({
        amount,
        currency,
        requestorEmail: recipientEmail,
        comment,
        idempotencyKey: Str.guid(),
    });

    let chatReport = report.reportID ? report : null;
    let isNewChat = false;
    if (!chatReport) {
        chatReport = ReportUtils.getChatByParticipants([recipientEmail]);
    }
    if (!chatReport) {
        chatReport = ReportUtils.buildOptimisticChatReport([recipientEmail]);
        isNewChat = true;
    }
    const optimisticIOUReport = ReportUtils.buildOptimisticIOUReport(recipientEmail, managerEmail, amount, chatReport.reportID, currency, true);

    const optimisticTransaction = TransactionUtils.buildOptimisticTransaction(amount * 100, currency, optimisticIOUReport.reportID, comment);
    const optimisticTransactionData = {
        onyxMethod: Onyx.METHOD.SET,
        key: `${ONYXKEYS.COLLECTION.TRANSACTION}${optimisticTransaction.transactionID}`,
        value: optimisticTransaction,
    };

    // Note: The created action must be optimistically generated before the IOU action so there's no chance that the created action appears after the IOU action in the chat
    const optimisticCreatedAction = ReportUtils.buildOptimisticCreatedReportAction(recipientEmail);
    const optimisticIOUReportAction = ReportUtils.buildOptimisticIOUReportAction(
        CONST.IOU.REPORT_ACTION_TYPE.PAY,
        amount,
        currency,
        comment,
        [recipient],
        optimisticTransaction.transactionID,
        paymentMethodType,
        optimisticIOUReport.reportID,
        false,
        true,
    );

    // First, add data that will be used in all cases
    const optimisticChatReportData = {
        onyxMethod: Onyx.METHOD.MERGE,
        key: `${ONYXKEYS.COLLECTION.REPORT}${chatReport.reportID}`,
        value: {
            ...chatReport,
            lastReadTime: DateUtils.getDBTime(),
            lastVisibleActionCreated: optimisticIOUReportAction.created,
        },
    };
    const optimisticIOUReportData = {
        onyxMethod: Onyx.METHOD.SET,
        key: `${ONYXKEYS.COLLECTION.REPORT}${optimisticIOUReport.reportID}`,
        value: {
            ...optimisticIOUReport,
            lastMessageText: optimisticIOUReportAction.message[0].text,
            lastMessageHtml: optimisticIOUReportAction.message[0].html,
        },
    };
    const optimisticReportActionsData = {
        onyxMethod: Onyx.METHOD.MERGE,
        key: `${ONYXKEYS.COLLECTION.REPORT_ACTIONS}${optimisticIOUReport.reportID}`,
        value: {
            [optimisticIOUReportAction.reportActionID]: {
                ...optimisticIOUReportAction,
                pendingAction: CONST.RED_BRICK_ROAD_PENDING_ACTION.ADD,
            },
        },
    };

    const successData = [
        {
            onyxMethod: Onyx.METHOD.MERGE,
            key: `${ONYXKEYS.COLLECTION.REPORT_ACTIONS}${optimisticIOUReport.reportID}`,
            value: {
                [optimisticIOUReportAction.reportActionID]: {
                    pendingAction: null,
                },
            },
        },
        {
            onyxMethod: Onyx.METHOD.MERGE,
            key: `${ONYXKEYS.COLLECTION.TRANSACTION}${optimisticTransaction.transactionID}`,
            value: {pendingAction: null},
        },
    ];

    const failureData = [
        {
            onyxMethod: Onyx.METHOD.MERGE,
            key: `${ONYXKEYS.COLLECTION.REPORT_ACTIONS}${optimisticIOUReport.reportID}`,
            value: {
                [optimisticIOUReportAction.reportActionID]: {
                    errors: ErrorUtils.getMicroSecondOnyxError('iou.error.other'),
                },
            },
        },
        {
            onyxMethod: Onyx.METHOD.MERGE,
            key: `${ONYXKEYS.COLLECTION.TRANSACTION}${optimisticTransaction.transactionID}`,
            value: {
                errors: ErrorUtils.getMicroSecondOnyxError('iou.error.other'),
            },
        },
    ];

    // Now, let's add the data we need just when we are creating a new chat report
    if (isNewChat) {
        // Change the method to set for new reports because it doesn't exist yet, is faster,
        // and we need the data to be available when we navigate to the chat page
        optimisticChatReportData.onyxMethod = Onyx.METHOD.SET;
        optimisticReportActionsData.onyxMethod = Onyx.METHOD.SET;
        optimisticIOUReportData.onyxMethod = Onyx.METHOD.SET;

        // Set and clear pending fields on the chat report
        optimisticChatReportData.value.pendingFields = {createChat: CONST.RED_BRICK_ROAD_PENDING_ACTION.ADD};
        successData.push({
            onyxMethod: Onyx.METHOD.MERGE,
            key: optimisticChatReportData.key,
            value: {pendingFields: null},
        });
        failureData.push({
            onyxMethod: Onyx.METHOD.MERGE,
            key: optimisticChatReportData.key,
            value: {
                errorFields: {
                    createChat: ErrorUtils.getMicroSecondOnyxError('report.genericCreateReportFailureMessage'),
                },
            },
        });

        // Add an optimistic created action to the optimistic reportActions data
        optimisticReportActionsData.value[optimisticCreatedAction.reportActionID] = optimisticCreatedAction;

        // If we're going to fail to create the report itself, let's not have redundant error messages for the IOU
        failureData[0].value[optimisticIOUReportAction.reportActionID] = {pendingAction: null};
    }

    const optimisticData = [optimisticChatReportData, optimisticIOUReportData, optimisticReportActionsData, optimisticTransactionData];

    return {
        params: {
            iouReportID: optimisticIOUReport.reportID,
            chatReportID: chatReport.reportID,
            reportActionID: optimisticIOUReportAction.reportActionID,
            paymentMethodType,
            transactionID: optimisticTransaction.transactionID,
            newIOUReportDetails,
            createdReportActionID: isNewChat ? optimisticCreatedAction.reportActionID : 0,
        },
        optimisticData,
        successData,
        failureData,
    };
}

/**
 * @param {Object} chatReport
 * @param {Object} iouReport
 * @param {Object} recipient
 * @param {String} paymentMethodType
 * @returns {Object}
 */
function getPayMoneyRequestParams(chatReport, iouReport, recipient, paymentMethodType) {
    const optimisticTransaction = TransactionUtils.buildOptimisticTransaction(iouReport.total, iouReport.currency, iouReport.reportID);
    const optimisticIOUReportAction = ReportUtils.buildOptimisticIOUReportAction(
        CONST.IOU.REPORT_ACTION_TYPE.PAY,
        iouReport.total,
        iouReport.currency,
        '',
        [recipient],
        optimisticTransaction.transactionID,
        paymentMethodType,
        iouReport.reportID,
        true,
    );

    const optimisticData = [
        {
            onyxMethod: Onyx.METHOD.MERGE,
            key: `${ONYXKEYS.COLLECTION.REPORT}${chatReport.reportID}`,
            value: {
                ...chatReport,
                lastReadTime: DateUtils.getDBTime(),
                lastVisibleActionCreated: optimisticIOUReportAction.created,
                hasOutstandingIOU: false,
                iouReportID: null,
                lastMessageText: optimisticIOUReportAction.message[0].text,
                lastMessageHtml: optimisticIOUReportAction.message[0].html,
            },
        },
        {
            onyxMethod: Onyx.METHOD.MERGE,
            key: `${ONYXKEYS.COLLECTION.REPORT_ACTIONS}${iouReport.reportID}`,
            value: {
                [optimisticIOUReportAction.reportActionID]: {
                    ...optimisticIOUReportAction,
                    pendingAction: CONST.RED_BRICK_ROAD_PENDING_ACTION.ADD,
                },
            },
        },
        {
            onyxMethod: Onyx.METHOD.MERGE,
            key: `${ONYXKEYS.COLLECTION.REPORT}${iouReport.reportID}`,
            value: {
                ...iouReport,
                lastMessageText: optimisticIOUReportAction.message[0].text,
                lastMessageHtml: optimisticIOUReportAction.message[0].html,
                hasOutstandingIOU: false,
                stateNum: CONST.REPORT.STATE_NUM.SUBMITTED,
            },
        },
        {
            onyxMethod: Onyx.METHOD.SET,
            key: `${ONYXKEYS.COLLECTION.TRANSACTION}${optimisticTransaction.transactionID}`,
            value: optimisticTransaction,
        },
        {
            onyxMethod: Onyx.METHOD.MERGE,
            key: ONYXKEYS.NVP_LAST_PAYMENT_METHOD,
            value: {[iouReport.policyID]: paymentMethodType},
        },
    ];

    const successData = [
        {
            onyxMethod: Onyx.METHOD.MERGE,
            key: `${ONYXKEYS.COLLECTION.REPORT_ACTIONS}${iouReport.reportID}`,
            value: {
                [optimisticIOUReportAction.reportActionID]: {
                    pendingAction: null,
                },
            },
        },
        {
            onyxMethod: Onyx.METHOD.MERGE,
            key: `${ONYXKEYS.COLLECTION.TRANSACTION}${optimisticTransaction.transactionID}`,
            value: {
                pendingAction: null,
            },
        },
    ];

    const failureData = [
        {
            onyxMethod: Onyx.METHOD.MERGE,
            key: `${ONYXKEYS.COLLECTION.REPORT_ACTIONS}${iouReport.reportID}`,
            value: {
                [optimisticIOUReportAction.reportActionID]: {
                    errors: ErrorUtils.getMicroSecondOnyxError('iou.error.other'),
                },
            },
        },
        {
            onyxMethod: Onyx.METHOD.MERGE,
            key: `${ONYXKEYS.COLLECTION.TRANSACTION}${optimisticTransaction.transactionID}`,
            value: {
                errors: ErrorUtils.getMicroSecondOnyxError('iou.error.genericCreateFailureMessage'),
            },
        },
    ];

    return {
        params: {
            iouReportID: iouReport.reportID,
            chatReportID: chatReport.reportID,
            reportActionID: optimisticIOUReportAction.reportActionID,
            paymentMethodType,
        },
        optimisticData,
        successData,
        failureData,
    };
}

/**
 * @param {Object} report
 * @param {Number} amount
 * @param {String} currency
 * @param {String} comment
 * @param {String} managerEmail - Email of the person sending the money
 * @param {Object} recipient - The user receiving the money
 */
function sendMoneyElsewhere(report, amount, currency, comment, managerEmail, recipient) {
    const {params, optimisticData, successData, failureData} = getSendMoneyParams(report, amount, currency, comment, CONST.IOU.PAYMENT_TYPE.ELSEWHERE, managerEmail, recipient);

    API.write('SendMoneyElsewhere', params, {optimisticData, successData, failureData});

    Navigation.dismissModal(params.chatReportID);
}

/**
 * @param {Object} report
 * @param {Number} amount
 * @param {String} currency
 * @param {String} comment
 * @param {String} managerEmail - Email of the person sending the money
 * @param {Object} recipient - The user receiving the money
 */
function sendMoneyWithWallet(report, amount, currency, comment, managerEmail, recipient) {
    const {params, optimisticData, successData, failureData} = getSendMoneyParams(report, amount, currency, comment, CONST.IOU.PAYMENT_TYPE.EXPENSIFY, managerEmail, recipient);

    API.write('SendMoneyWithWallet', params, {optimisticData, successData, failureData});

    Navigation.dismissModal(params.chatReportID);
}

/**
 * @param {Object} report
 * @param {Number} amount
 * @param {String} currency
 * @param {String} comment
 * @param {String} managerEmail - Email of the person sending the money
 * @param {Object} recipient - The user receiving the money
 */
function sendMoneyViaPaypal(report, amount, currency, comment, managerEmail, recipient) {
    const {params, optimisticData, successData, failureData} = getSendMoneyParams(report, amount, currency, comment, CONST.IOU.PAYMENT_TYPE.PAYPAL_ME, managerEmail, recipient);

    API.write('SendMoneyViaPaypal', params, {optimisticData, successData, failureData});

    Navigation.dismissModal(params.chatReportID);

    asyncOpenURL(Promise.resolve(), buildPayPalPaymentUrl(amount, recipient.payPalMeAddress, currency));
}

/**
 * @param {String} paymentType
 * @param {Object} chatReport
 * @param {Object} iouReport
 * @param {String} reimbursementBankAccountState
 */
function payMoneyRequest(paymentType, chatReport, iouReport) {
    const recipient = {
        login: iouReport.ownerEmail,
        payPalMeAddress: iouReport.submitterPayPalMeAddress,
    };
    const {params, optimisticData, successData, failureData} = getPayMoneyRequestParams(chatReport, iouReport, recipient, paymentType);

    // For now we need to call the PayMoneyRequestWithWallet API since PayMoneyRequest was not updated to work with
    // Expensify Wallets.
    const apiCommand = paymentType === CONST.IOU.PAYMENT_TYPE.EXPENSIFY ? 'PayMoneyRequestWithWallet' : 'PayMoneyRequest';

    API.write(apiCommand, params, {optimisticData, successData, failureData});
    Navigation.dismissModal(chatReport.reportID);
    if (paymentType === CONST.IOU.PAYMENT_TYPE.PAYPAL_ME) {
        asyncOpenURL(Promise.resolve(), buildPayPalPaymentUrl(iouReport.total, recipient.payPalMeAddress, iouReport.currency));
    }
}

export {
    deleteMoneyRequest,
    splitBill,
    splitBillAndOpenReport,
    requestMoney,
    sendMoneyElsewhere,
    sendMoneyViaPaypal,
    payMoneyRequest,
    setIOUSelectedCurrency,
    setMoneyRequestDescription,
    sendMoneyWithWallet,
};<|MERGE_RESOLUTION|>--- conflicted
+++ resolved
@@ -4,6 +4,7 @@
 import Str from 'expensify-common/lib/str';
 import CONST from '../../CONST';
 import ONYXKEYS from '../../ONYXKEYS';
+import * as ROUTES from '../../ROUTES';
 import Navigation from '../Navigation/Navigation';
 import * as Localize from '../Localize';
 import asyncOpenURL from '../asyncOpenURL';
@@ -823,7 +824,6 @@
         {optimisticData, successData, failureData},
     );
 
-<<<<<<< HEAD
     // STEP 7: Navigate the user depending on which page they are on and which resources were delete
     if (isSingleTransactionView && shouldDeleteTransactionThread && !shouldDeleteIOUReport) {
         Navigation.navigate(ROUTES.getReportRoute(iouReport.reportID));
@@ -832,10 +832,6 @@
 
     if (shouldDeleteIOUReport) {
         Navigation.navigate(ROUTES.getReportRoute(iouReport.chatReportID));
-=======
-    if (shouldCloseOnDelete) {
-        Navigation.dismissModal(iouReportID);
->>>>>>> cb522f3a
     }
 }
 
