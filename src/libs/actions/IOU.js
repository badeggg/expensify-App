import Onyx from 'react-native-onyx';
import _ from 'underscore';
import lodashGet from 'lodash/get';
import Str from 'expensify-common/lib/str';
import CONST from '../../CONST';
import ROUTES from '../../ROUTES';
import ONYXKEYS from '../../ONYXKEYS';
import Navigation from '../Navigation/Navigation';
import * as Localize from '../Localize';
import asyncOpenURL from '../asyncOpenURL';
import * as API from '../API';
import * as ReportUtils from '../ReportUtils';
import * as ReportActionsUtils from '../ReportActionsUtils';
import * as IOUUtils from '../IOUUtils';
import * as OptionsListUtils from '../OptionsListUtils';
import DateUtils from '../DateUtils';
import TransactionUtils from '../TransactionUtils';
import * as ErrorUtils from '../ErrorUtils';
import * as UserUtils from '../UserUtils';

const chatReports = {};
const iouReports = {};
Onyx.connect({
    key: ONYXKEYS.COLLECTION.REPORT,
    callback: (report, key) => {
        if (!report) {
            delete iouReports[key];
            delete chatReports[key];
        } else if (ReportUtils.isMoneyRequestReport(report)) {
            iouReports[key] = report;
        } else {
            chatReports[key] = report;
        }
    },
});

let transactions = {};
Onyx.connect({
    key: ONYXKEYS.COLLECTION.TRANSACTION,
    waitForCollectionCallback: true,
    callback: (val) => {
        if (!val) {
            return;
        }
        transactions = val;
    },
});

let userEmail = '';
Onyx.connect({
    key: ONYXKEYS.SESSION,
    callback: (val) => {
        userEmail = lodashGet(val, 'email', '');
    },
});

let currentUserPersonalDetails = {};
Onyx.connect({
    key: ONYXKEYS.PERSONAL_DETAILS,
    callback: (val) => {
        currentUserPersonalDetails = lodashGet(val, userEmail, {});
    },
});

/**
 * Reset money request info from the store with its initial value
 * @param {String} id
 */
function resetMoneyRequestInfo(id = '') {
    Onyx.merge(ONYXKEYS.IOU, {
        id,
        amount: 0,
        currency: lodashGet(currentUserPersonalDetails, 'localCurrencyCode', CONST.CURRENCY.USD),
        comment: '',
        participants: [],
    });
}

function buildOnyxDataForMoneyRequest(
    chatReport,
    iouReport,
    transaction,
    chatCreatedAction,
    iouCreatedAction,
    iouAction,
    optimisticPersonalDetailListAction,
    reportPreviewAction,
    isNewChatReport,
    isNewIOUReport,
    isNewReportPreviewAction,
) {
    const optimisticData = [
        {
            // Use SET for new reports because it doesn't exist yet, is faster and we need the data to be available when we navigate to the chat page
            onyxMethod: isNewChatReport ? Onyx.METHOD.SET : Onyx.METHOD.MERGE,
            key: `${ONYXKEYS.COLLECTION.REPORT}${chatReport.reportID}`,
            value: {
                ...chatReport,
                lastReadTime: DateUtils.getDBTime(),
                hasOutstandingIOU: iouReport.total !== 0,
                iouReportID: iouReport.reportID,
                ...(isNewChatReport ? {pendingFields: {createChat: CONST.RED_BRICK_ROAD_PENDING_ACTION.ADD}} : {}),
            },
        },
        {
            onyxMethod: isNewIOUReport ? Onyx.METHOD.SET : Onyx.METHOD.MERGE,
            key: `${ONYXKEYS.COLLECTION.REPORT}${iouReport.reportID}`,
            value: {
                ...iouReport,
                lastMessageText: iouAction.message[0].text,
                lastMessageHtml: iouAction.message[0].html,
                ...(isNewIOUReport ? {pendingFields: {createChat: CONST.RED_BRICK_ROAD_PENDING_ACTION.ADD}} : {}),
            },
        },
        {
            onyxMethod: Onyx.METHOD.SET,
            key: `${ONYXKEYS.COLLECTION.TRANSACTION}${transaction.transactionID}`,
            value: transaction,
        },
        {
            onyxMethod: isNewChatReport ? Onyx.METHOD.SET : Onyx.METHOD.MERGE,
            key: `${ONYXKEYS.COLLECTION.REPORT_ACTIONS}${chatReport.reportID}`,
            value: {
                ...(isNewChatReport ? {[chatCreatedAction.reportActionID]: chatCreatedAction} : {}),
                [reportPreviewAction.reportActionID]: {
                    ...(isNewReportPreviewAction ? reportPreviewAction : {created: DateUtils.getDBTime()}),
                },
            },
        },
        {
            onyxMethod: isNewIOUReport ? Onyx.METHOD.SET : Onyx.METHOD.MERGE,
            key: `${ONYXKEYS.COLLECTION.REPORT_ACTIONS}${iouReport.reportID}`,
            value: {
                ...(isNewIOUReport ? {[iouCreatedAction.reportActionID]: iouCreatedAction} : {}),
                [iouAction.reportActionID]: iouAction,
            },
        },
    ];

    if (isNewChatReport && !_.isEmpty(optimisticPersonalDetailListAction)) {
        optimisticData.push({
            onyxMethod: Onyx.METHOD.MERGE,
            key: ONYXKEYS.PERSONAL_DETAILS_LIST,
            value: optimisticPersonalDetailListAction,
        });
    }

    const successData = [
        ...(isNewChatReport
            ? [
                  {
                      onyxMethod: Onyx.METHOD.MERGE,
                      key: `${ONYXKEYS.COLLECTION.REPORT}${chatReport.reportID}`,
                      value: {
                          pendingFields: null,
                          errorFields: null,
                      },
                  },
              ]
            : []),
        ...(isNewIOUReport
            ? [
                  {
                      onyxMethod: Onyx.METHOD.MERGE,
                      key: `${ONYXKEYS.COLLECTION.REPORT}${iouReport.reportID}`,
                      value: {
                          pendingFields: null,
                          errorFields: null,
                      },
                  },
              ]
            : []),
        {
            onyxMethod: Onyx.METHOD.MERGE,
            key: `${ONYXKEYS.COLLECTION.TRANSACTION}${transaction.transactionID}`,
            value: {pendingAction: null},
        },
        {
            onyxMethod: Onyx.METHOD.MERGE,
            key: `${ONYXKEYS.COLLECTION.REPORT_ACTIONS}${chatReport.reportID}`,
            value: {
                ...(isNewChatReport
                    ? {
                          [chatCreatedAction.reportActionID]: {
                              pendingAction: null,
                              errors: null,
                          },
                      }
                    : {}),
                ...(isNewReportPreviewAction
                    ? {
                          [reportPreviewAction.reportActionID]: {
                              pendingAction: null,
                          },
                      }
                    : {}),
            },
        },
        {
            onyxMethod: Onyx.METHOD.MERGE,
            key: `${ONYXKEYS.COLLECTION.REPORT_ACTIONS}${iouReport.reportID}`,
            value: {
                ...(isNewIOUReport
                    ? {
                          [iouCreatedAction.reportActionID]: {
                              pendingAction: null,
                              errors: null,
                          },
                      }
                    : {}),
                [iouAction.reportActionID]: {
                    pendingAction: null,
                    errors: null,
                },
            },
        },
    ];

    const failureData = [
        {
            onyxMethod: Onyx.METHOD.MERGE,
            key: `${ONYXKEYS.COLLECTION.REPORT}${chatReport.reportID}`,
            value: {
                hasOutstandingIOU: chatReport.hasOutstandingIOU,
                iouReportID: chatReport.iouReportID,
                lastReadTime: chatReport.lastReadTime,
                ...(isNewChatReport
                    ? {
                          errorFields: {
                              createChat: ErrorUtils.getMicroSecondOnyxError('report.genericCreateReportFailureMessage'),
                          },
                      }
                    : {}),
            },
        },
        ...(isNewIOUReport
            ? [
                  {
                      onyxMethod: Onyx.METHOD.MERGE,
                      key: `${ONYXKEYS.COLLECTION.REPORT}${iouReport.reportID}`,
                      value: {
                          errorFields: {
                              createChat: ErrorUtils.getMicroSecondOnyxError('report.genericCreateReportFailureMessage'),
                          },
                      },
                  },
              ]
            : []),
        {
            onyxMethod: Onyx.METHOD.MERGE,
            key: `${ONYXKEYS.COLLECTION.TRANSACTION}${transaction.transactionID}`,
            value: {
                errors: ErrorUtils.getMicroSecondOnyxError('iou.error.genericCreateFailureMessage'),
            },
        },
        {
            onyxMethod: Onyx.METHOD.MERGE,
            key: `${ONYXKEYS.COLLECTION.REPORT_ACTIONS}${chatReport.reportID}`,
            value: {
                ...(isNewChatReport
                    ? {
                          [chatCreatedAction.reportActionID]: {
                              errors: ErrorUtils.getMicroSecondOnyxError('iou.error.genericCreateFailureMessage'),
                          },
                      }
                    : {}),
                [reportPreviewAction.reportActionID]: {
                    created: reportPreviewAction.created,
                },
            },
        },
        {
            onyxMethod: Onyx.METHOD.MERGE,
            key: `${ONYXKEYS.COLLECTION.REPORT_ACTIONS}${iouReport.reportID}`,
            value: {
                ...(isNewIOUReport
                    ? {
                          [iouCreatedAction.reportActionID]: {
                              errors: ErrorUtils.getMicroSecondOnyxError('iou.error.genericCreateFailureMessage'),
                          },
                      }
                    : {
                          [iouAction.reportActionID]: {
                              errors: ErrorUtils.getMicroSecondOnyxError('iou.error.genericCreateFailureMessage'),
                          },
                      }),
            },
        },
    ];

    return [optimisticData, successData, failureData];
}

/**
 * Request money from another user
 *
 * @param {Object} report
 * @param {Number} amount - always in the smallest unit of the currency
 * @param {String} currency
 * @param {String} payeeEmail
 * @param {Number} payeeAccountID
 * @param {Object} participant
 * @param {String} comment
 */
function requestMoney(report, amount, currency, payeeEmail, payeeAccountID, participant, comment) {
    const payerEmail = OptionsListUtils.addSMSDomainIfPhoneNumber(participant.login);
<<<<<<< HEAD
    const isPolicyExpenseChat = participant.isPolicyExpenseChat;
=======
    const payerAccountID = Number(participant.accountID);
    const isPolicyExpenseChat = participant.isPolicyExpenseChat || participant.isOwnPolicyExpenseChat;
>>>>>>> 9ea7b45d

    // STEP 1: Get existing chat report OR build a new optimistic one
    let isNewChatReport = false;
    let chatReport = lodashGet(report, 'reportID', null) ? report : null;

    // If this is a policyExpenseChat, the chatReport must exist and we can get it from Onyx.
    // report is null if the flow is initiated from the global create menu. However, participant always stores the reportID if it exists, which is the case for policyExpenseChats
    if (!chatReport && isPolicyExpenseChat) {
        chatReport = chatReports[`${ONYXKEYS.COLLECTION.REPORT}${participant.reportID}`];
    }

    if (!chatReport) {
        chatReport = ReportUtils.getChatByParticipants([payerAccountID]);
    }

    // If we still don't have a report, it likely doens't exist and we need to build an optimistic one
    if (!chatReport) {
        isNewChatReport = true;
        chatReport = ReportUtils.buildOptimisticChatReport([payerAccountID]);
    }

    // STEP 2: Get existing IOU report and update its total OR build a new optimistic one
    const isNewIOUReport = !chatReport.iouReportID;
    let iouReport;

    if (!isNewIOUReport) {
        if (isPolicyExpenseChat) {
            iouReport = {...iouReports[`${ONYXKEYS.COLLECTION.REPORT}${chatReport.iouReportID}`]};

            // Because of the Expense reports are stored as negative values, we substract the total from the amount
            iouReport.total -= amount;
        } else {
            iouReport = IOUUtils.updateIOUOwnerAndTotal(iouReports[`${ONYXKEYS.COLLECTION.REPORT}${chatReport.iouReportID}`], payeeAccountID, amount, currency);
        }
    } else {
        iouReport = isPolicyExpenseChat
            ? ReportUtils.buildOptimisticExpenseReport(chatReport.reportID, chatReport.policyID, payeeEmail, payeeAccountID, amount, currency)
            : ReportUtils.buildOptimisticIOUReport(payeeEmail, payeeAccountID, payerAccountID, amount, chatReport.reportID, currency);
    }

    // STEP 3: Build optimistic transaction
    const optimisticTransaction = TransactionUtils.buildOptimisticTransaction(amount, currency, iouReport.reportID, comment);

    // STEP 4: Build optimistic reportActions. We need:
    // 1. CREATED action for the chatReport
    // 2. CREATED action for the iouReport
    // 3. IOU action for the iouReport
    // 4. REPORTPREVIEW action for the chatReport
    // Note: The CREATED action for the IOU report must be optimistically generated before the IOU action so there's no chance that it appears after the IOU action in the chat
    const optimisticCreatedActionForChat = ReportUtils.buildOptimisticCreatedReportAction(payeeEmail);
    const optimisticCreatedActionForIOU = ReportUtils.buildOptimisticCreatedReportAction(payeeEmail);
    const optimisticIOUAction = ReportUtils.buildOptimisticIOUReportAction(
        CONST.IOU.REPORT_ACTION_TYPE.CREATE,
        amount,
        currency,
        comment,
        [participant],
        optimisticTransaction.transactionID,
        '',
        iouReport.reportID,
    );

    // Add optimistic personal details for participant
    const optimisticPersonalDetailListAction = {
        [payerAccountID]: {
            accountID: payerAccountID,
            avatar: UserUtils.getDefaultAvatarURL(payerAccountID),
            displayName: participant.displayName || payerEmail,
            login: participant.login,
        },
    };

    let isNewReportPreviewAction = false;
    let reportPreviewAction = isNewIOUReport ? null : ReportActionsUtils.getReportPreviewAction(chatReport.reportID, iouReport.reportID);
    if (!reportPreviewAction) {
        isNewReportPreviewAction = true;
        reportPreviewAction = ReportUtils.buildOptimisticReportPreview(chatReport.reportID, iouReport.reportID);
    }

    // STEP 5: Build Onyx Data
    const [optimisticData, successData, failureData] = buildOnyxDataForMoneyRequest(
        chatReport,
        iouReport,
        optimisticTransaction,
        optimisticCreatedActionForChat,
        optimisticCreatedActionForIOU,
        optimisticIOUAction,
        optimisticPersonalDetailListAction,
        reportPreviewAction,
        isNewChatReport,
        isNewIOUReport,
        isNewReportPreviewAction,
    );

    // STEP 6: Make the request
    API.write(
        'RequestMoney',
        {
            debtorEmail: payerEmail,
            amount,
            currency,
            comment,
            iouReportID: iouReport.reportID,
            chatReportID: chatReport.reportID,
            transactionID: optimisticTransaction.transactionID,
            reportActionID: optimisticIOUAction.reportActionID,
            createdChatReportActionID: isNewChatReport ? optimisticCreatedActionForChat.reportActionID : 0,
            createdIOUReportActionID: isNewIOUReport ? optimisticCreatedActionForIOU.reportActionID : 0,
            reportPreviewReportActionID: reportPreviewAction.reportActionID,
        },
        {optimisticData, successData, failureData},
    );
    resetMoneyRequestInfo();
    Navigation.dismissModal(chatReport.reportID);
}

/**
 * Build the Onyx data and IOU split necessary for splitting a bill with 3+ users.
 * 1. Build the optimistic Onyx data for the group chat, i.e. chatReport and iouReportAction creating the former if it doesn't yet exist.
 * 2. Loop over the group chat participant list, building optimistic or updating existing chatReports, iouReports and iouReportActions between the user and each participant.
 * We build both Onyx data and the IOU split that is sent as a request param and is used by Auth to create the chatReports, iouReports and iouReportActions in the database.
 * The IOU split has the following shape:
 *  [
 *      {email: 'currentUser', amount: 100},
 *      {email: 'user2', amount: 100, iouReportID: '100', chatReportID: '110', transactionID: '120', reportActionID: '130'},
 *      {email: 'user3', amount: 100, iouReportID: '200', chatReportID: '210', transactionID: '220', reportActionID: '230'}
 *  ]
 * @param {Array} participants
 * @param {String} currentUserLogin
 * @param {Number} currentUserAccountID
 * @param {Number} amount - always in the smallest unit of the currency
 * @param {String} comment
 * @param {String} currency
 * @param {String} existingGroupChatReportID
 *
 * @return {Object}
 */
function createSplitsAndOnyxData(participants, currentUserLogin, currentUserAccountID, amount, comment, currency, existingGroupChatReportID = '') {
    const currentUserEmail = OptionsListUtils.addSMSDomainIfPhoneNumber(currentUserLogin);
    const participantAccountIDs = _.map(participants, (participant) => Number(participant.accountID));
    const existingGroupChatReport = existingGroupChatReportID
        ? chatReports[`${ONYXKEYS.COLLECTION.REPORT}${existingGroupChatReportID}`]
        : ReportUtils.getChatByParticipants(participantAccountIDs);
    const groupChatReport = existingGroupChatReport || ReportUtils.buildOptimisticChatReport(participantAccountIDs);

    // ReportID is -2 (aka "deleted") on the group transaction: https://github.com/Expensify/Auth/blob/3fa2698654cd4fbc30f9de38acfca3fbeb7842e4/auth/command/SplitTransaction.cpp#L24-L27
    const formattedParticipants = Localize.arrayToString([currentUserLogin, ..._.map(participants, (participant) => participant.login)]);
    const groupTransaction = TransactionUtils.buildOptimisticTransaction(
        amount,
        currency,
        CONST.REPORT.SPLIT_REPORTID,
        comment,
        '',
        '',
        `${Localize.translateLocal('iou.splitBill')} ${Localize.translateLocal('common.with')} ${formattedParticipants} [${DateUtils.getDBTime().slice(0, 10)}]`,
    );

    // Note: The created action must be optimistically generated before the IOU action so there's no chance that the created action appears after the IOU action in the chat
    const groupCreatedReportAction = ReportUtils.buildOptimisticCreatedReportAction(currentUserEmail);
    const groupIOUReportAction = ReportUtils.buildOptimisticIOUReportAction(CONST.IOU.REPORT_ACTION_TYPE.SPLIT, amount, currency, comment, participants, groupTransaction.transactionID);

    groupChatReport.lastReadTime = DateUtils.getDBTime();
    groupChatReport.lastMessageText = groupIOUReportAction.message[0].text;
    groupChatReport.lastMessageHtml = groupIOUReportAction.message[0].html;

    // If we have an existing groupChatReport use it's pending fields, otherwise indicate that we are adding a chat
    if (!existingGroupChatReport) {
        groupChatReport.pendingFields = {
            createChat: CONST.RED_BRICK_ROAD_PENDING_ACTION.ADD,
        };
    }

    const optimisticData = [
        {
            // Use set for new reports because it doesn't exist yet, is faster,
            // and we need the data to be available when we navigate to the chat page
            onyxMethod: existingGroupChatReport ? Onyx.METHOD.MERGE : Onyx.METHOD.SET,
            key: `${ONYXKEYS.COLLECTION.REPORT}${groupChatReport.reportID}`,
            value: groupChatReport,
        },
        {
            onyxMethod: existingGroupChatReport ? Onyx.METHOD.MERGE : Onyx.METHOD.SET,
            key: `${ONYXKEYS.COLLECTION.REPORT_ACTIONS}${groupChatReport.reportID}`,
            value: {
                ...(existingGroupChatReport ? {} : {[groupCreatedReportAction.reportActionID]: groupCreatedReportAction}),
                [groupIOUReportAction.reportActionID]: groupIOUReportAction,
            },
        },
        {
            onyxMethod: Onyx.METHOD.MERGE,
            key: `${ONYXKEYS.COLLECTION.TRANSACTION}${groupTransaction.transactionID}`,
            value: groupTransaction,
        },
    ];

    const successData = [
        {
            onyxMethod: Onyx.METHOD.MERGE,
            key: `${ONYXKEYS.COLLECTION.REPORT_ACTIONS}${groupChatReport.reportID}`,
            value: {
                ...(existingGroupChatReport ? {} : {[groupCreatedReportAction.reportActionID]: {pendingAction: null}}),
                [groupIOUReportAction.reportActionID]: {pendingAction: null},
            },
        },
        {
            onyxMethod: Onyx.METHOD.MERGE,
            key: `${ONYXKEYS.COLLECTION.TRANSACTION}${groupTransaction.transactionID}`,
            value: {pendingAction: null},
        },
    ];

    if (!existingGroupChatReport) {
        successData.push({
            onyxMethod: Onyx.METHOD.MERGE,
            key: `${ONYXKEYS.COLLECTION.REPORT}${groupChatReport.reportID}`,
            value: {pendingFields: {createChat: null}},
        });
    }

    const failureData = [
        {
            onyxMethod: Onyx.METHOD.MERGE,
            key: `${ONYXKEYS.COLLECTION.REPORT_ACTIONS}${groupChatReport.reportID}`,
            value: {
                [groupIOUReportAction.reportActionID]: {
                    errors: ErrorUtils.getMicroSecondOnyxError('iou.error.genericCreateFailureMessage'),
                },
            },
        },
        {
            onyxMethod: Onyx.METHOD.MERGE,
            key: `${ONYXKEYS.COLLECTION.TRANSACTION}${groupTransaction.transactionID}`,
            value: {
                errors: ErrorUtils.getMicroSecondOnyxError('iou.error.genericCreateFailureMessage'),
            },
        },
    ];

    if (!existingGroupChatReport) {
        failureData.push({
            onyxMethod: Onyx.METHOD.MERGE,
            key: `${ONYXKEYS.COLLECTION.REPORT}${groupChatReport.reportID}`,
            value: {
                errorFields: {
                    createChat: ErrorUtils.getMicroSecondOnyxError('report.genericCreateReportFailureMessage'),
                },
            },
        });
    }

    // Loop through participants creating individual chats, iouReports and reportActionIDs as needed
    const splitAmount = IOUUtils.calculateAmount(participants.length, amount, false);
    const splits = [{email: currentUserEmail, accountID: currentUserAccountID, amount: IOUUtils.calculateAmount(participants.length, amount, true)}];

    const hasMultipleParticipants = participants.length > 1;
    _.each(participants, (participant) => {
        const email = OptionsListUtils.addSMSDomainIfPhoneNumber(participant.login).toLowerCase();
        const accountID = Number(participant.accountID);
        if (email === currentUserEmail) {
            return;
        }

        // STEP 1: Get existing chat report OR build a new optimistic one
        // If we only have one participant and the request was initiated from the global create menu, i.e. !existingGroupChatReportID, the oneOnOneChatReport is the groupChatReport
        let oneOnOneChatReport;
        let isNewOneOnOneChatReport = false;
        oneOnOneChatReport = !hasMultipleParticipants && !existingGroupChatReportID ? groupChatReport : ReportUtils.getChatByParticipants([accountID]);

        if (!oneOnOneChatReport) {
            isNewOneOnOneChatReport = true;
            oneOnOneChatReport = ReportUtils.buildOptimisticChatReport([accountID]);
        }

        // STEP 2: Get existing IOU report and update its total OR build a new optimistic one
        const isNewOneOnOneIOUReport = !oneOnOneChatReport.iouReportID;
        let oneOnOneIOUReport;
        if (!isNewOneOnOneIOUReport) {
            oneOnOneIOUReport = IOUUtils.updateIOUOwnerAndTotal(iouReports[`${ONYXKEYS.COLLECTION.REPORT}${oneOnOneChatReport.iouReportID}`], currentUserAccountID, splitAmount, currency);
        } else {
            oneOnOneIOUReport = ReportUtils.buildOptimisticIOUReport(currentUserEmail, currentUserAccountID, accountID, splitAmount, oneOnOneChatReport.reportID, currency);
        }

        // STEP 3: Build optimistic transaction
        const oneOnOneTransaction = TransactionUtils.buildOptimisticTransaction(
            splitAmount,
            currency,
            oneOnOneIOUReport.reportID,
            comment,
            CONST.IOU.MONEY_REQUEST_TYPE.SPLIT,
            groupTransaction.transactionID,
        );

        // STEP 4: Build optimistic reportActions. We need:
        // 1. CREATED action for the chatReport
        // 2. CREATED action for the iouReport
        // 3. IOU action for the iouReport
        // 4. REPORTPREVIEW action for the chatReport
        // Note: The CREATED action for the IOU report must be optimistically generated before the IOU action so there's no chance that it appears after the IOU action in the chat
        const oneOnOneCreatedActionForChat = ReportUtils.buildOptimisticCreatedReportAction(currentUserEmail);
        const oneOnOneCreatedActionForIOU = ReportUtils.buildOptimisticCreatedReportAction(currentUserEmail);
        const oneOnOneIOUAction = ReportUtils.buildOptimisticIOUReportAction(
            CONST.IOU.REPORT_ACTION_TYPE.CREATE,
            splitAmount,
            currency,
            comment,
            [participant],
            oneOnOneTransaction.transactionID,
            '',
            oneOnOneIOUReport.reportID,
        );

        // Add optimistic personal details for new participants
        const oneOnOnePersonalDetailListAction = {
            [accountID]: {
                accountID,
                avatar: UserUtils.getDefaultAvatarURL(accountID),
                displayName: participant.displayName || email,
                login: participant.login,
            },
        };

        let isNewOneOnOneReportPreviewAction = false;
        let oneOnOneReportPreviewAction = ReportActionsUtils.getReportPreviewAction(oneOnOneChatReport.reportID, oneOnOneIOUReport.reportID);
        if (!oneOnOneReportPreviewAction) {
            isNewOneOnOneReportPreviewAction = true;
            oneOnOneReportPreviewAction = ReportUtils.buildOptimisticReportPreview(oneOnOneChatReport.reportID, oneOnOneIOUReport.reportID);
        }

        // STEP 5: Build Onyx Data
        const [oneOnOneOptimisticData, oneOnOneSuccessData, oneOnOneFailureData] = buildOnyxDataForMoneyRequest(
            oneOnOneChatReport,
            oneOnOneIOUReport,
            oneOnOneTransaction,
            oneOnOneCreatedActionForChat,
            oneOnOneCreatedActionForIOU,
            oneOnOneIOUAction,
            oneOnOnePersonalDetailListAction,
            oneOnOneReportPreviewAction,
            isNewOneOnOneChatReport,
            isNewOneOnOneIOUReport,
            isNewOneOnOneReportPreviewAction,
        );

        const splitData = {
            email,
            accountID,
            amount: splitAmount,
            iouReportID: oneOnOneIOUReport.reportID,
            chatReportID: oneOnOneChatReport.reportID,
            transactionID: oneOnOneTransaction.transactionID,
            reportActionID: oneOnOneIOUAction.reportActionID,
            createdChatReportActionID: oneOnOneCreatedActionForChat.reportActionID,
            createdIOUReportActionID: oneOnOneCreatedActionForIOU.reportActionID,
            reportPreviewReportActionID: oneOnOneReportPreviewAction.reportActionID,
        };

        splits.push(splitData);
        optimisticData.push(...oneOnOneOptimisticData);
        successData.push(...oneOnOneSuccessData);
        failureData.push(...oneOnOneFailureData);
    });

    const groupData = {
        chatReportID: groupChatReport.reportID,
        transactionID: groupTransaction.transactionID,
        reportActionID: groupIOUReportAction.reportActionID,
    };

    if (_.isEmpty(existingGroupChatReport)) {
        groupData.createdReportActionID = groupCreatedReportAction.reportActionID;
    }

    return {
        groupData,
        splits,
        onyxData: {optimisticData, successData, failureData},
    };
}

/**
 * @param {Array} participants
 * @param {String} currentUserLogin
 * @param {Number} currentUserAccountID
 * @param {Number} amount - always in smallest currency unit
 * @param {String} comment
 * @param {String} currency
 * @param {String} existingGroupChatReportID
 */
function splitBill(participants, currentUserLogin, currentUserAccountID, amount, comment, currency, existingGroupChatReportID = '') {
    const {groupData, splits, onyxData} = createSplitsAndOnyxData(participants, currentUserLogin, currentUserAccountID, amount, comment, currency, existingGroupChatReportID);

    API.write(
        'SplitBill',
        {
            reportID: groupData.chatReportID,
            amount,
            splits: JSON.stringify(splits),
            currency,
            comment,
            transactionID: groupData.transactionID,
            reportActionID: groupData.reportActionID,
            createdReportActionID: groupData.createdReportActionID,
        },
        onyxData,
    );

    resetMoneyRequestInfo();
    Navigation.dismissModal();
}

/**
 * @param {Array} participants
 * @param {String} currentUserLogin
 * @param {Number} currentUserAccountID
 * @param {Number} amount - always in smallest currency unit
 * @param {String} comment
 * @param {String} currency
 */
function splitBillAndOpenReport(participants, currentUserLogin, currentUserAccountID, amount, comment, currency) {
    const {groupData, splits, onyxData} = createSplitsAndOnyxData(participants, currentUserLogin, currentUserAccountID, amount, comment, currency);

    API.write(
        'SplitBillAndOpenReport',
        {
            reportID: groupData.chatReportID,
            amount,
            splits: JSON.stringify(splits),
            currency,
            comment,
            transactionID: groupData.transactionID,
            reportActionID: groupData.reportActionID,
            createdReportActionID: groupData.createdReportActionID,
        },
        onyxData,
    );

    resetMoneyRequestInfo();
    Navigation.dismissModal(groupData.chatReportID);
}

/**
 * @param {String} chatReportID
 * @param {String} iouReportID
 * @param {Object} moneyRequestAction - the money request reportAction we are deleting
 * @param {Boolean} shouldCloseOnDelete
 */
function deleteMoneyRequest(chatReportID, iouReportID, moneyRequestAction, shouldCloseOnDelete) {
    const iouReport = iouReports[`${ONYXKEYS.COLLECTION.REPORT}${iouReportID}`];
    const transactionID = moneyRequestAction.originalMessage.IOUTransactionID;

    // Get the amount we are deleting
    const amount = moneyRequestAction.originalMessage.amount;
    const optimisticIOUAction = ReportUtils.buildOptimisticIOUReportAction(
        CONST.IOU.REPORT_ACTION_TYPE.DELETE,
        amount,
        moneyRequestAction.originalMessage.currency,
        moneyRequestAction.originalMessage.comment,
        [],
        transactionID,
        '',
        iouReportID,
    );

    const currentUserAccountID = optimisticIOUAction.actorAccountID;
    let updatedIOUReport = {};
    if (ReportUtils.isExpenseReport(iouReportID)) {
        updatedIOUReport = {...iouReport};

        // Because of the Expense reports are stored as negative values, we add the total from the amount
        updatedIOUReport.total += amount;
    } else {
        updatedIOUReport = IOUUtils.updateIOUOwnerAndTotal(iouReport, currentUserAccountID, amount, moneyRequestAction.originalMessage.currency, CONST.IOU.REPORT_ACTION_TYPE.DELETE);
    }
    updatedIOUReport.lastMessageText = optimisticIOUAction.message[0].text;
    updatedIOUReport.lastMessageHtml = optimisticIOUAction.message[0].html;
    updatedIOUReport.hasOutstandingIOU = updatedIOUReport.total !== 0;

    const optimisticData = [
        {
            onyxMethod: Onyx.METHOD.MERGE,
            key: `${ONYXKEYS.COLLECTION.REPORT_ACTIONS}${iouReportID}`,
            value: {
                [optimisticIOUAction.reportActionID]: {
                    ...optimisticIOUAction,
                    pendingAction: CONST.RED_BRICK_ROAD_PENDING_ACTION.ADD,
                },
            },
        },
        {
            onyxMethod: Onyx.METHOD.MERGE,
            key: `${ONYXKEYS.COLLECTION.REPORT}${iouReportID}`,
            value: updatedIOUReport,
        },
        {
            onyxMethod: Onyx.METHOD.SET,
            key: `${ONYXKEYS.COLLECTION.TRANSACTION}${transactionID}`,
            value: null,
        },
    ];
    const successData = [
        {
            onyxMethod: Onyx.METHOD.MERGE,
            key: `${ONYXKEYS.COLLECTION.REPORT_ACTIONS}${iouReportID}`,
            value: {
                [optimisticIOUAction.reportActionID]: {
                    pendingAction: null,
                },
            },
        },
    ];
    const failureData = [
        {
            onyxMethod: Onyx.METHOD.MERGE,
            key: `${ONYXKEYS.COLLECTION.REPORT_ACTIONS}${iouReportID}`,
            value: {
                [optimisticIOUAction.reportActionID]: {
                    errors: ErrorUtils.getMicroSecondOnyxError('iou.error.genericDeleteFailureMessage'),
                },
            },
        },
        {
            onyxMethod: Onyx.METHOD.MERGE,
            key: `${ONYXKEYS.COLLECTION.REPORT}${iouReportID}`,
            value: iouReport,
        },
        {
            onyxMethod: Onyx.METHOD.SET,
            key: `${ONYXKEYS.COLLECTION.TRANSACTION}${transactionID}`,
            value: transactions[transactionID],
        },
    ];

    API.write(
        'DeleteMoneyRequest',
        {
            transactionID,
            chatReportID,
            reportActionID: optimisticIOUAction.reportActionID,
            iouReportID: updatedIOUReport.reportID,
        },
        {optimisticData, successData, failureData},
    );

    if (shouldCloseOnDelete) {
        Navigation.dismissModal(iouReportID);
    }
}

/**
 * @param {Number} amount
 * @param {String} submitterPayPalMeAddress
 * @param {String} currency
 * @returns {String}
 */
function buildPayPalPaymentUrl(amount, submitterPayPalMeAddress, currency) {
    return `https://paypal.me/${submitterPayPalMeAddress}/${Math.abs(amount) / 100}${currency}`;
}

/**
 * @param {Object} report
 * @param {Number} amount
 * @param {String} currency
 * @param {String} comment
 * @param {String} paymentMethodType
 * @param {String} managerID - Account ID of the person sending the money
 * @param {Object} recipient - The user receiving the money
 * @returns {Object}
 */
function getSendMoneyParams(report, amount, currency, comment, paymentMethodType, managerID, recipient) {
    const recipientEmail = OptionsListUtils.addSMSDomainIfPhoneNumber(recipient.login);
    const recipientAccountID = Number(recipient.accountID);
    const newIOUReportDetails = JSON.stringify({
        amount,
        currency,
        requestorEmail: recipientEmail,
        requestorAccountID: recipientAccountID,
        comment,
        idempotencyKey: Str.guid(),
    });

    let chatReport = report.reportID ? report : null;
    let isNewChat = false;
    if (!chatReport) {
        chatReport = ReportUtils.getChatByParticipants([recipientAccountID]);
    }
    if (!chatReport) {
        chatReport = ReportUtils.buildOptimisticChatReport([recipientAccountID]);
        isNewChat = true;
    }
    const optimisticIOUReport = ReportUtils.buildOptimisticIOUReport(recipientEmail, recipientAccountID, managerID, amount, chatReport.reportID, currency, true);

    const optimisticTransaction = TransactionUtils.buildOptimisticTransaction(amount * 100, currency, optimisticIOUReport.reportID, comment);
    const optimisticTransactionData = {
        onyxMethod: Onyx.METHOD.SET,
        key: `${ONYXKEYS.COLLECTION.TRANSACTION}${optimisticTransaction.transactionID}`,
        value: optimisticTransaction,
    };

    // Note: The created action must be optimistically generated before the IOU action so there's no chance that the created action appears after the IOU action in the chat
    const optimisticCreatedAction = ReportUtils.buildOptimisticCreatedReportAction(recipientEmail);
    const optimisticIOUReportAction = ReportUtils.buildOptimisticIOUReportAction(
        CONST.IOU.REPORT_ACTION_TYPE.PAY,
        amount,
        currency,
        comment,
        [recipient],
        optimisticTransaction.transactionID,
        paymentMethodType,
        optimisticIOUReport.reportID,
        false,
        true,
    );

    // First, add data that will be used in all cases
    const optimisticChatReportData = {
        onyxMethod: Onyx.METHOD.MERGE,
        key: `${ONYXKEYS.COLLECTION.REPORT}${chatReport.reportID}`,
        value: {
            ...chatReport,
            lastReadTime: DateUtils.getDBTime(),
            lastVisibleActionCreated: optimisticIOUReportAction.created,
        },
    };
    const optimisticIOUReportData = {
        onyxMethod: Onyx.METHOD.SET,
        key: `${ONYXKEYS.COLLECTION.REPORT}${optimisticIOUReport.reportID}`,
        value: {
            ...optimisticIOUReport,
            lastMessageText: optimisticIOUReportAction.message[0].text,
            lastMessageHtml: optimisticIOUReportAction.message[0].html,
        },
    };
    const optimisticReportActionsData = {
        onyxMethod: Onyx.METHOD.MERGE,
        key: `${ONYXKEYS.COLLECTION.REPORT_ACTIONS}${optimisticIOUReport.reportID}`,
        value: {
            [optimisticIOUReportAction.reportActionID]: {
                ...optimisticIOUReportAction,
                pendingAction: CONST.RED_BRICK_ROAD_PENDING_ACTION.ADD,
            },
        },
    };

    const successData = [
        {
            onyxMethod: Onyx.METHOD.MERGE,
            key: `${ONYXKEYS.COLLECTION.REPORT_ACTIONS}${optimisticIOUReport.reportID}`,
            value: {
                [optimisticIOUReportAction.reportActionID]: {
                    pendingAction: null,
                },
            },
        },
        {
            onyxMethod: Onyx.METHOD.MERGE,
            key: `${ONYXKEYS.COLLECTION.TRANSACTION}${optimisticTransaction.transactionID}`,
            value: {pendingAction: null},
        },
    ];

    const failureData = [
        {
            onyxMethod: Onyx.METHOD.MERGE,
            key: `${ONYXKEYS.COLLECTION.REPORT_ACTIONS}${optimisticIOUReport.reportID}`,
            value: {
                [optimisticIOUReportAction.reportActionID]: {
                    errors: ErrorUtils.getMicroSecondOnyxError('iou.error.other'),
                },
            },
        },
        {
            onyxMethod: Onyx.METHOD.MERGE,
            key: `${ONYXKEYS.COLLECTION.TRANSACTION}${optimisticTransaction.transactionID}`,
            value: {
                errors: ErrorUtils.getMicroSecondOnyxError('iou.error.other'),
            },
        },
    ];

    let optimisticPersonalDetailListData = {};

    // Now, let's add the data we need just when we are creating a new chat report
    if (isNewChat) {
        // Change the method to set for new reports because it doesn't exist yet, is faster,
        // and we need the data to be available when we navigate to the chat page
        optimisticChatReportData.onyxMethod = Onyx.METHOD.SET;
        optimisticReportActionsData.onyxMethod = Onyx.METHOD.SET;
        optimisticIOUReportData.onyxMethod = Onyx.METHOD.SET;

        // Set and clear pending fields on the chat report
        optimisticChatReportData.value.pendingFields = {createChat: CONST.RED_BRICK_ROAD_PENDING_ACTION.ADD};
        successData.push({
            onyxMethod: Onyx.METHOD.MERGE,
            key: optimisticChatReportData.key,
            value: {pendingFields: null},
        });
        failureData.push({
            onyxMethod: Onyx.METHOD.MERGE,
            key: optimisticChatReportData.key,
            value: {
                errorFields: {
                    createChat: ErrorUtils.getMicroSecondOnyxError('report.genericCreateReportFailureMessage'),
                },
            },
        });

        // Add optimistic personal details for recipient
        optimisticPersonalDetailListData = {
            onyxMethod: Onyx.METHOD.MERGE,
            key: ONYXKEYS.PERSONAL_DETAILS_LIST,
            value: {
                [recipientAccountID]: {
                    accountID: recipientAccountID,
                    avatar: UserUtils.getDefaultAvatarURL(recipient.accountID),
                    displayName: recipient.displayName || recipient.login,
                    login: recipient.login,
                },
            },
        };

        // Add an optimistic created action to the optimistic reportActions data
        optimisticReportActionsData.value[optimisticCreatedAction.reportActionID] = optimisticCreatedAction;

        // If we're going to fail to create the report itself, let's not have redundant error messages for the IOU
        failureData[0].value[optimisticIOUReportAction.reportActionID] = {pendingAction: null};
    }

    const optimisticData = [optimisticChatReportData, optimisticIOUReportData, optimisticReportActionsData, optimisticTransactionData];
    if (!_.isEmpty(optimisticPersonalDetailListData)) {
        optimisticData.push(optimisticPersonalDetailListData);
    }

    return {
        params: {
            iouReportID: optimisticIOUReport.reportID,
            chatReportID: chatReport.reportID,
            reportActionID: optimisticIOUReportAction.reportActionID,
            paymentMethodType,
            transactionID: optimisticTransaction.transactionID,
            newIOUReportDetails,
            createdReportActionID: isNewChat ? optimisticCreatedAction.reportActionID : 0,
        },
        optimisticData,
        successData,
        failureData,
    };
}

/**
 * @param {Object} chatReport
 * @param {Object} iouReport
 * @param {Object} recipient
 * @param {String} paymentMethodType
 * @returns {Object}
 */
function getPayMoneyRequestParams(chatReport, iouReport, recipient, paymentMethodType) {
    const optimisticTransaction = TransactionUtils.buildOptimisticTransaction(iouReport.total, iouReport.currency, iouReport.reportID);
    const optimisticIOUReportAction = ReportUtils.buildOptimisticIOUReportAction(
        CONST.IOU.REPORT_ACTION_TYPE.PAY,
        iouReport.total,
        iouReport.currency,
        '',
        [recipient],
        optimisticTransaction.transactionID,
        paymentMethodType,
        iouReport.reportID,
        true,
    );
    const optimisticPersonalDetailsListAction = {
        accountID: Number(recipient.accountID),
        avatar: UserUtils.getDefaultAvatarURL(Number(recipient.accountID)),
        displayName: recipient.displayName || recipient.login,
        login: recipient.login,
    };

    const optimisticData = [
        {
            onyxMethod: Onyx.METHOD.MERGE,
            key: `${ONYXKEYS.COLLECTION.REPORT}${chatReport.reportID}`,
            value: {
                ...chatReport,
                lastReadTime: DateUtils.getDBTime(),
                lastVisibleActionCreated: optimisticIOUReportAction.created,
                hasOutstandingIOU: false,
                iouReportID: null,
                lastMessageText: optimisticIOUReportAction.message[0].text,
                lastMessageHtml: optimisticIOUReportAction.message[0].html,
            },
        },
        {
            onyxMethod: Onyx.METHOD.MERGE,
            key: `${ONYXKEYS.COLLECTION.REPORT_ACTIONS}${iouReport.reportID}`,
            value: {
                [optimisticIOUReportAction.reportActionID]: {
                    ...optimisticIOUReportAction,
                    pendingAction: CONST.RED_BRICK_ROAD_PENDING_ACTION.ADD,
                },
            },
        },
        {
            onyxMethod: Onyx.METHOD.MERGE,
            key: `${ONYXKEYS.COLLECTION.REPORT}${iouReport.reportID}`,
            value: {
                ...iouReport,
                lastMessageText: optimisticIOUReportAction.message[0].text,
                lastMessageHtml: optimisticIOUReportAction.message[0].html,
                hasOutstandingIOU: false,
                stateNum: CONST.REPORT.STATE_NUM.SUBMITTED,
            },
        },
        {
            onyxMethod: Onyx.METHOD.SET,
            key: `${ONYXKEYS.COLLECTION.TRANSACTION}${optimisticTransaction.transactionID}`,
            value: optimisticTransaction,
        },
        {
            onyxMethod: Onyx.METHOD.MERGE,
            key: ONYXKEYS.NVP_LAST_PAYMENT_METHOD,
            value: {[iouReport.policyID]: paymentMethodType},
        },
        {
            onyxMethod: Onyx.METHOD.MERGE,
            key: ONYXKEYS.PERSONAL_DETAILS_LIST,
            value: optimisticPersonalDetailsListAction,
        },
    ];

    const successData = [
        {
            onyxMethod: Onyx.METHOD.MERGE,
            key: `${ONYXKEYS.COLLECTION.REPORT_ACTIONS}${iouReport.reportID}`,
            value: {
                [optimisticIOUReportAction.reportActionID]: {
                    pendingAction: null,
                },
            },
        },
        {
            onyxMethod: Onyx.METHOD.MERGE,
            key: `${ONYXKEYS.COLLECTION.TRANSACTION}${optimisticTransaction.transactionID}`,
            value: {
                pendingAction: null,
            },
        },
    ];

    const failureData = [
        {
            onyxMethod: Onyx.METHOD.MERGE,
            key: `${ONYXKEYS.COLLECTION.REPORT_ACTIONS}${iouReport.reportID}`,
            value: {
                [optimisticIOUReportAction.reportActionID]: {
                    errors: ErrorUtils.getMicroSecondOnyxError('iou.error.other'),
                },
            },
        },
        {
            onyxMethod: Onyx.METHOD.MERGE,
            key: `${ONYXKEYS.COLLECTION.TRANSACTION}${optimisticTransaction.transactionID}`,
            value: {
                errors: ErrorUtils.getMicroSecondOnyxError('iou.error.genericCreateFailureMessage'),
            },
        },
    ];

    return {
        params: {
            iouReportID: iouReport.reportID,
            chatReportID: chatReport.reportID,
            reportActionID: optimisticIOUReportAction.reportActionID,
            paymentMethodType,
        },
        optimisticData,
        successData,
        failureData,
    };
}

/**
 * @param {Object} report
 * @param {Number} amount
 * @param {String} currency
 * @param {String} comment
 * @param {String} managerID - Account ID of the person sending the money
 * @param {Object} recipient - The user receiving the money
 */
function sendMoneyElsewhere(report, amount, currency, comment, managerID, recipient) {
    const {params, optimisticData, successData, failureData} = getSendMoneyParams(report, amount, currency, comment, CONST.IOU.PAYMENT_TYPE.ELSEWHERE, managerID, recipient);

    API.write('SendMoneyElsewhere', params, {optimisticData, successData, failureData});

    resetMoneyRequestInfo();
    Navigation.dismissModal(params.chatReportID);
}

/**
 * @param {Object} report
 * @param {Number} amount
 * @param {String} currency
 * @param {String} comment
 * @param {String} managerID - Account ID of the person sending the money
 * @param {Object} recipient - The user receiving the money
 */
function sendMoneyWithWallet(report, amount, currency, comment, managerID, recipient) {
    const {params, optimisticData, successData, failureData} = getSendMoneyParams(report, amount, currency, comment, CONST.IOU.PAYMENT_TYPE.EXPENSIFY, managerID, recipient);

    API.write('SendMoneyWithWallet', params, {optimisticData, successData, failureData});

    resetMoneyRequestInfo();
    Navigation.dismissModal(params.chatReportID);
}

/**
 * @param {Object} report
 * @param {Number} amount
 * @param {String} currency
 * @param {String} comment
 * @param {String} managerID - Account ID of the person sending the money
 * @param {Object} recipient - The user receiving the money
 */
function sendMoneyViaPaypal(report, amount, currency, comment, managerID, recipient) {
    const {params, optimisticData, successData, failureData} = getSendMoneyParams(report, amount, currency, comment, CONST.IOU.PAYMENT_TYPE.PAYPAL_ME, managerID, recipient);

    API.write('SendMoneyViaPaypal', params, {optimisticData, successData, failureData});

    resetMoneyRequestInfo();
    Navigation.dismissModal(params.chatReportID);

    asyncOpenURL(Promise.resolve(), buildPayPalPaymentUrl(amount, recipient.payPalMeAddress, currency));
}

/**
 * @param {String} paymentType
 * @param {Object} chatReport
 * @param {Object} iouReport
 * @param {String} reimbursementBankAccountState
 */
function payMoneyRequest(paymentType, chatReport, iouReport) {
    const recipient = {
        login: iouReport.ownerEmail,
        accountID: iouReport.ownerAccountID,
        payPalMeAddress: iouReport.submitterPayPalMeAddress,
    };
    const {params, optimisticData, successData, failureData} = getPayMoneyRequestParams(chatReport, iouReport, recipient, paymentType);

    // For now we need to call the PayMoneyRequestWithWallet API since PayMoneyRequest was not updated to work with
    // Expensify Wallets.
    const apiCommand = paymentType === CONST.IOU.PAYMENT_TYPE.EXPENSIFY ? 'PayMoneyRequestWithWallet' : 'PayMoneyRequest';

    API.write(apiCommand, params, {optimisticData, successData, failureData});
    Navigation.dismissModal(chatReport.reportID);
    if (paymentType === CONST.IOU.PAYMENT_TYPE.PAYPAL_ME) {
        asyncOpenURL(Promise.resolve(), buildPayPalPaymentUrl(iouReport.total, recipient.payPalMeAddress, iouReport.currency));
    }
}

/**
 * Initialize money request info and navigates to the MoneyRequest page
 * @param {String} iouType
 * @param {String} reportID
 */
function startMoneyRequest(iouType, reportID = '') {
    resetMoneyRequestInfo(`${iouType}${reportID}`);
    Navigation.navigate(ROUTES.getMoneyRequestRoute(iouType, reportID));
}

/**
 * @param {String} id
 */
function setMoneyRequestId(id) {
    Onyx.merge(ONYXKEYS.IOU, {id});
}

/**
 * @param {Number} amount
 */
function setMoneyRequestAmount(amount) {
    Onyx.merge(ONYXKEYS.IOU, {amount});
}

/**
 * @param {String} currency
 */
function setMoneyRequestCurrency(currency) {
    Onyx.merge(ONYXKEYS.IOU, {currency});
}

/**
 * @param {String} comment
 */
function setMoneyRequestDescription(comment) {
    Onyx.merge(ONYXKEYS.IOU, {comment: comment.trim()});
}

/**
 * @param {Object[]} participants
 */
function setMoneyRequestParticipants(participants) {
    Onyx.merge(ONYXKEYS.IOU, {participants});
}

export {
    deleteMoneyRequest,
    splitBill,
    splitBillAndOpenReport,
    requestMoney,
    sendMoneyElsewhere,
    sendMoneyViaPaypal,
    payMoneyRequest,
    sendMoneyWithWallet,
    startMoneyRequest,
    resetMoneyRequestInfo,
    setMoneyRequestId,
    setMoneyRequestAmount,
    setMoneyRequestCurrency,
    setMoneyRequestDescription,
    setMoneyRequestParticipants,
};<|MERGE_RESOLUTION|>--- conflicted
+++ resolved
@@ -304,12 +304,8 @@
  */
 function requestMoney(report, amount, currency, payeeEmail, payeeAccountID, participant, comment) {
     const payerEmail = OptionsListUtils.addSMSDomainIfPhoneNumber(participant.login);
-<<<<<<< HEAD
+    const payerAccountID = Number(participant.accountID);
     const isPolicyExpenseChat = participant.isPolicyExpenseChat;
-=======
-    const payerAccountID = Number(participant.accountID);
-    const isPolicyExpenseChat = participant.isPolicyExpenseChat || participant.isOwnPolicyExpenseChat;
->>>>>>> 9ea7b45d
 
     // STEP 1: Get existing chat report OR build a new optimistic one
     let isNewChatReport = false;
