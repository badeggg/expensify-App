import {format} from 'date-fns';
import Str from 'expensify-common/lib/str';
import lodashGet from 'lodash/get';
import lodashHas from 'lodash/has';
import Onyx from 'react-native-onyx';
import OnyxUtils from 'react-native-onyx/lib/utils';
import _ from 'underscore';
import ReceiptGeneric from '@assets/images/receipt-generic.png';
import * as API from '@libs/API';
import * as CurrencyUtils from '@libs/CurrencyUtils';
import DateUtils from '@libs/DateUtils';
import * as ErrorUtils from '@libs/ErrorUtils';
import * as IOUUtils from '@libs/IOUUtils';
import * as LocalePhoneNumber from '@libs/LocalePhoneNumber';
import * as Localize from '@libs/Localize';
import Navigation from '@libs/Navigation/Navigation';
import * as NumberUtils from '@libs/NumberUtils';
import * as OptionsListUtils from '@libs/OptionsListUtils';
import Permissions from '@libs/Permissions';
import * as PolicyUtils from '@libs/PolicyUtils';
import * as ReportActionsUtils from '@libs/ReportActionsUtils';
import * as ReportUtils from '@libs/ReportUtils';
import * as TransactionUtils from '@libs/TransactionUtils';
import * as UserUtils from '@libs/UserUtils';
import ViolationsUtils from '@libs/ViolationsUtils';
import CONST from '@src/CONST';
import ONYXKEYS from '@src/ONYXKEYS';
import ROUTES from '@src/ROUTES';
import * as Policy from './Policy';
import * as Report from './Report';

let betas;
Onyx.connect({
    key: ONYXKEYS.BETAS,
    callback: (val) => (betas = val || []),
});

let allPersonalDetails;
Onyx.connect({
    key: ONYXKEYS.PERSONAL_DETAILS_LIST,
    callback: (val) => {
        allPersonalDetails = val || {};
    },
});

let allReports;
Onyx.connect({
    key: ONYXKEYS.COLLECTION.REPORT,
    waitForCollectionCallback: true,
    callback: (val) => (allReports = val),
});

let allTransactions;
Onyx.connect({
    key: ONYXKEYS.COLLECTION.TRANSACTION,
    waitForCollectionCallback: true,
    callback: (val) => {
        if (!val) {
            allTransactions = {};
            return;
        }

        allTransactions = val;
    },
});

let allTransactionDrafts = {};
Onyx.connect({
    key: ONYXKEYS.COLLECTION.TRANSACTION_DRAFT,
    waitForCollectionCallback: true,
    callback: (val) => {
        allTransactionDrafts = val || {};
    },
});

let allTransactionViolations;
Onyx.connect({
    key: ONYXKEYS.COLLECTION.TRANSACTION_VIOLATIONS,
    waitForCollectionCallback: true,
    callback: (val) => {
        if (!val) {
            allTransactionViolations = {};
            return;
        }

        allTransactionViolations = val;
    },
});

let allDraftSplitTransactions;
Onyx.connect({
    key: ONYXKEYS.COLLECTION.SPLIT_TRANSACTION_DRAFT,
    waitForCollectionCallback: true,
    callback: (val) => {
        allDraftSplitTransactions = val || {};
    },
});

let allNextSteps = {};
Onyx.connect({
    key: ONYXKEYS.COLLECTION.NEXT_STEP,
    waitForCollectionCallback: true,
    callback: (val) => {
        allNextSteps = val || {};
    },
});

let userAccountID = '';
let currentUserEmail = '';
Onyx.connect({
    key: ONYXKEYS.SESSION,
    callback: (val) => {
        currentUserEmail = lodashGet(val, 'email', '');
        userAccountID = lodashGet(val, 'accountID', '');
    },
});

let currentUserPersonalDetails = {};
Onyx.connect({
    key: ONYXKEYS.PERSONAL_DETAILS_LIST,
    callback: (val) => {
        currentUserPersonalDetails = lodashGet(val, userAccountID, {});
    },
});

let currentDate = '';
Onyx.connect({
    key: ONYXKEYS.CURRENT_DATE,
    callback: (val) => {
        currentDate = val;
    },
});

/**
 * Initialize money request info
 * @param {String} reportID to attach the transaction to
 * @param {Boolean} isFromGlobalCreate
 * @param {String} [iouRequestType] one of manual/scan/distance
 */
function startMoneyRequest_temporaryForRefactor(reportID, isFromGlobalCreate, iouRequestType = CONST.IOU.REQUEST_TYPE.MANUAL) {
    // Generate a brand new transactionID
    const newTransactionID = CONST.IOU.OPTIMISTIC_TRANSACTION_ID;
    const created = currentDate || format(new Date(), 'yyyy-MM-dd');
    const comment = {};

    // Add initial empty waypoints when starting a distance request
    if (iouRequestType === CONST.IOU.REQUEST_TYPE.DISTANCE) {
        comment.waypoints = {
            waypoint0: {},
            waypoint1: {},
        };
    }

    // Store the transaction in Onyx and mark it as not saved so it can be cleaned up later
    // Use set() here so that there is no way that data will be leaked between objects when it gets reset
    Onyx.set(`${ONYXKEYS.COLLECTION.TRANSACTION_DRAFT}${newTransactionID}`, {
        amount: 0,
        comment,
        created,
        currency: lodashGet(currentUserPersonalDetails, 'localCurrencyCode', CONST.CURRENCY.USD),
        iouRequestType,
        reportID,
        transactionID: newTransactionID,
        isFromGlobalCreate,
        merchant: CONST.TRANSACTION.PARTIAL_TRANSACTION_MERCHANT,
    });
}

/**
 * @param {String} transactionID
 */
function clearMoneyRequest(transactionID) {
    Onyx.set(`${ONYXKEYS.COLLECTION.TRANSACTION_DRAFT}${transactionID}`, null);
}

/**
 * @param {String} transactionID
 * @param {Number} amount
 * @param {String} currency
 */
function setMoneyRequestAmount_temporaryForRefactor(transactionID, amount, currency) {
    Onyx.merge(`${ONYXKEYS.COLLECTION.TRANSACTION_DRAFT}${transactionID}`, {amount, currency});
}

/**
 * Reset the money request amount, discarding the user-provided value. In the case of distance requests, this will effectively re-enable the default behavior of automatic amount calculation.
 * @param {String} transactionID
 */
function resetMoneyRequestAmount_temporaryForRefactor(transactionID) {
    Onyx.merge(`${ONYXKEYS.COLLECTION.TRANSACTION_DRAFT}${transactionID}`, {amount: CONST.IOU.DEFAULT_AMOUNT});
}

/**
 * @param {String} transactionID
 * @param {String} created
 */
function setMoneyRequestCreated_temporaryForRefactor(transactionID, created) {
    Onyx.merge(`${ONYXKEYS.COLLECTION.TRANSACTION_DRAFT}${transactionID}`, {created});
}

/**
 * @param {String} transactionID
 * @param {String} currency
 */
function setMoneyRequestCurrency_temporaryForRefactor(transactionID, currency) {
    Onyx.merge(`${ONYXKEYS.COLLECTION.TRANSACTION_DRAFT}${transactionID}`, {currency});
}

/**
 * @param {String} transactionID
 * @param {String} comment
 */
function setMoneyRequestDescription_temporaryForRefactor(transactionID, comment) {
    Onyx.merge(`${ONYXKEYS.COLLECTION.TRANSACTION_DRAFT}${transactionID}`, {comment: {comment: comment.trim()}});
}

/**
 * @param {String} transactionID
 * @param {String} merchant
 */
function setMoneyRequestMerchant_temporaryForRefactor(transactionID, merchant) {
    Onyx.merge(`${ONYXKEYS.COLLECTION.TRANSACTION_DRAFT}${transactionID}`, {merchant: merchant.trim()});
}

/**
 * @param {String} transactionID
 * @param {String} category
 */
function setMoneyRequestCategory_temporaryForRefactor(transactionID, category) {
    Onyx.merge(`${ONYXKEYS.COLLECTION.TRANSACTION_DRAFT}${transactionID}`, {category});
}

/*
 * @param {String} transactionID
 */
function resetMoneyRequestCategory_temporaryForRefactor(transactionID) {
    Onyx.merge(`${ONYXKEYS.COLLECTION.TRANSACTION_DRAFT}${transactionID}`, {category: null});
}

/*
 * @param {String} transactionID
 * @param {String} tag
 */
function setMoneyRequestTag_temporaryForRefactor(transactionID, tag) {
    Onyx.merge(`${ONYXKEYS.COLLECTION.TRANSACTION_DRAFT}${transactionID}`, {tag});
}

/*
 * @param {String} transactionID
 */
function resetMoneyRequestTag_temporaryForRefactor(transactionID) {
    Onyx.merge(`${ONYXKEYS.COLLECTION.TRANSACTION_DRAFT}${transactionID}`, {tag: null});
}

/**
 * @param {String} transactionID
 * @param {Boolean} billable
 */
function setMoneyRequestBillable_temporaryForRefactor(transactionID, billable) {
    Onyx.merge(`${ONYXKEYS.COLLECTION.TRANSACTION_DRAFT}${transactionID}`, {billable});
}

/**
 * @param {String} transactionID
 * @param {Object[]} participants
 */
function setMoneyRequestParticipants_temporaryForRefactor(transactionID, participants) {
    Onyx.merge(`${ONYXKEYS.COLLECTION.TRANSACTION_DRAFT}${transactionID}`, {participants});
}

/**
 * @param {String} transactionID
 * @param {String} source
 * @param {String} filename
 */
function setMoneyRequestReceipt_temporaryForRefactor(transactionID, source, filename) {
    Onyx.merge(`${ONYXKEYS.COLLECTION.TRANSACTION_DRAFT}${transactionID}`, {receipt: {source}, filename});
}

/**
 * Reset money request info from the store with its initial value
 * @param {String} id
 */
function resetMoneyRequestInfo(id = '') {
    const created = currentDate || format(new Date(), CONST.DATE.FNS_FORMAT_STRING);
    Onyx.merge(ONYXKEYS.IOU, {
        id,
        amount: 0,
        currency: lodashGet(currentUserPersonalDetails, 'localCurrencyCode', CONST.CURRENCY.USD),
        comment: '',
        participants: [],
        merchant: CONST.TRANSACTION.PARTIAL_TRANSACTION_MERCHANT,
        category: '',
        tag: '',
        created,
        receiptPath: '',
        receiptFilename: '',
        transactionID: '',
        billable: null,
        isSplitRequest: false,
    });
}

/**
 * Builds the Onyx data for a money request.
 *
 * @param {Object} chatReport
 * @param {Object} iouReport
 * @param {Object} transaction
 * @param {Object} chatCreatedAction
 * @param {Object} iouCreatedAction
 * @param {Object} iouAction
 * @param {Object} optimisticPersonalDetailListAction
 * @param {Object} reportPreviewAction
 * @param {Array} optimisticPolicyRecentlyUsedCategories
 * @param {Array} optimisticPolicyRecentlyUsedTags
 * @param {boolean} isNewChatReport
 * @param {boolean} isNewIOUReport
 * @param {Object} policy - May be undefined, an empty object, or an object matching the Policy type (src/types/onyx/Policy.ts)
 * @param {Array} policyTags
 * @param {Array} policyCategories
 * @returns {Array} - An array containing the optimistic data, success data, and failure data.
 */
function buildOnyxDataForMoneyRequest(
    chatReport,
    iouReport,
    transaction,
    chatCreatedAction,
    iouCreatedAction,
    iouAction,
    optimisticPersonalDetailListAction,
    reportPreviewAction,
    optimisticPolicyRecentlyUsedCategories,
    optimisticPolicyRecentlyUsedTags,
    isNewChatReport,
    isNewIOUReport,
<<<<<<< HEAD
    policy,
    policyTags,
    policyCategories,
=======
    hasOutstandingChildRequest = false,
>>>>>>> 8cffccb6
) {
    const optimisticData = [
        {
            // Use SET for new reports because it doesn't exist yet, is faster and we need the data to be available when we navigate to the chat page
            onyxMethod: isNewChatReport ? Onyx.METHOD.SET : Onyx.METHOD.MERGE,
            key: `${ONYXKEYS.COLLECTION.REPORT}${chatReport.reportID}`,
            value: {
                ...chatReport,
                lastReadTime: DateUtils.getDBTime(),
                lastMessageTranslationKey: '',
                iouReportID: iouReport.reportID,
                hasOutstandingChildRequest,
                ...(isNewChatReport ? {pendingFields: {createChat: CONST.RED_BRICK_ROAD_PENDING_ACTION.ADD}} : {}),
            },
        },
        {
            onyxMethod: isNewIOUReport ? Onyx.METHOD.SET : Onyx.METHOD.MERGE,
            key: `${ONYXKEYS.COLLECTION.REPORT}${iouReport.reportID}`,
            value: {
                ...iouReport,
                lastMessageText: iouAction.message[0].text,
                lastMessageHtml: iouAction.message[0].html,
                ...(isNewIOUReport ? {pendingFields: {createChat: CONST.RED_BRICK_ROAD_PENDING_ACTION.ADD}} : {}),
            },
        },
        {
            onyxMethod: Onyx.METHOD.SET,
            key: `${ONYXKEYS.COLLECTION.TRANSACTION}${transaction.transactionID}`,
            value: transaction,
        },
        {
            onyxMethod: isNewChatReport ? Onyx.METHOD.SET : Onyx.METHOD.MERGE,
            key: `${ONYXKEYS.COLLECTION.REPORT_ACTIONS}${chatReport.reportID}`,
            value: {
                ...(isNewChatReport ? {[chatCreatedAction.reportActionID]: chatCreatedAction} : {}),
                [reportPreviewAction.reportActionID]: reportPreviewAction,
            },
        },
        {
            onyxMethod: isNewIOUReport ? Onyx.METHOD.SET : Onyx.METHOD.MERGE,
            key: `${ONYXKEYS.COLLECTION.REPORT_ACTIONS}${iouReport.reportID}`,
            value: {
                ...(isNewIOUReport ? {[iouCreatedAction.reportActionID]: iouCreatedAction} : {}),
                [iouAction.reportActionID]: iouAction,
            },
        },

        // Remove the temporary transaction used during the creation flow
        {
            onyxMethod: Onyx.METHOD.SET,
            key: `${ONYXKEYS.COLLECTION.TRANSACTION_DRAFT}${CONST.IOU.OPTIMISTIC_TRANSACTION_ID}`,
            value: null,
        },
    ];

    if (!_.isEmpty(optimisticPolicyRecentlyUsedCategories)) {
        optimisticData.push({
            onyxMethod: Onyx.METHOD.SET,
            key: `${ONYXKEYS.COLLECTION.POLICY_RECENTLY_USED_CATEGORIES}${iouReport.policyID}`,
            value: optimisticPolicyRecentlyUsedCategories,
        });
    }

    if (!_.isEmpty(optimisticPolicyRecentlyUsedTags)) {
        optimisticData.push({
            onyxMethod: Onyx.METHOD.MERGE,
            key: `${ONYXKEYS.COLLECTION.POLICY_RECENTLY_USED_TAGS}${iouReport.policyID}`,
            value: optimisticPolicyRecentlyUsedTags,
        });
    }

    if (!_.isEmpty(optimisticPersonalDetailListAction)) {
        optimisticData.push({
            onyxMethod: Onyx.METHOD.MERGE,
            key: ONYXKEYS.PERSONAL_DETAILS_LIST,
            value: optimisticPersonalDetailListAction,
        });
    }

    const successData = [
        ...(isNewChatReport
            ? [
                  {
                      onyxMethod: Onyx.METHOD.MERGE,
                      key: `${ONYXKEYS.COLLECTION.REPORT}${chatReport.reportID}`,
                      value: {
                          pendingFields: null,
                          errorFields: null,
                      },
                  },
              ]
            : []),
        ...(isNewIOUReport
            ? [
                  {
                      onyxMethod: Onyx.METHOD.MERGE,
                      key: `${ONYXKEYS.COLLECTION.REPORT}${iouReport.reportID}`,
                      value: {
                          pendingFields: null,
                          errorFields: null,
                      },
                  },
              ]
            : []),
        {
            onyxMethod: Onyx.METHOD.MERGE,
            key: `${ONYXKEYS.COLLECTION.TRANSACTION}${transaction.transactionID}`,
            value: {
                pendingAction: null,
                pendingFields: null,
            },
        },

        {
            onyxMethod: Onyx.METHOD.MERGE,
            key: `${ONYXKEYS.COLLECTION.REPORT_ACTIONS}${chatReport.reportID}`,
            value: {
                ...(isNewChatReport
                    ? {
                          [chatCreatedAction.reportActionID]: {
                              pendingAction: null,
                              errors: null,
                          },
                      }
                    : {}),
                [reportPreviewAction.reportActionID]: {
                    pendingAction: null,
                },
            },
        },
        {
            onyxMethod: Onyx.METHOD.MERGE,
            key: `${ONYXKEYS.COLLECTION.REPORT_ACTIONS}${iouReport.reportID}`,
            value: {
                ...(isNewIOUReport
                    ? {
                          [iouCreatedAction.reportActionID]: {
                              pendingAction: null,
                              errors: null,
                          },
                      }
                    : {}),
                [iouAction.reportActionID]: {
                    pendingAction: null,
                    errors: null,
                },
            },
        },
    ];

    const failureData = [
        {
            onyxMethod: Onyx.METHOD.MERGE,
            key: `${ONYXKEYS.COLLECTION.REPORT}${chatReport.reportID}`,
            value: {
                iouReportID: chatReport.iouReportID,
                lastReadTime: chatReport.lastReadTime,
                pendingFields: null,
                ...(isNewChatReport
                    ? {
                          errorFields: {
                              createChat: ErrorUtils.getMicroSecondOnyxError('report.genericCreateReportFailureMessage'),
                          },
                      }
                    : {}),
            },
        },
        ...(isNewIOUReport
            ? [
                  {
                      onyxMethod: Onyx.METHOD.MERGE,
                      key: `${ONYXKEYS.COLLECTION.REPORT}${iouReport.reportID}`,
                      value: {
                          pendingFields: null,
                          errorFields: {
                              createChat: ErrorUtils.getMicroSecondOnyxError('report.genericCreateReportFailureMessage'),
                          },
                      },
                  },
              ]
            : []),
        {
            onyxMethod: Onyx.METHOD.MERGE,
            key: `${ONYXKEYS.COLLECTION.TRANSACTION}${transaction.transactionID}`,
            value: {
                errors: ErrorUtils.getMicroSecondOnyxError('iou.error.genericCreateFailureMessage'),
                pendingAction: null,
                pendingFields: null,
            },
        },

        // Remove the temporary transaction used during the creation flow
        {
            onyxMethod: Onyx.METHOD.SET,
            key: `${ONYXKEYS.COLLECTION.TRANSACTION_DRAFT}${CONST.IOU.OPTIMISTIC_TRANSACTION_ID}`,
            value: null,
        },

        {
            onyxMethod: Onyx.METHOD.MERGE,
            key: `${ONYXKEYS.COLLECTION.REPORT_ACTIONS}${chatReport.reportID}`,
            value: {
                ...(isNewChatReport
                    ? {
                          [chatCreatedAction.reportActionID]: {
                              errors: ErrorUtils.getMicroSecondOnyxError('iou.error.genericCreateFailureMessage'),
                          },
                          [reportPreviewAction.reportActionID]: {
                              errors: ErrorUtils.getMicroSecondOnyxError(null),
                          },
                      }
                    : {
                          [reportPreviewAction.reportActionID]: {
                              created: reportPreviewAction.created,
                              errors: ErrorUtils.getMicroSecondOnyxError('iou.error.genericCreateFailureMessage'),
                          },
                      }),
            },
        },
        {
            onyxMethod: Onyx.METHOD.MERGE,
            key: `${ONYXKEYS.COLLECTION.REPORT_ACTIONS}${iouReport.reportID}`,
            value: {
                ...(isNewIOUReport
                    ? {
                          [iouCreatedAction.reportActionID]: {
                              errors: ErrorUtils.getMicroSecondOnyxError('iou.error.genericCreateFailureMessage'),
                          },
                          [iouAction.reportActionID]: {
                              errors: ErrorUtils.getMicroSecondOnyxError(null),
                          },
                      }
                    : {
                          [iouAction.reportActionID]: {
                              errors: ErrorUtils.getMicroSecondOnyxError('iou.error.genericCreateFailureMessage'),
                          },
                      }),
            },
        },
    ];

    // Policy won't be set for P2P cases for which we don't need to compute violations
    if (!policy || !policy.id) {
        return [optimisticData, successData, failureData];
    }

    const violationsOnyxData = ViolationsUtils.getViolationsOnyxData(transaction, [], policy.requiresTag, policyTags, policy.requiresCategory, policyCategories);

    if (violationsOnyxData) {
        optimisticData.push(violationsOnyxData);
        failureData.push({
            onyxMethod: Onyx.METHOD.SET,
            key: `${ONYXKEYS.COLLECTION.TRANSACTION_VIOLATIONS}${transaction.transactionID}`,
            value: [],
        });
    }

    return [optimisticData, successData, failureData];
}

/**
 * Gathers all the data needed to make a money request. It attempts to find existing reports, iouReports, and receipts. If it doesn't find them, then
 * it creates optimistic versions of them and uses those instead
 *
 * @param {Object} report
 * @param {Object} participant
 * @param {String} comment
 * @param {Number} amount
 * @param {String} currency
 * @param {String} created
 * @param {String} merchant
 * @param {Number} [payeeAccountID]
 * @param {String} [payeeEmail]
 * @param {Object} [receipt]
 * @param {String} [existingTransactionID]
 * @param {String} [category]
 * @param {String} [tag]
 * @param {Boolean} [billable]
 * @param {Object} [policy]
 * @param {Object} [policyTags]
 * @param {Object} [policyCategories]
 * @returns {Object} data
 * @returns {String} data.payerEmail
 * @returns {Object} data.iouReport
 * @returns {Object} data.chatReport
 * @returns {Object} data.transaction
 * @returns {Object} data.iouAction
 * @returns {Object} data.createdChatReportActionID
 * @returns {Object} data.createdIOUReportActionID
 * @returns {Object} data.reportPreviewAction
 * @returns {Object} data.onyxData
 * @returns {Object} data.onyxData.optimisticData
 * @returns {Object} data.onyxData.successData
 * @returns {Object} data.onyxData.failureData
 */
function getMoneyRequestInformation(
    report,
    participant,
    comment,
    amount,
    currency,
    created,
    merchant,
    payeeAccountID = userAccountID,
    payeeEmail = currentUserEmail,
    receipt = undefined,
    existingTransactionID = undefined,
    category = undefined,
    tag = undefined,
    billable = undefined,
    policy = undefined,
    policyTags = undefined,
    policyCategories = undefined,
) {
    const payerEmail = OptionsListUtils.addSMSDomainIfPhoneNumber(participant.login);
    const payerAccountID = Number(participant.accountID);
    const isPolicyExpenseChat = participant.isPolicyExpenseChat;

    // STEP 1: Get existing chat report OR build a new optimistic one
    let isNewChatReport = false;
    let chatReport = lodashGet(report, 'reportID', null) ? report : null;

    // If this is a policyExpenseChat, the chatReport must exist and we can get it from Onyx.
    // report is null if the flow is initiated from the global create menu. However, participant always stores the reportID if it exists, which is the case for policyExpenseChats
    if (!chatReport && isPolicyExpenseChat) {
        chatReport = allReports[`${ONYXKEYS.COLLECTION.REPORT}${participant.reportID}`];
    }

    if (!chatReport) {
        chatReport = ReportUtils.getChatByParticipants([payerAccountID]);
    }

    // If we still don't have a report, it likely doens't exist and we need to build an optimistic one
    if (!chatReport) {
        isNewChatReport = true;
        chatReport = ReportUtils.buildOptimisticChatReport([payerAccountID]);
    }

    // STEP 2: Get existing IOU report and update its total OR build a new optimistic one
    const isNewIOUReport = !chatReport.iouReportID || ReportUtils.hasIOUWaitingOnCurrentUserBankAccount(chatReport);
    let iouReport = isNewIOUReport ? null : allReports[`${ONYXKEYS.COLLECTION.REPORT}${chatReport.iouReportID}`];

    // Check if the Scheduled Submit is enabled in case of expense report
    let needsToBeManuallySubmitted = false;
    let isFromPaidPolicy = false;
    if (isPolicyExpenseChat) {
        const policy = ReportUtils.getPolicy(chatReport.policyID);
        isFromPaidPolicy = PolicyUtils.isPaidGroupPolicy(policy);

        // If the scheduled submit is turned off on the policy, user needs to manually submit the report which is indicated by GBR in LHN
        needsToBeManuallySubmitted = isFromPaidPolicy && !(policy.isHarvestingEnabled || false);

        // If the linked expense report on paid policy is not draft, we need to create a new draft expense report
        if (iouReport && isFromPaidPolicy && !ReportUtils.isDraftExpenseReport(iouReport)) {
            iouReport = null;
        }
    }

    if (iouReport) {
        if (isPolicyExpenseChat) {
            iouReport = {...iouReport};

            // Because of the Expense reports are stored as negative values, we substract the total from the amount
            iouReport.total -= amount;
        } else {
            iouReport = IOUUtils.updateIOUOwnerAndTotal(iouReport, payeeAccountID, amount, currency);
        }
    } else {
        iouReport = isPolicyExpenseChat
            ? ReportUtils.buildOptimisticExpenseReport(chatReport.reportID, chatReport.policyID, payeeAccountID, amount, currency)
            : ReportUtils.buildOptimisticIOUReport(payeeAccountID, payerAccountID, amount, chatReport.reportID, currency);
    }

    // STEP 3: Build optimistic receipt and transaction
    const receiptObject = {};
    let filename;
    if (receipt && receipt.source) {
        receiptObject.source = receipt.source;
        receiptObject.state = receipt.state || CONST.IOU.RECEIPT_STATE.SCANREADY;
        filename = receipt.name;
    }
    let optimisticTransaction = TransactionUtils.buildOptimisticTransaction(
        ReportUtils.isExpenseReport(iouReport) ? -amount : amount,
        currency,
        iouReport.reportID,
        comment,
        created,
        '',
        '',
        merchant,
        receiptObject,
        filename,
        existingTransactionID,
        category,
        tag,
        billable,
    );

    const optimisticPolicyRecentlyUsedCategories = Policy.buildOptimisticPolicyRecentlyUsedCategories(iouReport.policyID, category);

    const optimisticPolicyRecentlyUsedTags = Policy.buildOptimisticPolicyRecentlyUsedTags(iouReport.policyID, tag);

    // If there is an existing transaction (which is the case for distance requests), then the data from the existing transaction
    // needs to be manually merged into the optimistic transaction. This is because buildOnyxDataForMoneyRequest() uses `Onyx.set()` for the transaction
    // data. This is a big can of worms to change it to `Onyx.merge()` as explored in https://expensify.slack.com/archives/C05DWUDHVK7/p1692139468252109.
    // I want to clean this up at some point, but it's possible this will live in the code for a while so I've created https://github.com/Expensify/App/issues/25417
    // to remind me to do this.
    const existingTransaction = allTransactionDrafts[`${ONYXKEYS.COLLECTION.TRANSACTION_DRAFT}${CONST.IOU.OPTIMISTIC_TRANSACTION_ID}`];
    if (existingTransaction && existingTransaction.iouRequestType === CONST.IOU.REQUEST_TYPE.DISTANCE) {
        optimisticTransaction = OnyxUtils.fastMerge(existingTransaction, optimisticTransaction);
    }

    // STEP 4: Build optimistic reportActions. We need:
    // 1. CREATED action for the chatReport
    // 2. CREATED action for the iouReport
    // 3. IOU action for the iouReport
    // 4. REPORTPREVIEW action for the chatReport
    // Note: The CREATED action for the IOU report must be optimistically generated before the IOU action so there's no chance that it appears after the IOU action in the chat
    const currentTime = DateUtils.getDBTime();
    const optimisticCreatedActionForChat = ReportUtils.buildOptimisticCreatedReportAction(payeeEmail);
    const optimisticCreatedActionForIOU = ReportUtils.buildOptimisticCreatedReportAction(payeeEmail, DateUtils.subtractMillisecondsFromDateTime(currentTime, 1));
    const iouAction = ReportUtils.buildOptimisticIOUReportAction(
        CONST.IOU.REPORT_ACTION_TYPE.CREATE,
        amount,
        currency,
        comment,
        [participant],
        optimisticTransaction.transactionID,
        '',
        iouReport.reportID,
        false,
        false,
        receiptObject,
        false,
        currentTime,
    );

    let reportPreviewAction = isNewIOUReport ? null : ReportActionsUtils.getReportPreviewAction(chatReport.reportID, iouReport.reportID);
    if (reportPreviewAction) {
        reportPreviewAction = ReportUtils.updateReportPreview(iouReport, reportPreviewAction, false, comment, optimisticTransaction);
    } else {
        reportPreviewAction = ReportUtils.buildOptimisticReportPreview(chatReport, iouReport, comment, optimisticTransaction);

        // Generated ReportPreview action is a parent report action of the iou report.
        // We are setting the iou report's parentReportActionID to display subtitle correctly in IOU page when offline.
        iouReport.parentReportActionID = reportPreviewAction.reportActionID;
    }

    const shouldCreateOptimisticPersonalDetails = isNewChatReport && !allPersonalDetails[payerAccountID];
    // Add optimistic personal details for participant
    const optimisticPersonalDetailListAction = shouldCreateOptimisticPersonalDetails
        ? {
              [payerAccountID]: {
                  accountID: payerAccountID,
                  avatar: UserUtils.getDefaultAvatarURL(payerAccountID),
                  displayName: LocalePhoneNumber.formatPhoneNumber(participant.displayName || payerEmail),
                  login: participant.login,
                  isOptimisticPersonalDetail: true,
              },
          }
        : undefined;

    // The policy expense chat should have the GBR only when its a paid policy and the scheduled submit is turned off
    // so the employee has to submit to their manager manually.
    const hasOutstandingChildRequest = isPolicyExpenseChat && needsToBeManuallySubmitted;

    // STEP 5: Build Onyx Data
    const [optimisticData, successData, failureData] = buildOnyxDataForMoneyRequest(
        chatReport,
        iouReport,
        optimisticTransaction,
        optimisticCreatedActionForChat,
        optimisticCreatedActionForIOU,
        iouAction,
        optimisticPersonalDetailListAction,
        reportPreviewAction,
        optimisticPolicyRecentlyUsedCategories,
        optimisticPolicyRecentlyUsedTags,
        isNewChatReport,
        isNewIOUReport,
<<<<<<< HEAD
        policy,
        policyTags,
        policyCategories,
=======
        hasOutstandingChildRequest,
>>>>>>> 8cffccb6
    );

    return {
        payerAccountID,
        payerEmail,
        iouReport,
        chatReport,
        transaction: optimisticTransaction,
        iouAction,
        createdChatReportActionID: isNewChatReport ? optimisticCreatedActionForChat.reportActionID : 0,
        createdIOUReportActionID: isNewIOUReport ? optimisticCreatedActionForIOU.reportActionID : 0,
        reportPreviewAction,
        onyxData: {
            optimisticData,
            successData,
            failureData,
        },
    };
}

/**
 * Requests money based on a distance (eg. mileage from a map)
 *
 * @param {Object} report
 * @param {Object} participant
 * @param {String} comment
 * @param {String} created
 * @param {String} [category]
 * @param {String} [tag]
 * @param {Number} amount
 * @param {String} currency
 * @param {String} merchant
 * @param {Boolean} [billable]
 * @param {Object} validWaypoints
 * @param {Object} policy - May be undefined, an empty object, or an object matching the Policy type (src/types/onyx/Policy.ts)
 * @param {Array} policyTags
 * @param {Array} policyCategories
 */
function createDistanceRequest(report, participant, comment, created, category, tag, amount, currency, merchant, billable, validWaypoints, policy, policyTags, policyCategories) {
    // If the report is an iou or expense report, we should get the linked chat report to be passed to the getMoneyRequestInformation function
    const isMoneyRequestReport = ReportUtils.isMoneyRequestReport(report);
    const currentChatReport = isMoneyRequestReport ? ReportUtils.getReport(report.chatReportID) : report;

    const optimisticReceipt = {
        source: ReceiptGeneric,
        state: CONST.IOU.RECEIPT_STATE.OPEN,
    };
    const {iouReport, chatReport, transaction, iouAction, createdChatReportActionID, createdIOUReportActionID, reportPreviewAction, onyxData} = getMoneyRequestInformation(
        currentChatReport,
        participant,
        comment,
        amount,
        currency,
        created,
        merchant,
        userAccountID,
        currentUserEmail,
        optimisticReceipt,
        undefined,
        category,
        tag,
        billable,
        policy,
        policyTags,
        policyCategories,
    );
    API.write(
        'CreateDistanceRequest',
        {
            comment,
            iouReportID: iouReport.reportID,
            chatReportID: chatReport.reportID,
            transactionID: transaction.transactionID,
            reportActionID: iouAction.reportActionID,
            createdChatReportActionID,
            createdIOUReportActionID,
            reportPreviewReportActionID: reportPreviewAction.reportActionID,
            waypoints: JSON.stringify(validWaypoints),
            created,
            category,
            tag,
            billable,
        },
        onyxData,
    );
    Navigation.dismissModal(isMoneyRequestReport ? report.reportID : chatReport.reportID);
    Report.notifyNewAction(chatReport.reportID, userAccountID);
}

/**
 * @param {String} transactionID
 * @param {String} transactionThreadReportID
 * @param {Object} transactionChanges
 * @param {String} [transactionChanges.created] Present when updated the date field
 * @param {Boolean} onlyIncludeChangedFields
 *                      When 'true', then the returned params will only include the transaction details for the fields that were changed.
 *                      When `false`, then the returned params will include all the transaction details, regardless of which fields were changed.
 *                      This setting is necessary while the UpdateDistanceRequest API is refactored to be fully 1:1:1 in https://github.com/Expensify/App/issues/28358
 * @returns {object}
 */
function getUpdateMoneyRequestParams(transactionID, transactionThreadReportID, transactionChanges, onlyIncludeChangedFields) {
    const optimisticData = [];
    const successData = [];
    const failureData = [];

    // Step 1: Set any "pending fields" (ones updated while the user was offline) to have error messages in the failureData
    const pendingFields = _.mapObject(transactionChanges, () => CONST.RED_BRICK_ROAD_PENDING_ACTION.UPDATE);
    const clearedPendingFields = _.mapObject(transactionChanges, () => null);
    const errorFields = _.mapObject(pendingFields, () => ({
        [DateUtils.getMicroseconds()]: Localize.translateLocal('iou.error.genericEditFailureMessage'),
    }));

    // Step 2: Get all the collections being updated
    const transactionThread = allReports[`${ONYXKEYS.COLLECTION.REPORT}${transactionThreadReportID}`];
    const transaction = allTransactions[`${ONYXKEYS.COLLECTION.TRANSACTION}${transactionID}`];
    const iouReport = allReports[`${ONYXKEYS.COLLECTION.REPORT}${transactionThread.parentReportID}`];
    const isFromExpenseReport = ReportUtils.isExpenseReport(iouReport);
    const updatedTransaction = TransactionUtils.getUpdatedTransaction(transaction, transactionChanges, isFromExpenseReport);
    const transactionDetails = ReportUtils.getTransactionDetails(updatedTransaction);

    // This needs to be a JSON string since we're sending this to the MapBox API
    transactionDetails.waypoints = JSON.stringify(transactionDetails.waypoints);

    const dataToIncludeInParams = onlyIncludeChangedFields ? _.pick(transactionDetails, _.keys(transactionChanges)) : transactionDetails;

    const params = {
        ...dataToIncludeInParams,
        reportID: iouReport.reportID,
        transactionID,
    };

    // Step 3: Build the modified expense report actions
    // We don't create a modified report action if we're updating the waypoints,
    // since there isn't actually any optimistic data we can create for them and the report action is created on the server
    // with the response from the MapBox API
    if (!_.has(transactionChanges, 'waypoints')) {
        const updatedReportAction = ReportUtils.buildOptimisticModifiedExpenseReportAction(transactionThread, transaction, transactionChanges, isFromExpenseReport);
        params.reportActionID = updatedReportAction.reportActionID;

        optimisticData.push({
            onyxMethod: Onyx.METHOD.MERGE,
            key: `${ONYXKEYS.COLLECTION.REPORT_ACTIONS}${transactionThread.reportID}`,
            value: {
                [updatedReportAction.reportActionID]: updatedReportAction,
            },
        });
        successData.push({
            onyxMethod: Onyx.METHOD.MERGE,
            key: `${ONYXKEYS.COLLECTION.REPORT_ACTIONS}${transactionThread.reportID}`,
            value: {
                [updatedReportAction.reportActionID]: {pendingAction: null},
            },
        });
        failureData.push({
            onyxMethod: Onyx.METHOD.MERGE,
            key: `${ONYXKEYS.COLLECTION.REPORT_ACTIONS}${transactionThread.reportID}`,
            value: {
                [updatedReportAction.reportActionID]: updatedReportAction,
            },
        });

        // Step 4: Compute the IOU total and update the report preview message (and report header) so LHN amount owed is correct.
        // Should only update if the transaction matches the currency of the report, else we wait for the update
        // from the server with the currency conversion
        let updatedMoneyRequestReport = {...iouReport};
        if (updatedTransaction.currency === iouReport.currency && updatedTransaction.modifiedAmount) {
            const diff = TransactionUtils.getAmount(transaction, true) - TransactionUtils.getAmount(updatedTransaction, true);
            if (ReportUtils.isExpenseReport(iouReport)) {
                updatedMoneyRequestReport.total += diff;
            } else {
                updatedMoneyRequestReport = IOUUtils.updateIOUOwnerAndTotal(iouReport, updatedReportAction.actorAccountID, diff, TransactionUtils.getCurrency(transaction), false);
            }

            updatedMoneyRequestReport.cachedTotal = CurrencyUtils.convertToDisplayString(updatedMoneyRequestReport.total, updatedTransaction.currency);
            optimisticData.push({
                onyxMethod: Onyx.METHOD.MERGE,
                key: `${ONYXKEYS.COLLECTION.REPORT}${iouReport.reportID}`,
                value: updatedMoneyRequestReport,
            });
            successData.push({
                onyxMethod: Onyx.METHOD.MERGE,
                key: `${ONYXKEYS.COLLECTION.REPORT}${iouReport.reportID}`,
                value: {pendingAction: null},
            });
        }
    }

    // Optimistically modify the transaction
    optimisticData.push({
        onyxMethod: Onyx.METHOD.MERGE,
        key: `${ONYXKEYS.COLLECTION.TRANSACTION}${transactionID}`,
        value: {
            ...updatedTransaction,
            pendingFields,
            isLoading: _.has(transactionChanges, 'waypoints'),
            errorFields: null,
        },
    });

    // Update recently used categories if the category is changed
    if (_.has(transactionChanges, 'category')) {
        const optimisticPolicyRecentlyUsedCategories = Policy.buildOptimisticPolicyRecentlyUsedCategories(iouReport.policyID, transactionChanges.category);
        if (!_.isEmpty(optimisticPolicyRecentlyUsedCategories)) {
            optimisticData.push({
                onyxMethod: Onyx.METHOD.SET,
                key: `${ONYXKEYS.COLLECTION.POLICY_RECENTLY_USED_CATEGORIES}${iouReport.policyID}`,
                value: optimisticPolicyRecentlyUsedCategories,
            });
        }
    }

    // Update recently used categories if the tag is changed
    if (_.has(transactionChanges, 'tag')) {
        const optimisticPolicyRecentlyUsedTags = Policy.buildOptimisticPolicyRecentlyUsedTags(iouReport.policyID, transactionChanges.tag);
        if (!_.isEmpty(optimisticPolicyRecentlyUsedTags)) {
            optimisticData.push({
                onyxMethod: Onyx.METHOD.MERGE,
                key: `${ONYXKEYS.COLLECTION.POLICY_RECENTLY_USED_TAGS}${iouReport.policyID}`,
                value: optimisticPolicyRecentlyUsedTags,
            });
        }
    }

    // Clear out the error fields and loading states on success
    successData.push({
        onyxMethod: Onyx.METHOD.MERGE,
        key: `${ONYXKEYS.COLLECTION.TRANSACTION}${transactionID}`,
        value: {
            pendingFields: clearedPendingFields,
            isLoading: false,
            errorFields: null,
        },
    });

    if (_.has(transactionChanges, 'waypoints')) {
        // Delete the draft transaction when editing waypoints when the server responds successfully and there are no errors
        successData.push({
            onyxMethod: Onyx.METHOD.SET,
            key: `${ONYXKEYS.COLLECTION.TRANSACTION_DRAFT}${transactionID}`,
            value: null,
        });
    }

    // Clear out loading states, pending fields, and add the error fields
    failureData.push({
        onyxMethod: Onyx.METHOD.MERGE,
        key: `${ONYXKEYS.COLLECTION.TRANSACTION}${transactionID}`,
        value: {
            pendingFields: clearedPendingFields,
            isLoading: false,
            errorFields,
        },
    });

    // Reset the iouReport to it's original state
    failureData.push({
        onyxMethod: Onyx.METHOD.MERGE,
        key: `${ONYXKEYS.COLLECTION.REPORT}${iouReport.reportID}`,
        value: iouReport,
    });

    return {
        params,
        onyxData: {optimisticData, successData, failureData},
    };
}

/**
 * Updates the created date of a money request
 *
 * @param {String} transactionID
 * @param {String} transactionThreadReportID
 * @param {String} val
 */
function updateMoneyRequestDate(transactionID, transactionThreadReportID, val) {
    const transactionChanges = {
        created: val,
    };
    const {params, onyxData} = getUpdateMoneyRequestParams(transactionID, transactionThreadReportID, transactionChanges, true);
    API.write('UpdateMoneyRequestDate', params, onyxData);
}

/**
 * Edits an existing distance request
 *
 * @param {String} transactionID
 * @param {String} transactionThreadReportID
 * @param {Object} transactionChanges
 * @param {String} [transactionChanges.created]
 * @param {Number} [transactionChanges.amount]
 * @param {Object} [transactionChanges.comment]
 * @param {Object} [transactionChanges.waypoints]
 *
 */
function updateDistanceRequest(transactionID, transactionThreadReportID, transactionChanges) {
    const {params, onyxData} = getUpdateMoneyRequestParams(transactionID, transactionThreadReportID, transactionChanges, false);
    API.write('UpdateDistanceRequest', params, onyxData);
}

/**
 * Request money from another user
 *
 * @param {Object} report
 * @param {Number} amount - always in the smallest unit of the currency
 * @param {String} currency
 * @param {String} created
 * @param {String} merchant
 * @param {String} payeeEmail
 * @param {Number} payeeAccountID
 * @param {Object} participant
 * @param {String} comment
 * @param {Object} [receipt]
 * @param {String} [category]
 * @param {String} [tag]
 * @param {Boolean} [billable]
 * @param {Object} [policy]
 * @param {Object} [policyTags]
 * @param {Object} [policyCategories]
 */
function requestMoney(
    report,
    amount,
    currency,
    created,
    merchant,
    payeeEmail,
    payeeAccountID,
    participant,
    comment,
    receipt = undefined,
    category = undefined,
    tag = undefined,
    billable = undefined,
    policy = undefined,
    policyTags = undefined,
    policyCategories = undefined,
) {
    // If the report is iou or expense report, we should get the linked chat report to be passed to the getMoneyRequestInformation function
    const isMoneyRequestReport = ReportUtils.isMoneyRequestReport(report);
    const currentChatReport = isMoneyRequestReport ? ReportUtils.getReport(report.chatReportID) : report;
    const {payerAccountID, payerEmail, iouReport, chatReport, transaction, iouAction, createdChatReportActionID, createdIOUReportActionID, reportPreviewAction, onyxData} =
        getMoneyRequestInformation(
            currentChatReport,
            participant,
            comment,
            amount,
            currency,
            created,
            merchant,
            payeeAccountID,
            payeeEmail,
            receipt,
            undefined,
            category,
            tag,
            billable,
            policy,
            policyTags,
            policyCategories,
        );
    const activeReportID = isMoneyRequestReport ? report.reportID : chatReport.reportID;

    API.write(
        'RequestMoney',
        {
            debtorEmail: payerEmail,
            debtorAccountID: payerAccountID,
            amount,
            currency,
            comment,
            created,
            merchant,
            iouReportID: iouReport.reportID,
            chatReportID: chatReport.reportID,
            transactionID: transaction.transactionID,
            reportActionID: iouAction.reportActionID,
            createdChatReportActionID,
            createdIOUReportActionID,
            reportPreviewReportActionID: reportPreviewAction.reportActionID,
            receipt,
            receiptState: lodashGet(receipt, 'state'),
            category,
            tag,
            billable,
        },
        onyxData,
    );
    resetMoneyRequestInfo();
    Navigation.dismissModal(activeReportID);
    Report.notifyNewAction(activeReportID, payeeAccountID);
}

/**
 * Build the Onyx data and IOU split necessary for splitting a bill with 3+ users.
 * 1. Build the optimistic Onyx data for the group chat, i.e. chatReport and iouReportAction creating the former if it doesn't yet exist.
 * 2. Loop over the group chat participant list, building optimistic or updating existing chatReports, iouReports and iouReportActions between the user and each participant.
 * We build both Onyx data and the IOU split that is sent as a request param and is used by Auth to create the chatReports, iouReports and iouReportActions in the database.
 * The IOU split has the following shape:
 *  [
 *      {email: 'currentUser', amount: 100},
 *      {email: 'user2', amount: 100, iouReportID: '100', chatReportID: '110', transactionID: '120', reportActionID: '130'},
 *      {email: 'user3', amount: 100, iouReportID: '200', chatReportID: '210', transactionID: '220', reportActionID: '230'}
 *  ]
 * @param {Array} participants
 * @param {String} currentUserLogin
 * @param {Number} currentUserAccountID
 * @param {Number} amount - always in the smallest unit of the currency
 * @param {String} comment
 * @param {String} currency
 * @param {String} merchant
 * @param {String} category
 * @param {String} tag
 * @param {String} existingSplitChatReportID - the report ID where the split bill happens, could be a group chat or a workspace chat
 *
 * @return {Object}
 */
function createSplitsAndOnyxData(participants, currentUserLogin, currentUserAccountID, amount, comment, currency, merchant, category, tag, existingSplitChatReportID = '') {
    const currentUserEmailForIOUSplit = OptionsListUtils.addSMSDomainIfPhoneNumber(currentUserLogin);
    const participantAccountIDs = _.map(participants, (participant) => Number(participant.accountID));
    const existingSplitChatReport =
        existingSplitChatReportID || participants[0].reportID
            ? allReports[`${ONYXKEYS.COLLECTION.REPORT}${existingSplitChatReportID || participants[0].reportID}`]
            : ReportUtils.getChatByParticipants(participantAccountIDs);
    const splitChatReport = existingSplitChatReport || ReportUtils.buildOptimisticChatReport(participantAccountIDs);
    const isOwnPolicyExpenseChat = splitChatReport.isOwnPolicyExpenseChat;

    const splitTransaction = TransactionUtils.buildOptimisticTransaction(
        amount,
        currency,
        CONST.REPORT.SPLIT_REPORTID,
        comment,
        '',
        '',
        '',
        merchant || Localize.translateLocal('iou.request'),
        undefined,
        undefined,
        undefined,
        category,
        tag,
    );

    // Note: The created action must be optimistically generated before the IOU action so there's no chance that the created action appears after the IOU action in the chat
    const splitCreatedReportAction = ReportUtils.buildOptimisticCreatedReportAction(currentUserEmailForIOUSplit);
    const splitIOUReportAction = ReportUtils.buildOptimisticIOUReportAction(
        CONST.IOU.REPORT_ACTION_TYPE.SPLIT,
        amount,
        currency,
        comment,
        participants,
        splitTransaction.transactionID,
        '',
        '',
        false,
        false,
        {},
        isOwnPolicyExpenseChat,
    );

    splitChatReport.lastReadTime = DateUtils.getDBTime();
    splitChatReport.lastMessageText = splitIOUReportAction.message[0].text;
    splitChatReport.lastMessageHtml = splitIOUReportAction.message[0].html;

    // If we have an existing splitChatReport (group chat or workspace) use it's pending fields, otherwise indicate that we are adding a chat
    if (!existingSplitChatReport) {
        splitChatReport.pendingFields = {
            createChat: CONST.RED_BRICK_ROAD_PENDING_ACTION.ADD,
        };
    }

    const optimisticData = [
        {
            // Use set for new reports because it doesn't exist yet, is faster,
            // and we need the data to be available when we navigate to the chat page
            onyxMethod: existingSplitChatReport ? Onyx.METHOD.MERGE : Onyx.METHOD.SET,
            key: `${ONYXKEYS.COLLECTION.REPORT}${splitChatReport.reportID}`,
            value: splitChatReport,
        },
        {
            onyxMethod: existingSplitChatReport ? Onyx.METHOD.MERGE : Onyx.METHOD.SET,
            key: `${ONYXKEYS.COLLECTION.REPORT_ACTIONS}${splitChatReport.reportID}`,
            value: {
                ...(existingSplitChatReport ? {} : {[splitCreatedReportAction.reportActionID]: splitCreatedReportAction}),
                [splitIOUReportAction.reportActionID]: splitIOUReportAction,
            },
        },
        {
            onyxMethod: Onyx.METHOD.SET,
            key: `${ONYXKEYS.COLLECTION.TRANSACTION}${splitTransaction.transactionID}`,
            value: splitTransaction,
        },
    ];

    const successData = [
        {
            onyxMethod: Onyx.METHOD.MERGE,
            key: `${ONYXKEYS.COLLECTION.REPORT_ACTIONS}${splitChatReport.reportID}`,
            value: {
                ...(existingSplitChatReport ? {} : {[splitCreatedReportAction.reportActionID]: {pendingAction: null}}),
                [splitIOUReportAction.reportActionID]: {pendingAction: null},
            },
        },
        {
            onyxMethod: Onyx.METHOD.MERGE,
            key: `${ONYXKEYS.COLLECTION.TRANSACTION}${splitTransaction.transactionID}`,
            value: {pendingAction: null},
        },
        {
            onyxMethod: Onyx.METHOD.MERGE,
            key: `${ONYXKEYS.COLLECTION.TRANSACTION_DRAFT}${CONST.IOU.OPTIMISTIC_TRANSACTION_ID}`,
            value: null,
        },
    ];

    if (!existingSplitChatReport) {
        successData.push({
            onyxMethod: Onyx.METHOD.MERGE,
            key: `${ONYXKEYS.COLLECTION.REPORT}${splitChatReport.reportID}`,
            value: {pendingFields: {createChat: null}},
        });
    }

    const failureData = [
        {
            onyxMethod: Onyx.METHOD.MERGE,
            key: `${ONYXKEYS.COLLECTION.TRANSACTION}${splitTransaction.transactionID}`,
            value: {
                errors: ErrorUtils.getMicroSecondOnyxError('iou.error.genericCreateFailureMessage'),
            },
        },
        {
            onyxMethod: Onyx.METHOD.MERGE,
            key: `${ONYXKEYS.COLLECTION.TRANSACTION_DRAFT}${CONST.IOU.OPTIMISTIC_TRANSACTION_ID}`,
            value: null,
        },
    ];

    if (existingSplitChatReport) {
        failureData.push({
            onyxMethod: Onyx.METHOD.MERGE,
            key: `${ONYXKEYS.COLLECTION.REPORT_ACTIONS}${splitChatReport.reportID}`,
            value: {
                [splitIOUReportAction.reportActionID]: {
                    errors: ErrorUtils.getMicroSecondOnyxError('iou.error.genericCreateFailureMessage'),
                },
            },
        });
    } else {
        failureData.push(
            {
                onyxMethod: Onyx.METHOD.MERGE,
                key: `${ONYXKEYS.COLLECTION.REPORT}${splitChatReport.reportID}`,
                value: {
                    errorFields: {
                        createChat: ErrorUtils.getMicroSecondOnyxError('report.genericCreateReportFailureMessage'),
                    },
                },
            },
            {
                onyxMethod: Onyx.METHOD.MERGE,
                key: `${ONYXKEYS.COLLECTION.REPORT_ACTIONS}${splitChatReport.reportID}`,
                value: {
                    [splitIOUReportAction.reportActionID]: {
                        errors: ErrorUtils.getMicroSecondOnyxError(null),
                    },
                },
            },
        );
    }

    // Loop through participants creating individual chats, iouReports and reportActionIDs as needed
    const splitAmount = IOUUtils.calculateAmount(participants.length, amount, currency, false);
    const splits = [{email: currentUserEmailForIOUSplit, accountID: currentUserAccountID, amount: IOUUtils.calculateAmount(participants.length, amount, currency, true)}];

    const hasMultipleParticipants = participants.length > 1;
    _.each(participants, (participant) => {
        // In a case when a participant is a workspace, even when a current user is not an owner of the workspace
        const isPolicyExpenseChat = ReportUtils.isPolicyExpenseChat(participant);

        // In case the participant is a workspace, email & accountID should remain undefined and won't be used in the rest of this code
        // participant.login is undefined when the request is initiated from a group DM with an unknown user, so we need to add a default
        const email = isOwnPolicyExpenseChat || isPolicyExpenseChat ? '' : OptionsListUtils.addSMSDomainIfPhoneNumber(participant.login || '').toLowerCase();
        const accountID = isOwnPolicyExpenseChat || isPolicyExpenseChat ? 0 : Number(participant.accountID);
        if (email === currentUserEmailForIOUSplit) {
            return;
        }

        // STEP 1: Get existing chat report OR build a new optimistic one
        // If we only have one participant and the request was initiated from the global create menu, i.e. !existingGroupChatReportID, the oneOnOneChatReport is the groupChatReport
        let oneOnOneChatReport;
        let isNewOneOnOneChatReport = false;
        let shouldCreateOptimisticPersonalDetails = false;
        const personalDetailExists = lodashHas(allPersonalDetails, accountID);

        // If this is a split between two people only and the function
        // wasn't provided with an existing group chat report id
        // or, if the split is being made from the workspace chat, then the oneOnOneChatReport is the same as the splitChatReport
        // in this case existingSplitChatReport will belong to the policy expense chat and we won't be
        // entering code that creates optimistic personal details
        if ((!hasMultipleParticipants && !existingSplitChatReportID) || isOwnPolicyExpenseChat) {
            oneOnOneChatReport = splitChatReport;
            shouldCreateOptimisticPersonalDetails = !existingSplitChatReport && !personalDetailExists;
        } else {
            const existingChatReport = ReportUtils.getChatByParticipants([accountID]);
            isNewOneOnOneChatReport = !existingChatReport;
            shouldCreateOptimisticPersonalDetails = isNewOneOnOneChatReport && !personalDetailExists;
            oneOnOneChatReport = existingChatReport || ReportUtils.buildOptimisticChatReport([accountID]);
        }

        // STEP 2: Get existing IOU/Expense report and update its total OR build a new optimistic one
        // For Control policy expense chats, if the report is already approved, create a new expense report
        let oneOnOneIOUReport = oneOnOneChatReport.iouReportID ? lodashGet(allReports, `${ONYXKEYS.COLLECTION.REPORT}${oneOnOneChatReport.iouReportID}`, undefined) : undefined;
        const shouldCreateNewOneOnOneIOUReport =
            _.isUndefined(oneOnOneIOUReport) || (isOwnPolicyExpenseChat && ReportUtils.isControlPolicyExpenseReport(oneOnOneIOUReport) && ReportUtils.isReportApproved(oneOnOneIOUReport));

        if (shouldCreateNewOneOnOneIOUReport) {
            oneOnOneIOUReport = isOwnPolicyExpenseChat
                ? ReportUtils.buildOptimisticExpenseReport(oneOnOneChatReport.reportID, oneOnOneChatReport.policyID, currentUserAccountID, splitAmount, currency)
                : ReportUtils.buildOptimisticIOUReport(currentUserAccountID, accountID, splitAmount, oneOnOneChatReport.reportID, currency);
        } else if (isOwnPolicyExpenseChat) {
            // Because of the Expense reports are stored as negative values, we subtract the total from the amount
            oneOnOneIOUReport.total -= splitAmount;
        } else {
            oneOnOneIOUReport = IOUUtils.updateIOUOwnerAndTotal(oneOnOneIOUReport, currentUserAccountID, splitAmount, currency);
        }

        // STEP 3: Build optimistic transaction
        const oneOnOneTransaction = TransactionUtils.buildOptimisticTransaction(
            ReportUtils.isExpenseReport(oneOnOneIOUReport) ? -splitAmount : splitAmount,
            currency,
            oneOnOneIOUReport.reportID,
            comment,
            '',
            CONST.IOU.TYPE.SPLIT,
            splitTransaction.transactionID,
            merchant || Localize.translateLocal('iou.request'),
            undefined,
            undefined,
            undefined,
            category,
            tag,
        );

        // STEP 4: Build optimistic reportActions. We need:
        // 1. CREATED action for the chatReport
        // 2. CREATED action for the iouReport
        // 3. IOU action for the iouReport
        // 4. REPORTPREVIEW action for the chatReport
        // Note: The CREATED action for the IOU report must be optimistically generated before the IOU action so there's no chance that it appears after the IOU action in the chat
        const currentTime = DateUtils.getDBTime();
        const oneOnOneCreatedActionForChat = ReportUtils.buildOptimisticCreatedReportAction(currentUserEmailForIOUSplit);
        const oneOnOneCreatedActionForIOU = ReportUtils.buildOptimisticCreatedReportAction(currentUserEmailForIOUSplit, DateUtils.subtractMillisecondsFromDateTime(currentTime, 1));
        const oneOnOneIOUAction = ReportUtils.buildOptimisticIOUReportAction(
            CONST.IOU.REPORT_ACTION_TYPE.CREATE,
            splitAmount,
            currency,
            comment,
            [participant],
            oneOnOneTransaction.transactionID,
            '',
            oneOnOneIOUReport.reportID,
            undefined,
            undefined,
            undefined,
            undefined,
            currentTime,
        );

        // Add optimistic personal details for new participants
        const oneOnOnePersonalDetailListAction = shouldCreateOptimisticPersonalDetails
            ? {
                  [accountID]: {
                      accountID,
                      avatar: UserUtils.getDefaultAvatarURL(accountID),
                      displayName: LocalePhoneNumber.formatPhoneNumber(participant.displayName || email),
                      login: participant.login,
                      isOptimisticPersonalDetail: true,
                  },
              }
            : undefined;

        let oneOnOneReportPreviewAction = ReportActionsUtils.getReportPreviewAction(oneOnOneChatReport.reportID, oneOnOneIOUReport.reportID);
        if (oneOnOneReportPreviewAction) {
            oneOnOneReportPreviewAction = ReportUtils.updateReportPreview(oneOnOneIOUReport, oneOnOneReportPreviewAction);
        } else {
            oneOnOneReportPreviewAction = ReportUtils.buildOptimisticReportPreview(oneOnOneChatReport, oneOnOneIOUReport);
        }

        // Add category to optimistic policy recently used categories when a participant is a workspace
        const optimisticPolicyRecentlyUsedCategories = isPolicyExpenseChat ? Policy.buildOptimisticPolicyRecentlyUsedCategories(participant.policyID, category) : [];

        // Add tag to optimistic policy recently used tags when a participant is a workspace
        const optimisticPolicyRecentlyUsedTags = isPolicyExpenseChat ? Policy.buildOptimisticPolicyRecentlyUsedTags(participant.policyID, tag) : {};

        // STEP 5: Build Onyx Data
        const [oneOnOneOptimisticData, oneOnOneSuccessData, oneOnOneFailureData] = buildOnyxDataForMoneyRequest(
            oneOnOneChatReport,
            oneOnOneIOUReport,
            oneOnOneTransaction,
            oneOnOneCreatedActionForChat,
            oneOnOneCreatedActionForIOU,
            oneOnOneIOUAction,
            oneOnOnePersonalDetailListAction,
            oneOnOneReportPreviewAction,
            optimisticPolicyRecentlyUsedCategories,
            optimisticPolicyRecentlyUsedTags,
            isNewOneOnOneChatReport,
            shouldCreateNewOneOnOneIOUReport,
        );

        const individualSplit = {
            email,
            accountID,
            amount: splitAmount,
            iouReportID: oneOnOneIOUReport.reportID,
            chatReportID: oneOnOneChatReport.reportID,
            transactionID: oneOnOneTransaction.transactionID,
            reportActionID: oneOnOneIOUAction.reportActionID,
            createdChatReportActionID: oneOnOneCreatedActionForChat.reportActionID,
            createdIOUReportActionID: oneOnOneCreatedActionForIOU.reportActionID,
            reportPreviewReportActionID: oneOnOneReportPreviewAction.reportActionID,
        };

        splits.push(individualSplit);
        optimisticData.push(...oneOnOneOptimisticData);
        successData.push(...oneOnOneSuccessData);
        failureData.push(...oneOnOneFailureData);
    });

    const splitData = {
        chatReportID: splitChatReport.reportID,
        transactionID: splitTransaction.transactionID,
        reportActionID: splitIOUReportAction.reportActionID,
        policyID: splitChatReport.policyID,
    };

    if (_.isEmpty(existingSplitChatReport)) {
        splitData.createdReportActionID = splitCreatedReportAction.reportActionID;
    }

    return {
        splitData,
        splits,
        onyxData: {optimisticData, successData, failureData},
    };
}

/**
 * @param {Array} participants
 * @param {String} currentUserLogin
 * @param {Number} currentUserAccountID
 * @param {Number} amount - always in smallest currency unit
 * @param {String} comment
 * @param {String} currency
 * @param {String} merchant
 * @param {String} category
 * @param {String} tag
 * @param {String} existingSplitChatReportID - Either a group DM or a workspace chat
 */
function splitBill(participants, currentUserLogin, currentUserAccountID, amount, comment, currency, merchant, category, tag, existingSplitChatReportID = '') {
    const {splitData, splits, onyxData} = createSplitsAndOnyxData(
        participants,
        currentUserLogin,
        currentUserAccountID,
        amount,
        comment,
        currency,
        merchant,
        category,
        tag,
        existingSplitChatReportID,
    );
    API.write(
        'SplitBill',
        {
            reportID: splitData.chatReportID,
            amount,
            splits: JSON.stringify(splits),
            currency,
            comment,
            category,
            merchant,
            tag,
            transactionID: splitData.transactionID,
            reportActionID: splitData.reportActionID,
            createdReportActionID: splitData.createdReportActionID,
            policyID: splitData.policyID,
        },
        onyxData,
    );

    resetMoneyRequestInfo();
    Navigation.dismissModal();
    Report.notifyNewAction(splitData.chatReportID, currentUserAccountID);
}

/**
 * @param {Array} participants
 * @param {String} currentUserLogin
 * @param {Number} currentUserAccountID
 * @param {Number} amount - always in smallest currency unit
 * @param {String} comment
 * @param {String} currency
 * @param {String} merchant
 * @param {String} category
 * @param {String} tag
 */
function splitBillAndOpenReport(participants, currentUserLogin, currentUserAccountID, amount, comment, currency, merchant, category, tag) {
    const {splitData, splits, onyxData} = createSplitsAndOnyxData(participants, currentUserLogin, currentUserAccountID, amount, comment, currency, merchant, category, tag);

    API.write(
        'SplitBillAndOpenReport',
        {
            reportID: splitData.chatReportID,
            amount,
            splits: JSON.stringify(splits),
            currency,
            merchant,
            comment,
            category,
            tag,
            transactionID: splitData.transactionID,
            reportActionID: splitData.reportActionID,
            createdReportActionID: splitData.createdReportActionID,
            policyID: splitData.policyID,
        },
        onyxData,
    );

    resetMoneyRequestInfo();
    Navigation.dismissModal(splitData.chatReportID);
    Report.notifyNewAction(splitData.chatReportID, currentUserAccountID);
}

/** Used exclusively for starting a split bill request that contains a receipt, the split request will be completed once the receipt is scanned
 *  or user enters details manually.
 *
 * @param {Array} participants
 * @param {String} currentUserLogin
 * @param {Number} currentUserAccountID
 * @param {String} comment
 * @param {String} category
 * @param {String} tag
 * @param {Object} receipt
 * @param {String} existingSplitChatReportID - Either a group DM or a workspace chat
 */
function startSplitBill(participants, currentUserLogin, currentUserAccountID, comment, category, tag, receipt, existingSplitChatReportID = '') {
    const currentUserEmailForIOUSplit = OptionsListUtils.addSMSDomainIfPhoneNumber(currentUserLogin);
    const participantAccountIDs = _.map(participants, (participant) => Number(participant.accountID));
    const existingSplitChatReport =
        existingSplitChatReportID || participants[0].reportID
            ? allReports[`${ONYXKEYS.COLLECTION.REPORT}${existingSplitChatReportID || participants[0].reportID}`]
            : ReportUtils.getChatByParticipants(participantAccountIDs);
    const splitChatReport = existingSplitChatReport || ReportUtils.buildOptimisticChatReport(participantAccountIDs);
    const isOwnPolicyExpenseChat = splitChatReport.isOwnPolicyExpenseChat || false;

    const {name: filename, source, state = CONST.IOU.RECEIPT_STATE.SCANREADY} = receipt;
    const receiptObject = {state, source};

    // ReportID is -2 (aka "deleted") on the group transaction
    const splitTransaction = TransactionUtils.buildOptimisticTransaction(
        0,
        CONST.CURRENCY.USD,
        CONST.REPORT.SPLIT_REPORTID,
        comment,
        '',
        '',
        '',
        CONST.TRANSACTION.PARTIAL_TRANSACTION_MERCHANT,
        receiptObject,
        filename,
    );

    // Note: The created action must be optimistically generated before the IOU action so there's no chance that the created action appears after the IOU action in the chat
    const splitChatCreatedReportAction = ReportUtils.buildOptimisticCreatedReportAction(currentUserEmailForIOUSplit);
    const splitIOUReportAction = ReportUtils.buildOptimisticIOUReportAction(
        CONST.IOU.REPORT_ACTION_TYPE.SPLIT,
        0,
        CONST.CURRENCY.USD,
        comment,
        participants,
        splitTransaction.transactionID,
        '',
        '',
        false,
        false,
        receiptObject,
        isOwnPolicyExpenseChat,
    );

    splitChatReport.lastReadTime = DateUtils.getDBTime();
    splitChatReport.lastMessageText = splitIOUReportAction.message[0].text;
    splitChatReport.lastMessageHtml = splitIOUReportAction.message[0].html;

    // If we have an existing splitChatReport (group chat or workspace) use it's pending fields, otherwise indicate that we are adding a chat
    if (!existingSplitChatReport) {
        splitChatReport.pendingFields = {
            createChat: CONST.RED_BRICK_ROAD_PENDING_ACTION.ADD,
        };
    }

    const optimisticData = [
        {
            // Use set for new reports because it doesn't exist yet, is faster,
            // and we need the data to be available when we navigate to the chat page
            onyxMethod: existingSplitChatReport ? Onyx.METHOD.MERGE : Onyx.METHOD.SET,
            key: `${ONYXKEYS.COLLECTION.REPORT}${splitChatReport.reportID}`,
            value: splitChatReport,
        },
        {
            onyxMethod: existingSplitChatReport ? Onyx.METHOD.MERGE : Onyx.METHOD.SET,
            key: `${ONYXKEYS.COLLECTION.REPORT_ACTIONS}${splitChatReport.reportID}`,
            value: {
                ...(existingSplitChatReport ? {} : {[splitChatCreatedReportAction.reportActionID]: splitChatCreatedReportAction}),
                [splitIOUReportAction.reportActionID]: splitIOUReportAction,
            },
        },
        {
            onyxMethod: Onyx.METHOD.SET,
            key: `${ONYXKEYS.COLLECTION.TRANSACTION}${splitTransaction.transactionID}`,
            value: splitTransaction,
        },
    ];

    const successData = [
        {
            onyxMethod: Onyx.METHOD.MERGE,
            key: `${ONYXKEYS.COLLECTION.REPORT_ACTIONS}${splitChatReport.reportID}`,
            value: {
                ...(existingSplitChatReport ? {} : {[splitChatCreatedReportAction.reportActionID]: {pendingAction: null}}),
                [splitIOUReportAction.reportActionID]: {pendingAction: null},
            },
        },
        {
            onyxMethod: Onyx.METHOD.MERGE,
            key: `${ONYXKEYS.COLLECTION.TRANSACTION}${splitTransaction.transactionID}`,
            value: {pendingAction: null},
        },
    ];

    if (!existingSplitChatReport) {
        successData.push({
            onyxMethod: Onyx.METHOD.MERGE,
            key: `${ONYXKEYS.COLLECTION.REPORT}${splitChatReport.reportID}`,
            value: {pendingFields: {createChat: null}},
        });
    }

    const failureData = [
        {
            onyxMethod: Onyx.METHOD.MERGE,
            key: `${ONYXKEYS.COLLECTION.TRANSACTION}${splitTransaction.transactionID}`,
            value: {
                errors: ErrorUtils.getMicroSecondOnyxError('iou.error.genericCreateFailureMessage'),
            },
        },
    ];

    if (existingSplitChatReport) {
        failureData.push({
            onyxMethod: Onyx.METHOD.MERGE,
            key: `${ONYXKEYS.COLLECTION.REPORT_ACTIONS}${splitChatReport.reportID}`,
            value: {
                [splitIOUReportAction.reportActionID]: {
                    errors: ErrorUtils.getMicroSecondOnyxError('iou.error.genericCreateFailureMessage'),
                },
            },
        });
    } else {
        failureData.push(
            {
                onyxMethod: Onyx.METHOD.MERGE,
                key: `${ONYXKEYS.COLLECTION.REPORT}${splitChatReport.reportID}`,
                value: {
                    errorFields: {
                        createChat: ErrorUtils.getMicroSecondOnyxError('report.genericCreateReportFailureMessage'),
                    },
                },
            },
            {
                onyxMethod: Onyx.METHOD.MERGE,
                key: `${ONYXKEYS.COLLECTION.REPORT_ACTIONS}${splitChatReport.reportID}`,
                value: {
                    [splitChatCreatedReportAction.reportActionID]: {
                        errors: ErrorUtils.getMicroSecondOnyxError('report.genericCreateReportFailureMessage'),
                    },
                    [splitIOUReportAction.reportActionID]: {
                        errors: ErrorUtils.getMicroSecondOnyxError('iou.error.genericCreateFailureMessage'),
                    },
                },
            },
        );
    }

    const splits = [{email: currentUserEmailForIOUSplit, accountID: currentUserAccountID}];

    _.each(participants, (participant) => {
        const email = participant.isOwnPolicyExpenseChat ? '' : OptionsListUtils.addSMSDomainIfPhoneNumber(participant.login || participant.text).toLowerCase();
        const accountID = participant.isOwnPolicyExpenseChat ? 0 : Number(participant.accountID);
        if (email === currentUserEmailForIOUSplit) {
            return;
        }

        // When splitting with a workspace chat, we only need to supply the policyID and the workspace reportID as it's needed so we can update the report preview
        if (participant.isOwnPolicyExpenseChat) {
            splits.push({
                policyID: participant.policyID,
                chatReportID: splitChatReport.reportID,
            });
            return;
        }

        const participantPersonalDetails = allPersonalDetails[participant.accountID];
        if (!participantPersonalDetails) {
            optimisticData.push({
                onyxMethod: Onyx.METHOD.MERGE,
                key: ONYXKEYS.PERSONAL_DETAILS_LIST,
                value: {
                    [accountID]: {
                        accountID,
                        avatar: UserUtils.getDefaultAvatarURL(accountID),
                        displayName: LocalePhoneNumber.formatPhoneNumber(participant.displayName || email),
                        login: participant.login || participant.text,
                        isOptimisticPersonalDetail: true,
                    },
                },
            });
        }

        splits.push({
            email,
            accountID,
        });
    });

    // Save the new splits array into the transaction's comment in case the user calls CompleteSplitBill while offline
    optimisticData.push({
        onyxMethod: Onyx.METHOD.MERGE,
        key: `${ONYXKEYS.COLLECTION.TRANSACTION}${splitTransaction.transactionID}`,
        value: {
            comment: {
                splits,
            },
        },
    });

    API.write(
        'StartSplitBill',
        {
            chatReportID: splitChatReport.reportID,
            reportActionID: splitIOUReportAction.reportActionID,
            transactionID: splitTransaction.transactionID,
            splits: JSON.stringify(splits),
            receipt,
            comment,
            category,
            tag,
            isFromGroupDM: !existingSplitChatReport,
            ...(existingSplitChatReport ? {} : {createdReportActionID: splitChatCreatedReportAction.reportActionID}),
        },
        {optimisticData, successData, failureData},
    );

    resetMoneyRequestInfo();
    Navigation.dismissModal(splitChatReport.reportID);
    Report.notifyNewAction(splitChatReport.chatReportID, currentUserAccountID);
}

/** Used for editing a split bill while it's still scanning or when SmartScan fails, it completes a split bill started by startSplitBill above.
 *
 * @param {number} chatReportID - The group chat or workspace reportID
 * @param {Object} reportAction - The split action that lives in the chatReport above
 * @param {Object} updatedTransaction - The updated **draft** split transaction
 * @param {Number} sessionAccountID - accountID of the current user
 * @param {String} sessionEmail - email of the current user
 */
function completeSplitBill(chatReportID, reportAction, updatedTransaction, sessionAccountID, sessionEmail) {
    const currentUserEmailForIOUSplit = OptionsListUtils.addSMSDomainIfPhoneNumber(sessionEmail);
    const {transactionID} = updatedTransaction;
    const unmodifiedTransaction = allTransactions[`${ONYXKEYS.COLLECTION.TRANSACTION}${transactionID}`];

    // Save optimistic updated transaction and action
    const optimisticData = [
        {
            onyxMethod: Onyx.METHOD.MERGE,
            key: `${ONYXKEYS.COLLECTION.TRANSACTION}${transactionID}`,
            value: {
                ...updatedTransaction,
                receipt: {
                    state: CONST.IOU.RECEIPT_STATE.OPEN,
                },
            },
        },
        {
            onyxMethod: Onyx.METHOD.MERGE,
            key: `${ONYXKEYS.COLLECTION.REPORT_ACTIONS}${chatReportID}`,
            value: {
                [reportAction.reportActionID]: {
                    lastModified: DateUtils.getDBTime(),
                    whisperedToAccountIDs: [],
                },
            },
        },
    ];

    const successData = [
        {
            onyxMethod: Onyx.METHOD.MERGE,
            key: `${ONYXKEYS.COLLECTION.TRANSACTION}${transactionID}`,
            value: {pendingAction: null},
        },
        {
            onyxMethod: Onyx.METHOD.MERGE,
            key: `${ONYXKEYS.COLLECTION.SPLIT_TRANSACTION_DRAFT}${transactionID}`,
            value: null,
        },
    ];

    const failureData = [
        {
            onyxMethod: Onyx.METHOD.MERGE,
            key: `${ONYXKEYS.COLLECTION.TRANSACTION}${transactionID}`,
            value: {
                ...unmodifiedTransaction,
                errors: ErrorUtils.getMicroSecondOnyxError('iou.error.genericCreateFailureMessage'),
            },
        },
        {
            onyxMethod: Onyx.METHOD.MERGE,
            key: `${ONYXKEYS.COLLECTION.REPORT_ACTIONS}${chatReportID}`,
            value: {
                [reportAction.reportActionID]: {
                    ...reportAction,
                    errors: ErrorUtils.getMicroSecondOnyxError('iou.error.genericCreateFailureMessage'),
                },
            },
        },
    ];

    const splitParticipants = updatedTransaction.comment.splits;
    const {modifiedAmount: amount, modifiedCurrency: currency} = updatedTransaction;

    // Exclude the current user when calculating the split amount, `calculateAmount` takes it into account
    const splitAmount = IOUUtils.calculateAmount(splitParticipants.length - 1, amount, currency, false);

    const splits = [{email: currentUserEmailForIOUSplit}];
    _.each(splitParticipants, (participant) => {
        // Skip creating the transaction for the current user
        if (participant.email === currentUserEmailForIOUSplit) {
            return;
        }
        const isPolicyExpenseChat = !_.isEmpty(participant.policyID);

        if (!isPolicyExpenseChat) {
            // In case this is still the optimistic accountID saved in the splits array, return early as we cannot know
            // if there is an existing chat between the split creator and this participant
            // Instead, we will rely on Auth generating the report IDs and the user won't see any optimistic chats or reports created
            const participantPersonalDetails = allPersonalDetails[participant.accountID] || {};
            if (!participantPersonalDetails || participantPersonalDetails.isOptimisticPersonalDetail) {
                splits.push({
                    email: participant.email,
                });
                return;
            }
        }

        let oneOnOneChatReport;
        let isNewOneOnOneChatReport = false;
        if (isPolicyExpenseChat) {
            // The workspace chat reportID is saved in the splits array when starting a split bill with a workspace
            oneOnOneChatReport = allReports[`${ONYXKEYS.COLLECTION.REPORT}${participant.chatReportID}`];
        } else {
            const existingChatReport = ReportUtils.getChatByParticipants([participant.accountID]);
            isNewOneOnOneChatReport = !existingChatReport;
            oneOnOneChatReport = existingChatReport || ReportUtils.buildOptimisticChatReport([participant.accountID]);
        }

        let oneOnOneIOUReport = oneOnOneChatReport.iouReportID ? lodashGet(allReports, `${ONYXKEYS.COLLECTION.REPORT}${oneOnOneChatReport.iouReportID}`, undefined) : undefined;
        const shouldCreateNewOneOnOneIOUReport =
            _.isUndefined(oneOnOneIOUReport) || (isPolicyExpenseChat && ReportUtils.isControlPolicyExpenseReport(oneOnOneIOUReport) && ReportUtils.isReportApproved(oneOnOneIOUReport));

        if (shouldCreateNewOneOnOneIOUReport) {
            oneOnOneIOUReport = isPolicyExpenseChat
                ? ReportUtils.buildOptimisticExpenseReport(oneOnOneChatReport.reportID, participant.policyID, sessionAccountID, splitAmount, currency)
                : ReportUtils.buildOptimisticIOUReport(sessionAccountID, participant.accountID, splitAmount, oneOnOneChatReport.reportID, currency);
        } else if (isPolicyExpenseChat) {
            // Because of the Expense reports are stored as negative values, we subtract the total from the amount
            oneOnOneIOUReport.total -= splitAmount;
        } else {
            oneOnOneIOUReport = IOUUtils.updateIOUOwnerAndTotal(oneOnOneIOUReport, sessionAccountID, splitAmount, currency);
        }

        const oneOnOneTransaction = TransactionUtils.buildOptimisticTransaction(
            isPolicyExpenseChat ? -splitAmount : splitAmount,
            currency,
            oneOnOneIOUReport.reportID,
            updatedTransaction.comment.comment,
            updatedTransaction.modifiedCreated,
            CONST.IOU.TYPE.SPLIT,
            transactionID,
            updatedTransaction.modifiedMerchant,
            {...updatedTransaction.receipt, state: CONST.IOU.RECEIPT_STATE.OPEN},
            updatedTransaction.filename,
        );

        const oneOnOneCreatedActionForChat = ReportUtils.buildOptimisticCreatedReportAction(currentUserEmailForIOUSplit);
        const oneOnOneCreatedActionForIOU = ReportUtils.buildOptimisticCreatedReportAction(currentUserEmailForIOUSplit);
        const oneOnOneIOUAction = ReportUtils.buildOptimisticIOUReportAction(
            CONST.IOU.REPORT_ACTION_TYPE.CREATE,
            splitAmount,
            currency,
            updatedTransaction.comment.comment,
            [participant],
            oneOnOneTransaction.transactionID,
            '',
            oneOnOneIOUReport.reportID,
        );

        let oneOnOneReportPreviewAction = ReportActionsUtils.getReportPreviewAction(oneOnOneChatReport.reportID, oneOnOneIOUReport.reportID);
        if (oneOnOneReportPreviewAction) {
            oneOnOneReportPreviewAction = ReportUtils.updateReportPreview(oneOnOneIOUReport, oneOnOneReportPreviewAction);
        } else {
            oneOnOneReportPreviewAction = ReportUtils.buildOptimisticReportPreview(oneOnOneChatReport, oneOnOneIOUReport, '', oneOnOneTransaction);
        }

        const [oneOnOneOptimisticData, oneOnOneSuccessData, oneOnOneFailureData] = buildOnyxDataForMoneyRequest(
            oneOnOneChatReport,
            oneOnOneIOUReport,
            oneOnOneTransaction,
            oneOnOneCreatedActionForChat,
            oneOnOneCreatedActionForIOU,
            oneOnOneIOUAction,
            {},
            oneOnOneReportPreviewAction,
            {},
            {},
            isNewOneOnOneChatReport,
            shouldCreateNewOneOnOneIOUReport,
        );

        splits.push({
            email: participant.email,
            accountID: participant.accountID,
            policyID: participant.policyID,
            iouReportID: oneOnOneIOUReport.reportID,
            chatReportID: oneOnOneChatReport.reportID,
            transactionID: oneOnOneTransaction.transactionID,
            reportActionID: oneOnOneIOUAction.reportActionID,
            createdChatReportActionID: oneOnOneCreatedActionForChat.reportActionID,
            createdIOUReportActionID: oneOnOneCreatedActionForIOU.reportActionID,
            reportPreviewReportActionID: oneOnOneReportPreviewAction.reportActionID,
        });

        optimisticData.push(...oneOnOneOptimisticData);
        successData.push(...oneOnOneSuccessData);
        failureData.push(...oneOnOneFailureData);
    });

    const {
        amount: transactionAmount,
        currency: transactionCurrency,
        created: transactionCreated,
        merchant: transactionMerchant,
        comment: transactionComment,
        category: transactionCategory,
        tag: transactionTag,
    } = ReportUtils.getTransactionDetails(updatedTransaction);

    API.write(
        'CompleteSplitBill',
        {
            transactionID,
            amount: transactionAmount,
            currency: transactionCurrency,
            created: transactionCreated,
            merchant: transactionMerchant,
            comment: transactionComment,
            category: transactionCategory,
            tag: transactionTag,
            splits: JSON.stringify(splits),
        },
        {optimisticData, successData, failureData},
    );
    Navigation.dismissModal(chatReportID);
    Report.notifyNewAction(chatReportID, sessionAccountID);
}

/**
 * @param {String} transactionID
 * @param {Object} transactionChanges
 */
function setDraftSplitTransaction(transactionID, transactionChanges = {}) {
    let draftSplitTransaction = allDraftSplitTransactions[`${ONYXKEYS.COLLECTION.SPLIT_TRANSACTION_DRAFT}${transactionID}`];

    if (!draftSplitTransaction) {
        draftSplitTransaction = allTransactions[`${ONYXKEYS.COLLECTION.TRANSACTION}${transactionID}`];
    }

    const updatedTransaction = TransactionUtils.getUpdatedTransaction(draftSplitTransaction, transactionChanges, false, false);

    Onyx.merge(`${ONYXKEYS.COLLECTION.SPLIT_TRANSACTION_DRAFT}${transactionID}`, updatedTransaction);
}

/**
 * @param {String} transactionID
 * @param {Number} transactionThreadReportID
 * @param {Object} transactionChanges
 */
function editRegularMoneyRequest(transactionID, transactionThreadReportID, transactionChanges) {
    // STEP 1: Get all collections we're updating
    const transactionThread = allReports[`${ONYXKEYS.COLLECTION.REPORT}${transactionThreadReportID}`];
    const transaction = allTransactions[`${ONYXKEYS.COLLECTION.TRANSACTION}${transactionID}`];
    const iouReport = allReports[`${ONYXKEYS.COLLECTION.REPORT}${transactionThread.parentReportID}`];
    const chatReport = allReports[`${ONYXKEYS.COLLECTION.REPORT}${iouReport.chatReportID}`];
    const isFromExpenseReport = ReportUtils.isExpenseReport(iouReport);

    // STEP 2: Build new modified expense report action.
    const updatedReportAction = ReportUtils.buildOptimisticModifiedExpenseReportAction(transactionThread, transaction, transactionChanges, isFromExpenseReport);
    const updatedTransaction = TransactionUtils.getUpdatedTransaction(transaction, transactionChanges, isFromExpenseReport);

    // STEP 3: Compute the IOU total and update the report preview message so LHN amount owed is correct
    // Should only update if the transaction matches the currency of the report, else we wait for the update
    // from the server with the currency conversion
    let updatedMoneyRequestReport = {...iouReport};
    const updatedChatReport = {...chatReport};
    const diff = TransactionUtils.getAmount(transaction, true) - TransactionUtils.getAmount(updatedTransaction, true);
    if (updatedTransaction.currency === iouReport.currency && updatedTransaction.modifiedAmount && diff !== 0) {
        if (ReportUtils.isExpenseReport(iouReport)) {
            updatedMoneyRequestReport.total += diff;
        } else {
            updatedMoneyRequestReport = IOUUtils.updateIOUOwnerAndTotal(iouReport, updatedReportAction.actorAccountID, diff, TransactionUtils.getCurrency(transaction), false);
        }

        updatedMoneyRequestReport.cachedTotal = CurrencyUtils.convertToDisplayString(updatedMoneyRequestReport.total, updatedTransaction.currency);

        // Update the last message of the IOU report
        const lastMessage = ReportUtils.getIOUReportActionMessage(
            iouReport.reportID,
            CONST.IOU.REPORT_ACTION_TYPE.CREATE,
            updatedMoneyRequestReport.total,
            '',
            updatedTransaction.currency,
            '',
            false,
        );
        updatedMoneyRequestReport.lastMessageText = lastMessage[0].text;
        updatedMoneyRequestReport.lastMessageHtml = lastMessage[0].html;

        // Update the last message of the chat report
        const hasNonReimbursableTransactions = ReportUtils.hasNonReimbursableTransactions(iouReport);
        const messageText = Localize.translateLocal(hasNonReimbursableTransactions ? 'iou.payerSpentAmount' : 'iou.payerOwesAmount', {
            payer: ReportUtils.getPersonalDetailsForAccountID(updatedMoneyRequestReport.managerID).login || '',
            amount: CurrencyUtils.convertToDisplayString(updatedMoneyRequestReport.total, updatedMoneyRequestReport.currency),
        });
        updatedChatReport.lastMessageText = messageText;
        updatedChatReport.lastMessageHtml = messageText;
    }

    const isScanning = TransactionUtils.hasReceipt(updatedTransaction) && TransactionUtils.isReceiptBeingScanned(updatedTransaction);

    // STEP 4: Compose the optimistic data
    const currentTime = DateUtils.getDBTime();
    const optimisticData = [
        {
            onyxMethod: Onyx.METHOD.MERGE,
            key: `${ONYXKEYS.COLLECTION.REPORT_ACTIONS}${transactionThread.reportID}`,
            value: {
                [updatedReportAction.reportActionID]: updatedReportAction,
            },
        },
        {
            onyxMethod: Onyx.METHOD.MERGE,
            key: `${ONYXKEYS.COLLECTION.TRANSACTION}${transactionID}`,
            value: updatedTransaction,
        },
        {
            onyxMethod: Onyx.METHOD.MERGE,
            key: `${ONYXKEYS.COLLECTION.REPORT}${iouReport.reportID}`,
            value: updatedMoneyRequestReport,
        },
        {
            onyxMethod: Onyx.METHOD.MERGE,
            key: `${ONYXKEYS.COLLECTION.REPORT}${iouReport.chatReportID}`,
            value: updatedChatReport,
        },
        {
            onyxMethod: Onyx.METHOD.MERGE,
            key: `${ONYXKEYS.COLLECTION.REPORT}${transactionThreadReportID}`,
            value: {
                lastReadTime: currentTime,
                lastVisibleActionCreated: currentTime,
            },
        },
        ...(!isScanning
            ? [
                  {
                      onyxMethod: Onyx.METHOD.MERGE,
                      key: `${ONYXKEYS.COLLECTION.REPORT_ACTIONS}${iouReport.reportID}`,
                      value: {
                          [transactionThread.parentReportActionID]: {
                              whisperedToAccountIDs: [],
                          },
                      },
                  },
                  {
                      onyxMethod: Onyx.METHOD.MERGE,
                      key: `${ONYXKEYS.COLLECTION.REPORT_ACTIONS}${iouReport.parentReportID}`,
                      value: {
                          [iouReport.parentReportActionID]: {
                              whisperedToAccountIDs: [],
                          },
                      },
                  },
              ]
            : []),
    ];

    // Update recently used categories if the category is changed
    if (_.has(transactionChanges, 'category')) {
        const optimisticPolicyRecentlyUsedCategories = Policy.buildOptimisticPolicyRecentlyUsedCategories(iouReport.policyID, transactionChanges.category);
        if (!_.isEmpty(optimisticPolicyRecentlyUsedCategories)) {
            optimisticData.push({
                onyxMethod: Onyx.METHOD.SET,
                key: `${ONYXKEYS.COLLECTION.POLICY_RECENTLY_USED_CATEGORIES}${iouReport.policyID}`,
                value: optimisticPolicyRecentlyUsedCategories,
            });
        }
    }

    // Update recently used categories if the tag is changed
    if (_.has(transactionChanges, 'tag')) {
        const optimisticPolicyRecentlyUsedTags = Policy.buildOptimisticPolicyRecentlyUsedTags(iouReport.policyID, transactionChanges.tag);
        if (!_.isEmpty(optimisticPolicyRecentlyUsedTags)) {
            optimisticData.push({
                onyxMethod: Onyx.METHOD.MERGE,
                key: `${ONYXKEYS.COLLECTION.POLICY_RECENTLY_USED_TAGS}${iouReport.policyID}`,
                value: optimisticPolicyRecentlyUsedTags,
            });
        }
    }

    const successData = [
        {
            onyxMethod: Onyx.METHOD.MERGE,
            key: `${ONYXKEYS.COLLECTION.REPORT_ACTIONS}${transactionThread.reportID}`,
            value: {
                [updatedReportAction.reportActionID]: {pendingAction: null},
            },
        },
        {
            onyxMethod: Onyx.METHOD.MERGE,
            key: `${ONYXKEYS.COLLECTION.TRANSACTION}${transactionID}`,
            value: {
                pendingFields: {
                    comment: null,
                    amount: null,
                    created: null,
                    currency: null,
                    merchant: null,
                    billable: null,
                    category: null,
                    tag: null,
                },
            },
        },
        {
            onyxMethod: Onyx.METHOD.MERGE,
            key: `${ONYXKEYS.COLLECTION.REPORT}${iouReport.reportID}`,
            value: {pendingAction: null},
        },
    ];

    const failureData = [
        {
            onyxMethod: Onyx.METHOD.MERGE,
            key: `${ONYXKEYS.COLLECTION.REPORT_ACTIONS}${transactionThread.reportID}`,
            value: {
                [updatedReportAction.reportActionID]: {
                    errors: ErrorUtils.getMicroSecondOnyxError('iou.error.genericEditFailureMessage'),
                },
            },
        },
        {
            onyxMethod: Onyx.METHOD.MERGE,
            key: `${ONYXKEYS.COLLECTION.TRANSACTION}${transactionID}`,
            value: {
                ...transaction,
                modifiedCreated: transaction.modifiedCreated ? transaction.modifiedCreated : null,
                modifiedAmount: transaction.modifiedAmount ? transaction.modifiedAmount : null,
                modifiedCurrency: transaction.modifiedCurrency ? transaction.modifiedCurrency : null,
                modifiedMerchant: transaction.modifiedMerchant ? transaction.modifiedMerchant : null,
                modifiedWaypoints: transaction.modifiedWaypoints ? transaction.modifiedWaypoints : null,
                pendingFields: null,
            },
        },
        {
            onyxMethod: Onyx.METHOD.MERGE,
            key: `${ONYXKEYS.COLLECTION.REPORT}${iouReport.reportID}`,
            value: {
                ...iouReport,
                cachedTotal: iouReport.cachedTotal ? iouReport.cachedTotal : null,
            },
        },
        {
            onyxMethod: Onyx.METHOD.MERGE,
            key: `${ONYXKEYS.COLLECTION.REPORT}${iouReport.chatReportID}`,
            value: chatReport,
        },
        {
            onyxMethod: Onyx.METHOD.MERGE,
            key: `${ONYXKEYS.COLLECTION.REPORT}${transactionThreadReportID}`,
            value: {
                lastReadTime: transactionThread.lastReadTime,
                lastVisibleActionCreated: transactionThread.lastVisibleActionCreated,
            },
        },
    ];

    // STEP 6: Call the API endpoint
    const {created, amount, currency, comment, merchant, category, billable, tag} = ReportUtils.getTransactionDetails(updatedTransaction);
    API.write(
        'EditMoneyRequest',
        {
            transactionID,
            reportActionID: updatedReportAction.reportActionID,
            created,
            amount,
            currency,
            comment,
            merchant,
            category,
            billable,
            tag,
        },
        {optimisticData, successData, failureData},
    );
}

/**
 * @param {object} transaction
 * @param {String} transactionThreadReportID
 * @param {Object} transactionChanges
 */
function editMoneyRequest(transaction, transactionThreadReportID, transactionChanges) {
    if (TransactionUtils.isDistanceRequest(transaction)) {
        updateDistanceRequest(transaction.transactionID, transactionThreadReportID, transactionChanges);
    } else {
        editRegularMoneyRequest(transaction.transactionID, transactionThreadReportID, transactionChanges);
    }
}

/**
 * Updates the amount and currency fields of a money request
 *
 * @param {String} transactionID
 * @param {String} transactionThreadReportID
 * @param {String} currency
 * @param {Number} amount
 */
function updateMoneyRequestAmountAndCurrency(transactionID, transactionThreadReportID, currency, amount) {
    const transactionChanges = {
        amount,
        currency,
    };
    const {params, onyxData} = getUpdateMoneyRequestParams(transactionID, transactionThreadReportID, transactionChanges, true);
    API.write('UpdateMoneyRequestAmountAndCurrency', params, onyxData);
}

/**
 * @param {String} transactionID
 * @param {Object} reportAction - the money request reportAction we are deleting
 * @param {Boolean} isSingleTransactionView
 */
function deleteMoneyRequest(transactionID, reportAction, isSingleTransactionView = false) {
    // STEP 1: Get all collections we're updating
    const iouReport = allReports[`${ONYXKEYS.COLLECTION.REPORT}${reportAction.originalMessage.IOUReportID}`];
    const chatReport = allReports[`${ONYXKEYS.COLLECTION.REPORT}${iouReport.chatReportID}`];
    const reportPreviewAction = ReportActionsUtils.getReportPreviewAction(iouReport.chatReportID, iouReport.reportID);
    const transaction = allTransactions[`${ONYXKEYS.COLLECTION.TRANSACTION}${transactionID}`];
    const transactionViolations = allTransactionViolations[`${ONYXKEYS.COLLECTION.TRANSACTION_VIOLATIONS}${transactionID}`];
    const transactionThreadID = reportAction.childReportID;
    let transactionThread = null;
    if (transactionThreadID) {
        transactionThread = allReports[`${ONYXKEYS.COLLECTION.REPORT}${transactionThreadID}`];
    }

    // STEP 2: Decide if we need to:
    // 1. Delete the transactionThread - delete if there are no visible comments in the thread
    // 2. Update the moneyRequestPreview to show [Deleted request] - update if the transactionThread exists AND it isn't being deleted
    const shouldDeleteTransactionThread = transactionThreadID ? ReportActionsUtils.getLastVisibleMessage(transactionThreadID).lastMessageText.length === 0 : false;
    const shouldShowDeletedRequestMessage = transactionThreadID && !shouldDeleteTransactionThread;

    // STEP 3: Update the IOU reportAction and decide if the iouReport should be deleted. We delete the iouReport if there are no visible comments left in the report.
    const updatedReportAction = {
        [reportAction.reportActionID]: {
            pendingAction: shouldShowDeletedRequestMessage ? CONST.RED_BRICK_ROAD_PENDING_ACTION.UPDATE : CONST.RED_BRICK_ROAD_PENDING_ACTION.DELETE,
            previousMessage: reportAction.message,
            message: [
                {
                    type: 'COMMENT',
                    html: '',
                    text: '',
                    isEdited: true,
                    isDeletedParentAction: shouldShowDeletedRequestMessage,
                },
            ],
            originalMessage: {
                IOUTransactionID: null,
            },
            errors: null,
        },
    };

    const lastVisibleAction = ReportActionsUtils.getLastVisibleAction(iouReport.reportID, updatedReportAction);
    const iouReportLastMessageText = ReportActionsUtils.getLastVisibleMessage(iouReport.reportID, updatedReportAction).lastMessageText;
    const shouldDeleteIOUReport =
        iouReportLastMessageText.length === 0 && !ReportActionsUtils.isDeletedParentAction(lastVisibleAction) && (!transactionThreadID || shouldDeleteTransactionThread);

    // STEP 4: Update the iouReport and reportPreview with new totals and messages if it wasn't deleted
    let updatedIOUReport = null;
    let updatedReportPreviewAction = null;
    if (!shouldDeleteIOUReport) {
        if (ReportUtils.isExpenseReport(iouReport)) {
            updatedIOUReport = {...iouReport};

            // Because of the Expense reports are stored as negative values, we add the total from the amount
            updatedIOUReport.total += TransactionUtils.getAmount(transaction, true);
        } else {
            updatedIOUReport = IOUUtils.updateIOUOwnerAndTotal(
                iouReport,
                reportAction.actorAccountID,
                TransactionUtils.getAmount(transaction, false),
                TransactionUtils.getCurrency(transaction),
                true,
            );
        }

        updatedIOUReport.lastMessageText = iouReportLastMessageText;
        updatedIOUReport.lastVisibleActionCreated = lodashGet(lastVisibleAction, 'created');

        updatedReportPreviewAction = {...reportPreviewAction};
        const hasNonReimbursableTransactions = ReportUtils.hasNonReimbursableTransactions(iouReport);
        const messageText = Localize.translateLocal(hasNonReimbursableTransactions ? 'iou.payerSpentAmount' : 'iou.payerOwesAmount', {
            payer: ReportUtils.getPersonalDetailsForAccountID(updatedIOUReport.managerID).login || '',
            amount: CurrencyUtils.convertToDisplayString(updatedIOUReport.total, updatedIOUReport.currency),
        });
        updatedReportPreviewAction.message[0].text = messageText;
        updatedReportPreviewAction.message[0].html = messageText;
        if (reportPreviewAction.childMoneyRequestCount > 0) {
            updatedReportPreviewAction.childMoneyRequestCount = reportPreviewAction.childMoneyRequestCount - 1;
        }
    }

    // STEP 5: Build Onyx data
    const optimisticData = [
        {
            onyxMethod: Onyx.METHOD.SET,
            key: `${ONYXKEYS.COLLECTION.TRANSACTION}${transactionID}`,
            value: null,
        },
        ...(Permissions.canUseViolations(betas)
            ? [
                  {
                      onyxMethod: Onyx.METHOD.SET,
                      key: `${ONYXKEYS.COLLECTION.TRANSACTION_VIOLATIONS}${transactionID}`,
                      value: null,
                  },
              ]
            : []),
        ...(shouldDeleteTransactionThread
            ? [
                  {
                      onyxMethod: Onyx.METHOD.SET,
                      key: `${ONYXKEYS.COLLECTION.REPORT}${transactionThreadID}`,
                      value: null,
                  },
                  {
                      onyxMethod: Onyx.METHOD.SET,
                      key: `${ONYXKEYS.COLLECTION.REPORT_ACTIONS}${transactionThreadID}`,
                      value: null,
                  },
              ]
            : []),
        {
            onyxMethod: shouldDeleteIOUReport ? Onyx.METHOD.SET : Onyx.METHOD.MERGE,
            key: `${ONYXKEYS.COLLECTION.REPORT_ACTIONS}${iouReport.reportID}`,
            value: shouldDeleteIOUReport ? null : updatedReportAction,
        },
        {
            onyxMethod: shouldDeleteIOUReport ? Onyx.METHOD.SET : Onyx.METHOD.MERGE,
            key: `${ONYXKEYS.COLLECTION.REPORT}${iouReport.reportID}`,
            value: updatedIOUReport,
        },
        {
            onyxMethod: Onyx.METHOD.MERGE,
            key: `${ONYXKEYS.COLLECTION.REPORT_ACTIONS}${chatReport.reportID}`,
            value: {
                [reportPreviewAction.reportActionID]: updatedReportPreviewAction,
            },
        },
        ...(!shouldDeleteIOUReport && updatedReportPreviewAction.childMoneyRequestCount === 0
            ? [
                  {
                      onyxMethod: Onyx.METHOD.MERGE,
                      key: `${ONYXKEYS.COLLECTION.REPORT}${chatReport.reportID}`,
                      value: {
                          hasOutstandingChildRequest: false,
                      },
                  },
              ]
            : []),
        ...(shouldDeleteIOUReport
            ? [
                  {
                      onyxMethod: Onyx.METHOD.MERGE,
                      key: `${ONYXKEYS.COLLECTION.REPORT}${chatReport.reportID}`,
                      value: {
                          hasOutstandingChildRequest: false,
                          iouReportID: null,
                          lastMessageText: ReportActionsUtils.getLastVisibleMessage(iouReport.chatReportID, {[reportPreviewAction.reportActionID]: null}).lastMessageText,
                          lastVisibleActionCreated: lodashGet(ReportActionsUtils.getLastVisibleAction(iouReport.chatReportID, {[reportPreviewAction.reportActionID]: null}), 'created'),
                      },
                  },
              ]
            : []),
    ];

    const successData = [
        {
            onyxMethod: Onyx.METHOD.MERGE,
            key: `${ONYXKEYS.COLLECTION.REPORT_ACTIONS}${iouReport.reportID}`,
            value: {
                [reportAction.reportActionID]: {pendingAction: null},
            },
        },
    ];

    const failureData = [
        {
            onyxMethod: Onyx.METHOD.SET,
            key: `${ONYXKEYS.COLLECTION.TRANSACTION}${transactionID}`,
            value: transaction,
        },
        ...(Permissions.canUseViolations(betas)
            ? [
                  {
                      onyxMethod: Onyx.METHOD.SET,
                      key: `${ONYXKEYS.COLLECTION.TRANSACTION_VIOLATIONS}${transactionID}`,
                      value: transactionViolations,
                  },
              ]
            : []),
        ...(shouldDeleteTransactionThread
            ? [
                  {
                      onyxMethod: Onyx.METHOD.SET,
                      key: `${ONYXKEYS.COLLECTION.REPORT}${transactionThreadID}`,
                      value: transactionThread,
                  },
              ]
            : []),
        {
            onyxMethod: Onyx.METHOD.MERGE,
            key: `${ONYXKEYS.COLLECTION.REPORT_ACTIONS}${iouReport.reportID}`,
            value: {
                [reportAction.reportActionID]: {
                    ...reportAction,
                    errors: ErrorUtils.getMicroSecondOnyxError('iou.error.genericDeleteFailureMessage'),
                },
            },
        },
        {
            onyxMethod: shouldDeleteIOUReport ? Onyx.METHOD.SET : Onyx.METHOD.MERGE,
            key: `${ONYXKEYS.COLLECTION.REPORT}${iouReport.reportID}`,
            value: iouReport,
        },
        {
            onyxMethod: Onyx.METHOD.MERGE,
            key: `${ONYXKEYS.COLLECTION.REPORT_ACTIONS}${chatReport.reportID}`,
            value: {
                [reportPreviewAction.reportActionID]: reportPreviewAction,
            },
        },
        ...(shouldDeleteIOUReport
            ? [
                  {
                      onyxMethod: Onyx.METHOD.MERGE,
                      key: `${ONYXKEYS.COLLECTION.REPORT}${chatReport.reportID}`,
                      value: chatReport,
                  },
              ]
            : []),
        ...(!shouldDeleteIOUReport && updatedReportPreviewAction.childMoneyRequestCount === 0
            ? [
                  {
                      onyxMethod: Onyx.METHOD.MERGE,
                      key: `${ONYXKEYS.COLLECTION.REPORT}${chatReport.reportID}`,
                      value: {
                          hasOutstandingChildRequest: true,
                      },
                  },
              ]
            : []),
    ];

    // STEP 6: Make the API request
    API.write(
        'DeleteMoneyRequest',
        {
            transactionID,
            reportActionID: reportAction.reportActionID,
        },
        {optimisticData, successData, failureData},
    );

    // STEP 7: Navigate the user depending on which page they are on and which resources were deleted
    if (isSingleTransactionView && shouldDeleteTransactionThread && !shouldDeleteIOUReport) {
        // Pop the deleted report screen before navigating. This prevents navigating to the Concierge chat due to the missing report.
        Navigation.goBack(ROUTES.REPORT_WITH_ID.getRoute(iouReport.reportID));
        return;
    }

    if (shouldDeleteIOUReport) {
        // Pop the deleted report screen before navigating. This prevents navigating to the Concierge chat due to the missing report.
        Navigation.goBack(ROUTES.REPORT_WITH_ID.getRoute(iouReport.chatReportID));
    }
}

/**
 * @param {Object} report
 * @param {Number} amount
 * @param {String} currency
 * @param {String} comment
 * @param {String} paymentMethodType
 * @param {String} managerID - Account ID of the person sending the money
 * @param {Object} recipient - The user receiving the money
 * @returns {Object}
 */
function getSendMoneyParams(report, amount, currency, comment, paymentMethodType, managerID, recipient) {
    const recipientEmail = OptionsListUtils.addSMSDomainIfPhoneNumber(recipient.login);
    const recipientAccountID = Number(recipient.accountID);
    const newIOUReportDetails = JSON.stringify({
        amount,
        currency,
        requestorEmail: recipientEmail,
        requestorAccountID: recipientAccountID,
        comment,
        idempotencyKey: Str.guid(),
    });

    let chatReport = report.reportID ? report : null;
    let isNewChat = false;
    if (!chatReport) {
        chatReport = ReportUtils.getChatByParticipants([recipientAccountID]);
    }
    if (!chatReport) {
        chatReport = ReportUtils.buildOptimisticChatReport([recipientAccountID]);
        isNewChat = true;
    }
    const optimisticIOUReport = ReportUtils.buildOptimisticIOUReport(recipientAccountID, managerID, amount, chatReport.reportID, currency, true);

    const optimisticTransaction = TransactionUtils.buildOptimisticTransaction(amount, currency, optimisticIOUReport.reportID, comment);
    const optimisticTransactionData = {
        onyxMethod: Onyx.METHOD.SET,
        key: `${ONYXKEYS.COLLECTION.TRANSACTION}${optimisticTransaction.transactionID}`,
        value: optimisticTransaction,
    };

    // Note: The created action must be optimistically generated before the IOU action so there's no chance that the created action appears after the IOU action in the chat
    const optimisticCreatedAction = ReportUtils.buildOptimisticCreatedReportAction(recipientEmail);
    const optimisticIOUReportAction = ReportUtils.buildOptimisticIOUReportAction(
        CONST.IOU.REPORT_ACTION_TYPE.PAY,
        amount,
        currency,
        comment,
        [recipient],
        optimisticTransaction.transactionID,
        paymentMethodType,
        optimisticIOUReport.reportID,
        false,
        true,
    );

    const reportPreviewAction = ReportUtils.buildOptimisticReportPreview(chatReport, optimisticIOUReport);

    // First, add data that will be used in all cases
    const optimisticChatReportData = {
        onyxMethod: Onyx.METHOD.MERGE,
        key: `${ONYXKEYS.COLLECTION.REPORT}${chatReport.reportID}`,
        value: {
            ...chatReport,
            lastReadTime: DateUtils.getDBTime(),
            lastVisibleActionCreated: reportPreviewAction.created,
        },
    };
    const optimisticIOUReportData = {
        onyxMethod: Onyx.METHOD.SET,
        key: `${ONYXKEYS.COLLECTION.REPORT}${optimisticIOUReport.reportID}`,
        value: {
            ...optimisticIOUReport,
            lastMessageText: optimisticIOUReportAction.message[0].text,
            lastMessageHtml: optimisticIOUReportAction.message[0].html,
        },
    };
    const optimisticIOUReportActionsData = {
        onyxMethod: Onyx.METHOD.MERGE,
        key: `${ONYXKEYS.COLLECTION.REPORT_ACTIONS}${optimisticIOUReport.reportID}`,
        value: {
            [optimisticIOUReportAction.reportActionID]: {
                ...optimisticIOUReportAction,
                pendingAction: CONST.RED_BRICK_ROAD_PENDING_ACTION.ADD,
            },
        },
    };
    const optimisticChatReportActionsData = {
        onyxMethod: Onyx.METHOD.MERGE,
        key: `${ONYXKEYS.COLLECTION.REPORT_ACTIONS}${chatReport.reportID}`,
        value: {
            [reportPreviewAction.reportActionID]: reportPreviewAction,
        },
    };

    const successData = [
        {
            onyxMethod: Onyx.METHOD.MERGE,
            key: `${ONYXKEYS.COLLECTION.REPORT_ACTIONS}${optimisticIOUReport.reportID}`,
            value: {
                [optimisticIOUReportAction.reportActionID]: {
                    pendingAction: null,
                },
            },
        },
        {
            onyxMethod: Onyx.METHOD.MERGE,
            key: `${ONYXKEYS.COLLECTION.TRANSACTION}${optimisticTransaction.transactionID}`,
            value: {pendingAction: null},
        },
        {
            onyxMethod: Onyx.METHOD.MERGE,
            key: `${ONYXKEYS.COLLECTION.REPORT_ACTIONS}${chatReport.reportID}`,
            value: {
                [reportPreviewAction.reportActionID]: {
                    pendingAction: null,
                },
            },
        },
    ];

    const failureData = [
        {
            onyxMethod: Onyx.METHOD.MERGE,
            key: `${ONYXKEYS.COLLECTION.TRANSACTION}${optimisticTransaction.transactionID}`,
            value: {
                errors: ErrorUtils.getMicroSecondOnyxError('iou.error.other'),
            },
        },
    ];

    let optimisticPersonalDetailListData = {};

    // Now, let's add the data we need just when we are creating a new chat report
    if (isNewChat) {
        // Change the method to set for new reports because it doesn't exist yet, is faster,
        // and we need the data to be available when we navigate to the chat page
        optimisticChatReportData.onyxMethod = Onyx.METHOD.SET;
        optimisticIOUReportData.onyxMethod = Onyx.METHOD.SET;

        // Set and clear pending fields on the chat report
        optimisticChatReportData.value.pendingFields = {createChat: CONST.RED_BRICK_ROAD_PENDING_ACTION.ADD};
        successData.push({
            onyxMethod: Onyx.METHOD.MERGE,
            key: optimisticChatReportData.key,
            value: {pendingFields: null},
        });
        failureData.push(
            {
                onyxMethod: Onyx.METHOD.MERGE,
                key: optimisticChatReportData.key,
                value: {
                    errorFields: {
                        createChat: ErrorUtils.getMicroSecondOnyxError('report.genericCreateReportFailureMessage'),
                    },
                },
            },
            {
                onyxMethod: Onyx.METHOD.MERGE,
                key: `${ONYXKEYS.COLLECTION.REPORT_ACTIONS}${optimisticIOUReport.reportID}`,
                value: {
                    [optimisticIOUReportAction.reportActionID]: {
                        errors: ErrorUtils.getMicroSecondOnyxError(null),
                    },
                },
            },
        );

        // Add optimistic personal details for recipient
        optimisticPersonalDetailListData = {
            onyxMethod: Onyx.METHOD.MERGE,
            key: ONYXKEYS.PERSONAL_DETAILS_LIST,
            value: {
                [recipientAccountID]: {
                    accountID: recipientAccountID,
                    avatar: UserUtils.getDefaultAvatarURL(recipient.accountID),
                    displayName: recipient.displayName || recipient.login,
                    login: recipient.login,
                },
            },
        };

        // Add an optimistic created action to the optimistic chat reportActions data
        optimisticChatReportActionsData.value[optimisticCreatedAction.reportActionID] = optimisticCreatedAction;
    } else {
        failureData.push({
            onyxMethod: Onyx.METHOD.MERGE,
            key: `${ONYXKEYS.COLLECTION.REPORT_ACTIONS}${optimisticIOUReport.reportID}`,
            value: {
                [optimisticIOUReportAction.reportActionID]: {
                    errors: ErrorUtils.getMicroSecondOnyxError('iou.error.other'),
                },
            },
        });
    }

    const optimisticData = [optimisticChatReportData, optimisticIOUReportData, optimisticChatReportActionsData, optimisticIOUReportActionsData, optimisticTransactionData];
    if (!_.isEmpty(optimisticPersonalDetailListData)) {
        optimisticData.push(optimisticPersonalDetailListData);
    }

    return {
        params: {
            iouReportID: optimisticIOUReport.reportID,
            chatReportID: chatReport.reportID,
            reportActionID: optimisticIOUReportAction.reportActionID,
            paymentMethodType,
            transactionID: optimisticTransaction.transactionID,
            newIOUReportDetails,
            createdReportActionID: isNewChat ? optimisticCreatedAction.reportActionID : 0,
            reportPreviewReportActionID: reportPreviewAction.reportActionID,
        },
        optimisticData,
        successData,
        failureData,
    };
}

/**
 * @param {Object} chatReport
 * @param {Object} iouReport
 * @param {Object} recipient
 * @param {String} paymentMethodType
 * @returns {Object}
 */
function getPayMoneyRequestParams(chatReport, iouReport, recipient, paymentMethodType) {
    const optimisticIOUReportAction = ReportUtils.buildOptimisticIOUReportAction(
        CONST.IOU.REPORT_ACTION_TYPE.PAY,
        -iouReport.total,
        iouReport.currency,
        '',
        [recipient],
        '',
        paymentMethodType,
        iouReport.reportID,
        true,
    );

    // In some instances, the report preview action might not be available to the payer (only whispered to the requestor)
    // hence we need to make the updates to the action safely.
    let optimisticReportPreviewAction = null;
    const reportPreviewAction = ReportActionsUtils.getReportPreviewAction(chatReport.reportID, iouReport.reportID);
    if (reportPreviewAction) {
        optimisticReportPreviewAction = ReportUtils.updateReportPreview(iouReport, reportPreviewAction, true);
    }

    const currentNextStep = lodashGet(allNextSteps, `${ONYXKEYS.COLLECTION.NEXT_STEP}${iouReport.reportID}`, null);

    const optimisticData = [
        {
            onyxMethod: Onyx.METHOD.MERGE,
            key: `${ONYXKEYS.COLLECTION.REPORT}${chatReport.reportID}`,
            value: {
                ...chatReport,
                lastReadTime: DateUtils.getDBTime(),
                lastVisibleActionCreated: optimisticIOUReportAction.created,
                hasOutstandingChildRequest: false,
                iouReportID: null,
                lastMessageText: optimisticIOUReportAction.message[0].text,
                lastMessageHtml: optimisticIOUReportAction.message[0].html,
            },
        },
        {
            onyxMethod: Onyx.METHOD.MERGE,
            key: `${ONYXKEYS.COLLECTION.REPORT_ACTIONS}${iouReport.reportID}`,
            value: {
                [optimisticIOUReportAction.reportActionID]: {
                    ...optimisticIOUReportAction,
                    pendingAction: CONST.RED_BRICK_ROAD_PENDING_ACTION.ADD,
                },
            },
        },
        {
            onyxMethod: Onyx.METHOD.MERGE,
            key: `${ONYXKEYS.COLLECTION.REPORT}${iouReport.reportID}`,
            value: {
                ...iouReport,
                lastMessageText: optimisticIOUReportAction.message[0].text,
                lastMessageHtml: optimisticIOUReportAction.message[0].html,
                hasOutstandingChildRequest: false,
                statusNum: CONST.REPORT.STATUS.REIMBURSED,
            },
        },
        {
            onyxMethod: Onyx.METHOD.MERGE,
            key: ONYXKEYS.NVP_LAST_PAYMENT_METHOD,
            value: {[iouReport.policyID]: paymentMethodType},
        },
    ];

    const successData = [
        {
            onyxMethod: Onyx.METHOD.MERGE,
            key: `${ONYXKEYS.COLLECTION.REPORT_ACTIONS}${iouReport.reportID}`,
            value: {
                [optimisticIOUReportAction.reportActionID]: {
                    pendingAction: null,
                },
            },
        },
    ];

    const failureData = [
        {
            onyxMethod: Onyx.METHOD.MERGE,
            key: `${ONYXKEYS.COLLECTION.REPORT_ACTIONS}${iouReport.reportID}`,
            value: {
                [optimisticIOUReportAction.reportActionID]: {
                    errors: ErrorUtils.getMicroSecondOnyxError('iou.error.other'),
                },
            },
        },
    ];

    if (!_.isNull(currentNextStep)) {
        optimisticData.push({
            onyxMethod: Onyx.METHOD.SET,
            key: `${ONYXKEYS.COLLECTION.NEXT_STEP}${iouReport.reportID}`,
            value: null,
        });
        failureData.push({
            onyxMethod: Onyx.METHOD.MERGE,
            key: `${ONYXKEYS.COLLECTION.NEXT_STEP}${iouReport.reportID}`,
            value: currentNextStep,
        });
    }

    // In case the report preview action is loaded locally, let's update it.
    if (optimisticReportPreviewAction) {
        optimisticData.push({
            onyxMethod: Onyx.METHOD.MERGE,
            key: `${ONYXKEYS.COLLECTION.REPORT_ACTIONS}${chatReport.reportID}`,
            value: {
                [optimisticReportPreviewAction.reportActionID]: optimisticReportPreviewAction,
            },
        });
        failureData.push({
            onyxMethod: Onyx.METHOD.MERGE,
            key: `${ONYXKEYS.COLLECTION.REPORT_ACTIONS}${chatReport.reportID}`,
            value: {
                [optimisticReportPreviewAction.reportActionID]: {
                    created: optimisticReportPreviewAction.created,
                },
            },
        });
    }

    return {
        params: {
            iouReportID: iouReport.reportID,
            chatReportID: chatReport.reportID,
            reportActionID: optimisticIOUReportAction.reportActionID,
            paymentMethodType,
        },
        optimisticData,
        successData,
        failureData,
    };
}

/**
 * @param {Object} report
 * @param {Number} amount
 * @param {String} currency
 * @param {String} comment
 * @param {String} managerID - Account ID of the person sending the money
 * @param {Object} recipient - The user receiving the money
 */
function sendMoneyElsewhere(report, amount, currency, comment, managerID, recipient) {
    const {params, optimisticData, successData, failureData} = getSendMoneyParams(report, amount, currency, comment, CONST.IOU.PAYMENT_TYPE.ELSEWHERE, managerID, recipient);

    API.write('SendMoneyElsewhere', params, {optimisticData, successData, failureData});

    resetMoneyRequestInfo();
    Navigation.dismissModal(params.chatReportID);
    Report.notifyNewAction(params.chatReportID, managerID);
}

/**
 * @param {Object} report
 * @param {Number} amount
 * @param {String} currency
 * @param {String} comment
 * @param {String} managerID - Account ID of the person sending the money
 * @param {Object} recipient - The user receiving the money
 */
function sendMoneyWithWallet(report, amount, currency, comment, managerID, recipient) {
    const {params, optimisticData, successData, failureData} = getSendMoneyParams(report, amount, currency, comment, CONST.IOU.PAYMENT_TYPE.EXPENSIFY, managerID, recipient);

    API.write('SendMoneyWithWallet', params, {optimisticData, successData, failureData});

    resetMoneyRequestInfo();
    Navigation.dismissModal(params.chatReportID);
    Report.notifyNewAction(params.chatReportID, managerID);
}

function approveMoneyRequest(expenseReport) {
    const currentNextStep = lodashGet(allNextSteps, `${ONYXKEYS.COLLECTION.NEXT_STEP}${expenseReport.reportID}`, null);

    const optimisticApprovedReportAction = ReportUtils.buildOptimisticApprovedReportAction(expenseReport.total, expenseReport.currency, expenseReport.reportID);

    const optimisticReportActionsData = {
        onyxMethod: Onyx.METHOD.MERGE,
        key: `${ONYXKEYS.COLLECTION.REPORT_ACTIONS}${expenseReport.reportID}`,
        value: {
            [optimisticApprovedReportAction.reportActionID]: {
                ...optimisticApprovedReportAction,
                pendingAction: CONST.RED_BRICK_ROAD_PENDING_ACTION.ADD,
            },
        },
    };
    const optimisticIOUReportData = {
        onyxMethod: Onyx.METHOD.MERGE,
        key: `${ONYXKEYS.COLLECTION.REPORT}${expenseReport.reportID}`,
        value: {
            ...expenseReport,
            lastMessageText: optimisticApprovedReportAction.message[0].text,
            lastMessageHtml: optimisticApprovedReportAction.message[0].html,
            stateNum: CONST.REPORT.STATE_NUM.SUBMITTED,
            statusNum: CONST.REPORT.STATUS.APPROVED,
        },
    };
    const optimisticData = [optimisticIOUReportData, optimisticReportActionsData];

    const successData = [
        {
            onyxMethod: Onyx.METHOD.MERGE,
            key: `${ONYXKEYS.COLLECTION.REPORT_ACTIONS}${expenseReport.reportID}`,
            value: {
                [optimisticApprovedReportAction.reportActionID]: {
                    pendingAction: null,
                },
            },
        },
    ];

    const failureData = [
        {
            onyxMethod: Onyx.METHOD.MERGE,
            key: `${ONYXKEYS.COLLECTION.REPORT_ACTIONS}${expenseReport.reportID}`,
            value: {
                [expenseReport.reportActionID]: {
                    errors: ErrorUtils.getMicroSecondOnyxError('iou.error.other'),
                },
            },
        },
    ];

    if (!_.isNull(currentNextStep)) {
        optimisticData.push({
            onyxMethod: Onyx.METHOD.SET,
            key: `${ONYXKEYS.COLLECTION.NEXT_STEP}${expenseReport.reportID}`,
            value: null,
        });
        failureData.push({
            onyxMethod: Onyx.METHOD.MERGE,
            key: `${ONYXKEYS.COLLECTION.NEXT_STEP}${expenseReport.reportID}`,
            value: currentNextStep,
        });
    }

    API.write('ApproveMoneyRequest', {reportID: expenseReport.reportID, approvedReportActionID: optimisticApprovedReportAction.reportActionID}, {optimisticData, successData, failureData});
}

/**
 * @param {Object} expenseReport
 */
function submitReport(expenseReport) {
    const currentNextStep = lodashGet(allNextSteps, `${ONYXKEYS.COLLECTION.NEXT_STEP}${expenseReport.reportID}`, null);

    const optimisticSubmittedReportAction = ReportUtils.buildOptimisticSubmittedReportAction(expenseReport.total, expenseReport.currency, expenseReport.reportID);
    const parentReport = ReportUtils.getReport(expenseReport.parentReportID);
    const isCurrentUserManager = currentUserPersonalDetails.accountID === expenseReport.managerID;

    const optimisticData = [
        {
            onyxMethod: Onyx.METHOD.MERGE,
            key: `${ONYXKEYS.COLLECTION.REPORT_ACTIONS}${expenseReport.reportID}`,
            value: {
                [optimisticSubmittedReportAction.reportActionID]: {
                    ...optimisticSubmittedReportAction,
                    pendingAction: CONST.RED_BRICK_ROAD_PENDING_ACTION.ADD,
                },
            },
        },
        {
            onyxMethod: Onyx.METHOD.MERGE,
            key: `${ONYXKEYS.COLLECTION.REPORT}${expenseReport.reportID}`,
            value: {
                ...expenseReport,
                lastMessageText: lodashGet(optimisticSubmittedReportAction, 'message.0.text', ''),
                lastMessageHtml: lodashGet(optimisticSubmittedReportAction, 'message.0.html', ''),
                state: CONST.REPORT.STATE.SUBMITTED,
                stateNum: CONST.REPORT.STATE_NUM.PROCESSING,
                statusNum: CONST.REPORT.STATUS.SUBMITTED,
            },
        },
        ...(parentReport.reportID
            ? [
                  {
                      onyxMethod: Onyx.METHOD.MERGE,
                      key: `${ONYXKEYS.COLLECTION.REPORT}${parentReport.reportID}`,
                      value: {
                          ...parentReport,

                          // In case its a manager who force submitted the report, they are the next user who needs to take an action
                          hasOutstandingChildRequest: isCurrentUserManager,
                          iouReportID: null,
                      },
                  },
              ]
            : []),
    ];

    const successData = [
        {
            onyxMethod: Onyx.METHOD.MERGE,
            key: `${ONYXKEYS.COLLECTION.REPORT_ACTIONS}${expenseReport.reportID}`,
            value: {
                [optimisticSubmittedReportAction.reportActionID]: {
                    pendingAction: null,
                },
            },
        },
    ];

    const failureData = [
        {
            onyxMethod: Onyx.METHOD.MERGE,
            key: `${ONYXKEYS.COLLECTION.REPORT_ACTIONS}${expenseReport.reportID}`,
            value: {
                [expenseReport.reportActionID]: {
                    errors: ErrorUtils.getMicroSecondOnyxError('iou.error.other'),
                },
            },
        },
        {
            onyxMethod: Onyx.METHOD.MERGE,
            key: `${ONYXKEYS.COLLECTION.REPORT}${expenseReport.reportID}`,
            value: {
                statusNum: CONST.REPORT.STATUS.OPEN,
                stateNum: CONST.REPORT.STATE_NUM.OPEN,
            },
        },
        ...(parentReport.reportID
            ? [
                  {
                      onyxMethod: Onyx.METHOD.MERGE,
                      key: `${ONYXKEYS.COLLECTION.REPORT}${parentReport.reportID}`,
                      value: {
                          hasOutstandingChildRequest: parentReport.hasOutstandingChildRequest,
                          iouReportID: expenseReport.reportID,
                      },
                  },
              ]
            : []),
    ];

    if (!_.isNull(currentNextStep)) {
        optimisticData.push({
            onyxMethod: Onyx.METHOD.SET,
            key: `${ONYXKEYS.COLLECTION.NEXT_STEP}${expenseReport.reportID}`,
            value: null,
        });
        failureData.push({
            onyxMethod: Onyx.METHOD.MERGE,
            key: `${ONYXKEYS.COLLECTION.NEXT_STEP}${expenseReport.reportID}`,
            value: currentNextStep,
        });
    }

    API.write(
        'SubmitReport',
        {
            reportID: expenseReport.reportID,
            managerAccountID: expenseReport.managerID,
            reportActionID: optimisticSubmittedReportAction.reportActionID,
        },
        {optimisticData, successData, failureData},
    );
}

/**
 * @param {String} paymentType
 * @param {Object} chatReport
 * @param {Object} iouReport
 * @param {String} reimbursementBankAccountState
 */
function payMoneyRequest(paymentType, chatReport, iouReport) {
    const recipient = {accountID: iouReport.ownerAccountID};
    const {params, optimisticData, successData, failureData} = getPayMoneyRequestParams(chatReport, iouReport, recipient, paymentType);

    // For now we need to call the PayMoneyRequestWithWallet API since PayMoneyRequest was not updated to work with
    // Expensify Wallets.
    const apiCommand = paymentType === CONST.IOU.PAYMENT_TYPE.EXPENSIFY ? 'PayMoneyRequestWithWallet' : 'PayMoneyRequest';

    API.write(apiCommand, params, {optimisticData, successData, failureData});
    Navigation.dismissModal(chatReport.reportID);
}

function detachReceipt(transactionID) {
    const transaction = allTransactions[`${ONYXKEYS.COLLECTION.TRANSACTION}${transactionID}`] || {};
    const newTransaction = {...transaction, filename: '', receipt: {}};

    const optimisticData = [
        {
            onyxMethod: Onyx.METHOD.SET,
            key: `${ONYXKEYS.COLLECTION.TRANSACTION}${transactionID}`,
            value: newTransaction,
        },
    ];

    const failureData = [
        {
            onyxMethod: Onyx.METHOD.MERGE,
            key: `${ONYXKEYS.COLLECTION.TRANSACTION}${transactionID}`,
            value: transaction,
        },
    ];

    API.write('DetachReceipt', {transactionID}, {optimisticData, failureData});
}

/**
 * @param {String} transactionID
 * @param {Object} receipt
 * @param {String} filePath
 */
function replaceReceipt(transactionID, receipt, filePath) {
    const transaction = lodashGet(allTransactions, 'transactionID', {});
    const oldReceipt = lodashGet(transaction, 'receipt', {});

    const optimisticData = [
        {
            onyxMethod: Onyx.METHOD.MERGE,
            key: `${ONYXKEYS.COLLECTION.TRANSACTION}${transactionID}`,
            value: {
                receipt: {
                    source: filePath,
                    state: CONST.IOU.RECEIPT_STATE.OPEN,
                },
                filename: receipt.name,
            },
        },
    ];

    const failureData = [
        {
            onyxMethod: Onyx.METHOD.MERGE,
            key: `${ONYXKEYS.COLLECTION.TRANSACTION}${transactionID}`,
            value: {
                receipt: oldReceipt,
                filename: transaction.filename,
            },
        },
    ];

    API.write('ReplaceReceipt', {transactionID, receipt}, {optimisticData, failureData});
}

/**
 * Finds the participants for an IOU based on the attached report
 * @param {String} transactionID of the transaction to set the participants of
 * @param {Object} report attached to the transaction
 */
function setMoneyRequestParticipantsFromReport(transactionID, report) {
    // If the report is iou or expense report, we should get the chat report to set participant for request money
    const chatReport = ReportUtils.isMoneyRequestReport(report) ? ReportUtils.getReport(report.chatReportID) : report;
    const currentUserAccountID = currentUserPersonalDetails.accountID;
    const participants = ReportUtils.isPolicyExpenseChat(chatReport)
        ? [{reportID: chatReport.reportID, isPolicyExpenseChat: true, selected: true}]
        : _.chain(chatReport.participantAccountIDs)
              .filter((accountID) => currentUserAccountID !== accountID)
              .map((accountID) => ({accountID, selected: true}))
              .value();
    Onyx.merge(`${ONYXKEYS.COLLECTION.TRANSACTION_DRAFT}${transactionID}`, {participants, participantsAutoAssigned: true});
}

/**
 * Initialize money request info and navigate to the MoneyRequest page
 * @param {String} iouType
 * @param {String} reportID
 */
function startMoneyRequest(iouType, reportID = '') {
    resetMoneyRequestInfo(`${iouType}${reportID}`);
    Navigation.navigate(ROUTES.MONEY_REQUEST.getRoute(iouType, reportID));
}

/**
 * @param {String} id
 */
function setMoneyRequestId(id) {
    Onyx.merge(ONYXKEYS.IOU, {id});
}

/**
 * @param {Number} amount
 */
function setMoneyRequestAmount(amount) {
    Onyx.merge(ONYXKEYS.IOU, {amount});
}

/**
 * @param {String} created
 */
function setMoneyRequestCreated(created) {
    Onyx.merge(ONYXKEYS.IOU, {created});
}

/**
 * @param {String} currency
 */
function setMoneyRequestCurrency(currency) {
    Onyx.merge(ONYXKEYS.IOU, {currency});
}

/**
 * @param {String} comment
 */
function setMoneyRequestDescription(comment) {
    Onyx.merge(ONYXKEYS.IOU, {comment: comment.trim()});
}

/**
 * @param {String} merchant
 */
function setMoneyRequestMerchant(merchant) {
    Onyx.merge(ONYXKEYS.IOU, {merchant: merchant.trim()});
}

/**
 * @param {String} category
 */
function setMoneyRequestCategory(category) {
    Onyx.merge(ONYXKEYS.IOU, {category});
}

function resetMoneyRequestCategory() {
    Onyx.merge(ONYXKEYS.IOU, {category: ''});
}

/*
 * @param {String} tag
 */
function setMoneyRequestTag(tag) {
    Onyx.merge(ONYXKEYS.IOU, {tag});
}

function resetMoneyRequestTag() {
    Onyx.merge(ONYXKEYS.IOU, {tag: ''});
}

/**
 * @param {Boolean} billable
 */
function setMoneyRequestBillable(billable) {
    Onyx.merge(ONYXKEYS.IOU, {billable});
}

/**
 * @param {Object[]} participants
 * @param {Boolean} isSplitRequest
 */
function setMoneyRequestParticipants(participants, isSplitRequest) {
    Onyx.merge(ONYXKEYS.IOU, {participants, isSplitRequest});
}

/**
 * @param {String} receiptPath
 * @param {String} receiptFilename
 */
function setMoneyRequestReceipt(receiptPath, receiptFilename) {
    Onyx.merge(ONYXKEYS.IOU, {receiptPath, receiptFilename, merchant: ''});
}

function setUpDistanceTransaction() {
    const transactionID = NumberUtils.rand64();
    Onyx.merge(`${ONYXKEYS.COLLECTION.TRANSACTION}${transactionID}`, {
        transactionID,
        comment: {type: CONST.TRANSACTION.TYPE.CUSTOM_UNIT, customUnit: {name: CONST.CUSTOM_UNITS.NAME_DISTANCE}},
    });
    Onyx.merge(ONYXKEYS.IOU, {transactionID});
}

/**
 * Navigates to the next IOU page based on where the IOU request was started
 *
 * @param {Object} iou
 * @param {String} iouType
 * @param {Object} report
 * @param {String} report.reportID
 * @param {String} path
 */
function navigateToNextPage(iou, iouType, report, path = '') {
    const moneyRequestID = `${iouType}${report.reportID || ''}`;
    const shouldReset = iou.id !== moneyRequestID && !_.isEmpty(report.reportID);

    // If the money request ID in Onyx does not match the ID from params, we want to start a new request
    // with the ID from params. We need to clear the participants in case the new request is initiated from FAB.
    if (shouldReset) {
        resetMoneyRequestInfo(moneyRequestID);
    }

    // If we're adding a receipt, that means the user came from the confirmation page and we need to navigate back to it.
    if (path.slice(1) === ROUTES.MONEY_REQUEST_RECEIPT.getRoute(iouType, report.reportID)) {
        Navigation.navigate(ROUTES.MONEY_REQUEST_CONFIRMATION.getRoute(iouType, report.reportID));
        return;
    }

    // If a request is initiated on a report, skip the participants selection step and navigate to the confirmation page.
    if (report.reportID) {
        // If the report is iou or expense report, we should get the chat report to set participant for request money
        const chatReport = ReportUtils.isMoneyRequestReport(report) ? ReportUtils.getReport(report.chatReportID) : report;
        // Reinitialize the participants when the money request ID in Onyx does not match the ID from params
        if (_.isEmpty(iou.participants) || shouldReset) {
            const currentUserAccountID = currentUserPersonalDetails.accountID;
            const participants = ReportUtils.isPolicyExpenseChat(chatReport)
                ? [{reportID: chatReport.reportID, isPolicyExpenseChat: true, selected: true}]
                : _.chain(chatReport.participantAccountIDs)
                      .filter((accountID) => currentUserAccountID !== accountID)
                      .map((accountID) => ({accountID, selected: true}))
                      .value();
            setMoneyRequestParticipants(participants);
            resetMoneyRequestCategory();
            resetMoneyRequestTag();
        }
        Navigation.navigate(ROUTES.MONEY_REQUEST_CONFIRMATION.getRoute(iouType, report.reportID));
        return;
    }
    Navigation.navigate(ROUTES.MONEY_REQUEST_PARTICIPANTS.getRoute(iouType));
}

/**
 *  When the money request or split bill creation flow is initialized via FAB, the reportID is not passed as a navigation
 * parameter.
 * Gets a report id from the first participant of the IOU object stored in Onyx.
 * @param {Object} iou
 * @param {Array} iou.participants
 * @param {Object} route
 * @param {Object} route.params
 * @param {String} [route.params.reportID]
 * @returns {String}
 */
function getIOUReportID(iou, route) {
    return lodashGet(route, 'params.reportID') || lodashGet(iou, 'participants.0.reportID', '');
}

export {
    setMoneyRequestParticipants,
    createDistanceRequest,
    deleteMoneyRequest,
    splitBill,
    splitBillAndOpenReport,
    setDraftSplitTransaction,
    startSplitBill,
    completeSplitBill,
    requestMoney,
    sendMoneyElsewhere,
    approveMoneyRequest,
    submitReport,
    payMoneyRequest,
    sendMoneyWithWallet,
    startMoneyRequest,
    startMoneyRequest_temporaryForRefactor,
    resetMoneyRequestCategory,
    resetMoneyRequestCategory_temporaryForRefactor,
    resetMoneyRequestInfo,
    resetMoneyRequestTag,
    resetMoneyRequestTag_temporaryForRefactor,
    clearMoneyRequest,
    setMoneyRequestAmount_temporaryForRefactor,
    setMoneyRequestBillable_temporaryForRefactor,
    setMoneyRequestCategory_temporaryForRefactor,
    setMoneyRequestCreated_temporaryForRefactor,
    setMoneyRequestCurrency_temporaryForRefactor,
    setMoneyRequestDescription_temporaryForRefactor,
    setMoneyRequestMerchant_temporaryForRefactor,
    setMoneyRequestParticipants_temporaryForRefactor,
    setMoneyRequestReceipt_temporaryForRefactor,
    setMoneyRequestTag_temporaryForRefactor,
    setMoneyRequestAmount,
    setMoneyRequestBillable,
    setMoneyRequestCategory,
    setMoneyRequestCreated,
    setMoneyRequestCurrency,
    setMoneyRequestDescription,
    setMoneyRequestId,
    setMoneyRequestMerchant,
    setMoneyRequestParticipantsFromReport,
    setMoneyRequestReceipt,
    setMoneyRequestTag,
    setUpDistanceTransaction,
    navigateToNextPage,
    updateMoneyRequestDate,
    updateMoneyRequestAmountAndCurrency,
    replaceReceipt,
    detachReceipt,
    getIOUReportID,
    editMoneyRequest,
    resetMoneyRequestAmount_temporaryForRefactor,
};<|MERGE_RESOLUTION|>--- conflicted
+++ resolved
@@ -319,6 +319,7 @@
  * @param {Object} policy - May be undefined, an empty object, or an object matching the Policy type (src/types/onyx/Policy.ts)
  * @param {Array} policyTags
  * @param {Array} policyCategories
+ * @param {Boolean} hasOutstandingChildRequest
  * @returns {Array} - An array containing the optimistic data, success data, and failure data.
  */
 function buildOnyxDataForMoneyRequest(
@@ -334,13 +335,10 @@
     optimisticPolicyRecentlyUsedTags,
     isNewChatReport,
     isNewIOUReport,
-<<<<<<< HEAD
     policy,
     policyTags,
     policyCategories,
-=======
     hasOutstandingChildRequest = false,
->>>>>>> 8cffccb6
 ) {
     const optimisticData = [
         {
@@ -687,8 +685,8 @@
     let needsToBeManuallySubmitted = false;
     let isFromPaidPolicy = false;
     if (isPolicyExpenseChat) {
-        const policy = ReportUtils.getPolicy(chatReport.policyID);
-        isFromPaidPolicy = PolicyUtils.isPaidGroupPolicy(policy);
+        const fetchedPolicy = ReportUtils.getPolicy(chatReport.policyID);
+        isFromPaidPolicy = PolicyUtils.isPaidGroupPolicy(fetchedPolicy);
 
         // If the scheduled submit is turned off on the policy, user needs to manually submit the report which is indicated by GBR in LHN
         needsToBeManuallySubmitted = isFromPaidPolicy && !(policy.isHarvestingEnabled || false);
@@ -821,13 +819,10 @@
         optimisticPolicyRecentlyUsedTags,
         isNewChatReport,
         isNewIOUReport,
-<<<<<<< HEAD
         policy,
         policyTags,
         policyCategories,
-=======
         hasOutstandingChildRequest,
->>>>>>> 8cffccb6
     );
 
     return {
