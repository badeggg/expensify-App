import Onyx from 'react-native-onyx';
import lodashGet from 'lodash/get';
import Str from 'expensify-common/lib/str';
import _ from 'underscore';
import ONYXKEYS from '../../ONYXKEYS';
import * as API from '../API';
import * as ReportUtils from '../ReportUtils';
import * as Report from './Report';
import Navigation from '../Navigation/Navigation';
import ROUTES from '../../ROUTES';
import CONST from '../../CONST';
import DateUtils from '../DateUtils';
import * as UserUtils from '../UserUtils';

/**
 * Clears out the task info from the store
 */
function clearOutTaskInfo() {
    Onyx.set(ONYXKEYS.TASK, null);
}

/**
 * Assign a task to a user
 * Function title is createTask for consistency with the rest of the actions
 * and also because we can create a task without assigning it to anyone
 * @param {String} currentUserEmail
 * @param {Number} currentUserAccountID
 * @param {String} parentReportID
 * @param {String} title
 * @param {String} description
 * @param {String} assignee
 * @param {Number} assigneeAccountID
 *
 */

function createTaskAndNavigate(currentUserEmail, currentUserAccountID, parentReportID, title, description, assignee, assigneeAccountID = 0) {
    // Create the task report
    const optimisticTaskReport = ReportUtils.buildOptimisticTaskReport(currentUserEmail, currentUserAccountID, assigneeAccountID, parentReportID, title, description);

    // Grab the assigneeChatReportID if there is an assignee and if it's not the same as the parentReportID
    // then we create an optimistic add comment report action on the assignee's chat to notify them of the task
    const assigneeChatReportID = lodashGet(ReportUtils.getChatByParticipants([assigneeAccountID]), 'reportID');
    const taskReportID = optimisticTaskReport.reportID;
    let optimisticAssigneeAddComment;
    if (assigneeChatReportID && assigneeChatReportID !== parentReportID) {
        optimisticAssigneeAddComment = ReportUtils.buildOptimisticTaskCommentReportAction(
            taskReportID,
            title,
            assignee,
            assigneeAccountID,
            `Assigned a task to you: ${title}`,
            parentReportID,
        );
    }

    // Create the CreatedReportAction on the task
    const optimisticTaskCreatedAction = ReportUtils.buildOptimisticCreatedReportAction(optimisticTaskReport.reportID);
    const optimisticAddCommentReport = ReportUtils.buildOptimisticTaskCommentReportAction(taskReportID, title, assignee, assigneeAccountID, `Created a task: ${title}`, parentReportID);

    const currentTime = DateUtils.getDBTime();

    const lastCommentText = ReportUtils.formatReportLastMessageText(optimisticAddCommentReport.reportAction.message[0].text);

    const optimisticReport = {
        lastVisibleActionCreated: currentTime,
        lastMessageText: Str.htmlDecode(lastCommentText),
        lastActorEmail: currentUserEmail,
        lastActorAccountID: currentUserAccountID,
        lastReadTime: currentTime,
    };

    const optimisticData = [
        {
            onyxMethod: Onyx.METHOD.SET,
            key: `${ONYXKEYS.COLLECTION.REPORT}${optimisticTaskReport.reportID}`,
            value: {
                ...optimisticTaskReport,
                pendingFields: {
                    createChat: CONST.RED_BRICK_ROAD_PENDING_ACTION.ADD,
                },
                isOptimisticReport: true,
            },
        },
        {
            onyxMethod: Onyx.METHOD.SET,
            key: `${ONYXKEYS.COLLECTION.REPORT_ACTIONS}${optimisticTaskReport.reportID}`,
            value: {[optimisticTaskCreatedAction.reportActionID]: optimisticTaskCreatedAction},
        },
        {
            onyxMethod: Onyx.METHOD.MERGE,
            key: `${ONYXKEYS.COLLECTION.REPORT_ACTIONS}${parentReportID}`,
            value: {[optimisticAddCommentReport.reportAction.reportActionID]: optimisticAddCommentReport.reportAction},
        },
        {
            onyxMethod: Onyx.METHOD.MERGE,
            key: `${ONYXKEYS.COLLECTION.REPORT}${parentReportID}`,
            value: optimisticReport,
        },
    ];

    const successData = [
        {
            onyxMethod: Onyx.METHOD.MERGE,
            key: `${ONYXKEYS.COLLECTION.REPORT}${optimisticTaskReport.reportID}`,
            value: {
                pendingFields: {
                    createChat: null,
                },
                isOptimisticReport: false,
            },
        },
    ];

    const failureData = [
        {
            onyxMethod: Onyx.METHOD.SET,
            key: `${ONYXKEYS.COLLECTION.REPORT}${optimisticTaskReport.reportID}`,
            value: null,
        },
        {
            onyxMethod: Onyx.METHOD.MERGE,
            key: `${ONYXKEYS.COLLECTION.REPORT_ACTIONS}${optimisticTaskReport.reportID}`,
            value: {[optimisticTaskCreatedAction.reportActionID]: {pendingAction: null}},
        },
        {
            onyxMethod: Onyx.METHOD.MERGE,
            key: `${ONYXKEYS.COLLECTION.REPORT_ACTIONS}${parentReportID}`,
            value: {[optimisticAddCommentReport.reportAction.reportActionID]: {pendingAction: null}},
        },
    ];

    if (optimisticAssigneeAddComment) {
        const lastAssigneeCommentText = ReportUtils.formatReportLastMessageText(optimisticAssigneeAddComment.reportAction.message[0].text);

        const optimisticAssigneeReport = {
            lastVisibleActionCreated: currentTime,
            lastMessageText: Str.htmlDecode(lastAssigneeCommentText),
            lastActorEmail: currentUserEmail,
            lastActorAccountID: currentUserAccountID,
            lastReadTime: currentTime,
        };

        optimisticData.push(
            {
                onyxMethod: Onyx.METHOD.MERGE,
                key: `${ONYXKEYS.COLLECTION.REPORT_ACTIONS}${assigneeChatReportID}`,
                value: {[optimisticAssigneeAddComment.reportAction.reportActionID]: optimisticAssigneeAddComment.reportAction},
            },
            {
                onyxMethod: Onyx.METHOD.MERGE,
                key: `${ONYXKEYS.COLLECTION.REPORT}${assigneeChatReportID}`,
                value: optimisticAssigneeReport,
            },
        );

        failureData.push({
            onyxMethod: Onyx.METHOD.MERGE,
            key: `${ONYXKEYS.COLLECTION.REPORT_ACTIONS}${assigneeChatReportID}`,
            value: {[optimisticAssigneeAddComment.reportAction.reportActionID]: {pendingAction: null}},
        });
    }

    API.write(
        'CreateTask',
        {
            parentReportActionID: optimisticAddCommentReport.reportAction.reportActionID,
            parentReportID,
            taskReportID: optimisticTaskReport.reportID,
            createdTaskReportActionID: optimisticTaskCreatedAction.reportActionID,
            reportName: optimisticTaskReport.reportName,
            title: optimisticTaskReport.reportName,
            description: optimisticTaskReport.description,
            assignee,
            assigneeAccountID,
            assigneeChatReportID,
            assigneeChatReportActionID: optimisticAssigneeAddComment ? optimisticAssigneeAddComment.reportAction.reportActionID : 0,
        },
        {optimisticData, successData, failureData},
    );

    clearOutTaskInfo();

    Navigation.dismissModal(optimisticTaskReport.reportID);
}

function completeTask(taskReportID, taskTitle) {
    const message = `completed task: ${taskTitle}`;
    const completedTaskReportAction = ReportUtils.buildOptimisticTaskReportAction(taskReportID, CONST.REPORT.ACTIONS.TYPE.TASKCOMPLETED, message);

    const optimisticData = [
        {
            onyxMethod: Onyx.METHOD.MERGE,
            key: `${ONYXKEYS.COLLECTION.REPORT}${taskReportID}`,
            value: {
                stateNum: CONST.REPORT.STATE_NUM.SUBMITTED,
                statusNum: CONST.REPORT.STATUS.APPROVED,
            },
        },

        {
            onyxMethod: Onyx.METHOD.MERGE,
            key: `${ONYXKEYS.COLLECTION.REPORT_ACTIONS}${taskReportID}`,
            value: {[completedTaskReportAction.reportActionID]: completedTaskReportAction},
        },
    ];

    const successData = [];
    const failureData = [
        {
            onyxMethod: Onyx.METHOD.MERGE,
            key: `${ONYXKEYS.COLLECTION.REPORT}${taskReportID}`,
            value: {
                stateNum: CONST.REPORT.STATE_NUM.OPEN,
                statusNum: CONST.REPORT.STATUS.OPEN,
            },
        },
        {
            onyxMethod: Onyx.METHOD.MERGE,
            key: `${ONYXKEYS.COLLECTION.REPORT_ACTIONS}${taskReportID}`,
            value: {[completedTaskReportAction.reportActionID]: {pendingAction: null}},
        },
    ];

    API.write(
        'CompleteTask',
        {
            taskReportID,
            completedTaskReportActionID: completedTaskReportAction.reportActionID,
        },
        {optimisticData, successData, failureData},
    );
}

/**
 * Reopens a closed task
 * @param {string} taskReportID ReportID of the task
 * @param {string} taskTitle Title of the task
 */
function reopenTask(taskReportID, taskTitle) {
    const message = `reopened task: ${taskTitle}`;
    const reopenedTaskReportAction = ReportUtils.buildOptimisticTaskReportAction(taskReportID, CONST.REPORT.ACTIONS.TYPE.TASKREOPENED, message);

    const optimisticData = [
        {
            onyxMethod: Onyx.METHOD.MERGE,
            key: `${ONYXKEYS.COLLECTION.REPORT}${taskReportID}`,
            value: {
                stateNum: CONST.REPORT.STATE_NUM.OPEN,
                statusNum: CONST.REPORT.STATUS.OPEN,
                lastVisibleActionCreated: reopenedTaskReportAction.created,
                lastMessageText: message,
                lastActorEmail: reopenedTaskReportAction.actorEmail,
                lastActorAccountID: reopenedTaskReportAction.actorAccountID,
                lastReadTime: reopenedTaskReportAction.created,
            },
        },
        {
            onyxMethod: Onyx.METHOD.MERGE,
            key: `${ONYXKEYS.COLLECTION.REPORT_ACTIONS}${taskReportID}`,
            value: {[reopenedTaskReportAction.reportActionID]: reopenedTaskReportAction},
        },
    ];

    const successData = [];
    const failureData = [
        {
            onyxMethod: Onyx.METHOD.MERGE,
            key: `${ONYXKEYS.COLLECTION.REPORT}${taskReportID}`,
            value: {
                stateNum: CONST.REPORT.STATE_NUM.SUBMITTED,
                statusNum: CONST.REPORT.STATUS.APPROVED,
            },
        },
        {
            onyxMethod: Onyx.METHOD.MERGE,
            key: `${ONYXKEYS.COLLECTION.REPORT_ACTIONS}${taskReportID}`,
            value: {[reopenedTaskReportAction.reportActionID]: {pendingAction: null}},
        },
    ];

    API.write(
        'ReopenTask',
        {
            taskReportID,
            reopenedTaskReportActionID: reopenedTaskReportAction.reportActionID,
        },
        {optimisticData, successData, failureData},
    );
}

/**
 * @function editTask
 * @param {object} report
<<<<<<< HEAD
 * @param {String} ownerEmail
 * @param {Number} ownerAccountID
 * @param {string} title
 * @param {string} description
 * @param {String} assignee
 * @param {Number} assigneeAccountID
=======
 * @param {string} ownerEmail
 * @param {{title?: string, description?: string, assignee?:string}} editedTask
>>>>>>> 93957f0e
 * @returns {object} action
 *
 */

<<<<<<< HEAD
function editTaskAndNavigate(report, ownerEmail, ownerAccountID, title, description, assignee, assigneeAccountID = 0) {
=======
function editTaskAndNavigate(report, ownerEmail, {title, description, assignee}) {
>>>>>>> 93957f0e
    // Create the EditedReportAction on the task
    const editTaskReportAction = ReportUtils.buildOptimisticEditedTaskReportAction(ownerEmail);

    // Sometimes title or description is undefined, so we need to check for that, and we provide it to multiple functions
    const reportName = (title || report.reportName).trim();
    const reportDescription = (!_.isUndefined(description) ? description : report.description).trim();

    // If we make a change to the assignee, we want to add a comment to the assignee's chat
    let optimisticAssigneeAddComment;
    let assigneeChatReportID;
    if (assigneeAccountID && assigneeAccountID !== report.managerID) {
        assigneeChatReportID = ReportUtils.getChatByParticipants([assigneeAccountID]).reportID;
        if (assigneeChatReportID !== report.parentReportID.toString()) {
            optimisticAssigneeAddComment = ReportUtils.buildOptimisticTaskCommentReportAction(
                report.reportID,
                reportName,
                assignee,
                assigneeAccountID,
                `Assigned a task to you: ${reportName}`,
            );
        }
    }

    const optimisticData = [
        {
            onyxMethod: Onyx.METHOD.MERGE,
            key: `${ONYXKEYS.COLLECTION.REPORT_ACTIONS}${report.reportID}`,
            value: {[editTaskReportAction.reportActionID]: editTaskReportAction},
        },
        {
            onyxMethod: Onyx.METHOD.MERGE,
            key: `${ONYXKEYS.COLLECTION.REPORT}${report.reportID}`,
            value: {
                reportName,
<<<<<<< HEAD
                description: description.trim(),
                managerID: assigneeAccountID || report.managerID,
=======
                description: reportDescription,
                managerEmail: assignee || report.managerEmail,
>>>>>>> 93957f0e
            },
        },
    ];
    const successData = [];
    const failureData = [
        {
            onyxMethod: Onyx.METHOD.MERGE,
            key: `${ONYXKEYS.COLLECTION.REPORT_ACTIONS}${report.reportID}`,
            value: {[editTaskReportAction.reportActionID]: {pendingAction: null}},
        },
        {
            onyxMethod: Onyx.METHOD.MERGE,
            key: `${ONYXKEYS.COLLECTION.REPORT}${report.reportID}`,
            value: {reportName: report.reportName, description: report.description, assignee: report.managerEmail, assigneeAccountID: report.managerID},
        },
    ];

    if (optimisticAssigneeAddComment) {
        const currentTime = DateUtils.getDBTime();
        const lastAssigneeCommentText = ReportUtils.formatReportLastMessageText(optimisticAssigneeAddComment.reportAction.message[0].text);

        const optimisticAssigneeReport = {
            lastVisibleActionCreated: currentTime,
            lastMessageText: Str.htmlDecode(lastAssigneeCommentText),
            lastActorAccountID: ownerAccountID,
            lastReadTime: currentTime,
        };

        optimisticData.push(
            {
                onyxMethod: Onyx.METHOD.MERGE,
                key: `${ONYXKEYS.COLLECTION.REPORT_ACTIONS}${assigneeChatReportID}`,
                value: {[optimisticAssigneeAddComment.reportAction.reportActionID]: optimisticAssigneeAddComment.reportAction},
            },
            {
                onyxMethod: Onyx.METHOD.MERGE,
                key: `${ONYXKEYS.COLLECTION.REPORT}${assigneeChatReportID}`,
                value: optimisticAssigneeReport,
            },
        );

        failureData.push({
            onyxMethod: Onyx.METHOD.MERGE,
            key: `${ONYXKEYS.COLLECTION.REPORT_ACTIONS}${assigneeChatReportID}`,
            value: {[optimisticAssigneeAddComment.reportAction.reportActionID]: {pendingAction: null}},
        });
    }

    API.write(
        'EditTask',
        {
            taskReportID: report.reportID,
            title: reportName,
            description: reportDescription,
            assignee: assignee || report.managerEmail,
            assigneeAccountID: assigneeAccountID || report.managerID,
            editedTaskReportActionID: editTaskReportAction.reportActionID,
            assigneeChatReportActionID: optimisticAssigneeAddComment ? optimisticAssigneeAddComment.reportAction.reportActionID : 0,
        },
        {optimisticData, successData, failureData},
    );

    Navigation.dismissModal(report.reportID);
}

/**
 * Sets the report info for the task being viewed
 *
 * @param {Object} report
 */
function setTaskReport(report) {
    Onyx.merge(ONYXKEYS.TASK, {report});
}

/**
 * Sets the title and description values for the task
 * @param {string} title
 * @param {string} description
 */
function setDetailsValue(title, description) {
    // This is only needed for creation of a new task and so it should only be stored locally
    Onyx.merge(ONYXKEYS.TASK, {title: title.trim(), description: description.trim()});
}

/**
 * Sets the title value for the task
 * @param {string} title
 */
function setTitleValue(title) {
    Onyx.merge(ONYXKEYS.TASK, {title: title.trim()});
}

/**
 * Sets the description value for the task
 * @param {string} description
 */
function setDescriptionValue(description) {
    Onyx.merge(ONYXKEYS.TASK, {description: description.trim()});
}

/**
 * Sets the shareDestination value for the task
 * @param {string} shareDestination
 */
function setShareDestinationValue(shareDestination) {
    // This is only needed for creation of a new task and so it should only be stored locally
    Onyx.merge(ONYXKEYS.TASK, {shareDestination});
}

/**
 * Auto-assign participant when creating a task in a DM
 * @param {String} reportID
 */

function setAssigneeValueWithParentReportID(reportID) {
    const report = ReportUtils.getReport(reportID);
    const isDefault = !(ReportUtils.isChatRoom(report) || ReportUtils.isPolicyExpenseChat(report));
    const participants = lodashGet(report, 'participants', []);
    const hasMultipleParticipants = participants.length > 1;
    if (!isDefault || hasMultipleParticipants || report.parentReportID) {
        return;
    }

    Onyx.merge(ONYXKEYS.TASK, {assignee: participants[0]});
}

/**
 * Sets the assignee value for the task and checks for an existing chat with the assignee
 * If there is no existing chat, it creates an optimistic chat report
 * It also sets the shareDestination as that chat report if a share destination isn't already set
 * @param {string} assignee
 * @param {Number} assigneeAccountID
 * @param {string} shareDestination
 * @param {boolean} isCurrentUser
 */

function setAssigneeValue(assignee, assigneeAccountID, shareDestination, isCurrentUser = false) {
    let newAssigneeAccountID = Number(assigneeAccountID);

    // Generate optimistic accountID if this is a brand new user account that hasn't been created yet
    if (!newAssigneeAccountID) {
        newAssigneeAccountID = UserUtils.generateAccountID();
    }
    if (!isCurrentUser) {
        let newChat = {};
        const chat = ReportUtils.getChatByParticipants([newAssigneeAccountID]);
        if (!chat) {
            newChat = ReportUtils.buildOptimisticChatReport([newAssigneeAccountID]);
        }
        const reportID = chat ? chat.reportID : newChat.reportID;

        if (!shareDestination) {
            setShareDestinationValue(reportID);
        }

        Report.openReport(reportID, [assignee], newChat);
    }

    // This is only needed for creation of a new task and so it should only be stored locally
    Onyx.merge(ONYXKEYS.TASK, {assignee, newAssigneeAccountID});
}

/**
 * Sets the parentReportID value for the task
 * @param {string} parentReportID
 */
function setParentReportID(parentReportID) {
    // This is only needed for creation of a new task and so it should only be stored locally
    Onyx.merge(ONYXKEYS.TASK, {parentReportID});
}

/**
 * Clears out the task info from the store and navigates to the NewTaskDetails page
 * @param {string} reportID
 */
function clearOutTaskInfoAndNavigate(reportID) {
    clearOutTaskInfo();
    setParentReportID(reportID);
    Navigation.navigate(ROUTES.NEW_TASK_DETAILS);
}

/**
 * Get the assignee data
 *
 * @param {Object} details
 * @returns {Object}
 */
function getAssignee(details) {
    if (!details) {
        return {
            icons: [],
            displayName: '',
            subtitle: '',
        };
    }
    const source = UserUtils.getAvatar(lodashGet(details, 'avatar', ''), lodashGet(details, 'accountID', -1));
    return {
        icons: [{source, type: 'avatar', name: details.login}],
        displayName: details.displayName,
        subtitle: details.login,
    };
}

/**
 * Get the share destination data
 * @param {Object} reportID
 * @param {Object} reports
 * @param {Object} personalDetails
 * @returns {Object}
 * */
function getShareDestination(reportID, reports, personalDetails) {
    const report = lodashGet(reports, `report_${reportID}`, {});
    return {
        icons: ReportUtils.getIcons(report, personalDetails),
        displayName: ReportUtils.getReportName(report),
        subtitle: ReportUtils.getChatRoomSubtitle(report),
    };
}

/**
 * Cancels a task by setting the report state to SUBMITTED and status to CLOSED
 * @param {string} taskReportID
 * @param {string} taskTitle
 * @param {number} originalStateNum
 * @param {number} originalStatusNum
 */
function cancelTask(taskReportID, taskTitle, originalStateNum, originalStatusNum) {
    const message = `canceled task: ${taskTitle}`;
    const optimisticCancelReportAction = ReportUtils.buildOptimisticTaskReportAction(taskReportID, CONST.REPORT.ACTIONS.TYPE.TASKCANCELED, message);
    const optimisticReportActionID = optimisticCancelReportAction.reportActionID;

    const optimisticData = [
        {
            onyxMethod: Onyx.METHOD.MERGE,
            key: `${ONYXKEYS.COLLECTION.REPORT}${taskReportID}`,
            value: {
                stateNum: CONST.REPORT.STATE_NUM.SUBMITTED,
                statusNum: CONST.REPORT.STATUS.CLOSED,
            },
        },
        {
            onyxMethod: Onyx.METHOD.MERGE,
            key: `${ONYXKEYS.COLLECTION.REPORT}${taskReportID}`,
            value: {
                lastVisibleActionCreated: optimisticCancelReportAction.created,
                lastMessageText: message,
                lastActorEmail: optimisticCancelReportAction.actorEmail,
            },
        },
        {
            onyxMethod: Onyx.METHOD.MERGE,
            key: `${ONYXKEYS.COLLECTION.REPORT_ACTIONS}${taskReportID}`,
            value: {
                [optimisticReportActionID]: optimisticCancelReportAction,
            },
        },
    ];

    const failureData = [
        {
            onyxMethod: Onyx.METHOD.MERGE,
            key: `${ONYXKEYS.COLLECTION.REPORT}${taskReportID}`,
            value: {
                stateNum: originalStateNum,
                statusNum: originalStatusNum,
            },
        },
        {
            onyxMethod: Onyx.METHOD.MERGE,
            key: `${ONYXKEYS.COLLECTION.REPORT_ACTIONS}${taskReportID}`,
            value: {
                [optimisticReportActionID]: null,
            },
        },
    ];

    API.write('CancelTask', {taskReportID, optimisticReportActionID}, {optimisticData, failureData});
}

function isTaskCanceled(taskReport) {
    return taskReport.stateNum === CONST.REPORT.STATE_NUM.SUBMITTED && taskReport.statusNum === CONST.REPORT.STATUS.CLOSED;
}

/**
 * Closes the current open task modal and clears out the task info from the store.
 */
function dismissModalAndClearOutTaskInfo() {
    Navigation.dismissModal();
    clearOutTaskInfo();
}

export {
    createTaskAndNavigate,
    editTaskAndNavigate,
    setTitleValue,
    setDescriptionValue,
    setTaskReport,
    setDetailsValue,
    setAssigneeValue,
    setAssigneeValueWithParentReportID,
    setShareDestinationValue,
    clearOutTaskInfo,
    reopenTask,
    completeTask,
    clearOutTaskInfoAndNavigate,
    getAssignee,
    getShareDestination,
    cancelTask,
    isTaskCanceled,
    dismissModalAndClearOutTaskInfo,
};<|MERGE_RESOLUTION|>--- conflicted
+++ resolved
@@ -291,26 +291,12 @@
 /**
  * @function editTask
  * @param {object} report
-<<<<<<< HEAD
- * @param {String} ownerEmail
+ * @param {string} ownerEmail
  * @param {Number} ownerAccountID
- * @param {string} title
- * @param {string} description
- * @param {String} assignee
- * @param {Number} assigneeAccountID
-=======
- * @param {string} ownerEmail
- * @param {{title?: string, description?: string, assignee?:string}} editedTask
->>>>>>> 93957f0e
+ * @param {{title?: string, description?: string, assignee?:string, assigneeAccountID?:number}} editedTask
  * @returns {object} action
- *
- */
-
-<<<<<<< HEAD
-function editTaskAndNavigate(report, ownerEmail, ownerAccountID, title, description, assignee, assigneeAccountID = 0) {
-=======
-function editTaskAndNavigate(report, ownerEmail, {title, description, assignee}) {
->>>>>>> 93957f0e
+ */
+function editTaskAndNavigate(report, ownerEmail, ownerAccountID, {title, description, assignee, assigneeAccountID = 0}) {
     // Create the EditedReportAction on the task
     const editTaskReportAction = ReportUtils.buildOptimisticEditedTaskReportAction(ownerEmail);
 
@@ -345,13 +331,8 @@
             key: `${ONYXKEYS.COLLECTION.REPORT}${report.reportID}`,
             value: {
                 reportName,
-<<<<<<< HEAD
-                description: description.trim(),
+                description: reportDescription,
                 managerID: assigneeAccountID || report.managerID,
-=======
-                description: reportDescription,
-                managerEmail: assignee || report.managerEmail,
->>>>>>> 93957f0e
             },
         },
     ];
