--- conflicted
+++ resolved
@@ -774,13 +774,8 @@
             onyxMethod: Onyx.METHOD.MERGE,
             key: `${ONYXKEYS.COLLECTION.REPORT}${parentReport.reportID}`,
             value: {
-<<<<<<< HEAD
-                lastMessageText: ReportActionsUtils.getLastVisibleMessage(parentReport.reportID, {[parentReportAction.reportActionID]: null}).lastMessageText,
-                lastVisibleActionCreated: lodashGet(ReportActionsUtils.getLastVisibleAction(parentReport.reportID, {[parentReportAction.reportActionID]: null}), 'created'),
-=======
                 lastMessageText: ReportActionsUtils.getLastVisibleMessage(parentReport.reportID, optimisticReportActions).lastMessageText,
                 lastVisibleActionCreated: ReportActionsUtils.getLastVisibleAction(parentReport.reportID, optimisticReportActions).created,
->>>>>>> b2cbd267
             },
         },
         {
