import Onyx from 'react-native-onyx';
import lodashGet from 'lodash/get';
import _ from 'underscore';
import ONYXKEYS from '../../ONYXKEYS';
import * as API from '../API';
import * as ReportUtils from '../ReportUtils';
import * as Report from './Report';
import Navigation from '../Navigation/Navigation';
import ROUTES from '../../ROUTES';
import CONST from '../../CONST';
import DateUtils from '../DateUtils';
import * as UserUtils from '../UserUtils';
import * as ErrorUtils from '../ErrorUtils';
import * as ReportActionsUtils from '../ReportActionsUtils';
import * as Expensicons from '../../components/Icon/Expensicons';
import * as LocalePhoneNumber from '../LocalePhoneNumber';

let currentUserEmail;
let currentUserAccountID;
Onyx.connect({
    key: ONYXKEYS.SESSION,
    callback: (val) => {
        currentUserEmail = lodashGet(val, 'email', '');
        currentUserAccountID = lodashGet(val, 'accountID', 0);
    },
});

let allPersonalDetails;
Onyx.connect({
    key: ONYXKEYS.PERSONAL_DETAILS_LIST,
    callback: (val) => (allPersonalDetails = val),
});

/**
 * Clears out the task info from the store
 */
function clearOutTaskInfo() {
    Onyx.set(ONYXKEYS.TASK, null);
}

/**
 * A task needs two things to be created - a title and a parent report
 * When you create a task report, there are a few things that happen:
 * A task report is created, along with a CreatedReportAction for that new task report
 * A reportAction indicating that a task was created is added to the parent report (share destination)
 * If you assign the task to someone, a reportAction is created in the chat between you and the assignee to inform them of the task
 *
 * So you have the following optimistic items potentially being created:
 * 1. The task report
 * 1a. The CreatedReportAction for the task report
 * 2. The TaskReportAction on the parent report
 * 3. The chat report between you and the assignee
 * 3a. The CreatedReportAction for the assignee chat report
 * 3b. The TaskReportAction on the assignee chat report
 *
 * @param {String} parentReportID
 * @param {String} title
 * @param {String} description
 * @param {String} assignee
 * @param {Number} assigneeAccountID
 *
 */

<<<<<<< HEAD
function createTaskAndNavigate(parentReportID, title, description, assignee, assigneeAccountID = 0, assigneeChatReport = {}) {
    const optimisticTaskReport = ReportUtils.buildOptimisticTaskReport(currentUserEmail, currentUserAccountID, assigneeAccountID, parentReportID, title, description);
    const optimisticTaskCreatedAction = ReportUtils.buildOptimisticCreatedReportAction(optimisticTaskReport.reportID);
=======
function createTaskAndNavigate(parentReportID, title, description, assignee, assigneeAccountID = 0) {
    // Create the task report
    const optimisticTaskReport = ReportUtils.buildOptimisticTaskReport(currentUserAccountID, assigneeAccountID, parentReportID, title, description);
>>>>>>> e6daea8b

    const assigneeChatReportID = assigneeChatReport.reportID;
    const taskReportID = optimisticTaskReport.reportID;
    let optimisticAssigneeAddComment;
    let optimisticChatCreatedReportAction;

<<<<<<< HEAD
    // Parent ReportAction indicating that a task has been created
=======
    // Create the CreatedReportAction on the task
    const optimisticTaskCreatedAction = ReportUtils.buildOptimisticCreatedReportAction(currentUserEmail);
>>>>>>> e6daea8b
    const optimisticAddCommentReport = ReportUtils.buildOptimisticTaskCommentReportAction(taskReportID, title, assignee, assigneeAccountID, `Created a task: ${title}`, parentReportID);
    optimisticTaskReport.parentReportActionID = optimisticAddCommentReport.reportAction.reportActionID;

    const currentTime = DateUtils.getDBTime();
    const lastCommentText = ReportUtils.formatReportLastMessageText(optimisticAddCommentReport.reportAction.message[0].text);

    const optimisticParentReport = {
        lastVisibleActionCreated: currentTime,
        lastMessageText: lastCommentText,
        lastActorAccountID: currentUserAccountID,
        lastReadTime: currentTime,
    };

    const optimisticData = [
        // Task Report
        {
            onyxMethod: Onyx.METHOD.SET,
            key: `${ONYXKEYS.COLLECTION.REPORT}${optimisticTaskReport.reportID}`,
            value: {
                ...optimisticTaskReport,
                pendingFields: {
                    createChat: CONST.RED_BRICK_ROAD_PENDING_ACTION.ADD,
                },
                isOptimisticReport: true,
            },
        },
        // Task Report Actions
        {
            onyxMethod: Onyx.METHOD.SET,
            key: `${ONYXKEYS.COLLECTION.REPORT_ACTIONS}${optimisticTaskReport.reportID}`,
            value: {[optimisticTaskCreatedAction.reportActionID]: optimisticTaskCreatedAction},
        },
        // Parent Report
        {
            onyxMethod: Onyx.METHOD.MERGE,
            key: `${ONYXKEYS.COLLECTION.REPORT}${parentReportID}`,
            value: optimisticParentReport,
        },
        // Parent Report Actions
        {
            onyxMethod: Onyx.METHOD.MERGE,
            key: `${ONYXKEYS.COLLECTION.REPORT_ACTIONS}${parentReportID}`,
            value: {[optimisticAddCommentReport.reportAction.reportActionID]: optimisticAddCommentReport.reportAction},
        },
    ];

    const successData = [
        {
            onyxMethod: Onyx.METHOD.MERGE,
            key: `${ONYXKEYS.COLLECTION.REPORT}${optimisticTaskReport.reportID}`,
            value: {
                pendingFields: {
                    createChat: null,
                },
                isOptimisticReport: false,
            },
        },
        {
            onyxMethod: Onyx.METHOD.MERGE,
            key: `${ONYXKEYS.COLLECTION.REPORT_ACTIONS}${optimisticTaskReport.reportID}`,
            value: {[optimisticTaskCreatedAction.reportActionID]: {pendingAction: null}},
        },
        {
            onyxMethod: Onyx.METHOD.MERGE,
            key: `${ONYXKEYS.COLLECTION.REPORT_ACTIONS}${parentReportID}`,
            value: {[optimisticAddCommentReport.reportAction.reportActionID]: {pendingAction: null}},
        },
    ];

    const failureData = [
        {
            onyxMethod: Onyx.METHOD.SET,
            key: `${ONYXKEYS.COLLECTION.REPORT}${optimisticTaskReport.reportID}`,
            value: null,
        },
        {
            onyxMethod: Onyx.METHOD.MERGE,
            key: `${ONYXKEYS.COLLECTION.REPORT_ACTIONS}${optimisticTaskReport.reportID}`,
            value: {[optimisticTaskCreatedAction.reportActionID]: {pendingAction: null}},
        },
        {
            onyxMethod: Onyx.METHOD.MERGE,
            key: `${ONYXKEYS.COLLECTION.REPORT_ACTIONS}${parentReportID}`,
            value: {[optimisticAddCommentReport.reportAction.reportActionID]: {pendingAction: null}},
        },
    ];

    if (assigneeChatReport) {
        // You're able to assign a task to someone you haven't chatted with before - so we need to optimistically create the chat and the chat reportActions
        if (assigneeChatReport.isOptimisticReport) {
            optimisticChatCreatedReportAction = ReportUtils.buildOptimisticCreatedReportAction(assigneeChatReportID);
            optimisticData.push(
                {
                    onyxMethod: Onyx.METHOD.MERGE,
                    key: `${ONYXKEYS.COLLECTION.REPORT}${assigneeChatReportID}`,
                    value: {
                        ...assigneeChatReport,
                        pendingFields: {
                            createChat: CONST.RED_BRICK_ROAD_PENDING_ACTION.ADD,
                        },
                        isHidden: false,
                    },
                },
                {
                    onyxMethod: Onyx.METHOD.MERGE,
                    key: `${ONYXKEYS.COLLECTION.REPORT_ACTIONS}${assigneeChatReportID}`,
                    value: {[optimisticChatCreatedReportAction.reportActionID]: optimisticChatCreatedReportAction},
                },
            );

            successData.push(
                {
                    onyxMethod: Onyx.METHOD.MERGE,
                    key: `${ONYXKEYS.COLLECTION.REPORT}${assigneeChatReportID}`,
                    value: {
                        pendingFields: {
                            createChat: null,
                        },
                        isOptimisticReport: false,
                    },
                },
                // Once we successfully create the chat, we'll get the accountID back from the server, this removes the optimistic personal details
                {
                    onyxMethod: Onyx.METHOD.MERGE,
                    key: ONYXKEYS.PERSONAL_DETAILS_LIST,
                    value: {
                        [assigneeAccountID]: null,
                    },
                },
            );

            failureData.push(
                {
                    onyxMethod: Onyx.METHOD.SET,
                    key: `${ONYXKEYS.COLLECTION.REPORT}${assigneeChatReportID}`,
                    value: null,
                },
                {
                    onyxMethod: Onyx.METHOD.MERGE,
                    key: `${ONYXKEYS.COLLECTION.REPORT_ACTIONS}${assigneeChatReportID}`,
                    value: {[optimisticChatCreatedReportAction.reportActionID]: {pendingAction: null}},
                },
                {
                    onyxMethod: Onyx.METHOD.MERGE,
                    key: ONYXKEYS.PERSONAL_DETAILS_LIST,
                    value: {
                        [assigneeAccountID]: null,
                    },
                },
            );
        }

        // If you're choosing to share the task in the same DM as the assignee then we don't need to create another reportAction indicating that you've been assigned
        if (assigneeChatReportID !== parentReportID) {
            optimisticAssigneeAddComment = ReportUtils.buildOptimisticTaskCommentReportAction(
                taskReportID,
                title,
                assignee,
                assigneeAccountID,
                `Assigned a task to you: ${title}`,
                parentReportID,
            );

            // We update the lastMessage text of the assignee chat report optimistically as well
            const lastAssigneeCommentText = ReportUtils.formatReportLastMessageText(optimisticAssigneeAddComment.reportAction.message[0].text);
            const optimisticAssigneeReport = {
                lastVisibleActionCreated: currentTime,
                lastMessageText: lastAssigneeCommentText,
                lastActorAccountID: currentUserAccountID,
                lastReadTime: currentTime,
            };

            optimisticData.push(
                {
                    onyxMethod: Onyx.METHOD.MERGE,
                    key: `${ONYXKEYS.COLLECTION.REPORT_ACTIONS}${assigneeChatReportID}`,
                    value: {[optimisticAssigneeAddComment.reportAction.reportActionID]: optimisticAssigneeAddComment.reportAction},
                },
                {
                    onyxMethod: Onyx.METHOD.MERGE,
                    key: `${ONYXKEYS.COLLECTION.REPORT}${assigneeChatReportID}`,
                    value: optimisticAssigneeReport,
                },
            );
            failureData.push({
                onyxMethod: Onyx.METHOD.MERGE,
                key: `${ONYXKEYS.COLLECTION.REPORT_ACTIONS}${assigneeChatReportID}`,
<<<<<<< HEAD
                value: {[optimisticAssigneeAddComment.reportAction.reportActionID]: {pendingAction: null}},
            });
        }
=======
                value: {[optimisticAssigneeAddComment.reportAction.reportActionID]: optimisticAssigneeAddComment.reportAction},
            },
            {
                onyxMethod: Onyx.METHOD.MERGE,
                key: `${ONYXKEYS.COLLECTION.REPORT}${assigneeChatReportID}`,
                value: optimisticAssigneeReport,
            },
        );

        successData.push({
            onyxMethod: Onyx.METHOD.MERGE,
            key: `${ONYXKEYS.COLLECTION.REPORT_ACTIONS}${assigneeChatReportID}`,
            value: {[optimisticAssigneeAddComment.reportAction.reportActionID]: {pendingAction: null}},
        });

        failureData.push({
            onyxMethod: Onyx.METHOD.MERGE,
            key: `${ONYXKEYS.COLLECTION.REPORT_ACTIONS}${assigneeChatReportID}`,
            value: {[optimisticAssigneeAddComment.reportAction.reportActionID]: {pendingAction: null}},
        });
>>>>>>> e6daea8b
    }

    API.write(
        'CreateTask',
        {
            parentReportActionID: optimisticAddCommentReport.reportAction.reportActionID,
            parentReportID,
            taskReportID: optimisticTaskReport.reportID,
            createdTaskReportActionID: optimisticTaskCreatedAction.reportActionID,
            title: optimisticTaskReport.reportName,
            description: optimisticTaskReport.description,
            assignee,
            assigneeAccountID,
            assigneeChatReportID,
            assigneeChatReportActionID: optimisticAssigneeAddComment ? optimisticAssigneeAddComment.reportAction.reportActionID : 0,
            assigneeChatCreatedReportActionID: optimisticChatCreatedReportAction ? optimisticChatCreatedReportAction.reportActionID : 0,
        },
        {optimisticData, successData, failureData},
    );

    clearOutTaskInfo();

    Navigation.dismissModal(optimisticTaskReport.reportID);
}

function completeTask(taskReportID, taskTitle) {
    const message = `completed task: ${taskTitle}`;
    const completedTaskReportAction = ReportUtils.buildOptimisticTaskReportAction(taskReportID, CONST.REPORT.ACTIONS.TYPE.TASKCOMPLETED, message);

    const optimisticData = [
        {
            onyxMethod: Onyx.METHOD.MERGE,
            key: `${ONYXKEYS.COLLECTION.REPORT}${taskReportID}`,
            value: {
                stateNum: CONST.REPORT.STATE_NUM.SUBMITTED,
                statusNum: CONST.REPORT.STATUS.APPROVED,
            },
        },

        {
            onyxMethod: Onyx.METHOD.MERGE,
            key: `${ONYXKEYS.COLLECTION.REPORT_ACTIONS}${taskReportID}`,
            value: {[completedTaskReportAction.reportActionID]: completedTaskReportAction},
        },
    ];

    const successData = [
        {
            onyxMethod: Onyx.METHOD.MERGE,
            key: `${ONYXKEYS.COLLECTION.REPORT_ACTIONS}${taskReportID}`,
            value: {
                [completedTaskReportAction.reportActionID]: {
                    pendingAction: null,
                },
            },
        },
    ];
    const failureData = [
        {
            onyxMethod: Onyx.METHOD.MERGE,
            key: `${ONYXKEYS.COLLECTION.REPORT}${taskReportID}`,
            value: {
                stateNum: CONST.REPORT.STATE_NUM.OPEN,
                statusNum: CONST.REPORT.STATUS.OPEN,
            },
        },
        {
            onyxMethod: Onyx.METHOD.MERGE,
            key: `${ONYXKEYS.COLLECTION.REPORT_ACTIONS}${taskReportID}`,
            value: {
                [completedTaskReportAction.reportActionID]: {
                    errors: ErrorUtils.getMicroSecondOnyxError('task.messages.error'),
                },
            },
        },
    ];

    // Update optimistic data for parent report action
    const optimisticParentReportData = ReportUtils.getOptimisticDataForParentReportAction(taskReportID, completedTaskReportAction.created, CONST.RED_BRICK_ROAD_PENDING_ACTION.ADD);
    if (!_.isEmpty(optimisticParentReportData)) {
        optimisticData.push(optimisticParentReportData);
    }

    API.write(
        'CompleteTask',
        {
            taskReportID,
            completedTaskReportActionID: completedTaskReportAction.reportActionID,
        },
        {optimisticData, successData, failureData},
    );
}

/**
 * Reopens a closed task
 * @param {string} taskReportID ReportID of the task
 * @param {string} taskTitle Title of the task
 */
function reopenTask(taskReportID, taskTitle) {
    const message = `reopened task: ${taskTitle}`;
    const reopenedTaskReportAction = ReportUtils.buildOptimisticTaskReportAction(taskReportID, CONST.REPORT.ACTIONS.TYPE.TASKREOPENED, message);

    const optimisticData = [
        {
            onyxMethod: Onyx.METHOD.MERGE,
            key: `${ONYXKEYS.COLLECTION.REPORT}${taskReportID}`,
            value: {
                stateNum: CONST.REPORT.STATE_NUM.OPEN,
                statusNum: CONST.REPORT.STATUS.OPEN,
                lastVisibleActionCreated: reopenedTaskReportAction.created,
                lastMessageText: message,
                lastActorAccountID: reopenedTaskReportAction.actorAccountID,
                lastReadTime: reopenedTaskReportAction.created,
            },
        },
        {
            onyxMethod: Onyx.METHOD.MERGE,
            key: `${ONYXKEYS.COLLECTION.REPORT_ACTIONS}${taskReportID}`,
            value: {[reopenedTaskReportAction.reportActionID]: reopenedTaskReportAction},
        },
    ];

    const successData = [
        {
            onyxMethod: Onyx.METHOD.MERGE,
            key: `${ONYXKEYS.COLLECTION.REPORT_ACTIONS}${taskReportID}`,
            value: {
                [reopenedTaskReportAction.reportActionID]: {
                    pendingAction: null,
                },
            },
        },
    ];
    const failureData = [
        {
            onyxMethod: Onyx.METHOD.MERGE,
            key: `${ONYXKEYS.COLLECTION.REPORT}${taskReportID}`,
            value: {
                stateNum: CONST.REPORT.STATE_NUM.SUBMITTED,
                statusNum: CONST.REPORT.STATUS.APPROVED,
            },
        },
        {
            onyxMethod: Onyx.METHOD.MERGE,
            key: `${ONYXKEYS.COLLECTION.REPORT_ACTIONS}${taskReportID}`,
            value: {
                [reopenedTaskReportAction.reportActionID]: {
                    errors: ErrorUtils.getMicroSecondOnyxError('task.messages.error'),
                },
            },
        },
    ];

    // Update optimistic data for parent report action
    const optimisticParentReportData = ReportUtils.getOptimisticDataForParentReportAction(taskReportID, reopenedTaskReportAction.created, CONST.RED_BRICK_ROAD_PENDING_ACTION.ADD);
    if (!_.isEmpty(optimisticParentReportData)) {
        optimisticData.push(optimisticParentReportData);
    }

    API.write(
        'ReopenTask',
        {
            taskReportID,
            reopenedTaskReportActionID: reopenedTaskReportAction.reportActionID,
        },
        {optimisticData, successData, failureData},
    );
}

/**
 * @param {object} report
 * @param {Number} ownerAccountID
 * @param {Object} editedTask
 * @param {String} editedTask.title
 * @param {String} editedTask.description
 * @param {String} editedTask.assignee
 * @param {Number} editedTask.assigneeAccountID
 */
function editTaskAndNavigate(report, ownerAccountID, {title, description, assignee = '', assigneeAccountID = 0}) {
    // Create the EditedReportAction on the task
    const editTaskReportAction = ReportUtils.buildOptimisticEditedTaskReportAction(currentUserEmail);

    // Sometimes title or description is undefined, so we need to check for that, and we provide it to multiple functions
    const reportName = (title || report.reportName).trim();

    // Description can be unset, so we default to an empty string if so
    const reportDescription = (!_.isUndefined(description) ? description : lodashGet(report, 'description', '')).trim();

    // If we make a change to the assignee, we want to add a comment to the assignee's chat
    let optimisticAssigneeAddComment;
    let assigneeChatReportID;
    if (assigneeAccountID && assigneeAccountID !== report.managerID && assigneeAccountID !== ownerAccountID) {
        assigneeChatReportID = ReportUtils.getChatByParticipants([assigneeAccountID]).reportID;

        if (assigneeChatReportID !== report.parentReportID.toString()) {
            optimisticAssigneeAddComment = ReportUtils.buildOptimisticTaskCommentReportAction(
                report.reportID,
                reportName,
                assignee,
                assigneeAccountID,
                `Assigned a task to you: ${reportName}`,
            );
        }
    }

    const optimisticData = [
        {
            onyxMethod: Onyx.METHOD.MERGE,
            key: `${ONYXKEYS.COLLECTION.REPORT_ACTIONS}${report.reportID}`,
            value: {[editTaskReportAction.reportActionID]: editTaskReportAction},
        },
        {
            onyxMethod: Onyx.METHOD.MERGE,
            key: `${ONYXKEYS.COLLECTION.REPORT}${report.reportID}`,
            value: {
                reportName,
                description: reportDescription,
                managerID: assigneeAccountID || report.managerID,
                managerEmail: assignee || report.managerEmail,
            },
        },
    ];
    const successData = [];
    const failureData = [
        {
            onyxMethod: Onyx.METHOD.MERGE,
            key: `${ONYXKEYS.COLLECTION.REPORT_ACTIONS}${report.reportID}`,
            value: {[editTaskReportAction.reportActionID]: {pendingAction: null}},
        },
        {
            onyxMethod: Onyx.METHOD.MERGE,
            key: `${ONYXKEYS.COLLECTION.REPORT}${report.reportID}`,
            value: {reportName: report.reportName, description: report.description, assignee: report.managerEmail, assigneeAccountID: report.managerID},
        },
    ];

    if (optimisticAssigneeAddComment) {
        const currentTime = DateUtils.getDBTime();
        const lastAssigneeCommentText = ReportUtils.formatReportLastMessageText(optimisticAssigneeAddComment.reportAction.message[0].text);

        const optimisticAssigneeReport = {
            lastVisibleActionCreated: currentTime,
            lastMessageText: lastAssigneeCommentText,
            lastActorAccountID: ownerAccountID,
            lastReadTime: currentTime,
        };

        optimisticData.push(
            {
                onyxMethod: Onyx.METHOD.MERGE,
                key: `${ONYXKEYS.COLLECTION.REPORT_ACTIONS}${assigneeChatReportID}`,
                value: {[optimisticAssigneeAddComment.reportAction.reportActionID]: optimisticAssigneeAddComment.reportAction},
            },
            {
                onyxMethod: Onyx.METHOD.MERGE,
                key: `${ONYXKEYS.COLLECTION.REPORT}${assigneeChatReportID}`,
                value: optimisticAssigneeReport,
            },
        );

        failureData.push({
            onyxMethod: Onyx.METHOD.MERGE,
            key: `${ONYXKEYS.COLLECTION.REPORT_ACTIONS}${assigneeChatReportID}`,
            value: {[optimisticAssigneeAddComment.reportAction.reportActionID]: {pendingAction: null}},
        });
    }

    API.write(
        'EditTask',
        {
            taskReportID: report.reportID,
            title: reportName,
            description: reportDescription,
            assignee: assignee || report.managerEmail,
            assigneeAccountID: assigneeAccountID || report.managerID,
            editedTaskReportActionID: editTaskReportAction.reportActionID,
            assigneeChatReportActionID: optimisticAssigneeAddComment ? optimisticAssigneeAddComment.reportAction.reportActionID : 0,
        },
        {optimisticData, successData, failureData},
    );

    Navigation.dismissModal(report.reportID);
}

/**
 * Sets the report info for the task being viewed
 *
 * @param {Object} report
 */
function setTaskReport(report) {
    Onyx.merge(ONYXKEYS.TASK, {report});
}

/**
 * Sets the title and description values for the task
 * @param {string} title
 * @param {string} description
 */
function setDetailsValue(title, description) {
    // This is only needed for creation of a new task and so it should only be stored locally
    Onyx.merge(ONYXKEYS.TASK, {title: title.trim(), description: description.trim()});
}

/**
 * Sets the title value for the task
 * @param {string} title
 */
function setTitleValue(title) {
    Onyx.merge(ONYXKEYS.TASK, {title: title.trim()});
}

/**
 * Sets the description value for the task
 * @param {string} description
 */
function setDescriptionValue(description) {
    Onyx.merge(ONYXKEYS.TASK, {description: description.trim()});
}

/**
 * Sets the shareDestination value for the task
 * @param {string} shareDestination
 */
function setShareDestinationValue(shareDestination) {
    // This is only needed for creation of a new task and so it should only be stored locally
    Onyx.merge(ONYXKEYS.TASK, {shareDestination});
}

/**
<<<<<<< HEAD
 * Sets the assigneeChatReport details for the task
 * @param {Object} chatReport
 */
function setAssigneeChatReport(chatReport) {
    Onyx.merge(ONYXKEYS.TASK, {assigneeChatReport: chatReport});
}

/**
 * Auto-assign participant when creating a task in a DM
 * @param {String} reportID
 */

function setAssigneeValueWithParentReportID(reportID) {
    const report = ReportUtils.getReport(reportID);
    const isDefault = !(ReportUtils.isChatRoom(report) || ReportUtils.isPolicyExpenseChat(report));
    const participants = lodashGet(report, 'participants', []);
    const hasMultipleParticipants = participants.length > 1;
    if (!isDefault || hasMultipleParticipants || report.parentReportID) {
        return;
    }

    Onyx.merge(ONYXKEYS.TASK, {assignee: participants[0]});
}

/**
=======
>>>>>>> e6daea8b
 * Sets the assignee value for the task and checks for an existing chat with the assignee
 * If there is no existing chat, it creates an optimistic chat report
 * It also sets the shareDestination as that chat report if a share destination isn't already set
 * @param {string} assignee
 * @param {Number} assigneeAccountID
 * @param {string} shareDestination
 * @param {boolean} isCurrentUser
 */

function setAssigneeValue(assignee, assigneeAccountID, shareDestination, isCurrentUser = false) {
    let newAssigneeAccountID = Number(assigneeAccountID);

    // Generate optimistic accountID if this is a brand new user account that hasn't been created yet
    if (!newAssigneeAccountID) {
        newAssigneeAccountID = UserUtils.generateAccountID(assignee);
    }

    if (!isCurrentUser) {
        let chatReport = ReportUtils.getChatByParticipants([newAssigneeAccountID]);
        if (!chatReport) {
            chatReport = ReportUtils.buildOptimisticChatReport([newAssigneeAccountID]);
            chatReport.isOptimisticReport = true;

            // When assigning a task to a new user, by default we share the task in their DM
            // However, the DM doesn't exist yet - and will be created optimistically once the task is created
            // We don't want to show the new DM yet, because if you select an assignee and then change the assignee, the previous DM will still be shown
            // So here, we create it optimistically to share it with the assignee, but we have to hide it until the task is created
            chatReport.isHidden = true;
            Onyx.set(`${ONYXKEYS.COLLECTION.REPORT}${chatReport.reportID}`, chatReport);

            // If this is an optimistic report, we likely don't have their personal details yet so we set it here optimistically as well
            const optimisticPersonalDetailsListAction = {
                accountID: newAssigneeAccountID,
                avatar: lodashGet(allPersonalDetails, [newAssigneeAccountID, 'avatar'], UserUtils.getDefaultAvatarURL(newAssigneeAccountID)),
                displayName: lodashGet(allPersonalDetails, [newAssigneeAccountID, 'displayName'], assignee),
                login: assignee,
            };
            Onyx.merge(ONYXKEYS.PERSONAL_DETAILS_LIST, {[newAssigneeAccountID]: optimisticPersonalDetailsListAction});
        }

        setAssigneeChatReport(chatReport);

        // If there is no share destination set, automatically set it to the assignee chat report
        // This allows for a much quicker process when creating a new task and is likely the desired share destination most times
        if (!shareDestination) {
            setShareDestinationValue(chatReport.reportID);
        }
    }

    // This is only needed for creation of a new task and so it should only be stored locally
    Onyx.merge(ONYXKEYS.TASK, {assignee, assigneeAccountID: newAssigneeAccountID});
}

/**
 * Sets the parentReportID value for the task
 * @param {string} parentReportID
 */
function setParentReportID(parentReportID) {
    // This is only needed for creation of a new task and so it should only be stored locally
    Onyx.merge(ONYXKEYS.TASK, {parentReportID});
}

/**
 * Clears out the task info from the store and navigates to the NewTaskDetails page
 * @param {string} reportID
 */
function clearOutTaskInfoAndNavigate(reportID) {
    clearOutTaskInfo();
    setParentReportID(reportID);
    Navigation.navigate(ROUTES.NEW_TASK_DETAILS);
}

/**
 * Get the assignee data
 *
 * @param {Object} details
 * @returns {Object}
 */
function getAssignee(details) {
    if (!details) {
        return {
            icons: [],
            displayName: '',
            subtitle: '',
        };
    }
    const source = UserUtils.getAvatar(lodashGet(details, 'avatar', ''), lodashGet(details, 'accountID', -1));
    return {
        icons: [{source, type: 'avatar', name: details.login}],
        displayName: details.displayName,
        subtitle: details.login,
    };
}

/**
 * Get the share destination data
 * @param {Object} reportID
 * @param {Object} reports
 * @param {Object} personalDetails
 * @returns {Object}
 * */
function getShareDestination(reportID, reports, personalDetails) {
    const report = lodashGet(reports, `report_${reportID}`, {});
    let subtitle = '';
    if (ReportUtils.isChatReport(report) && ReportUtils.isDM(report) && ReportUtils.hasSingleParticipant(report)) {
        subtitle = LocalePhoneNumber.formatPhoneNumber(report.participants[0]);
    } else {
        subtitle = ReportUtils.getChatRoomSubtitle(report);
    }
    return {
        icons: ReportUtils.getIcons(report, personalDetails, Expensicons.FallbackAvatar, ReportUtils.isIOUReport(report)),
        displayName: ReportUtils.getReportName(report),
        subtitle,
    };
}

/**
 * Cancels a task by setting the report state to SUBMITTED and status to CLOSED
 * @param {string} taskReportID
 * @param {string} taskTitle
 * @param {number} originalStateNum
 * @param {number} originalStatusNum
 */
function cancelTask(taskReportID, taskTitle, originalStateNum, originalStatusNum) {
    const message = `canceled task: ${taskTitle}`;
    const optimisticCancelReportAction = ReportUtils.buildOptimisticTaskReportAction(taskReportID, CONST.REPORT.ACTIONS.TYPE.TASKCANCELLED, message);
    const optimisticReportActionID = optimisticCancelReportAction.reportActionID;

    const optimisticData = [
        {
            onyxMethod: Onyx.METHOD.MERGE,
            key: `${ONYXKEYS.COLLECTION.REPORT}${taskReportID}`,
            value: {
                stateNum: CONST.REPORT.STATE_NUM.SUBMITTED,
                statusNum: CONST.REPORT.STATUS.CLOSED,
            },
        },
        {
            onyxMethod: Onyx.METHOD.MERGE,
            key: `${ONYXKEYS.COLLECTION.REPORT}${taskReportID}`,
            value: {
                lastVisibleActionCreated: optimisticCancelReportAction.created,
                lastMessageText: message,
                lastActorAccountID: optimisticCancelReportAction.actorAccountID,
            },
        },
        {
            onyxMethod: Onyx.METHOD.MERGE,
            key: `${ONYXKEYS.COLLECTION.REPORT_ACTIONS}${taskReportID}`,
            value: {
                [optimisticReportActionID]: optimisticCancelReportAction,
            },
        },
    ];

    const successData = [
        {
            onyxMethod: Onyx.METHOD.MERGE,
            key: `${ONYXKEYS.COLLECTION.REPORT_ACTIONS}${taskReportID}`,
            value: {
                [optimisticReportActionID]: {
                    pendingAction: null,
                },
            },
        },
    ];

    const failureData = [
        {
            onyxMethod: Onyx.METHOD.MERGE,
            key: `${ONYXKEYS.COLLECTION.REPORT}${taskReportID}`,
            value: {
                stateNum: originalStateNum,
                statusNum: originalStatusNum,
            },
        },
        {
            onyxMethod: Onyx.METHOD.MERGE,
            key: `${ONYXKEYS.COLLECTION.REPORT_ACTIONS}${taskReportID}`,
            value: {
                [optimisticReportActionID]: null,
            },
        },
    ];

    API.write('CancelTask', {cancelledTaskReportActionID: optimisticReportActionID, taskReportID}, {optimisticData, successData, failureData});
}

/**
 * Closes the current open task modal and clears out the task info from the store.
 */
function dismissModalAndClearOutTaskInfo() {
    Navigation.dismissModal();
    clearOutTaskInfo();
}

/**
 * Returns Task assignee accountID
 *
 * @param {Object} taskReport
 * @returns {Number|null}
 */
function getTaskAssigneeAccountID(taskReport) {
    if (!taskReport) {
        return null;
    }

    if (taskReport.managerID) {
        return taskReport.managerID;
    }

    const reportAction = ReportActionsUtils.getParentReportAction(taskReport);
    return lodashGet(reportAction, 'childManagerAccountID');
}

/**
 * Returns Task owner accountID
 *
 * @param {Object} taskReport
 * @returns {Number|null}
 */
function getTaskOwnerAccountID(taskReport) {
    return lodashGet(taskReport, 'ownerAccountID', null);
}

/**
 * Check if current user is either task assignee or task owner
 *
 * @param {Object} taskReport
 * @param {Number} sessionAccountID
 * @returns {Boolean}
 */
function isTaskAssigneeOrTaskOwner(taskReport, sessionAccountID) {
    return sessionAccountID === getTaskOwnerAccountID(taskReport) || sessionAccountID === getTaskAssigneeAccountID(taskReport);
}

export {
    createTaskAndNavigate,
    editTaskAndNavigate,
    setTitleValue,
    setDescriptionValue,
    setTaskReport,
    setDetailsValue,
    setAssigneeValue,
    setShareDestinationValue,
    clearOutTaskInfo,
    reopenTask,
    completeTask,
    clearOutTaskInfoAndNavigate,
    getAssignee,
    getShareDestination,
    cancelTask,
    dismissModalAndClearOutTaskInfo,
    getTaskAssigneeAccountID,
    isTaskAssigneeOrTaskOwner,
};<|MERGE_RESOLUTION|>--- conflicted
+++ resolved
@@ -61,27 +61,16 @@
  *
  */
 
-<<<<<<< HEAD
 function createTaskAndNavigate(parentReportID, title, description, assignee, assigneeAccountID = 0, assigneeChatReport = {}) {
     const optimisticTaskReport = ReportUtils.buildOptimisticTaskReport(currentUserEmail, currentUserAccountID, assigneeAccountID, parentReportID, title, description);
-    const optimisticTaskCreatedAction = ReportUtils.buildOptimisticCreatedReportAction(optimisticTaskReport.reportID);
-=======
-function createTaskAndNavigate(parentReportID, title, description, assignee, assigneeAccountID = 0) {
-    // Create the task report
-    const optimisticTaskReport = ReportUtils.buildOptimisticTaskReport(currentUserAccountID, assigneeAccountID, parentReportID, title, description);
->>>>>>> e6daea8b
 
     const assigneeChatReportID = assigneeChatReport.reportID;
     const taskReportID = optimisticTaskReport.reportID;
     let optimisticAssigneeAddComment;
     let optimisticChatCreatedReportAction;
 
-<<<<<<< HEAD
     // Parent ReportAction indicating that a task has been created
-=======
-    // Create the CreatedReportAction on the task
     const optimisticTaskCreatedAction = ReportUtils.buildOptimisticCreatedReportAction(currentUserEmail);
->>>>>>> e6daea8b
     const optimisticAddCommentReport = ReportUtils.buildOptimisticTaskCommentReportAction(taskReportID, title, assignee, assigneeAccountID, `Created a task: ${title}`, parentReportID);
     optimisticTaskReport.parentReportActionID = optimisticAddCommentReport.reportAction.reportActionID;
 
@@ -269,32 +258,9 @@
             failureData.push({
                 onyxMethod: Onyx.METHOD.MERGE,
                 key: `${ONYXKEYS.COLLECTION.REPORT_ACTIONS}${assigneeChatReportID}`,
-<<<<<<< HEAD
                 value: {[optimisticAssigneeAddComment.reportAction.reportActionID]: {pendingAction: null}},
             });
         }
-=======
-                value: {[optimisticAssigneeAddComment.reportAction.reportActionID]: optimisticAssigneeAddComment.reportAction},
-            },
-            {
-                onyxMethod: Onyx.METHOD.MERGE,
-                key: `${ONYXKEYS.COLLECTION.REPORT}${assigneeChatReportID}`,
-                value: optimisticAssigneeReport,
-            },
-        );
-
-        successData.push({
-            onyxMethod: Onyx.METHOD.MERGE,
-            key: `${ONYXKEYS.COLLECTION.REPORT_ACTIONS}${assigneeChatReportID}`,
-            value: {[optimisticAssigneeAddComment.reportAction.reportActionID]: {pendingAction: null}},
-        });
-
-        failureData.push({
-            onyxMethod: Onyx.METHOD.MERGE,
-            key: `${ONYXKEYS.COLLECTION.REPORT_ACTIONS}${assigneeChatReportID}`,
-            value: {[optimisticAssigneeAddComment.reportAction.reportActionID]: {pendingAction: null}},
-        });
->>>>>>> e6daea8b
     }
 
     API.write(
@@ -623,35 +589,14 @@
     Onyx.merge(ONYXKEYS.TASK, {shareDestination});
 }
 
-/**
-<<<<<<< HEAD
- * Sets the assigneeChatReport details for the task
- * @param {Object} chatReport
- */
+/* Sets the assigneeChatReport details for the task
+* @param {Object} chatReport
+*/
 function setAssigneeChatReport(chatReport) {
-    Onyx.merge(ONYXKEYS.TASK, {assigneeChatReport: chatReport});
-}
-
-/**
- * Auto-assign participant when creating a task in a DM
- * @param {String} reportID
- */
-
-function setAssigneeValueWithParentReportID(reportID) {
-    const report = ReportUtils.getReport(reportID);
-    const isDefault = !(ReportUtils.isChatRoom(report) || ReportUtils.isPolicyExpenseChat(report));
-    const participants = lodashGet(report, 'participants', []);
-    const hasMultipleParticipants = participants.length > 1;
-    if (!isDefault || hasMultipleParticipants || report.parentReportID) {
-        return;
-    }
-
-    Onyx.merge(ONYXKEYS.TASK, {assignee: participants[0]});
-}
-
-/**
-=======
->>>>>>> e6daea8b
+   Onyx.merge(ONYXKEYS.TASK, {assigneeChatReport: chatReport});
+}
+
+/**
  * Sets the assignee value for the task and checks for an existing chat with the assignee
  * If there is no existing chat, it creates an optimistic chat report
  * It also sets the shareDestination as that chat report if a share destination isn't already set
