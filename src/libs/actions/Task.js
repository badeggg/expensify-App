--- conflicted
+++ resolved
@@ -7,11 +7,8 @@
 import * as Report from './Report';
 import Navigation from '../Navigation/Navigation';
 import ROUTES from '../../ROUTES';
-<<<<<<< HEAD
 import CONST from '../../CONST';
-=======
 import DateUtils from '../DateUtils';
->>>>>>> 5df596f1
 
 /**
  * Clears out the task info from the store
