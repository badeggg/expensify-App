import {PUBLIC_DOMAINS} from 'expensify-common/lib/CONST';
import ExpensiMark from 'expensify-common/lib/ExpensiMark';
import Str from 'expensify-common/lib/str';
import {escapeRegExp} from 'lodash';
import lodashClone from 'lodash/clone';
import lodashUnion from 'lodash/union';
import type {NullishDeep, OnyxCollection, OnyxEntry, OnyxUpdate} from 'react-native-onyx';
import Onyx from 'react-native-onyx';
import type {ValueOf} from 'type-fest';
import * as API from '@libs/API';
import type {
    AddMembersToWorkspaceParams,
    CreateWorkspaceFromIOUPaymentParams,
    CreateWorkspaceParams,
    DeleteMembersFromWorkspaceParams,
    DeleteWorkspaceAvatarParams,
    DeleteWorkspaceParams,
    OpenDraftWorkspaceRequestParams,
    OpenWorkspaceInvitePageParams,
    OpenWorkspaceMembersPageParams,
    OpenWorkspaceParams,
    OpenWorkspaceReimburseViewParams,
    SetWorkspaceApprovalModeParams,
    SetWorkspaceAutoReportingParams,
    UpdateWorkspaceAvatarParams,
    UpdateWorkspaceCustomUnitAndRateParams,
    UpdateWorkspaceDescriptionParams,
    UpdateWorkspaceGeneralSettingsParams,
} from '@libs/API/parameters';
import {READ_COMMANDS, WRITE_COMMANDS} from '@libs/API/types';
import DateUtils from '@libs/DateUtils';
import * as ErrorUtils from '@libs/ErrorUtils';
import Log from '@libs/Log';
import * as NumberUtils from '@libs/NumberUtils';
import * as OptionsListUtils from '@libs/OptionsListUtils';
import * as PersonalDetailsUtils from '@libs/PersonalDetailsUtils';
import * as ReportActionsUtils from '@libs/ReportActionsUtils';
import * as ReportUtils from '@libs/ReportUtils';
import * as TransactionUtils from '@libs/TransactionUtils';
import CONST from '@src/CONST';
import ONYXKEYS from '@src/ONYXKEYS';
import type {
    InvitedEmailsToAccountIDs,
    PersonalDetailsList,
    Policy,
    PolicyMember,
    PolicyTagList,
    RecentlyUsedCategories,
    RecentlyUsedTags,
    ReimbursementAccount,
    Report,
    ReportAction,
    Transaction,
} from '@src/types/onyx';
import type {Errors} from '@src/types/onyx/OnyxCommon';
import type {Attributes, CustomUnit, Rate, Unit} from '@src/types/onyx/Policy';
import type {OnyxData} from '@src/types/onyx/Request';
import type {EmptyObject} from '@src/types/utils/EmptyObject';
import {isEmptyObject} from '@src/types/utils/EmptyObject';

type AnnounceRoomMembersOnyxData = {
    onyxOptimisticData: OnyxUpdate[];
    onyxFailureData: OnyxUpdate[];
};

type ReportCreationData = Record<
    string,
    {
        reportID: string;
        reportActionID?: string;
    }
>;

type WorkspaceMembersChats = {
    onyxSuccessData: OnyxUpdate[];
    onyxOptimisticData: OnyxUpdate[];
    onyxFailureData: OnyxUpdate[];
    reportCreationData: ReportCreationData;
};

type OptimisticCustomUnits = {
    customUnits: Record<string, CustomUnit>;
    customUnitID: string;
    customUnitRateID: string;
    outputCurrency: string;
};

type PoliciesRecord = Record<string, OnyxEntry<Policy>>;

type NewCustomUnit = {
    customUnitID: string;
    name: string;
    attributes: Attributes;
    rates: Rate;
};

const allPolicies: OnyxCollection<Policy> = {};
Onyx.connect({
    key: ONYXKEYS.COLLECTION.POLICY,
    callback: (val, key) => {
        if (!key) {
            return;
        }
        if (val === null || val === undefined) {
            // If we are deleting a policy, we have to check every report linked to that policy
            // and unset the draft indicator (pencil icon) alongside removing any draft comments. Clearing these values will keep the newly archived chats from being displayed in the LHN.
            // More info: https://github.com/Expensify/App/issues/14260
            const policyID = key.replace(ONYXKEYS.COLLECTION.POLICY, '');
            const policyReports = ReportUtils.getAllPolicyReports(policyID);
            const cleanUpMergeQueries: Record<`${typeof ONYXKEYS.COLLECTION.REPORT}${string}`, NullishDeep<Report>> = {};
            const cleanUpSetQueries: Record<`${typeof ONYXKEYS.COLLECTION.REPORT_DRAFT_COMMENT}${string}` | `${typeof ONYXKEYS.COLLECTION.REPORT_ACTIONS_DRAFTS}${string}`, null> = {};
            policyReports.forEach((policyReport) => {
                if (!policyReport) {
                    return;
                }
                const {reportID} = policyReport;
                cleanUpMergeQueries[`${ONYXKEYS.COLLECTION.REPORT}${reportID}`] = {hasDraft: false};
                cleanUpSetQueries[`${ONYXKEYS.COLLECTION.REPORT_DRAFT_COMMENT}${reportID}`] = null;
                cleanUpSetQueries[`${ONYXKEYS.COLLECTION.REPORT_ACTIONS_DRAFTS}${reportID}`] = null;
            });
            Onyx.mergeCollection(ONYXKEYS.COLLECTION.REPORT, cleanUpMergeQueries);
            Onyx.multiSet(cleanUpSetQueries);
            delete allPolicies[key];
            return;
        }

        allPolicies[key] = val;
    },
});

let allReports: OnyxCollection<Report> = null;
Onyx.connect({
    key: ONYXKEYS.COLLECTION.REPORT,
    waitForCollectionCallback: true,
    callback: (value) => (allReports = value),
});

let allPolicyMembers: OnyxCollection<PolicyMember>;
Onyx.connect({
    key: ONYXKEYS.COLLECTION.POLICY_MEMBERS,
    waitForCollectionCallback: true,
    callback: (val) => {
        allPolicyMembers = val;
    },
});

let lastAccessedWorkspacePolicyID: OnyxEntry<string> = null;
Onyx.connect({
    key: ONYXKEYS.LAST_ACCESSED_WORKSPACE_POLICY_ID,
    callback: (value) => (lastAccessedWorkspacePolicyID = value),
});

let sessionEmail = '';
let sessionAccountID = 0;
Onyx.connect({
    key: ONYXKEYS.SESSION,
    callback: (val) => {
        sessionEmail = val?.email ?? '';
        sessionAccountID = val?.accountID ?? -1;
    },
});

let allPersonalDetails: OnyxEntry<PersonalDetailsList>;
Onyx.connect({
    key: ONYXKEYS.PERSONAL_DETAILS_LIST,
    callback: (val) => (allPersonalDetails = val),
});

let reimbursementAccount: OnyxEntry<ReimbursementAccount>;
Onyx.connect({
    key: ONYXKEYS.REIMBURSEMENT_ACCOUNT,
    callback: (val) => (reimbursementAccount = val),
});

let allRecentlyUsedCategories: OnyxCollection<RecentlyUsedCategories> = {};
Onyx.connect({
    key: ONYXKEYS.COLLECTION.POLICY_RECENTLY_USED_CATEGORIES,
    waitForCollectionCallback: true,
    callback: (val) => (allRecentlyUsedCategories = val),
});

let allPolicyTags: OnyxCollection<PolicyTagList> = {};
Onyx.connect({
    key: ONYXKEYS.COLLECTION.POLICY_TAGS,
    waitForCollectionCallback: true,
    callback: (value) => {
        if (!value) {
            allPolicyTags = {};
            return;
        }

        allPolicyTags = value;
    },
});

let allRecentlyUsedTags: OnyxCollection<RecentlyUsedTags> = {};
Onyx.connect({
    key: ONYXKEYS.COLLECTION.POLICY_RECENTLY_USED_TAGS,
    waitForCollectionCallback: true,
    callback: (val) => (allRecentlyUsedTags = val),
});

/**
 * Stores in Onyx the policy ID of the last workspace that was accessed by the user
 */
function updateLastAccessedWorkspace(policyID: OnyxEntry<string>) {
    Onyx.set(ONYXKEYS.LAST_ACCESSED_WORKSPACE_POLICY_ID, policyID);
}

/**
 * Check if the user has any active free policies (aka workspaces)
 */
function hasActiveFreePolicy(policies: Array<OnyxEntry<Policy>> | PoliciesRecord): boolean {
    const adminFreePolicies = Object.values(policies).filter((policy) => policy && policy.type === CONST.POLICY.TYPE.FREE && policy.role === CONST.POLICY.ROLE.ADMIN);

    if (adminFreePolicies.length === 0) {
        return false;
    }

    if (adminFreePolicies.some((policy) => !policy?.pendingAction)) {
        return true;
    }

    if (adminFreePolicies.some((policy) => policy?.pendingAction === CONST.RED_BRICK_ROAD_PENDING_ACTION.ADD)) {
        return true;
    }

    if (adminFreePolicies.some((policy) => policy?.pendingAction === CONST.RED_BRICK_ROAD_PENDING_ACTION.DELETE)) {
        return false;
    }

    // If there are no add or delete pending actions the only option left is an update
    // pendingAction, in which case we should return true.
    return true;
}

/**
 * Delete the workspace
 */
function deleteWorkspace(policyID: string, policyName: string) {
    if (!allPolicies) {
        return;
    }

    const filteredPolicies = Object.values(allPolicies).filter((policy): policy is Policy => policy?.id !== policyID);
    const optimisticData: OnyxUpdate[] = [
        {
            onyxMethod: Onyx.METHOD.MERGE,
            key: `${ONYXKEYS.COLLECTION.POLICY}${policyID}`,
            value: {
                avatar: '',
                pendingAction: CONST.RED_BRICK_ROAD_PENDING_ACTION.DELETE,
                errors: null,
            },
        },
        ...(!hasActiveFreePolicy(filteredPolicies)
            ? [
                  {
                      onyxMethod: Onyx.METHOD.MERGE,
                      key: ONYXKEYS.REIMBURSEMENT_ACCOUNT,
                      value: {
                          errors: null,
                      },
                  },
              ]
            : []),
    ];

    const reportsToArchive = Object.values(allReports ?? {}).filter(
        (report) => report?.policyID === policyID && (ReportUtils.isChatRoom(report) || ReportUtils.isPolicyExpenseChat(report) || ReportUtils.isTaskReport(report)),
    );
    reportsToArchive.forEach((report) => {
        const {reportID, ownerAccountID} = report ?? {};
        optimisticData.push({
            onyxMethod: Onyx.METHOD.MERGE,
            key: `${ONYXKEYS.COLLECTION.REPORT}${reportID}`,
            value: {
                stateNum: CONST.REPORT.STATE_NUM.APPROVED,
                statusNum: CONST.REPORT.STATUS_NUM.CLOSED,
                hasDraft: false,
                oldPolicyName: allPolicies?.[`${ONYXKEYS.COLLECTION.POLICY}${policyID}`]?.name ?? '',
            },
        });

        optimisticData.push({
            onyxMethod: Onyx.METHOD.SET,
            key: `${ONYXKEYS.COLLECTION.REPORT_ACTIONS_DRAFTS}${reportID}`,
            value: null,
        });

        // Add closed actions to all chat reports linked to this policy
        // Announce & admin chats have FAKE owners, but workspace chats w/ users do have owners.
        let emailClosingReport: string = CONST.POLICY.OWNER_EMAIL_FAKE;
        if (!!ownerAccountID && ownerAccountID !== CONST.POLICY.OWNER_ACCOUNT_ID_FAKE) {
            emailClosingReport = allPersonalDetails?.[ownerAccountID]?.login ?? '';
        }
        const optimisticClosedReportAction = ReportUtils.buildOptimisticClosedReportAction(emailClosingReport, policyName, CONST.REPORT.ARCHIVE_REASON.POLICY_DELETED);
        const optimisticReportActions: Record<string, ReportAction> = {};
        optimisticReportActions[optimisticClosedReportAction.reportActionID] = optimisticClosedReportAction as ReportAction;
        optimisticData.push({
            onyxMethod: Onyx.METHOD.MERGE,
            key: `${ONYXKEYS.COLLECTION.REPORT_ACTIONS}${reportID}`,
            value: optimisticReportActions,
        });
    });

    // Restore the old report stateNum and statusNum
    const failureData: OnyxUpdate[] = [
        {
            onyxMethod: Onyx.METHOD.MERGE,
            key: ONYXKEYS.REIMBURSEMENT_ACCOUNT,
            value: {
                errors: reimbursementAccount?.errors ?? null,
            },
        },
    ];

    reportsToArchive.forEach((report) => {
        const {reportID, stateNum, statusNum, hasDraft, oldPolicyName} = report ?? {};
        failureData.push({
            onyxMethod: Onyx.METHOD.MERGE,
            key: `${ONYXKEYS.COLLECTION.REPORT}${reportID}`,
            value: {
                stateNum,
                statusNum,
                hasDraft,
                oldPolicyName,
            },
        });
    });

    const params: DeleteWorkspaceParams = {policyID};

    API.write(WRITE_COMMANDS.DELETE_WORKSPACE, params, {optimisticData, failureData});

    // Reset the lastAccessedWorkspacePolicyID
    if (policyID === lastAccessedWorkspacePolicyID) {
        updateLastAccessedWorkspace(null);
    }
}

/**
 * Is the user an admin of a free policy (aka workspace)?
 */
function isAdminOfFreePolicy(policies?: PoliciesRecord): boolean {
    return Object.values(policies ?? {}).some((policy) => policy && policy.type === CONST.POLICY.TYPE.FREE && policy.role === CONST.POLICY.ROLE.ADMIN);
}

/**
 * Build optimistic data for adding members to the announcement room
 */
function buildAnnounceRoomMembersOnyxData(policyID: string, accountIDs: number[]): AnnounceRoomMembersOnyxData {
    const announceReport = ReportUtils.getRoom(CONST.REPORT.CHAT_TYPE.POLICY_ANNOUNCE, policyID);
    const announceRoomMembers: AnnounceRoomMembersOnyxData = {
        onyxOptimisticData: [],
        onyxFailureData: [],
    };

    if (!announceReport) {
        return announceRoomMembers;
    }

    if (announceReport?.participantAccountIDs) {
        // Everyone in special policy rooms is visible
        const participantAccountIDs = [...announceReport.participantAccountIDs, ...accountIDs];

        announceRoomMembers.onyxOptimisticData.push({
            onyxMethod: Onyx.METHOD.MERGE,
            key: `${ONYXKEYS.COLLECTION.REPORT}${announceReport?.reportID}`,
            value: {
                participantAccountIDs,
                visibleChatMemberAccountIDs: participantAccountIDs,
            },
        });
    }

    announceRoomMembers.onyxFailureData.push({
        onyxMethod: Onyx.METHOD.MERGE,
        key: `${ONYXKEYS.COLLECTION.REPORT}${announceReport?.reportID}`,
        value: {
            participantAccountIDs: announceReport?.participantAccountIDs,
            visibleChatMemberAccountIDs: announceReport?.visibleChatMemberAccountIDs,
        },
    });
    return announceRoomMembers;
}

function setWorkspaceAutoReporting(policyID: string, enabled: boolean) {
    const optimisticData: OnyxUpdate[] = [
        {
            onyxMethod: Onyx.METHOD.MERGE,
            key: `${ONYXKEYS.COLLECTION.POLICY}${policyID}`,
            value: {
                autoReporting: enabled,
                pendingFields: {isAutoApprovalEnabled: CONST.RED_BRICK_ROAD_PENDING_ACTION.UPDATE},
            },
        },
    ];

    const failureData: OnyxUpdate[] = [
        {
            onyxMethod: Onyx.METHOD.MERGE,
            key: `${ONYXKEYS.COLLECTION.POLICY}${policyID}`,
            value: {
                autoReporting: !enabled,
                pendingFields: {isAutoApprovalEnabled: null},
            },
        },
    ];

    const successData: OnyxUpdate[] = [
        {
            onyxMethod: Onyx.METHOD.MERGE,
            key: `${ONYXKEYS.COLLECTION.POLICY}${policyID}`,
            value: {
                pendingFields: {isAutoApprovalEnabled: null},
            },
        },
    ];

    const params: SetWorkspaceAutoReportingParams = {policyID, enabled};
    API.write(WRITE_COMMANDS.SET_WORKSPACE_AUTO_REPORTING, params, {optimisticData, failureData, successData});
}

function setWorkspaceApprovalMode(policyID: string, approver: string, approvalMode: ValueOf<typeof CONST.POLICY.APPROVAL_MODE>) {
    const isAutoApprovalEnabled = approvalMode === CONST.POLICY.APPROVAL_MODE.BASIC;

    const value = {
        approver,
        approvalMode,
        isAutoApprovalEnabled,
    };

    const optimisticData: OnyxUpdate[] = [
        {
            onyxMethod: Onyx.METHOD.MERGE,
            key: `${ONYXKEYS.COLLECTION.POLICY}${policyID}`,
            value: {
                ...value,
                pendingFields: {approvalMode: CONST.RED_BRICK_ROAD_PENDING_ACTION.UPDATE},
            },
        },
    ];

    const failureData: OnyxUpdate[] = [
        {
            onyxMethod: Onyx.METHOD.MERGE,
            key: `${ONYXKEYS.COLLECTION.POLICY}${policyID}`,
            value: {
                pendingFields: {approvalMode: null},
            },
        },
    ];

    const successData: OnyxUpdate[] = [
        {
            onyxMethod: Onyx.METHOD.MERGE,
            key: `${ONYXKEYS.COLLECTION.POLICY}${policyID}`,
            value: {
                pendingFields: {approvalMode: null},
            },
        },
    ];

    const params: SetWorkspaceApprovalModeParams = {policyID, value: JSON.stringify(value)};
    API.write(WRITE_COMMANDS.SET_WORKSPACE_APPROVAL_MODE, params, {optimisticData, failureData, successData});
}

/**
 * Build optimistic data for removing users from the announcement room
 */
function removeOptimisticAnnounceRoomMembers(policyID: string, accountIDs: number[]): AnnounceRoomMembersOnyxData {
    const announceReport = ReportUtils.getRoom(CONST.REPORT.CHAT_TYPE.POLICY_ANNOUNCE, policyID);
    const announceRoomMembers: AnnounceRoomMembersOnyxData = {
        onyxOptimisticData: [],
        onyxFailureData: [],
    };

    if (!announceReport) {
        return announceRoomMembers;
    }

    if (announceReport?.participantAccountIDs) {
        const remainUsers = announceReport.participantAccountIDs.filter((e) => !accountIDs.includes(e));
        announceRoomMembers.onyxOptimisticData.push({
            onyxMethod: Onyx.METHOD.MERGE,
            key: `${ONYXKEYS.COLLECTION.REPORT}${announceReport.reportID}`,
            value: {
                participantAccountIDs: [...remainUsers],
                visibleChatMemberAccountIDs: [...remainUsers],
            },
        });

        announceRoomMembers.onyxFailureData.push({
            onyxMethod: Onyx.METHOD.MERGE,
            key: `${ONYXKEYS.COLLECTION.REPORT}${announceReport.reportID}`,
            value: {
                participantAccountIDs: announceReport.participantAccountIDs,
                visibleChatMemberAccountIDs: announceReport.visibleChatMemberAccountIDs,
            },
        });
    }

    return announceRoomMembers;
}

/**
 * Remove the passed members from the policy employeeList
 * Please see https://github.com/Expensify/App/blob/main/README.md#Security for more details
 */
function removeMembers(accountIDs: number[], policyID: string) {
    // In case user selects only themselves (admin), their email will be filtered out and the members
    // array passed will be empty, prevent the function from proceeding in that case as there is no one to remove
    if (accountIDs.length === 0) {
        return;
    }

    const membersListKey = `${ONYXKEYS.COLLECTION.POLICY_MEMBERS}${policyID}` as const;
    const policy = ReportUtils.getPolicy(policyID);
    const workspaceChats = ReportUtils.getWorkspaceChats(policyID, accountIDs);
    const optimisticClosedReportActions = workspaceChats.map(() => ReportUtils.buildOptimisticClosedReportAction(sessionEmail, policy.name, CONST.REPORT.ARCHIVE_REASON.REMOVED_FROM_POLICY));

    const announceRoomMembers = removeOptimisticAnnounceRoomMembers(policyID, accountIDs);

    const optimisticMembersState: OnyxCollection<PolicyMember> = {};
    const successMembersState: OnyxCollection<PolicyMember> = {};
    const failureMembersState: OnyxCollection<PolicyMember> = {};
    accountIDs.forEach((accountID) => {
        optimisticMembersState[accountID] = {pendingAction: CONST.RED_BRICK_ROAD_PENDING_ACTION.DELETE};
        successMembersState[accountID] = null;
        failureMembersState[accountID] = {errors: ErrorUtils.getMicroSecondOnyxError('workspace.people.error.genericRemove')};
    });

    const optimisticData: OnyxUpdate[] = [
        {
            onyxMethod: Onyx.METHOD.MERGE,
            key: membersListKey,
            value: optimisticMembersState,
        },
        ...announceRoomMembers.onyxOptimisticData,
    ];

    workspaceChats.forEach((report) => {
        optimisticData.push({
            onyxMethod: Onyx.METHOD.MERGE,
            key: `${ONYXKEYS.COLLECTION.REPORT}${report?.reportID}`,
            value: {
                statusNum: CONST.REPORT.STATUS_NUM.CLOSED,
                stateNum: CONST.REPORT.STATE_NUM.APPROVED,
                oldPolicyName: policy.name,
                hasDraft: false,
            },
        });
    });
    optimisticClosedReportActions.forEach((reportAction, index) => {
        optimisticData.push({
            onyxMethod: Onyx.METHOD.MERGE,
            key: `${ONYXKEYS.COLLECTION.REPORT_ACTIONS}${workspaceChats?.[index]?.reportID}`,
            value: {[reportAction.reportActionID]: reportAction as ReportAction},
        });
    });

    // If the policy has primaryLoginsInvited, then it displays informative messages on the members page about which primary logins were added by secondary logins.
    // If we delete all these logins then we should clear the informative messages since they are no longer relevant.
    if (!isEmptyObject(policy?.primaryLoginsInvited ?? {})) {
        // Take the current policy members and remove them optimistically
        const policyMemberAccountIDs = Object.keys(allPolicyMembers?.[`${ONYXKEYS.COLLECTION.POLICY_MEMBERS}${policyID}`] ?? {}).map((accountID) => Number(accountID));
        const remainingMemberAccountIDs = policyMemberAccountIDs.filter((accountID) => !accountIDs.includes(accountID));
        const remainingLogins: string[] = PersonalDetailsUtils.getLoginsByAccountIDs(remainingMemberAccountIDs);
        const invitedPrimaryToSecondaryLogins: Record<string, string> = {};

        if (policy.primaryLoginsInvited) {
            Object.keys(policy.primaryLoginsInvited).forEach((key) => (invitedPrimaryToSecondaryLogins[policy.primaryLoginsInvited?.[key] ?? ''] = key));
        }

        // Then, if no remaining members exist that were invited by a secondary login, clear the informative messages
        if (!remainingLogins.some((remainingLogin) => !!invitedPrimaryToSecondaryLogins[remainingLogin])) {
            optimisticData.push({
                onyxMethod: Onyx.METHOD.MERGE,
                key: membersListKey,
                value: {
                    primaryLoginsInvited: null,
                },
            });
        }
    }

    const successData: OnyxUpdate[] = [
        {
            onyxMethod: Onyx.METHOD.MERGE,
            key: membersListKey,
            value: successMembersState,
        },
    ];

    const filteredWorkspaceChats = workspaceChats.filter((report): report is Report => report !== null);
    const failureData: OnyxUpdate[] = [
        {
            onyxMethod: Onyx.METHOD.MERGE,
            key: membersListKey,
            value: failureMembersState,
        },
        ...announceRoomMembers.onyxFailureData,
    ];

    filteredWorkspaceChats.forEach(({reportID, stateNum, statusNum, hasDraft, oldPolicyName = null}) => {
        failureData.push({
            onyxMethod: Onyx.METHOD.MERGE,
            key: `${ONYXKEYS.COLLECTION.REPORT}${reportID}`,
            value: {
                stateNum,
                statusNum,
                hasDraft,
                oldPolicyName,
            },
        });
    });
    optimisticClosedReportActions.forEach((reportAction, index) => {
        failureData.push({
            onyxMethod: Onyx.METHOD.MERGE,
            key: `${ONYXKEYS.COLLECTION.REPORT_ACTIONS}${workspaceChats?.[index]?.reportID}`,
            value: {[reportAction.reportActionID]: null},
        });
    });

    const params: DeleteMembersFromWorkspaceParams = {
        emailList: accountIDs.map((accountID) => allPersonalDetails?.[accountID]?.login).join(','),
        policyID,
    };

    API.write(WRITE_COMMANDS.DELETE_MEMBERS_FROM_WORKSPACE, params, {optimisticData, successData, failureData});
}

/**
 * Optimistically create a chat for each member of the workspace, creates both optimistic and success data for onyx.
 *
 * @returns - object with onyxSuccessData, onyxOptimisticData, and optimisticReportIDs (map login to reportID)
 */
function createPolicyExpenseChats(policyID: string, invitedEmailsToAccountIDs: InvitedEmailsToAccountIDs, hasOutstandingChildRequest = false): WorkspaceMembersChats {
    const workspaceMembersChats: WorkspaceMembersChats = {
        onyxSuccessData: [],
        onyxOptimisticData: [],
        onyxFailureData: [],
        reportCreationData: {},
    };

    Object.keys(invitedEmailsToAccountIDs).forEach((email) => {
        const accountID = invitedEmailsToAccountIDs[email];
        const cleanAccountID = Number(accountID);
        const login = OptionsListUtils.addSMSDomainIfPhoneNumber(email);

        const oldChat = ReportUtils.getChatByParticipantsAndPolicy([sessionAccountID, cleanAccountID], policyID);

        // If the chat already exists, we don't want to create a new one - just make sure it's not archived
        if (oldChat) {
            workspaceMembersChats.reportCreationData[login] = {
                reportID: oldChat.reportID,
            };
            workspaceMembersChats.onyxOptimisticData.push({
                onyxMethod: Onyx.METHOD.MERGE,
                key: `${ONYXKEYS.COLLECTION.REPORT}${oldChat.reportID}`,
                value: {
                    stateNum: CONST.REPORT.STATE_NUM.OPEN,
                    statusNum: CONST.REPORT.STATUS_NUM.OPEN,
                },
            });
            return;
        }
        const optimisticReport = ReportUtils.buildOptimisticChatReport([sessionAccountID, cleanAccountID], undefined, CONST.REPORT.CHAT_TYPE.POLICY_EXPENSE_CHAT, policyID, cleanAccountID);
        const optimisticCreatedAction = ReportUtils.buildOptimisticCreatedReportAction(login);

        workspaceMembersChats.reportCreationData[login] = {
            reportID: optimisticReport.reportID,
            reportActionID: optimisticCreatedAction.reportActionID,
        };

        workspaceMembersChats.onyxOptimisticData.push({
            onyxMethod: Onyx.METHOD.SET,
            key: `${ONYXKEYS.COLLECTION.REPORT}${optimisticReport.reportID}`,
            value: {
                ...optimisticReport,
                pendingFields: {
                    createChat: CONST.RED_BRICK_ROAD_PENDING_ACTION.ADD,
                },
                isOptimisticReport: true,
                hasOutstandingChildRequest,
            },
        });
        workspaceMembersChats.onyxOptimisticData.push({
            onyxMethod: Onyx.METHOD.SET,
            key: `${ONYXKEYS.COLLECTION.REPORT_ACTIONS}${optimisticReport.reportID}`,
            value: {[optimisticCreatedAction.reportActionID]: optimisticCreatedAction},
        });

        workspaceMembersChats.onyxSuccessData.push({
            onyxMethod: Onyx.METHOD.MERGE,
            key: `${ONYXKEYS.COLLECTION.REPORT}${optimisticReport.reportID}`,
            value: {
                pendingFields: {
                    createChat: null,
                },
                errorFields: {
                    createChat: null,
                },
                isOptimisticReport: false,
            },
        });
        workspaceMembersChats.onyxSuccessData.push({
            onyxMethod: Onyx.METHOD.MERGE,
            key: `${ONYXKEYS.COLLECTION.REPORT_ACTIONS}${optimisticReport.reportID}`,
            value: {[optimisticCreatedAction.reportActionID]: {pendingAction: null}},
        });

        workspaceMembersChats.onyxFailureData.push({
            onyxMethod: Onyx.METHOD.MERGE,
            key: `${ONYXKEYS.COLLECTION.REPORT_METADATA}${optimisticReport.reportID}`,
            value: {
                isLoadingInitialReportActions: false,
            },
        });
    });
    return workspaceMembersChats;
}

/**
 * Adds members to the specified workspace/policyID
 * Please see https://github.com/Expensify/App/blob/main/README.md#Security for more details
 */
function addMembersToWorkspace(invitedEmailsToAccountIDs: InvitedEmailsToAccountIDs, welcomeNote: string, policyID: string) {
    const membersListKey = `${ONYXKEYS.COLLECTION.POLICY_MEMBERS}${policyID}` as const;
    const logins = Object.keys(invitedEmailsToAccountIDs).map((memberLogin) => OptionsListUtils.addSMSDomainIfPhoneNumber(memberLogin));
    const accountIDs = Object.values(invitedEmailsToAccountIDs);

    const newPersonalDetailsOnyxData = PersonalDetailsUtils.getNewPersonalDetailsOnyxData(logins, accountIDs);

    const announceRoomMembers = buildAnnounceRoomMembersOnyxData(policyID, accountIDs);

    // create onyx data for policy expense chats for each new member
    const membersChats = createPolicyExpenseChats(policyID, invitedEmailsToAccountIDs);

    const optimisticMembersState: OnyxCollection<PolicyMember> = {};
    const failureMembersState: OnyxCollection<PolicyMember> = {};
    accountIDs.forEach((accountID) => {
        optimisticMembersState[accountID] = {pendingAction: CONST.RED_BRICK_ROAD_PENDING_ACTION.ADD};
        failureMembersState[accountID] = {
            errors: ErrorUtils.getMicroSecondOnyxError('workspace.people.error.genericAdd'),
        };
    });

    const optimisticData: OnyxUpdate[] = [
        {
            onyxMethod: Onyx.METHOD.MERGE,
            key: membersListKey,

            // Convert to object with each key containing {pendingAction: ‘add’}
            value: optimisticMembersState,
        },
        ...newPersonalDetailsOnyxData.optimisticData,
        ...membersChats.onyxOptimisticData,
        ...announceRoomMembers.onyxOptimisticData,
    ];

    const successData: OnyxUpdate[] = [
        {
            onyxMethod: Onyx.METHOD.MERGE,
            key: membersListKey,

            // Convert to object with each key clearing pendingAction, when it is an existing account.
            // Remove the object, when it is a newly created account.
            value: accountIDs.reduce((accountIDsWithClearedPendingAction, accountID) => {
                let value = null;
                const accountAlreadyExists = !isEmptyObject(allPersonalDetails?.[accountID]);

                if (accountAlreadyExists) {
                    value = {pendingAction: null, errors: null};
                }

                return {...accountIDsWithClearedPendingAction, [accountID]: value};
            }, {}),
        },
        ...newPersonalDetailsOnyxData.finallyData,
        ...membersChats.onyxSuccessData,
    ];

    const failureData: OnyxUpdate[] = [
        {
            onyxMethod: Onyx.METHOD.MERGE,
            key: membersListKey,

            // Convert to object with each key containing the error. We don’t
            // need to remove the members since that is handled by onClose of OfflineWithFeedback.
            value: failureMembersState,
        },
        ...newPersonalDetailsOnyxData.finallyData,
        ...membersChats.onyxFailureData,
        ...announceRoomMembers.onyxFailureData,
    ];

    const params: AddMembersToWorkspaceParams = {
        employees: JSON.stringify(logins.map((login) => ({email: login}))),
        welcomeNote: new ExpensiMark().replace(welcomeNote),
        policyID,
    };
    if (!isEmptyObject(membersChats.reportCreationData)) {
        params.reportCreationData = JSON.stringify(membersChats.reportCreationData);
    }
    API.write(WRITE_COMMANDS.ADD_MEMBERS_TO_WORKSPACE, params, {optimisticData, successData, failureData});
}

/**
 * Updates a workspace avatar image
 */
function updateWorkspaceAvatar(policyID: string, file: File) {
    const optimisticData: OnyxUpdate[] = [
        {
            onyxMethod: Onyx.METHOD.MERGE,
            key: `${ONYXKEYS.COLLECTION.POLICY}${policyID}`,
            value: {
                avatar: file.uri,
                originalFileName: file.name,
                errorFields: {
                    avatar: null,
                },
                pendingFields: {
                    avatar: CONST.RED_BRICK_ROAD_PENDING_ACTION.UPDATE,
                },
            },
        },
    ];
    const finallyData: OnyxUpdate[] = [
        {
            onyxMethod: Onyx.METHOD.MERGE,
            key: `${ONYXKEYS.COLLECTION.POLICY}${policyID}`,
            value: {
                pendingFields: {
                    avatar: null,
                },
            },
        },
    ];
    const failureData: OnyxUpdate[] = [
        {
            onyxMethod: Onyx.METHOD.MERGE,
            key: `${ONYXKEYS.COLLECTION.POLICY}${policyID}`,
            value: {
                avatar: allPolicies?.[`${ONYXKEYS.COLLECTION.POLICY}${policyID}`]?.avatar,
            },
        },
    ];

    const params: UpdateWorkspaceAvatarParams = {
        policyID,
        file,
    };

    API.write(WRITE_COMMANDS.UPDATE_WORKSPACE_AVATAR, params, {optimisticData, finallyData, failureData});
}

/**
 * Deletes the avatar image for the workspace
 */
function deleteWorkspaceAvatar(policyID: string) {
    const optimisticData: OnyxUpdate[] = [
        {
            onyxMethod: Onyx.METHOD.MERGE,
            key: `${ONYXKEYS.COLLECTION.POLICY}${policyID}`,
            value: {
                pendingFields: {
                    avatar: CONST.RED_BRICK_ROAD_PENDING_ACTION.UPDATE,
                },
                errorFields: {
                    avatar: null,
                },
                avatar: '',
            },
        },
    ];
    const finallyData: OnyxUpdate[] = [
        {
            onyxMethod: Onyx.METHOD.MERGE,
            key: `${ONYXKEYS.COLLECTION.POLICY}${policyID}`,
            value: {
                pendingFields: {
                    avatar: null,
                },
            },
        },
    ];
    const failureData: OnyxUpdate[] = [
        {
            onyxMethod: Onyx.METHOD.MERGE,
            key: `${ONYXKEYS.COLLECTION.POLICY}${policyID}`,
            value: {
                errorFields: {
                    avatar: ErrorUtils.getMicroSecondOnyxError('avatarWithImagePicker.deleteWorkspaceError'),
                },
            },
        },
    ];

    const params: DeleteWorkspaceAvatarParams = {policyID};

    API.write(WRITE_COMMANDS.DELETE_WORKSPACE_AVATAR, params, {optimisticData, finallyData, failureData});
}

/**
 * Clear error and pending fields for the workspace avatar
 */
function clearAvatarErrors(policyID: string) {
    Onyx.merge(`${ONYXKEYS.COLLECTION.POLICY}${policyID}`, {
        errorFields: {
            avatar: null,
        },
        pendingFields: {
            avatar: null,
        },
    });
}

/**
 * Optimistically update the general settings. Set the general settings as pending until the response succeeds.
 * If the response fails set a general error message. Clear the error message when updating.
 */
function updateGeneralSettings(policyID: string, name: string, currency: string) {
    const policy = allPolicies?.[`${ONYXKEYS.COLLECTION.POLICY}${policyID}`];

    if (!policy) {
        return;
    }

    const distanceUnit = Object.values(policy?.customUnits ?? {}).find((unit) => unit.name === CONST.CUSTOM_UNITS.NAME_DISTANCE);
    const distanceRate = Object.values(distanceUnit?.rates ?? {}).find((rate) => rate.name === CONST.CUSTOM_UNITS.DEFAULT_RATE);

    const optimisticData: OnyxUpdate[] = [
        {
            // We use SET because it's faster than merge and avoids a race condition when setting the currency and navigating the user to the Bank account page in confirmCurrencyChangeAndHideModal
            onyxMethod: Onyx.METHOD.SET,
            key: `${ONYXKEYS.COLLECTION.POLICY}${policyID}`,
            value: {
                ...policy,

                pendingFields: {
                    generalSettings: CONST.RED_BRICK_ROAD_PENDING_ACTION.UPDATE,
                },

                // Clear errorFields in case the user didn't dismiss the general settings error
                errorFields: {
                    generalSettings: null,
                },
                name,
                outputCurrency: currency,
                ...(distanceUnit?.customUnitID && distanceRate?.customUnitRateID
                    ? {
                          customUnits: {
                              [distanceUnit?.customUnitID]: {
                                  ...distanceUnit,
                                  rates: {
                                      [distanceRate?.customUnitRateID]: {
                                          ...distanceRate,
                                          currency,
                                      },
                                  },
                              },
                          },
                      }
                    : {}),
            },
        },
    ];
    const finallyData: OnyxUpdate[] = [
        {
            onyxMethod: Onyx.METHOD.MERGE,
            key: `${ONYXKEYS.COLLECTION.POLICY}${policyID}`,
            value: {
                pendingFields: {
                    generalSettings: null,
                },
            },
        },
    ];
    const failureData: OnyxUpdate[] = [
        {
            onyxMethod: Onyx.METHOD.MERGE,
            key: `${ONYXKEYS.COLLECTION.POLICY}${policyID}`,
            value: {
                errorFields: {
                    generalSettings: ErrorUtils.getMicroSecondOnyxError('workspace.editor.genericFailureMessage'),
                },
                ...(distanceUnit?.customUnitID
                    ? {
                          customUnits: {
                              [distanceUnit.customUnitID]: distanceUnit,
                          },
                      }
                    : {}),
            },
        },
    ];

    const params: UpdateWorkspaceGeneralSettingsParams = {
        policyID,
        workspaceName: name,
        currency,
    };

    API.write(WRITE_COMMANDS.UPDATE_WORKSPACE_GENERAL_SETTINGS, params, {
        optimisticData,
        finallyData,
        failureData,
    });
}

function updateWorkspaceDescription(policyID: string, description: string, currentDescription: string) {
    if (description === currentDescription) {
        return;
    }
    const parsedDescription = ReportUtils.getParsedComment(description);

    const optimisticData: OnyxUpdate[] = [
        {
            onyxMethod: Onyx.METHOD.MERGE,
            key: `${ONYXKEYS.COLLECTION.POLICY}${policyID}`,
            value: {
                description: parsedDescription,
                pendingFields: {
                    description: CONST.RED_BRICK_ROAD_PENDING_ACTION.UPDATE,
                },
                errorFields: {
                    description: null,
                },
            },
        },
    ];
    const finallyData: OnyxUpdate[] = [
        {
            onyxMethod: Onyx.METHOD.MERGE,
            key: `${ONYXKEYS.COLLECTION.POLICY}${policyID}`,
            value: {
                pendingFields: {
                    description: null,
                },
            },
        },
    ];
    const failureData: OnyxUpdate[] = [
        {
            onyxMethod: Onyx.METHOD.MERGE,
            key: `${ONYXKEYS.COLLECTION.POLICY}${policyID}`,
            value: {
                errorFields: {
                    description: ErrorUtils.getMicroSecondOnyxError('workspace.editor.genericFailureMessage'),
                },
            },
        },
    ];

    const params: UpdateWorkspaceDescriptionParams = {
        policyID,
        description: parsedDescription,
    };

    API.write(WRITE_COMMANDS.UPDATE_WORKSPACE_DESCRIPTION, params, {
        optimisticData,
        finallyData,
        failureData,
    });
}

function clearWorkspaceGeneralSettingsErrors(policyID: string) {
    Onyx.merge(`${ONYXKEYS.COLLECTION.POLICY}${policyID}`, {
        errorFields: {
            generalSettings: null,
        },
    });
}

function setWorkspaceErrors(policyID: string, errors: Errors) {
    if (!allPolicies?.[policyID]) {
        return;
    }

    Onyx.merge(`${ONYXKEYS.COLLECTION.POLICY}${policyID}`, {errors: null});
    Onyx.merge(`${ONYXKEYS.COLLECTION.POLICY}${policyID}`, {errors});
}

function clearCustomUnitErrors(policyID: string, customUnitID: string, customUnitRateID: string) {
    Onyx.merge(`${ONYXKEYS.COLLECTION.POLICY}${policyID}`, {
        customUnits: {
            [customUnitID]: {
                errors: null,
                pendingAction: null,
                rates: {
                    [customUnitRateID]: {
                        errors: null,
                        pendingAction: null,
                    },
                },
            },
        },
    });
}

function hideWorkspaceAlertMessage(policyID: string) {
    if (!allPolicies?.[policyID]) {
        return;
    }

    Onyx.merge(`${ONYXKEYS.COLLECTION.POLICY}${policyID}`, {alertMessage: ''});
}

function updateWorkspaceCustomUnitAndRate(policyID: string, currentCustomUnit: CustomUnit, newCustomUnit: NewCustomUnit, lastModified?: string) {
    if (!currentCustomUnit.customUnitID || !newCustomUnit?.customUnitID || !newCustomUnit.rates?.customUnitRateID) {
        return;
    }

    const optimisticData: OnyxUpdate[] = [
        {
            onyxMethod: Onyx.METHOD.MERGE,
            key: `${ONYXKEYS.COLLECTION.POLICY}${policyID}`,
            value: {
                customUnits: {
                    [newCustomUnit.customUnitID]: {
                        ...newCustomUnit,
                        rates: {
                            [newCustomUnit.rates.customUnitRateID]: {
                                ...newCustomUnit.rates,
                                errors: null,
                                pendingAction: CONST.RED_BRICK_ROAD_PENDING_ACTION.UPDATE,
                            },
                        },
                        pendingAction: CONST.RED_BRICK_ROAD_PENDING_ACTION.UPDATE,
                    },
                },
            },
        },
    ];

    const successData: OnyxUpdate[] = [
        {
            onyxMethod: Onyx.METHOD.MERGE,
            key: `${ONYXKEYS.COLLECTION.POLICY}${policyID}`,
            value: {
                customUnits: {
                    [newCustomUnit.customUnitID]: {
                        pendingAction: null,
                        errors: null,
                        rates: {
                            [newCustomUnit.rates.customUnitRateID]: {
                                pendingAction: null,
                            },
                        },
                    },
                },
            },
        },
    ];

    const failureData: OnyxUpdate[] = [
        {
            onyxMethod: Onyx.METHOD.MERGE,
            key: `${ONYXKEYS.COLLECTION.POLICY}${policyID}`,
            value: {
                customUnits: {
                    [currentCustomUnit.customUnitID]: {
                        customUnitID: currentCustomUnit.customUnitID,
                        rates: {
                            [newCustomUnit.rates.customUnitRateID]: {
                                ...currentCustomUnit.rates,
                                errors: ErrorUtils.getMicroSecondOnyxError('workspace.reimburse.updateCustomUnitError'),
                            },
                        },
                    },
                },
            },
        },
    ];

    const newCustomUnitParam = lodashClone(newCustomUnit);
    const {pendingAction, errors, ...newRates} = newCustomUnitParam.rates ?? {};
    newCustomUnitParam.rates = newRates;

    const params: UpdateWorkspaceCustomUnitAndRateParams = {
        policyID,
        lastModified,
        customUnit: JSON.stringify(newCustomUnitParam),
        customUnitRate: JSON.stringify(newCustomUnitParam.rates),
    };

    API.write(WRITE_COMMANDS.UPDATE_WORKSPACE_CUSTOM_UNIT_AND_RATE, params, {optimisticData, successData, failureData});
}

/**
 * Removes an error after trying to delete a member
 */
function clearDeleteMemberError(policyID: string, accountID: number) {
    Onyx.merge(`${ONYXKEYS.COLLECTION.POLICY_MEMBERS}${policyID}`, {
        [accountID]: {
            pendingAction: null,
            errors: null,
        },
    });
}

/**
 * Removes an error after trying to add a member
 */
function clearAddMemberError(policyID: string, accountID: number) {
    Onyx.merge(`${ONYXKEYS.COLLECTION.POLICY_MEMBERS}${policyID}`, {
        [accountID]: null,
    });
    Onyx.merge(`${ONYXKEYS.PERSONAL_DETAILS_LIST}`, {
        [accountID]: null,
    });
}

/**
 * Removes an error after trying to delete a workspace
 */
function clearDeleteWorkspaceError(policyID: string) {
    Onyx.merge(`${ONYXKEYS.COLLECTION.POLICY}${policyID}`, {
        pendingAction: null,
        errors: null,
    });
}

/**
 * Removes the workspace after failure to create.
 */
function removeWorkspace(policyID: string) {
    Onyx.set(`${ONYXKEYS.COLLECTION.POLICY}${policyID}`, null);
}

/**
 * Generate a policy name based on an email and policy list.
 * @param [email] the email to base the workspace name on. If not passed, will use the logged-in user's email instead
 */
function generateDefaultWorkspaceName(email = ''): string {
    const emailParts = email ? email.split('@') : sessionEmail.split('@');
    let defaultWorkspaceName = '';
    if (!emailParts || emailParts.length !== 2) {
        return defaultWorkspaceName;
    }
    const username = emailParts[0];
    const domain = emailParts[1];

    if (PUBLIC_DOMAINS.some((publicDomain) => publicDomain === domain.toLowerCase())) {
        defaultWorkspaceName = `${Str.UCFirst(username)}'s Workspace`;
    } else {
        defaultWorkspaceName = `${Str.UCFirst(domain.split('.')[0])}'s Workspace`;
    }

    if (`@${domain.toLowerCase()}` === CONST.SMS.DOMAIN) {
        defaultWorkspaceName = 'My Group Workspace';
    }

    if (isEmptyObject(allPolicies)) {
        return defaultWorkspaceName;
    }

    // find default named workspaces and increment the last number
    const numberRegEx = new RegExp(`${escapeRegExp(defaultWorkspaceName)} ?(\\d*)`, 'i');
    const parsedWorkspaceNumbers = Object.values(allPolicies ?? {})
        .filter((policy) => policy?.name && numberRegEx.test(policy.name))
        .map((policy) => Number(numberRegEx.exec(policy?.name ?? '')?.[1] ?? '1')); // parse the number at the end
    const lastWorkspaceNumber = Math.max(...parsedWorkspaceNumbers);
    return lastWorkspaceNumber !== -Infinity ? `${defaultWorkspaceName} ${lastWorkspaceNumber + 1}` : defaultWorkspaceName;
}

/**
 * Returns a client generated 16 character hexadecimal value for the policyID
 */
function generatePolicyID(): string {
    return NumberUtils.generateHexadecimalValue(16);
}

/**
 * Returns a client generated 13 character hexadecimal value for a custom unit ID
 */
function generateCustomUnitID(): string {
    return NumberUtils.generateHexadecimalValue(13);
}

function buildOptimisticCustomUnits(): OptimisticCustomUnits {
    const currency = allPersonalDetails?.[sessionAccountID]?.localCurrencyCode ?? CONST.CURRENCY.USD;
    const customUnitID = generateCustomUnitID();
    const customUnitRateID = generateCustomUnitID();

    const customUnits: Record<string, CustomUnit> = {
        [customUnitID]: {
            customUnitID,
            name: CONST.CUSTOM_UNITS.NAME_DISTANCE,
            attributes: {
                unit: CONST.CUSTOM_UNITS.DISTANCE_UNIT_MILES,
            },
            rates: {
                [customUnitRateID]: {
                    customUnitRateID,
                    name: CONST.CUSTOM_UNITS.DEFAULT_RATE,
                    rate: CONST.CUSTOM_UNITS.MILEAGE_IRS_RATE * CONST.POLICY.CUSTOM_UNIT_RATE_BASE_OFFSET,
                    currency,
                },
            },
        },
    };

    return {
        customUnits,
        customUnitID,
        customUnitRateID,
        outputCurrency: currency,
    };
}

/**
 * Optimistically creates a Policy Draft for a new workspace
 *
 * @param [policyOwnerEmail] the email of the account to make the owner of the policy
 * @param [policyName] custom policy name we will use for created workspace
 * @param [policyID] custom policy id we will use for created workspace
 * @param [makeMeAdmin] leave the calling account as an admin on the policy
 */
function createDraftInitialWorkspace(policyOwnerEmail = '', policyName = '', policyID = generatePolicyID(), makeMeAdmin = false) {
    const workspaceName = policyName || generateDefaultWorkspaceName(policyOwnerEmail);
    const {customUnits, outputCurrency} = buildOptimisticCustomUnits();

    const optimisticData: OnyxUpdate[] = [
        {
            onyxMethod: Onyx.METHOD.SET,
            key: `${ONYXKEYS.COLLECTION.POLICY_DRAFTS}${policyID}`,
            value: {
                id: policyID,
                type: CONST.POLICY.TYPE.FREE,
                name: workspaceName,
                role: CONST.POLICY.ROLE.ADMIN,
                owner: sessionEmail,
                ownerAccountID: sessionAccountID,
                isPolicyExpenseChatEnabled: true,
                outputCurrency,
                pendingAction: CONST.RED_BRICK_ROAD_PENDING_ACTION.ADD,
                customUnits,
                makeMeAdmin,
            },
        },
        {
            onyxMethod: Onyx.METHOD.SET,
            key: `${ONYXKEYS.COLLECTION.POLICY_MEMBERS_DRAFTS}${policyID}`,
            value: {
                [sessionAccountID]: {
                    role: CONST.POLICY.ROLE.ADMIN,
                    errors: {},
                },
            },
        },
    ];

    Onyx.update(optimisticData);
}

/**
 * Optimistically creates a new workspace and default workspace chats
 *
 * @param [policyOwnerEmail] the email of the account to make the owner of the policy
 * @param [makeMeAdmin] leave the calling account as an admin on the policy
 * @param [policyName] custom policy name we will use for created workspace
 * @param [policyID] custom policy id we will use for created workspace
 */
function createWorkspace(policyOwnerEmail = '', makeMeAdmin = false, policyName = '', policyID = generatePolicyID()): string {
    const workspaceName = policyName || generateDefaultWorkspaceName(policyOwnerEmail);

    const {customUnits, customUnitID, customUnitRateID, outputCurrency} = buildOptimisticCustomUnits();

    const {
        announceChatReportID,
        announceChatData,
        announceReportActionData,
        announceCreatedReportActionID,
        adminsChatReportID,
        adminsChatData,
        adminsReportActionData,
        adminsCreatedReportActionID,
        expenseChatReportID,
        expenseChatData,
        expenseReportActionData,
        expenseCreatedReportActionID,
    } = ReportUtils.buildOptimisticWorkspaceChats(policyID, workspaceName);

    const optimisticData: OnyxUpdate[] = [
        {
            onyxMethod: Onyx.METHOD.SET,
            key: `${ONYXKEYS.COLLECTION.POLICY}${policyID}`,
            value: {
                id: policyID,
                type: CONST.POLICY.TYPE.FREE,
                name: workspaceName,
                role: CONST.POLICY.ROLE.ADMIN,
                owner: sessionEmail,
                ownerAccountID: sessionAccountID,
                isPolicyExpenseChatEnabled: true,
                outputCurrency,
                pendingAction: CONST.RED_BRICK_ROAD_PENDING_ACTION.ADD,
                customUnits,
            },
        },
        {
            onyxMethod: Onyx.METHOD.SET,
            key: `${ONYXKEYS.COLLECTION.POLICY_MEMBERS}${policyID}`,
            value: {
                [sessionAccountID]: {
                    role: CONST.POLICY.ROLE.ADMIN,
                    errors: {},
                },
            },
        },
        {
            onyxMethod: Onyx.METHOD.SET,
            key: `${ONYXKEYS.COLLECTION.REPORT}${announceChatReportID}`,
            value: {
                pendingFields: {
                    addWorkspaceRoom: CONST.RED_BRICK_ROAD_PENDING_ACTION.ADD,
                },
                ...announceChatData,
            },
        },
        {
            onyxMethod: Onyx.METHOD.SET,
            key: `${ONYXKEYS.COLLECTION.REPORT_ACTIONS}${announceChatReportID}`,
            value: announceReportActionData,
        },
        {
            onyxMethod: Onyx.METHOD.SET,
            key: `${ONYXKEYS.COLLECTION.REPORT}${adminsChatReportID}`,
            value: {
                pendingFields: {
                    addWorkspaceRoom: CONST.RED_BRICK_ROAD_PENDING_ACTION.ADD,
                },
                ...adminsChatData,
            },
        },
        {
            onyxMethod: Onyx.METHOD.SET,
            key: `${ONYXKEYS.COLLECTION.REPORT_ACTIONS}${adminsChatReportID}`,
            value: adminsReportActionData,
        },
        {
            onyxMethod: Onyx.METHOD.SET,
            key: `${ONYXKEYS.COLLECTION.REPORT}${expenseChatReportID}`,
            value: {
                pendingFields: {
                    addWorkspaceRoom: CONST.RED_BRICK_ROAD_PENDING_ACTION.ADD,
                },
                ...expenseChatData,
            },
        },
        {
            onyxMethod: Onyx.METHOD.SET,
            key: `${ONYXKEYS.COLLECTION.REPORT_ACTIONS}${expenseChatReportID}`,
            value: expenseReportActionData,
        },
        {
            onyxMethod: Onyx.METHOD.SET,
            key: `${ONYXKEYS.COLLECTION.POLICY_DRAFTS}${policyID}`,
            value: null,
        },
        {
            onyxMethod: Onyx.METHOD.SET,
            key: `${ONYXKEYS.COLLECTION.POLICY_MEMBERS_DRAFTS}${policyID}`,
            value: null,
        },
    ];

    const successData: OnyxUpdate[] = [
        {
            onyxMethod: Onyx.METHOD.MERGE,
            key: `${ONYXKEYS.COLLECTION.POLICY}${policyID}`,
            value: {pendingAction: null},
        },
        {
            onyxMethod: Onyx.METHOD.MERGE,
            key: `${ONYXKEYS.COLLECTION.REPORT}${announceChatReportID}`,
            value: {
                pendingFields: {
                    addWorkspaceRoom: null,
                },
                pendingAction: null,
            },
        },
        {
            onyxMethod: Onyx.METHOD.MERGE,
            key: `${ONYXKEYS.COLLECTION.REPORT_ACTIONS}${announceChatReportID}`,
            value: {
                [announceCreatedReportActionID]: {
                    pendingAction: null,
                },
            },
        },
        {
            onyxMethod: Onyx.METHOD.MERGE,
            key: `${ONYXKEYS.COLLECTION.REPORT}${adminsChatReportID}`,
            value: {
                pendingFields: {
                    addWorkspaceRoom: null,
                },
                pendingAction: null,
            },
        },
        {
            onyxMethod: Onyx.METHOD.MERGE,
            key: `${ONYXKEYS.COLLECTION.REPORT_ACTIONS}${adminsChatReportID}`,
            value: {
                [adminsCreatedReportActionID]: {
                    pendingAction: null,
                },
            },
        },
        {
            onyxMethod: Onyx.METHOD.MERGE,
            key: `${ONYXKEYS.COLLECTION.REPORT}${expenseChatReportID}`,
            value: {
                pendingFields: {
                    addWorkspaceRoom: null,
                },
                pendingAction: null,
            },
        },
        {
            onyxMethod: Onyx.METHOD.MERGE,
            key: `${ONYXKEYS.COLLECTION.REPORT_ACTIONS}${expenseChatReportID}`,
            value: {
                [expenseCreatedReportActionID]: {
                    pendingAction: null,
                },
            },
        },
    ];

    const failureData: OnyxUpdate[] = [
        {
            onyxMethod: Onyx.METHOD.SET,
            key: `${ONYXKEYS.COLLECTION.POLICY_MEMBERS}${policyID}`,
            value: null,
        },
        {
            onyxMethod: Onyx.METHOD.SET,
            key: `${ONYXKEYS.COLLECTION.REPORT}${announceChatReportID}`,
            value: null,
        },
        {
            onyxMethod: Onyx.METHOD.SET,
            key: `${ONYXKEYS.COLLECTION.REPORT_ACTIONS}${announceChatReportID}`,
            value: null,
        },
        {
            onyxMethod: Onyx.METHOD.SET,
            key: `${ONYXKEYS.COLLECTION.REPORT}${adminsChatReportID}`,
            value: null,
        },
        {
            onyxMethod: Onyx.METHOD.SET,
            key: `${ONYXKEYS.COLLECTION.REPORT_ACTIONS}${adminsChatReportID}`,
            value: null,
        },
        {
            onyxMethod: Onyx.METHOD.SET,
            key: `${ONYXKEYS.COLLECTION.REPORT}${expenseChatReportID}`,
            value: null,
        },
        {
            onyxMethod: Onyx.METHOD.SET,
            key: `${ONYXKEYS.COLLECTION.REPORT_ACTIONS}${expenseChatReportID}`,
            value: null,
        },
    ];

    const params: CreateWorkspaceParams = {
        policyID,
        announceChatReportID,
        adminsChatReportID,
        expenseChatReportID,
        ownerEmail: policyOwnerEmail,
        makeMeAdmin,
        policyName: workspaceName,
        type: CONST.POLICY.TYPE.FREE,
        announceCreatedReportActionID,
        adminsCreatedReportActionID,
        expenseCreatedReportActionID,
        customUnitID,
        customUnitRateID,
    };

    API.write(WRITE_COMMANDS.CREATE_WORKSPACE, params, {optimisticData, successData, failureData});

    return adminsChatReportID;
}

function openWorkspaceReimburseView(policyID: string) {
    if (!policyID) {
        Log.warn('openWorkspaceReimburseView invalid params', {policyID});
        return;
    }

    const successData: OnyxUpdate[] = [
        {
            onyxMethod: Onyx.METHOD.MERGE,
            key: ONYXKEYS.REIMBURSEMENT_ACCOUNT,
            value: {
                isLoading: false,
            },
        },
    ];

    const failureData: OnyxUpdate[] = [
        {
            onyxMethod: Onyx.METHOD.MERGE,
            key: ONYXKEYS.REIMBURSEMENT_ACCOUNT,
            value: {
                isLoading: false,
            },
        },
    ];

    const params: OpenWorkspaceReimburseViewParams = {policyID};

    API.read(READ_COMMANDS.OPEN_WORKSPACE_REIMBURSE_VIEW, params, {successData, failureData});
}

function setPolicyIDForReimburseView(policyID: string) {
    Onyx.merge(ONYXKEYS.WORKSPACE_RATE_AND_UNIT, {policyID, rate: null, unit: null});
}

function clearOnyxDataForReimburseView() {
    Onyx.merge(ONYXKEYS.WORKSPACE_RATE_AND_UNIT, null);
}

function setRateForReimburseView(rate: string) {
    Onyx.merge(ONYXKEYS.WORKSPACE_RATE_AND_UNIT, {rate});
}

function setUnitForReimburseView(unit: Unit) {
    Onyx.merge(ONYXKEYS.WORKSPACE_RATE_AND_UNIT, {unit});
}

/**
 * Returns the accountIDs of the members of the policy whose data is passed in the parameters
 */
function openWorkspace(policyID: string, clientMemberAccountIDs: number[]) {
    if (!policyID || !clientMemberAccountIDs) {
        Log.warn('openWorkspace invalid params', {policyID, clientMemberAccountIDs});
        return;
    }

    const params: OpenWorkspaceParams = {
        policyID,
        clientMemberAccountIDs: JSON.stringify(clientMemberAccountIDs),
    };

    API.read(READ_COMMANDS.OPEN_WORKSPACE, params);
}

function openWorkspaceMembersPage(policyID: string, clientMemberEmails: string[]) {
    if (!policyID || !clientMemberEmails) {
        Log.warn('openWorkspaceMembersPage invalid params', {policyID, clientMemberEmails});
        return;
    }

    const params: OpenWorkspaceMembersPageParams = {
        policyID,
        clientMemberEmails: JSON.stringify(clientMemberEmails),
    };

    API.read(READ_COMMANDS.OPEN_WORKSPACE_MEMBERS_PAGE, params);
}

function openWorkspaceInvitePage(policyID: string, clientMemberEmails: string[]) {
    if (!policyID || !clientMemberEmails) {
        Log.warn('openWorkspaceInvitePage invalid params', {policyID, clientMemberEmails});
        return;
    }

    const params: OpenWorkspaceInvitePageParams = {
        policyID,
        clientMemberEmails: JSON.stringify(clientMemberEmails),
    };

    API.read(READ_COMMANDS.OPEN_WORKSPACE_INVITE_PAGE, params);
}

function openDraftWorkspaceRequest(policyID: string) {
    const params: OpenDraftWorkspaceRequestParams = {policyID};

    API.read(READ_COMMANDS.OPEN_DRAFT_WORKSPACE_REQUEST, params);
}

function setWorkspaceInviteMembersDraft(policyID: string, invitedEmailsToAccountIDs: InvitedEmailsToAccountIDs) {
    Onyx.set(`${ONYXKEYS.COLLECTION.WORKSPACE_INVITE_MEMBERS_DRAFT}${policyID}`, invitedEmailsToAccountIDs);
}

function setWorkspaceInviteMessageDraft(policyID: string, message: string) {
    Onyx.set(`${ONYXKEYS.COLLECTION.WORKSPACE_INVITE_MESSAGE_DRAFT}${policyID}`, message);
}

function clearErrors(policyID: string) {
    setWorkspaceErrors(policyID, {});
    hideWorkspaceAlertMessage(policyID);
}

/**
 * Dismiss the informative messages about which policy members were added with primary logins when invited with their secondary login.
 */
function dismissAddedWithPrimaryLoginMessages(policyID: string) {
    Onyx.merge(`${ONYXKEYS.COLLECTION.POLICY}${policyID}`, {primaryLoginsInvited: null});
}

function buildOptimisticPolicyRecentlyUsedCategories(policyID?: string, category?: string) {
    if (!policyID || !category) {
        return [];
    }

    const policyRecentlyUsedCategories = allRecentlyUsedCategories?.[`${ONYXKEYS.COLLECTION.POLICY_RECENTLY_USED_CATEGORIES}${policyID}`] ?? [];

    return lodashUnion([category], policyRecentlyUsedCategories);
}

function buildOptimisticPolicyRecentlyUsedTags(policyID?: string, transactionTags?: string): RecentlyUsedTags {
    if (!policyID || !transactionTags) {
        return {};
    }

    const policyTags = allPolicyTags?.[`${ONYXKEYS.COLLECTION.POLICY_TAGS}${policyID}`] ?? {};
    const policyTagKeys = Object.keys(policyTags);
    const policyRecentlyUsedTags = allRecentlyUsedTags?.[`${ONYXKEYS.COLLECTION.POLICY_RECENTLY_USED_TAGS}${policyID}`] ?? {};
    const newOptimisticPolicyRecentlyUsedTags: RecentlyUsedTags = {};

    TransactionUtils.getTagArrayFromName(transactionTags).forEach((tag, index) => {
        if (!tag) {
            return;
        }

        const tagListKey = policyTagKeys[index];
        newOptimisticPolicyRecentlyUsedTags[tagListKey] = [...new Set([...tag, ...(policyRecentlyUsedTags[tagListKey] ?? [])])];
    });

    return newOptimisticPolicyRecentlyUsedTags;
}

/**
 * This flow is used for bottom up flow converting IOU report to an expense report. When user takes this action,
 * we create a Collect type workspace when the person taking the action becomes an owner and an admin, while we
 * add a new member to the workspace as an employee and convert the IOU report passed as a param into an expense report.
 *
 * @returns policyID of the workspace we have created
 */
function createWorkspaceFromIOUPayment(iouReport: Report | EmptyObject): string | undefined {
    // This flow only works for IOU reports
    if (!ReportUtils.isIOUReportUsingReport(iouReport)) {
        return;
    }

    // Generate new variables for the policy
    const policyID = generatePolicyID();
    const workspaceName = generateDefaultWorkspaceName(sessionEmail);
    const employeeAccountID = iouReport.ownerAccountID;
    const employeeEmail = iouReport.ownerEmail ?? '';
    const {customUnits, customUnitID, customUnitRateID} = buildOptimisticCustomUnits();
    const oldPersonalPolicyID = iouReport.policyID;
    const iouReportID = iouReport.reportID;

    const {
        announceChatReportID,
        announceChatData,
        announceReportActionData,
        announceCreatedReportActionID,
        adminsChatReportID,
        adminsChatData,
        adminsReportActionData,
        adminsCreatedReportActionID,
        expenseChatReportID: workspaceChatReportID,
        expenseChatData: workspaceChatData,
        expenseReportActionData: workspaceChatReportActionData,
        expenseCreatedReportActionID: workspaceChatCreatedReportActionID,
    } = ReportUtils.buildOptimisticWorkspaceChats(policyID, workspaceName);

    if (!employeeAccountID) {
        return;
    }

    // Create the workspace chat for the employee whose IOU is being paid
    const employeeWorkspaceChat = createPolicyExpenseChats(policyID, {[employeeEmail]: employeeAccountID}, true);
    const newWorkspace = {
        id: policyID,

        // We are creating a collect policy in this case
        type: CONST.POLICY.TYPE.TEAM,
        name: workspaceName,
        role: CONST.POLICY.ROLE.ADMIN,
        owner: sessionEmail,
        ownerAccountID: sessionAccountID,
        isPolicyExpenseChatEnabled: true,

        // Setting the currency to USD as we can only add the VBBA for this policy currency right now
        outputCurrency: CONST.CURRENCY.USD,
        pendingAction: CONST.RED_BRICK_ROAD_PENDING_ACTION.ADD,
        customUnits,
    };

    const optimisticData: OnyxUpdate[] = [
        {
            onyxMethod: Onyx.METHOD.SET,
            key: `${ONYXKEYS.COLLECTION.POLICY}${policyID}`,
            value: newWorkspace,
        },
        {
            onyxMethod: Onyx.METHOD.SET,
            key: `${ONYXKEYS.COLLECTION.POLICY_MEMBERS}${policyID}`,
            value: {
                [sessionAccountID]: {
                    role: CONST.POLICY.ROLE.ADMIN,
                    errors: {},
                },
                [employeeAccountID]: {
                    role: CONST.POLICY.ROLE.USER,
                    errors: {},
                },
            },
        },
        {
            onyxMethod: Onyx.METHOD.SET,
            key: `${ONYXKEYS.COLLECTION.REPORT}${announceChatReportID}`,
            value: {
                pendingFields: {
                    addWorkspaceRoom: CONST.RED_BRICK_ROAD_PENDING_ACTION.ADD,
                },
                ...announceChatData,
            },
        },
        {
            onyxMethod: Onyx.METHOD.SET,
            key: `${ONYXKEYS.COLLECTION.REPORT_ACTIONS}${announceChatReportID}`,
            value: announceReportActionData,
        },
        {
            onyxMethod: Onyx.METHOD.SET,
            key: `${ONYXKEYS.COLLECTION.REPORT}${adminsChatReportID}`,
            value: {
                pendingFields: {
                    addWorkspaceRoom: CONST.RED_BRICK_ROAD_PENDING_ACTION.ADD,
                },
                ...adminsChatData,
            },
        },
        {
            onyxMethod: Onyx.METHOD.SET,
            key: `${ONYXKEYS.COLLECTION.REPORT_ACTIONS}${adminsChatReportID}`,
            value: adminsReportActionData,
        },
        {
            onyxMethod: Onyx.METHOD.SET,
            key: `${ONYXKEYS.COLLECTION.REPORT}${workspaceChatReportID}`,
            value: {
                pendingFields: {
                    addWorkspaceRoom: CONST.RED_BRICK_ROAD_PENDING_ACTION.ADD,
                },
                ...workspaceChatData,
            },
        },
        {
            onyxMethod: Onyx.METHOD.SET,
            key: `${ONYXKEYS.COLLECTION.REPORT_ACTIONS}${workspaceChatReportID}`,
            value: workspaceChatReportActionData,
        },
        {
            onyxMethod: Onyx.METHOD.MERGE,
            key: `${ONYXKEYS.COLLECTION.POLICY_DRAFTS}${policyID}`,
            value: {
                pendingFields: {
                    addWorkspaceRoom: null,
                },
                pendingAction: null,
            },
        },
        {
            onyxMethod: Onyx.METHOD.MERGE,
            key: `${ONYXKEYS.COLLECTION.POLICY_MEMBERS_DRAFTS}${policyID}`,
            value: {
                pendingAction: null,
            },
        },
        ...employeeWorkspaceChat.onyxOptimisticData,
    ];

    const successData: OnyxUpdate[] = [
        {
            onyxMethod: Onyx.METHOD.MERGE,
            key: `${ONYXKEYS.COLLECTION.POLICY}${policyID}`,
            value: {pendingAction: null},
        },
        {
            onyxMethod: Onyx.METHOD.MERGE,
            key: `${ONYXKEYS.COLLECTION.REPORT}${announceChatReportID}`,
            value: {
                pendingFields: {
                    addWorkspaceRoom: null,
                },
                pendingAction: null,
            },
        },
        {
            onyxMethod: Onyx.METHOD.MERGE,
            key: `${ONYXKEYS.COLLECTION.REPORT_ACTIONS}${announceChatReportID}`,
            value: {
                [Object.keys(announceChatData)[0]]: {
                    pendingAction: null,
                },
            },
        },
        {
            onyxMethod: Onyx.METHOD.MERGE,
            key: `${ONYXKEYS.COLLECTION.REPORT}${adminsChatReportID}`,
            value: {
                pendingFields: {
                    addWorkspaceRoom: null,
                },
                pendingAction: null,
            },
        },
        {
            onyxMethod: Onyx.METHOD.MERGE,
            key: `${ONYXKEYS.COLLECTION.REPORT_ACTIONS}${adminsChatReportID}`,
            value: {
                [Object.keys(adminsChatData)[0]]: {
                    pendingAction: null,
                },
            },
        },
        {
            onyxMethod: Onyx.METHOD.MERGE,
            key: `${ONYXKEYS.COLLECTION.REPORT}${workspaceChatReportID}`,
            value: {
                pendingFields: {
                    addWorkspaceRoom: null,
                },
                pendingAction: null,
            },
        },
        {
            onyxMethod: Onyx.METHOD.MERGE,
            key: `${ONYXKEYS.COLLECTION.REPORT_ACTIONS}${workspaceChatReportID}`,
            value: {
                [Object.keys(workspaceChatData)[0]]: {
                    pendingAction: null,
                },
            },
        },
        ...employeeWorkspaceChat.onyxSuccessData,
    ];

    const failureData: OnyxUpdate[] = [
        {
            onyxMethod: Onyx.METHOD.MERGE,
            key: `${ONYXKEYS.COLLECTION.POLICY_MEMBERS}${policyID}`,
            value: {
                pendingAction: null,
            },
        },
        {
            onyxMethod: Onyx.METHOD.MERGE,
            key: `${ONYXKEYS.COLLECTION.REPORT}${announceChatReportID}`,
            value: {
                pendingFields: {
                    addWorkspaceRoom: null,
                },
                pendingAction: null,
            },
        },
        {
            onyxMethod: Onyx.METHOD.MERGE,
            key: `${ONYXKEYS.COLLECTION.REPORT_ACTIONS}${announceChatReportID}`,
            value: {
                pendingAction: null,
            },
        },
        {
            onyxMethod: Onyx.METHOD.MERGE,
            key: `${ONYXKEYS.COLLECTION.REPORT}${adminsChatReportID}`,
            value: {
                pendingFields: {
                    addWorkspaceRoom: null,
                },
                pendingAction: null,
            },
        },
        {
            onyxMethod: Onyx.METHOD.MERGE,
            key: `${ONYXKEYS.COLLECTION.REPORT_ACTIONS}${adminsChatReportID}`,
            value: {
                pendingAction: null,
            },
        },
        {
            onyxMethod: Onyx.METHOD.MERGE,
            key: `${ONYXKEYS.COLLECTION.REPORT}${workspaceChatReportID}`,
            value: {
                pendingFields: {
                    addWorkspaceRoom: null,
                },
                pendingAction: null,
            },
        },
        {
            onyxMethod: Onyx.METHOD.MERGE,
            key: `${ONYXKEYS.COLLECTION.REPORT_ACTIONS}${workspaceChatReportID}`,
            value: {
                pendingAction: null,
            },
        },
    ];

    // Compose the memberData object which is used to add the employee to the workspace and
    // optimistically create the workspace chat for them.
    const memberData = {
        accountID: Number(employeeAccountID),
        email: employeeEmail,
        workspaceChatReportID: employeeWorkspaceChat.reportCreationData[employeeEmail].reportID,
        workspaceChatCreatedReportActionID: employeeWorkspaceChat.reportCreationData[employeeEmail].reportActionID,
    };

    const oldChatReportID = iouReport.chatReportID;

    // Next we need to convert the IOU report to Expense report.
    // We need to change:
    // - report type
    // - change the sign of the report total
    // - update its policyID and policyName
    // - update the chatReportID to point to the new workspace chat
    const expenseReport = {
        ...iouReport,
        chatReportID: memberData.workspaceChatReportID,
        policyID,
        policyName: workspaceName,
        type: CONST.REPORT.TYPE.EXPENSE,
        total: -(iouReport?.total ?? 0),
    };
    optimisticData.push({
        onyxMethod: Onyx.METHOD.MERGE,
        key: `${ONYXKEYS.COLLECTION.REPORT}${iouReportID}`,
        value: expenseReport,
    });
    failureData.push({
        onyxMethod: Onyx.METHOD.MERGE,
        key: `${ONYXKEYS.COLLECTION.REPORT}${iouReportID}`,
        value: iouReport,
    });

    // The expense report transactions need to have the amount reversed to negative values
    const reportTransactions = TransactionUtils.getAllReportTransactions(iouReportID);

    // For performance reasons, we are going to compose a merge collection data for transactions
    const transactionsOptimisticData: Record<string, Transaction> = {};
    const transactionFailureData: Record<string, Transaction> = {};
    reportTransactions.forEach((transaction) => {
        transactionsOptimisticData[`${ONYXKEYS.COLLECTION.TRANSACTION}${transaction.transactionID}`] = {
            ...transaction,
            amount: -transaction.amount,
            modifiedAmount: transaction.modifiedAmount ? -transaction.modifiedAmount : 0,
        };

        transactionFailureData[`${ONYXKEYS.COLLECTION.TRANSACTION}${transaction.transactionID}`] = transaction;
    });

    optimisticData.push({
        onyxMethod: Onyx.METHOD.MERGE_COLLECTION,
        key: `${ONYXKEYS.COLLECTION.TRANSACTION}`,
        value: transactionsOptimisticData,
    });
    failureData.push({
        onyxMethod: Onyx.METHOD.MERGE_COLLECTION,
        key: `${ONYXKEYS.COLLECTION.TRANSACTION}`,
        value: transactionFailureData,
    });

    // We need to move the report preview action from the DM to the workspace chat.
    const reportPreview = ReportActionsUtils.getParentReportAction(iouReport);
    optimisticData.push({
        onyxMethod: Onyx.METHOD.MERGE,
        key: `${ONYXKEYS.COLLECTION.REPORT_ACTIONS}${oldChatReportID}`,
        value: {[reportPreview.reportActionID]: null},
    });
    failureData.push({
        onyxMethod: Onyx.METHOD.MERGE,
        key: `${ONYXKEYS.COLLECTION.REPORT_ACTIONS}${oldChatReportID}`,
        value: {[reportPreview.reportActionID]: reportPreview},
    });

    // To optimistically remove the GBR from the DM we need to update the hasOutstandingChildRequest param to false
    optimisticData.push({
        onyxMethod: Onyx.METHOD.MERGE,
        key: `${ONYXKEYS.COLLECTION.REPORT}${oldChatReportID}`,
        value: {
            hasOutstandingChildRequest: false,
        },
    });
    failureData.push({
        onyxMethod: Onyx.METHOD.MERGE,
        key: `${ONYXKEYS.COLLECTION.REPORT}${oldChatReportID}`,
        value: {
            hasOutstandingChildRequest: true,
        },
    });

    if (reportPreview?.reportActionID) {
        // Update the created timestamp of the report preview action to be after the workspace chat created timestamp.
        optimisticData.push({
            onyxMethod: Onyx.METHOD.MERGE,
            key: `${ONYXKEYS.COLLECTION.REPORT_ACTIONS}${memberData.workspaceChatReportID}`,
            value: {
                [reportPreview.reportActionID]: {
                    ...reportPreview,
                    message: [
                        {
                            type: CONST.REPORT.MESSAGE.TYPE.TEXT,
                            text: ReportUtils.getReportPreviewMessage(expenseReport, {}, false, false, newWorkspace),
                        },
                    ],
                    created: DateUtils.getDBTime(),
                },
            },
        });
    }

    failureData.push({
        onyxMethod: Onyx.METHOD.MERGE,
        key: `${ONYXKEYS.COLLECTION.REPORT_ACTIONS}${memberData.workspaceChatReportID}`,
        value: {[reportPreview.reportActionID]: null},
    });

    // Create the MOVED report action and add it to the DM chat which indicates to the user where the report has been moved
    const movedReportAction = ReportUtils.buildOptimisticMovedReportAction(oldPersonalPolicyID ?? '', policyID, memberData.workspaceChatReportID, iouReportID, workspaceName);
    optimisticData.push({
        onyxMethod: Onyx.METHOD.MERGE,
        key: `${ONYXKEYS.COLLECTION.REPORT_ACTIONS}${oldChatReportID}`,
        value: {[movedReportAction.reportActionID]: movedReportAction},
    });
    successData.push({
        onyxMethod: Onyx.METHOD.MERGE,
        key: `${ONYXKEYS.COLLECTION.REPORT_ACTIONS}${oldChatReportID}`,
        value: {
            [movedReportAction.reportActionID]: {
                ...movedReportAction,
                pendingAction: null,
            },
        },
    });
    failureData.push({
        onyxMethod: Onyx.METHOD.MERGE,
        key: `${ONYXKEYS.COLLECTION.REPORT_ACTIONS}${oldChatReportID}`,
        value: {[movedReportAction.reportActionID]: null},
    });

    const params: CreateWorkspaceFromIOUPaymentParams = {
        policyID,
        announceChatReportID,
        adminsChatReportID,
        expenseChatReportID: workspaceChatReportID,
        ownerEmail: '',
        makeMeAdmin: false,
        policyName: workspaceName,
        type: CONST.POLICY.TYPE.TEAM,
        announceCreatedReportActionID,
        adminsCreatedReportActionID,
        expenseCreatedReportActionID: workspaceChatCreatedReportActionID,
        customUnitID,
        customUnitRateID,
        iouReportID,
        memberData: JSON.stringify(memberData),
        reportActionID: movedReportAction.reportActionID,
    };

    API.write(WRITE_COMMANDS.CREATE_WORKSPACE_FROM_IOU_PAYMENT, params, {optimisticData, successData, failureData});

    return policyID;
}

const setWorkspaceRequiresCategory = (policyID: string, requiresCategory: boolean) => {
    const onyxData: OnyxData = {
        optimisticData: [
            {
                onyxMethod: Onyx.METHOD.MERGE,
                key: `${ONYXKEYS.COLLECTION.POLICY}${policyID}`,
                value: {
                    requiresCategory,
                    errors: {
                        requiresCategory: null,
                    },
                    pendingFields: {
                        requiresCategory: CONST.RED_BRICK_ROAD_PENDING_ACTION.UPDATE,
                    },
                },
            },
        ],
        successData: [
            {
                onyxMethod: Onyx.METHOD.MERGE,
                key: `${ONYXKEYS.COLLECTION.POLICY}${policyID}`,
                value: {
                    errors: {
                        requiresCategory: null,
                    },
                    pendingFields: {
                        requiresCategory: null,
                    },
                },
            },
        ],
        failureData: [
            {
                onyxMethod: Onyx.METHOD.MERGE,
                key: `${ONYXKEYS.COLLECTION.POLICY}${policyID}`,
                value: {
                    requiresCategory: !requiresCategory,
                    errors: ErrorUtils.getMicroSecondOnyxError('workspace.categories.genericFailureMessage'),
                    pendingFields: {
                        requiresCategory: null,
                    },
                },
            },
        ],
    };

    const parameters = {
        policyID,
        requiresCategory,
    };

    API.write('SetWorkspaceRequiresCategory', parameters, onyxData);
};

export {
    removeMembers,
    addMembersToWorkspace,
    isAdminOfFreePolicy,
    hasActiveFreePolicy,
    setWorkspaceErrors,
    clearCustomUnitErrors,
    hideWorkspaceAlertMessage,
    deleteWorkspace,
    updateWorkspaceCustomUnitAndRate,
    updateLastAccessedWorkspace,
    clearDeleteMemberError,
    clearAddMemberError,
    clearDeleteWorkspaceError,
    openWorkspaceReimburseView,
    setPolicyIDForReimburseView,
    clearOnyxDataForReimburseView,
    setRateForReimburseView,
    setUnitForReimburseView,
    generateDefaultWorkspaceName,
    updateGeneralSettings,
    clearWorkspaceGeneralSettingsErrors,
    deleteWorkspaceAvatar,
    updateWorkspaceAvatar,
    clearAvatarErrors,
    generatePolicyID,
    createWorkspace,
    openWorkspaceMembersPage,
    openWorkspaceInvitePage,
    openWorkspace,
    removeWorkspace,
    createWorkspaceFromIOUPayment,
    setWorkspaceInviteMembersDraft,
    clearErrors,
    dismissAddedWithPrimaryLoginMessages,
    openDraftWorkspaceRequest,
    buildOptimisticPolicyRecentlyUsedCategories,
    buildOptimisticPolicyRecentlyUsedTags,
    createDraftInitialWorkspace,
    setWorkspaceInviteMessageDraft,
    setWorkspaceAutoReporting,
    setWorkspaceApprovalMode,
    updateWorkspaceDescription,
<<<<<<< HEAD
};

export type {NewCustomUnit};
=======
    setWorkspaceRequiresCategory,
};
>>>>>>> e5b3eb2b
<|MERGE_RESOLUTION|>--- conflicted
+++ resolved
@@ -2276,11 +2276,7 @@
     setWorkspaceAutoReporting,
     setWorkspaceApprovalMode,
     updateWorkspaceDescription,
-<<<<<<< HEAD
-};
-
-export type {NewCustomUnit};
-=======
     setWorkspaceRequiresCategory,
 };
->>>>>>> e5b3eb2b
+
+export type {NewCustomUnit};