--- conflicted
+++ resolved
@@ -503,14 +503,9 @@
             key: `${ONYXKEYS.COLLECTION.REPORT}${iouReport.reportID}`,
             value: {
                 ...iouReport,
-<<<<<<< HEAD
                 lastMessageText: ReportActionsUtils.getReportActionText(iouAction),
                 lastMessageHtml: ReportActionsUtils.getReportActionHtml(iouAction),
-=======
-                lastMessageText: iouAction.message?.[0]?.text,
-                lastMessageHtml: iouAction.message?.[0]?.html,
                 lastVisibleActionCreated: iouAction.created,
->>>>>>> cd77d599
                 pendingFields: {
                     ...(shouldCreateNewMoneyRequestReport ? {createChat: CONST.RED_BRICK_ROAD_PENDING_ACTION.ADD} : {preview: CONST.RED_BRICK_ROAD_PENDING_ACTION.UPDATE}),
                 },
