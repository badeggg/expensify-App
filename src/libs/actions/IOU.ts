import type {ParamListBase, StackNavigationState} from '@react-navigation/native';
import {format} from 'date-fns';
import fastMerge from 'expensify-common/lib/fastMerge';
import Str from 'expensify-common/lib/str';
import Onyx from 'react-native-onyx';
import type {OnyxCollection, OnyxEntry, OnyxUpdate} from 'react-native-onyx';
import type {ValueOf} from 'type-fest';
import ReceiptGeneric from '@assets/images/receipt-generic.png';
import * as API from '@libs/API';
import type {
    ApproveMoneyRequestParams,
    CompleteSplitBillParams,
    CreateDistanceRequestParams,
    DeleteMoneyRequestParams,
    DetachReceiptParams,
    EditMoneyRequestParams,
    PayMoneyRequestParams,
    ReplaceReceiptParams,
    RequestMoneyParams,
    SendMoneyParams,
    SplitBillParams,
    StartSplitBillParams,
    SubmitReportParams,
    TrackExpenseParams,
    UpdateMoneyRequestParams,
} from '@libs/API/parameters';
import {WRITE_COMMANDS} from '@libs/API/types';
import * as CollectionUtils from '@libs/CollectionUtils';
import * as CurrencyUtils from '@libs/CurrencyUtils';
import DateUtils from '@libs/DateUtils';
import DistanceRequestUtils from '@libs/DistanceRequestUtils';
import * as ErrorUtils from '@libs/ErrorUtils';
import * as FileUtils from '@libs/fileDownload/FileUtils';
import * as IOUUtils from '@libs/IOUUtils';
import * as LocalePhoneNumber from '@libs/LocalePhoneNumber';
import * as Localize from '@libs/Localize';
import Navigation from '@libs/Navigation/Navigation';
import * as NextStepUtils from '@libs/NextStepUtils';
import type {TaxRatesOption} from '@libs/OptionsListUtils';
import Permissions from '@libs/Permissions';
import * as PhoneNumber from '@libs/PhoneNumber';
import * as PolicyUtils from '@libs/PolicyUtils';
import * as ReportActionsUtils from '@libs/ReportActionsUtils';
import * as ReportUtils from '@libs/ReportUtils';
import type {OptimisticChatReport, OptimisticCreatedReportAction, OptimisticIOUReportAction, TransactionDetails} from '@libs/ReportUtils';
import * as TransactionUtils from '@libs/TransactionUtils';
import * as UserUtils from '@libs/UserUtils';
import ViolationsUtils from '@libs/Violations/ViolationsUtils';
import type {NavigationPartialRoute} from '@navigation/types';
import CONST from '@src/CONST';
import ONYXKEYS from '@src/ONYXKEYS';
import ROUTES from '@src/ROUTES';
import type * as OnyxTypes from '@src/types/onyx';
import type {Participant, Split} from '@src/types/onyx/IOU';
import type {ErrorFields, Errors} from '@src/types/onyx/OnyxCommon';
import type {PaymentMethodType} from '@src/types/onyx/OriginalMessage';
import type ReportAction from '@src/types/onyx/ReportAction';
import type {OnyxData} from '@src/types/onyx/Request';
import type {Comment, Receipt, ReceiptSource, TransactionChanges, WaypointCollection} from '@src/types/onyx/Transaction';
import type {EmptyObject} from '@src/types/utils/EmptyObject';
import {isEmptyObject} from '@src/types/utils/EmptyObject';
import * as CachedPDFPaths from './CachedPDFPaths';
import * as Policy from './Policy';
import * as Report from './Report';

type IOURequestType = ValueOf<typeof CONST.IOU.REQUEST_TYPE>;

type OneOnOneIOUReport = OnyxTypes.Report | undefined | null;

type MoneyRequestInformation = {
    payerAccountID: number;
    payerEmail: string;
    iouReport: OnyxTypes.Report;
    chatReport: OnyxTypes.Report;
    transaction: OnyxTypes.Transaction;
    iouAction: OptimisticIOUReportAction;
    createdChatReportActionID: string;
    createdIOUReportActionID: string;
    reportPreviewAction: OnyxTypes.ReportAction;
    transactionThreadReportID: string;
    createdReportActionIDForThread: string;
    onyxData: OnyxData;
};

type TrackExpenseInformation = {
    iouReport?: OnyxTypes.Report;
    chatReport: OnyxTypes.Report;
    transaction: OnyxTypes.Transaction;
    iouAction: OptimisticIOUReportAction;
    createdChatReportActionID: string;
    createdIOUReportActionID?: string;
    reportPreviewAction?: OnyxTypes.ReportAction;
    transactionThreadReportID: string;
    createdReportActionIDForThread: string;
    onyxData: OnyxData;
};

type SplitData = {
    chatReportID: string;
    transactionID: string;
    reportActionID: string;
    policyID?: string;
    createdReportActionID?: string;
    chatType?: string;
};

type SplitsAndOnyxData = {
    splitData: SplitData;
    splits: Split[];
    onyxData: OnyxData;
};

type UpdateMoneyRequestData = {
    params: UpdateMoneyRequestParams;
    onyxData: OnyxData;
};

type PayMoneyRequestData = {
    params: PayMoneyRequestParams;
    optimisticData: OnyxUpdate[];
    successData: OnyxUpdate[];
    failureData: OnyxUpdate[];
};

type SendMoneyParamsData = {
    params: SendMoneyParams;
    optimisticData: OnyxUpdate[];
    successData: OnyxUpdate[];
    failureData: OnyxUpdate[];
};

type GPSPoint = {
    lat: number;
    long: number;
};

let betas: OnyxTypes.Beta[] = [];
Onyx.connect({
    key: ONYXKEYS.BETAS,
    callback: (value) => (betas = value ?? []),
});

let allPersonalDetails: OnyxTypes.PersonalDetailsList = {};
Onyx.connect({
    key: ONYXKEYS.PERSONAL_DETAILS_LIST,
    callback: (value) => {
        allPersonalDetails = value ?? {};
    },
});

let allReports: OnyxCollection<OnyxTypes.Report> = null;
Onyx.connect({
    key: ONYXKEYS.COLLECTION.REPORT,
    waitForCollectionCallback: true,
    callback: (value) => (allReports = value),
});

let allTransactions: NonNullable<OnyxCollection<OnyxTypes.Transaction>> = {};
Onyx.connect({
    key: ONYXKEYS.COLLECTION.TRANSACTION,
    waitForCollectionCallback: true,
    callback: (value) => {
        if (!value) {
            allTransactions = {};
            return;
        }

        allTransactions = value;
    },
});

let allTransactionDrafts: NonNullable<OnyxCollection<OnyxTypes.Transaction>> = {};
Onyx.connect({
    key: ONYXKEYS.COLLECTION.TRANSACTION_DRAFT,
    waitForCollectionCallback: true,
    callback: (value) => {
        allTransactionDrafts = value ?? {};
    },
});

let allTransactionViolations: NonNullable<OnyxCollection<OnyxTypes.TransactionViolations>> = {};
Onyx.connect({
    key: ONYXKEYS.COLLECTION.TRANSACTION_VIOLATIONS,
    waitForCollectionCallback: true,
    callback: (value) => {
        if (!value) {
            allTransactionViolations = {};
            return;
        }

        allTransactionViolations = value;
    },
});

let allDraftSplitTransactions: NonNullable<OnyxCollection<OnyxTypes.Transaction>> = {};
Onyx.connect({
    key: ONYXKEYS.COLLECTION.SPLIT_TRANSACTION_DRAFT,
    waitForCollectionCallback: true,
    callback: (value) => {
        allDraftSplitTransactions = value ?? {};
    },
});

let allNextSteps: NonNullable<OnyxCollection<OnyxTypes.ReportNextStep>> = {};
Onyx.connect({
    key: ONYXKEYS.COLLECTION.NEXT_STEP,
    waitForCollectionCallback: true,
    callback: (value) => {
        allNextSteps = value ?? {};
    },
});

let userAccountID = -1;
let currentUserEmail = '';
Onyx.connect({
    key: ONYXKEYS.SESSION,
    callback: (value) => {
        currentUserEmail = value?.email ?? '';
        userAccountID = value?.accountID ?? -1;
    },
});

let currentUserPersonalDetails: OnyxTypes.PersonalDetails | EmptyObject = {};
Onyx.connect({
    key: ONYXKEYS.PERSONAL_DETAILS_LIST,
    callback: (value) => {
        currentUserPersonalDetails = value?.[userAccountID] ?? {};
    },
});

let currentDate: OnyxEntry<string> = '';
Onyx.connect({
    key: ONYXKEYS.CURRENT_DATE,
    callback: (value) => {
        currentDate = value;
    },
});

let lastSelectedDistanceRates: OnyxEntry<OnyxTypes.LastSelectedDistanceRates> = {};
Onyx.connect({
    key: ONYXKEYS.NVP_LAST_SELECTED_DISTANCE_RATES,
    callback: (value) => {
        lastSelectedDistanceRates = value;
    },
});

let quickAction: OnyxEntry<OnyxTypes.QuickAction> = {};
Onyx.connect({
    key: ONYXKEYS.NVP_QUICK_ACTION_GLOBAL_CREATE,
    callback: (value) => {
        quickAction = value;
    },
});

let allPolicies: OnyxCollection<OnyxTypes.Policy>;
Onyx.connect({
    key: ONYXKEYS.COLLECTION.POLICY,
    waitForCollectionCallback: true,
    callback: (value) => (allPolicies = value),
});

const reportActionsByReport: OnyxCollection<OnyxTypes.ReportActions> = {};
Onyx.connect({
    key: ONYXKEYS.COLLECTION.REPORT_ACTIONS,
    callback: (actions, key) => {
        if (!key || !actions) {
            return;
        }

        const reportID = CollectionUtils.extractCollectionItemID(key);
        reportActionsByReport[reportID] = actions;
    },
});

/**
 * Returns the policy of the report
 */
function getPolicy(policyID: string | undefined): OnyxTypes.Policy | EmptyObject {
    if (!allPolicies || !policyID) {
        return {};
    }
    return allPolicies[`${ONYXKEYS.COLLECTION.POLICY}${policyID}`] ?? {};
}

/**
 * Initialize money request info
 * @param reportID to attach the transaction to
 * @param policy
 * @param isFromGlobalCreate
 * @param iouRequestType one of manual/scan/distance
 */
function initMoneyRequest(reportID: string, policy: OnyxEntry<OnyxTypes.Policy>, isFromGlobalCreate: boolean, iouRequestType: IOURequestType = CONST.IOU.REQUEST_TYPE.MANUAL) {
    // Generate a brand new transactionID
    const newTransactionID = CONST.IOU.OPTIMISTIC_TRANSACTION_ID;
    // Disabling this line since currentDate can be an empty string
    // eslint-disable-next-line @typescript-eslint/prefer-nullish-coalescing
    const created = currentDate || format(new Date(), 'yyyy-MM-dd');
    const comment: Comment = {};

    // Add initial empty waypoints when starting a distance request
    if (iouRequestType === CONST.IOU.REQUEST_TYPE.DISTANCE) {
        comment.waypoints = {
            waypoint0: {},
            waypoint1: {},
        };
        const report = allReports?.[`${ONYXKEYS.COLLECTION.REPORT}${reportID}`] ?? null;
        let customUnitRateID: string = CONST.CUSTOM_UNITS.FAKE_P2P_ID;
        if (ReportUtils.isPolicyExpenseChat(report)) {
            customUnitRateID = lastSelectedDistanceRates?.[policy?.id ?? ''] ?? DistanceRequestUtils.getDefaultMileageRate(policy)?.customUnitRateID ?? '';
        }
        comment.customUnit = {customUnitRateID};
    }

    // Store the transaction in Onyx and mark it as not saved so it can be cleaned up later
    // Use set() here so that there is no way that data will be leaked between objects when it gets reset
    Onyx.set(`${ONYXKEYS.COLLECTION.TRANSACTION_DRAFT}${newTransactionID}`, {
        amount: 0,
        comment,
        created,
        currency: currentUserPersonalDetails.localCurrencyCode ?? CONST.CURRENCY.USD,
        iouRequestType,
        reportID,
        transactionID: newTransactionID,
        isFromGlobalCreate,
        merchant: CONST.TRANSACTION.PARTIAL_TRANSACTION_MERCHANT,
    });
}

function clearMoneyRequest(transactionID: string) {
    Onyx.set(`${ONYXKEYS.COLLECTION.TRANSACTION_DRAFT}${transactionID}`, null);
}

/**
 * Update money request-related pages IOU type params
 */
function updateMoneyRequestTypeParams(routes: StackNavigationState<ParamListBase>['routes'] | NavigationPartialRoute[], newIouType: string, tab?: string) {
    routes.forEach((route) => {
        const tabList = [CONST.TAB_REQUEST.DISTANCE, CONST.TAB_REQUEST.MANUAL, CONST.TAB_REQUEST.SCAN] as string[];
        if (!route.name.startsWith('Money_Request_') && !tabList.includes(route.name)) {
            return;
        }
        const newParams: Record<string, unknown> = {iouType: newIouType};
        if (route.name === 'Money_Request_Create') {
            // Both screen and nested params are needed to properly update the nested tab navigator
            newParams.params = {...newParams};
            newParams.screen = tab;
        }
        Navigation.setParams(newParams, route.key ?? '');

        // Recursively update nested money request tab params
        updateMoneyRequestTypeParams(route.state?.routes ?? [], newIouType, tab);
    });
}

// eslint-disable-next-line @typescript-eslint/naming-convention
function startMoneyRequest(iouType: ValueOf<typeof CONST.IOU.TYPE>, reportID: string, requestType?: IOURequestType) {
    clearMoneyRequest(CONST.IOU.OPTIMISTIC_TRANSACTION_ID);
    switch (requestType) {
        case CONST.IOU.REQUEST_TYPE.MANUAL:
            Navigation.navigate(ROUTES.MONEY_REQUEST_CREATE_TAB_MANUAL.getRoute(CONST.IOU.ACTION.CREATE, iouType, CONST.IOU.OPTIMISTIC_TRANSACTION_ID, reportID));
            return;
        case CONST.IOU.REQUEST_TYPE.SCAN:
            Navigation.navigate(ROUTES.MONEY_REQUEST_CREATE_TAB_SCAN.getRoute(CONST.IOU.ACTION.CREATE, iouType, CONST.IOU.OPTIMISTIC_TRANSACTION_ID, reportID));
            return;
        case CONST.IOU.REQUEST_TYPE.DISTANCE:
            Navigation.navigate(ROUTES.MONEY_REQUEST_CREATE_TAB_DISTANCE.getRoute(CONST.IOU.ACTION.CREATE, iouType, CONST.IOU.OPTIMISTIC_TRANSACTION_ID, reportID));
            return;
        default:
            Navigation.navigate(ROUTES.MONEY_REQUEST_CREATE.getRoute(CONST.IOU.ACTION.CREATE, iouType, CONST.IOU.OPTIMISTIC_TRANSACTION_ID, reportID));
    }
}

// eslint-disable-next-line @typescript-eslint/naming-convention
function setMoneyRequestAmount_temporaryForRefactor(transactionID: string, amount: number, currency: string, removeOriginalCurrency = false) {
    if (removeOriginalCurrency) {
        Onyx.merge(`${ONYXKEYS.COLLECTION.TRANSACTION_DRAFT}${transactionID}`, {amount, currency, originalCurrency: null});
        return;
    }
    Onyx.merge(`${ONYXKEYS.COLLECTION.TRANSACTION_DRAFT}${transactionID}`, {amount, currency});
}

// eslint-disable-next-line @typescript-eslint/naming-convention
function setMoneyRequestCreated(transactionID: string, created: string, isDraft: boolean) {
    Onyx.merge(`${isDraft ? ONYXKEYS.COLLECTION.TRANSACTION_DRAFT : ONYXKEYS.COLLECTION.TRANSACTION}${transactionID}`, {created});
}

// eslint-disable-next-line @typescript-eslint/naming-convention
function setMoneyRequestCurrency_temporaryForRefactor(transactionID: string, currency: string, removeOriginalCurrency = false, isEditing = false) {
    const fieldToUpdate = isEditing ? 'modifiedCurrency' : 'currency';
    if (removeOriginalCurrency) {
        Onyx.merge(`${ONYXKEYS.COLLECTION.TRANSACTION_DRAFT}${transactionID}`, {[fieldToUpdate]: currency, originalCurrency: null});
        return;
    }
    Onyx.merge(`${ONYXKEYS.COLLECTION.TRANSACTION_DRAFT}${transactionID}`, {[fieldToUpdate]: currency});
}

// eslint-disable-next-line @typescript-eslint/naming-convention
function setMoneyRequestOriginalCurrency_temporaryForRefactor(transactionID: string, originalCurrency: string) {
    Onyx.merge(`${ONYXKEYS.COLLECTION.TRANSACTION_DRAFT}${transactionID}`, {originalCurrency});
}

function setMoneyRequestDescription(transactionID: string, comment: string, isDraft: boolean) {
    Onyx.merge(`${isDraft ? ONYXKEYS.COLLECTION.TRANSACTION_DRAFT : ONYXKEYS.COLLECTION.TRANSACTION}${transactionID}`, {comment: {comment: comment.trim()}});
}

function setMoneyRequestMerchant(transactionID: string, merchant: string, isDraft: boolean) {
    Onyx.merge(`${isDraft ? ONYXKEYS.COLLECTION.TRANSACTION_DRAFT : ONYXKEYS.COLLECTION.TRANSACTION}${transactionID}`, {merchant});
}

function setMoneyRequestPendingFields(transactionID: string, pendingFields: OnyxTypes.Transaction['pendingFields']) {
    Onyx.merge(`${ONYXKEYS.COLLECTION.TRANSACTION_DRAFT}${transactionID}`, {pendingFields});
}

function setMoneyRequestCategory(transactionID: string, category: string) {
    Onyx.merge(`${ONYXKEYS.COLLECTION.TRANSACTION_DRAFT}${transactionID}`, {category});
}

function setMoneyRequestTag(transactionID: string, tag: string) {
    Onyx.merge(`${ONYXKEYS.COLLECTION.TRANSACTION_DRAFT}${transactionID}`, {tag});
}

// eslint-disable-next-line @typescript-eslint/naming-convention
function setMoneyRequestBillable_temporaryForRefactor(transactionID: string, billable: boolean) {
    Onyx.merge(`${ONYXKEYS.COLLECTION.TRANSACTION_DRAFT}${transactionID}`, {billable});
}

// eslint-disable-next-line @typescript-eslint/naming-convention
function setMoneyRequestParticipants_temporaryForRefactor(transactionID: string, participants: Participant[] = []) {
    Onyx.merge(`${ONYXKEYS.COLLECTION.TRANSACTION_DRAFT}${transactionID}`, {participants});
}

function setMoneyRequestReceipt(transactionID: string, source: string, filename: string, isDraft: boolean, type?: string) {
    Onyx.merge(`${isDraft ? ONYXKEYS.COLLECTION.TRANSACTION_DRAFT : ONYXKEYS.COLLECTION.TRANSACTION}${transactionID}`, {
        receipt: {source, type: type ?? ''},
        filename,
    });
}

/** Reset money request info from the store with its initial value */
function resetMoneyRequestInfo(id = '') {
    // Disabling this line since currentDate can be an empty string
    // eslint-disable-next-line @typescript-eslint/prefer-nullish-coalescing
    const created = currentDate || format(new Date(), CONST.DATE.FNS_FORMAT_STRING);
    Onyx.merge(ONYXKEYS.IOU, {
        id,
        amount: 0,
        currency: currentUserPersonalDetails.localCurrencyCode ?? CONST.CURRENCY.USD,
        comment: '',
        participants: [],
        merchant: CONST.TRANSACTION.PARTIAL_TRANSACTION_MERCHANT,
        category: '',
        tag: '',
        created,
        receiptPath: '',
        receiptFilename: '',
        transactionID: '',
        billable: null,
        isSplitRequest: false,
    });
}

/** Helper function to get the receipt error for money requests, or the generic error if there's no receipt */
function getReceiptError(receipt?: Receipt, filename?: string, isScanRequest = true, errorKey?: number): Errors | ErrorFields {
    return isEmptyObject(receipt) || !isScanRequest
        ? ErrorUtils.getMicroSecondOnyxError('iou.error.genericCreateFailureMessage', false, errorKey)
        : ErrorUtils.getMicroSecondOnyxErrorObject({error: CONST.IOU.RECEIPT_ERROR, source: receipt.source?.toString() ?? '', filename: filename ?? ''}, errorKey);
}

/** Builds the Onyx data for a money request */
function buildOnyxDataForMoneyRequest(
    chatReport: OnyxEntry<OnyxTypes.Report>,
    iouReport: OnyxTypes.Report,
    transaction: OnyxTypes.Transaction,
    chatCreatedAction: OptimisticCreatedReportAction,
    iouCreatedAction: OptimisticCreatedReportAction,
    iouAction: OptimisticIOUReportAction,
    optimisticPersonalDetailListAction: OnyxTypes.PersonalDetailsList,
    reportPreviewAction: ReportAction,
    optimisticPolicyRecentlyUsedCategories: string[],
    optimisticPolicyRecentlyUsedTags: OnyxTypes.RecentlyUsedTags,
    isNewChatReport: boolean,
    transactionThreadReport: OptimisticChatReport,
    transactionThreadCreatedReportAction: OptimisticCreatedReportAction,
    shouldCreateNewMoneyRequestReport: boolean,
    policy?: OnyxEntry<OnyxTypes.Policy>,
    policyTagList?: OnyxEntry<OnyxTypes.PolicyTagList>,
    policyCategories?: OnyxEntry<OnyxTypes.PolicyCategories>,
    optimisticNextStep?: OnyxTypes.ReportNextStep | null,
    isOneOnOneSplit = false,
): [OnyxUpdate[], OnyxUpdate[], OnyxUpdate[]] {
    const isScanRequest = TransactionUtils.isScanRequest(transaction);
    const outstandingChildRequest = ReportUtils.getOutstandingChildRequest(iouReport);
    const clearedPendingFields = Object.fromEntries(Object.keys(transaction.pendingFields ?? {}).map((key) => [key, null]));
    const optimisticData: OnyxUpdate[] = [];
    let newQuickAction: ValueOf<typeof CONST.QUICK_ACTIONS> = isScanRequest ? CONST.QUICK_ACTIONS.REQUEST_SCAN : CONST.QUICK_ACTIONS.REQUEST_MANUAL;
    if (TransactionUtils.isDistanceRequest(transaction)) {
        newQuickAction = CONST.QUICK_ACTIONS.REQUEST_DISTANCE;
    }

    if (chatReport) {
        optimisticData.push({
            // Use SET for new reports because it doesn't exist yet, is faster and we need the data to be available when we navigate to the chat page
            onyxMethod: isNewChatReport ? Onyx.METHOD.SET : Onyx.METHOD.MERGE,
            key: `${ONYXKEYS.COLLECTION.REPORT}${chatReport.reportID}`,
            value: {
                ...chatReport,
                lastReadTime: DateUtils.getDBTime(),
                lastMessageTranslationKey: '',
                iouReportID: iouReport.reportID,
                ...outstandingChildRequest,
                ...(isNewChatReport ? {pendingFields: {createChat: CONST.RED_BRICK_ROAD_PENDING_ACTION.ADD}} : {}),
            },
        });
    }

    optimisticData.push(
        {
            onyxMethod: shouldCreateNewMoneyRequestReport ? Onyx.METHOD.SET : Onyx.METHOD.MERGE,
            key: `${ONYXKEYS.COLLECTION.REPORT}${iouReport.reportID}`,
            value: {
                ...iouReport,
                lastMessageText: iouAction.message?.[0]?.text,
                lastMessageHtml: iouAction.message?.[0]?.html,
                pendingFields: {
                    ...(shouldCreateNewMoneyRequestReport ? {createChat: CONST.RED_BRICK_ROAD_PENDING_ACTION.ADD} : {preview: CONST.RED_BRICK_ROAD_PENDING_ACTION.UPDATE}),
                },
            },
        },
        {
            onyxMethod: Onyx.METHOD.SET,
            key: `${ONYXKEYS.COLLECTION.TRANSACTION}${transaction.transactionID}`,
            value: transaction,
        },
        isNewChatReport
            ? {
                  onyxMethod: Onyx.METHOD.SET,
                  key: `${ONYXKEYS.COLLECTION.REPORT_ACTIONS}${chatReport?.reportID}`,
                  value: {
                      [chatCreatedAction.reportActionID]: chatCreatedAction,
                      [reportPreviewAction.reportActionID]: reportPreviewAction,
                  },
              }
            : {
                  onyxMethod: Onyx.METHOD.MERGE,
                  key: `${ONYXKEYS.COLLECTION.REPORT_ACTIONS}${chatReport?.reportID}`,
                  value: {
                      [reportPreviewAction.reportActionID]: reportPreviewAction,
                  },
              },
        shouldCreateNewMoneyRequestReport
            ? {
                  onyxMethod: Onyx.METHOD.SET,
                  key: `${ONYXKEYS.COLLECTION.REPORT_ACTIONS}${iouReport.reportID}`,
                  value: {
                      [iouCreatedAction.reportActionID]: iouCreatedAction as OnyxTypes.ReportAction,
                      [iouAction.reportActionID]: iouAction as OnyxTypes.ReportAction,
                  },
              }
            : {
                  onyxMethod: Onyx.METHOD.MERGE,
                  key: `${ONYXKEYS.COLLECTION.REPORT_ACTIONS}${iouReport.reportID}`,
                  value: {
                      [iouAction.reportActionID]: iouAction as OnyxTypes.ReportAction,
                  },
              },

        {
            onyxMethod: Onyx.METHOD.MERGE,
            key: `${ONYXKEYS.COLLECTION.REPORT}${transactionThreadReport.reportID}`,
            value: transactionThreadReport,
        },
        {
            onyxMethod: Onyx.METHOD.MERGE,
            key: `${ONYXKEYS.COLLECTION.REPORT_ACTIONS}${transactionThreadReport.reportID}`,
            value: {
                [transactionThreadCreatedReportAction.reportActionID]: transactionThreadCreatedReportAction,
            },
        },

        // Remove the temporary transaction used during the creation flow
        {
            onyxMethod: Onyx.METHOD.SET,
            key: `${ONYXKEYS.COLLECTION.TRANSACTION_DRAFT}${CONST.IOU.OPTIMISTIC_TRANSACTION_ID}`,
            value: null,
        },
    );

    if (!isOneOnOneSplit) {
        optimisticData.push({
            onyxMethod: Onyx.METHOD.SET,
            key: ONYXKEYS.NVP_QUICK_ACTION_GLOBAL_CREATE,
            value: {
                action: newQuickAction,
                chatReportID: chatReport?.reportID,
                isFirstQuickAction: isEmptyObject(quickAction),
            },
        });
    }

    if (optimisticPolicyRecentlyUsedCategories.length) {
        optimisticData.push({
            onyxMethod: Onyx.METHOD.SET,
            key: `${ONYXKEYS.COLLECTION.POLICY_RECENTLY_USED_CATEGORIES}${iouReport.policyID}`,
            value: optimisticPolicyRecentlyUsedCategories,
        });
    }

    if (!isEmptyObject(optimisticPolicyRecentlyUsedTags)) {
        optimisticData.push({
            onyxMethod: Onyx.METHOD.MERGE,
            key: `${ONYXKEYS.COLLECTION.POLICY_RECENTLY_USED_TAGS}${iouReport.policyID}`,
            value: optimisticPolicyRecentlyUsedTags,
        });
    }

    if (!isEmptyObject(optimisticPersonalDetailListAction)) {
        optimisticData.push({
            onyxMethod: Onyx.METHOD.MERGE,
            key: ONYXKEYS.PERSONAL_DETAILS_LIST,
            value: optimisticPersonalDetailListAction,
        });
    }

    if (!isEmptyObject(optimisticNextStep)) {
        optimisticData.push({
            onyxMethod: Onyx.METHOD.MERGE,
            key: `${ONYXKEYS.COLLECTION.NEXT_STEP}${iouReport.reportID}`,
            value: optimisticNextStep,
        });
    }

    const successData: OnyxUpdate[] = [];

    if (isNewChatReport) {
        successData.push({
            onyxMethod: Onyx.METHOD.MERGE,
            key: `${ONYXKEYS.COLLECTION.REPORT}${chatReport?.reportID}`,
            value: {
                pendingFields: null,
                errorFields: null,
                isOptimisticReport: false,
            },
        });
    }

    successData.push(
        {
            onyxMethod: Onyx.METHOD.MERGE,
            key: `${ONYXKEYS.COLLECTION.REPORT}${iouReport.reportID}`,
            value: {
                pendingFields: null,
                errorFields: null,
            },
        },
        {
            onyxMethod: Onyx.METHOD.MERGE,
            key: `${ONYXKEYS.COLLECTION.REPORT}${transactionThreadReport.reportID}`,
            value: {
                pendingFields: null,
                errorFields: null,
            },
        },
        {
            onyxMethod: Onyx.METHOD.MERGE,
            key: `${ONYXKEYS.COLLECTION.TRANSACTION}${transaction.transactionID}`,
            value: {
                pendingAction: null,
                pendingFields: clearedPendingFields,
            },
        },

        {
            onyxMethod: Onyx.METHOD.MERGE,
            key: `${ONYXKEYS.COLLECTION.REPORT_ACTIONS}${chatReport?.reportID}`,
            value: {
                ...(isNewChatReport
                    ? {
                          [chatCreatedAction.reportActionID]: {
                              pendingAction: null,
                              errors: null,
                          },
                      }
                    : {}),
                [reportPreviewAction.reportActionID]: {
                    pendingAction: null,
                },
            },
        },
        {
            onyxMethod: Onyx.METHOD.MERGE,
            key: `${ONYXKEYS.COLLECTION.REPORT_ACTIONS}${iouReport.reportID}`,
            value: {
                ...(shouldCreateNewMoneyRequestReport
                    ? {
                          [iouCreatedAction.reportActionID]: {
                              pendingAction: null,
                              errors: null,
                          },
                      }
                    : {}),
                [iouAction.reportActionID]: {
                    pendingAction: null,
                    errors: null,
                },
            },
        },
        {
            onyxMethod: Onyx.METHOD.MERGE,
            key: `${ONYXKEYS.COLLECTION.REPORT_ACTIONS}${transactionThreadReport.reportID}`,
            value: {
                [transactionThreadCreatedReportAction.reportActionID]: {
                    pendingAction: null,
                    errors: null,
                },
            },
        },
    );

    const errorKey = DateUtils.getMicroseconds();

    const failureData: OnyxUpdate[] = [
        {
            onyxMethod: Onyx.METHOD.MERGE,
            key: `${ONYXKEYS.COLLECTION.REPORT}${chatReport?.reportID}`,
            value: {
                iouReportID: chatReport?.iouReportID,
                lastReadTime: chatReport?.lastReadTime,
                pendingFields: null,
                hasOutstandingChildRequest: chatReport?.hasOutstandingChildRequest,
                ...(isNewChatReport
                    ? {
                          errorFields: {
                              createChat: ErrorUtils.getMicroSecondOnyxError('report.genericCreateReportFailureMessage'),
                          },
                      }
                    : {}),
            },
        },
        {
            onyxMethod: Onyx.METHOD.MERGE,
            key: `${ONYXKEYS.COLLECTION.REPORT}${iouReport.reportID}`,
            value: {
                pendingFields: null,
                errorFields: {
                    ...(shouldCreateNewMoneyRequestReport ? {createChat: ErrorUtils.getMicroSecondOnyxError('report.genericCreateReportFailureMessage')} : {}),
                },
            },
        },
        {
            onyxMethod: Onyx.METHOD.MERGE,
            key: `${ONYXKEYS.COLLECTION.REPORT}${transactionThreadReport.reportID}`,
            value: {
                errorFields: {
                    createChat: ErrorUtils.getMicroSecondOnyxError('report.genericCreateReportFailureMessage'),
                },
            },
        },
        {
            onyxMethod: Onyx.METHOD.MERGE,
            key: `${ONYXKEYS.COLLECTION.TRANSACTION}${transaction.transactionID}`,
            value: {
                errors: ErrorUtils.getMicroSecondOnyxError('iou.error.genericCreateFailureMessage'),
                pendingAction: null,
                pendingFields: clearedPendingFields,
            },
        },
        {
            onyxMethod: Onyx.METHOD.MERGE,
            key: `${ONYXKEYS.COLLECTION.REPORT_ACTIONS}${iouReport.reportID}`,
            value: {
                ...(shouldCreateNewMoneyRequestReport
                    ? {
                          [iouCreatedAction.reportActionID]: {
                              // Disabling this line since transaction.filename can be an empty string
                              // eslint-disable-next-line @typescript-eslint/prefer-nullish-coalescing
                              errors: getReceiptError(transaction.receipt, transaction.filename || transaction.receipt?.filename, isScanRequest, errorKey),
                          },
                          [iouAction.reportActionID]: {
                              errors: ErrorUtils.getMicroSecondOnyxError('iou.error.genericCreateFailureMessage'),
                          },
                      }
                    : {
                          [iouAction.reportActionID]: {
                              // Disabling this line since transaction.filename can be an empty string
                              // eslint-disable-next-line @typescript-eslint/prefer-nullish-coalescing
                              errors: getReceiptError(transaction.receipt, transaction.filename || transaction.receipt?.filename, isScanRequest, errorKey),
                          },
                      }),
            },
        },
        {
            onyxMethod: Onyx.METHOD.MERGE,
            key: `${ONYXKEYS.COLLECTION.REPORT_ACTIONS}${transactionThreadReport.reportID}`,
            value: {
                [transactionThreadCreatedReportAction.reportActionID]: {
                    errors: ErrorUtils.getMicroSecondOnyxError('iou.error.genericCreateFailureMessage', false, errorKey),
                },
            },
        },
    ];

    // We don't need to compute violations unless we're on a paid policy
    if (!policy || !PolicyUtils.isPaidGroupPolicy(policy)) {
        return [optimisticData, successData, failureData];
    }

    const violationsOnyxData = ViolationsUtils.getViolationsOnyxData(transaction, [], !!policy.requiresTag, policyTagList ?? {}, !!policy.requiresCategory, policyCategories ?? {});

    if (violationsOnyxData) {
        optimisticData.push(violationsOnyxData);
        failureData.push({
            onyxMethod: Onyx.METHOD.SET,
            key: `${ONYXKEYS.COLLECTION.TRANSACTION_VIOLATIONS}${transaction.transactionID}`,
            value: [],
        });
    }

    return [optimisticData, successData, failureData];
}

/** Builds the Onyx data for track expense */
function buildOnyxDataForTrackExpense(
    chatReport: OnyxEntry<OnyxTypes.Report>,
    iouReport: OnyxEntry<OnyxTypes.Report>,
    transaction: OnyxTypes.Transaction,
    iouCreatedAction: OptimisticCreatedReportAction,
    iouAction: OptimisticIOUReportAction,
    reportPreviewAction: OnyxEntry<ReportAction>,
    transactionThreadReport: OptimisticChatReport,
    transactionThreadCreatedReportAction: OptimisticCreatedReportAction,
    shouldCreateNewMoneyRequestReport: boolean,
    policy?: OnyxEntry<OnyxTypes.Policy>,
    policyTagList?: OnyxEntry<OnyxTypes.PolicyTagList>,
    policyCategories?: OnyxEntry<OnyxTypes.PolicyCategories>,
): [OnyxUpdate[], OnyxUpdate[], OnyxUpdate[]] {
    const isScanRequest = TransactionUtils.isScanRequest(transaction);
    const clearedPendingFields = Object.fromEntries(Object.keys(transaction.pendingFields ?? {}).map((key) => [key, null]));
    const optimisticData: OnyxUpdate[] = [];

    if (chatReport) {
        optimisticData.push({
            onyxMethod: Onyx.METHOD.MERGE,
            key: `${ONYXKEYS.COLLECTION.REPORT}${chatReport.reportID}`,
            value: {
                ...chatReport,
                lastMessageText: iouAction.message?.[0]?.text,
                lastMessageHtml: iouAction.message?.[0]?.html,
                lastReadTime: DateUtils.getDBTime(),
                iouReportID: iouReport?.reportID,
            },
        });
    }

    if (iouReport) {
        optimisticData.push(
            {
                onyxMethod: shouldCreateNewMoneyRequestReport ? Onyx.METHOD.SET : Onyx.METHOD.MERGE,
                key: `${ONYXKEYS.COLLECTION.REPORT}${iouReport.reportID}`,
                value: {
                    ...iouReport,
                    lastMessageText: iouAction.message?.[0]?.text,
                    lastMessageHtml: iouAction.message?.[0]?.html,
                    pendingFields: {
                        ...(shouldCreateNewMoneyRequestReport ? {createChat: CONST.RED_BRICK_ROAD_PENDING_ACTION.ADD} : {preview: CONST.RED_BRICK_ROAD_PENDING_ACTION.UPDATE}),
                    },
                },
            },
            shouldCreateNewMoneyRequestReport
                ? {
                      onyxMethod: Onyx.METHOD.SET,
                      key: `${ONYXKEYS.COLLECTION.REPORT_ACTIONS}${iouReport.reportID}`,
                      value: {
                          [iouCreatedAction.reportActionID]: iouCreatedAction as OnyxTypes.ReportAction,
                          [iouAction.reportActionID]: iouAction as OnyxTypes.ReportAction,
                      },
                  }
                : {
                      onyxMethod: Onyx.METHOD.MERGE,
                      key: `${ONYXKEYS.COLLECTION.REPORT_ACTIONS}${iouReport.reportID}`,
                      value: {
                          [iouAction.reportActionID]: iouAction as OnyxTypes.ReportAction,
                      },
                  },
            {
                onyxMethod: Onyx.METHOD.MERGE,
                key: `${ONYXKEYS.COLLECTION.REPORT_ACTIONS}${chatReport?.reportID}`,
                value: {
                    ...(reportPreviewAction && {[reportPreviewAction.reportActionID]: reportPreviewAction}),
                },
            },
        );
    } else {
        optimisticData.push({
            onyxMethod: Onyx.METHOD.MERGE,
            key: `${ONYXKEYS.COLLECTION.REPORT_ACTIONS}${chatReport?.reportID}`,
            value: {
                [iouAction.reportActionID]: iouAction as OnyxTypes.ReportAction,
            },
        });
    }

    optimisticData.push(
        {
            onyxMethod: Onyx.METHOD.SET,
            key: `${ONYXKEYS.COLLECTION.TRANSACTION}${transaction.transactionID}`,
            value: transaction,
        },
        {
            onyxMethod: Onyx.METHOD.MERGE,
            key: `${ONYXKEYS.COLLECTION.REPORT}${transactionThreadReport.reportID}`,
            value: transactionThreadReport,
        },
        {
            onyxMethod: Onyx.METHOD.MERGE,
            key: `${ONYXKEYS.COLLECTION.REPORT_ACTIONS}${transactionThreadReport.reportID}`,
            value: {
                [transactionThreadCreatedReportAction.reportActionID]: transactionThreadCreatedReportAction,
            },
        },

        // Remove the temporary transaction used during the creation flow
        {
            onyxMethod: Onyx.METHOD.SET,
            key: `${ONYXKEYS.COLLECTION.TRANSACTION_DRAFT}${CONST.IOU.OPTIMISTIC_TRANSACTION_ID}`,
            value: null,
        },
    );

    const successData: OnyxUpdate[] = [];

    if (iouReport) {
        successData.push(
            {
                onyxMethod: Onyx.METHOD.MERGE,
                key: `${ONYXKEYS.COLLECTION.REPORT}${iouReport?.reportID}`,
                value: {
                    pendingFields: null,
                    errorFields: null,
                },
            },
            {
                onyxMethod: Onyx.METHOD.MERGE,
                key: `${ONYXKEYS.COLLECTION.REPORT_ACTIONS}${iouReport?.reportID}`,
                value: {
                    ...(shouldCreateNewMoneyRequestReport
                        ? {
                              [iouCreatedAction.reportActionID]: {
                                  pendingAction: null,
                                  errors: null,
                              },
                          }
                        : {}),
                    [iouAction.reportActionID]: {
                        pendingAction: null,
                        errors: null,
                    },
                },
            },
            {
                onyxMethod: Onyx.METHOD.MERGE,
                key: `${ONYXKEYS.COLLECTION.REPORT_ACTIONS}${chatReport?.reportID}`,
                value: {
                    ...(reportPreviewAction && {[reportPreviewAction.reportActionID]: {pendingAction: null}}),
                },
            },
        );
    } else {
        successData.push({
            onyxMethod: Onyx.METHOD.MERGE,
            key: `${ONYXKEYS.COLLECTION.REPORT_ACTIONS}${chatReport?.reportID}`,
            value: {
                [iouAction.reportActionID]: {
                    pendingAction: null,
                    errors: null,
                },
                ...(reportPreviewAction && {[reportPreviewAction.reportActionID]: {pendingAction: null}}),
            },
        });
    }

    successData.push(
        {
            onyxMethod: Onyx.METHOD.MERGE,
            key: `${ONYXKEYS.COLLECTION.REPORT}${transactionThreadReport.reportID}`,
            value: {
                pendingFields: null,
                errorFields: null,
            },
        },
        {
            onyxMethod: Onyx.METHOD.MERGE,
            key: `${ONYXKEYS.COLLECTION.TRANSACTION}${transaction.transactionID}`,
            value: {
                pendingAction: null,
                pendingFields: clearedPendingFields,
            },
        },
        {
            onyxMethod: Onyx.METHOD.MERGE,
            key: `${ONYXKEYS.COLLECTION.REPORT_ACTIONS}${transactionThreadReport.reportID}`,
            value: {
                [transactionThreadCreatedReportAction.reportActionID]: {
                    pendingAction: null,
                    errors: null,
                },
            },
        },
    );

    const failureData: OnyxUpdate[] = [];

    if (iouReport) {
        failureData.push(
            {
                onyxMethod: Onyx.METHOD.MERGE,
                key: `${ONYXKEYS.COLLECTION.REPORT}${iouReport.reportID}`,
                value: {
                    pendingFields: null,
                    errorFields: {
                        ...(shouldCreateNewMoneyRequestReport ? {createChat: ErrorUtils.getMicroSecondOnyxError('report.genericCreateReportFailureMessage')} : {}),
                    },
                },
            },
            {
                onyxMethod: Onyx.METHOD.MERGE,
                key: `${ONYXKEYS.COLLECTION.REPORT_ACTIONS}${iouReport.reportID}`,
                value: {
                    ...(shouldCreateNewMoneyRequestReport
                        ? {
                              [iouCreatedAction.reportActionID]: {
                                  // Disabling this line since transaction.filename can be an empty string
                                  // eslint-disable-next-line @typescript-eslint/prefer-nullish-coalescing
                                  errors: getReceiptError(transaction.receipt, transaction.filename || transaction.receipt?.filename, isScanRequest),
                              },
                              [iouAction.reportActionID]: {
                                  errors: ErrorUtils.getMicroSecondOnyxError('iou.error.genericCreateFailureMessage'),
                              },
                          }
                        : {
                              [iouAction.reportActionID]: {
                                  // Disabling this line since transaction.filename can be an empty string
                                  // eslint-disable-next-line @typescript-eslint/prefer-nullish-coalescing
                                  errors: getReceiptError(transaction.receipt, transaction.filename || transaction.receipt?.filename, isScanRequest),
                              },
                          }),
                },
            },
        );
    } else {
        failureData.push({
            onyxMethod: Onyx.METHOD.MERGE,
            key: `${ONYXKEYS.COLLECTION.REPORT_ACTIONS}${chatReport?.reportID}`,
            value: {
                [iouAction.reportActionID]: {
                    // Disabling this line since transaction.filename can be an empty string
                    // eslint-disable-next-line @typescript-eslint/prefer-nullish-coalescing
                    errors: getReceiptError(transaction.receipt, transaction.filename || transaction.receipt?.filename, isScanRequest),
                },
            },
        });
    }

    failureData.push(
        {
            onyxMethod: Onyx.METHOD.MERGE,
            key: `${ONYXKEYS.COLLECTION.REPORT}${chatReport?.reportID}`,
            value: {
                lastReadTime: chatReport?.lastReadTime,
                lastMessageText: chatReport?.lastMessageText,
                lastMessageHtml: chatReport?.lastMessageHtml,
            },
        },
        {
            onyxMethod: Onyx.METHOD.MERGE,
            key: `${ONYXKEYS.COLLECTION.REPORT}${transactionThreadReport.reportID}`,
            value: {
                errorFields: {
                    createChat: ErrorUtils.getMicroSecondOnyxError('report.genericCreateReportFailureMessage'),
                },
            },
        },
        {
            onyxMethod: Onyx.METHOD.MERGE,
            key: `${ONYXKEYS.COLLECTION.TRANSACTION}${transaction.transactionID}`,
            value: {
                errors: ErrorUtils.getMicroSecondOnyxError('iou.error.genericCreateFailureMessage'),
                pendingAction: null,
                pendingFields: clearedPendingFields,
            },
        },
        {
            onyxMethod: Onyx.METHOD.MERGE,
            key: `${ONYXKEYS.COLLECTION.REPORT_ACTIONS}${transactionThreadReport.reportID}`,
            value: {
                [transactionThreadCreatedReportAction.reportActionID]: {
                    errors: ErrorUtils.getMicroSecondOnyxError('iou.error.genericCreateFailureMessage'),
                },
            },
        },
    );

    // We don't need to compute violations unless we're on a paid policy
    if (!policy || !PolicyUtils.isPaidGroupPolicy(policy)) {
        return [optimisticData, successData, failureData];
    }

    const violationsOnyxData = ViolationsUtils.getViolationsOnyxData(transaction, [], !!policy.requiresTag, policyTagList ?? {}, !!policy.requiresCategory, policyCategories ?? {});

    if (violationsOnyxData) {
        optimisticData.push(violationsOnyxData);
        failureData.push({
            onyxMethod: Onyx.METHOD.SET,
            key: `${ONYXKEYS.COLLECTION.TRANSACTION_VIOLATIONS}${transaction.transactionID}`,
            value: [],
        });
    }

    return [optimisticData, successData, failureData];
}

/**
 * Gathers all the data needed to make a money request. It attempts to find existing reports, iouReports, and receipts. If it doesn't find them, then
 * it creates optimistic versions of them and uses those instead
 */
function getMoneyRequestInformation(
    parentChatReport: OnyxEntry<OnyxTypes.Report> | EmptyObject,
    participant: Participant,
    comment: string,
    amount: number,
    currency: string,
    created: string,
    merchant: string,
    receipt: Receipt | undefined,
    existingTransactionID: string | undefined,
    category: string | undefined,
    tag: string | undefined,
    billable: boolean | undefined,
    policy: OnyxEntry<OnyxTypes.Policy> | undefined,
    policyTagList: OnyxEntry<OnyxTypes.PolicyTagList> | undefined,
    policyCategories: OnyxEntry<OnyxTypes.PolicyCategories> | undefined,
    payeeAccountID = userAccountID,
    payeeEmail = currentUserEmail,
    moneyRequestReportID = '',
): MoneyRequestInformation {
    const payerEmail = PhoneNumber.addSMSDomainIfPhoneNumber(participant.login ?? '');
    const payerAccountID = Number(participant.accountID);
    const isPolicyExpenseChat = participant.isPolicyExpenseChat;

    // STEP 1: Get existing chat report OR build a new optimistic one
    let isNewChatReport = false;
    let chatReport = !isEmptyObject(parentChatReport) && parentChatReport?.reportID ? parentChatReport : null;

    // If this is a policyExpenseChat, the chatReport must exist and we can get it from Onyx.
    // report is null if the flow is initiated from the global create menu. However, participant always stores the reportID if it exists, which is the case for policyExpenseChats
    if (!chatReport && isPolicyExpenseChat) {
        chatReport = allReports?.[`${ONYXKEYS.COLLECTION.REPORT}${participant.reportID}`] ?? null;
    }

    if (!chatReport) {
        chatReport = ReportUtils.getChatByParticipants([payerAccountID]);
    }

    // If we still don't have a report, it likely doens't exist and we need to build an optimistic one
    if (!chatReport) {
        isNewChatReport = true;
        chatReport = ReportUtils.buildOptimisticChatReport([payerAccountID]);
    }

    // STEP 2: Get the money request report. If the moneyRequestReportID has been provided, we want to add the transaction to this specific report.
    // If no such reportID has been provided, let's use the chatReport.iouReportID property. In case that is not present, build a new optimistic money request report.
    let iouReport: OnyxEntry<OnyxTypes.Report> = null;
    if (moneyRequestReportID) {
        iouReport = allReports?.[`${ONYXKEYS.COLLECTION.REPORT}${moneyRequestReportID}`] ?? null;
    } else {
        iouReport = allReports?.[`${ONYXKEYS.COLLECTION.REPORT}${chatReport.iouReportID}`] ?? null;
    }

    const shouldCreateNewMoneyRequestReport = ReportUtils.shouldCreateNewMoneyRequestReport(iouReport, chatReport);

    if (!iouReport || shouldCreateNewMoneyRequestReport) {
        iouReport = isPolicyExpenseChat
            ? ReportUtils.buildOptimisticExpenseReport(chatReport.reportID, chatReport.policyID ?? '', payeeAccountID, amount, currency)
            : ReportUtils.buildOptimisticIOUReport(payeeAccountID, payerAccountID, amount, chatReport.reportID, currency);
    } else if (isPolicyExpenseChat) {
        iouReport = {...iouReport};
        if (iouReport?.currency === currency && typeof iouReport.total === 'number') {
            // Because of the Expense reports are stored as negative values, we subtract the total from the amount
            iouReport.total -= amount;
        }
    } else {
        iouReport = IOUUtils.updateIOUOwnerAndTotal(iouReport, payeeAccountID, amount, currency);
    }

    // STEP 3: Build optimistic receipt and transaction
    const receiptObject: Receipt = {};
    let filename;
    if (receipt?.source) {
        receiptObject.source = receipt.source;
        receiptObject.state = receipt.state ?? CONST.IOU.RECEIPT_STATE.SCANREADY;
        filename = receipt.name;
    }
    const existingTransaction = allTransactionDrafts[`${ONYXKEYS.COLLECTION.TRANSACTION_DRAFT}${CONST.IOU.OPTIMISTIC_TRANSACTION_ID}`];
    const isDistanceRequest = existingTransaction && existingTransaction.iouRequestType === CONST.IOU.REQUEST_TYPE.DISTANCE;
    let optimisticTransaction = TransactionUtils.buildOptimisticTransaction(
        ReportUtils.isExpenseReport(iouReport) ? -amount : amount,
        currency,
        iouReport.reportID,
        comment,
        created,
        '',
        '',
        merchant,
        receiptObject,
        filename,
        existingTransactionID,
        category,
        tag,
        billable,
        isDistanceRequest ? {waypoints: CONST.RED_BRICK_ROAD_PENDING_ACTION.ADD} : undefined,
    );

    const optimisticPolicyRecentlyUsedCategories = Policy.buildOptimisticPolicyRecentlyUsedCategories(iouReport.policyID, category);
    const optimisticPolicyRecentlyUsedTags = Policy.buildOptimisticPolicyRecentlyUsedTags(iouReport.policyID, tag);

    // If there is an existing transaction (which is the case for distance requests), then the data from the existing transaction
    // needs to be manually merged into the optimistic transaction. This is because buildOnyxDataForMoneyRequest() uses `Onyx.set()` for the transaction
    // data. This is a big can of worms to change it to `Onyx.merge()` as explored in https://expensify.slack.com/archives/C05DWUDHVK7/p1692139468252109.
    // I want to clean this up at some point, but it's possible this will live in the code for a while so I've created https://github.com/Expensify/App/issues/25417
    // to remind me to do this.
    if (isDistanceRequest) {
        optimisticTransaction = fastMerge(existingTransaction, optimisticTransaction, false);
    }

    // STEP 4: Build optimistic reportActions. We need:
    // 1. CREATED action for the chatReport
    // 2. CREATED action for the iouReport
    // 3. IOU action for the iouReport
    // 4. The transaction thread, which requires the iouAction, and CREATED action for the transaction thread
    // 5. REPORTPREVIEW action for the chatReport
    // Note: The CREATED action for the IOU report must be optimistically generated before the IOU action so there's no chance that it appears after the IOU action in the chat
    const [optimisticCreatedActionForChat, optimisticCreatedActionForIOUReport, iouAction, optimisticTransactionThread, optimisticCreatedActionForTransactionThread] =
        ReportUtils.buildOptimisticMoneyRequestEntities(
            iouReport,
            CONST.IOU.REPORT_ACTION_TYPE.CREATE,
            amount,
            currency,
            comment,
            payeeEmail,
            [participant],
            optimisticTransaction.transactionID,
            undefined,
            false,
            false,
            receiptObject,
            false,
        );

    let reportPreviewAction = shouldCreateNewMoneyRequestReport ? null : ReportActionsUtils.getReportPreviewAction(chatReport.reportID, iouReport.reportID);
    if (reportPreviewAction) {
        reportPreviewAction = ReportUtils.updateReportPreview(iouReport, reportPreviewAction, false, comment, optimisticTransaction);
    } else {
        reportPreviewAction = ReportUtils.buildOptimisticReportPreview(chatReport, iouReport, comment, optimisticTransaction);

        // Generated ReportPreview action is a parent report action of the iou report.
        // We are setting the iou report's parentReportActionID to display subtitle correctly in IOU page when offline.
        iouReport.parentReportActionID = reportPreviewAction.reportActionID;
    }

    const shouldCreateOptimisticPersonalDetails = isNewChatReport && !allPersonalDetails[payerAccountID];
    // Add optimistic personal details for participant
    const optimisticPersonalDetailListAction = shouldCreateOptimisticPersonalDetails
        ? {
              [payerAccountID]: {
                  accountID: payerAccountID,
                  avatar: UserUtils.getDefaultAvatarURL(payerAccountID),
                  // Disabling this line since participant.displayName can be an empty string
                  // eslint-disable-next-line @typescript-eslint/prefer-nullish-coalescing
                  displayName: LocalePhoneNumber.formatPhoneNumber(participant.displayName || payerEmail),
                  login: participant.login,
                  isOptimisticPersonalDetail: true,
              },
          }
        : {};

    const optimisticNextStep = NextStepUtils.buildNextStep(iouReport, CONST.REPORT.STATUS_NUM.OPEN);

    // STEP 5: Build Onyx Data
    const [optimisticData, successData, failureData] = buildOnyxDataForMoneyRequest(
        chatReport,
        iouReport,
        optimisticTransaction,
        optimisticCreatedActionForChat,
        optimisticCreatedActionForIOUReport,
        iouAction,
        optimisticPersonalDetailListAction,
        reportPreviewAction,
        optimisticPolicyRecentlyUsedCategories,
        optimisticPolicyRecentlyUsedTags,
        isNewChatReport,
        optimisticTransactionThread,
        optimisticCreatedActionForTransactionThread,
        shouldCreateNewMoneyRequestReport,
        policy,
        policyTagList,
        policyCategories,
        optimisticNextStep,
    );

    return {
        payerAccountID,
        payerEmail,
        iouReport,
        chatReport,
        transaction: optimisticTransaction,
        iouAction,
        createdChatReportActionID: isNewChatReport ? optimisticCreatedActionForChat.reportActionID : '0',
        createdIOUReportActionID: shouldCreateNewMoneyRequestReport ? optimisticCreatedActionForIOUReport.reportActionID : '0',
        reportPreviewAction,
        transactionThreadReportID: optimisticTransactionThread.reportID,
        createdReportActionIDForThread: optimisticCreatedActionForTransactionThread.reportActionID,
        onyxData: {
            optimisticData,
            successData,
            failureData,
        },
    };
}

/**
 * Gathers all the data needed to make an expense. It attempts to find existing reports, iouReports, and receipts. If it doesn't find them, then
 * it creates optimistic versions of them and uses those instead
 */
function getTrackExpenseInformation(
    parentChatReport: OnyxEntry<OnyxTypes.Report> | EmptyObject,
    participant: Participant,
    comment: string,
    amount: number,
    currency: string,
    created: string,
    merchant: string,
    receipt: Receipt | undefined,
    category: string | undefined,
    tag: string | undefined,
    billable: boolean | undefined,
    policy: OnyxEntry<OnyxTypes.Policy> | undefined,
    policyTagList: OnyxEntry<OnyxTypes.PolicyTagList> | undefined,
    policyCategories: OnyxEntry<OnyxTypes.PolicyCategories> | undefined,
    payeeEmail = currentUserEmail,
    payeeAccountID = userAccountID,
    moneyRequestReportID = '',
): TrackExpenseInformation | EmptyObject {
    const isPolicyExpenseChat = participant.isPolicyExpenseChat;

    // STEP 1: Get existing chat report
    let chatReport = !isEmptyObject(parentChatReport) && parentChatReport?.reportID ? parentChatReport : null;

    // The chatReport always exists, and we can get it from Onyx if chatReport is null.
    if (!chatReport) {
        chatReport = allReports?.[`${ONYXKEYS.COLLECTION.REPORT}${participant.reportID}`] ?? null;
    }

    // If we still don't have a report, it likely doesn't exist, and we will early return here as it should not happen
    // Maybe later, we can build an optimistic selfDM chat.
    if (!chatReport) {
        return {};
    }

    // STEP 2: If not in the self-DM flow, we need to use the money request report.
    // For this, first use the chatReport.iouReportID property. Build a new optimistic money request report if needed.
    const shouldUseMoneyReport = !!isPolicyExpenseChat;

    let iouReport: OnyxEntry<OnyxTypes.Report> = null;
    let shouldCreateNewMoneyRequestReport = false;

    if (shouldUseMoneyReport) {
        if (moneyRequestReportID) {
            iouReport = allReports?.[`${ONYXKEYS.COLLECTION.REPORT}${moneyRequestReportID}`] ?? null;
        } else {
            iouReport = allReports?.[`${ONYXKEYS.COLLECTION.REPORT}${chatReport.iouReportID}`] ?? null;
        }

        shouldCreateNewMoneyRequestReport = ReportUtils.shouldCreateNewMoneyRequestReport(iouReport, chatReport);
        if (!iouReport || shouldCreateNewMoneyRequestReport) {
            iouReport = ReportUtils.buildOptimisticExpenseReport(chatReport.reportID, chatReport.policyID ?? '', payeeAccountID, amount, currency, false);
        } else {
            iouReport = {...iouReport};
            if (iouReport?.currency === currency && typeof iouReport.total === 'number' && typeof iouReport.nonReimbursableTotal === 'number') {
                // Because of the Expense reports are stored as negative values, we subtract the total from the amount
                iouReport.total -= amount;
                iouReport.nonReimbursableTotal -= amount;
            }
        }
    }

    // If shouldUseMoneyReport is true, the iouReport was defined.
    // But we'll use the `shouldUseMoneyReport && iouReport` check further instead of `shouldUseMoneyReport` to avoid TS errors.

    // STEP 3: Build optimistic receipt and transaction
    const receiptObject: Receipt = {};
    let filename;
    if (receipt?.source) {
        receiptObject.source = receipt.source;
        receiptObject.state = receipt.state ?? CONST.IOU.RECEIPT_STATE.SCANREADY;
        filename = receipt.name;
    }
    const existingTransaction = allTransactionDrafts[`${ONYXKEYS.COLLECTION.TRANSACTION_DRAFT}${CONST.IOU.OPTIMISTIC_TRANSACTION_ID}`];
    const isDistanceRequest = existingTransaction && existingTransaction.iouRequestType === CONST.IOU.REQUEST_TYPE.DISTANCE;
    let optimisticTransaction = TransactionUtils.buildOptimisticTransaction(
        ReportUtils.isExpenseReport(iouReport) ? -amount : amount,
        currency,
        shouldUseMoneyReport && iouReport ? iouReport.reportID : '0',
        comment,
        created,
        '',
        '',
        merchant,
        receiptObject,
        filename,
        null,
        category,
        tag,
        billable,
        isDistanceRequest ? {waypoints: CONST.RED_BRICK_ROAD_PENDING_ACTION.ADD} : undefined,
        false,
    );

    // If there is an existing transaction (which is the case for distance requests), then the data from the existing transaction
    // needs to be manually merged into the optimistic transaction. This is because buildOnyxDataForMoneyRequest() uses `Onyx.set()` for the transaction
    // data. This is a big can of worms to change it to `Onyx.merge()` as explored in https://expensify.slack.com/archives/C05DWUDHVK7/p1692139468252109.
    // I want to clean this up at some point, but it's possible this will live in the code for a while so I've created https://github.com/Expensify/App/issues/25417
    // to remind me to do this.
    if (isDistanceRequest) {
        optimisticTransaction = fastMerge(existingTransaction, optimisticTransaction, false);
    }

    // STEP 4: Build optimistic reportActions. We need:
    // 1. CREATED action for the iouReport (if tracking in the Expense chat)
    // 2. IOU action for the iouReport (if tracking in the Expense chat), otherwise – for chatReport
    // 3. The transaction thread, which requires the iouAction, and CREATED action for the transaction thread
    // 4. REPORTPREVIEW action for the chatReport (if tracking in the Expense chat)
    const [, optimisticCreatedActionForIOUReport, iouAction, optimisticTransactionThread, optimisticCreatedActionForTransactionThread] = ReportUtils.buildOptimisticMoneyRequestEntities(
        shouldUseMoneyReport && iouReport ? iouReport : chatReport,
        CONST.IOU.REPORT_ACTION_TYPE.TRACK,
        amount,
        currency,
        comment,
        payeeEmail,
        [participant],
        optimisticTransaction.transactionID,
        undefined,
        false,
        false,
        receiptObject,
        false,
        !shouldUseMoneyReport,
    );

    let reportPreviewAction: OnyxEntry<OnyxTypes.ReportAction> = null;
    if (shouldUseMoneyReport && iouReport) {
        reportPreviewAction = shouldCreateNewMoneyRequestReport ? null : ReportActionsUtils.getReportPreviewAction(chatReport.reportID, iouReport.reportID);
        if (reportPreviewAction) {
            reportPreviewAction = ReportUtils.updateReportPreview(iouReport, reportPreviewAction, false, comment, optimisticTransaction);
        } else {
            reportPreviewAction = ReportUtils.buildOptimisticReportPreview(chatReport, iouReport, comment, optimisticTransaction);

            // Generated ReportPreview action is a parent report action of the iou report.
            // We are setting the iou report's parentReportActionID to display subtitle correctly in IOU page when offline.
            iouReport.parentReportActionID = reportPreviewAction.reportActionID;
        }
    }

    // STEP 5: Build Onyx Data
    const [optimisticData, successData, failureData] = buildOnyxDataForTrackExpense(
        chatReport,
        iouReport,
        optimisticTransaction,
        optimisticCreatedActionForIOUReport,
        iouAction,
        reportPreviewAction,
        optimisticTransactionThread,
        optimisticCreatedActionForTransactionThread,
        shouldCreateNewMoneyRequestReport,
        policy,
        policyTagList,
        policyCategories,
    );

    return {
        chatReport,
        iouReport: iouReport ?? undefined,
        transaction: optimisticTransaction,
        iouAction,
        createdChatReportActionID: '0',
        createdIOUReportActionID: shouldCreateNewMoneyRequestReport ? optimisticCreatedActionForIOUReport.reportActionID : '0',
        reportPreviewAction: reportPreviewAction ?? undefined,
        transactionThreadReportID: optimisticTransactionThread.reportID,
        createdReportActionIDForThread: optimisticCreatedActionForTransactionThread.reportActionID,
        onyxData: {
            optimisticData,
            successData,
            failureData,
        },
    };
}

/** Requests money based on a distance (e.g. mileage from a map) */
function createDistanceRequest(
    report: OnyxEntry<OnyxTypes.Report>,
    participant: Participant,
    comment: string,
    created: string,
    category: string | undefined,
    tag: string | undefined,
    amount: number,
    currency: string,
    merchant: string,
    billable: boolean | undefined,
    validWaypoints: WaypointCollection,
    policy: OnyxEntry<OnyxTypes.Policy>,
    policyTagList: OnyxEntry<OnyxTypes.PolicyTagList>,
    policyCategories: OnyxEntry<OnyxTypes.PolicyCategories>,
) {
    // If the report is an iou or expense report, we should get the linked chat report to be passed to the getMoneyRequestInformation function
    const isMoneyRequestReport = ReportUtils.isMoneyRequestReport(report);
    const currentChatReport = isMoneyRequestReport ? ReportUtils.getReport(report?.chatReportID) : report;
    const moneyRequestReportID = isMoneyRequestReport ? report?.reportID : '';
    const currentCreated = DateUtils.enrichMoneyRequestTimestamp(created);

    const optimisticReceipt: Receipt = {
        source: ReceiptGeneric as ReceiptSource,
        state: CONST.IOU.RECEIPT_STATE.OPEN,
    };
    const {
        iouReport,
        chatReport,
        transaction,
        iouAction,
        createdChatReportActionID,
        createdIOUReportActionID,
        reportPreviewAction,
        transactionThreadReportID,
        createdReportActionIDForThread,
        payerEmail,
        onyxData,
    } = getMoneyRequestInformation(
        currentChatReport,
        participant,
        comment,
        amount,
        currency,
        currentCreated,
        merchant,
        optimisticReceipt,
        undefined,
        category,
        tag,
        billable,
        policy,
        policyTagList,
        policyCategories,
        userAccountID,
        currentUserEmail,
        moneyRequestReportID,
    );

    const activeReportID = isMoneyRequestReport ? report?.reportID ?? '' : chatReport.reportID;
    const parameters: CreateDistanceRequestParams = {
        comment,
        iouReportID: iouReport.reportID,
        chatReportID: chatReport.reportID,
        transactionID: transaction.transactionID,
        reportActionID: iouAction.reportActionID,
        createdChatReportActionID,
        createdIOUReportActionID,
        reportPreviewReportActionID: reportPreviewAction.reportActionID,
        waypoints: JSON.stringify(validWaypoints),
        created: currentCreated,
        category,
        tag,
        billable,
        transactionThreadReportID,
        createdReportActionIDForThread,
        payerEmail,
    };

    API.write(WRITE_COMMANDS.CREATE_DISTANCE_REQUEST, parameters, onyxData);
    Navigation.dismissModal(activeReportID);
    Report.notifyNewAction(activeReportID, userAccountID);
}

/**
 * Compute the diff amount when we update the transaction
 */
function calculateDiffAmount(iouReport: OnyxEntry<OnyxTypes.Report>, updatedTransaction: OnyxEntry<OnyxTypes.Transaction>, transaction: OnyxEntry<OnyxTypes.Transaction>): number {
    if (!iouReport) {
        return 0;
    }
    const isExpenseReport = ReportUtils.isExpenseReport(iouReport);
    const updatedCurrency = TransactionUtils.getCurrency(updatedTransaction);
    const currentCurrency = TransactionUtils.getCurrency(transaction);

    const currentAmount = TransactionUtils.getAmount(transaction, isExpenseReport);
    const updatedAmount = TransactionUtils.getAmount(updatedTransaction, isExpenseReport);

    if (updatedCurrency === iouReport?.currency && currentCurrency !== iouReport?.currency) {
        // Add the diff to the total if we change the currency from a different currency to the currency of the IOU report
        return updatedAmount;
    }
    if (updatedCurrency !== iouReport?.currency && currentCurrency === iouReport?.currency) {
        // Subtract the diff from the total if we change the currency from the currency of IOU report to a different currency
        return -updatedAmount;
    }
    if (updatedCurrency === iouReport?.currency && updatedAmount !== currentAmount) {
        // Calculate the diff between the updated amount and the current amount if we change the amount and the currency of the transaction is the currency of the report
        return updatedAmount - currentAmount;
    }

    return 0;
}

/**
 * @param transactionID
 * @param transactionThreadReportID
 * @param transactionChanges
 * @param [transactionChanges.created] Present when updated the date field
 * @param policy  May be undefined, an empty object, or an object matching the Policy type (src/types/onyx/Policy.ts)
 * @param policyTagList
 * @param policyCategories
 * @param onlyIncludeChangedFields
 *               When 'true', then the returned params will only include the transaction details for the fields that were changed.
 *               When `false`, then the returned params will include all the transaction details, regardless of which fields were changed.
 *               This setting is necessary while the UpdateDistanceRequest API is refactored to be fully 1:1:1 in https://github.com/Expensify/App/issues/28358
 */
function getUpdateMoneyRequestParams(
    transactionID: string,
    transactionThreadReportID: string,
    transactionChanges: TransactionChanges,
    policy: OnyxEntry<OnyxTypes.Policy>,
    policyTagList: OnyxEntry<OnyxTypes.PolicyTagList>,
    policyCategories: OnyxEntry<OnyxTypes.PolicyCategories>,
    onlyIncludeChangedFields: boolean,
): UpdateMoneyRequestData {
    const optimisticData: OnyxUpdate[] = [];
    const successData: OnyxUpdate[] = [];
    const failureData: OnyxUpdate[] = [];

    // Step 1: Set any "pending fields" (ones updated while the user was offline) to have error messages in the failureData
    const pendingFields = Object.fromEntries(Object.keys(transactionChanges).map((key) => [key, CONST.RED_BRICK_ROAD_PENDING_ACTION.UPDATE]));
    const clearedPendingFields = Object.fromEntries(Object.keys(transactionChanges).map((key) => [key, null]));
    const errorFields = Object.fromEntries(Object.keys(pendingFields).map((key) => [key, {[DateUtils.getMicroseconds()]: Localize.translateLocal('iou.error.genericEditFailureMessage')}]));

    // Step 2: Get all the collections being updated
    const transactionThread = allReports?.[`${ONYXKEYS.COLLECTION.REPORT}${transactionThreadReportID}`] ?? null;
    const transaction = allTransactions?.[`${ONYXKEYS.COLLECTION.TRANSACTION}${transactionID}`];
    const iouReport = allReports?.[`${ONYXKEYS.COLLECTION.REPORT}${transactionThread?.parentReportID}`] ?? null;
    const isFromExpenseReport = ReportUtils.isExpenseReport(iouReport);
    const isScanning = TransactionUtils.hasReceipt(transaction) && TransactionUtils.isReceiptBeingScanned(transaction);
    let updatedTransaction = transaction ? TransactionUtils.getUpdatedTransaction(transaction, transactionChanges, isFromExpenseReport) : null;
    const transactionDetails = ReportUtils.getTransactionDetails(updatedTransaction);

    if (transactionDetails?.waypoints) {
        // This needs to be a JSON string since we're sending this to the MapBox API
        transactionDetails.waypoints = JSON.stringify(transactionDetails.waypoints);
    }

    const dataToIncludeInParams: Partial<TransactionDetails> | undefined = onlyIncludeChangedFields
        ? Object.fromEntries(Object.entries(transactionDetails ?? {}).filter(([key]) => Object.keys(transactionChanges).includes(key)))
        : transactionDetails;

    const params: UpdateMoneyRequestParams = {
        ...dataToIncludeInParams,
        reportID: iouReport?.reportID,
        transactionID,
    };

    const hasPendingWaypoints = 'waypoints' in transactionChanges;
    if (transaction && updatedTransaction && hasPendingWaypoints) {
        updatedTransaction = {
            ...updatedTransaction,
            amount: CONST.IOU.DEFAULT_AMOUNT,
            modifiedAmount: CONST.IOU.DEFAULT_AMOUNT,
            modifiedMerchant: Localize.translateLocal('iou.routePending'),
        };

        // Delete the draft transaction when editing waypoints when the server responds successfully and there are no errors
        successData.push({
            onyxMethod: Onyx.METHOD.SET,
            key: `${ONYXKEYS.COLLECTION.TRANSACTION_DRAFT}${transactionID}`,
            value: null,
        });

        // Revert the transaction's amount to the original value on failure.
        // The IOU Report will be fully reverted in the failureData further below.
        failureData.push({
            onyxMethod: Onyx.METHOD.MERGE,
            key: `${ONYXKEYS.COLLECTION.TRANSACTION}${transactionID}`,
            value: {
                amount: transaction.amount,
                modifiedAmount: transaction.modifiedAmount,
                modifiedMerchant: transaction.modifiedMerchant,
            },
        });
    }

    // Step 3: Build the modified expense report actions
    // We don't create a modified report action if we're updating the waypoints,
    // since there isn't actually any optimistic data we can create for them and the report action is created on the server
    // with the response from the MapBox API
    const updatedReportAction = ReportUtils.buildOptimisticModifiedExpenseReportAction(transactionThread, transaction, transactionChanges, isFromExpenseReport, policy);
    if (!hasPendingWaypoints) {
        params.reportActionID = updatedReportAction.reportActionID;

        optimisticData.push({
            onyxMethod: Onyx.METHOD.MERGE,
            key: `${ONYXKEYS.COLLECTION.REPORT_ACTIONS}${transactionThread?.reportID}`,
            value: {
                [updatedReportAction.reportActionID]: updatedReportAction as OnyxTypes.ReportAction,
            },
        });
        successData.push({
            onyxMethod: Onyx.METHOD.MERGE,
            key: `${ONYXKEYS.COLLECTION.REPORT_ACTIONS}${transactionThread?.reportID}`,
            value: {
                [updatedReportAction.reportActionID]: {pendingAction: null},
            },
        });
        failureData.push({
            onyxMethod: Onyx.METHOD.MERGE,
            key: `${ONYXKEYS.COLLECTION.REPORT_ACTIONS}${transactionThread?.reportID}`,
            value: {
                [updatedReportAction.reportActionID]: {
                    ...(updatedReportAction as OnyxTypes.ReportAction),
                    errors: ErrorUtils.getMicroSecondOnyxError('iou.error.genericEditFailureMessage'),
                },
            },
        });
    }

    // Step 4: Compute the IOU total and update the report preview message (and report header) so LHN amount owed is correct.
    const diff = calculateDiffAmount(iouReport, updatedTransaction, transaction);

    let updatedMoneyRequestReport: OnyxTypes.Report | EmptyObject;
    if (!iouReport) {
        updatedMoneyRequestReport = {};
    } else if (ReportUtils.isExpenseReport(iouReport) && typeof iouReport.total === 'number') {
        // For expense report, the amount is negative, so we should subtract total from diff
        updatedMoneyRequestReport = {
            ...iouReport,
            total: iouReport.total - diff,
        };
        if (!transaction?.reimbursable && typeof updatedMoneyRequestReport.nonReimbursableTotal === 'number') {
            updatedMoneyRequestReport.nonReimbursableTotal -= diff;
        }
    } else {
        updatedMoneyRequestReport = IOUUtils.updateIOUOwnerAndTotal(iouReport, updatedReportAction.actorAccountID ?? -1, diff, TransactionUtils.getCurrency(transaction), false, true);
    }

    updatedMoneyRequestReport.cachedTotal = CurrencyUtils.convertToDisplayString(updatedMoneyRequestReport.total, transactionDetails?.currency);

    optimisticData.push(
        {
            onyxMethod: Onyx.METHOD.MERGE,
            key: `${ONYXKEYS.COLLECTION.REPORT}${iouReport?.reportID}`,
            value: updatedMoneyRequestReport,
        },
        {
            onyxMethod: Onyx.METHOD.MERGE,
            key: `${ONYXKEYS.COLLECTION.REPORT}${iouReport?.parentReportID}`,
            value: ReportUtils.getOutstandingChildRequest(updatedMoneyRequestReport),
        },
    );
    successData.push({
        onyxMethod: Onyx.METHOD.MERGE,
        key: `${ONYXKEYS.COLLECTION.REPORT}${iouReport?.reportID}`,
        value: {pendingAction: null},
    });

    // Optimistically modify the transaction and the transaction thread
    optimisticData.push({
        onyxMethod: Onyx.METHOD.MERGE,
        key: `${ONYXKEYS.COLLECTION.TRANSACTION}${transactionID}`,
        value: {
            ...updatedTransaction,
            pendingFields,
            isLoading: hasPendingWaypoints,
            errorFields: null,
        },
    });

    optimisticData.push({
        onyxMethod: Onyx.METHOD.MERGE,
        key: `${ONYXKEYS.COLLECTION.REPORT}${transactionThreadReportID}`,
        value: {
            lastActorAccountID: updatedReportAction.actorAccountID,
        },
    });

    if (isScanning && ('amount' in transactionChanges || 'currency' in transactionChanges)) {
        optimisticData.push(
            {
                onyxMethod: Onyx.METHOD.MERGE,
                key: `${ONYXKEYS.COLLECTION.REPORT_ACTIONS}${iouReport?.reportID}`,
                value: {
                    [transactionThread?.parentReportActionID ?? '']: {
                        whisperedToAccountIDs: [],
                    },
                },
            },
            {
                onyxMethod: Onyx.METHOD.MERGE,
                key: `${ONYXKEYS.COLLECTION.REPORT_ACTIONS}${iouReport?.parentReportID}`,
                value: {
                    [iouReport?.parentReportActionID ?? '']: {
                        whisperedToAccountIDs: [],
                    },
                },
            },
        );
    }

    // Update recently used categories if the category is changed
    if ('category' in transactionChanges) {
        const optimisticPolicyRecentlyUsedCategories = Policy.buildOptimisticPolicyRecentlyUsedCategories(iouReport?.policyID, transactionChanges.category);
        if (optimisticPolicyRecentlyUsedCategories.length) {
            optimisticData.push({
                onyxMethod: Onyx.METHOD.SET,
                key: `${ONYXKEYS.COLLECTION.POLICY_RECENTLY_USED_CATEGORIES}${iouReport?.policyID}`,
                value: optimisticPolicyRecentlyUsedCategories,
            });
        }
    }

    // Update recently used categories if the tag is changed
    if ('tag' in transactionChanges) {
        const optimisticPolicyRecentlyUsedTags = Policy.buildOptimisticPolicyRecentlyUsedTags(iouReport?.policyID, transactionChanges.tag);
        if (!isEmptyObject(optimisticPolicyRecentlyUsedTags)) {
            optimisticData.push({
                onyxMethod: Onyx.METHOD.MERGE,
                key: `${ONYXKEYS.COLLECTION.POLICY_RECENTLY_USED_TAGS}${iouReport?.policyID}`,
                value: optimisticPolicyRecentlyUsedTags,
            });
        }
    }

    // Clear out the error fields and loading states on success
    successData.push({
        onyxMethod: Onyx.METHOD.MERGE,
        key: `${ONYXKEYS.COLLECTION.TRANSACTION}${transactionID}`,
        value: {
            pendingFields: clearedPendingFields,
            isLoading: false,
            errorFields: null,
        },
    });

    // Clear out loading states, pending fields, and add the error fields
    failureData.push({
        onyxMethod: Onyx.METHOD.MERGE,
        key: `${ONYXKEYS.COLLECTION.TRANSACTION}${transactionID}`,
        value: {
            pendingFields: clearedPendingFields,
            isLoading: false,
            errorFields,
        },
    });

    if (iouReport) {
        // Reset the iouReport to its original state
        failureData.push({
            onyxMethod: Onyx.METHOD.MERGE,
            key: `${ONYXKEYS.COLLECTION.REPORT}${iouReport.reportID}`,
            value: iouReport,
        });
    }

    if (policy && PolicyUtils.isPaidGroupPolicy(policy) && updatedTransaction) {
        const currentTransactionViolations = allTransactionViolations[`${ONYXKEYS.COLLECTION.TRANSACTION_VIOLATIONS}${transactionID}`] ?? [];
        optimisticData.push(
            ViolationsUtils.getViolationsOnyxData(
                updatedTransaction,
                currentTransactionViolations,
                !!policy.requiresTag,
                policyTagList ?? {},
                !!policy.requiresCategory,
                policyCategories ?? {},
            ),
        );
        failureData.push({
            onyxMethod: Onyx.METHOD.MERGE,
            key: `${ONYXKEYS.COLLECTION.TRANSACTION_VIOLATIONS}${transactionID}`,
            value: currentTransactionViolations,
        });
    }

    // Reset the transaction thread to its original state
    failureData.push({
        onyxMethod: Onyx.METHOD.MERGE,
        key: `${ONYXKEYS.COLLECTION.REPORT}${transactionThreadReportID}`,
        value: transactionThread,
    });

    return {
        params,
        onyxData: {optimisticData, successData, failureData},
    };
}

/**
 * @param transactionID
 * @param transactionThreadReportID
 * @param transactionChanges
 * @param [transactionChanges.created] Present when updated the date field
 * @param onlyIncludeChangedFields
 *               When 'true', then the returned params will only include the transaction details for the fields that were changed.
 *               When `false`, then the returned params will include all the transaction details, regardless of which fields were changed.
 *               This setting is necessary while the UpdateDistanceRequest API is refactored to be fully 1:1:1 in https://github.com/Expensify/App/issues/28358
 */
function getUpdateTrackExpenseParams(
    transactionID: string,
    transactionThreadReportID: string,
    transactionChanges: TransactionChanges,
    onlyIncludeChangedFields: boolean,
    policy: OnyxEntry<OnyxTypes.Policy>,
): UpdateMoneyRequestData {
    const optimisticData: OnyxUpdate[] = [];
    const successData: OnyxUpdate[] = [];
    const failureData: OnyxUpdate[] = [];

    // Step 1: Set any "pending fields" (ones updated while the user was offline) to have error messages in the failureData
    const pendingFields = Object.fromEntries(Object.keys(transactionChanges).map((key) => [key, CONST.RED_BRICK_ROAD_PENDING_ACTION.UPDATE]));
    const clearedPendingFields = Object.fromEntries(Object.keys(transactionChanges).map((key) => [key, null]));
    const errorFields = Object.fromEntries(Object.keys(pendingFields).map((key) => [key, {[DateUtils.getMicroseconds()]: Localize.translateLocal('iou.error.genericEditFailureMessage')}]));

    // Step 2: Get all the collections being updated
    const transactionThread = allReports?.[`${ONYXKEYS.COLLECTION.REPORT}${transactionThreadReportID}`] ?? null;
    const transaction = allTransactions?.[`${ONYXKEYS.COLLECTION.TRANSACTION}${transactionID}`];
    const chatReport = allReports?.[`${ONYXKEYS.COLLECTION.REPORT}${transactionThread?.parentReportID}`] ?? null;
    const isScanning = TransactionUtils.hasReceipt(transaction) && TransactionUtils.isReceiptBeingScanned(transaction);
    let updatedTransaction = transaction ? TransactionUtils.getUpdatedTransaction(transaction, transactionChanges, false) : null;
    const transactionDetails = ReportUtils.getTransactionDetails(updatedTransaction);

    if (transactionDetails?.waypoints) {
        // This needs to be a JSON string since we're sending this to the MapBox API
        transactionDetails.waypoints = JSON.stringify(transactionDetails.waypoints);
    }

    const dataToIncludeInParams: Partial<TransactionDetails> | undefined = onlyIncludeChangedFields
        ? Object.fromEntries(Object.entries(transactionDetails ?? {}).filter(([key]) => Object.keys(transactionChanges).includes(key)))
        : transactionDetails;

    const params: UpdateMoneyRequestParams = {
        ...dataToIncludeInParams,
        reportID: chatReport?.reportID,
        transactionID,
    };

    const hasPendingWaypoints = 'waypoints' in transactionChanges;
    if (transaction && updatedTransaction && hasPendingWaypoints) {
        updatedTransaction = {
            ...updatedTransaction,
            amount: CONST.IOU.DEFAULT_AMOUNT,
            modifiedAmount: CONST.IOU.DEFAULT_AMOUNT,
            modifiedMerchant: Localize.translateLocal('iou.routePending'),
        };

        // Delete the draft transaction when editing waypoints when the server responds successfully and there are no errors
        successData.push({
            onyxMethod: Onyx.METHOD.SET,
            key: `${ONYXKEYS.COLLECTION.TRANSACTION_DRAFT}${transactionID}`,
            value: null,
        });

        // Revert the transaction's amount to the original value on failure.
        // The IOU Report will be fully reverted in the failureData further below.
        failureData.push({
            onyxMethod: Onyx.METHOD.MERGE,
            key: `${ONYXKEYS.COLLECTION.TRANSACTION}${transactionID}`,
            value: {
                amount: transaction.amount,
                modifiedAmount: transaction.modifiedAmount,
                modifiedMerchant: transaction.modifiedMerchant,
            },
        });
    }

    // Step 3: Build the modified expense report actions
    // We don't create a modified report action if we're updating the waypoints,
    // since there isn't actually any optimistic data we can create for them and the report action is created on the server
    // with the response from the MapBox API
    const updatedReportAction = ReportUtils.buildOptimisticModifiedExpenseReportAction(transactionThread, transaction, transactionChanges, false, policy);
    if (!hasPendingWaypoints) {
        params.reportActionID = updatedReportAction.reportActionID;

        optimisticData.push({
            onyxMethod: Onyx.METHOD.MERGE,
            key: `${ONYXKEYS.COLLECTION.REPORT_ACTIONS}${transactionThread?.reportID}`,
            value: {
                [updatedReportAction.reportActionID]: updatedReportAction as OnyxTypes.ReportAction,
            },
        });
        successData.push({
            onyxMethod: Onyx.METHOD.MERGE,
            key: `${ONYXKEYS.COLLECTION.REPORT_ACTIONS}${transactionThread?.reportID}`,
            value: {
                [updatedReportAction.reportActionID]: {pendingAction: null},
            },
        });
        failureData.push({
            onyxMethod: Onyx.METHOD.MERGE,
            key: `${ONYXKEYS.COLLECTION.REPORT_ACTIONS}${transactionThread?.reportID}`,
            value: {
                [updatedReportAction.reportActionID]: {
                    ...(updatedReportAction as OnyxTypes.ReportAction),
                    errors: ErrorUtils.getMicroSecondOnyxError('iou.error.genericEditFailureMessage'),
                },
            },
        });
    }

    // Step 4: Update the report preview message (and report header) so LHN amount tracked is correct.
    // Optimistically modify the transaction and the transaction thread
    optimisticData.push({
        onyxMethod: Onyx.METHOD.MERGE,
        key: `${ONYXKEYS.COLLECTION.TRANSACTION}${transactionID}`,
        value: {
            ...updatedTransaction,
            pendingFields,
            isLoading: hasPendingWaypoints,
            errorFields: null,
        },
    });

    optimisticData.push({
        onyxMethod: Onyx.METHOD.MERGE,
        key: `${ONYXKEYS.COLLECTION.REPORT}${transactionThreadReportID}`,
        value: {
            lastActorAccountID: updatedReportAction.actorAccountID,
        },
    });

    if (isScanning && ('amount' in transactionChanges || 'currency' in transactionChanges)) {
        optimisticData.push({
            onyxMethod: Onyx.METHOD.MERGE,
            key: `${ONYXKEYS.COLLECTION.REPORT_ACTIONS}${chatReport?.reportID}`,
            value: {
                [transactionThread?.parentReportActionID ?? '']: {
                    whisperedToAccountIDs: [],
                },
            },
        });
    }

    // Clear out the error fields and loading states on success
    successData.push({
        onyxMethod: Onyx.METHOD.MERGE,
        key: `${ONYXKEYS.COLLECTION.TRANSACTION}${transactionID}`,
        value: {
            pendingFields: clearedPendingFields,
            isLoading: false,
            errorFields: null,
        },
    });

    // Clear out loading states, pending fields, and add the error fields
    failureData.push({
        onyxMethod: Onyx.METHOD.MERGE,
        key: `${ONYXKEYS.COLLECTION.TRANSACTION}${transactionID}`,
        value: {
            pendingFields: clearedPendingFields,
            isLoading: false,
            errorFields,
        },
    });

    // Reset the transaction thread to its original state
    failureData.push({
        onyxMethod: Onyx.METHOD.MERGE,
        key: `${ONYXKEYS.COLLECTION.REPORT}${transactionThreadReportID}`,
        value: transactionThread,
    });

    return {
        params,
        onyxData: {optimisticData, successData, failureData},
    };
}

/** Updates the created date of a money request */
function updateMoneyRequestDate(
    transactionID: string,
    transactionThreadReportID: string,
    value: string,
    policy: OnyxEntry<OnyxTypes.Policy>,
    policyTags: OnyxEntry<OnyxTypes.PolicyTagList>,
    policyCategories: OnyxEntry<OnyxTypes.PolicyCategories>,
) {
    const transactionChanges: TransactionChanges = {
        created: value,
    };
    const transactionThreadReport = allReports?.[`${ONYXKEYS.COLLECTION.REPORT}${transactionThreadReportID}`] ?? null;
    const parentReport = allReports?.[`${ONYXKEYS.COLLECTION.REPORT}${transactionThreadReport?.parentReportID}`] ?? null;
    let data: UpdateMoneyRequestData;
    if (ReportUtils.isTrackExpenseReport(transactionThreadReport) && ReportUtils.isSelfDM(parentReport)) {
        data = getUpdateTrackExpenseParams(transactionID, transactionThreadReportID, transactionChanges, true, policy);
    } else {
        data = getUpdateMoneyRequestParams(transactionID, transactionThreadReportID, transactionChanges, policy, policyTags, policyCategories, true);
    }
    const {params, onyxData} = data;
    API.write(WRITE_COMMANDS.UPDATE_MONEY_REQUEST_DATE, params, onyxData);
}

/** Updates the billable field of a money request */
function updateMoneyRequestBillable(
    transactionID: string,
    transactionThreadReportID: string,
    value: boolean,
    policy: OnyxEntry<OnyxTypes.Policy>,
    policyTagList: OnyxEntry<OnyxTypes.PolicyTagList>,
    policyCategories: OnyxEntry<OnyxTypes.PolicyCategories>,
) {
    const transactionChanges: TransactionChanges = {
        billable: value,
    };
    const {params, onyxData} = getUpdateMoneyRequestParams(transactionID, transactionThreadReportID, transactionChanges, policy, policyTagList, policyCategories, true);
    API.write(WRITE_COMMANDS.UPDATE_MONEY_REQUEST_BILLABLE, params, onyxData);
}

/** Updates the merchant field of a money request */
function updateMoneyRequestMerchant(
    transactionID: string,
    transactionThreadReportID: string,
    value: string,
    policy: OnyxEntry<OnyxTypes.Policy>,
    policyTagList: OnyxEntry<OnyxTypes.PolicyTagList>,
    policyCategories: OnyxEntry<OnyxTypes.PolicyCategories>,
) {
    const transactionChanges: TransactionChanges = {
        merchant: value,
    };
    const transactionThreadReport = allReports?.[`${ONYXKEYS.COLLECTION.REPORT}${transactionThreadReportID}`] ?? null;
    const parentReport = allReports?.[`${ONYXKEYS.COLLECTION.REPORT}${transactionThreadReport?.parentReportID}`] ?? null;
    let data: UpdateMoneyRequestData;
    if (ReportUtils.isTrackExpenseReport(transactionThreadReport) && ReportUtils.isSelfDM(parentReport)) {
        data = getUpdateTrackExpenseParams(transactionID, transactionThreadReportID, transactionChanges, true, policy);
    } else {
        data = getUpdateMoneyRequestParams(transactionID, transactionThreadReportID, transactionChanges, policy, policyTagList, policyCategories, true);
    }
    const {params, onyxData} = data;
    API.write(WRITE_COMMANDS.UPDATE_MONEY_REQUEST_MERCHANT, params, onyxData);
}

/** Updates the tag of a money request */
function updateMoneyRequestTag(
    transactionID: string,
    transactionThreadReportID: string,
    tag: string,
    policy: OnyxEntry<OnyxTypes.Policy>,
    policyTagList: OnyxEntry<OnyxTypes.PolicyTagList>,
    policyCategories: OnyxEntry<OnyxTypes.PolicyCategories>,
) {
    const transactionChanges: TransactionChanges = {
        tag,
    };
    const {params, onyxData} = getUpdateMoneyRequestParams(transactionID, transactionThreadReportID, transactionChanges, policy, policyTagList, policyCategories, true);
    API.write(WRITE_COMMANDS.UPDATE_MONEY_REQUEST_TAG, params, onyxData);
}

/** Updates the created tax amount of a money request */
function updateMoneyRequestTaxAmount(
    transactionID: string,
    optimisticReportActionID: string,
    taxAmount: number,
    policy: OnyxEntry<OnyxTypes.Policy>,
    policyTagList: OnyxEntry<OnyxTypes.PolicyTagList>,
    policyCategories: OnyxEntry<OnyxTypes.PolicyCategories>,
) {
    const transactionChanges = {
        taxAmount,
    };
    const {params, onyxData} = getUpdateMoneyRequestParams(transactionID, optimisticReportActionID, transactionChanges, policy, policyTagList, policyCategories, true);
    API.write('UpdateMoneyRequestTaxAmount', params, onyxData);
}

/** Updates the created tax rate of a money request */
function updateMoneyRequestTaxRate(
    transactionID: string,
    optimisticReportActionID: string,
    taxCode: string,
    policy: OnyxEntry<OnyxTypes.Policy>,
    policyTagList: OnyxEntry<OnyxTypes.PolicyTagList>,
    policyCategories: OnyxEntry<OnyxTypes.PolicyCategories>,
) {
    const transactionChanges = {
        taxCode,
    };
    const {params, onyxData} = getUpdateMoneyRequestParams(transactionID, optimisticReportActionID, transactionChanges, policy, policyTagList, policyCategories, true);
    API.write('UpdateMoneyRequestTaxRate', params, onyxData);
}

type UpdateMoneyRequestDistanceParams = {
    transactionID: string;
    transactionThreadReportID: string;
    waypoints: WaypointCollection;
    policy?: OnyxEntry<OnyxTypes.Policy>;
    policyTagList?: OnyxEntry<OnyxTypes.PolicyTagList>;
    policyCategories?: OnyxEntry<OnyxTypes.PolicyCategories>;
};

/** Updates the waypoints of a distance money request */
function updateMoneyRequestDistance({
    transactionID,
    transactionThreadReportID,
    waypoints,
    policy = {} as OnyxTypes.Policy,
    policyTagList = {},
    policyCategories = {},
}: UpdateMoneyRequestDistanceParams) {
    const transactionChanges: TransactionChanges = {
        waypoints,
    };
    const transactionThreadReport = allReports?.[`${ONYXKEYS.COLLECTION.REPORT}${transactionThreadReportID}`] ?? null;
    const parentReport = allReports?.[`${ONYXKEYS.COLLECTION.REPORT}${transactionThreadReport?.parentReportID}`] ?? null;
    let data: UpdateMoneyRequestData;
    if (ReportUtils.isTrackExpenseReport(transactionThreadReport) && ReportUtils.isSelfDM(parentReport)) {
        data = getUpdateTrackExpenseParams(transactionID, transactionThreadReportID, transactionChanges, true, policy);
    } else {
        data = getUpdateMoneyRequestParams(transactionID, transactionThreadReportID, transactionChanges, policy, policyTagList, policyCategories, true);
    }
    const {params, onyxData} = data;
    API.write(WRITE_COMMANDS.UPDATE_MONEY_REQUEST_DISTANCE, params, onyxData);
}

/** Updates the category of a money request */
function updateMoneyRequestCategory(
    transactionID: string,
    transactionThreadReportID: string,
    category: string,
    policy: OnyxEntry<OnyxTypes.Policy>,
    policyTagList: OnyxEntry<OnyxTypes.PolicyTagList>,
    policyCategories: OnyxEntry<OnyxTypes.PolicyCategories>,
) {
    const transactionChanges: TransactionChanges = {
        category,
    };
    const {params, onyxData} = getUpdateMoneyRequestParams(transactionID, transactionThreadReportID, transactionChanges, policy, policyTagList, policyCategories, true);
    API.write(WRITE_COMMANDS.UPDATE_MONEY_REQUEST_CATEGORY, params, onyxData);
}

/** Updates the description of a money request */
function updateMoneyRequestDescription(
    transactionID: string,
    transactionThreadReportID: string,
    comment: string,
    policy: OnyxEntry<OnyxTypes.Policy>,
    policyTagList: OnyxEntry<OnyxTypes.PolicyTagList>,
    policyCategories: OnyxEntry<OnyxTypes.PolicyCategories>,
) {
    const transactionChanges: TransactionChanges = {
        comment,
    };
    const transactionThreadReport = allReports?.[`${ONYXKEYS.COLLECTION.REPORT}${transactionThreadReportID}`] ?? null;
    const parentReport = allReports?.[`${ONYXKEYS.COLLECTION.REPORT}${transactionThreadReport?.parentReportID}`] ?? null;
    let data: UpdateMoneyRequestData;
    if (ReportUtils.isTrackExpenseReport(transactionThreadReport) && ReportUtils.isSelfDM(parentReport)) {
        data = getUpdateTrackExpenseParams(transactionID, transactionThreadReportID, transactionChanges, true, policy);
    } else {
        data = getUpdateMoneyRequestParams(transactionID, transactionThreadReportID, transactionChanges, policy, policyTagList, policyCategories, true);
    }
    const {params, onyxData} = data;
    API.write(WRITE_COMMANDS.UPDATE_MONEY_REQUEST_DESCRIPTION, params, onyxData);
}

/** Edits an existing distance request */
function updateDistanceRequest(
    transactionID: string,
    transactionThreadReportID: string,
    transactionChanges: TransactionChanges,
    policy: OnyxTypes.Policy,
    policyTagList: OnyxTypes.PolicyTagList,
    policyCategories: OnyxTypes.PolicyCategories,
) {
    const {params, onyxData} = getUpdateMoneyRequestParams(transactionID, transactionThreadReportID, transactionChanges, policy, policyTagList, policyCategories, false);
    API.write(WRITE_COMMANDS.UPDATE_DISTANCE_REQUEST, params, onyxData);
}

/**
 * Request money from another user
 */
function requestMoney(
    report: OnyxEntry<OnyxTypes.Report>,
    amount: number,
    currency: string,
    created: string,
    merchant: string,
    payeeEmail: string | undefined,
    payeeAccountID: number,
    participant: Participant,
    comment: string,
    receipt: Receipt | undefined,
    category?: string,
    tag?: string,
    taxCode = '',
    taxAmount = 0,
    billable?: boolean,
    policy?: OnyxEntry<OnyxTypes.Policy>,
    policyTagList?: OnyxEntry<OnyxTypes.PolicyTagList>,
    policyCategories?: OnyxEntry<OnyxTypes.PolicyCategories>,
    gpsPoints?: GPSPoint,
) {
    // If the report is iou or expense report, we should get the linked chat report to be passed to the getMoneyRequestInformation function
    const isMoneyRequestReport = ReportUtils.isMoneyRequestReport(report);
    const currentChatReport = isMoneyRequestReport ? ReportUtils.getReport(report?.chatReportID) : report;
    const moneyRequestReportID = isMoneyRequestReport ? report?.reportID : '';
    const currentCreated = DateUtils.enrichMoneyRequestTimestamp(created);
    const {
        payerAccountID,
        payerEmail,
        iouReport,
        chatReport,
        transaction,
        iouAction,
        createdChatReportActionID,
        createdIOUReportActionID,
        reportPreviewAction,
        transactionThreadReportID,
        createdReportActionIDForThread,
        onyxData,
    } = getMoneyRequestInformation(
        currentChatReport,
        participant,
        comment,
        amount,
        currency,
        currentCreated,
        merchant,
        receipt,
        undefined,
        category,
        tag,
        billable,
        policy,
        policyTagList,
        policyCategories,
        payeeAccountID,
        payeeEmail,
        moneyRequestReportID,
    );
    const activeReportID = isMoneyRequestReport ? report?.reportID : chatReport.reportID;

    const parameters: RequestMoneyParams = {
        debtorEmail: payerEmail,
        debtorAccountID: payerAccountID,
        amount,
        currency,
        comment,
        created: currentCreated,
        merchant,
        iouReportID: iouReport.reportID,
        chatReportID: chatReport.reportID,
        transactionID: transaction.transactionID,
        reportActionID: iouAction.reportActionID,
        createdChatReportActionID,
        createdIOUReportActionID,
        reportPreviewReportActionID: reportPreviewAction.reportActionID,
        receipt,
        receiptState: receipt?.state,
        category,
        tag,
        taxCode,
        taxAmount,
        billable,
        // This needs to be a string of JSON because of limitations with the fetch() API and nested objects
        gpsPoints: gpsPoints ? JSON.stringify(gpsPoints) : undefined,
        transactionThreadReportID,
        createdReportActionIDForThread,
    };

    API.write(WRITE_COMMANDS.REQUEST_MONEY, parameters, onyxData);
    resetMoneyRequestInfo();
    Navigation.dismissModal(activeReportID);
    if (activeReportID) {
        Report.notifyNewAction(activeReportID, payeeAccountID);
    }
}

/**
 * Track an expense
 */
function trackExpense(
    report: OnyxTypes.Report,
    amount: number,
    currency: string,
    created: string,
    merchant: string,
    payeeEmail: string | undefined,
    payeeAccountID: number,
    participant: Participant,
    comment: string,
    receipt?: Receipt,
    category?: string,
    tag?: string,
    taxCode = '',
    taxAmount = 0,
    billable?: boolean,
    policy?: OnyxEntry<OnyxTypes.Policy>,
    policyTagList?: OnyxEntry<OnyxTypes.PolicyTagList>,
    policyCategories?: OnyxEntry<OnyxTypes.PolicyCategories>,
    gpsPoints?: GPSPoint,
    validWaypoints?: WaypointCollection,
) {
    const isMoneyRequestReport = ReportUtils.isMoneyRequestReport(report);
    const currentChatReport = isMoneyRequestReport ? ReportUtils.getReport(report.chatReportID) : report;
    const moneyRequestReportID = isMoneyRequestReport ? report.reportID : '';

    const currentCreated = DateUtils.enrichMoneyRequestTimestamp(created);
    const {
        iouReport,
        chatReport,
        transaction,
        iouAction,
        createdChatReportActionID,
        createdIOUReportActionID,
        reportPreviewAction,
        transactionThreadReportID,
        createdReportActionIDForThread,
        onyxData,
    } = getTrackExpenseInformation(
        currentChatReport,
        participant,
        comment,
        amount,
        currency,
        currentCreated,
        merchant,
        receipt,
        category,
        tag,
        billable,
        policy,
        policyTagList,
        policyCategories,
        payeeEmail,
        payeeAccountID,
        moneyRequestReportID,
    );
    const activeReportID = isMoneyRequestReport ? report.reportID : chatReport.reportID;

    const parameters: TrackExpenseParams = {
        amount,
        currency,
        comment,
        created: currentCreated,
        merchant,
        iouReportID: iouReport?.reportID,
        chatReportID: chatReport.reportID,
        transactionID: transaction.transactionID,
        reportActionID: iouAction.reportActionID,
        createdChatReportActionID,
        createdIOUReportActionID,
        reportPreviewReportActionID: reportPreviewAction?.reportActionID,
        receipt,
        receiptState: receipt?.state,
        category,
        tag,
        taxCode,
        taxAmount,
        billable,
        // This needs to be a string of JSON because of limitations with the fetch() API and nested objects
        gpsPoints: gpsPoints ? JSON.stringify(gpsPoints) : undefined,
        transactionThreadReportID,
        createdReportActionIDForThread,
        waypoints: validWaypoints ? JSON.stringify(validWaypoints) : undefined,
    };

    API.write(WRITE_COMMANDS.TRACK_EXPENSE, parameters, onyxData);
    resetMoneyRequestInfo();
    Navigation.dismissModal(activeReportID);
    Report.notifyNewAction(activeReportID, payeeAccountID);
}

function getOrCreateOptimisticSplitChatReport(existingSplitChatReportID: string, participants: Participant[], participantAccountIDs: number[], currentUserAccountID: number) {
    // The existing chat report could be passed as reportID or exist on the sole "participant" (in this case a report option)
    const existingChatReportID = existingSplitChatReportID || participants[0].reportID;

    // Check if the report is available locally if we do have one
    let existingSplitChatReport = allReports?.[`${ONYXKEYS.COLLECTION.REPORT}${existingChatReportID}`];

    // If we do not have one locally then we will search for a chat with the same participants (only for 1:1 chats).
    const shouldGetOrCreateOneOneDM = participants.length < 2;
    if (!existingSplitChatReport && shouldGetOrCreateOneOneDM) {
        existingSplitChatReport = ReportUtils.getChatByParticipants(participantAccountIDs);
    }

    // We found an existing chat report we are done...
    if (existingSplitChatReport) {
        // Yes, these are the same, but give the caller a way to identify if we created a new report or not
        return {existingSplitChatReport, splitChatReport: existingSplitChatReport};
    }

    // No existing chat by this point we need to create it
    const allParticipantsAccountIDs = [...participantAccountIDs, currentUserAccountID];

    // Create a Group Chat if we have multiple participants
    if (participants.length > 1) {
        const splitChatReport = ReportUtils.buildOptimisticChatReport(
            allParticipantsAccountIDs,
            '',
            CONST.REPORT.CHAT_TYPE.GROUP,
            undefined,
            undefined,
            undefined,
            undefined,
            undefined,
            undefined,
            CONST.REPORT.NOTIFICATION_PREFERENCE.HIDDEN,
        );
        return {existingSplitChatReport: null, splitChatReport};
    }

    // Otherwise, create a new 1:1 chat report
    const splitChatReport = ReportUtils.buildOptimisticChatReport(allParticipantsAccountIDs);
    return {existingSplitChatReport: null, splitChatReport};
}

/**
 * Build the Onyx data and IOU split necessary for splitting a bill with 3+ users.
 * 1. Build the optimistic Onyx data for the group chat, i.e. chatReport and iouReportAction creating the former if it doesn't yet exist.
 * 2. Loop over the group chat participant list, building optimistic or updating existing chatReports, iouReports and iouReportActions between the user and each participant.
 * We build both Onyx data and the IOU split that is sent as a request param and is used by Auth to create the chatReports, iouReports and iouReportActions in the database.
 * The IOU split has the following shape:
 *  [
 *      {email: 'currentUser', amount: 100},
 *      {email: 'user2', amount: 100, iouReportID: '100', chatReportID: '110', transactionID: '120', reportActionID: '130'},
 *      {email: 'user3', amount: 100, iouReportID: '200', chatReportID: '210', transactionID: '220', reportActionID: '230'}
 *  ]
 * @param amount - always in the smallest unit of the currency
 * @param existingSplitChatReportID - the report ID where the split bill happens, could be a group chat or a workspace chat
 */
function createSplitsAndOnyxData(
    participants: Participant[],
    currentUserLogin: string,
    currentUserAccountID: number,
    amount: number,
    comment: string,
    currency: string,
    merchant: string,
    created: string,
    category: string,
    tag: string,
    existingSplitChatReportID = '',
    billable = false,
    iouRequestType: IOURequestType = CONST.IOU.REQUEST_TYPE.MANUAL,
): SplitsAndOnyxData {
    const currentUserEmailForIOUSplit = PhoneNumber.addSMSDomainIfPhoneNumber(currentUserLogin);
    const participantAccountIDs = participants.map((participant) => Number(participant.accountID));

    const {splitChatReport, existingSplitChatReport} = getOrCreateOptimisticSplitChatReport(existingSplitChatReportID, participants, participantAccountIDs, currentUserAccountID);
    const isOwnPolicyExpenseChat = !!splitChatReport.isOwnPolicyExpenseChat;

    const splitTransaction = TransactionUtils.buildOptimisticTransaction(
        amount,
        currency,
        CONST.REPORT.SPLIT_REPORTID,
        comment,
        created,
        '',
        '',
        merchant || Localize.translateLocal('iou.request'),
        undefined,
        undefined,
        undefined,
        category,
        tag,
        billable,
    );

    // Note: The created action must be optimistically generated before the IOU action so there's no chance that the created action appears after the IOU action in the chat
    const splitCreatedReportAction = ReportUtils.buildOptimisticCreatedReportAction(currentUserEmailForIOUSplit);
    const splitIOUReportAction = ReportUtils.buildOptimisticIOUReportAction(
        CONST.IOU.REPORT_ACTION_TYPE.SPLIT,
        amount,
        currency,
        comment,
        participants,
        splitTransaction.transactionID,
        undefined,
        '',
        false,
        false,
        {},
        isOwnPolicyExpenseChat,
    );

    splitChatReport.lastReadTime = DateUtils.getDBTime();
    splitChatReport.lastMessageText = splitIOUReportAction.message?.[0]?.text;
    splitChatReport.lastMessageHtml = splitIOUReportAction.message?.[0]?.html;

    // If we have an existing splitChatReport (group chat or workspace) use it's pending fields, otherwise indicate that we are adding a chat
    if (!existingSplitChatReport) {
        splitChatReport.pendingFields = {
            createChat: CONST.RED_BRICK_ROAD_PENDING_ACTION.ADD,
        };
    }

    const optimisticData: OnyxUpdate[] = [
        {
            // Use set for new reports because it doesn't exist yet, is faster,
            // and we need the data to be available when we navigate to the chat page
            onyxMethod: existingSplitChatReport ? Onyx.METHOD.MERGE : Onyx.METHOD.SET,
            key: `${ONYXKEYS.COLLECTION.REPORT}${splitChatReport.reportID}`,
            value: splitChatReport,
        },
        {
            onyxMethod: Onyx.METHOD.SET,
            key: ONYXKEYS.NVP_QUICK_ACTION_GLOBAL_CREATE,
            value: {
                action: iouRequestType === CONST.IOU.REQUEST_TYPE.DISTANCE ? CONST.QUICK_ACTIONS.SPLIT_DISTANCE : CONST.QUICK_ACTIONS.SPLIT_MANUAL,
                chatReportID: splitChatReport.reportID,
                isFirstQuickAction: isEmptyObject(quickAction),
            },
        },
        existingSplitChatReport
            ? {
                  onyxMethod: Onyx.METHOD.MERGE,
                  key: `${ONYXKEYS.COLLECTION.REPORT_ACTIONS}${splitChatReport.reportID}`,
                  value: {
                      [splitIOUReportAction.reportActionID]: splitIOUReportAction as OnyxTypes.ReportAction,
                  },
              }
            : {
                  onyxMethod: Onyx.METHOD.SET,
                  key: `${ONYXKEYS.COLLECTION.REPORT_ACTIONS}${splitChatReport.reportID}`,
                  value: {
                      [splitCreatedReportAction.reportActionID]: splitCreatedReportAction as OnyxTypes.ReportAction,
                      [splitIOUReportAction.reportActionID]: splitIOUReportAction as OnyxTypes.ReportAction,
                  },
              },
        {
            onyxMethod: Onyx.METHOD.SET,
            key: `${ONYXKEYS.COLLECTION.TRANSACTION}${splitTransaction.transactionID}`,
            value: splitTransaction,
        },
        {
            onyxMethod: Onyx.METHOD.MERGE,
            key: `${ONYXKEYS.COLLECTION.TRANSACTION_DRAFT}${CONST.IOU.OPTIMISTIC_TRANSACTION_ID}`,
            value: null,
        },
    ];

    const successData: OnyxUpdate[] = [
        {
            onyxMethod: Onyx.METHOD.MERGE,
            key: `${ONYXKEYS.COLLECTION.REPORT_ACTIONS}${splitChatReport.reportID}`,
            value: {
                ...(existingSplitChatReport ? {} : {[splitCreatedReportAction.reportActionID]: {pendingAction: null}}),
                [splitIOUReportAction.reportActionID]: {pendingAction: null},
            },
        },
        {
            onyxMethod: Onyx.METHOD.MERGE,
            key: `${ONYXKEYS.COLLECTION.TRANSACTION}${splitTransaction.transactionID}`,
            value: {pendingAction: null},
        },
    ];

    if (!existingSplitChatReport) {
        successData.push({
            onyxMethod: Onyx.METHOD.MERGE,
            key: `${ONYXKEYS.COLLECTION.REPORT}${splitChatReport.reportID}`,
            value: {pendingFields: {createChat: null}},
        });
    }

    const failureData: OnyxUpdate[] = [
        {
            onyxMethod: Onyx.METHOD.MERGE,
            key: `${ONYXKEYS.COLLECTION.TRANSACTION}${splitTransaction.transactionID}`,
            value: {
                errors: ErrorUtils.getMicroSecondOnyxError('iou.error.genericCreateFailureMessage'),
            },
        },
    ];

    if (existingSplitChatReport) {
        failureData.push({
            onyxMethod: Onyx.METHOD.MERGE,
            key: `${ONYXKEYS.COLLECTION.REPORT_ACTIONS}${splitChatReport.reportID}`,
            value: {
                [splitIOUReportAction.reportActionID]: {
                    errors: ErrorUtils.getMicroSecondOnyxError('iou.error.genericCreateFailureMessage'),
                },
            },
        });
    } else {
        failureData.push(
            {
                onyxMethod: Onyx.METHOD.MERGE,
                key: `${ONYXKEYS.COLLECTION.REPORT}${splitChatReport.reportID}`,
                value: {
                    errorFields: {
                        createChat: ErrorUtils.getMicroSecondOnyxError('report.genericCreateReportFailureMessage'),
                    },
                },
            },
            {
                onyxMethod: Onyx.METHOD.MERGE,
                key: `${ONYXKEYS.COLLECTION.REPORT_ACTIONS}${splitChatReport.reportID}`,
                value: {
                    [splitIOUReportAction.reportActionID]: {
                        errors: ErrorUtils.getMicroSecondOnyxError('iou.error.genericCreateFailureMessage'),
                    },
                },
            },
        );
    }

    // Loop through participants creating individual chats, iouReports and reportActionIDs as needed
    const splitAmount = IOUUtils.calculateAmount(participants.length, amount, currency, false);
    const splits: Split[] = [{email: currentUserEmailForIOUSplit, accountID: currentUserAccountID, amount: IOUUtils.calculateAmount(participants.length, amount, currency, true)}];

    const hasMultipleParticipants = participants.length > 1;
    participants.forEach((participant) => {
        // In a case when a participant is a workspace, even when a current user is not an owner of the workspace
        const isPolicyExpenseChat = ReportUtils.isPolicyExpenseChat(participant);

        // In case the participant is a workspace, email & accountID should remain undefined and won't be used in the rest of this code
        // participant.login is undefined when the request is initiated from a group DM with an unknown user, so we need to add a default
        const email = isOwnPolicyExpenseChat || isPolicyExpenseChat ? '' : PhoneNumber.addSMSDomainIfPhoneNumber(participant.login ?? '').toLowerCase();
        const accountID = isOwnPolicyExpenseChat || isPolicyExpenseChat ? 0 : Number(participant.accountID);
        if (email === currentUserEmailForIOUSplit) {
            return;
        }

        // STEP 1: Get existing chat report OR build a new optimistic one
        // If we only have one participant and the request was initiated from the global create menu, i.e. !existingGroupChatReportID, the oneOnOneChatReport is the groupChatReport
        let oneOnOneChatReport: OnyxTypes.Report | OptimisticChatReport;
        let isNewOneOnOneChatReport = false;
        let shouldCreateOptimisticPersonalDetails = false;
        const personalDetailExists = accountID in allPersonalDetails;

        // If this is a split between two people only and the function
        // wasn't provided with an existing group chat report id
        // or, if the split is being made from the workspace chat, then the oneOnOneChatReport is the same as the splitChatReport
        // in this case existingSplitChatReport will belong to the policy expense chat and we won't be
        // entering code that creates optimistic personal details
        if ((!hasMultipleParticipants && !existingSplitChatReportID) || isOwnPolicyExpenseChat) {
            oneOnOneChatReport = splitChatReport;
            shouldCreateOptimisticPersonalDetails = !existingSplitChatReport && !personalDetailExists;
        } else {
            const existingChatReport = ReportUtils.getChatByParticipants([accountID]);
            isNewOneOnOneChatReport = !existingChatReport;
            shouldCreateOptimisticPersonalDetails = isNewOneOnOneChatReport && !personalDetailExists;
            oneOnOneChatReport = existingChatReport ?? ReportUtils.buildOptimisticChatReport([accountID]);
        }

        // STEP 2: Get existing IOU/Expense report and update its total OR build a new optimistic one
        let oneOnOneIOUReport: OneOnOneIOUReport = oneOnOneChatReport.iouReportID ? allReports?.[`${ONYXKEYS.COLLECTION.REPORT}${oneOnOneChatReport.iouReportID}`] : null;
        const shouldCreateNewOneOnOneIOUReport = ReportUtils.shouldCreateNewMoneyRequestReport(oneOnOneIOUReport, oneOnOneChatReport);

        if (!oneOnOneIOUReport || shouldCreateNewOneOnOneIOUReport) {
            oneOnOneIOUReport = isOwnPolicyExpenseChat
                ? ReportUtils.buildOptimisticExpenseReport(oneOnOneChatReport.reportID, oneOnOneChatReport.policyID ?? '', currentUserAccountID, splitAmount, currency)
                : ReportUtils.buildOptimisticIOUReport(currentUserAccountID, accountID, splitAmount, oneOnOneChatReport.reportID, currency);
        } else if (isOwnPolicyExpenseChat) {
            if (typeof oneOnOneIOUReport?.total === 'number') {
                // Because of the Expense reports are stored as negative values, we subtract the total from the amount
                oneOnOneIOUReport.total -= splitAmount;
            }
        } else {
            oneOnOneIOUReport = IOUUtils.updateIOUOwnerAndTotal(oneOnOneIOUReport, currentUserAccountID, splitAmount, currency);
        }

        // STEP 3: Build optimistic transaction
        const oneOnOneTransaction = TransactionUtils.buildOptimisticTransaction(
            ReportUtils.isExpenseReport(oneOnOneIOUReport) ? -splitAmount : splitAmount,
            currency,
            oneOnOneIOUReport.reportID,
            comment,
            created,
            CONST.IOU.TYPE.SPLIT,
            splitTransaction.transactionID,
            merchant || Localize.translateLocal('iou.request'),
            undefined,
            undefined,
            undefined,
            category,
            tag,
            billable,
        );

        // STEP 4: Build optimistic reportActions. We need:
        // 1. CREATED action for the chatReport
        // 2. CREATED action for the iouReport
        // 3. IOU action for the iouReport
        // 4. Transaction Thread and the CREATED action for it
        // 5. REPORTPREVIEW action for the chatReport
        const [oneOnOneCreatedActionForChat, oneOnOneCreatedActionForIOU, oneOnOneIOUAction, optimisticTransactionThread, optimisticCreatedActionForTransactionThread] =
            ReportUtils.buildOptimisticMoneyRequestEntities(
                oneOnOneIOUReport,
                CONST.IOU.REPORT_ACTION_TYPE.CREATE,
                splitAmount,
                currency,
                comment,
                currentUserEmailForIOUSplit,
                [participant],
                oneOnOneTransaction.transactionID,
            );

        // Add optimistic personal details for new participants
        const oneOnOnePersonalDetailListAction: OnyxTypes.PersonalDetailsList = shouldCreateOptimisticPersonalDetails
            ? {
                  [accountID]: {
                      accountID,
                      avatar: UserUtils.getDefaultAvatarURL(accountID),
                      // Disabling this line since participant.displayName can be an empty string
                      // eslint-disable-next-line @typescript-eslint/prefer-nullish-coalescing
                      displayName: LocalePhoneNumber.formatPhoneNumber(participant.displayName || email),
                      login: participant.login,
                      isOptimisticPersonalDetail: true,
                  },
              }
            : {};

        let oneOnOneReportPreviewAction = ReportActionsUtils.getReportPreviewAction(oneOnOneChatReport.reportID, oneOnOneIOUReport.reportID);
        if (oneOnOneReportPreviewAction) {
            oneOnOneReportPreviewAction = ReportUtils.updateReportPreview(oneOnOneIOUReport, oneOnOneReportPreviewAction);
        } else {
            oneOnOneReportPreviewAction = ReportUtils.buildOptimisticReportPreview(oneOnOneChatReport, oneOnOneIOUReport);
        }

        // Add category to optimistic policy recently used categories when a participant is a workspace
        const optimisticPolicyRecentlyUsedCategories = isPolicyExpenseChat ? Policy.buildOptimisticPolicyRecentlyUsedCategories(participant.policyID, category) : [];

        // Add tag to optimistic policy recently used tags when a participant is a workspace
        const optimisticPolicyRecentlyUsedTags = isPolicyExpenseChat ? Policy.buildOptimisticPolicyRecentlyUsedTags(participant.policyID, tag) : {};

        // STEP 5: Build Onyx Data
        const [oneOnOneOptimisticData, oneOnOneSuccessData, oneOnOneFailureData] = buildOnyxDataForMoneyRequest(
            oneOnOneChatReport,
            oneOnOneIOUReport,
            oneOnOneTransaction,
            oneOnOneCreatedActionForChat,
            oneOnOneCreatedActionForIOU,
            oneOnOneIOUAction,
            oneOnOnePersonalDetailListAction,
            oneOnOneReportPreviewAction,
            optimisticPolicyRecentlyUsedCategories,
            optimisticPolicyRecentlyUsedTags,
            isNewOneOnOneChatReport,
            optimisticTransactionThread,
            optimisticCreatedActionForTransactionThread,
            shouldCreateNewOneOnOneIOUReport,
            null,
            null,
            null,
            null,
            true,
        );

        const individualSplit = {
            email,
            accountID,
            amount: splitAmount,
            iouReportID: oneOnOneIOUReport.reportID,
            chatReportID: oneOnOneChatReport.reportID,
            transactionID: oneOnOneTransaction.transactionID,
            reportActionID: oneOnOneIOUAction.reportActionID,
            createdChatReportActionID: oneOnOneCreatedActionForChat.reportActionID,
            createdIOUReportActionID: oneOnOneCreatedActionForIOU.reportActionID,
            reportPreviewReportActionID: oneOnOneReportPreviewAction.reportActionID,
            transactionThreadReportID: optimisticTransactionThread.reportID,
            createdReportActionIDForThread: optimisticCreatedActionForTransactionThread.reportActionID,
        };

        splits.push(individualSplit);
        optimisticData.push(...oneOnOneOptimisticData);
        successData.push(...oneOnOneSuccessData);
        failureData.push(...oneOnOneFailureData);
    });

    const splitData: SplitData = {
        chatReportID: splitChatReport.reportID,
        transactionID: splitTransaction.transactionID,
        reportActionID: splitIOUReportAction.reportActionID,
        policyID: splitChatReport.policyID,
        chatType: splitChatReport.chatType,
    };

    if (!existingSplitChatReport) {
        splitData.createdReportActionID = splitCreatedReportAction.reportActionID;
    }

    return {
        splitData,
        splits,
        onyxData: {optimisticData, successData, failureData},
    };
}

type SplitBillActionsParams = {
    participants: Participant[];
    currentUserLogin: string;
    currentUserAccountID: number;
    amount: number;
    comment: string;
    currency: string;
    merchant: string;
    created: string;
    category?: string;
    tag?: string;
    billable?: boolean;
    iouRequestType?: IOURequestType;
    existingSplitChatReportID?: string;
};

/**
 * @param amount - always in smallest currency unit
 * @param existingSplitChatReportID - Either a group DM or a workspace chat
 */
function splitBill({
    participants,
    currentUserLogin,
    currentUserAccountID,
    amount,
    comment,
    currency,
    merchant,
    created,
    category = '',
    tag = '',
    billable = false,
    iouRequestType = CONST.IOU.REQUEST_TYPE.MANUAL,
    existingSplitChatReportID = '',
}: SplitBillActionsParams) {
    const currentCreated = DateUtils.enrichMoneyRequestTimestamp(created);
    const {splitData, splits, onyxData} = createSplitsAndOnyxData(
        participants,
        currentUserLogin,
        currentUserAccountID,
        amount,
        comment,
        currency,
        merchant,
        currentCreated,
        category,
        tag,
        existingSplitChatReportID,
        billable,
        iouRequestType,
    );

    const parameters: SplitBillParams = {
        reportID: splitData.chatReportID,
        amount,
        splits: JSON.stringify(splits),
        currency,
        comment,
        category,
        merchant,
        created: currentCreated,
        tag,
        billable,
        transactionID: splitData.transactionID,
        reportActionID: splitData.reportActionID,
        createdReportActionID: splitData.createdReportActionID,
        policyID: splitData.policyID,
        chatType: splitData.chatType,
    };

    API.write(WRITE_COMMANDS.SPLIT_BILL, parameters, onyxData);

    resetMoneyRequestInfo();
    Navigation.dismissModal(existingSplitChatReportID);
    Report.notifyNewAction(splitData.chatReportID, currentUserAccountID);
}

/**
 * @param amount - always in the smallest currency unit
 */
function splitBillAndOpenReport({
    participants,
    currentUserLogin,
    currentUserAccountID,
    amount,
    comment,
    currency,
    merchant,
    created,
    category = '',
    tag = '',
    billable = false,
    iouRequestType = CONST.IOU.REQUEST_TYPE.MANUAL,
}: SplitBillActionsParams) {
    const currentCreated = DateUtils.enrichMoneyRequestTimestamp(created);
    const {splitData, splits, onyxData} = createSplitsAndOnyxData(
        participants,
        currentUserLogin,
        currentUserAccountID,
        amount,
        comment,
        currency,
        merchant,
        currentCreated,
        category,
        tag,
        '',
        billable,
        iouRequestType,
    );

    const parameters: SplitBillParams = {
        reportID: splitData.chatReportID,
        amount,
        splits: JSON.stringify(splits),
        currency,
        merchant,
        created: currentCreated,
        comment,
        category,
        tag,
        billable,
        transactionID: splitData.transactionID,
        reportActionID: splitData.reportActionID,
        createdReportActionID: splitData.createdReportActionID,
        policyID: splitData.policyID,
        chatType: splitData.chatType,
    };

    API.write(WRITE_COMMANDS.SPLIT_BILL_AND_OPEN_REPORT, parameters, onyxData);

    resetMoneyRequestInfo();
    Navigation.dismissModal(splitData.chatReportID);
    Report.notifyNewAction(splitData.chatReportID, currentUserAccountID);
}

type StartSplitBilActionParams = {
    participants: Participant[];
    currentUserLogin: string;
    currentUserAccountID: number;
    comment: string;
    receipt: Receipt;
    existingSplitChatReportID?: string;
    billable?: boolean;
    category: string | undefined;
    tag: string | undefined;
    currency: string;
};

/** Used exclusively for starting a split bill request that contains a receipt, the split request will be completed once the receipt is scanned
 *  or user enters details manually.
 *
 * @param existingSplitChatReportID - Either a group DM or a workspace chat
 */
function startSplitBill({
    participants,
    currentUserLogin,
    currentUserAccountID,
    comment,
    receipt,
    existingSplitChatReportID = '',
    billable = false,
    category = '',
    tag = '',
    currency,
}: StartSplitBilActionParams) {
    const currentUserEmailForIOUSplit = PhoneNumber.addSMSDomainIfPhoneNumber(currentUserLogin);
    const participantAccountIDs = participants.map((participant) => Number(participant.accountID));
    const {splitChatReport, existingSplitChatReport} = getOrCreateOptimisticSplitChatReport(existingSplitChatReportID, participants, participantAccountIDs, currentUserAccountID);
    const isOwnPolicyExpenseChat = !!splitChatReport.isOwnPolicyExpenseChat;

    const {name: filename, source, state = CONST.IOU.RECEIPT_STATE.SCANREADY} = receipt;
    const receiptObject: Receipt = {state, source};

    // ReportID is -2 (aka "deleted") on the group transaction
    const splitTransaction = TransactionUtils.buildOptimisticTransaction(
        0,
        currency,
        CONST.REPORT.SPLIT_REPORTID,
        comment,
        '',
        '',
        '',
        CONST.TRANSACTION.PARTIAL_TRANSACTION_MERCHANT,
        receiptObject,
        filename,
        undefined,
        category,
        tag,
        billable,
    );

    // Note: The created action must be optimistically generated before the IOU action so there's no chance that the created action appears after the IOU action in the chat
    const splitChatCreatedReportAction = ReportUtils.buildOptimisticCreatedReportAction(currentUserEmailForIOUSplit);
    const splitIOUReportAction = ReportUtils.buildOptimisticIOUReportAction(
        CONST.IOU.REPORT_ACTION_TYPE.SPLIT,
        0,
        CONST.CURRENCY.USD,
        comment,
        participants,
        splitTransaction.transactionID,
        undefined,
        '',
        false,
        false,
        receiptObject,
        isOwnPolicyExpenseChat,
    );

    splitChatReport.lastReadTime = DateUtils.getDBTime();
    splitChatReport.lastMessageText = splitIOUReportAction.message?.[0]?.text;
    splitChatReport.lastMessageHtml = splitIOUReportAction.message?.[0]?.html;

    // If we have an existing splitChatReport (group chat or workspace) use it's pending fields, otherwise indicate that we are adding a chat
    if (!existingSplitChatReport) {
        splitChatReport.pendingFields = {
            createChat: CONST.RED_BRICK_ROAD_PENDING_ACTION.ADD,
        };
    }

    const optimisticData: OnyxUpdate[] = [
        {
            // Use set for new reports because it doesn't exist yet, is faster,
            // and we need the data to be available when we navigate to the chat page
            onyxMethod: existingSplitChatReport ? Onyx.METHOD.MERGE : Onyx.METHOD.SET,
            key: `${ONYXKEYS.COLLECTION.REPORT}${splitChatReport.reportID}`,
            value: splitChatReport,
        },
        {
            onyxMethod: Onyx.METHOD.SET,
            key: ONYXKEYS.NVP_QUICK_ACTION_GLOBAL_CREATE,
            value: {
                action: CONST.QUICK_ACTIONS.SPLIT_SCAN,
                chatReportID: splitChatReport.reportID,
                isFirstQuickAction: isEmptyObject(quickAction),
            },
        },
        existingSplitChatReport
            ? {
                  onyxMethod: Onyx.METHOD.MERGE,
                  key: `${ONYXKEYS.COLLECTION.REPORT_ACTIONS}${splitChatReport.reportID}`,
                  value: {
                      [splitIOUReportAction.reportActionID]: splitIOUReportAction as OnyxTypes.ReportAction,
                  },
              }
            : {
                  onyxMethod: Onyx.METHOD.SET,
                  key: `${ONYXKEYS.COLLECTION.REPORT_ACTIONS}${splitChatReport.reportID}`,
                  value: {
                      [splitChatCreatedReportAction.reportActionID]: splitChatCreatedReportAction,
                      [splitIOUReportAction.reportActionID]: splitIOUReportAction as OnyxTypes.ReportAction,
                  },
              },
        {
            onyxMethod: Onyx.METHOD.SET,
            key: `${ONYXKEYS.COLLECTION.TRANSACTION}${splitTransaction.transactionID}`,
            value: splitTransaction,
        },
    ];

    const successData: OnyxUpdate[] = [
        {
            onyxMethod: Onyx.METHOD.MERGE,
            key: `${ONYXKEYS.COLLECTION.REPORT_ACTIONS}${splitChatReport.reportID}`,
            value: {
                ...(existingSplitChatReport ? {} : {[splitChatCreatedReportAction.reportActionID]: {pendingAction: null}}),
                [splitIOUReportAction.reportActionID]: {pendingAction: null},
            },
        },
        {
            onyxMethod: Onyx.METHOD.MERGE,
            key: `${ONYXKEYS.COLLECTION.TRANSACTION}${splitTransaction.transactionID}`,
            value: {pendingAction: null},
        },
    ];

    if (!existingSplitChatReport) {
        successData.push({
            onyxMethod: Onyx.METHOD.MERGE,
            key: `${ONYXKEYS.COLLECTION.REPORT}${splitChatReport.reportID}`,
            value: {pendingFields: {createChat: null}},
        });
    }

    const failureData: OnyxUpdate[] = [
        {
            onyxMethod: Onyx.METHOD.MERGE,
            key: `${ONYXKEYS.COLLECTION.TRANSACTION}${splitTransaction.transactionID}`,
            value: {
                errors: ErrorUtils.getMicroSecondOnyxError('iou.error.genericCreateFailureMessage'),
            },
        },
    ];

    if (existingSplitChatReport) {
        failureData.push({
            onyxMethod: Onyx.METHOD.MERGE,
            key: `${ONYXKEYS.COLLECTION.REPORT_ACTIONS}${splitChatReport.reportID}`,
            value: {
                [splitIOUReportAction.reportActionID]: {
                    errors: getReceiptError(receipt, filename),
                },
            },
        });
    } else {
        failureData.push(
            {
                onyxMethod: Onyx.METHOD.MERGE,
                key: `${ONYXKEYS.COLLECTION.REPORT}${splitChatReport.reportID}`,
                value: {
                    errorFields: {
                        createChat: ErrorUtils.getMicroSecondOnyxError('report.genericCreateReportFailureMessage'),
                    },
                },
            },
            {
                onyxMethod: Onyx.METHOD.MERGE,
                key: `${ONYXKEYS.COLLECTION.REPORT_ACTIONS}${splitChatReport.reportID}`,
                value: {
                    [splitChatCreatedReportAction.reportActionID]: {
                        errors: ErrorUtils.getMicroSecondOnyxError('report.genericCreateReportFailureMessage'),
                    },
                    [splitIOUReportAction.reportActionID]: {
                        errors: getReceiptError(receipt, filename),
                    },
                },
            },
        );
    }

    const splits: Split[] = [{email: currentUserEmailForIOUSplit, accountID: currentUserAccountID}];

    participants.forEach((participant) => {
        // Disabling this line since participant.login can be an empty string
        // eslint-disable-next-line @typescript-eslint/prefer-nullish-coalescing
        const email = participant.isOwnPolicyExpenseChat ? '' : PhoneNumber.addSMSDomainIfPhoneNumber(participant.login || participant.text || '').toLowerCase();
        const accountID = participant.isOwnPolicyExpenseChat ? 0 : Number(participant.accountID);
        if (email === currentUserEmailForIOUSplit) {
            return;
        }

        // When splitting with a workspace chat, we only need to supply the policyID and the workspace reportID as it's needed so we can update the report preview
        if (participant.isOwnPolicyExpenseChat) {
            splits.push({
                policyID: participant.policyID,
                chatReportID: splitChatReport.reportID,
            });
            return;
        }

        const participantPersonalDetails = allPersonalDetails[participant?.accountID ?? -1];
        if (!participantPersonalDetails) {
            optimisticData.push({
                onyxMethod: Onyx.METHOD.MERGE,
                key: ONYXKEYS.PERSONAL_DETAILS_LIST,
                value: {
                    [accountID]: {
                        accountID,
                        avatar: UserUtils.getDefaultAvatarURL(accountID),
                        // Disabling this line since participant.displayName can be an empty string
                        // eslint-disable-next-line @typescript-eslint/prefer-nullish-coalescing
                        displayName: LocalePhoneNumber.formatPhoneNumber(participant.displayName || email),
                        // Disabling this line since participant.login can be an empty string
                        // eslint-disable-next-line @typescript-eslint/prefer-nullish-coalescing
                        login: participant.login || participant.text,
                        isOptimisticPersonalDetail: true,
                    },
                },
            });
        }

        splits.push({
            email,
            accountID,
        });
    });

    participants.forEach((participant) => {
        const isPolicyExpenseChat = ReportUtils.isPolicyExpenseChat(participant);
        if (!isPolicyExpenseChat) {
            return;
        }

        const optimisticPolicyRecentlyUsedCategories = Policy.buildOptimisticPolicyRecentlyUsedCategories(participant.policyID, category);
        const optimisticPolicyRecentlyUsedTags = Policy.buildOptimisticPolicyRecentlyUsedTags(participant.policyID, tag);

        if (optimisticPolicyRecentlyUsedCategories.length > 0) {
            optimisticData.push({
                onyxMethod: Onyx.METHOD.SET,
                key: `${ONYXKEYS.COLLECTION.POLICY_RECENTLY_USED_CATEGORIES}${participant.policyID}`,
                value: optimisticPolicyRecentlyUsedCategories,
            });
        }

        if (!isEmptyObject(optimisticPolicyRecentlyUsedTags)) {
            optimisticData.push({
                onyxMethod: Onyx.METHOD.MERGE,
                key: `${ONYXKEYS.COLLECTION.POLICY_RECENTLY_USED_TAGS}${participant.policyID}`,
                value: optimisticPolicyRecentlyUsedTags,
            });
        }
    });

    // Save the new splits array into the transaction's comment in case the user calls CompleteSplitBill while offline
    optimisticData.push({
        onyxMethod: Onyx.METHOD.MERGE,
        key: `${ONYXKEYS.COLLECTION.TRANSACTION}${splitTransaction.transactionID}`,
        value: {
            comment: {
                splits,
            },
        },
    });

    const parameters: StartSplitBillParams = {
        chatReportID: splitChatReport.reportID,
        reportActionID: splitIOUReportAction.reportActionID,
        transactionID: splitTransaction.transactionID,
        splits: JSON.stringify(splits),
        receipt,
        comment,
        category,
        tag,
        currency,
        isFromGroupDM: !existingSplitChatReport,
        billable,
        ...(existingSplitChatReport ? {} : {createdReportActionID: splitChatCreatedReportAction.reportActionID}),
        chatType: splitChatReport?.chatType,
    };

    API.write(WRITE_COMMANDS.START_SPLIT_BILL, parameters, {optimisticData, successData, failureData});

    resetMoneyRequestInfo();
    Navigation.dismissModalWithReport(splitChatReport);
    Report.notifyNewAction(splitChatReport.chatReportID ?? '', currentUserAccountID);
}

/** Used for editing a split bill while it's still scanning or when SmartScan fails, it completes a split bill started by startSplitBill above.
 *
 * @param chatReportID - The group chat or workspace reportID
 * @param reportAction - The split action that lives in the chatReport above
 * @param updatedTransaction - The updated **draft** split transaction
 * @param sessionAccountID - accountID of the current user
 * @param sessionEmail - email of the current user
 */
function completeSplitBill(chatReportID: string, reportAction: OnyxTypes.ReportAction, updatedTransaction: OnyxEntry<OnyxTypes.Transaction>, sessionAccountID: number, sessionEmail: string) {
    const currentUserEmailForIOUSplit = PhoneNumber.addSMSDomainIfPhoneNumber(sessionEmail);
    const transactionID = updatedTransaction?.transactionID ?? '';
    const unmodifiedTransaction = allTransactions[`${ONYXKEYS.COLLECTION.TRANSACTION}${transactionID}`];

    // Save optimistic updated transaction and action
    const optimisticData: OnyxUpdate[] = [
        {
            onyxMethod: Onyx.METHOD.MERGE,
            key: `${ONYXKEYS.COLLECTION.TRANSACTION}${transactionID}`,
            value: {
                ...updatedTransaction,
                receipt: {
                    state: CONST.IOU.RECEIPT_STATE.OPEN,
                },
            },
        },
        {
            onyxMethod: Onyx.METHOD.MERGE,
            key: `${ONYXKEYS.COLLECTION.REPORT_ACTIONS}${chatReportID}`,
            value: {
                [reportAction.reportActionID]: {
                    lastModified: DateUtils.getDBTime(),
                    whisperedToAccountIDs: [],
                },
            },
        },
    ];

    const successData: OnyxUpdate[] = [
        {
            onyxMethod: Onyx.METHOD.MERGE,
            key: `${ONYXKEYS.COLLECTION.TRANSACTION}${transactionID}`,
            value: {pendingAction: null},
        },
        {
            onyxMethod: Onyx.METHOD.MERGE,
            key: `${ONYXKEYS.COLLECTION.SPLIT_TRANSACTION_DRAFT}${transactionID}`,
            value: {pendingAction: null},
        },
    ];

    const failureData: OnyxUpdate[] = [
        {
            onyxMethod: Onyx.METHOD.MERGE,
            key: `${ONYXKEYS.COLLECTION.TRANSACTION}${transactionID}`,
            value: {
                ...unmodifiedTransaction,
                errors: ErrorUtils.getMicroSecondOnyxError('iou.error.genericCreateFailureMessage'),
            },
        },
        {
            onyxMethod: Onyx.METHOD.MERGE,
            key: `${ONYXKEYS.COLLECTION.REPORT_ACTIONS}${chatReportID}`,
            value: {
                [reportAction.reportActionID]: {
                    ...reportAction,
                    errors: ErrorUtils.getMicroSecondOnyxError('iou.error.genericCreateFailureMessage'),
                },
            },
        },
    ];

    const splitParticipants: Split[] = updatedTransaction?.comment.splits ?? [];
    const amount = updatedTransaction?.modifiedAmount;
    const currency = updatedTransaction?.modifiedCurrency;

    // Exclude the current user when calculating the split amount, `calculateAmount` takes it into account
    const splitAmount = IOUUtils.calculateAmount(splitParticipants.length - 1, amount ?? 0, currency ?? '', false);

    const splits: Split[] = [{email: currentUserEmailForIOUSplit}];
    splitParticipants.forEach((participant) => {
        // Skip creating the transaction for the current user
        if (participant.email === currentUserEmailForIOUSplit) {
            return;
        }
        const isPolicyExpenseChat = !!participant.policyID;

        if (!isPolicyExpenseChat) {
            // In case this is still the optimistic accountID saved in the splits array, return early as we cannot know
            // if there is an existing chat between the split creator and this participant
            // Instead, we will rely on Auth generating the report IDs and the user won't see any optimistic chats or reports created
            const participantPersonalDetails: OnyxTypes.PersonalDetails | EmptyObject = allPersonalDetails[participant?.accountID ?? -1] ?? {};
            if (!participantPersonalDetails || participantPersonalDetails.isOptimisticPersonalDetail) {
                splits.push({
                    email: participant.email,
                });
                return;
            }
        }

        let oneOnOneChatReport: OnyxTypes.Report | null;
        let isNewOneOnOneChatReport = false;
        if (isPolicyExpenseChat) {
            // The workspace chat reportID is saved in the splits array when starting a split bill with a workspace
            oneOnOneChatReport = allReports?.[`${ONYXKEYS.COLLECTION.REPORT}${participant.chatReportID}`] ?? null;
        } else {
            const existingChatReport = ReportUtils.getChatByParticipants(participant.accountID ? [participant.accountID] : []);
            isNewOneOnOneChatReport = !existingChatReport;
            oneOnOneChatReport = existingChatReport ?? ReportUtils.buildOptimisticChatReport(participant.accountID ? [participant.accountID] : []);
        }

        let oneOnOneIOUReport: OneOnOneIOUReport = oneOnOneChatReport?.iouReportID ? allReports?.[`${ONYXKEYS.COLLECTION.REPORT}${oneOnOneChatReport.iouReportID}`] : null;
        const shouldCreateNewOneOnOneIOUReport = ReportUtils.shouldCreateNewMoneyRequestReport(oneOnOneIOUReport, oneOnOneChatReport);

        if (!oneOnOneIOUReport || shouldCreateNewOneOnOneIOUReport) {
            oneOnOneIOUReport = isPolicyExpenseChat
                ? ReportUtils.buildOptimisticExpenseReport(oneOnOneChatReport?.reportID ?? '', participant.policyID ?? '', sessionAccountID, splitAmount, currency ?? '')
                : ReportUtils.buildOptimisticIOUReport(sessionAccountID, participant.accountID ?? -1, splitAmount, oneOnOneChatReport?.reportID ?? '', currency ?? '');
        } else if (isPolicyExpenseChat) {
            if (typeof oneOnOneIOUReport?.total === 'number') {
                // Because of the Expense reports are stored as negative values, we subtract the total from the amount
                oneOnOneIOUReport.total -= splitAmount;
            }
        } else {
            oneOnOneIOUReport = IOUUtils.updateIOUOwnerAndTotal(oneOnOneIOUReport, sessionAccountID, splitAmount, currency ?? '');
        }

        const oneOnOneTransaction = TransactionUtils.buildOptimisticTransaction(
            isPolicyExpenseChat ? -splitAmount : splitAmount,
            currency ?? '',
            oneOnOneIOUReport?.reportID ?? '',
            updatedTransaction?.comment.comment,
            updatedTransaction?.modifiedCreated,
            CONST.IOU.TYPE.SPLIT,
            transactionID,
            updatedTransaction?.modifiedMerchant,
            {...updatedTransaction?.receipt, state: CONST.IOU.RECEIPT_STATE.OPEN},
            updatedTransaction?.filename,
            undefined,
            updatedTransaction?.category,
            updatedTransaction?.tag,
            updatedTransaction?.billable,
        );

        const [oneOnOneCreatedActionForChat, oneOnOneCreatedActionForIOU, oneOnOneIOUAction, optimisticTransactionThread, optimisticCreatedActionForTransactionThread] =
            ReportUtils.buildOptimisticMoneyRequestEntities(
                oneOnOneIOUReport,
                CONST.IOU.REPORT_ACTION_TYPE.CREATE,
                splitAmount,
                currency ?? '',
                updatedTransaction?.comment.comment ?? '',
                currentUserEmailForIOUSplit,
                [participant],
                oneOnOneTransaction.transactionID,
                undefined,
            );

        let oneOnOneReportPreviewAction = ReportActionsUtils.getReportPreviewAction(oneOnOneChatReport?.reportID ?? '', oneOnOneIOUReport?.reportID ?? '');
        if (oneOnOneReportPreviewAction) {
            oneOnOneReportPreviewAction = ReportUtils.updateReportPreview(oneOnOneIOUReport, oneOnOneReportPreviewAction);
        } else {
            oneOnOneReportPreviewAction = ReportUtils.buildOptimisticReportPreview(oneOnOneChatReport, oneOnOneIOUReport, '', oneOnOneTransaction);
        }

        const [oneOnOneOptimisticData, oneOnOneSuccessData, oneOnOneFailureData] = buildOnyxDataForMoneyRequest(
            oneOnOneChatReport,
            oneOnOneIOUReport,
            oneOnOneTransaction,
            oneOnOneCreatedActionForChat,
            oneOnOneCreatedActionForIOU,
            oneOnOneIOUAction,
            {},
            oneOnOneReportPreviewAction,
            [],
            {},
            isNewOneOnOneChatReport,
            optimisticTransactionThread,
            optimisticCreatedActionForTransactionThread,
            shouldCreateNewOneOnOneIOUReport,
            null,
            null,
            null,
            null,
            true,
        );

        splits.push({
            email: participant.email,
            accountID: participant.accountID,
            policyID: participant.policyID,
            iouReportID: oneOnOneIOUReport?.reportID,
            chatReportID: oneOnOneChatReport?.reportID,
            transactionID: oneOnOneTransaction.transactionID,
            reportActionID: oneOnOneIOUAction.reportActionID,
            createdChatReportActionID: oneOnOneCreatedActionForChat.reportActionID,
            createdIOUReportActionID: oneOnOneCreatedActionForIOU.reportActionID,
            reportPreviewReportActionID: oneOnOneReportPreviewAction.reportActionID,
            transactionThreadReportID: optimisticTransactionThread.reportID,
            createdReportActionIDForThread: optimisticCreatedActionForTransactionThread.reportActionID,
        });

        optimisticData.push(...oneOnOneOptimisticData);
        successData.push(...oneOnOneSuccessData);
        failureData.push(...oneOnOneFailureData);
    });

    const {
        amount: transactionAmount,
        currency: transactionCurrency,
        created: transactionCreated,
        merchant: transactionMerchant,
        comment: transactionComment,
        category: transactionCategory,
        tag: transactionTag,
    } = ReportUtils.getTransactionDetails(updatedTransaction) ?? {};

    const parameters: CompleteSplitBillParams = {
        transactionID,
        amount: transactionAmount,
        currency: transactionCurrency,
        created: transactionCreated,
        merchant: transactionMerchant,
        comment: transactionComment,
        category: transactionCategory,
        tag: transactionTag,
        splits: JSON.stringify(splits),
    };

    API.write(WRITE_COMMANDS.COMPLETE_SPLIT_BILL, parameters, {optimisticData, successData, failureData});
    Navigation.dismissModal(chatReportID);
    Report.notifyNewAction(chatReportID, sessionAccountID);
}

function setDraftSplitTransaction(transactionID: string, transactionChanges: TransactionChanges = {}) {
    let draftSplitTransaction = allDraftSplitTransactions[`${ONYXKEYS.COLLECTION.SPLIT_TRANSACTION_DRAFT}${transactionID}`];

    if (!draftSplitTransaction) {
        draftSplitTransaction = allTransactions[`${ONYXKEYS.COLLECTION.TRANSACTION}${transactionID}`];
    }

    const updatedTransaction = draftSplitTransaction ? TransactionUtils.getUpdatedTransaction(draftSplitTransaction, transactionChanges, false, false) : null;

    Onyx.merge(`${ONYXKEYS.COLLECTION.SPLIT_TRANSACTION_DRAFT}${transactionID}`, updatedTransaction);
}

function editRegularMoneyRequest(
    transactionID: string,
    transactionThreadReportID: string,
    transactionChanges: TransactionChanges,
    policy: OnyxTypes.Policy,
    policyTags: OnyxTypes.PolicyTagList,
    policyCategories: OnyxTypes.PolicyCategories,
) {
    // STEP 1: Get all collections we're updating
    const transactionThread = allReports?.[`${ONYXKEYS.COLLECTION.REPORT}${transactionThreadReportID}`] ?? null;
    const transaction = allTransactions[`${ONYXKEYS.COLLECTION.TRANSACTION}${transactionID}`];
    const iouReport = allReports?.[`${ONYXKEYS.COLLECTION.REPORT}${transactionThread?.parentReportID}`] ?? null;
    const chatReport = allReports?.[`${ONYXKEYS.COLLECTION.REPORT}${iouReport?.chatReportID}`] ?? null;
    const isFromExpenseReport = ReportUtils.isExpenseReport(iouReport);

    // STEP 2: Build new modified expense report action.
    const updatedReportAction = ReportUtils.buildOptimisticModifiedExpenseReportAction(transactionThread, transaction, transactionChanges, isFromExpenseReport, policy);
    const updatedTransaction = transaction ? TransactionUtils.getUpdatedTransaction(transaction, transactionChanges, isFromExpenseReport) : null;

    // STEP 3: Compute the IOU total and update the report preview message so LHN amount owed is correct
    // Should only update if the transaction matches the currency of the report, else we wait for the update
    // from the server with the currency conversion
    let updatedMoneyRequestReport = {...iouReport};
    const updatedChatReport = {...chatReport};
    const diff = TransactionUtils.getAmount(transaction, true) - TransactionUtils.getAmount(updatedTransaction, true);
    if (updatedTransaction?.currency === iouReport?.currency && updatedTransaction?.modifiedAmount && diff !== 0) {
        if (ReportUtils.isExpenseReport(iouReport) && typeof updatedMoneyRequestReport.total === 'number') {
            updatedMoneyRequestReport.total += diff;
        } else {
            updatedMoneyRequestReport = iouReport
                ? IOUUtils.updateIOUOwnerAndTotal(iouReport, updatedReportAction.actorAccountID ?? -1, diff, TransactionUtils.getCurrency(transaction), false)
                : {};
        }

        updatedMoneyRequestReport.cachedTotal = CurrencyUtils.convertToDisplayString(updatedMoneyRequestReport.total, updatedTransaction.currency);

        // Update the last message of the IOU report
        const lastMessage = ReportUtils.getIOUReportActionMessage(
            iouReport?.reportID ?? '',
            CONST.IOU.REPORT_ACTION_TYPE.CREATE,
            updatedMoneyRequestReport.total ?? 0,
            '',
            updatedTransaction.currency,
            '',
            false,
        );
        updatedMoneyRequestReport.lastMessageText = lastMessage[0].text;
        updatedMoneyRequestReport.lastMessageHtml = lastMessage[0].html;

        // Update the last message of the chat report
        const hasNonReimbursableTransactions = ReportUtils.hasNonReimbursableTransactions(iouReport?.reportID);
        const messageText = Localize.translateLocal(hasNonReimbursableTransactions ? 'iou.payerSpentAmount' : 'iou.payerOwesAmount', {
            payer: ReportUtils.getPersonalDetailsForAccountID(updatedMoneyRequestReport.managerID ?? -1).login ?? '',
            amount: CurrencyUtils.convertToDisplayString(updatedMoneyRequestReport.total, updatedMoneyRequestReport.currency),
        });
        updatedChatReport.lastMessageText = messageText;
        updatedChatReport.lastMessageHtml = messageText;
    }

    const isScanning = TransactionUtils.hasReceipt(updatedTransaction) && TransactionUtils.isReceiptBeingScanned(updatedTransaction);

    // STEP 4: Compose the optimistic data
    const currentTime = DateUtils.getDBTime();
    const optimisticData: OnyxUpdate[] = [
        {
            onyxMethod: Onyx.METHOD.MERGE,
            key: `${ONYXKEYS.COLLECTION.REPORT_ACTIONS}${transactionThread?.reportID}`,
            value: {
                [updatedReportAction.reportActionID]: updatedReportAction as OnyxTypes.ReportAction,
            },
        },
        {
            onyxMethod: Onyx.METHOD.MERGE,
            key: `${ONYXKEYS.COLLECTION.TRANSACTION}${transactionID}`,
            value: updatedTransaction,
        },
        {
            onyxMethod: Onyx.METHOD.MERGE,
            key: `${ONYXKEYS.COLLECTION.REPORT}${iouReport?.reportID}`,
            value: updatedMoneyRequestReport,
        },
        {
            onyxMethod: Onyx.METHOD.MERGE,
            key: `${ONYXKEYS.COLLECTION.REPORT}${iouReport?.chatReportID}`,
            value: updatedChatReport,
        },
        {
            onyxMethod: Onyx.METHOD.MERGE,
            key: `${ONYXKEYS.COLLECTION.REPORT}${transactionThreadReportID}`,
            value: {
                lastReadTime: currentTime,
                lastVisibleActionCreated: currentTime,
            },
        },
    ];

    if (!isScanning) {
        optimisticData.push(
            {
                onyxMethod: Onyx.METHOD.MERGE,
                key: `${ONYXKEYS.COLLECTION.REPORT_ACTIONS}${iouReport?.reportID}`,
                value: {
                    [transactionThread?.parentReportActionID ?? '']: {
                        whisperedToAccountIDs: [],
                    },
                },
            },
            {
                onyxMethod: Onyx.METHOD.MERGE,
                key: `${ONYXKEYS.COLLECTION.REPORT_ACTIONS}${iouReport?.parentReportID}`,
                value: {
                    [iouReport?.parentReportActionID ?? '']: {
                        whisperedToAccountIDs: [],
                    },
                },
            },
        );
    }

    // Update recently used categories if the category is changed
    if ('category' in transactionChanges) {
        const optimisticPolicyRecentlyUsedCategories = Policy.buildOptimisticPolicyRecentlyUsedCategories(iouReport?.policyID, transactionChanges.category);
        if (optimisticPolicyRecentlyUsedCategories.length) {
            optimisticData.push({
                onyxMethod: Onyx.METHOD.SET,
                key: `${ONYXKEYS.COLLECTION.POLICY_RECENTLY_USED_CATEGORIES}${iouReport?.policyID}`,
                value: optimisticPolicyRecentlyUsedCategories,
            });
        }
    }

    // Update recently used categories if the tag is changed
    if ('tag' in transactionChanges) {
        const optimisticPolicyRecentlyUsedTags = Policy.buildOptimisticPolicyRecentlyUsedTags(iouReport?.policyID, transactionChanges.tag);
        if (!isEmptyObject(optimisticPolicyRecentlyUsedTags)) {
            optimisticData.push({
                onyxMethod: Onyx.METHOD.MERGE,
                key: `${ONYXKEYS.COLLECTION.POLICY_RECENTLY_USED_TAGS}${iouReport?.policyID}`,
                value: optimisticPolicyRecentlyUsedTags,
            });
        }
    }

    const successData: OnyxUpdate[] = [
        {
            onyxMethod: Onyx.METHOD.MERGE,
            key: `${ONYXKEYS.COLLECTION.REPORT_ACTIONS}${transactionThread?.reportID}`,
            value: {
                [updatedReportAction.reportActionID]: {pendingAction: null},
            },
        },
        {
            onyxMethod: Onyx.METHOD.MERGE,
            key: `${ONYXKEYS.COLLECTION.TRANSACTION}${transactionID}`,
            value: {
                pendingFields: {
                    comment: null,
                    amount: null,
                    created: null,
                    currency: null,
                    merchant: null,
                    billable: null,
                    category: null,
                    tag: null,
                },
            },
        },
        {
            onyxMethod: Onyx.METHOD.MERGE,
            key: `${ONYXKEYS.COLLECTION.REPORT}${iouReport?.reportID}`,
            value: {pendingAction: null},
        },
    ];

    const failureData: OnyxUpdate[] = [
        {
            onyxMethod: Onyx.METHOD.MERGE,
            key: `${ONYXKEYS.COLLECTION.REPORT_ACTIONS}${transactionThread?.reportID}`,
            value: {
                [updatedReportAction.reportActionID]: {
                    errors: ErrorUtils.getMicroSecondOnyxError('iou.error.genericEditFailureMessage'),
                },
            },
        },
        {
            onyxMethod: Onyx.METHOD.MERGE,
            key: `${ONYXKEYS.COLLECTION.TRANSACTION}${transactionID}`,
            value: {
                ...transaction,
                modifiedCreated: transaction?.modifiedCreated ? transaction.modifiedCreated : null,
                modifiedAmount: transaction?.modifiedAmount ? transaction.modifiedAmount : null,
                modifiedCurrency: transaction?.modifiedCurrency ? transaction.modifiedCurrency : null,
                modifiedMerchant: transaction?.modifiedMerchant ? transaction.modifiedMerchant : null,
                modifiedWaypoints: transaction?.modifiedWaypoints ? transaction.modifiedWaypoints : null,
                pendingFields: null,
            },
        },
        {
            onyxMethod: Onyx.METHOD.MERGE,
            key: `${ONYXKEYS.COLLECTION.REPORT}${iouReport?.reportID}`,
            value: {
                ...iouReport,
                cachedTotal: iouReport?.cachedTotal ? iouReport?.cachedTotal : null,
            },
        },
        {
            onyxMethod: Onyx.METHOD.MERGE,
            key: `${ONYXKEYS.COLLECTION.REPORT}${iouReport?.chatReportID}`,
            value: chatReport,
        },
        {
            onyxMethod: Onyx.METHOD.MERGE,
            key: `${ONYXKEYS.COLLECTION.REPORT}${transactionThreadReportID}`,
            value: {
                lastReadTime: transactionThread?.lastReadTime,
                lastVisibleActionCreated: transactionThread?.lastVisibleActionCreated,
            },
        },
    ];

    // Add transaction violations if we have a paid policy and an updated transaction
    if (policy && PolicyUtils.isPaidGroupPolicy(policy) && updatedTransaction) {
        const currentTransactionViolations = allTransactionViolations[`${ONYXKEYS.COLLECTION.TRANSACTION_VIOLATIONS}${transactionID}`] ?? [];
        const updatedViolationsOnyxData = ViolationsUtils.getViolationsOnyxData(
            updatedTransaction,
            currentTransactionViolations,
            !!policy.requiresTag,
            policyTags,
            !!policy.requiresCategory,
            policyCategories,
        );
        optimisticData.push(updatedViolationsOnyxData);
        failureData.push({
            onyxMethod: Onyx.METHOD.MERGE,
            key: `${ONYXKEYS.COLLECTION.TRANSACTION_VIOLATIONS}${transactionID}`,
            value: currentTransactionViolations,
        });
    }

    // STEP 6: Call the API endpoint
    const {created, amount, currency, comment, merchant, category, billable, tag} = ReportUtils.getTransactionDetails(updatedTransaction) ?? {};

    const parameters: EditMoneyRequestParams = {
        transactionID,
        reportActionID: updatedReportAction.reportActionID,
        created,
        amount,
        currency,
        comment,
        merchant,
        category,
        billable,
        tag,
    };

    API.write(WRITE_COMMANDS.EDIT_MONEY_REQUEST, parameters, {optimisticData, successData, failureData});
}

function editMoneyRequest(
    transaction: OnyxTypes.Transaction,
    transactionThreadReportID: string,
    transactionChanges: TransactionChanges,
    policy: OnyxTypes.Policy,
    policyTags: OnyxTypes.PolicyTagList,
    policyCategories: OnyxTypes.PolicyCategories,
) {
    if (TransactionUtils.isDistanceRequest(transaction)) {
        updateDistanceRequest(transaction.transactionID, transactionThreadReportID, transactionChanges, policy, policyTags, policyCategories);
    } else {
        editRegularMoneyRequest(transaction.transactionID, transactionThreadReportID, transactionChanges, policy, policyTags, policyCategories);
    }
}

type UpdateMoneyRequestAmountAndCurrencyParams = {
    transactionID: string;
    transactionThreadReportID: string;
    currency: string;
    amount: number;
    policy?: OnyxEntry<OnyxTypes.Policy>;
    policyTagList?: OnyxEntry<OnyxTypes.PolicyTagList>;
    policyCategories?: OnyxEntry<OnyxTypes.PolicyCategories>;
};

/** Updates the amount and currency fields of a money request */
function updateMoneyRequestAmountAndCurrency({
    transactionID,
    transactionThreadReportID,
    currency,
    amount,
    policy,
    policyTagList,
    policyCategories,
}: UpdateMoneyRequestAmountAndCurrencyParams) {
    const transactionChanges = {
        amount,
        currency,
    };
<<<<<<< HEAD
    const transactionThreadReport = allReports?.[`${ONYXKEYS.COLLECTION.REPORT}${transactionThreadReportID}`] ?? null;
    const parentReport = allReports?.[`${ONYXKEYS.COLLECTION.REPORT}${transactionThreadReport?.parentReportID}`] ?? null;
    let data: UpdateMoneyRequestData;
    if (ReportUtils.isTrackExpenseReport(transactionThreadReport) && ReportUtils.isSelfDM(parentReport)) {
        data = getUpdateTrackExpenseParams(transactionID, transactionThreadReportID, transactionChanges, true, policy);
    } else {
        data = getUpdateMoneyRequestParams(transactionID, transactionThreadReportID, transactionChanges, policy, policyTagList, policyCategories, true);
    }
    const {params, onyxData} = data;
=======
    const {params, onyxData} = getUpdateMoneyRequestParams(
        transactionID,
        transactionThreadReportID,
        transactionChanges,
        policy ?? null,
        policyTagList ?? null,
        policyCategories ?? null,
        true,
    );
>>>>>>> db9e01cc
    API.write(WRITE_COMMANDS.UPDATE_MONEY_REQUEST_AMOUNT_AND_CURRENCY, params, onyxData);
}

function deleteMoneyRequest(transactionID: string, reportAction: OnyxTypes.ReportAction, isSingleTransactionView = false) {
    // STEP 1: Get all collections we're updating
    const iouReportID = reportAction?.actionName === CONST.REPORT.ACTIONS.TYPE.IOU ? reportAction.originalMessage.IOUReportID : '';
    const iouReport = allReports?.[`${ONYXKEYS.COLLECTION.REPORT}${iouReportID}`] ?? null;
    const chatReport = allReports?.[`${ONYXKEYS.COLLECTION.REPORT}${iouReport?.chatReportID}`];
    const reportPreviewAction = ReportActionsUtils.getReportPreviewAction(iouReport?.chatReportID ?? '', iouReport?.reportID ?? '');
    const transaction = allTransactions[`${ONYXKEYS.COLLECTION.TRANSACTION}${transactionID}`];
    const transactionViolations = allTransactionViolations[`${ONYXKEYS.COLLECTION.TRANSACTION_VIOLATIONS}${transactionID}`];
    const transactionThreadID = reportAction.childReportID;
    let transactionThread = null;
    if (transactionThreadID) {
        transactionThread = allReports?.[`${ONYXKEYS.COLLECTION.REPORT}${transactionThreadID}`] ?? null;
    }

    // STEP 2: Decide if we need to:
    // 1. Delete the transactionThread - delete if there are no visible comments in the thread
    // 2. Update the moneyRequestPreview to show [Deleted request] - update if the transactionThread exists AND it isn't being deleted
    const shouldDeleteTransactionThread = transactionThreadID ? (reportAction?.childVisibleActionCount ?? 0) === 0 : false;
    const shouldShowDeletedRequestMessage = !!transactionThreadID && !shouldDeleteTransactionThread;

    // STEP 3: Update the IOU reportAction and decide if the iouReport should be deleted. We delete the iouReport if there are no visible comments left in the report.
    const updatedReportAction = {
        [reportAction.reportActionID]: {
            pendingAction: shouldShowDeletedRequestMessage ? CONST.RED_BRICK_ROAD_PENDING_ACTION.UPDATE : CONST.RED_BRICK_ROAD_PENDING_ACTION.DELETE,
            previousMessage: reportAction.message,
            message: [
                {
                    type: 'COMMENT',
                    html: '',
                    text: '',
                    isEdited: true,
                    isDeletedParentAction: shouldShowDeletedRequestMessage,
                },
            ],
            originalMessage: {
                IOUTransactionID: null,
            },
            errors: undefined,
        },
    } as OnyxTypes.ReportActions;

    const lastVisibleAction = ReportActionsUtils.getLastVisibleAction(iouReport?.reportID ?? '', updatedReportAction);
    const iouReportLastMessageText = ReportActionsUtils.getLastVisibleMessage(iouReport?.reportID ?? '', updatedReportAction).lastMessageText;
    const shouldDeleteIOUReport =
        iouReportLastMessageText.length === 0 && !ReportActionsUtils.isDeletedParentAction(lastVisibleAction) && (!transactionThreadID || shouldDeleteTransactionThread);

    // STEP 4: Update the iouReport and reportPreview with new totals and messages if it wasn't deleted
    let updatedIOUReport: OnyxTypes.Report | null;
    const currency = TransactionUtils.getCurrency(transaction);
    const updatedReportPreviewAction: OnyxTypes.ReportAction | EmptyObject = {...reportPreviewAction};
    updatedReportPreviewAction.pendingAction = shouldDeleteIOUReport ? CONST.RED_BRICK_ROAD_PENDING_ACTION.DELETE : CONST.RED_BRICK_ROAD_PENDING_ACTION.UPDATE;
    if (iouReport && ReportUtils.isExpenseReport(iouReport)) {
        updatedIOUReport = {...iouReport};

        if (typeof updatedIOUReport.total === 'number' && currency === iouReport?.currency) {
            // Because of the Expense reports are stored as negative values, we add the total from the amount
            const amountDiff = TransactionUtils.getAmount(transaction, true);
            updatedIOUReport.total += amountDiff;

            if (!transaction?.reimbursable && typeof updatedIOUReport.nonReimbursableTotal === 'number') {
                updatedIOUReport.nonReimbursableTotal += amountDiff;
            }
        }
    } else {
        updatedIOUReport = IOUUtils.updateIOUOwnerAndTotal(iouReport, reportAction.actorAccountID ?? -1, TransactionUtils.getAmount(transaction, false), currency, true);
    }

    if (updatedIOUReport) {
        updatedIOUReport.lastMessageText = iouReportLastMessageText;
        updatedIOUReport.lastVisibleActionCreated = lastVisibleAction?.created;
    }

    const hasNonReimbursableTransactions = ReportUtils.hasNonReimbursableTransactions(iouReport?.reportID);
    const messageText = Localize.translateLocal(hasNonReimbursableTransactions ? 'iou.payerSpentAmount' : 'iou.payerOwesAmount', {
        payer: ReportUtils.getPersonalDetailsForAccountID(updatedIOUReport?.managerID ?? -1).login ?? '',
        amount: CurrencyUtils.convertToDisplayString(updatedIOUReport?.total, updatedIOUReport?.currency),
    });

    if (updatedReportPreviewAction?.message?.[0]) {
        updatedReportPreviewAction.message[0].text = messageText;
        updatedReportPreviewAction.message[0].deleted = shouldDeleteIOUReport ? DateUtils.getDBTime() : '';
    }

    if (updatedReportPreviewAction && reportPreviewAction?.childMoneyRequestCount && reportPreviewAction?.childMoneyRequestCount > 0) {
        updatedReportPreviewAction.childMoneyRequestCount = reportPreviewAction.childMoneyRequestCount - 1;
    }

    // STEP 5: Build Onyx data
    const optimisticData: OnyxUpdate[] = [
        {
            onyxMethod: Onyx.METHOD.SET,
            key: `${ONYXKEYS.COLLECTION.TRANSACTION}${transactionID}`,
            value: null,
        },
    ];

    if (Permissions.canUseViolations(betas)) {
        optimisticData.push({
            onyxMethod: Onyx.METHOD.SET,
            key: `${ONYXKEYS.COLLECTION.TRANSACTION_VIOLATIONS}${transactionID}`,
            value: null,
        });
    }

    if (shouldDeleteTransactionThread) {
        optimisticData.push(
            {
                onyxMethod: Onyx.METHOD.SET,
                key: `${ONYXKEYS.COLLECTION.REPORT}${transactionThreadID}`,
                value: null,
            },
            {
                onyxMethod: Onyx.METHOD.SET,
                key: `${ONYXKEYS.COLLECTION.REPORT_ACTIONS}${transactionThreadID}`,
                value: null,
            },
        );
    }

    optimisticData.push(
        {
            onyxMethod: Onyx.METHOD.MERGE,
            key: `${ONYXKEYS.COLLECTION.REPORT_ACTIONS}${iouReport?.reportID}`,
            value: updatedReportAction,
        },
        {
            onyxMethod: Onyx.METHOD.MERGE,
            key: `${ONYXKEYS.COLLECTION.REPORT}${iouReport?.reportID}`,
            value: updatedIOUReport,
        },
        {
            onyxMethod: Onyx.METHOD.MERGE,
            key: `${ONYXKEYS.COLLECTION.REPORT_ACTIONS}${chatReport?.reportID}`,
            value: {
                [reportPreviewAction?.reportActionID ?? '']: updatedReportPreviewAction,
            },
        },
        {
            onyxMethod: Onyx.METHOD.MERGE,
            key: `${ONYXKEYS.COLLECTION.REPORT}${chatReport?.reportID}`,
            value: ReportUtils.getOutstandingChildRequest(updatedIOUReport),
        },
    );

    if (!shouldDeleteIOUReport && updatedReportPreviewAction.childMoneyRequestCount === 0) {
        optimisticData.push({
            onyxMethod: Onyx.METHOD.MERGE,
            key: `${ONYXKEYS.COLLECTION.REPORT}${chatReport?.reportID}`,
            value: {
                hasOutstandingChildRequest: false,
            },
        });
    }

    if (shouldDeleteIOUReport) {
        optimisticData.push({
            onyxMethod: Onyx.METHOD.MERGE,
            key: `${ONYXKEYS.COLLECTION.REPORT}${chatReport?.reportID}`,
            value: {
                hasOutstandingChildRequest: false,
                iouReportID: null,
                lastMessageText: ReportActionsUtils.getLastVisibleMessage(iouReport?.chatReportID ?? '', {[reportPreviewAction?.reportActionID ?? '']: null})?.lastMessageText,
                lastVisibleActionCreated: ReportActionsUtils.getLastVisibleAction(iouReport?.chatReportID ?? '', {[reportPreviewAction?.reportActionID ?? '']: null})?.created,
            },
        });
    }

    const successData: OnyxUpdate[] = [
        {
            onyxMethod: Onyx.METHOD.MERGE,
            key: `${ONYXKEYS.COLLECTION.REPORT_ACTIONS}${iouReport?.reportID}`,
            value: {
                [reportAction.reportActionID]: shouldDeleteIOUReport
                    ? null
                    : {
                          pendingAction: null,
                      },
            },
        },
        {
            onyxMethod: Onyx.METHOD.MERGE,
            key: `${ONYXKEYS.COLLECTION.REPORT_ACTIONS}${chatReport?.reportID}`,
            value: {
                [reportPreviewAction?.reportActionID ?? '']: {
                    pendingAction: null,
                    errors: null,
                },
            },
        },
    ];

    if (shouldDeleteIOUReport) {
        successData.push({
            onyxMethod: Onyx.METHOD.SET,
            key: `${ONYXKEYS.COLLECTION.REPORT}${iouReport?.reportID}`,
            value: null,
        });
    }

    const failureData: OnyxUpdate[] = [
        {
            onyxMethod: Onyx.METHOD.SET,
            key: `${ONYXKEYS.COLLECTION.TRANSACTION}${transactionID}`,
            value: transaction,
        },
    ];

    if (Permissions.canUseViolations(betas)) {
        failureData.push({
            onyxMethod: Onyx.METHOD.SET,
            key: `${ONYXKEYS.COLLECTION.TRANSACTION_VIOLATIONS}${transactionID}`,
            value: transactionViolations,
        });
    }

    if (shouldDeleteTransactionThread) {
        failureData.push({
            onyxMethod: Onyx.METHOD.SET,
            key: `${ONYXKEYS.COLLECTION.REPORT}${transactionThreadID}`,
            value: transactionThread,
        });
    }

    const errorKey = DateUtils.getMicroseconds();

    failureData.push(
        {
            onyxMethod: Onyx.METHOD.MERGE,
            key: `${ONYXKEYS.COLLECTION.REPORT_ACTIONS}${iouReport?.reportID}`,
            value: {
                [reportAction.reportActionID]: {
                    ...reportAction,
                    pendingAction: null,
                    errors: {
                        [errorKey]: ['iou.error.genericDeleteFailureMessage', {isTranslated: false}],
                    },
                },
            },
        },
        shouldDeleteIOUReport
            ? {
                  onyxMethod: Onyx.METHOD.SET,
                  key: `${ONYXKEYS.COLLECTION.REPORT}${iouReport?.reportID}`,
                  value: iouReport,
              }
            : {
                  onyxMethod: Onyx.METHOD.MERGE,
                  key: `${ONYXKEYS.COLLECTION.REPORT}${iouReport?.reportID}`,
                  value: iouReport,
              },
        {
            onyxMethod: Onyx.METHOD.MERGE,
            key: `${ONYXKEYS.COLLECTION.REPORT_ACTIONS}${chatReport?.reportID}`,
            value: {
                [reportPreviewAction?.reportActionID ?? '']: {
                    ...reportPreviewAction,
                    pendingAction: null,
                    errors: {
                        [errorKey]: ['iou.error.genericDeleteFailureMessage', {isTranslated: false}],
                    },
                },
            },
        },
    );

    if (chatReport && shouldDeleteIOUReport) {
        failureData.push({
            onyxMethod: Onyx.METHOD.MERGE,
            key: `${ONYXKEYS.COLLECTION.REPORT}${chatReport.reportID}`,
            value: chatReport,
        });
    }

    if (!shouldDeleteIOUReport && updatedReportPreviewAction.childMoneyRequestCount === 0) {
        failureData.push({
            onyxMethod: Onyx.METHOD.MERGE,
            key: `${ONYXKEYS.COLLECTION.REPORT}${chatReport?.reportID}`,
            value: {
                hasOutstandingChildRequest: true,
            },
        });
    }

    const parameters: DeleteMoneyRequestParams = {
        transactionID,
        reportActionID: reportAction.reportActionID,
    };

    // STEP 6: Make the API request
    API.write(WRITE_COMMANDS.DELETE_MONEY_REQUEST, parameters, {optimisticData, successData, failureData});
    CachedPDFPaths.clearByKey(transactionID);

    // STEP 7: Navigate the user depending on which page they are on and which resources were deleted
    if (iouReport && isSingleTransactionView && shouldDeleteTransactionThread && !shouldDeleteIOUReport) {
        // Pop the deleted report screen before navigating. This prevents navigating to the Concierge chat due to the missing report.
        Navigation.goBack(ROUTES.REPORT_WITH_ID.getRoute(iouReport.reportID));
        return;
    }

    if (iouReport?.chatReportID && shouldDeleteIOUReport) {
        // Pop the deleted report screen before navigating. This prevents navigating to the Concierge chat due to the missing report.
        Navigation.goBack(ROUTES.REPORT_WITH_ID.getRoute(iouReport.chatReportID));
    }
}

function deleteTrackExpense(chatReportID: string, transactionID: string, reportAction: OnyxTypes.ReportAction, isSingleTransactionView = false) {
    // STEP 1: Get all collections we're updating
    const chatReport = allReports?.[`${ONYXKEYS.COLLECTION.REPORT}${chatReportID}`] ?? null;
    if (!ReportUtils.isSelfDM(chatReport)) {
        return deleteMoneyRequest(transactionID, reportAction, isSingleTransactionView);
    }

    const transaction = allTransactions[`${ONYXKEYS.COLLECTION.TRANSACTION}${transactionID}`];
    const transactionViolations = allTransactionViolations[`${ONYXKEYS.COLLECTION.TRANSACTION_VIOLATIONS}${transactionID}`];
    const transactionThreadID = reportAction.childReportID;
    let transactionThread = null;
    if (transactionThreadID) {
        transactionThread = allReports?.[`${ONYXKEYS.COLLECTION.REPORT}${transactionThreadID}`] ?? null;
    }

    // STEP 2: Decide if we need to:
    // 1. Delete the transactionThread - delete if there are no visible comments in the thread
    // 2. Update the moneyRequestPreview to show [Deleted request] - update if the transactionThread exists AND it isn't being deleted
    const shouldDeleteTransactionThread = transactionThreadID ? (reportAction?.childVisibleActionCount ?? 0) === 0 : false;
    const shouldShowDeletedRequestMessage = !!transactionThreadID && !shouldDeleteTransactionThread;

    // STEP 3: Update the IOU reportAction.
    const updatedReportAction = {
        [reportAction.reportActionID]: {
            pendingAction: shouldShowDeletedRequestMessage ? CONST.RED_BRICK_ROAD_PENDING_ACTION.UPDATE : CONST.RED_BRICK_ROAD_PENDING_ACTION.DELETE,
            previousMessage: reportAction.message,
            message: [
                {
                    type: 'COMMENT',
                    html: '',
                    text: '',
                    isEdited: true,
                    isDeletedParentAction: shouldShowDeletedRequestMessage,
                },
            ],
            originalMessage: {
                IOUTransactionID: null,
            },
            errors: undefined,
        },
    } as OnyxTypes.ReportActions;

    const lastVisibleAction = ReportActionsUtils.getLastVisibleAction(chatReport?.reportID ?? '', updatedReportAction);
    const reportLastMessageText = ReportActionsUtils.getLastVisibleMessage(chatReport?.reportID ?? '', updatedReportAction).lastMessageText;

    // STEP 4: Build Onyx data
    const optimisticData: OnyxUpdate[] = [
        {
            onyxMethod: Onyx.METHOD.SET,
            key: `${ONYXKEYS.COLLECTION.TRANSACTION}${transactionID}`,
            value: null,
        },
    ];

    if (Permissions.canUseViolations(betas)) {
        optimisticData.push({
            onyxMethod: Onyx.METHOD.SET,
            key: `${ONYXKEYS.COLLECTION.TRANSACTION_VIOLATIONS}${transactionID}`,
            value: null,
        });
    }

    if (shouldDeleteTransactionThread) {
        optimisticData.push(
            {
                onyxMethod: Onyx.METHOD.SET,
                key: `${ONYXKEYS.COLLECTION.REPORT}${transactionThreadID}`,
                value: null,
            },
            {
                onyxMethod: Onyx.METHOD.SET,
                key: `${ONYXKEYS.COLLECTION.REPORT_ACTIONS}${transactionThreadID}`,
                value: null,
            },
        );
    }

    optimisticData.push(
        {
            onyxMethod: Onyx.METHOD.MERGE,
            key: `${ONYXKEYS.COLLECTION.REPORT_ACTIONS}${chatReport?.reportID}`,
            value: updatedReportAction,
        },
        {
            onyxMethod: Onyx.METHOD.MERGE,
            key: `${ONYXKEYS.COLLECTION.REPORT}${chatReport?.reportID}`,
            value: {
                lastMessageText: reportLastMessageText,
                lastVisibleActionCreated: lastVisibleAction?.created,
            },
        },
    );

    const successData: OnyxUpdate[] = [
        {
            onyxMethod: Onyx.METHOD.MERGE,
            key: `${ONYXKEYS.COLLECTION.REPORT_ACTIONS}${chatReport?.reportID}`,
            value: {
                [reportAction.reportActionID]: {
                    pendingAction: null,
                    errors: null,
                },
            },
        },
    ];

    const failureData: OnyxUpdate[] = [
        {
            onyxMethod: Onyx.METHOD.SET,
            key: `${ONYXKEYS.COLLECTION.TRANSACTION}${transactionID}`,
            value: transaction,
        },
    ];

    if (Permissions.canUseViolations(betas)) {
        failureData.push({
            onyxMethod: Onyx.METHOD.SET,
            key: `${ONYXKEYS.COLLECTION.TRANSACTION_VIOLATIONS}${transactionID}`,
            value: transactionViolations,
        });
    }

    if (shouldDeleteTransactionThread) {
        failureData.push({
            onyxMethod: Onyx.METHOD.SET,
            key: `${ONYXKEYS.COLLECTION.REPORT}${transactionThreadID}`,
            value: transactionThread,
        });
    }

    failureData.push(
        {
            onyxMethod: Onyx.METHOD.MERGE,
            key: `${ONYXKEYS.COLLECTION.REPORT_ACTIONS}${chatReport?.reportID}`,
            value: {
                [reportAction.reportActionID]: {
                    ...reportAction,
                    pendingAction: null,
                    errors: ErrorUtils.getMicroSecondOnyxError('iou.error.genericDeleteFailureMessage'),
                },
            },
        },
        {
            onyxMethod: Onyx.METHOD.MERGE,
            key: `${ONYXKEYS.COLLECTION.REPORT}${chatReport?.reportID}`,
            value: chatReport,
        },
    );

    const parameters: DeleteMoneyRequestParams = {
        transactionID,
        reportActionID: reportAction.reportActionID,
    };

    // STEP 6: Make the API request
    API.write(WRITE_COMMANDS.DELETE_MONEY_REQUEST, parameters, {optimisticData, successData, failureData});
    CachedPDFPaths.clearByKey(transactionID);

    // STEP 7: Navigate the user depending on which page they are on and which resources were deleted
    if (isSingleTransactionView && shouldDeleteTransactionThread) {
        // Pop the deleted report screen before navigating. This prevents navigating to the Concierge chat due to the missing report.
        Navigation.goBack(ROUTES.REPORT_WITH_ID.getRoute(chatReport?.reportID ?? ''));
    }
}

/**
 * @param managerID - Account ID of the person sending the money
 * @param recipient - The user receiving the money
 */
function getSendMoneyParams(
    report: OnyxEntry<OnyxTypes.Report> | EmptyObject,
    amount: number,
    currency: string,
    comment: string,
    paymentMethodType: PaymentMethodType,
    managerID: number,
    recipient: Participant,
): SendMoneyParamsData {
    const recipientEmail = PhoneNumber.addSMSDomainIfPhoneNumber(recipient.login ?? '');
    const recipientAccountID = Number(recipient.accountID);
    const newIOUReportDetails = JSON.stringify({
        amount,
        currency,
        requestorEmail: recipientEmail,
        requestorAccountID: recipientAccountID,
        comment,
        idempotencyKey: Str.guid(),
    });

    let chatReport = !isEmptyObject(report) && report?.reportID ? report : ReportUtils.getChatByParticipants([recipientAccountID]);
    let isNewChat = false;
    if (!chatReport) {
        chatReport = ReportUtils.buildOptimisticChatReport([recipientAccountID]);
        isNewChat = true;
    }
    const optimisticIOUReport = ReportUtils.buildOptimisticIOUReport(recipientAccountID, managerID, amount, chatReport.reportID, currency, true);

    const optimisticTransaction = TransactionUtils.buildOptimisticTransaction(amount, currency, optimisticIOUReport.reportID, comment);
    const optimisticTransactionData: OnyxUpdate = {
        onyxMethod: Onyx.METHOD.SET,
        key: `${ONYXKEYS.COLLECTION.TRANSACTION}${optimisticTransaction.transactionID}`,
        value: optimisticTransaction,
    };

    const [optimisticCreatedActionForChat, optimisticCreatedActionForIOUReport, optimisticIOUReportAction, optimisticTransactionThread, optimisticCreatedActionForTransactionThread] =
        ReportUtils.buildOptimisticMoneyRequestEntities(
            optimisticIOUReport,
            CONST.IOU.REPORT_ACTION_TYPE.PAY,
            amount,
            currency,
            comment,
            recipientEmail,
            [recipient],
            optimisticTransaction.transactionID,
            paymentMethodType,
            false,
            true,
        );

    const reportPreviewAction = ReportUtils.buildOptimisticReportPreview(chatReport, optimisticIOUReport);

    // Change the method to set for new reports because it doesn't exist yet, is faster,
    // and we need the data to be available when we navigate to the chat page
    const optimisticChatReportData: OnyxUpdate = isNewChat
        ? {
              onyxMethod: Onyx.METHOD.SET,
              key: `${ONYXKEYS.COLLECTION.REPORT}${chatReport.reportID}`,
              value: {
                  ...chatReport,
                  // Set and clear pending fields on the chat report
                  pendingFields: {createChat: CONST.RED_BRICK_ROAD_PENDING_ACTION.ADD},
                  lastReadTime: DateUtils.getDBTime(),
                  lastVisibleActionCreated: reportPreviewAction.created,
              },
          }
        : {
              onyxMethod: Onyx.METHOD.MERGE,
              key: `${ONYXKEYS.COLLECTION.REPORT}${chatReport.reportID}`,
              value: {
                  ...chatReport,
                  lastReadTime: DateUtils.getDBTime(),
                  lastVisibleActionCreated: reportPreviewAction.created,
              },
          };
    const optimisticQuickActionData: OnyxUpdate = {
        onyxMethod: Onyx.METHOD.SET,
        key: ONYXKEYS.NVP_QUICK_ACTION_GLOBAL_CREATE,
        value: {
            action: CONST.QUICK_ACTIONS.SEND_MONEY,
            chatReportID: chatReport.reportID,
            isFirstQuickAction: isEmptyObject(quickAction),
        },
    };
    const optimisticIOUReportData: OnyxUpdate = {
        onyxMethod: Onyx.METHOD.SET,
        key: `${ONYXKEYS.COLLECTION.REPORT}${optimisticIOUReport.reportID}`,
        value: {
            ...optimisticIOUReport,
            lastMessageText: optimisticIOUReportAction.message?.[0]?.text,
            lastMessageHtml: optimisticIOUReportAction.message?.[0]?.html,
        },
    };
    const optimisticTransactionThreadData: OnyxUpdate = {
        onyxMethod: Onyx.METHOD.SET,
        key: `${ONYXKEYS.COLLECTION.REPORT}${optimisticTransactionThread.reportID}`,
        value: optimisticTransactionThread,
    };
    const optimisticIOUReportActionsData: OnyxUpdate = {
        onyxMethod: Onyx.METHOD.MERGE,
        key: `${ONYXKEYS.COLLECTION.REPORT_ACTIONS}${optimisticIOUReport.reportID}`,
        value: {
            [optimisticCreatedActionForIOUReport.reportActionID]: optimisticCreatedActionForIOUReport,
            [optimisticIOUReportAction.reportActionID]: {
                ...(optimisticIOUReportAction as OnyxTypes.ReportAction),
                pendingAction: CONST.RED_BRICK_ROAD_PENDING_ACTION.ADD,
            },
        },
    };
    const optimisticChatReportActionsData: OnyxUpdate = {
        onyxMethod: Onyx.METHOD.MERGE,
        key: `${ONYXKEYS.COLLECTION.REPORT_ACTIONS}${chatReport.reportID}`,
        value: {
            [reportPreviewAction.reportActionID]: reportPreviewAction,
        },
    };
    const optimisticTransactionThreadReportActionsData: OnyxUpdate = {
        onyxMethod: Onyx.METHOD.MERGE,
        key: `${ONYXKEYS.COLLECTION.REPORT_ACTIONS}${optimisticTransactionThread.reportID}`,
        value: {
            [optimisticCreatedActionForTransactionThread.reportActionID]: optimisticCreatedActionForTransactionThread,
        },
    };

    const successData: OnyxUpdate[] = [
        {
            onyxMethod: Onyx.METHOD.MERGE,
            key: `${ONYXKEYS.COLLECTION.REPORT_ACTIONS}${optimisticIOUReport.reportID}`,
            value: {
                [optimisticIOUReportAction.reportActionID]: {
                    pendingAction: null,
                },
            },
        },
        {
            onyxMethod: Onyx.METHOD.MERGE,
            key: `${ONYXKEYS.COLLECTION.TRANSACTION}${optimisticTransaction.transactionID}`,
            value: {pendingAction: null},
        },
        {
            onyxMethod: Onyx.METHOD.MERGE,
            key: `${ONYXKEYS.COLLECTION.REPORT_ACTIONS}${chatReport.reportID}`,
            value: {
                [reportPreviewAction.reportActionID]: {
                    pendingAction: null,
                },
            },
        },
        {
            onyxMethod: Onyx.METHOD.MERGE,
            key: `${ONYXKEYS.COLLECTION.REPORT_ACTIONS}${optimisticTransactionThread.reportID}`,
            value: {
                [optimisticCreatedActionForTransactionThread.reportActionID]: {
                    pendingAction: null,
                },
            },
        },
    ];

    const failureData: OnyxUpdate[] = [
        {
            onyxMethod: Onyx.METHOD.MERGE,
            key: `${ONYXKEYS.COLLECTION.TRANSACTION}${optimisticTransaction.transactionID}`,
            value: {
                errors: ErrorUtils.getMicroSecondOnyxError('iou.error.other'),
            },
        },
        {
            onyxMethod: Onyx.METHOD.MERGE,
            key: `${ONYXKEYS.COLLECTION.REPORT}${optimisticTransactionThread.reportID}`,
            value: {
                errorFields: {
                    createChat: ErrorUtils.getMicroSecondOnyxError('report.genericCreateReportFailureMessage'),
                },
            },
        },
        {
            onyxMethod: Onyx.METHOD.MERGE,
            key: `${ONYXKEYS.COLLECTION.REPORT_ACTIONS}${optimisticTransactionThread.reportID}`,
            value: {
                [optimisticCreatedActionForTransactionThread.reportActionID]: {
                    errors: ErrorUtils.getMicroSecondOnyxError('iou.error.genericCreateFailureMessage'),
                },
            },
        },
    ];

    let optimisticPersonalDetailListData: OnyxUpdate | EmptyObject = {};

    // Now, let's add the data we need just when we are creating a new chat report
    if (isNewChat) {
        successData.push({
            onyxMethod: Onyx.METHOD.MERGE,
            key: `${ONYXKEYS.COLLECTION.REPORT}${chatReport.reportID}`,
            value: {pendingFields: null},
        });
        failureData.push(
            {
                onyxMethod: Onyx.METHOD.MERGE,
                key: `${ONYXKEYS.COLLECTION.REPORT}${chatReport.reportID}`,
                value: {
                    errorFields: {
                        createChat: ErrorUtils.getMicroSecondOnyxError('report.genericCreateReportFailureMessage'),
                    },
                },
            },
            {
                onyxMethod: Onyx.METHOD.MERGE,
                key: `${ONYXKEYS.COLLECTION.REPORT_ACTIONS}${optimisticIOUReport.reportID}`,
                value: {
                    [optimisticIOUReportAction.reportActionID]: {
                        errors: ErrorUtils.getMicroSecondOnyxError('iou.error.genericCreateFailureMessage'),
                    },
                },
            },
        );

        // Add optimistic personal details for recipient
        optimisticPersonalDetailListData = {
            onyxMethod: Onyx.METHOD.MERGE,
            key: ONYXKEYS.PERSONAL_DETAILS_LIST,
            value: {
                [recipientAccountID]: {
                    accountID: recipientAccountID,
                    avatar: UserUtils.getDefaultAvatarURL(recipient.accountID),
                    // Disabling this line since participant.displayName can be an empty string
                    // eslint-disable-next-line @typescript-eslint/prefer-nullish-coalescing
                    displayName: recipient.displayName || recipient.login,
                    login: recipient.login,
                },
            },
        };

        if (optimisticChatReportActionsData.value) {
            // Add an optimistic created action to the optimistic chat reportActions data
            optimisticChatReportActionsData.value[optimisticCreatedActionForChat.reportActionID] = optimisticCreatedActionForChat;
        }
    } else {
        failureData.push({
            onyxMethod: Onyx.METHOD.MERGE,
            key: `${ONYXKEYS.COLLECTION.REPORT_ACTIONS}${optimisticIOUReport.reportID}`,
            value: {
                [optimisticIOUReportAction.reportActionID]: {
                    errors: ErrorUtils.getMicroSecondOnyxError('iou.error.other'),
                },
            },
        });
    }

    const optimisticData: OnyxUpdate[] = [
        optimisticChatReportData,
        optimisticQuickActionData,
        optimisticIOUReportData,
        optimisticChatReportActionsData,
        optimisticIOUReportActionsData,
        optimisticTransactionData,
        optimisticTransactionThreadData,
        optimisticTransactionThreadReportActionsData,
    ];

    if (!isEmptyObject(optimisticPersonalDetailListData)) {
        optimisticData.push(optimisticPersonalDetailListData);
    }

    return {
        params: {
            iouReportID: optimisticIOUReport.reportID,
            chatReportID: chatReport.reportID,
            reportActionID: optimisticIOUReportAction.reportActionID,
            paymentMethodType,
            transactionID: optimisticTransaction.transactionID,
            newIOUReportDetails,
            createdReportActionID: isNewChat ? optimisticCreatedActionForChat.reportActionID : '0',
            reportPreviewReportActionID: reportPreviewAction.reportActionID,
            createdIOUReportActionID: optimisticCreatedActionForIOUReport.reportActionID,
            transactionThreadReportID: optimisticTransactionThread.reportID,
            createdReportActionIDForThread: optimisticCreatedActionForTransactionThread.reportActionID,
        },
        optimisticData,
        successData,
        failureData,
    };
}

function getPayMoneyRequestParams(
    chatReport: OnyxTypes.Report,
    iouReport: OnyxTypes.Report,
    recipient: Participant,
    paymentMethodType: PaymentMethodType,
    full: boolean,
): PayMoneyRequestData {
    let total = (iouReport.total ?? 0) - (iouReport.nonReimbursableTotal ?? 0);
    if (ReportUtils.hasHeldExpenses(iouReport.reportID) && !full && !!iouReport.unheldTotal) {
        total = iouReport.unheldTotal;
    }

    const optimisticIOUReportAction = ReportUtils.buildOptimisticIOUReportAction(
        CONST.IOU.REPORT_ACTION_TYPE.PAY,
        ReportUtils.isExpenseReport(iouReport) ? -total : total,
        iouReport.currency ?? '',
        '',
        [recipient],
        '',
        paymentMethodType,
        iouReport.reportID,
        true,
    );

    // In some instances, the report preview action might not be available to the payer (only whispered to the requestor)
    // hence we need to make the updates to the action safely.
    let optimisticReportPreviewAction = null;
    const reportPreviewAction = ReportActionsUtils.getReportPreviewAction(chatReport.reportID, iouReport.reportID);
    if (reportPreviewAction) {
        optimisticReportPreviewAction = ReportUtils.updateReportPreview(iouReport, reportPreviewAction, true);
    }

    const currentNextStep = allNextSteps[`${ONYXKEYS.COLLECTION.NEXT_STEP}${iouReport.reportID}`] ?? null;
    const optimisticNextStep = NextStepUtils.buildNextStep(iouReport, CONST.REPORT.STATUS_NUM.REIMBURSED, {isPaidWithExpensify: paymentMethodType === CONST.IOU.PAYMENT_TYPE.VBBA});

    const optimisticData: OnyxUpdate[] = [
        {
            onyxMethod: Onyx.METHOD.MERGE,
            key: `${ONYXKEYS.COLLECTION.REPORT}${chatReport.reportID}`,
            value: {
                ...chatReport,
                lastReadTime: DateUtils.getDBTime(),
                lastVisibleActionCreated: optimisticIOUReportAction.created,
                hasOutstandingChildRequest: false,
                iouReportID: null,
                lastMessageText: optimisticIOUReportAction.message?.[0]?.text,
                lastMessageHtml: optimisticIOUReportAction.message?.[0]?.html,
            },
        },
        {
            onyxMethod: Onyx.METHOD.MERGE,
            key: `${ONYXKEYS.COLLECTION.REPORT_ACTIONS}${iouReport.reportID}`,
            value: {
                [optimisticIOUReportAction.reportActionID]: {
                    ...(optimisticIOUReportAction as OnyxTypes.ReportAction),
                    pendingAction: CONST.RED_BRICK_ROAD_PENDING_ACTION.ADD,
                },
            },
        },
        {
            onyxMethod: Onyx.METHOD.MERGE,
            key: `${ONYXKEYS.COLLECTION.REPORT}${iouReport.reportID}`,
            value: {
                ...iouReport,
                lastMessageText: optimisticIOUReportAction.message?.[0]?.text,
                lastMessageHtml: optimisticIOUReportAction.message?.[0]?.html,
                hasOutstandingChildRequest: false,
                statusNum: CONST.REPORT.STATUS_NUM.REIMBURSED,
                pendingFields: {
                    preview: CONST.RED_BRICK_ROAD_PENDING_ACTION.UPDATE,
                    reimbursed: CONST.RED_BRICK_ROAD_PENDING_ACTION.UPDATE,
                    partial: full ? null : CONST.RED_BRICK_ROAD_PENDING_ACTION.UPDATE,
                },
            },
        },
        {
            onyxMethod: Onyx.METHOD.MERGE,
            key: ONYXKEYS.NVP_LAST_PAYMENT_METHOD,
            value: {[iouReport.policyID ?? '']: paymentMethodType},
        },
        {
            onyxMethod: Onyx.METHOD.MERGE,
            key: `${ONYXKEYS.COLLECTION.NEXT_STEP}${iouReport.reportID}`,
            value: optimisticNextStep,
        },
    ];

    const successData: OnyxUpdate[] = [
        {
            onyxMethod: Onyx.METHOD.MERGE,
            key: `${ONYXKEYS.COLLECTION.REPORT}${iouReport.reportID}`,
            value: {
                pendingFields: {
                    preview: null,
                    reimbursed: null,
                    partial: null,
                },
            },
        },
    ];

    const failureData: OnyxUpdate[] = [
        {
            onyxMethod: Onyx.METHOD.MERGE,
            key: `${ONYXKEYS.COLLECTION.REPORT_ACTIONS}${iouReport.reportID}`,
            value: {
                [optimisticIOUReportAction.reportActionID]: {
                    errors: ErrorUtils.getMicroSecondOnyxError('iou.error.other'),
                },
            },
        },
        {
            onyxMethod: Onyx.METHOD.MERGE,
            key: `${ONYXKEYS.COLLECTION.REPORT}${iouReport.reportID}`,
            value: {
                ...iouReport,
            },
        },
        {
            onyxMethod: Onyx.METHOD.MERGE,
            key: `${ONYXKEYS.COLLECTION.REPORT}${chatReport.reportID}`,
            value: chatReport,
        },
        {
            onyxMethod: Onyx.METHOD.MERGE,
            key: `${ONYXKEYS.COLLECTION.NEXT_STEP}${iouReport.reportID}`,
            value: currentNextStep,
        },
    ];

    // In case the report preview action is loaded locally, let's update it.
    if (optimisticReportPreviewAction) {
        optimisticData.push({
            onyxMethod: Onyx.METHOD.MERGE,
            key: `${ONYXKEYS.COLLECTION.REPORT_ACTIONS}${chatReport.reportID}`,
            value: {
                [optimisticReportPreviewAction.reportActionID]: optimisticReportPreviewAction,
            },
        });
        failureData.push({
            onyxMethod: Onyx.METHOD.MERGE,
            key: `${ONYXKEYS.COLLECTION.REPORT_ACTIONS}${chatReport.reportID}`,
            value: {
                [optimisticReportPreviewAction.reportActionID]: {
                    created: optimisticReportPreviewAction.created,
                },
            },
        });
    }

    return {
        params: {
            iouReportID: iouReport.reportID,
            chatReportID: chatReport.reportID,
            reportActionID: optimisticIOUReportAction.reportActionID,
            paymentMethodType,
            full,
            amount: Math.abs(total),
        },
        optimisticData,
        successData,
        failureData,
    };
}

/**
 * @param managerID - Account ID of the person sending the money
 * @param recipient - The user receiving the money
 */
function sendMoneyElsewhere(report: OnyxEntry<OnyxTypes.Report>, amount: number, currency: string, comment: string, managerID: number, recipient: Participant) {
    const {params, optimisticData, successData, failureData} = getSendMoneyParams(report, amount, currency, comment, CONST.IOU.PAYMENT_TYPE.ELSEWHERE, managerID, recipient);

    API.write(WRITE_COMMANDS.SEND_MONEY_ELSEWHERE, params, {optimisticData, successData, failureData});

    resetMoneyRequestInfo();
    Navigation.dismissModal(params.chatReportID);
    Report.notifyNewAction(params.chatReportID, managerID);
}

/**
 * @param managerID - Account ID of the person sending the money
 * @param recipient - The user receiving the money
 */
function sendMoneyWithWallet(report: OnyxEntry<OnyxTypes.Report>, amount: number, currency: string, comment: string, managerID: number, recipient: Participant | ReportUtils.OptionData) {
    const {params, optimisticData, successData, failureData} = getSendMoneyParams(report, amount, currency, comment, CONST.IOU.PAYMENT_TYPE.EXPENSIFY, managerID, recipient);

    API.write(WRITE_COMMANDS.SEND_MONEY_WITH_WALLET, params, {optimisticData, successData, failureData});

    resetMoneyRequestInfo();
    Navigation.dismissModal(params.chatReportID);
    Report.notifyNewAction(params.chatReportID, managerID);
}

function canApproveIOU(iouReport: OnyxEntry<OnyxTypes.Report> | EmptyObject, chatReport: OnyxEntry<OnyxTypes.Report> | EmptyObject, policy: OnyxEntry<OnyxTypes.Policy> | EmptyObject) {
    if (isEmptyObject(chatReport)) {
        return false;
    }
    const isPaidGroupPolicy = ReportUtils.isPaidGroupPolicyExpenseChat(chatReport);
    if (!isPaidGroupPolicy) {
        return false;
    }

    const isOnInstantSubmitPolicy = PolicyUtils.isInstantSubmitEnabled(policy);
    const isOnSubmitAndClosePolicy = PolicyUtils.isSubmitAndClose(policy);
    if (isOnInstantSubmitPolicy && isOnSubmitAndClosePolicy) {
        return false;
    }

    const managerID = iouReport?.managerID ?? 0;
    const isCurrentUserManager = managerID === userAccountID;
    const isPolicyExpenseChat = ReportUtils.isPolicyExpenseChat(chatReport);

    const isOpenExpenseReport = isPolicyExpenseChat && ReportUtils.isOpenExpenseReport(iouReport);
    const isApproved = ReportUtils.isReportApproved(iouReport);
    const iouSettled = ReportUtils.isSettled(iouReport?.reportID);
    const isArchivedReport = ReportUtils.isArchivedRoom(iouReport);

    return isCurrentUserManager && !isOpenExpenseReport && !isApproved && !iouSettled && !isArchivedReport;
}

function canIOUBePaid(iouReport: OnyxEntry<OnyxTypes.Report> | EmptyObject, chatReport: OnyxEntry<OnyxTypes.Report> | EmptyObject, policy: OnyxEntry<OnyxTypes.Policy> | EmptyObject) {
    const isPolicyExpenseChat = ReportUtils.isPolicyExpenseChat(chatReport);
    const iouCanceled = ReportUtils.isArchivedRoom(chatReport);

    if (isEmptyObject(iouReport)) {
        return false;
    }

    if (policy?.reimbursementChoice === CONST.POLICY.REIMBURSEMENT_CHOICES.REIMBURSEMENT_NO) {
        return false;
    }

    const isPayer = ReportUtils.isPayer(
        {
            email: currentUserEmail,
            accountID: userAccountID,
        },
        iouReport,
    );

    const isOpenExpenseReport = isPolicyExpenseChat && ReportUtils.isOpenExpenseReport(iouReport);
    const iouSettled = ReportUtils.isSettled(iouReport?.reportID);

    const {reimbursableSpend} = ReportUtils.getMoneyRequestSpendBreakdown(iouReport);
    const isAutoReimbursable = policy?.reimbursementChoice === CONST.POLICY.REIMBURSEMENT_CHOICES.REIMBURSEMENT_YES ? false : ReportUtils.canBeAutoReimbursed(iouReport, policy);
    const shouldBeApproved = canApproveIOU(iouReport, chatReport, policy);

    return isPayer && !isOpenExpenseReport && !iouSettled && !iouReport?.isWaitingOnBankAccount && reimbursableSpend !== 0 && !iouCanceled && !isAutoReimbursable && !shouldBeApproved;
}

function hasIOUToApproveOrPay(chatReport: OnyxEntry<OnyxTypes.Report> | EmptyObject, excludedIOUReportID: string): boolean {
    const chatReportActions = reportActionsByReport?.[chatReport?.reportID ?? ''] ?? {};

    return Object.values(chatReportActions).some((action) => {
        const iouReport = ReportUtils.getReport(action.childReportID ?? '');
        const policy = getPolicy(iouReport?.policyID);
        const shouldShowSettlementButton = canIOUBePaid(iouReport, chatReport, policy) || canApproveIOU(iouReport, chatReport, policy);
        return action.childReportID?.toString() !== excludedIOUReportID && action.actionName === CONST.REPORT.ACTIONS.TYPE.REPORTPREVIEW && shouldShowSettlementButton;
    });
}

function approveMoneyRequest(expenseReport: OnyxTypes.Report | EmptyObject, full?: boolean) {
    const currentNextStep = allNextSteps[`${ONYXKEYS.COLLECTION.NEXT_STEP}${expenseReport.reportID}`] ?? null;
    let total = expenseReport.total ?? 0;
    const hasHeldExpenses = ReportUtils.hasHeldExpenses(expenseReport.reportID);
    if (hasHeldExpenses && !full && !!expenseReport.unheldTotal) {
        total = expenseReport.unheldTotal;
    }
    const optimisticApprovedReportAction = ReportUtils.buildOptimisticApprovedReportAction(total, expenseReport.currency ?? '', expenseReport.reportID);
    const optimisticNextStep = NextStepUtils.buildNextStep(expenseReport, CONST.REPORT.STATUS_NUM.APPROVED);
    const chatReport = ReportUtils.getReport(expenseReport.chatReportID);

    const optimisticReportActionsData: OnyxUpdate = {
        onyxMethod: Onyx.METHOD.MERGE,
        key: `${ONYXKEYS.COLLECTION.REPORT_ACTIONS}${expenseReport.reportID}`,
        value: {
            [optimisticApprovedReportAction.reportActionID]: {
                ...(optimisticApprovedReportAction as OnyxTypes.ReportAction),
                pendingAction: CONST.RED_BRICK_ROAD_PENDING_ACTION.ADD,
            },
        },
    };
    const optimisticIOUReportData: OnyxUpdate = {
        onyxMethod: Onyx.METHOD.MERGE,
        key: `${ONYXKEYS.COLLECTION.REPORT}${expenseReport.reportID}`,
        value: {
            ...expenseReport,
            lastMessageText: optimisticApprovedReportAction.message?.[0]?.text,
            lastMessageHtml: optimisticApprovedReportAction.message?.[0]?.html,
            stateNum: CONST.REPORT.STATE_NUM.APPROVED,
            statusNum: CONST.REPORT.STATUS_NUM.APPROVED,
            pendingFields: {
                partial: full ? null : CONST.RED_BRICK_ROAD_PENDING_ACTION.UPDATE,
            },
        },
    };

    const optimisticChatReportData: OnyxUpdate = {
        onyxMethod: Onyx.METHOD.MERGE,
        key: `${ONYXKEYS.COLLECTION.REPORT}${expenseReport?.chatReportID}`,
        value: {
            hasOutstandingChildRequest: hasIOUToApproveOrPay(chatReport, expenseReport?.reportID ?? ''),
        },
    };

    const optimisticNextStepData: OnyxUpdate = {
        onyxMethod: Onyx.METHOD.MERGE,
        key: `${ONYXKEYS.COLLECTION.NEXT_STEP}${expenseReport.reportID}`,
        value: optimisticNextStep,
    };
    const optimisticData: OnyxUpdate[] = [optimisticIOUReportData, optimisticReportActionsData, optimisticNextStepData, optimisticChatReportData];

    const successData: OnyxUpdate[] = [
        {
            onyxMethod: Onyx.METHOD.MERGE,
            key: `${ONYXKEYS.COLLECTION.REPORT_ACTIONS}${expenseReport.reportID}`,
            value: {
                [optimisticApprovedReportAction.reportActionID]: {
                    pendingAction: null,
                },
            },
        },
        {
            onyxMethod: Onyx.METHOD.MERGE,
            key: `${ONYXKEYS.COLLECTION.REPORT}${expenseReport.reportID}`,
            value: {
                pendingFields: {
                    partial: null,
                },
            },
        },
    ];

    const failureData: OnyxUpdate[] = [
        {
            onyxMethod: Onyx.METHOD.MERGE,
            key: `${ONYXKEYS.COLLECTION.REPORT_ACTIONS}${expenseReport.reportID}`,
            value: {
                [optimisticApprovedReportAction.reportActionID]: {
                    errors: ErrorUtils.getMicroSecondOnyxError('iou.error.other'),
                },
            },
        },
        {
            onyxMethod: Onyx.METHOD.MERGE,
            key: `${ONYXKEYS.COLLECTION.REPORT}${expenseReport.chatReportID}`,
            value: {
                hasOutstandingChildRequest: chatReport?.hasOutstandingChildRequest,
                pendingFields: {
                    partial: null,
                },
            },
        },
        {
            onyxMethod: Onyx.METHOD.MERGE,
            key: `${ONYXKEYS.COLLECTION.NEXT_STEP}${expenseReport.reportID}`,
            value: currentNextStep,
        },
    ];

    // Clear hold reason of all transactions if we approve all requests
    if (full && hasHeldExpenses) {
        const heldTransactions = ReportUtils.getAllHeldTransactions(expenseReport.reportID);
        heldTransactions.forEach((heldTransaction) => {
            optimisticData.push({
                onyxMethod: Onyx.METHOD.MERGE,
                key: `${ONYXKEYS.COLLECTION.TRANSACTION}${heldTransaction.transactionID}`,
                value: {
                    comment: {
                        hold: '',
                    },
                },
            });
            failureData.push({
                onyxMethod: Onyx.METHOD.MERGE,
                key: `${ONYXKEYS.COLLECTION.TRANSACTION}${heldTransaction.transactionID}`,
                value: {
                    comment: {
                        hold: heldTransaction.comment.hold,
                    },
                },
            });
        });
    }

    const parameters: ApproveMoneyRequestParams = {
        reportID: expenseReport.reportID,
        approvedReportActionID: optimisticApprovedReportAction.reportActionID,
        full,
    };

    API.write(WRITE_COMMANDS.APPROVE_MONEY_REQUEST, parameters, {optimisticData, successData, failureData});
}

function submitReport(expenseReport: OnyxTypes.Report) {
    const currentNextStep = allNextSteps[`${ONYXKEYS.COLLECTION.NEXT_STEP}${expenseReport.reportID}`] ?? null;
    const parentReport = ReportUtils.getReport(expenseReport.parentReportID);
    const policy = getPolicy(expenseReport.policyID);
    const isCurrentUserManager = currentUserPersonalDetails.accountID === expenseReport.managerID;
    const isSubmitAndClosePolicy = PolicyUtils.isSubmitAndClose(policy);
    const adminAccountID = policy.role === CONST.POLICY.ROLE.ADMIN ? currentUserPersonalDetails.accountID : undefined;
    const optimisticSubmittedReportAction = ReportUtils.buildOptimisticSubmittedReportAction(expenseReport?.total ?? 0, expenseReport.currency ?? '', expenseReport.reportID, adminAccountID);
    const optimisticNextStep = NextStepUtils.buildNextStep(expenseReport, isSubmitAndClosePolicy ? CONST.REPORT.STATUS_NUM.CLOSED : CONST.REPORT.STATUS_NUM.SUBMITTED);

    const optimisticData: OnyxUpdate[] = !isSubmitAndClosePolicy
        ? [
              {
                  onyxMethod: Onyx.METHOD.MERGE,
                  key: `${ONYXKEYS.COLLECTION.REPORT_ACTIONS}${expenseReport.reportID}`,
                  value: {
                      [optimisticSubmittedReportAction.reportActionID]: {
                          ...(optimisticSubmittedReportAction as OnyxTypes.ReportAction),
                          pendingAction: CONST.RED_BRICK_ROAD_PENDING_ACTION.ADD,
                      },
                  },
              },
              {
                  onyxMethod: Onyx.METHOD.MERGE,
                  key: `${ONYXKEYS.COLLECTION.REPORT}${expenseReport.reportID}`,
                  value: {
                      ...expenseReport,
                      lastMessageText: optimisticSubmittedReportAction.message?.[0]?.text ?? '',
                      lastMessageHtml: optimisticSubmittedReportAction.message?.[0]?.html ?? '',
                      stateNum: CONST.REPORT.STATE_NUM.SUBMITTED,
                      statusNum: CONST.REPORT.STATUS_NUM.SUBMITTED,
                  },
              },
          ]
        : [
              {
                  onyxMethod: Onyx.METHOD.MERGE,
                  key: `${ONYXKEYS.COLLECTION.REPORT}${expenseReport.reportID}`,
                  value: {
                      ...expenseReport,
                      stateNum: CONST.REPORT.STATE_NUM.APPROVED,
                      statusNum: CONST.REPORT.STATUS_NUM.CLOSED,
                  },
              },
          ];

    optimisticData.push({
        onyxMethod: Onyx.METHOD.MERGE,
        key: `${ONYXKEYS.COLLECTION.NEXT_STEP}${expenseReport.reportID}`,
        value: optimisticNextStep,
    });

    if (parentReport?.reportID) {
        optimisticData.push({
            onyxMethod: Onyx.METHOD.MERGE,
            key: `${ONYXKEYS.COLLECTION.REPORT}${parentReport.reportID}`,
            value: {
                ...parentReport,
                // In case its a manager who force submitted the report, they are the next user who needs to take an action
                hasOutstandingChildRequest: isCurrentUserManager,
                iouReportID: null,
            },
        });
    }

    const successData: OnyxUpdate[] = [];
    if (!isSubmitAndClosePolicy) {
        successData.push({
            onyxMethod: Onyx.METHOD.MERGE,
            key: `${ONYXKEYS.COLLECTION.REPORT_ACTIONS}${expenseReport.reportID}`,
            value: {
                [optimisticSubmittedReportAction.reportActionID]: {
                    pendingAction: null,
                },
            },
        });
    }

    const failureData: OnyxUpdate[] = [
        {
            onyxMethod: Onyx.METHOD.MERGE,
            key: `${ONYXKEYS.COLLECTION.REPORT}${expenseReport.reportID}`,
            value: {
                statusNum: CONST.REPORT.STATUS_NUM.OPEN,
                stateNum: CONST.REPORT.STATE_NUM.OPEN,
            },
        },
        {
            onyxMethod: Onyx.METHOD.MERGE,
            key: `${ONYXKEYS.COLLECTION.NEXT_STEP}${expenseReport.reportID}`,
            value: currentNextStep,
        },
    ];
    if (!isSubmitAndClosePolicy) {
        failureData.push({
            onyxMethod: Onyx.METHOD.MERGE,
            key: `${ONYXKEYS.COLLECTION.REPORT_ACTIONS}${expenseReport.reportID}`,
            value: {
                [optimisticSubmittedReportAction.reportActionID]: {
                    errors: ErrorUtils.getMicroSecondOnyxError('iou.error.other'),
                },
            },
        });
    }

    if (parentReport?.reportID) {
        failureData.push({
            onyxMethod: Onyx.METHOD.MERGE,
            key: `${ONYXKEYS.COLLECTION.REPORT}${parentReport.reportID}`,
            value: {
                hasOutstandingChildRequest: parentReport.hasOutstandingChildRequest,
                iouReportID: expenseReport.reportID,
            },
        });
    }

    const parameters: SubmitReportParams = {
        reportID: expenseReport.reportID,
        managerAccountID: policy.submitsTo ?? expenseReport.managerID,
        reportActionID: optimisticSubmittedReportAction.reportActionID,
    };

    API.write(WRITE_COMMANDS.SUBMIT_REPORT, parameters, {optimisticData, successData, failureData});
}

function cancelPayment(expenseReport: OnyxTypes.Report, chatReport: OnyxTypes.Report) {
    const optimisticReportAction = ReportUtils.buildOptimisticCancelPaymentReportAction(expenseReport.reportID, -(expenseReport.total ?? 0), expenseReport.currency ?? '');
    const policy = getPolicy(chatReport.policyID);
    const isFree = policy && policy.type === CONST.POLICY.TYPE.FREE;
    const approvalMode = policy.approvalMode ?? CONST.POLICY.APPROVAL_MODE.BASIC;
    let stateNum: ValueOf<typeof CONST.REPORT.STATE_NUM> = CONST.REPORT.STATE_NUM.SUBMITTED;
    let statusNum: ValueOf<typeof CONST.REPORT.STATUS_NUM> = CONST.REPORT.STATUS_NUM.SUBMITTED;
    if (!isFree) {
        stateNum = approvalMode === CONST.POLICY.APPROVAL_MODE.OPTIONAL ? CONST.REPORT.STATE_NUM.SUBMITTED : CONST.REPORT.STATE_NUM.APPROVED;
        statusNum = approvalMode === CONST.POLICY.APPROVAL_MODE.OPTIONAL ? CONST.REPORT.STATUS_NUM.CLOSED : CONST.REPORT.STATUS_NUM.APPROVED;
    }
    const optimisticNextStep = NextStepUtils.buildNextStep(expenseReport, statusNum);
    const optimisticData: OnyxUpdate[] = [
        {
            onyxMethod: Onyx.METHOD.MERGE,
            key: `${ONYXKEYS.COLLECTION.REPORT_ACTIONS}${expenseReport.reportID}`,
            value: {
                [optimisticReportAction.reportActionID]: {
                    ...(optimisticReportAction as OnyxTypes.ReportAction),
                    pendingAction: CONST.RED_BRICK_ROAD_PENDING_ACTION.ADD,
                },
            },
        },
        {
            onyxMethod: Onyx.METHOD.MERGE,
            key: `${ONYXKEYS.COLLECTION.REPORT}${expenseReport.reportID}`,
            value: {
                ...expenseReport,
                lastMessageText: optimisticReportAction.message?.[0]?.text,
                lastMessageHtml: optimisticReportAction.message?.[0]?.html,
                stateNum,
                statusNum,
            },
        },
    ];

    if (!isFree) {
        optimisticData.push({
            onyxMethod: Onyx.METHOD.MERGE,
            key: `${ONYXKEYS.COLLECTION.NEXT_STEP}${expenseReport.reportID}`,
            value: optimisticNextStep,
        });
    }

    const successData: OnyxUpdate[] = [
        {
            onyxMethod: Onyx.METHOD.MERGE,
            key: `${ONYXKEYS.COLLECTION.REPORT_ACTIONS}${expenseReport.reportID}`,
            value: {
                [optimisticReportAction.reportActionID]: {
                    pendingAction: null,
                },
            },
        },
    ];

    const failureData: OnyxUpdate[] = [
        {
            onyxMethod: Onyx.METHOD.MERGE,
            key: `${ONYXKEYS.COLLECTION.REPORT_ACTIONS}${expenseReport.reportID}`,
            value: {
                [optimisticReportAction.reportActionID ?? '']: {
                    errors: ErrorUtils.getMicroSecondOnyxError('iou.error.other'),
                },
            },
        },
        {
            onyxMethod: Onyx.METHOD.MERGE,
            key: `${ONYXKEYS.COLLECTION.REPORT}${expenseReport.reportID}`,
            value: {
                statusNum: CONST.REPORT.STATUS_NUM.REIMBURSED,
            },
        },
    ];

    if (chatReport?.reportID) {
        failureData.push({
            onyxMethod: Onyx.METHOD.MERGE,
            key: `${ONYXKEYS.COLLECTION.REPORT}${chatReport.reportID}`,
            value: {
                hasOutstandingChildRequest: true,
                iouReportID: expenseReport.reportID,
            },
        });
    }
    if (!isFree) {
        failureData.push({
            onyxMethod: Onyx.METHOD.MERGE,
            key: `${ONYXKEYS.COLLECTION.NEXT_STEP}${expenseReport.reportID}`,
            value: NextStepUtils.buildNextStep(expenseReport, CONST.REPORT.STATUS_NUM.REIMBURSED),
        });
    }

    API.write(
        WRITE_COMMANDS.CANCEL_PAYMENT,
        {
            iouReportID: expenseReport.reportID,
            chatReportID: chatReport.reportID,
            managerAccountID: expenseReport.managerID ?? 0,
            reportActionID: optimisticReportAction.reportActionID,
        },
        {optimisticData, successData, failureData},
    );
}

function payMoneyRequest(paymentType: PaymentMethodType, chatReport: OnyxTypes.Report, iouReport: OnyxTypes.Report, full = true) {
    const recipient = {accountID: iouReport.ownerAccountID};
    const {params, optimisticData, successData, failureData} = getPayMoneyRequestParams(chatReport, iouReport, recipient, paymentType, full);

    // For now, we need to call the PayMoneyRequestWithWallet API since PayMoneyRequest was not updated to work with
    // Expensify Wallets.
    const apiCommand = paymentType === CONST.IOU.PAYMENT_TYPE.EXPENSIFY ? WRITE_COMMANDS.PAY_MONEY_REQUEST_WITH_WALLET : WRITE_COMMANDS.PAY_MONEY_REQUEST;

    API.write(apiCommand, params, {optimisticData, successData, failureData});
    Navigation.dismissModalWithReport(chatReport);
}

function detachReceipt(transactionID: string) {
    const transaction = allTransactions[`${ONYXKEYS.COLLECTION.TRANSACTION}${transactionID}`];
    const newTransaction = transaction ? {...transaction, filename: '', receipt: {}} : null;

    const optimisticData: OnyxUpdate[] = [
        {
            onyxMethod: Onyx.METHOD.SET,
            key: `${ONYXKEYS.COLLECTION.TRANSACTION}${transactionID}`,
            value: newTransaction,
        },
    ];

    const failureData: OnyxUpdate[] = [
        {
            onyxMethod: Onyx.METHOD.MERGE,
            key: `${ONYXKEYS.COLLECTION.TRANSACTION}${transactionID}`,
            value: transaction,
        },
    ];

    const parameters: DetachReceiptParams = {transactionID};

    API.write(WRITE_COMMANDS.DETACH_RECEIPT, parameters, {optimisticData, failureData});
}

function replaceReceipt(transactionID: string, file: File, source: string) {
    const transaction = allTransactions[`${ONYXKEYS.COLLECTION.TRANSACTION}${transactionID}`];
    const oldReceipt = transaction?.receipt ?? {};
    const receiptOptimistic = {
        source,
        state: CONST.IOU.RECEIPT_STATE.OPEN,
    };

    const optimisticData: OnyxUpdate[] = [
        {
            onyxMethod: Onyx.METHOD.MERGE,
            key: `${ONYXKEYS.COLLECTION.TRANSACTION}${transactionID}`,
            value: {
                receipt: receiptOptimistic,
                filename: file.name,
            },
        },
    ];

    const failureData: OnyxUpdate[] = [
        {
            onyxMethod: Onyx.METHOD.MERGE,
            key: `${ONYXKEYS.COLLECTION.TRANSACTION}${transactionID}`,
            value: {
                receipt: oldReceipt,
                filename: transaction?.filename,
                errors: getReceiptError(receiptOptimistic, file.name),
            },
        },
    ];

    const parameters: ReplaceReceiptParams = {
        transactionID,
        receipt: file,
    };

    API.write(WRITE_COMMANDS.REPLACE_RECEIPT, parameters, {optimisticData, failureData});
}

/**
 * Finds the participants for an IOU based on the attached report
 * @param transactionID of the transaction to set the participants of
 * @param report attached to the transaction
 */
function setMoneyRequestParticipantsFromReport(transactionID: string, report: OnyxEntry<OnyxTypes.Report>) {
    // If the report is iou or expense report, we should get the chat report to set participant for request money
    const chatReport = ReportUtils.isMoneyRequestReport(report) ? ReportUtils.getReport(report?.chatReportID) : report;
    const currentUserAccountID = currentUserPersonalDetails.accountID;
    const shouldAddAsReport = !isEmptyObject(chatReport) && ReportUtils.isSelfDM(chatReport);
    const participants: Participant[] =
        ReportUtils.isPolicyExpenseChat(chatReport) || shouldAddAsReport
            ? [{accountID: 0, reportID: chatReport?.reportID, isPolicyExpenseChat: ReportUtils.isPolicyExpenseChat(chatReport), selected: true}]
            : (chatReport?.participantAccountIDs ?? []).filter((accountID) => currentUserAccountID !== accountID).map((accountID) => ({accountID, selected: true}));

    Onyx.merge(`${ONYXKEYS.COLLECTION.TRANSACTION_DRAFT}${transactionID}`, {participants, participantsAutoAssigned: true});
}

function setMoneyRequestId(id: string) {
    Onyx.merge(ONYXKEYS.IOU, {id});
}

function setMoneyRequestAmount(amount: number) {
    Onyx.merge(ONYXKEYS.IOU, {amount});
}

function setMoneyRequestCurrency(currency: string) {
    Onyx.merge(ONYXKEYS.IOU, {currency});
}

function setMoneyRequestTaxRate(transactionID: string, taxRate: TaxRatesOption) {
    Onyx.merge(`${ONYXKEYS.COLLECTION.TRANSACTION_DRAFT}${transactionID}`, {taxRate});
}

function setMoneyRequestTaxAmount(transactionID: string, taxAmount: number, isDraft: boolean) {
    Onyx.merge(`${isDraft ? ONYXKEYS.COLLECTION.TRANSACTION_DRAFT : ONYXKEYS.COLLECTION.TRANSACTION}${transactionID}`, {taxAmount});
}

function setMoneyRequestBillable(billable: boolean) {
    Onyx.merge(ONYXKEYS.IOU, {billable});
}

function setMoneyRequestParticipants(participants: Participant[], isSplitRequest?: boolean) {
    Onyx.merge(ONYXKEYS.IOU, {participants, isSplitRequest});
}

function setShownHoldUseExplanation() {
    Onyx.set(ONYXKEYS.NVP_HOLD_USE_EXPLAINED, true);
}

/**
 * Put money request on HOLD
 */
function putOnHold(transactionID: string, comment: string, reportID: string) {
    const createdReportAction = ReportUtils.buildOptimisticHoldReportAction();
    const createdReportActionComment = ReportUtils.buildOptimisticHoldReportActionComment(comment);

    const optimisticData: OnyxUpdate[] = [
        {
            onyxMethod: Onyx.METHOD.MERGE,
            key: `${ONYXKEYS.COLLECTION.REPORT_ACTIONS}${reportID}`,
            value: {
                [createdReportAction.reportActionID]: createdReportAction as ReportAction,
                [createdReportActionComment.reportActionID]: createdReportActionComment as ReportAction,
            },
        },
        {
            onyxMethod: Onyx.METHOD.MERGE,
            key: `${ONYXKEYS.COLLECTION.TRANSACTION}${transactionID}`,
            value: {
                pendingAction: CONST.RED_BRICK_ROAD_PENDING_ACTION.UPDATE,
                comment: {
                    hold: createdReportAction.reportActionID,
                },
            },
        },
    ];

    const successData: OnyxUpdate[] = [
        {
            onyxMethod: Onyx.METHOD.MERGE,
            key: `${ONYXKEYS.COLLECTION.TRANSACTION}${transactionID}`,
            value: {
                pendingAction: null,
            },
        },
    ];

    const failureData: OnyxUpdate[] = [
        {
            onyxMethod: Onyx.METHOD.MERGE,
            key: `${ONYXKEYS.COLLECTION.TRANSACTION}${transactionID}`,
            value: {
                pendingAction: null,
                comment: {
                    hold: null,
                },
            },
        },
    ];

    API.write(
        'HoldRequest',
        {
            transactionID,
            comment,
            reportActionID: createdReportAction.reportActionID,
            commentReportActionID: createdReportActionComment.reportActionID,
        },
        {optimisticData, successData, failureData},
    );
}

/**
 * Remove money request from HOLD
 */
function unholdRequest(transactionID: string, reportID: string) {
    const createdReportAction = ReportUtils.buildOptimisticUnHoldReportAction();

    const optimisticData: OnyxUpdate[] = [
        {
            onyxMethod: Onyx.METHOD.MERGE,
            key: `${ONYXKEYS.COLLECTION.REPORT_ACTIONS}${reportID}`,
            value: {
                [createdReportAction.reportActionID]: createdReportAction as ReportAction,
            },
        },
        {
            onyxMethod: Onyx.METHOD.MERGE,
            key: `${ONYXKEYS.COLLECTION.TRANSACTION}${transactionID}`,
            value: {
                pendingAction: CONST.RED_BRICK_ROAD_PENDING_ACTION.UPDATE,
                comment: {
                    hold: null,
                },
            },
        },
    ];

    const successData: OnyxUpdate[] = [
        {
            onyxMethod: Onyx.METHOD.MERGE,
            key: `${ONYXKEYS.COLLECTION.TRANSACTION}${transactionID}`,
            value: {
                pendingAction: null,
                comment: {
                    hold: null,
                },
            },
        },
    ];

    const failureData: OnyxUpdate[] = [
        {
            onyxMethod: Onyx.METHOD.MERGE,
            key: `${ONYXKEYS.COLLECTION.TRANSACTION}${transactionID}`,
            value: {
                pendingAction: null,
            },
        },
    ];

    API.write(
        'UnHoldRequest',
        {
            transactionID,
            reportActionID: createdReportAction.reportActionID,
        },
        {optimisticData, successData, failureData},
    );
}
// eslint-disable-next-line rulesdir/no-negated-variables
function navigateToStartStepIfScanFileCannotBeRead(
    receiptFilename: string | undefined,
    receiptPath: ReceiptSource | undefined,
    onSuccess: (file: File) => void,
    requestType: IOURequestType,
    iouType: ValueOf<typeof CONST.IOU.TYPE>,
    transactionID: string,
    reportID: string,
    receiptType: string | undefined,
) {
    if (!receiptFilename || !receiptPath) {
        return;
    }

    const onFailure = () => {
        setMoneyRequestReceipt(transactionID, '', '', true);
        if (requestType === CONST.IOU.REQUEST_TYPE.MANUAL) {
            Navigation.navigate(ROUTES.MONEY_REQUEST_STEP_SCAN.getRoute(CONST.IOU.ACTION.CREATE, iouType, transactionID, reportID, Navigation.getActiveRouteWithoutParams()));
            return;
        }
        IOUUtils.navigateToStartMoneyRequestStep(requestType, iouType, transactionID, reportID);
    };
    FileUtils.readFileAsync(receiptPath.toString(), receiptFilename, onSuccess, onFailure, receiptType);
}

/** Save the preferred payment method for a policy */
function savePreferredPaymentMethod(policyID: string, paymentMethod: PaymentMethodType) {
    Onyx.merge(`${ONYXKEYS.NVP_LAST_PAYMENT_METHOD}`, {[policyID]: paymentMethod});
}

export type {GPSPoint as GpsPoint, IOURequestType};
export {
    setMoneyRequestParticipants,
    createDistanceRequest,
    deleteMoneyRequest,
    deleteTrackExpense,
    splitBill,
    splitBillAndOpenReport,
    setDraftSplitTransaction,
    startSplitBill,
    completeSplitBill,
    requestMoney,
    sendMoneyElsewhere,
    approveMoneyRequest,
    submitReport,
    payMoneyRequest,
    sendMoneyWithWallet,
    initMoneyRequest,
    startMoneyRequest,
    resetMoneyRequestInfo,
    clearMoneyRequest,
    updateMoneyRequestTypeParams,
    setMoneyRequestAmount_temporaryForRefactor,
    setMoneyRequestBillable_temporaryForRefactor,
    setMoneyRequestCreated,
    setMoneyRequestCurrency_temporaryForRefactor,
    setMoneyRequestDescription,
    setMoneyRequestOriginalCurrency_temporaryForRefactor,
    setMoneyRequestParticipants_temporaryForRefactor,
    setMoneyRequestPendingFields,
    setMoneyRequestReceipt,
    setMoneyRequestAmount,
    setMoneyRequestBillable,
    setMoneyRequestCategory,
    setMoneyRequestCurrency,
    setMoneyRequestId,
    setMoneyRequestMerchant,
    setMoneyRequestParticipantsFromReport,
    setMoneyRequestTag,
    setMoneyRequestTaxAmount,
    setMoneyRequestTaxRate,
    setShownHoldUseExplanation,
    updateMoneyRequestDate,
    updateMoneyRequestBillable,
    updateMoneyRequestMerchant,
    updateMoneyRequestTag,
    updateMoneyRequestTaxAmount,
    updateMoneyRequestTaxRate,
    updateMoneyRequestDistance,
    updateMoneyRequestCategory,
    updateMoneyRequestAmountAndCurrency,
    updateMoneyRequestDescription,
    replaceReceipt,
    detachReceipt,
    editMoneyRequest,
    putOnHold,
    unholdRequest,
    cancelPayment,
    navigateToStartStepIfScanFileCannotBeRead,
    savePreferredPaymentMethod,
    trackExpense,
    canIOUBePaid,
    canApproveIOU,
};<|MERGE_RESOLUTION|>--- conflicted
+++ resolved
@@ -3875,27 +3875,15 @@
         amount,
         currency,
     };
-<<<<<<< HEAD
     const transactionThreadReport = allReports?.[`${ONYXKEYS.COLLECTION.REPORT}${transactionThreadReportID}`] ?? null;
     const parentReport = allReports?.[`${ONYXKEYS.COLLECTION.REPORT}${transactionThreadReport?.parentReportID}`] ?? null;
     let data: UpdateMoneyRequestData;
     if (ReportUtils.isTrackExpenseReport(transactionThreadReport) && ReportUtils.isSelfDM(parentReport)) {
-        data = getUpdateTrackExpenseParams(transactionID, transactionThreadReportID, transactionChanges, true, policy);
+        data = getUpdateTrackExpenseParams(transactionID, transactionThreadReportID, transactionChanges, true, policy ?? null);
     } else {
-        data = getUpdateMoneyRequestParams(transactionID, transactionThreadReportID, transactionChanges, policy, policyTagList, policyCategories, true);
+        data = getUpdateMoneyRequestParams(transactionID, transactionThreadReportID, transactionChanges, policy ?? null, policyTagList ?? null, policyCategories ?? null, true);
     }
     const {params, onyxData} = data;
-=======
-    const {params, onyxData} = getUpdateMoneyRequestParams(
-        transactionID,
-        transactionThreadReportID,
-        transactionChanges,
-        policy ?? null,
-        policyTagList ?? null,
-        policyCategories ?? null,
-        true,
-    );
->>>>>>> db9e01cc
     API.write(WRITE_COMMANDS.UPDATE_MONEY_REQUEST_AMOUNT_AND_CURRENCY, params, onyxData);
 }
 
