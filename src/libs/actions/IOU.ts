--- conflicted
+++ resolved
@@ -828,52 +828,30 @@
     // STEP 2: Get the money request report. If the moneyRequestReportID has been provided, we want to add the transaction to this specific report.
     // If no such reportID has been provided, let's use the chatReport.iouReportID property. In case that is not present, build a new optimistic money request report.
     let iouReport: OnyxEntry<OnyxTypes.Report> = null;
-    let shouldCreateNewMoneyRequestReport = !moneyRequestReportID && (!chatReport.iouReportID || ReportUtils.hasIOUWaitingOnCurrentUserBankAccount(chatReport));
     if (moneyRequestReportID) {
         iouReport = allReports?.[`${ONYXKEYS.COLLECTION.REPORT}${moneyRequestReportID}`] ?? null;
-    } else if (!shouldCreateNewMoneyRequestReport) {
+    } else {
         iouReport = allReports?.[`${ONYXKEYS.COLLECTION.REPORT}${chatReport.iouReportID}`] ?? null;
     }
 
-    let isFromPaidPolicy = false;
-    if (isPolicyExpenseChat) {
-        isFromPaidPolicy = PolicyUtils.isPaidGroupPolicy(policy ?? null);
-
-<<<<<<< HEAD
-        // If the scheduled submit is turned off on the policy, user needs to manually submit the report which is indicated by GBR in LHN
-        needsToBeManuallySubmitted = isFromPaidPolicy && !policy?.harvesting?.enabled;
-
-        const isProcessingReportOnInstantSubmitPolicy =
-            isFromPaidPolicy && ReportUtils.isProcessingReport(iouReport) && PolicyUtils.isInstantSubmitEnabled(policy ?? ({} as OnyxEntry<OnyxTypes.Policy>));
-
-        // If the linked expense report on paid policy is not draft, or is not processing in a policy with Instant Submit enabled, we need to create a new draft expense report
-        if (iouReport && isFromPaidPolicy && !ReportUtils.isDraftExpenseReport(iouReport) && !isProcessingReportOnInstantSubmitPolicy) {
-=======
-        // If the linked expense report on paid policy is not draft and not instantly submitted, we need to create a new draft expense report
-        if (iouReport && isFromPaidPolicy && !ReportUtils.isDraftExpenseReport(iouReport) && !ReportUtils.isExpenseReportWithInstantSubmittedState(iouReport)) {
->>>>>>> 130eeedf
-            iouReport = null;
-        }
-
-        if (isProcessingReportOnInstantSubmitPolicy) {
-            shouldCreateNewMoneyRequestReport = false;
-        }
-    }
-
-    if (iouReport) {
-        if (isPolicyExpenseChat) {
-            iouReport = {...iouReport};
-            if (iouReport?.currency === currency && typeof iouReport.total === 'number') {
-                // Because of the Expense reports are stored as negative values, we subtract the total from the amount
-                iouReport.total -= amount;
-            }
-        } else {
-            iouReport = IOUUtils.updateIOUOwnerAndTotal(iouReport, payeeAccountID, amount, currency);
-        }
-    } else {
+    // Create a new report if:
+    // - we don't have an iouReport set in the chatReport
+    // - we have one, but it's waiting on the payee adding a bank account
+    // - we have one but we can't add more transactions to it due to: report is approved or settled, or, report is processing and policy isn't under Instant Submit
+    const shouldCreateNewMoneyRequestReport = !iouReport || ReportUtils.hasIOUWaitingOnCurrentUserBankAccount(chatReport) || !ReportUtils.canAddTransactionsToMoneyRequest(iouReport);
+
+    if (!iouReport || shouldCreateNewMoneyRequestReport) {
         iouReport = isPolicyExpenseChat
             ? ReportUtils.buildOptimisticExpenseReport(chatReport.reportID, chatReport.policyID ?? '', payeeAccountID, amount, currency)
             : ReportUtils.buildOptimisticIOUReport(payeeAccountID, payerAccountID, amount, chatReport.reportID, currency);
+    } else if (isPolicyExpenseChat) {
+        iouReport = {...iouReport};
+        if (iouReport?.currency === currency && typeof iouReport.total === 'number') {
+            // Because of the Expense reports are stored as negative values, we subtract the total from the amount
+            iouReport.total -= amount;
+        }
+    } else {
+        iouReport = IOUUtils.updateIOUOwnerAndTotal(iouReport, payeeAccountID, amount, currency);
     }
 
     // STEP 3: Build optimistic receipt and transaction
@@ -1860,7 +1838,7 @@
         // STEP 2: Get existing IOU/Expense report and update its total OR build a new optimistic one
         // For Control policy expense chats, if the report is already approved, create a new expense report
         let oneOnOneIOUReport: OneOnOneIOUReport = oneOnOneChatReport.iouReportID ? allReports?.[`${ONYXKEYS.COLLECTION.REPORT}${oneOnOneChatReport.iouReportID}`] : null;
-        const shouldCreateNewOneOnOneIOUReport = !oneOnOneIOUReport || (isOwnPolicyExpenseChat && !ReportUtils.canAddTransactionsToExpenseReport(oneOnOneIOUReport));
+        const shouldCreateNewOneOnOneIOUReport = !oneOnOneIOUReport || (isOwnPolicyExpenseChat && !ReportUtils.canAddTransactionsToMoneyRequest(oneOnOneIOUReport));
 
         if (!oneOnOneIOUReport || shouldCreateNewOneOnOneIOUReport) {
             oneOnOneIOUReport = isOwnPolicyExpenseChat
@@ -2498,7 +2476,7 @@
         }
 
         let oneOnOneIOUReport: OneOnOneIOUReport = oneOnOneChatReport?.iouReportID ? allReports?.[`${ONYXKEYS.COLLECTION.REPORT}${oneOnOneChatReport.iouReportID}`] : null;
-        const shouldCreateNewOneOnOneIOUReport = !oneOnOneIOUReport || (isPolicyExpenseChat && !ReportUtils.canAddTransactionsToExpenseReport(oneOnOneIOUReport));
+        const shouldCreateNewOneOnOneIOUReport = !oneOnOneIOUReport || (isPolicyExpenseChat && !ReportUtils.canAddTransactionsToMoneyRequest(oneOnOneIOUReport));
 
         if (!oneOnOneIOUReport || shouldCreateNewOneOnOneIOUReport) {
             oneOnOneIOUReport = isPolicyExpenseChat
