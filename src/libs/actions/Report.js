--- conflicted
+++ resolved
@@ -40,13 +40,8 @@
 Onyx.connect({
     key: ONYXKEYS.PREFERRED_EMOJI_SKIN_TONE,
     callback: (val) => {
-<<<<<<< HEAD
-        // TODO: the preferred skin tone is sometimes still default, although it
-        //  was changed that "default" has become -1.
-=======
         // the preferred skin tone is sometimes still "default", although it
         // was changed that "default" has become -1.
->>>>>>> f4ffc7cc
         if (Number.isInteger(Number(val))) {
             preferredSkinTone = val;
         } else {
@@ -1229,10 +1224,6 @@
     ];
 }
 
-<<<<<<< HEAD
-function hasAccountIDReacted(accountID, users, skinTone) {
-    return _.find(users, user => user.accountID === accountID && (skinTone == null ? true : user.skinTone === skinTone)) != null;
-=======
 /**
  * Returns true if the accountID has reacted to the report action (with the given skin tone).
  * @param {String} accountID
@@ -1251,7 +1242,6 @@
 
         return userAccountID === `${accountID}` && (skinTone == null ? true : user.skinTone === skinTone);
     }) !== undefined;
->>>>>>> f4ffc7cc
 }
 
 /**
@@ -1275,12 +1265,7 @@
         reactionObject = {...reactionObject};
     }
 
-<<<<<<< HEAD
-    const hasCurrentUserReacted = hasAccountIDReacted(currentUserAccountID, reactionObject.users, skinTone);
-    if (hasCurrentUserReacted) {
-=======
     if (hasAccountIDReacted(currentUserAccountID, reactionObject.users, skinTone)) {
->>>>>>> f4ffc7cc
         return;
     }
 
@@ -1332,24 +1317,16 @@
         // Replace the reaction object either with the updated one or null if there are no users
         _.map(message.reactions, (reaction) => {
             if (reaction.emoji === emoji.name) {
-<<<<<<< HEAD
-                if (reaction.users.length === 0) { return null; }
-=======
                 if (updatedReactionObject.users.length === 0) {
                     return null;
                 }
->>>>>>> f4ffc7cc
                 return updatedReactionObject;
             }
             return reaction;
         }),
 
         // Remove any null reactions
-<<<<<<< HEAD
-        r => r != null,
-=======
         reportObject => reportObject !== null,
->>>>>>> f4ffc7cc
     );
 
     const updatedMessage = {
@@ -1374,17 +1351,6 @@
  * @param {String} reportID
  * @param {Object} reportAction
  * @param {Object} emoji
-<<<<<<< HEAD
- * @param {number} skinTone
- * @returns {Promise}
- */
-function toggleEmojiReaction(reportID, reportAction, emoji, skinTone = preferredSkinTone) {
-    const message = reportAction.message[0];
-    const reactionObject = message.reactions && _.find(message.reactions, reaction => reaction.emoji === emoji.name);
-    if (reactionObject) {
-        const hasCurrentUserReacted = hasAccountIDReacted(currentUserAccountID, reactionObject.users, skinTone);
-        if (hasCurrentUserReacted) {
-=======
  * @param {number} paramSkinTone
  * @returns {Promise}
  */
@@ -1394,7 +1360,6 @@
     const skinTone = emoji.types === undefined ? null : paramSkinTone; // only use skin tone if emoji supports it
     if (reactionObject) {
         if (hasAccountIDReacted(currentUserAccountID, reactionObject.users, skinTone)) {
->>>>>>> f4ffc7cc
             return removeEmojiReaction(reportID, reportAction, emoji, skinTone);
         }
     }
@@ -1435,8 +1400,5 @@
     addEmojiReaction,
     removeEmojiReaction,
     toggleEmojiReaction,
-<<<<<<< HEAD
-=======
     hasAccountIDReacted,
->>>>>>> f4ffc7cc
 };