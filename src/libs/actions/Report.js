import moment from 'moment';
import _ from 'underscore';
import lodashGet from 'lodash.get';
import ExpensiMark from 'expensify-common/lib/ExpensiMark';
import Onyx from 'react-native-onyx';
import ONYXKEYS from '../../ONYXKEYS';
import * as Pusher from '../Pusher/pusher';
import LocalNotification from '../Notification/LocalNotification';
import PushNotification from '../Notification/PushNotification';
import * as PersonalDetails from './PersonalDetails';
import {redirect} from './App';
import * as ActiveClientManager from '../ActiveClientManager';
import Visibility from '../Visibility';
import ROUTES from '../../ROUTES';
import NetworkConnection from '../NetworkConnection';
import {hide as hideSidebar} from './Sidebar';
<<<<<<< HEAD
import CONFIG from '../../CONFIG';
=======
import * as API from '../API';
>>>>>>> ae0c5bf6

let currentUserEmail;
let currentUserAccountID;
Onyx.connect({
    key: ONYXKEYS.SESSION,
    callback: (val) => {
        // When signed out, val is undefined
        if (val) {
            currentUserEmail = val.email;
            currentUserAccountID = val.accountID;
        }
    }
});

let currentURL;
Onyx.connect({
    key: ONYXKEYS.CURRENT_URL,
    callback: val => currentURL = val,
});

let lastViewedReportID;
Onyx.connect({
    key: ONYXKEYS.CURRENTLY_VIEWED_REPORTID,
    callback: val => lastViewedReportID = val ? Number(val) : null,
});

let myPersonalDetails;
Onyx.connect({
    key: ONYXKEYS.MY_PERSONAL_DETAILS,
    callback: val => myPersonalDetails = val,
});

const typingWatchTimers = {};

// Keeps track of the max sequence number for each report
const reportMaxSequenceNumbers = {};

// Keeps track of the last read for each report
const lastReadActionIDs = {};

/**
 * Checks the report to see if there are any unread action items
 *
 * @param {object} report
 * @returns {boolean}
 */
function getUnreadActionCount(report) {
    const usersLastReadActionID = lodashGet(report, [
        'reportNameValuePairs',
        `lastReadActionID_${currentUserAccountID}`,
    ]);

    // Save the lastReadActionID locally so we can access this later
    lastReadActionIDs[report.reportID] = usersLastReadActionID;

    if (report.reportActionList.length === 0) {
        return 0;
    }

    if (!usersLastReadActionID) {
        return report.reportActionList.length;
    }

    // There are unread items if the last one the user has read is less
    // than the highest sequence number we have
    const unreadActionCount = report.reportActionList.length - usersLastReadActionID;
    return Math.max(0, unreadActionCount);
}

/**
 * @param {Object} report
 * @return {String[]}
 */
function getParticipantEmailsFromReport({sharedReportList}) {
    const emailArray = _.map(sharedReportList, participant => participant.email);
    return _.without(emailArray, currentUserEmail);
}

/**
 * Only store the minimal amount of data in Onyx that needs to be stored
 * because space is limited
 *
 * @param {object} report
 * @param {number} report.reportID
 * @param {string} report.reportName
 * @param {object} report.reportNameValuePairs
 * @returns {object}
 */
function getSimplifiedReportObject(report) {
    return {
        reportID: report.reportID,
        reportName: report.reportName,
        reportNameValuePairs: report.reportNameValuePairs,
        unreadActionCount: getUnreadActionCount(report),
        maxSequenceNumber: report.reportActionList.length,
        participants: getParticipantEmailsFromReport(report),
        isPinned: report.isPinned,
    };
}

/**
 * Returns a generated report title based on the participants
 *
 * @param {array} sharedReportList
 * @return {string}
 */
function getChatReportName(sharedReportList) {
    return _.chain(sharedReportList)
        .map(participant => participant.email)
        .filter(participant => participant !== currentUserEmail)
        .map(participant => PersonalDetails.getDisplayName(participant))
        .value()
        .join(', ');
}

/**
 * Fetches chat reports when provided a list of
 * chat report IDs
 *
 * @param {Array} chatList
 * @return {Promise} only used internally when fetchAll() is called
 */
function fetchChatReportsByIDs(chatList) {
    let fetchedReports;
    return API.Get({
        returnValueList: 'reportStuff',
        reportIDList: chatList.join(','),
        shouldLoadOptionalKeys: true,
        includePinnedReports: true,
    })
        .then(({reports}) => {
            fetchedReports = reports;

            // Build array of all participant emails so we can
            // get the personal details.
            let participantEmails = [];

            // Process the reports and store them in Onyx
            _.each(fetchedReports, (report) => {
                const newReport = getSimplifiedReportObject(report);

                participantEmails.push(newReport.participants);

                if (lodashGet(report, 'reportNameValuePairs.type') === 'chat') {
                    newReport.reportName = getChatReportName(report.sharedReportList);
                }

                // Merge the data into Onyx
                Onyx.merge(`${ONYXKEYS.COLLECTION.REPORT}${report.reportID}`, newReport);
            });

            // Fetch the person details if there are any
            participantEmails = _.unique(participantEmails);
            if (participantEmails && participantEmails.length !== 0) {
                PersonalDetails.getForEmails(participantEmails.join(','));
            }

            return _.map(fetchedReports, report => report.reportID);
        });
}

/**
 * Update the lastReadActionID in Onyx and local memory.
 *
 * @param {Number} reportID
 * @param {Number} sequenceNumber
 */
function setLocalLastReadActionID(reportID, sequenceNumber) {
    lastReadActionIDs[reportID] = sequenceNumber;

    // Update the lastReadActionID on the report optimistically
    Onyx.merge(`${ONYXKEYS.COLLECTION.REPORT}${reportID}`, {
        unreadActionCount: 0,
        reportNameValuePairs: {
            [`lastReadActionID_${currentUserAccountID}`]: sequenceNumber,
        }
    });
}

/**
 * Updates a report in the store with a new report action
 *
 * @param {number} reportID
 * @param {object} reportAction
 */
function updateReportWithNewAction(reportID, reportAction) {
    const newMaxSequenceNumber = reportAction.sequenceNumber;
    const isFromCurrentUser = reportAction.actorAccountID === currentUserAccountID;

    // When handling an action from the current users we can assume that their
    // last read actionID has been updated in the server but not necessarily reflected
    // locally so we must first update it and then calculate the unread (which should be 0)
    if (isFromCurrentUser) {
        setLocalLastReadActionID(reportID, newMaxSequenceNumber);
    }

    // Always merge the reportID into Onyx
    // If the report doesn't exist in Onyx yet, then all the rest of the data will be filled out
    // by handleReportChanged
    Onyx.merge(`${ONYXKEYS.COLLECTION.REPORT}${reportID}`, {
        reportID,
        unreadActionCount: newMaxSequenceNumber - (lastReadActionIDs[reportID] || 0),
        maxSequenceNumber: reportAction.sequenceNumber,
    });

    // Add the action into Onyx
    const messageText = lodashGet(reportAction, ['message', 0, 'text'], '');
    Onyx.merge(`${ONYXKEYS.COLLECTION.REPORT_ACTIONS}${reportID}`, {
        [reportAction.sequenceNumber]: {
            ...reportAction,
            isAttachment: messageText === '[Attachment]',
            loading: false,
        },
    });

    if (!ActiveClientManager.isClientTheLeader()) {
        console.debug('[LOCAL_NOTIFICATION] Skipping notification because this client is not the leader');
        return;
    }

    // If this comment is from the current user we don't want to parrot whatever they wrote back to them.
    if (isFromCurrentUser) {
        console.debug('[LOCAL_NOTIFICATION] No notification because comment is from the currently logged in user');
        return;
    }

    // If we are currently viewing this report do not show a notification.
    if (reportID === lastViewedReportID && Visibility.isVisible()) {
        console.debug('[LOCAL_NOTIFICATION] No notification because it was a comment for the current report');
        return;
    }

    // If the comment came from Concierge let's not show a notification since we already show one for expensify.com
    if (lodashGet(reportAction, 'actorEmail') === 'concierge@expensify.com') {
        return;
    }
    console.debug('[LOCAL_NOTIFICATION] Creating notification');
    LocalNotification.showCommentNotification({
        reportAction,
        onClick: () => {
            // Navigate to this report onClick
            redirect(ROUTES.getReportRoute(reportID));
        }
    });
}

/**
 * Get the private pusher channel name for a Report.
 *
 * @param {number} reportID
 * @returns {string}
 */
function getReportChannelName(reportID) {
    return `private-report-reportID-${reportID}`;
}

/**
 * Initialize our pusher subscriptions to listen for new report comments
 */
function subscribeToReportCommentEvents() {
    // If we don't have the user's accountID yet we can't subscribe so return early
    if (!currentUserAccountID) {
        return;
    }

    const pusherChannelName = `private-user-accountID-${currentUserAccountID}`;

    const pusherSubscribedOrSubscribing = Pusher.isSubscribed(pusherChannelName)
        || Pusher.isAlreadySubscribing(pusherChannelName);

    // This check is to prevent duplicate subscriptions. The mock channels for jest
    // are always subscribed when created so we skip this check when testing or else it
    // will prevent us from binding an even to the channel.
    if (!CONFIG.IS_JEST_RUNNING && pusherSubscribedOrSubscribing) {
        return;
    }

    Pusher.subscribe(pusherChannelName, 'reportComment', (pushJSON) => {
        updateReportWithNewAction(pushJSON.reportID, pushJSON.reportAction);
    });

    PushNotification.onReceived(PushNotification.TYPE.REPORT_COMMENT, ({reportID, reportAction}) => {
        updateReportWithNewAction(reportID, reportAction);
    });

    // Open correct report when push notification is clicked
    PushNotification.onSelected(PushNotification.TYPE.REPORT_COMMENT, ({reportID}) => {
        redirect(ROUTES.getReportRoute(reportID));
        hideSidebar();
    });
}

/**
 * Initialize our pusher subscriptions to listen for someone typing in a report.
 *
 * @param {number} reportID
 */
function subscribeToReportTypingEvents(reportID) {
    if (!reportID) {
        return;
    }

    // Make sure we have a clean Typing indicator before subscribing to typing events
    Onyx.set(`${ONYXKEYS.COLLECTION.REPORT_USER_IS_TYPING}${reportID}`, {});

    const pusherChannelName = getReportChannelName(reportID);

    // Typing status is an object with the shape {[login]: Boolean} (e.g. {yuwen@expensify.com: true}), where the value
    // is whether the user with that login is typing on the report or not.
    Pusher.subscribe(pusherChannelName, 'client-userIsTyping', (typingStatus) => {
        const login = _.first(_.keys(typingStatus));
        if (!login) {
            return;
        }

        // Use a combo of the reportID and the login as a key for holding our timers.
        const reportUserIdentifier = `${reportID}-${login}`;
        clearTimeout(typingWatchTimers[reportUserIdentifier]);
        Onyx.merge(`${ONYXKEYS.COLLECTION.REPORT_USER_IS_TYPING}${reportID}`, typingStatus);

        // Wait for 1.5s of no additional typing events before setting the status back to false.
        typingWatchTimers[reportUserIdentifier] = setTimeout(() => {
            const typingStoppedStatus = {};
            typingStoppedStatus[login] = false;
            Onyx.merge(`${ONYXKEYS.COLLECTION.REPORT_USER_IS_TYPING}${reportID}`, typingStoppedStatus);
            delete typingWatchTimers[reportUserIdentifier];
        }, 1500);
    });
}

/**
 * Remove our pusher subscriptions to listen for someone typing in a report.
 *
 * @param {number} reportID
 */
function unsubscribeFromReportChannel(reportID) {
    if (!reportID) {
        return;
    }

    const pusherChannelName = getReportChannelName(reportID);
    Onyx.set(`${ONYXKEYS.COLLECTION.REPORT_USER_IS_TYPING}${reportID}`, {});
    Pusher.unsubscribe(pusherChannelName);
}

/**
 * Get all chat reports and provide the proper report name
 * by fetching sharedReportList and personalDetails
 *
 * @returns {Promise} only used internally when fetchAll() is called
 */
function fetchChatReports() {
    return API.Get({
        returnValueList: 'chatList',
    })

        // The string cast below is necessary as Get rvl='chatList' may return an int
        .then(({chatList}) => fetchChatReportsByIDs(String(chatList).split(',')));
}

/**
 * Get the actions of a report
 *
 * @param {number} reportID
 */
function fetchActions(reportID) {
    API.Report_GetHistory({reportID})
        .then((data) => {
            const indexedData = _.indexBy(data.history, 'sequenceNumber');
            const maxSequenceNumber = _.chain(data.history)
                .pluck('sequenceNumber')
                .max()
                .value();
            Onyx.merge(`${ONYXKEYS.COLLECTION.REPORT_ACTIONS}${reportID}`, indexedData);
            Onyx.merge(`${ONYXKEYS.COLLECTION.REPORT}${reportID}`, {maxSequenceNumber});
        });
}

/**
 * Get all of our reports
 *
 * @param {boolean} shouldRedirectToReport this is set to false when the network reconnect
 *     code runs
 * @param {boolean} shouldFetchActions whether or not the actions of the reports should also be fetched
 */
function fetchAll(shouldRedirectToReport = true, shouldFetchActions = false) {
    fetchChatReports()
        .then((reportIDs) => {
            if (shouldRedirectToReport && (currentURL === ROUTES.ROOT || currentURL === ROUTES.HOME)) {
                // Redirect to either the last viewed report ID or the first report ID from our report collection
                if (lastViewedReportID) {
                    redirect(ROUTES.getReportRoute(lastViewedReportID));
                } else {
                    redirect(ROUTES.getReportRoute(_.first(reportIDs)));
                }
            }

            if (shouldFetchActions) {
                _.each(reportIDs, (reportID) => {
                    console.debug(`[RECONNECT] Fetching report actions for report ${reportID}`);
                    fetchActions(reportID);
                });
            }
        });
}

/**
 * Get the report ID, and then the actions, for a chat report for a specific
 * set of participants
 *
 * @param {string[]} participants
 */
function fetchOrCreateChatReport(participants) {
    let reportID;

    if (participants.length < 2) {
        throw new Error('fetchOrCreateChatReport() must have at least two participants');
    }

    API.CreateChatReport({
        emailList: participants.join(','),
    })

        .then((data) => {
            // Set aside the reportID in a local variable so it can be accessed in the rest of the chain
            reportID = data.reportID;

            // Make a request to get all the information about the report
            return API.Get({
                returnValueList: 'reportStuff',
                reportIDList: reportID,
                shouldLoadOptionalKeys: true,
            });
        })

        // Put the report object into Onyx
        .then((data) => {
            const report = data.reports[reportID];

            // Store only the absolute bare minimum of data in Onyx because space is limited
            const newReport = getSimplifiedReportObject(report);
            newReport.reportName = getChatReportName(report.sharedReportList);

            // Merge the data into Onyx. Don't use set() here or multiSet() because then that would
            // overwrite any existing data (like if they have unread messages)
            Onyx.merge(`${ONYXKEYS.COLLECTION.REPORT}${reportID}`, newReport);

            // Redirect the logged in person to the new report
            redirect(ROUTES.getReportRoute(reportID));
        });
}

/**
 * Add an action item to a report
 *
 * @param {number} reportID
 * @param {string} text
 * @param {object} [file]
 */
function addAction(reportID, text, file) {
    const actionKey = `${ONYXKEYS.COLLECTION.REPORT_ACTIONS}${reportID}`;

    // Convert the comment from MD into HTML because that's how it is stored in the database
    const parser = new ExpensiMark();
    const htmlComment = parser.replace(text);
    const isAttachment = _.isEmpty(text) && file !== undefined;

    // The new sequence number will be one higher than the highest
    const highestSequenceNumber = reportMaxSequenceNumbers[reportID] || 0;
    const newSequenceNumber = highestSequenceNumber + 1;

    // Update the report in Onyx to have the new sequence number
    Onyx.merge(`${ONYXKEYS.COLLECTION.REPORT}${reportID}`, {
        maxSequenceNumber: newSequenceNumber,
    });

    // Optimistically add the new comment to the store before waiting to save it to the server
    Onyx.merge(actionKey, {
        [newSequenceNumber]: {
            actionName: 'ADDCOMMENT',
            actorEmail: currentUserEmail,
            person: [
                {
                    style: 'strong',
                    text: myPersonalDetails.displayName || currentUserEmail,
                    type: 'TEXT'
                }
            ],
            automatic: false,
            sequenceNumber: newSequenceNumber,
            avatar: myPersonalDetails.avatarURL,
            timestamp: moment().unix(),
            message: [
                {
                    type: 'COMMENT',
                    html: isAttachment ? 'Uploading Attachment...' : htmlComment,

                    // Remove HTML from text when applying optimistic offline comment
                    text: isAttachment ? '[Attachment]'
                        : htmlComment.replace(/<[^>]*>?/gm, ''),
                }
            ],
            isFirstItem: false,
            isAttachment,
            loading: true,
        }
    });

    API.Report_AddComment({
        reportID,
        reportComment: htmlComment,
        file
    });
}

/**
 * Updates the last read action ID on the report. It optimistically makes the change to the store, and then let's the
 * network layer handle the delayed write.
 *
 * @param {number} reportID
 * @param {number} sequenceNumber
 */
function updateLastReadActionID(reportID, sequenceNumber) {
    const currentMaxSequenceNumber = reportMaxSequenceNumbers[reportID];
    if (sequenceNumber < currentMaxSequenceNumber) {
        return;
    }

    setLocalLastReadActionID(reportID, sequenceNumber);

    // Mark the report as not having any unread items
    API.Report_SetLastReadActionID({
        accountID: currentUserAccountID,
        reportID,
        sequenceNumber,
    });
}

/**
 * Toggles the pinned state of the report
 *
 * @param {object} report
 */
function togglePinnedState(report) {
    const pinnedValue = !report.isPinned;
    Onyx.merge(`${ONYXKEYS.COLLECTION.REPORT}${report.reportID}`, {isPinned: pinnedValue});
    API.Report_TogglePinned({
        reportID: report.reportID,
        pinnedValue,
    });
}

/**
 * Saves the comment left by the user as they are typing. By saving this data the user can switch between chats, close
 * tab, refresh etc without worrying about loosing what they typed out.
 *
 * @param {number} reportID
 * @param {string} comment
 */
function saveReportComment(reportID, comment) {
    Onyx.merge(`${ONYXKEYS.COLLECTION.REPORT_DRAFT_COMMENT}${reportID}`, comment);
}

/**
 * Broadcasts whether or not a user is typing on a report over the report's private pusher channel.
 *
 * @param {number} reportID
 */
function broadcastUserIsTyping(reportID) {
    const privateReportChannelName = getReportChannelName(reportID);
    const typingStatus = {};
    typingStatus[currentUserEmail] = true;
    Pusher.sendEvent(privateReportChannelName, 'client-userIsTyping', typingStatus);
}

/**
 * When a report changes in Onyx, this fetches the report from the API if the report doesn't have a name
 * and it keeps track of the max sequence number on the report actions.
 *
 * @param {object} report
 */
function handleReportChanged(report) {
    if (!report) {
        return;
    }

    // A report can be missing a name if a comment is received via pusher event
    // and the report does not yet exist in Onyx (eg. a new DM created with the logged in person)
    if (report.reportName === undefined) {
        fetchChatReportsByIDs([report.reportID]);
    }

    // Store the max sequence number for each report
    reportMaxSequenceNumbers[report.reportID] = report.maxSequenceNumber;
}

Onyx.connect({
    key: ONYXKEYS.COLLECTION.REPORT,
    callback: handleReportChanged
});

// When the app reconnects from being offline, fetch all of the reports and their actions
NetworkConnection.onReconnect(() => {
    fetchAll(false, true);
});

export {
    fetchAll,
    fetchActions,
    fetchOrCreateChatReport,
    addAction,
    updateLastReadActionID,
    subscribeToReportCommentEvents,
    subscribeToReportTypingEvents,
    unsubscribeFromReportChannel,
    saveReportComment,
    broadcastUserIsTyping,
    togglePinnedState,
};<|MERGE_RESOLUTION|>--- conflicted
+++ resolved
@@ -14,11 +14,8 @@
 import ROUTES from '../../ROUTES';
 import NetworkConnection from '../NetworkConnection';
 import {hide as hideSidebar} from './Sidebar';
-<<<<<<< HEAD
 import CONFIG from '../../CONFIG';
-=======
 import * as API from '../API';
->>>>>>> ae0c5bf6
 
 let currentUserEmail;
 let currentUserAccountID;
