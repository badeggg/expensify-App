import {Linking} from 'react-native';
import moment from 'moment';
import _ from 'underscore';
import lodashGet from 'lodash/get';
import ExpensiMark from 'expensify-common/lib/ExpensiMark';
import Onyx from 'react-native-onyx';
import ONYXKEYS from '../../ONYXKEYS';
import * as Pusher from '../Pusher/pusher';
import LocalNotification from '../Notification/LocalNotification';
import PushNotification from '../Notification/PushNotification';
import Navigation from '../Navigation/Navigation';
import * as ActiveClientManager from '../ActiveClientManager';
import Visibility from '../Visibility';
import ROUTES from '../../ROUTES';
import * as DeprecatedAPI from '../deprecatedAPI';
import * as API from '../API';
import CONFIG from '../../CONFIG';
import CONST from '../../CONST';
import Log from '../Log';
import * as LoginUtils from '../LoginUtils';
import * as ReportUtils from '../ReportUtils';
import Growl from '../Growl';
import * as Localize from '../Localize';
import DateUtils from '../DateUtils';
import * as ReportActionsUtils from '../ReportActionsUtils';
import * as OptionsListUtils from '../OptionsListUtils';

let currentUserEmail;
let currentUserAccountID;
Onyx.connect({
    key: ONYXKEYS.SESSION,
    callback: (val) => {
        // When signed out, val is undefined
        if (!val) {
            return;
        }

        currentUserEmail = val.email;
        currentUserAccountID = val.accountID;
    },
});

const allReports = {};
let conciergeChatReportID;
const typingWatchTimers = {};

/**
 * @param {String} reportID
 * @returns {Number}
 */
function getLastReadSequenceNumber(reportID) {
    return lodashGet(allReports, [reportID, 'lastReadSequenceNumber'], 0);
}

/**
 * @param {String} reportID
 * @returns {Number}
 */
function getMaxSequenceNumber(reportID) {
    return lodashGet(allReports, [reportID, 'maxSequenceNumber'], 0);
}

/**
 * @param {Object} report
 * @return {String[]}
 */
function getParticipantEmailsFromReport({sharedReportList, reportNameValuePairs, ownerEmail}) {
    const emailArray = _.map(sharedReportList, participant => participant.email);
    if (ReportUtils.isChatRoom(reportNameValuePairs)) {
        return emailArray;
    }
    if (ReportUtils.isPolicyExpenseChat(reportNameValuePairs)) {
        // The owner of the policyExpenseChat isn't in the sharedReportsList so they need to be explicitly included.
        return [ownerEmail, ...emailArray];
    }

    // The current user is excluded from the participants array in DMs/Group DMs because their participation is implied
    // by the chat being shared to them. This also prevents the user's own avatar from being a part of the chat avatar.
    return _.without(emailArray, currentUserEmail);
}

/**
 * Only store the minimal amount of data in Onyx that needs to be stored
 * because space is limited.
 *
 * @param {Object} report
 * @param {Number} report.reportID
 * @param {String} report.reportName
 * @param {Object} report.reportNameValuePairs
 * @returns {Object}
 */
function getSimplifiedReportObject(report) {
    const lastActionCreated = lodashGet(report, 'lastActionCreated', 0);
    const lastActionMessage = lodashGet(report, ['lastActionMessage', 'html'], '');
    const isLastMessageAttachment = new RegExp(`<img|a\\s[^>]*${CONST.ATTACHMENT_SOURCE_ATTRIBUTE}\\s*=\\s*"[^"]*"[^>]*>`, 'gi').test(lastActionMessage);
    const chatType = lodashGet(report, ['reportNameValuePairs', 'chatType'], '');

    let lastMessageText = null;
    if (report.reportActionCount > 0) {
        // We are removing any html tags from the message html since we cannot access the text version of any comments as
        // the report only has the raw reportActionList and not the processed version returned by Report_GetHistory
        const parser = new ExpensiMark();
        lastMessageText = parser.htmlToText(lastActionMessage);
        lastMessageText = ReportUtils.formatReportLastMessageText(lastMessageText);
    }

    // Used for archived rooms, will store the policy name that the room used to belong to.
    const oldPolicyName = lodashGet(report, ['reportNameValuePairs', 'oldPolicyName'], '').toString();

    const lastActorEmail = lodashGet(report, 'lastActionActorEmail', '');
    const notificationPreference = lodashGet(report, ['reportNameValuePairs', 'notificationPreferences', currentUserAccountID], CONST.REPORT.NOTIFICATION_PREFERENCE.DAILY);

    // Used for User Created Policy Rooms, will denote how access to a chat room is given among workspace members
    const visibility = lodashGet(report, ['reportNameValuePairs', 'visibility']);
    const lastReadSequenceNumber = lodashGet(report, [
        'reportNameValuePairs',
        `lastRead_${currentUserAccountID}`,
        'sequenceNumber',
    ]);

    return {
        // This needs to be cast to a string until the IOU API has been fully migrated to OfflineFirst API
        reportID: report.reportID.toString(),
        reportName: report.reportName,
        chatType,
        ownerEmail: LoginUtils.getEmailWithoutMergedAccountPrefix(lodashGet(report, ['ownerEmail'], '')),
        policyID: lodashGet(report, ['reportNameValuePairs', 'expensify_policyID'], ''),
        maxSequenceNumber: lodashGet(report, 'reportActionCount', 0),
        participants: getParticipantEmailsFromReport(report),
        isPinned: report.isPinned,
        lastReadTimestamp: lodashGet(report, [
            'reportNameValuePairs',
            `lastRead_${currentUserAccountID}`,
            'timestamp',
        ], 0),
        lastReadSequenceNumber,
        lastActionCreated,
        lastMessageText: isLastMessageAttachment ? '[Attachment]' : lastMessageText,
        lastActorEmail,
        notificationPreference,
        stateNum: report.state,
        statusNum: report.status,
        oldPolicyName,
        visibility,
        isOwnPolicyExpenseChat: lodashGet(report, ['isOwnPolicyExpenseChat'], false),
        lastMessageHtml: lastActionMessage,
    };
}

/**
 * Get a simplified version of an IOU report
 *
 * @param {Object} reportData
 * @param {String} reportData.transactionID
 * @param {Number} reportData.amount
 * @param {String} reportData.currency
 * @param {String} reportData.created
 * @param {String} reportData.comment
 * @param {Object[]} reportData.transactionList
 * @param {String} reportData.ownerEmail
 * @param {String} reportData.managerEmail
 * @param {Number} reportData.reportID
 * @param {Number|String} chatReportID
 * @returns {Object}
 */
function getSimplifiedIOUReport(reportData, chatReportID) {
    return {
        reportID: reportData.reportID,
        ownerEmail: reportData.ownerEmail,
        managerEmail: reportData.managerEmail,
        currency: reportData.currency,
        chatReportID: Number(chatReportID),
        state: reportData.state,
        cachedTotal: reportData.cachedTotal,
        total: reportData.total,
        status: reportData.status,
        stateNum: reportData.stateNum,
        submitterPayPalMeAddress: reportData.submitterPayPalMeAddress,
        submitterPhoneNumbers: reportData.submitterPhoneNumbers,
        hasOutstandingIOU: reportData.stateNum === CONST.REPORT.STATE_NUM.PROCESSING && reportData.total !== 0,
    };
}

/**
 * Given IOU and chat report ID fetches most recent IOU data from DeprecatedAPI.
 *
 * @param {Number} iouReportID
 * @param {Number} chatReportID
 * @returns {Promise}
 */
function fetchIOUReport(iouReportID, chatReportID) {
    return DeprecatedAPI.Get({
        returnValueList: 'reportStuff',
        reportIDList: iouReportID,
        shouldLoadOptionalKeys: true,
        includePinnedReports: true,
    }).then((response) => {
        if (!response) {
            return;
        }
        if (response.jsonCode !== 200) {
            console.error(response.message);
            return;
        }
        const iouReportData = response.reports[iouReportID];
        if (!iouReportData) {
            // IOU data for a report will be missing when the IOU report has already been paid.
            // This is expected and we return early as no further processing can be done.
            return;
        }
        return getSimplifiedIOUReport(iouReportData, chatReportID);
    }).catch((error) => {
        Log.hmmm('[Report] Failed to populate IOU Collection:', error.message);
    });
}

/**
 * Given IOU object, save the data to Onyx.
 *
 * @param {Object} iouReportObject
 * @param {Number} iouReportObject.stateNum
 * @param {Number} iouReportObject.total
 * @param {Number} iouReportObject.reportID
 */
function setLocalIOUReportData(iouReportObject) {
    const iouReportKey = `${ONYXKEYS.COLLECTION.REPORT}${iouReportObject.reportID}`;
    Onyx.merge(iouReportKey, iouReportObject);
}

/**
 * Fetch the iouReport and persist the data to Onyx.
 *
 * @param {Number} iouReportID - ID of the report we are fetching
 * @param {Number} chatReportID - associated chatReportID, set as an iouReport field
 * @param {Boolean} [shouldRedirectIfEmpty=false] - Whether to redirect to Active Report Screen if IOUReport is empty
 * @returns {Promise}
 */
function fetchIOUReportByID(iouReportID, chatReportID, shouldRedirectIfEmpty = false) {
    return fetchIOUReport(iouReportID, chatReportID)
        .then((iouReportObject) => {
            if (!iouReportObject && shouldRedirectIfEmpty) {
                Growl.error(Localize.translateLocal('notFound.iouReportNotFound'));
                Navigation.navigate(ROUTES.REPORT);
                return;
            }
            if (!iouReportObject) {
                return;
            }
            setLocalIOUReportData(iouReportObject);
            return iouReportObject;
        });
}

/**
 * Get the private pusher channel name for a Report.
 *
 * @param {String} reportID
 * @returns {String}
 */
function getReportChannelName(reportID) {
    return `${CONST.PUSHER.PRIVATE_REPORT_CHANNEL_PREFIX}${reportID}${CONFIG.PUSHER.SUFFIX}`;
}

/**
 * Setup reportComment push notification callbacks.
 */
function subscribeToReportCommentPushNotifications() {
    PushNotification.onReceived(PushNotification.TYPE.REPORT_COMMENT, ({reportID, onyxData}) => {
        Log.info('[Report] Handled event sent by Airship', false, {reportID});
        Onyx.update(onyxData);
    });

    // Open correct report when push notification is clicked
    PushNotification.onSelected(PushNotification.TYPE.REPORT_COMMENT, ({reportID}) => {
        if (Navigation.canNavigate('navigate')) {
            // If a chat is visible other than the one we are trying to navigate to, then we need to navigate back
            if (Navigation.getActiveRoute().slice(1, 2) === ROUTES.REPORT && !Navigation.isActiveRoute(`r/${reportID}`)) {
                Navigation.goBack();
            }
            Navigation.navigate(ROUTES.getReportRoute(reportID));
        } else {
            // Navigation container is not yet ready, use deeplinking to open to correct report instead
            Navigation.setDidTapNotification();
            Linking.openURL(`${CONST.DEEPLINK_BASE_URL}${ROUTES.getReportRoute(reportID)}`);
        }
    });
}

/**
 * There are 2 possibilities that we can receive via pusher for a user's typing status:
 * 1. The "new" way from New Expensify is passed as {[login]: Boolean} (e.g. {yuwen@expensify.com: true}), where the value
 * is whether the user with that login is typing on the report or not.
 * 2. The "old" way from e.com which is passed as {userLogin: login} (e.g. {userLogin: bstites@expensify.com})
 *
 * This method makes sure that no matter which we get, we return the "new" format
 *
 * @param {Object} typingStatus
 * @returns {Object}
 */
function getNormalizedTypingStatus(typingStatus) {
    let normalizedTypingStatus = typingStatus;

    if (_.first(_.keys(typingStatus)) === 'userLogin') {
        normalizedTypingStatus = {[typingStatus.userLogin]: true};
    }

    return normalizedTypingStatus;
}

/**
 * Initialize our pusher subscriptions to listen for someone typing in a report.
 *
 * @param {String} reportID
 */
function subscribeToReportTypingEvents(reportID) {
    if (!reportID) {
        return;
    }

    // Make sure we have a clean Typing indicator before subscribing to typing events
    Onyx.set(`${ONYXKEYS.COLLECTION.REPORT_USER_IS_TYPING}${reportID}`, {});

    const pusherChannelName = getReportChannelName(reportID);
    Pusher.subscribe(pusherChannelName, 'client-userIsTyping', (typingStatus) => {
        const normalizedTypingStatus = getNormalizedTypingStatus(typingStatus);
        const login = _.first(_.keys(normalizedTypingStatus));

        if (!login) {
            return;
        }

        // Don't show the typing indicator if a user is typing on another platform
        if (login === currentUserEmail) {
            return;
        }

        // Use a combo of the reportID and the login as a key for holding our timers.
        const reportUserIdentifier = `${reportID}-${login}`;
        clearTimeout(typingWatchTimers[reportUserIdentifier]);
        Onyx.merge(`${ONYXKEYS.COLLECTION.REPORT_USER_IS_TYPING}${reportID}`, normalizedTypingStatus);

        // Wait for 1.5s of no additional typing events before setting the status back to false.
        typingWatchTimers[reportUserIdentifier] = setTimeout(() => {
            const typingStoppedStatus = {};
            typingStoppedStatus[login] = false;
            Onyx.merge(`${ONYXKEYS.COLLECTION.REPORT_USER_IS_TYPING}${reportID}`, typingStoppedStatus);
            delete typingWatchTimers[reportUserIdentifier];
        }, 1500);
    })
        .catch((error) => {
            Log.hmmm('[Report] Failed to initially subscribe to Pusher channel', false, {errorType: error.type, pusherChannelName});
        });
}

/**
 * Remove our pusher subscriptions to listen for someone typing in a report.
 *
 * @param {String} reportID
 */
function unsubscribeFromReportChannel(reportID) {
    if (!reportID) {
        return;
    }

    const pusherChannelName = getReportChannelName(reportID);
    Onyx.set(`${ONYXKEYS.COLLECTION.REPORT_USER_IS_TYPING}${reportID}`, {});
    Pusher.unsubscribe(pusherChannelName);
}

/**
 * Add up to two report actions to a report. This method can be called for the following situations:
 *
 * - Adding one comment
 * - Adding one attachment
 * - Add both a comment and attachment simultaneously
 *
 * @param {String} reportID
 * @param {String} [text]
 * @param {Object} [file]
 */
function addActions(reportID, text = '', file) {
    let reportCommentText = '';
    let reportCommentAction;
    let attachmentAction;
    let commandName = 'AddComment';

    const highestSequenceNumber = getMaxSequenceNumber(reportID);

    if (text) {
        const nextSequenceNumber = highestSequenceNumber + 1;
        const reportComment = ReportUtils.buildOptimisticReportAction(nextSequenceNumber, text);
        reportCommentAction = reportComment.reportAction;
        reportCommentText = reportComment.commentText;
    }

    if (file) {
        const nextSequenceNumber = (text && file) ? highestSequenceNumber + 2 : highestSequenceNumber + 1;

        // When we are adding an attachment we will call AddAttachment.
        // It supports sending an attachment with an optional comment and AddComment supports adding a single text comment only.
        commandName = 'AddAttachment';
        const attachment = ReportUtils.buildOptimisticReportAction(nextSequenceNumber, '', file);
        attachmentAction = attachment.reportAction;
    }

    // Always prefer the file as the last action over text
    const lastAction = attachmentAction || reportCommentAction;

    // Our report needs a new maxSequenceNumber that is n larger than the current depending on how many actions we are adding.
    const actionCount = text && file ? 2 : 1;
    const newSequenceNumber = highestSequenceNumber + actionCount;

    // Update the report in Onyx to have the new sequence number
    const optimisticReport = {
        maxSequenceNumber: newSequenceNumber,
        lastActionCreated: DateUtils.getDBTime(),
        lastMessageText: ReportUtils.formatReportLastMessageText(lastAction.message[0].text),
        lastActorEmail: currentUserEmail,
        lastReadSequenceNumber: newSequenceNumber,
        lastReadTimestamp: Date.now(),
    };

    // Optimistically add the new actions to the store before waiting to save them to the server. We use the clientID
    // so that we can later unset these messages via the server by sending {[clientID]: null}
    const optimisticReportActions = {};
    if (text) {
        optimisticReportActions[reportCommentAction.clientID] = reportCommentAction;
    }
    if (file) {
        optimisticReportActions[attachmentAction.clientID] = attachmentAction;
    }

    const parameters = {
        reportID,
        reportActionID: file ? attachmentAction.reportActionID : reportCommentAction.reportActionID,
        commentReportActionID: file && reportCommentAction ? reportCommentAction.reportActionID : null,
        reportComment: reportCommentText,
        clientID: lastAction.clientID,
        commentClientID: lodashGet(reportCommentAction, 'clientID', ''),
        file,
    };

    const optimisticData = [
        {
            onyxMethod: CONST.ONYX.METHOD.MERGE,
            key: `${ONYXKEYS.COLLECTION.REPORT}${reportID}`,
            value: optimisticReport,
        },
        {
            onyxMethod: CONST.ONYX.METHOD.MERGE,
            key: `${ONYXKEYS.COLLECTION.REPORT_ACTIONS}${reportID}`,
            value: optimisticReportActions,
        },
    ];

    // Update the timezone if it's been 5 minutes from the last time the user added a comment
    if (DateUtils.canUpdateTimezone()) {
        const timezone = DateUtils.getCurrentTimezone();
        parameters.timezone = JSON.stringify(timezone);
        optimisticData.push({
            onyxMethod: CONST.ONYX.METHOD.MERGE,
            key: ONYXKEYS.PERSONAL_DETAILS,
            value: {[currentUserEmail]: timezone},
        });
        DateUtils.setTimezoneUpdated();
    }

    API.write(commandName, parameters, {
        optimisticData,
    });
}

/**
 *
 * Add an attachment and optional comment.
 *
 * @param {String} reportID
 * @param {File} file
 * @param {String} [text]
 */
function addAttachment(reportID, file, text = '') {
    addActions(reportID, text, file);
}

/**
 * Add a single comment to a report
 *
 * @param {String} reportID
 * @param {String} text
 */
function addComment(reportID, text) {
    addActions(reportID, text);
}

/**
 * Gets the latest page of report actions and updates the last read message
 * If a chat with the passed reportID is not found, we will create a chat based on the passed participantList
 *
 * @param {String} reportID
 * @param {Array} participantList The list of users that are included in a new chat, not including the user creating it
 * @param {Object} newReportObject The optimistic report object created when making a new chat, saved as optimistic data
 */
function openReport(reportID, participantList = [], newReportObject = {}) {
    const onyxData = {
        optimisticData: [{
            onyxMethod: CONST.ONYX.METHOD.MERGE,
            key: `${ONYXKEYS.COLLECTION.REPORT}${reportID}`,
            value: {
                isLoadingReportActions: true,
                isLoadingMoreReportActions: false,
                lastReadTimestamp: Date.now(),
                lastReadSequenceNumber: getMaxSequenceNumber(reportID),
                reportName: lodashGet(allReports, [reportID, 'reportName'], CONST.REPORT.DEFAULT_REPORT_NAME),
            },
        }],
        successData: [{
            onyxMethod: CONST.ONYX.METHOD.MERGE,
            key: `${ONYXKEYS.COLLECTION.REPORT}${reportID}`,
            value: {
                isLoadingReportActions: false,
                pendingFields: {
                    createChat: null,
                },
                errorFields: {
                    createChat: null,
                },
                isOptimisticReport: false,
            },
        }],
    };

    // If we are creating a new report, we need to add the optimistic report data and a report action
    if (!_.isEmpty(newReportObject)) {
        onyxData.optimisticData[0].value = {
            ...onyxData.optimisticData[0].value,
            ...newReportObject,
            pendingFields: {
                createChat: CONST.RED_BRICK_ROAD_PENDING_ACTION.ADD,
            },
            isOptimisticReport: true,
        };

        // Change the method to set for new reports because it doesn't exist yet, is faster,
        // and we need the data to be available when we navigate to the chat page
        onyxData.optimisticData[0].onyxMethod = CONST.ONYX.METHOD.SET;

        // Also create a report action so that the page isn't endlessly loading
        onyxData.optimisticData[1] = {
            onyxMethod: CONST.ONYX.METHOD.SET,
            key: `${ONYXKEYS.COLLECTION.REPORT_ACTIONS}${reportID}`,
            value: ReportUtils.buildOptimisticCreatedReportAction(newReportObject.ownerEmail),
        };
    }
    API.write('OpenReport',
        {
            reportID,
            emailList: participantList ? participantList.join(',') : '',
        },
        onyxData);
}

/**
 * This will find an existing chat, or create a new one if none exists, for the given user or set of users. It will then navigate to this chat.
 *
 * @param {Array} userLogins list of user logins.
 */
function navigateToAndOpenReport(userLogins) {
    const formattedUserLogins = _.map(userLogins, login => OptionsListUtils.addSMSDomainIfPhoneNumber(login).toLowerCase());
    let newChat = {};
    const chat = ReportUtils.getChatByParticipants(formattedUserLogins);
    if (!chat) {
        newChat = ReportUtils.buildOptimisticChatReport(formattedUserLogins);
    }
    const reportID = chat ? chat.reportID : newChat.reportID;

    // We want to pass newChat here because if anything is passed in that param (even an existing chat), we will try to create a chat on the server
    openReport(reportID, newChat.participants, newChat);
    Navigation.navigate(ROUTES.getReportRoute(reportID));
}

/**
 * Get the latest report history without marking the report as read.
 *
 * @param {String} reportID
 */
function reconnect(reportID) {
    API.write('ReconnectToReport',
        {reportID},
        {
            optimisticData: [{
                onyxMethod: CONST.ONYX.METHOD.MERGE,
                key: `${ONYXKEYS.COLLECTION.REPORT}${reportID}`,
                value: {
                    isLoadingReportActions: true,
                    isLoadingMoreReportActions: false,
                },
            }],
            successData: [{
                onyxMethod: CONST.ONYX.METHOD.MERGE,
                key: `${ONYXKEYS.COLLECTION.REPORT}${reportID}`,
                value: {
                    isLoadingReportActions: false,
                },
            }],
            failureData: [{
                onyxMethod: CONST.ONYX.METHOD.MERGE,
                key: `${ONYXKEYS.COLLECTION.REPORT}${reportID}`,
                value: {
                    isLoadingReportActions: false,
                },
            }],
        });
}

/**
 * Gets the older actions that have not been read yet.
 * Normally happens when you scroll up on a chat, and the actions have not been read yet.
 *
 * @param {String} reportID
 * @param {Number} oldestActionSequenceNumber
 */
function readOldestAction(reportID, oldestActionSequenceNumber) {
    API.read('ReadOldestAction',
        {
            reportID,
            reportActionsOffset: oldestActionSequenceNumber,
        },
        {
            optimisticData: [{
                onyxMethod: CONST.ONYX.METHOD.MERGE,
                key: `${ONYXKEYS.COLLECTION.REPORT}${reportID}`,
                value: {
                    isLoadingMoreReportActions: true,
                },
            }],
            successData: [{
                onyxMethod: CONST.ONYX.METHOD.MERGE,
                key: `${ONYXKEYS.COLLECTION.REPORT}${reportID}`,
                value: {
                    isLoadingMoreReportActions: false,
                },
            }],
            failureData: [{
                onyxMethod: CONST.ONYX.METHOD.MERGE,
                key: `${ONYXKEYS.COLLECTION.REPORT}${reportID}`,
                value: {
                    isLoadingMoreReportActions: false,
                },
            }],
        });
}

/**
 * Gets the IOUReport and the associated report actions.
 *
 * @param {Number} chatReportID
 * @param {Number} iouReportID
 */
function openPaymentDetailsPage(chatReportID, iouReportID) {
    API.read('OpenPaymentDetailsPage', {
        reportID: chatReportID,
        iouReportID,
    });
}

/**
 * Marks the new report actions as read
 *
 * @param {String} reportID
 * @param {String} created
 */
function readNewestAction(reportID, created) {
    const sequenceNumber = getMaxSequenceNumber(reportID);
    API.write('ReadNewestAction',
        {
            reportID,
            created: DateUtils.getDBTime(created),
            sequenceNumber,
        },
        {
            optimisticData: [{
                onyxMethod: CONST.ONYX.METHOD.MERGE,
                key: `${ONYXKEYS.COLLECTION.REPORT}${reportID}`,
                value: {
                    lastReadSequenceNumber: sequenceNumber,
                    lastReadTimestamp: Date.now(),
                },
            }],
        });
}

/**
 * Sets the last read timestamp on a report
 *
 * @param {String} reportID
<<<<<<< HEAD
 * @param {Number} reportActionTimestamp
 */
function markCommentAsUnread(reportID, reportActionTimestamp) {
    const lastReadTimestamp = reportActionTimestamp - 1;
    const markAsUnread = true;
    API.write('Report_UpdateLastReadTimestamp',
        {
            reportID,
            lastReadTimestamp,
            markAsUnread,
=======
 * @param {String} created
 * @param {Number} sequenceNumber
 */
function markCommentAsUnread(reportID, created, sequenceNumber) {
    const newLastReadSequenceNumber = sequenceNumber - 1;
    API.write('MarkAsUnread',
        {
            reportID,

            // We subtract 1 millisecond so that the lastRead is updated to just before this reportAction's created date
            created: DateUtils.getDBTime(new Date(created) - 1),
            sequenceNumber,
>>>>>>> 1c2d01b5
        },
        {
            optimisticData: [{
                onyxMethod: CONST.ONYX.METHOD.MERGE,
                key: `${ONYXKEYS.COLLECTION.REPORT}${reportID}`,
                value: {
<<<<<<< HEAD
                    lastReadTimestamp,
=======
                    lastReadSequenceNumber: newLastReadSequenceNumber,
                    lastReadTimestamp: Date.now(),
>>>>>>> 1c2d01b5
                },
            }],
        });
}

/**
 * Toggles the pinned state of the report.
 *
 * @param {Object} report
 */
function togglePinnedState(report) {
    const pinnedValue = !report.isPinned;

    // Optimistically pin/unpin the report before we send out the command
    const optimisticData = [
        {
            onyxMethod: CONST.ONYX.METHOD.MERGE,
            key: `${ONYXKEYS.COLLECTION.REPORT}${report.reportID}`,
            value: {isPinned: pinnedValue},
        },
    ];

    API.write('TogglePinnedChat', {
        reportID: report.reportID,
        pinnedValue,
    }, {optimisticData});
}

/**
 * Saves the comment left by the user as they are typing. By saving this data the user can switch between chats, close
 * tab, refresh etc without worrying about loosing what they typed out.
 *
 * @param {String} reportID
 * @param {String} comment
 */
function saveReportComment(reportID, comment) {
    Onyx.merge(`${ONYXKEYS.COLLECTION.REPORT_DRAFT_COMMENT}${reportID}`, comment);
}

/**
 * Immediate indication whether the report has a draft comment.
 *
 * @param {String} reportID
 * @param {Boolean} hasDraft
 * @returns {Promise}
 */
function setReportWithDraft(reportID, hasDraft) {
    return Onyx.merge(`${ONYXKEYS.COLLECTION.REPORT}${reportID}`, {hasDraft});
}

/**
 * Broadcasts whether or not a user is typing on a report over the report's private pusher channel.
 *
 * @param {String} reportID
 */
function broadcastUserIsTyping(reportID) {
    const privateReportChannelName = getReportChannelName(reportID);
    const typingStatus = {};
    typingStatus[currentUserEmail] = true;
    Pusher.sendEvent(privateReportChannelName, 'client-userIsTyping', typingStatus);
}

/**
 * When a report changes in Onyx, this fetches the report from the API if the report doesn't have a name
 * and it keeps track of the max sequence number on the report actions.
 *
 * @param {Object} report
 */
function handleReportChanged(report) {
    if (!report || ReportUtils.isIOUReport(report)) {
        return;
    }

    if (report && report.reportID) {
        allReports[report.reportID] = report;

        if (ReportUtils.isConciergeChatReport(report)) {
            conciergeChatReportID = report.reportID;
        }
    }

    // A report can be missing a name if a comment is received via pusher event
    // and the report does not yet exist in Onyx (eg. a new DM created with the logged in person)
    if (report.reportID && report.reportName === undefined) {
        openReport(report.reportID);
    }
}

Onyx.connect({
    key: ONYXKEYS.COLLECTION.REPORT,
    callback: handleReportChanged,
});

/**
 * Deletes a comment from the report, basically sets it as empty string
 *
 * @param {String} reportID
 * @param {Object} reportAction
 */
function deleteReportComment(reportID, reportAction) {
    const sequenceNumber = reportAction.sequenceNumber;
    const deletedMessage = [{
        type: 'COMMENT',
        html: '',
        text: '',
        isEdited: true,
    }];
    const optimisticReportActions = {
        [sequenceNumber]: {
            pendingAction: CONST.RED_BRICK_ROAD_PENDING_ACTION.DELETE,
            previousMessage: reportAction.message,
            message: deletedMessage,
        },
    };

    // If we are deleting the last visible message, let's find the previous visible one and update the lastMessageText in the LHN.
    // Similarly, if we are deleting the last read comment we will want to update the lastReadSequenceNumber and maxSequenceNumber to use the previous visible message.
    const lastMessageText = ReportActionsUtils.getLastVisibleMessageText(reportID, optimisticReportActions);
    const lastReadSequenceNumber = ReportActionsUtils.getOptimisticLastReadSequenceNumberForDeletedAction(
        reportID,
        optimisticReportActions,
        reportAction.sequenceNumber,
        getLastReadSequenceNumber(reportID),
    );
    const optimisticReport = {
        lastMessageText,
        lastReadSequenceNumber,
        maxSequenceNumber: lastReadSequenceNumber,
    };

    // If the API call fails we must show the original message again, so we revert the message content back to how it was
    // and and remove the pendingAction so the strike-through clears
    const failureData = [
        {
            onyxMethod: CONST.ONYX.METHOD.MERGE,
            key: `${ONYXKEYS.COLLECTION.REPORT_ACTIONS}${reportID}`,
            value: {
                [sequenceNumber]: {
                    message: reportAction.message,
                    pendingAction: null,
                    previousMessage: null,
                },
            },
        },
    ];

    const successData = [
        {
            onyxMethod: CONST.ONYX.METHOD.MERGE,
            key: `${ONYXKEYS.COLLECTION.REPORT_ACTIONS}${reportID}`,
            value: {
                [sequenceNumber]: {
                    pendingAction: null,
                    previousMessage: null,
                },
            },
        },
    ];

    const optimisticData = [
        {
            onyxMethod: CONST.ONYX.METHOD.MERGE,
            key: `${ONYXKEYS.COLLECTION.REPORT_ACTIONS}${reportID}`,
            value: optimisticReportActions,
        },
        {
            onyxMethod: CONST.ONYX.METHOD.MERGE,
            key: `${ONYXKEYS.COLLECTION.REPORT}${reportID}`,
            value: optimisticReport,
        },
    ];

    const parameters = {
        reportID,
        sequenceNumber,
        reportActionID: reportAction.reportActionID,
    };
    API.write('DeleteComment', parameters, {optimisticData, successData, failureData});
}

/**
 * Saves a new message for a comment. Marks the comment as edited, which will be reflected in the UI.
 *
 * @param {String} reportID
 * @param {Object} originalReportAction
 * @param {String} textForNewComment
 */
function editReportComment(reportID, originalReportAction, textForNewComment) {
    const parser = new ExpensiMark();

    // Do not autolink if someone explicitly tries to remove a link from message.
    // https://github.com/Expensify/App/issues/9090
    const htmlForNewComment = parser.replace(textForNewComment, {filterRules: _.filter(_.pluck(parser.rules, 'name'), name => name !== 'autolink')});

    //  Delete the comment if it's empty
    if (_.isEmpty(htmlForNewComment)) {
        deleteReportComment(reportID, originalReportAction);
        return;
    }

    // Skip the Edit if message is not changed
    if (originalReportAction.message[0].html === htmlForNewComment.trim()) {
        return;
    }

    // Optimistically update the reportAction with the new message
    const sequenceNumber = originalReportAction.sequenceNumber;
    const optimisticReportActions = {
        [sequenceNumber]: {
            pendingAction: CONST.RED_BRICK_ROAD_PENDING_ACTION.UPDATE,
            message: [{
                isEdited: true,
                html: htmlForNewComment,
                text: textForNewComment,
                type: originalReportAction.message[0].type,
            }],
        },
    };

    const optimisticData = [
        {
            onyxMethod: CONST.ONYX.METHOD.MERGE,
            key: `${ONYXKEYS.COLLECTION.REPORT_ACTIONS}${reportID}`,
            value: optimisticReportActions,
        },
    ];

    const failureData = [
        {
            onyxMethod: CONST.ONYX.METHOD.MERGE,
            key: `${ONYXKEYS.COLLECTION.REPORT_ACTIONS}${reportID}`,
            value: {
                [sequenceNumber]: {
                    ...originalReportAction,
                    pendingAction: null,
                },
            },
        },
    ];

    const successData = [
        {
            onyxMethod: CONST.ONYX.METHOD.MERGE,
            key: `${ONYXKEYS.COLLECTION.REPORT_ACTIONS}${reportID}`,
            value: {
                [sequenceNumber]: {
                    pendingAction: null,
                },
            },
        },
    ];

    const parameters = {
        reportID,
        sequenceNumber,
        reportComment: htmlForNewComment,
        reportActionID: originalReportAction.reportActionID,
    };
    API.write('UpdateComment', parameters, {optimisticData, successData, failureData});
}

/**
 * Saves the draft for a comment report action. This will put the comment into "edit mode"
 *
 * @param {String} reportID
 * @param {Number} reportActionID
 * @param {String} draftMessage
 */
function saveReportActionDraft(reportID, reportActionID, draftMessage) {
    Onyx.set(`${ONYXKEYS.COLLECTION.REPORT_ACTIONS_DRAFTS}${reportID}_${reportActionID}`, draftMessage);
}

/**
 * Syncs up a chat report and an IOU report in Onyx after an IOU transaction has been made
 * by setting the iouReportID and hasOutstandingIOU for the chat report.
 * Even though both reports are updated in the back-end, the API doesn't handle syncing their reportIDs.
 * If we didn't sync these reportIDs, the paid IOU would still be shown to users as unpaid.
 * The iouReport being fetched here must be open, because only an open iouReport can be paid.
 *
 * @param {Object} chatReport
 * @param {Object} iouReport
 */
function syncChatAndIOUReports(chatReport, iouReport) {
    // Return early in case there's a back-end issue preventing the IOU command from returning the report objects.
    if (!chatReport || !iouReport) {
        return;
    }

    const simplifiedIouReport = {};
    const simplifiedReport = {};
    const chatReportKey = `${ONYXKEYS.COLLECTION.REPORT}${chatReport.reportID}`;
    const iouReportKey = `${ONYXKEYS.COLLECTION.REPORT}${iouReport.reportID}`;

    // We don't want to sync an iou report that's already been reimbursed with its chat report.
    if (!iouReport.stateNum === CONST.REPORT.STATE_NUM.SUBMITTED) {
        simplifiedReport[chatReportKey].iouReportID = iouReport.reportID;
    }
    simplifiedReport[chatReportKey] = getSimplifiedReportObject(chatReport);
    simplifiedReport[chatReportKey].hasOutstandingIOU = iouReport.stateNum
        === CONST.REPORT.STATE_NUM.PROCESSING && iouReport.total !== 0;
    simplifiedIouReport[iouReportKey] = getSimplifiedIOUReport(iouReport, chatReport.reportID);
    Onyx.mergeCollection(ONYXKEYS.COLLECTION.REPORT, simplifiedIouReport);
    Onyx.mergeCollection(ONYXKEYS.COLLECTION.REPORT, simplifiedReport);
}

/**
 * @param {String} reportID
 * @param {String} previousValue
 * @param {String} newValue
 */
function updateNotificationPreference(reportID, previousValue, newValue) {
    const optimisticData = [
        {
            onyxMethod: CONST.ONYX.METHOD.MERGE,
            key: `${ONYXKEYS.COLLECTION.REPORT}${reportID}`,
            value: {notificationPreference: newValue},
        },
    ];
    const failureData = [
        {
            onyxMethod: CONST.ONYX.METHOD.MERGE,
            key: `${ONYXKEYS.COLLECTION.REPORT}${reportID}`,
            value: {notificationPreference: previousValue},
        },
    ];
    API.write('UpdateReportNotificationPreference', {reportID, notificationPreference: newValue}, {optimisticData, failureData});
}

/**
 * Navigates to the 1:1 report with Concierge
 */
function navigateToConciergeChat() {
    // If we don't have a chat with Concierge then create it
    if (!conciergeChatReportID) {
        navigateToAndOpenReport([CONST.EMAIL.CONCIERGE]);
        return;
    }

    Navigation.navigate(ROUTES.getReportRoute(conciergeChatReportID));
}

/**
 * Add a policy report (workspace room) optimistically and navigate to it.
 *
 * @param {Object} policy
 * @param {String} reportName
 * @param {String} visibility
 */
function addPolicyReport(policy, reportName, visibility) {
    // The participants include the current user (admin) and the employees. Participants must not be empty.
    const participants = _.unique([currentUserEmail, ..._.pluck(policy.employeeList, 'email')]);
    const policyReport = ReportUtils.buildOptimisticChatReport(
        participants,
        reportName,
        CONST.REPORT.CHAT_TYPE.POLICY_ROOM,
        policy.id,
        CONST.REPORT.OWNER_EMAIL_FAKE,
        false,
        '',
        visibility,

        // The room might contain all policy members so notifying always should be opt-in only.
        CONST.REPORT.NOTIFICATION_PREFERENCE.DAILY,
    );

    // Onyx.set is used on the optimistic data so that it is present before navigating to the workspace room. With Onyx.merge the workspace room reportID is not present when
    // fetchReportIfNeeded is called on the ReportScreen, so openReport is called which is unnecessary since the optimistic data will be stored in Onyx.
    // Therefore, Onyx.set is used instead of Onyx.merge.
    const optimisticData = [
        {
            onyxMethod: CONST.ONYX.METHOD.SET,
            key: `${ONYXKEYS.COLLECTION.REPORT}${policyReport.reportID}`,
            value: {
                pendingFields: {
                    addWorkspaceRoom: CONST.RED_BRICK_ROAD_PENDING_ACTION.ADD,
                },
                ...policyReport,
            },
        },
        {
            onyxMethod: CONST.ONYX.METHOD.SET,
            key: `${ONYXKEYS.COLLECTION.REPORT_ACTIONS}${policyReport.reportID}`,
            value: ReportUtils.buildOptimisticCreatedReportAction(policyReport.ownerEmail),
        },
    ];
    const successData = [
        {
            onyxMethod: CONST.ONYX.METHOD.MERGE,
            key: `${ONYXKEYS.COLLECTION.REPORT}${policyReport.reportID}`,
            value: {
                pendingFields: {
                    addWorkspaceRoom: null,
                },
            },
        },
        {
            onyxMethod: CONST.ONYX.METHOD.MERGE,
            key: `${ONYXKEYS.COLLECTION.REPORT_ACTIONS}${policyReport.reportID}`,
            value: {
                0: {
                    pendingAction: null,
                },
            },
        },
    ];

    API.write(
        'AddWorkspaceRoom',
        {
            policyID: policyReport.policyID,
            reportName,
            visibility,
            reportID: policyReport.reportID,
        },
        {optimisticData, successData},
    );
    Navigation.navigate(ROUTES.getReportRoute(policyReport.reportID));
}

/**
 * @param {String} reportID The reportID of the policy report (workspace room)
 */
function navigateToConciergeChatAndDeleteReport(reportID) {
    navigateToConciergeChat();
    Onyx.set(`${ONYXKEYS.COLLECTION.REPORT}${reportID}`, null);
    Onyx.set(`${ONYXKEYS.COLLECTION.REPORT_ACTIONS}${reportID}`, null);
}

/**
 * @param {Object} policyRoomReport
 * @param {Number} policyRoomReport.reportID
 * @param {String} policyRoomReport.reportName
 * @param {String} policyRoomName The updated name for the policy room
 */
function updatePolicyRoomName(policyRoomReport, policyRoomName) {
    const reportID = policyRoomReport.reportID;
    const previousName = policyRoomReport.reportName;
    const optimisticData = [
        {
            onyxMethod: CONST.ONYX.METHOD.MERGE,
            key: `${ONYXKEYS.COLLECTION.REPORT}${reportID}`,
            value: {
                reportName: policyRoomName,
                pendingFields: {
                    reportName: CONST.RED_BRICK_ROAD_PENDING_ACTION.UPDATE,
                },
                errorFields: {
                    reportName: null,
                },
            },
        },
    ];
    const successData = [
        {

            onyxMethod: CONST.ONYX.METHOD.MERGE,
            key: `${ONYXKEYS.COLLECTION.REPORT}${reportID}`,
            value: {
                pendingFields: {
                    reportName: null,
                },
            },
        },
    ];
    const failureData = [
        {

            onyxMethod: CONST.ONYX.METHOD.MERGE,
            key: `${ONYXKEYS.COLLECTION.REPORT}${reportID}`,
            value: {
                reportName: previousName,
            },
        },
    ];
    API.write('UpdatePolicyRoomName', {reportID, policyRoomName}, {optimisticData, successData, failureData});
}

/**
 * @param {String} reportID The reportID of the policy room.
 */
function clearPolicyRoomNameErrors(reportID) {
    Onyx.merge(`${ONYXKEYS.COLLECTION.REPORT}${reportID}`, {
        errorFields: {
            reportName: null,
        },
        pendingFields: {
            reportName: null,
        },
    });
}

/**
 * @param {String} reportID
 * @param {Boolean} isComposerFullSize
 */
function setIsComposerFullSize(reportID, isComposerFullSize) {
    Onyx.merge(`${ONYXKEYS.COLLECTION.REPORT_IS_COMPOSER_FULL_SIZE}${reportID}`, isComposerFullSize);
}

const defaultNewActionSubscriber = {
    reportID: '',
    callback: () => {},
};

let newActionSubscriber = defaultNewActionSubscriber;

/**
 * Enables the Report actions file to let the ReportActionsView know that a new comment has arrived in realtime for the current report
 *
 * @param {String} reportID
 * @param {Function} callback
 * @returns {Function}
 */
function subscribeToNewActionEvent(reportID, callback) {
    newActionSubscriber = {callback, reportID};
    return () => {
        newActionSubscriber = defaultNewActionSubscriber;
    };
}

/**
 * @param {String} reportID
 * @param {Object} action
 */
function viewNewReportAction(reportID, action) {
    const isFromCurrentUser = action.actorAccountID === currentUserAccountID;
    const updatedReportObject = {};

    // When handling an action from the current user we can assume that their last read actionID has been updated in the server,
    // but not necessarily reflected locally so we will update the lastReadSequenceNumber to mark the report as read.
    updatedReportObject.maxSequenceNumber = action.sequenceNumber;
    if (isFromCurrentUser) {
        updatedReportObject.lastReadTimestamp = Date.now();
        updatedReportObject.lastReadSequenceNumber = action.sequenceNumber;
    }

    if (reportID === newActionSubscriber.reportID) {
        newActionSubscriber.callback(isFromCurrentUser, updatedReportObject.maxSequenceNumber);
    }

    Onyx.merge(`${ONYXKEYS.COLLECTION.REPORT}${reportID}`, updatedReportObject);

    const notificationPreference = lodashGet(allReports, [reportID, 'notificationPreference'], CONST.REPORT.NOTIFICATION_PREFERENCE.ALWAYS);
    if (!ActiveClientManager.isClientTheLeader()) {
        Log.info('[LOCAL_NOTIFICATION] Skipping notification because this client is not the leader');
        return;
    }

    // We don't want to send a local notification if the user preference is daily or mute
    if (notificationPreference === CONST.REPORT.NOTIFICATION_PREFERENCE.MUTE || notificationPreference === CONST.REPORT.NOTIFICATION_PREFERENCE.DAILY) {
        Log.info(`[LOCAL_NOTIFICATION] No notification because user preference is to be notified: ${notificationPreference}`);
        return;
    }

    // If this comment is from the current user we don't want to parrot whatever they wrote back to them.
    if (isFromCurrentUser) {
        Log.info('[LOCAL_NOTIFICATION] No notification because comment is from the currently logged in user');
        return;
    }

    // If we are currently viewing this report do not show a notification.
    if (reportID === Navigation.getReportIDFromRoute() && Visibility.isVisible()) {
        Log.info('[LOCAL_NOTIFICATION] No notification because it was a comment for the current report');
        return;
    }

    // If the comment came from Concierge let's not show a notification since we already show one for expensify.com
    if (lodashGet(action, 'actorEmail') === CONST.EMAIL.CONCIERGE) {
        return;
    }

    // Don't show a notification if no comment exists
    if (!_.some(action.message, f => f.type === 'COMMENT')) {
        Log.info('[LOCAL_NOTIFICATION] No notification because no comments exist for the current report');
        return;
    }

    Log.info('[LOCAL_NOTIFICATION] Creating notification');
    LocalNotification.showCommentNotification({
        reportAction: action,
        onClick: () => {
            // Navigate to this report onClick
            Navigation.navigate(ROUTES.getReportRoute(reportID));
        },
    });
}

/**
 * Clear the errors associated with the IOUs of a given report.
 *
 * @param {String} reportID
 */
function clearIOUError(reportID) {
    Onyx.merge(`${ONYXKEYS.COLLECTION.REPORT}${reportID}`, {errorFields: {iou: null}});
}

// We are using this map to ensure actions are only handled once
const handledReportActions = {};
Onyx.connect({
    key: ONYXKEYS.COLLECTION.REPORT_ACTIONS,
    initWithStoredValues: false,
    callback: (actions, key) => {
        // reportID can be derived from the Onyx key
        const reportID = key.split('_')[1];
        if (!reportID) {
            return;
        }

        _.each(actions, (action) => {
            if (lodashGet(handledReportActions, [reportID, action.sequenceNumber])) {
                return;
            }

            if (ReportActionsUtils.isDeletedAction(action)) {
                return;
            }

            if (!action.created) {
                return;
            }

            // If we are past the deadline to notify for this comment don't do it
            if (moment.utc(moment(action.created).unix() * 1000).isBefore(moment.utc().subtract(10, 'seconds'))) {
                handledReportActions[reportID] = handledReportActions[reportID] || {};
                handledReportActions[reportID][action.sequenceNumber] = true;
                return;
            }

            viewNewReportAction(reportID, action);
            handledReportActions[reportID] = handledReportActions[reportID] || {};
            handledReportActions[reportID][action.sequenceNumber] = true;
        });
    },
});

export {
    fetchIOUReportByID,
    addComment,
    addAttachment,
    reconnect,
    updateNotificationPreference,
    subscribeToReportTypingEvents,
    subscribeToReportCommentPushNotifications,
    unsubscribeFromReportChannel,
    saveReportComment,
    broadcastUserIsTyping,
    togglePinnedState,
    editReportComment,
    saveReportActionDraft,
    deleteReportComment,
    getSimplifiedIOUReport,
    syncChatAndIOUReports,
    navigateToConciergeChat,
    setReportWithDraft,
    addPolicyReport,
    navigateToConciergeChatAndDeleteReport,
    setIsComposerFullSize,
    markCommentAsUnread,
    readNewestAction,
    readOldestAction,
    openReport,
    navigateToAndOpenReport,
    openPaymentDetailsPage,
    updatePolicyRoomName,
    clearPolicyRoomNameErrors,
    clearIOUError,
    getMaxSequenceNumber,
    subscribeToNewActionEvent,
};<|MERGE_RESOLUTION|>--- conflicted
+++ resolved
@@ -693,18 +693,6 @@
  * Sets the last read timestamp on a report
  *
  * @param {String} reportID
-<<<<<<< HEAD
- * @param {Number} reportActionTimestamp
- */
-function markCommentAsUnread(reportID, reportActionTimestamp) {
-    const lastReadTimestamp = reportActionTimestamp - 1;
-    const markAsUnread = true;
-    API.write('Report_UpdateLastReadTimestamp',
-        {
-            reportID,
-            lastReadTimestamp,
-            markAsUnread,
-=======
  * @param {String} created
  * @param {Number} sequenceNumber
  */
@@ -717,19 +705,14 @@
             // We subtract 1 millisecond so that the lastRead is updated to just before this reportAction's created date
             created: DateUtils.getDBTime(new Date(created) - 1),
             sequenceNumber,
->>>>>>> 1c2d01b5
         },
         {
             optimisticData: [{
                 onyxMethod: CONST.ONYX.METHOD.MERGE,
                 key: `${ONYXKEYS.COLLECTION.REPORT}${reportID}`,
                 value: {
-<<<<<<< HEAD
-                    lastReadTimestamp,
-=======
                     lastReadSequenceNumber: newLastReadSequenceNumber,
                     lastReadTimestamp: Date.now(),
->>>>>>> 1c2d01b5
                 },
             }],
         });
