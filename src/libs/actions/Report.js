import {format as timezoneFormat, utcToZonedTime} from 'date-fns-tz';
import ExpensiMark from 'expensify-common/lib/ExpensiMark';
import Str from 'expensify-common/lib/str';
import lodashDebounce from 'lodash/debounce';
import lodashGet from 'lodash/get';
import {DeviceEventEmitter, InteractionManager} from 'react-native';
import Onyx from 'react-native-onyx';
import _ from 'underscore';
import * as ActiveClientManager from '@libs/ActiveClientManager';
import * as API from '@libs/API';
import * as CollectionUtils from '@libs/CollectionUtils';
import DateUtils from '@libs/DateUtils';
import * as EmojiUtils from '@libs/EmojiUtils';
import * as Environment from '@libs/Environment/Environment';
import * as ErrorUtils from '@libs/ErrorUtils';
import Log from '@libs/Log';
import Navigation from '@libs/Navigation/Navigation';
import LocalNotification from '@libs/Notification/LocalNotification';
import * as PersonalDetailsUtils from '@libs/PersonalDetailsUtils';
import * as Pusher from '@libs/Pusher/pusher';
import * as ReportActionsUtils from '@libs/ReportActionsUtils';
import * as ReportUtils from '@libs/ReportUtils';
import * as UserUtils from '@libs/UserUtils';
import Visibility from '@libs/Visibility';
import CONFIG from '@src/CONFIG';
import CONST from '@src/CONST';
import ONYXKEYS from '@src/ONYXKEYS';
import ROUTES from '@src/ROUTES';
import * as Session from './Session';
import * as Welcome from './Welcome';

let currentUserAccountID;
Onyx.connect({
    key: ONYXKEYS.SESSION,
    callback: (val) => {
        // When signed out, val is undefined
        if (!val) {
            return;
        }

        currentUserAccountID = val.accountID;
    },
});

let preferredSkinTone;
Onyx.connect({
    key: ONYXKEYS.PREFERRED_EMOJI_SKIN_TONE,
    callback: (val) => {
        preferredSkinTone = EmojiUtils.getPreferredSkinToneIndex(val);
    },
});

const allReportActions = {};
Onyx.connect({
    key: ONYXKEYS.COLLECTION.REPORT_ACTIONS,
    callback: (actions, key) => {
        if (!key || !actions) {
            return;
        }
        const reportID = CollectionUtils.extractCollectionItemID(key);
        allReportActions[reportID] = actions;
    },
});

const currentReportData = {};
Onyx.connect({
    key: ONYXKEYS.COLLECTION.REPORT,
    callback: (data, key) => {
        if (!key || !data) {
            return;
        }
        const reportID = CollectionUtils.extractCollectionItemID(key);
        currentReportData[reportID] = data;
    },
});

let isNetworkOffline = false;
Onyx.connect({
    key: ONYXKEYS.NETWORK,
    callback: (val) => (isNetworkOffline = lodashGet(val, 'isOffline', false)),
});

let allPersonalDetails;
Onyx.connect({
    key: ONYXKEYS.PERSONAL_DETAILS_LIST,
    callback: (val) => {
        allPersonalDetails = val || {};
    },
});

const draftNoteMap = {};
Onyx.connect({
    key: ONYXKEYS.COLLECTION.PRIVATE_NOTES_DRAFT,
    callback: (value, key) => {
        if (!key) {
            return;
        }

        const reportID = key.replace(ONYXKEYS.COLLECTION.PRIVATE_NOTES_DRAFT, '');
        draftNoteMap[reportID] = value;
    },
});

const allReports = {};
let conciergeChatReportID;
const typingWatchTimers = {};

/**
 * Get the private pusher channel name for a Report.
 *
 * @param {String} reportID
 * @returns {String}
 */
function getReportChannelName(reportID) {
    return `${CONST.PUSHER.PRIVATE_REPORT_CHANNEL_PREFIX}${reportID}${CONFIG.PUSHER.SUFFIX}`;
}

/**
 * There are 2 possibilities that we can receive via pusher for a user's typing/leaving status:
 * 1. The "new" way from New Expensify is passed as {[login]: Boolean} (e.g. {yuwen@expensify.com: true}), where the value
 * is whether the user with that login is typing/leaving on the report or not.
 * 2. The "old" way from e.com which is passed as {userLogin: login} (e.g. {userLogin: bstites@expensify.com})
 *
 * This method makes sure that no matter which we get, we return the "new" format
 *
 * @param {Object} status
 * @returns {Object}
 */
function getNormalizedStatus(status) {
    let normalizedStatus = status;

    if (_.first(_.keys(status)) === 'userLogin') {
        normalizedStatus = {[status.userLogin]: true};
    }

    return normalizedStatus;
}

/**
 * Initialize our pusher subscriptions to listen for someone typing in a report.
 *
 * @param {String} reportID
 */
function subscribeToReportTypingEvents(reportID) {
    if (!reportID) {
        return;
    }

    // Make sure we have a clean Typing indicator before subscribing to typing events
    Onyx.set(`${ONYXKEYS.COLLECTION.REPORT_USER_IS_TYPING}${reportID}`, {});

    const pusherChannelName = getReportChannelName(reportID);
    Pusher.subscribe(pusherChannelName, Pusher.TYPE.USER_IS_TYPING, (typingStatus) => {
        // If the pusher message comes from OldDot, we expect the typing status to be keyed by user
        // login OR by 'Concierge'. If the pusher message comes from NewDot, it is keyed by accountID
        // since personal details are keyed by accountID.
        const normalizedTypingStatus = getNormalizedStatus(typingStatus);
        const accountIDOrLogin = _.first(_.keys(normalizedTypingStatus));

        if (!accountIDOrLogin) {
            return;
        }

        // Don't show the typing indicator if the user is typing on another platform
        if (Number(accountIDOrLogin) === currentUserAccountID) {
            return;
        }

        // Use a combo of the reportID and the accountID or login as a key for holding our timers.
        const reportUserIdentifier = `${reportID}-${accountIDOrLogin}`;
        clearTimeout(typingWatchTimers[reportUserIdentifier]);
        Onyx.merge(`${ONYXKEYS.COLLECTION.REPORT_USER_IS_TYPING}${reportID}`, normalizedTypingStatus);

        // Wait for 1.5s of no additional typing events before setting the status back to false.
        typingWatchTimers[reportUserIdentifier] = setTimeout(() => {
            const typingStoppedStatus = {};
            typingStoppedStatus[accountIDOrLogin] = false;
            Onyx.merge(`${ONYXKEYS.COLLECTION.REPORT_USER_IS_TYPING}${reportID}`, typingStoppedStatus);
            delete typingWatchTimers[reportUserIdentifier];
        }, 1500);
    }).catch((error) => {
        Log.hmmm('[Report] Failed to initially subscribe to Pusher channel', false, {errorType: error.type, pusherChannelName});
    });
}

/**
 * Initialize our pusher subscriptions to listen for someone leaving a room.
 *
 * @param {String} reportID
 */
function subscribeToReportLeavingEvents(reportID) {
    if (!reportID) {
        return;
    }

    // Make sure we have a clean Leaving indicator before subscribing to leaving events
    Onyx.set(`${ONYXKEYS.COLLECTION.REPORT_USER_IS_LEAVING_ROOM}${reportID}`, false);

    const pusherChannelName = getReportChannelName(reportID);
    Pusher.subscribe(pusherChannelName, Pusher.TYPE.USER_IS_LEAVING_ROOM, (leavingStatus) => {
        // If the pusher message comes from OldDot, we expect the leaving status to be keyed by user
        // login OR by 'Concierge'. If the pusher message comes from NewDot, it is keyed by accountID
        // since personal details are keyed by accountID.
        const normalizedLeavingStatus = getNormalizedStatus(leavingStatus);
        const accountIDOrLogin = _.first(_.keys(normalizedLeavingStatus));

        if (!accountIDOrLogin) {
            return;
        }

        if (Number(accountIDOrLogin) !== currentUserAccountID) {
            return;
        }

        Onyx.merge(`${ONYXKEYS.COLLECTION.REPORT_USER_IS_LEAVING_ROOM}${reportID}`, true);
    }).catch((error) => {
        Log.hmmm('[Report] Failed to initially subscribe to Pusher channel', false, {errorType: error.type, pusherChannelName});
    });
}

/**
 * Remove our pusher subscriptions to listen for someone typing in a report.
 *
 * @param {String} reportID
 */
function unsubscribeFromReportChannel(reportID) {
    if (!reportID) {
        return;
    }

    const pusherChannelName = getReportChannelName(reportID);
    Onyx.set(`${ONYXKEYS.COLLECTION.REPORT_USER_IS_TYPING}${reportID}`, {});
    Pusher.unsubscribe(pusherChannelName, Pusher.TYPE.USER_IS_TYPING);
}

/**
 * Remove our pusher subscriptions to listen for someone leaving a report.
 *
 * @param {String} reportID
 */
function unsubscribeFromLeavingRoomReportChannel(reportID) {
    if (!reportID) {
        return;
    }

    const pusherChannelName = getReportChannelName(reportID);
    Onyx.set(`${ONYXKEYS.COLLECTION.REPORT_USER_IS_LEAVING_ROOM}${reportID}`, false);
    Pusher.unsubscribe(pusherChannelName, Pusher.TYPE.USER_IS_LEAVING_ROOM);
}

// New action subscriber array for report pages
let newActionSubscribers = [];

/**
 * Enables the Report actions file to let the ReportActionsView know that a new comment has arrived in realtime for the current report
 * Add subscriber for report id
 * @param {String} reportID
 * @param {Function} callback
 * @returns {Function} Remove subscriber for report id
 */
function subscribeToNewActionEvent(reportID, callback) {
    newActionSubscribers.push({callback, reportID});
    return () => {
        newActionSubscribers = _.filter(newActionSubscribers, (subscriber) => subscriber.reportID !== reportID);
    };
}

/**
 * Notify the ReportActionsView that a new comment has arrived
 *
 * @param {String} reportID
 * @param {Number} accountID
 * @param {String} reportActionID
 */
function notifyNewAction(reportID, accountID, reportActionID) {
    const actionSubscriber = _.find(newActionSubscribers, (subscriber) => subscriber.reportID === reportID);
    if (!actionSubscriber) {
        return;
    }
    const isFromCurrentUser = accountID === currentUserAccountID;
    actionSubscriber.callback(isFromCurrentUser, reportActionID);
}

/**
 * Add up to two report actions to a report. This method can be called for the following situations:
 *
 * - Adding one comment
 * - Adding one attachment
 * - Add both a comment and attachment simultaneously
 *
 * @param {String} reportID
 * @param {String} [text]
 * @param {Object} [file]
 */
function addActions(reportID, text = '', file) {
    let reportCommentText = '';
    let reportCommentAction;
    let attachmentAction;
    let commandName = 'AddComment';

    if (text) {
        const reportComment = ReportUtils.buildOptimisticAddCommentReportAction(text);
        reportCommentAction = reportComment.reportAction;
        reportCommentText = reportComment.commentText;
    }

    if (file) {
        // When we are adding an attachment we will call AddAttachment.
        // It supports sending an attachment with an optional comment and AddComment supports adding a single text comment only.
        commandName = 'AddAttachment';
        const attachment = ReportUtils.buildOptimisticAddCommentReportAction('', file);
        attachmentAction = attachment.reportAction;
    }

    // Always prefer the file as the last action over text
    const lastAction = attachmentAction || reportCommentAction;

    const currentTime = DateUtils.getDBTime();

    const lastCommentText = ReportUtils.formatReportLastMessageText(lastAction.message[0].text);

    const optimisticReport = {
        lastVisibleActionCreated: currentTime,
        lastMessageTranslationKey: lodashGet(lastAction, 'message[0].translationKey', ''),
        lastMessageText: lastCommentText,
        lastMessageHtml: lastCommentText,
        lastActorAccountID: currentUserAccountID,
        lastReadTime: currentTime,
    };

    if (ReportUtils.getReportNotificationPreference(ReportUtils.getReport(reportID)) === CONST.REPORT.NOTIFICATION_PREFERENCE.HIDDEN) {
        optimisticReport.notificationPreference = CONST.REPORT.NOTIFICATION_PREFERENCE.ALWAYS;
    }

    // Optimistically add the new actions to the store before waiting to save them to the server
    const optimisticReportActions = {};
    if (text) {
        optimisticReportActions[reportCommentAction.reportActionID] = reportCommentAction;
    }
    if (file) {
        optimisticReportActions[attachmentAction.reportActionID] = attachmentAction;
    }

    const parameters = {
        reportID,
        reportActionID: file ? attachmentAction.reportActionID : reportCommentAction.reportActionID,
        commentReportActionID: file && reportCommentAction ? reportCommentAction.reportActionID : null,
        reportComment: reportCommentText,
        file,
    };

    const optimisticData = [
        {
            onyxMethod: Onyx.METHOD.MERGE,
            key: `${ONYXKEYS.COLLECTION.REPORT}${reportID}`,
            value: optimisticReport,
        },
        {
            onyxMethod: Onyx.METHOD.MERGE,
            key: `${ONYXKEYS.COLLECTION.REPORT_ACTIONS}${reportID}`,
            value: optimisticReportActions,
        },
    ];

    const successData = [
        {
            onyxMethod: Onyx.METHOD.MERGE,
            key: `${ONYXKEYS.COLLECTION.REPORT_ACTIONS}${reportID}`,
            value: _.mapObject(optimisticReportActions, () => ({pendingAction: null})),
        },
    ];

    let failureReport = {
        lastMessageTranslationKey: '',
        lastMessageText: '',
        lastVisibleActionCreated: '',
    };
    const {lastMessageText = '', lastMessageTranslationKey = ''} = ReportActionsUtils.getLastVisibleMessage(reportID);
    if (lastMessageText || lastMessageTranslationKey) {
        const lastVisibleAction = ReportActionsUtils.getLastVisibleAction(reportID);
        const lastVisibleActionCreated = lodashGet(lastVisibleAction, 'created');
        const lastActorAccountID = lodashGet(lastVisibleAction, 'actorAccountID');
        failureReport = {
            lastMessageTranslationKey,
            lastMessageText,
            lastVisibleActionCreated,
            lastActorAccountID,
        };
    }
    const failureData = [
        {
            onyxMethod: Onyx.METHOD.MERGE,
            key: `${ONYXKEYS.COLLECTION.REPORT}${reportID}`,
            value: failureReport,
        },
        {
            onyxMethod: Onyx.METHOD.MERGE,
            key: `${ONYXKEYS.COLLECTION.REPORT_ACTIONS}${reportID}`,
            value: _.mapObject(optimisticReportActions, (action) => ({
                ...action,
                errors: ErrorUtils.getMicroSecondOnyxError('report.genericAddCommentFailureMessage'),
            })),
        },
    ];

    // Update optimistic data for parent report action if the report is a child report
    const optimisticParentReportData = ReportUtils.getOptimisticDataForParentReportAction(reportID, currentTime, CONST.RED_BRICK_ROAD_PENDING_ACTION.ADD);
    if (!_.isEmpty(optimisticParentReportData)) {
        optimisticData.push(optimisticParentReportData);
    }

    // Update the timezone if it's been 5 minutes from the last time the user added a comment
    if (DateUtils.canUpdateTimezone()) {
        const timezone = DateUtils.getCurrentTimezone();
        parameters.timezone = JSON.stringify(timezone);
        optimisticData.push({
            onyxMethod: Onyx.METHOD.MERGE,
            key: ONYXKEYS.PERSONAL_DETAILS_LIST,
            value: {[currentUserAccountID]: {timezone}},
        });
        DateUtils.setTimezoneUpdated();
    }

    API.write(commandName, parameters, {
        optimisticData,
        successData,
        failureData,
    });
    notifyNewAction(reportID, lastAction.actorAccountID, lastAction.reportActionID);
}

/**
 *
 * Add an attachment and optional comment.
 *
 * @param {String} reportID
 * @param {File} file
 * @param {String} [text]
 */
function addAttachment(reportID, file, text = '') {
    addActions(reportID, text, file);
}

/**
 * Add a single comment to a report
 *
 * @param {String} reportID
 * @param {String} text
 */
function addComment(reportID, text) {
    addActions(reportID, text);
}

function reportActionsExist(reportID) {
    return allReportActions[reportID] !== undefined;
}

/**
 * Gets the latest page of report actions and updates the last read message
 * If a chat with the passed reportID is not found, we will create a chat based on the passed participantList
 *
 * @param {String} reportID
 * @param {String} reportActionID
 * @param {Array} participantLoginList The list of users that are included in a new chat, not including the user creating it
 * @param {Object} newReportObject The optimistic report object created when making a new chat, saved as optimistic data
 * @param {String} parentReportActionID The parent report action that a thread was created from (only passed for new threads)
 * @param {Boolean} isFromDeepLink Whether or not this report is being opened from a deep link
 * @param {Array} participantAccountIDList The list of accountIDs that are included in a new chat, not including the user creating it
 */
<<<<<<< HEAD
function openReport({reportID, reportActionID = ''}, participantLoginList = [], newReportObject = {}, parentReportActionID = '0', isFromDeepLink = false, participantAccountIDList = []) {
=======
function openReport(reportID, participantLoginList = [], newReportObject = {}, parentReportActionID = '0', isFromDeepLink = false, participantAccountIDList = []) {
    if (!reportID) {
        return;
    }

    const commandName = 'OpenReport';

>>>>>>> b30b5557
    const optimisticReportData = [
        {
            onyxMethod: Onyx.METHOD.MERGE,
            key: `${ONYXKEYS.COLLECTION.REPORT}${reportID}`,
            value: reportActionsExist(reportID)
                ? {}
                : {
                      reportName: lodashGet(allReports, [reportID, 'reportName'], CONST.REPORT.DEFAULT_REPORT_NAME),
                  },
        },
        {
            onyxMethod: Onyx.METHOD.MERGE,
            key: `${ONYXKEYS.COLLECTION.REPORT_METADATA}${reportID}`,
            value: {
                isLoadingInitialReportActions: true,
                isLoadingOlderReportActions: false,
                isLoadingNewerReportActions: false,
            },
        },
    ];

    const reportSuccessData = [
        {
            onyxMethod: Onyx.METHOD.MERGE,
            key: `${ONYXKEYS.COLLECTION.REPORT}${reportID}`,
            value: {
                pendingFields: {
                    createChat: null,
                },
                errorFields: {
                    createChat: null,
                },
                isOptimisticReport: false,
            },
        },
        {
            onyxMethod: Onyx.METHOD.MERGE,
            key: `${ONYXKEYS.COLLECTION.REPORT_METADATA}${reportID}`,
            value: {
                isLoadingInitialReportActions: false,
            },
        },
    ];

    const reportFailureData = [
        {
            onyxMethod: Onyx.METHOD.MERGE,
            key: `${ONYXKEYS.COLLECTION.REPORT_METADATA}${reportID}`,
            value: {
                isLoadingInitialReportActions: false,
            },
        },
    ];

    const onyxData = {
        optimisticData: optimisticReportData,
        successData: reportSuccessData,
        failureData: reportFailureData,
    };

    const params = {
        reportID,
        reportActionID,
        emailList: participantLoginList ? participantLoginList.join(',') : '',
        accountIDList: participantAccountIDList ? participantAccountIDList.join(',') : '',
        parentReportActionID,
        idempotencyKey: `${commandName}_${reportID}`,
    };

    if (isFromDeepLink) {
        params.shouldRetry = false;
    }

    // If we open an exist report, but it is not present in Onyx yet, we should change the method to set for this report
    // and we need data to be available when we navigate to the chat page
    if (_.isEmpty(ReportUtils.getReport(reportID))) {
        onyxData.optimisticData[0].onyxMethod = Onyx.METHOD.SET;
    }

    // If we are creating a new report, we need to add the optimistic report data and a report action
    if (!_.isEmpty(newReportObject)) {
        // Change the method to set for new reports because it doesn't exist yet, is faster,
        // and we need the data to be available when we navigate to the chat page
        onyxData.optimisticData[0].onyxMethod = Onyx.METHOD.SET;
        onyxData.optimisticData[0].value = {
            reportName: CONST.REPORT.DEFAULT_REPORT_NAME,
            ...onyxData.optimisticData[0].value,
            ...newReportObject,
            pendingFields: {
                createChat: CONST.RED_BRICK_ROAD_PENDING_ACTION.ADD,
            },
            isOptimisticReport: true,
        };

        let emailCreatingAction = CONST.REPORT.OWNER_EMAIL_FAKE;
        if (newReportObject.ownerAccountID && newReportObject.ownerAccountID !== CONST.REPORT.OWNER_ACCOUNT_ID_FAKE) {
            emailCreatingAction = lodashGet(allPersonalDetails, [newReportObject.ownerAccountID, 'login'], '');
        }
        const optimisticCreatedAction = ReportUtils.buildOptimisticCreatedReportAction(emailCreatingAction);
        onyxData.optimisticData.push({
            onyxMethod: Onyx.METHOD.SET,
            key: `${ONYXKEYS.COLLECTION.REPORT_ACTIONS}${reportID}`,
            value: {[optimisticCreatedAction.reportActionID]: optimisticCreatedAction},
        });
        onyxData.successData.push({
            onyxMethod: Onyx.METHOD.MERGE,
            key: `${ONYXKEYS.COLLECTION.REPORT_ACTIONS}${reportID}`,
            value: {[optimisticCreatedAction.reportActionID]: {pendingAction: null}},
        });

        // Add optimistic personal details for new participants
        const optimisticPersonalDetails = {};
        const settledPersonalDetails = {};
        _.map(participantLoginList, (login, index) => {
            const accountID = newReportObject.participantAccountIDs[index];
            optimisticPersonalDetails[accountID] = allPersonalDetails[accountID] || {
                login,
                accountID,
                avatar: UserUtils.getDefaultAvatarURL(accountID),
                displayName: login,
                isOptimisticPersonalDetail: true,
            };

            settledPersonalDetails[accountID] = allPersonalDetails[accountID] || null;
        });
        onyxData.optimisticData.push({
            onyxMethod: Onyx.METHOD.MERGE,
            key: ONYXKEYS.PERSONAL_DETAILS_LIST,
            value: optimisticPersonalDetails,
        });

        onyxData.successData.push({
            onyxMethod: Onyx.METHOD.MERGE,
            key: ONYXKEYS.PERSONAL_DETAILS_LIST,
            value: settledPersonalDetails,
        });
        onyxData.failureData.push({
            onyxMethod: Onyx.METHOD.MERGE,
            key: ONYXKEYS.PERSONAL_DETAILS_LIST,
            value: settledPersonalDetails,
        });

        // Add the createdReportActionID parameter to the API call
        params.createdReportActionID = optimisticCreatedAction.reportActionID;
        params.idempotencyKey = `${params.idempotencyKey}_NewReport_${optimisticCreatedAction.reportActionID}`;

        // If we are creating a thread, ensure the report action has childReportID property added
        if (newReportObject.parentReportID && parentReportActionID) {
            onyxData.optimisticData.push({
                onyxMethod: Onyx.METHOD.MERGE,
                key: `${ONYXKEYS.COLLECTION.REPORT_ACTIONS}${newReportObject.parentReportID}`,
                value: {[parentReportActionID]: {childReportID: reportID, childType: CONST.REPORT.TYPE.CHAT}},
            });
            onyxData.failureData.push({
                onyxMethod: Onyx.METHOD.MERGE,
                key: `${ONYXKEYS.COLLECTION.REPORT_ACTIONS}${newReportObject.parentReportID}`,
                value: {[parentReportActionID]: {childReportID: '0', childType: ''}},
            });
        }
    }

    params.clientLastReadTime = lodashGet(currentReportData, [reportID, 'lastReadTime'], '');

    if (isFromDeepLink) {
        // eslint-disable-next-line rulesdir/no-api-side-effects-method
        API.makeRequestWithSideEffects(commandName, params, onyxData).finally(() => {
            Onyx.set(ONYXKEYS.IS_CHECKING_PUBLIC_ROOM, false);
        });
    } else {
        // eslint-disable-next-line rulesdir/no-multiple-api-calls
        API.write(commandName, params, onyxData);
    }
}

/**
 * This will find an existing chat, or create a new one if none exists, for the given user or set of users. It will then navigate to this chat.
 *
 * @param {Array} userLogins list of user logins to start a chat report with.
 * @param {Boolean} shouldDismissModal a flag to determine if we should dismiss modal before navigate to report or navigate to report directly.
 */
function navigateToAndOpenReport(userLogins, shouldDismissModal = true) {
    let newChat = {};

    const participantAccountIDs = PersonalDetailsUtils.getAccountIDsByLogins(userLogins);
    const chat = ReportUtils.getChatByParticipants(participantAccountIDs);

    if (!chat) {
        newChat = ReportUtils.buildOptimisticChatReport(participantAccountIDs);
    }
    const reportID = chat ? chat.reportID : newChat.reportID;

    // We want to pass newChat here because if anything is passed in that param (even an existing chat), we will try to create a chat on the server
    openReport(reportID, userLogins, newChat);
    if (shouldDismissModal) {
        Navigation.dismissModal(reportID);
    } else {
        Navigation.navigate(ROUTES.REPORT_WITH_ID.getRoute(reportID));
    }
}

/**
 * This will find an existing chat, or create a new one if none exists, for the given accountID or set of accountIDs. It will then navigate to this chat.
 *
 * @param {Array} participantAccountIDs of user logins to start a chat report with.
 */
function navigateToAndOpenReportWithAccountIDs(participantAccountIDs) {
    let newChat = {};
    const chat = ReportUtils.getChatByParticipants(participantAccountIDs);
    if (!chat) {
        newChat = ReportUtils.buildOptimisticChatReport(participantAccountIDs);
    }
    const reportID = chat ? chat.reportID : newChat.reportID;

    // We want to pass newChat here because if anything is passed in that param (even an existing chat), we will try to create a chat on the server
    openReport(reportID, [], newChat, '0', false, participantAccountIDs);
    Navigation.dismissModal(reportID);
}

/**
 * This will navigate to an existing thread, or create a new one if necessary
 *
 * @param {String} childReportID The reportID we are trying to open
 * @param {Object} parentReportAction the parent comment of a thread
 * @param {String} parentReportID The reportID of the parent
 *
 */
function navigateToAndOpenChildReport(childReportID = '0', parentReportAction = {}, parentReportID = '0') {
    if (childReportID !== '0') {
        openReport(childReportID);
        Navigation.navigate(ROUTES.REPORT_WITH_ID.getRoute(childReportID));
    } else {
        const participantAccountIDs = _.uniq([currentUserAccountID, Number(parentReportAction.actorAccountID)]);
        const parentReport = allReports[parentReportID];
        const newChat = ReportUtils.buildOptimisticChatReport(
            participantAccountIDs,
            lodashGet(parentReportAction, ['message', 0, 'text']),
            lodashGet(parentReport, 'chatType', ''),
            lodashGet(parentReport, 'policyID', CONST.POLICY.OWNER_EMAIL_FAKE),
            CONST.POLICY.OWNER_ACCOUNT_ID_FAKE,
            false,
            '',
            undefined,
            undefined,
            CONST.REPORT.NOTIFICATION_PREFERENCE.HIDDEN,
            parentReportAction.reportActionID,
            parentReportID,
        );

        const participantLogins = PersonalDetailsUtils.getLoginsByAccountIDs(newChat.participantAccountIDs);
        openReport(newChat.reportID, participantLogins, newChat, parentReportAction.reportActionID);
        Navigation.navigate(ROUTES.REPORT_WITH_ID.getRoute(newChat.reportID));
    }
}

/**
 * Get the latest report history without marking the report as read.
 *
 * @param {String} reportID
 */
function reconnect(reportID) {
    API.write(
        'ReconnectToReport',
        {
            reportID,
        },
        {
            optimisticData: [
                {
                    onyxMethod: Onyx.METHOD.MERGE,
                    key: `${ONYXKEYS.COLLECTION.REPORT}${reportID}`,
                    value: {
                        reportName: lodashGet(allReports, [reportID, 'reportName'], CONST.REPORT.DEFAULT_REPORT_NAME),
                    },
                },
                {
                    onyxMethod: Onyx.METHOD.MERGE,
                    key: `${ONYXKEYS.COLLECTION.REPORT_METADATA}${reportID}`,
                    value: {
                        isLoadingInitialReportActions: true,
                        isLoadingNewerReportActions: false,
                        isLoadingOlderReportActions: false,
                    },
                },
            ],
            successData: [
                {
                    onyxMethod: Onyx.METHOD.MERGE,
                    key: `${ONYXKEYS.COLLECTION.REPORT_METADATA}${reportID}`,
                    value: {
                        isLoadingInitialReportActions: false,
                    },
                },
            ],
            failureData: [
                {
                    onyxMethod: Onyx.METHOD.MERGE,
                    key: `${ONYXKEYS.COLLECTION.REPORT_METADATA}${reportID}`,
                    value: {
                        isLoadingInitialReportActions: false,
                    },
                },
            ],
        },
    );
}

/**
 * Gets the older actions that have not been read yet.
 * Normally happens when you scroll up on a chat, and the actions have not been read yet.
 *
 * @param {String} reportID
 * @param {String} reportActionID
 */
function getOlderActions(reportID, reportActionID) {
    API.read(
        'GetOlderActions',
        {
            reportID,
            reportActionID,
        },
        {
            optimisticData: [
                {
                    onyxMethod: Onyx.METHOD.MERGE,
                    key: `${ONYXKEYS.COLLECTION.REPORT_METADATA}${reportID}`,
                    value: {
                        isLoadingOlderReportActions: true,
                    },
                },
            ],
            successData: [
                {
                    onyxMethod: Onyx.METHOD.MERGE,
                    key: `${ONYXKEYS.COLLECTION.REPORT_METADATA}${reportID}`,
                    value: {
                        isLoadingOlderReportActions: false,
                    },
                },
            ],
            failureData: [
                {
                    onyxMethod: Onyx.METHOD.MERGE,
                    key: `${ONYXKEYS.COLLECTION.REPORT_METADATA}${reportID}`,
                    value: {
                        isLoadingOlderReportActions: false,
                    },
                },
            ],
        },
    );
}

/**
 * Gets the newer actions that have not been read yet.
 * Normally happens when you are not located at the bottom of the list and scroll down on a chat.
 *
 * @param {String} reportID
 * @param {String} reportActionID
 */
function getNewerActions(reportID, reportActionID) {
    API.read(
        'GetNewerActions',
        {
            reportID,
            reportActionID,
        },
        {
            optimisticData: [
                {
                    onyxMethod: Onyx.METHOD.MERGE,
                    key: `${ONYXKEYS.COLLECTION.REPORT_METADATA}${reportID}`,
                    value: {
                        isLoadingNewerReportActions: true,
                    },
                },
            ],
            successData: [
                {
                    onyxMethod: Onyx.METHOD.MERGE,
                    key: `${ONYXKEYS.COLLECTION.REPORT_METADATA}${reportID}`,
                    value: {
                        isLoadingNewerReportActions: false,
                    },
                },
            ],
            failureData: [
                {
                    onyxMethod: Onyx.METHOD.MERGE,
                    key: `${ONYXKEYS.COLLECTION.REPORT_METADATA}${reportID}`,
                    value: {
                        isLoadingNewerReportActions: false,
                    },
                },
            ],
        },
    );
}

/**
 * Gets metadata info about links in the provided report action
 *
 * @param {String} reportID
 * @param {String} reportActionID
 */
function expandURLPreview(reportID, reportActionID) {
    API.read('ExpandURLPreview', {
        reportID,
        reportActionID,
    });
}

/**
 * Marks the new report actions as read
 *
 * @param {String} reportID
 */
function readNewestAction(reportID) {
    const lastReadTime = DateUtils.getDBTime();
    API.write(
        'ReadNewestAction',
        {
            reportID,
            lastReadTime,
        },
        {
            optimisticData: [
                {
                    onyxMethod: Onyx.METHOD.MERGE,
                    key: `${ONYXKEYS.COLLECTION.REPORT}${reportID}`,
                    value: {
                        lastReadTime,
                    },
                },
            ],
        },
    );
}

/**
 * Sets the last read time on a report
 *
 * @param {String} reportID
 * @param {String} reportActionCreated
 */
function markCommentAsUnread(reportID, reportActionCreated) {
    // If no action created date is provided, use the last action's
    const actionCreationTime = reportActionCreated || lodashGet(allReports, [reportID, 'lastVisibleActionCreated'], DateUtils.getDBTime(new Date(0)));

    // We subtract 1 millisecond so that the lastReadTime is updated to just before a given reportAction's created date
    // For example, if we want to mark a report action with ID 100 and created date '2014-04-01 16:07:02.999' unread, we set the lastReadTime to '2014-04-01 16:07:02.998'
    // Since the report action with ID 100 will be the first with a timestamp above '2014-04-01 16:07:02.998', it's the first one that will be shown as unread
    const lastReadTime = DateUtils.subtractMillisecondsFromDateTime(actionCreationTime, 1);
    API.write(
        'MarkAsUnread',
        {
            reportID,
            lastReadTime,
        },
        {
            optimisticData: [
                {
                    onyxMethod: Onyx.METHOD.MERGE,
                    key: `${ONYXKEYS.COLLECTION.REPORT}${reportID}`,
                    value: {
                        lastReadTime,
                    },
                },
            ],
        },
    );
    DeviceEventEmitter.emit(`unreadAction_${reportID}`, lastReadTime);
}

/**
 * Toggles the pinned state of the report.
 *
 * @param {Object} reportID
 * @param {Boolean} isPinnedChat
 */
function togglePinnedState(reportID, isPinnedChat) {
    const pinnedValue = !isPinnedChat;

    // Optimistically pin/unpin the report before we send out the command
    const optimisticData = [
        {
            onyxMethod: Onyx.METHOD.MERGE,
            key: `${ONYXKEYS.COLLECTION.REPORT}${reportID}`,
            value: {isPinned: pinnedValue},
        },
    ];

    API.write(
        'TogglePinnedChat',
        {
            reportID,
            pinnedValue,
        },
        {optimisticData},
    );
}

/**
 * Saves the comment left by the user as they are typing. By saving this data the user can switch between chats, close
 * tab, refresh etc without worrying about loosing what they typed out.
 *
 * @param {String} reportID
 * @param {String} comment
 */
function saveReportComment(reportID, comment) {
    Onyx.merge(`${ONYXKEYS.COLLECTION.REPORT_DRAFT_COMMENT}${reportID}`, comment);
}

/**
 * Saves the number of lines for the comment
 * @param {String} reportID
 * @param {Number} numberOfLines
 */
function saveReportCommentNumberOfLines(reportID, numberOfLines) {
    Onyx.merge(`${ONYXKEYS.COLLECTION.REPORT_DRAFT_COMMENT_NUMBER_OF_LINES}${reportID}`, numberOfLines);
}

/**
 * Immediate indication whether the report has a draft comment.
 *
 * @param {String} reportID
 * @param {Boolean} hasDraft
 * @returns {Promise}
 */
function setReportWithDraft(reportID, hasDraft) {
    return Onyx.merge(`${ONYXKEYS.COLLECTION.REPORT}${reportID}`, {hasDraft});
}

/**
 * Broadcasts whether or not a user is typing on a report over the report's private pusher channel.
 *
 * @param {String} reportID
 */
function broadcastUserIsTyping(reportID) {
    const privateReportChannelName = getReportChannelName(reportID);
    const typingStatus = {};
    typingStatus[currentUserAccountID] = true;
    Pusher.sendEvent(privateReportChannelName, Pusher.TYPE.USER_IS_TYPING, typingStatus);
}
/**
 * Broadcasts to the report's private pusher channel whether a user is leaving a report
 *
 * @param {String} reportID
 */
function broadcastUserIsLeavingRoom(reportID) {
    const privateReportChannelName = getReportChannelName(reportID);
    const leavingStatus = {};
    leavingStatus[currentUserAccountID] = true;
    Pusher.sendEvent(privateReportChannelName, Pusher.TYPE.USER_IS_LEAVING_ROOM, leavingStatus);
}

/**
 * When a report changes in Onyx, this fetches the report from the API if the report doesn't have a name
 *
 * @param {Object} report
 */
function handleReportChanged(report) {
    if (!report) {
        return;
    }

    // It is possible that we optimistically created a DM/group-DM for a set of users for which a report already exists.
    // In this case, the API will let us know by returning a preexistingReportID.
    // We should clear out the optimistically created report and re-route the user to the preexisting report.
    if (report && report.reportID && report.preexistingReportID) {
        Onyx.set(`${ONYXKEYS.COLLECTION.REPORT}${report.reportID}`, null);

        // Only re-route them if they are still looking at the optimistically created report
        if (Navigation.getActiveRoute().includes(`/r/${report.reportID}`)) {
            // Pass 'FORCED_UP' type to replace new report on second login with proper one in the Navigation
            Navigation.navigate(ROUTES.REPORT_WITH_ID.getRoute(report.preexistingReportID), CONST.NAVIGATION.TYPE.FORCED_UP);
        }
        return;
    }

    if (report && report.reportID) {
        allReports[report.reportID] = report;

        if (ReportUtils.isConciergeChatReport(report)) {
            conciergeChatReportID = report.reportID;
        }
    }

    // A report can be missing a name if a comment is received via pusher event and the report does not yet exist in Onyx (eg. a new DM created with the logged in person)
    // In this case, we call reconnect so that we can fetch the report data without marking it as read
    if (report.reportID && report.reportName === undefined) {
        reconnect(report.reportID);
    }
}

Onyx.connect({
    key: ONYXKEYS.COLLECTION.REPORT,
    callback: handleReportChanged,
});

/**
 * Deletes a comment from the report, basically sets it as empty string
 *
 * @param {String} reportID
 * @param {Object} reportAction
 */
function deleteReportComment(reportID, reportAction) {
    const originalReportID = ReportUtils.getOriginalReportID(reportID, reportAction);
    const reportActionID = reportAction.reportActionID;
    const deletedMessage = [
        {
            translationKey: '',
            type: 'COMMENT',
            html: '',
            text: '',
            isEdited: true,
            isDeletedParentAction: ReportActionsUtils.isThreadParentMessage(reportAction, reportID),
        },
    ];
    const optimisticReportActions = {
        [reportActionID]: {
            pendingAction: CONST.RED_BRICK_ROAD_PENDING_ACTION.DELETE,
            previousMessage: reportAction.message,
            message: deletedMessage,
            errors: null,
            linkMetadata: [],
        },
    };

    // If we are deleting the last visible message, let's find the previous visible one (or set an empty one if there are none) and update the lastMessageText in the LHN.
    // Similarly, if we are deleting the last read comment we will want to update the lastVisibleActionCreated to use the previous visible message.
    let optimisticReport = {
        lastMessageTranslationKey: '',
        lastMessageText: '',
        lastVisibleActionCreated: '',
    };
    const {lastMessageText = '', lastMessageTranslationKey = ''} = ReportUtils.getLastVisibleMessage(originalReportID, optimisticReportActions);
    if (lastMessageText || lastMessageTranslationKey) {
        const lastVisibleAction = ReportActionsUtils.getLastVisibleAction(originalReportID, optimisticReportActions);
        const lastVisibleActionCreated = lodashGet(lastVisibleAction, 'created');
        const lastActorAccountID = lodashGet(lastVisibleAction, 'actorAccountID');
        optimisticReport = {
            lastMessageTranslationKey,
            lastMessageText,
            lastVisibleActionCreated,
            lastActorAccountID,
        };
    }

    // If the API call fails we must show the original message again, so we revert the message content back to how it was
    // and and remove the pendingAction so the strike-through clears
    const failureData = [
        {
            onyxMethod: Onyx.METHOD.MERGE,
            key: `${ONYXKEYS.COLLECTION.REPORT_ACTIONS}${originalReportID}`,
            value: {
                [reportActionID]: {
                    message: reportAction.message,
                    pendingAction: null,
                    previousMessage: null,
                },
            },
        },
    ];

    const successData = [
        {
            onyxMethod: Onyx.METHOD.MERGE,
            key: `${ONYXKEYS.COLLECTION.REPORT_ACTIONS}${originalReportID}`,
            value: {
                [reportActionID]: {
                    pendingAction: null,
                    previousMessage: null,
                },
            },
        },
    ];

    const optimisticData = [
        {
            onyxMethod: Onyx.METHOD.MERGE,
            key: `${ONYXKEYS.COLLECTION.REPORT_ACTIONS}${originalReportID}`,
            value: optimisticReportActions,
        },
        {
            onyxMethod: Onyx.METHOD.MERGE,
            key: `${ONYXKEYS.COLLECTION.REPORT}${originalReportID}`,
            value: optimisticReport,
        },
    ];

    // Update optimistic data for parent report action if the report is a child report and the reportAction has no visible child
    const childVisibleActionCount = reportAction.childVisibleActionCount || 0;
    if (childVisibleActionCount === 0) {
        const optimisticParentReportData = ReportUtils.getOptimisticDataForParentReportAction(
            originalReportID,
            optimisticReport.lastVisibleActionCreated,
            CONST.RED_BRICK_ROAD_PENDING_ACTION.DELETE,
        );
        if (!_.isEmpty(optimisticParentReportData)) {
            optimisticData.push(optimisticParentReportData);
        }
    }

    // Check to see if the report action we are deleting is the first comment on a thread report. In this case, we need to trigger
    // an update to let the LHN know that the parentReportAction is now deleted.
    if (ReportUtils.isThreadFirstChat(reportAction, reportID)) {
        optimisticData.push({
            onyxMethod: Onyx.METHOD.MERGE,
            key: `${ONYXKEYS.COLLECTION.REPORT}${reportID}`,
            value: {updateReportInLHN: true},
        });
    }

    const parameters = {
        reportID: originalReportID,
        reportActionID,
    };
    API.write('DeleteComment', parameters, {optimisticData, successData, failureData});
}

/**
 * Removes the links in html of a comment.
 * example:
 *      html="test <a href="https://www.google.com" target="_blank" rel="noreferrer noopener">https://www.google.com</a> test"
 *      links=["https://www.google.com"]
 * returns: "test https://www.google.com test"
 *
 * @param {String} html
 * @param {Array} links
 * @returns {String}
 */
const removeLinksFromHtml = (html, links) => {
    let htmlCopy = html.slice();
    _.forEach(links, (link) => {
        // We want to match the anchor tag of the link and replace the whole anchor tag with the text of the anchor tag
        const regex = new RegExp(`<(a)[^><]*href\\s*=\\s*(['"])(${Str.escapeForRegExp(link)})\\2(?:".*?"|'.*?'|[^'"><])*>([\\s\\S]*?)<\\/\\1>(?![^<]*(<\\/pre>|<\\/code>))`, 'g');
        htmlCopy = htmlCopy.replace(regex, '$4');
    });
    return htmlCopy;
};

/**
 * This function will handle removing only links that were purposely removed by the user while editing.
 *
 * @param {String} newCommentText text of the comment after editing.
 * @param {String} originalCommentMarkdown original markdown of the comment before editing.
 * @returns {String}
 */
const handleUserDeletedLinksInHtml = (newCommentText, originalCommentMarkdown) => {
    const parser = new ExpensiMark();
    if (newCommentText.length > CONST.MAX_MARKUP_LENGTH) {
        return newCommentText;
    }
    const htmlForNewComment = parser.replace(newCommentText);
    const removedLinks = parser.getRemovedMarkdownLinks(originalCommentMarkdown, newCommentText);
    return removeLinksFromHtml(htmlForNewComment, removedLinks);
};

/**
 * Saves a new message for a comment. Marks the comment as edited, which will be reflected in the UI.
 *
 * @param {String} reportID
 * @param {Object} originalReportAction
 * @param {String} textForNewComment
 */
function editReportComment(reportID, originalReportAction, textForNewComment) {
    const parser = new ExpensiMark();
    const originalReportID = ReportUtils.getOriginalReportID(reportID, originalReportAction);

    // Do not autolink if someone explicitly tries to remove a link from message.
    // https://github.com/Expensify/App/issues/9090
    // https://github.com/Expensify/App/issues/13221
    const originalCommentHTML = lodashGet(originalReportAction, 'message[0].html');
    const originalCommentMarkdown = parser.htmlToMarkdown(originalCommentHTML).trim();

    // Skip the Edit if draft is not changed
    if (originalCommentMarkdown === textForNewComment) {
        return;
    }

    const htmlForNewComment = handleUserDeletedLinksInHtml(textForNewComment, originalCommentMarkdown);
    const reportComment = parser.htmlToText(htmlForNewComment);

    // For comments shorter than or equal to 10k chars, convert the comment from MD into HTML because that's how it is stored in the database
    // For longer comments, skip parsing and display plaintext for performance reasons. It takes over 40s to parse a 100k long string!!
    let parsedOriginalCommentHTML = originalCommentHTML;
    if (textForNewComment.length <= CONST.MAX_MARKUP_LENGTH) {
        const autolinkFilter = {filterRules: _.filter(_.pluck(parser.rules, 'name'), (name) => name !== 'autolink')};
        parsedOriginalCommentHTML = parser.replace(originalCommentMarkdown, autolinkFilter);
    }

    //  Delete the comment if it's empty
    if (_.isEmpty(htmlForNewComment)) {
        deleteReportComment(originalReportID, originalReportAction);
        return;
    }

    // Skip the Edit if message is not changed
    if (parsedOriginalCommentHTML === htmlForNewComment.trim() || originalCommentHTML === htmlForNewComment.trim()) {
        return;
    }

    // Optimistically update the reportAction with the new message
    const reportActionID = originalReportAction.reportActionID;
    const originalMessage = lodashGet(originalReportAction, ['message', 0]);
    const optimisticReportActions = {
        [reportActionID]: {
            pendingAction: CONST.RED_BRICK_ROAD_PENDING_ACTION.UPDATE,
            message: [
                {
                    ...originalMessage,
                    isEdited: true,
                    html: htmlForNewComment,
                    text: reportComment,
                },
            ],
        },
    };

    const optimisticData = [
        {
            onyxMethod: Onyx.METHOD.MERGE,
            key: `${ONYXKEYS.COLLECTION.REPORT_ACTIONS}${originalReportID}`,
            value: optimisticReportActions,
        },
    ];

    const lastVisibleAction = ReportActionsUtils.getLastVisibleAction(originalReportID, optimisticReportActions);
    if (reportActionID === lodashGet(lastVisibleAction, 'reportActionID')) {
        const lastMessageText = ReportUtils.formatReportLastMessageText(reportComment);
        const optimisticReport = {
            lastMessageTranslationKey: '',
            lastMessageText,
        };
        optimisticData.push({
            onyxMethod: Onyx.METHOD.MERGE,
            key: `${ONYXKEYS.COLLECTION.REPORT}${originalReportID}`,
            value: optimisticReport,
        });
    }

    const failureData = [
        {
            onyxMethod: Onyx.METHOD.MERGE,
            key: `${ONYXKEYS.COLLECTION.REPORT_ACTIONS}${originalReportID}`,
            value: {
                [reportActionID]: {
                    ...originalReportAction,
                    pendingAction: null,
                },
            },
        },
    ];

    const successData = [
        {
            onyxMethod: Onyx.METHOD.MERGE,
            key: `${ONYXKEYS.COLLECTION.REPORT_ACTIONS}${originalReportID}`,
            value: {
                [reportActionID]: {
                    pendingAction: null,
                },
            },
        },
    ];

    const parameters = {
        reportID: originalReportID,
        reportComment: htmlForNewComment,
        reportActionID,
    };
    API.write('UpdateComment', parameters, {optimisticData, successData, failureData});
}

/**
 * Saves the draft for a comment report action. This will put the comment into "edit mode"
 *
 * @param {String} reportID
 * @param {Object} reportAction
 * @param {String} draftMessage
 */
function saveReportActionDraft(reportID, reportAction, draftMessage) {
    const originalReportID = ReportUtils.getOriginalReportID(reportID, reportAction);
    Onyx.merge(`${ONYXKEYS.COLLECTION.REPORT_ACTIONS_DRAFTS}${originalReportID}`, {[reportAction.reportActionID]: draftMessage});
}

/**
 * Saves the number of lines for the report action draft
 * @param {String} reportID
 * @param {Number} reportActionID
 * @param {Number} numberOfLines
 */
function saveReportActionDraftNumberOfLines(reportID, reportActionID, numberOfLines) {
    Onyx.merge(`${ONYXKEYS.COLLECTION.REPORT_DRAFT_COMMENT_NUMBER_OF_LINES}${reportID}_${reportActionID}`, numberOfLines);
}

/**
 * @param {String} reportID
 * @param {String} previousValue
 * @param {String} newValue
 * @param {boolean} navigate
 * @param {String} parentReportID
 * @param {String} parentReportActionID
 * @param {Object} report
 */
function updateNotificationPreference(reportID, previousValue, newValue, navigate, parentReportID = 0, parentReportActionID = 0, report = {}) {
    if (previousValue === newValue) {
        if (navigate && report.reportID) {
            ReportUtils.goBackToDetailsPage(report);
        }
        return;
    }
    const optimisticData = [
        {
            onyxMethod: Onyx.METHOD.MERGE,
            key: `${ONYXKEYS.COLLECTION.REPORT}${reportID}`,
            value: {notificationPreference: newValue},
        },
    ];
    const failureData = [
        {
            onyxMethod: Onyx.METHOD.MERGE,
            key: `${ONYXKEYS.COLLECTION.REPORT}${reportID}`,
            value: {notificationPreference: previousValue},
        },
    ];
    if (parentReportID && parentReportActionID) {
        optimisticData.push({
            onyxMethod: Onyx.METHOD.MERGE,
            key: `${ONYXKEYS.COLLECTION.REPORT_ACTIONS}${parentReportID}`,
            value: {[parentReportActionID]: {childReportNotificationPreference: newValue}},
        });
        failureData.push({
            onyxMethod: Onyx.METHOD.MERGE,
            key: `${ONYXKEYS.COLLECTION.REPORT_ACTIONS}${parentReportID}`,
            value: {[parentReportActionID]: {childReportNotificationPreference: previousValue}},
        });
    }
    API.write('UpdateReportNotificationPreference', {reportID, notificationPreference: newValue}, {optimisticData, failureData});
    if (navigate) {
        ReportUtils.goBackToDetailsPage(report);
    }
}

/**
 * This will subscribe to an existing thread, or create a new one and then subsribe to it if necessary
 *
 * @param {String} childReportID The reportID we are trying to open
 * @param {Object} parentReportAction the parent comment of a thread
 * @param {String} parentReportID The reportID of the parent
 * @param {String} prevNotificationPreference The previous notification preference for the child report
 *
 */
function toggleSubscribeToChildReport(childReportID = '0', parentReportAction = {}, parentReportID = '0', prevNotificationPreference) {
    if (childReportID !== '0') {
        openReport(childReportID);
        const parentReportActionID = lodashGet(parentReportAction, 'reportActionID', '0');
        if (!prevNotificationPreference || prevNotificationPreference === CONST.REPORT.NOTIFICATION_PREFERENCE.HIDDEN) {
            updateNotificationPreference(childReportID, prevNotificationPreference, CONST.REPORT.NOTIFICATION_PREFERENCE.ALWAYS, false, parentReportID, parentReportActionID);
        } else {
            updateNotificationPreference(childReportID, prevNotificationPreference, CONST.REPORT.NOTIFICATION_PREFERENCE.HIDDEN, false, parentReportID, parentReportActionID);
        }
    } else {
        const participantAccountIDs = _.uniq([currentUserAccountID, Number(parentReportAction.actorAccountID)]);
        const parentReport = allReports[parentReportID];
        const newChat = ReportUtils.buildOptimisticChatReport(
            participantAccountIDs,
            lodashGet(parentReportAction, ['message', 0, 'text']),
            lodashGet(parentReport, 'chatType', ''),
            lodashGet(parentReport, 'policyID', CONST.POLICY.OWNER_EMAIL_FAKE),
            CONST.POLICY.OWNER_ACCOUNT_ID_FAKE,
            false,
            '',
            undefined,
            undefined,
            CONST.REPORT.NOTIFICATION_PREFERENCE.ALWAYS,
            parentReportAction.reportActionID,
            parentReportID,
        );

        const participantLogins = PersonalDetailsUtils.getLoginsByAccountIDs(newChat.participantAccountIDs);
        openReport(newChat.reportID, participantLogins, newChat, parentReportAction.reportActionID);
        const notificationPreference =
            prevNotificationPreference === CONST.REPORT.NOTIFICATION_PREFERENCE.HIDDEN ? CONST.REPORT.NOTIFICATION_PREFERENCE.ALWAYS : CONST.REPORT.NOTIFICATION_PREFERENCE.HIDDEN;
        updateNotificationPreference(newChat.reportID, prevNotificationPreference, notificationPreference, false, parentReportID, parentReportAction.reportActionID);
    }
}

/**
 * @param {String} reportID
 * @param {String} previousValue
 * @param {String} newValue
 */
function updateWelcomeMessage(reportID, previousValue, newValue) {
    // No change needed, navigate back
    if (previousValue === newValue) {
        Navigation.goBack(ROUTES.REPORT_SETTINGS.getRoute(reportID));
        return;
    }

    const parsedWelcomeMessage = ReportUtils.getParsedComment(newValue);
    const optimisticData = [
        {
            onyxMethod: Onyx.METHOD.MERGE,
            key: `${ONYXKEYS.COLLECTION.REPORT}${reportID}`,
            value: {welcomeMessage: parsedWelcomeMessage},
        },
    ];
    const failureData = [
        {
            onyxMethod: Onyx.METHOD.MERGE,
            key: `${ONYXKEYS.COLLECTION.REPORT}${reportID}`,
            value: {welcomeMessage: previousValue},
        },
    ];
    API.write('UpdateWelcomeMessage', {reportID, welcomeMessage: parsedWelcomeMessage}, {optimisticData, failureData});
    Navigation.goBack(ROUTES.REPORT_SETTINGS.getRoute(reportID));
}

/**
 * @param {Object} report
 * @param {String} newValue
 */
function updateWriteCapabilityAndNavigate(report, newValue) {
    if (report.writeCapability === newValue) {
        Navigation.goBack(ROUTES.REPORT_SETTINGS.getRoute(report.reportID));
        return;
    }

    const optimisticData = [
        {
            onyxMethod: Onyx.METHOD.MERGE,
            key: `${ONYXKEYS.COLLECTION.REPORT}${report.reportID}`,
            value: {writeCapability: newValue},
        },
    ];
    const failureData = [
        {
            onyxMethod: Onyx.METHOD.MERGE,
            key: `${ONYXKEYS.COLLECTION.REPORT}${report.reportID}`,
            value: {writeCapability: report.writeCapability},
        },
    ];
    API.write('UpdateReportWriteCapability', {reportID: report.reportID, writeCapability: newValue}, {optimisticData, failureData});
    // Return to the report settings page since this field utilizes push-to-page
    Navigation.goBack(ROUTES.REPORT_SETTINGS.getRoute(report.reportID));
}

/**
 * Navigates to the 1:1 report with Concierge
 *
 * @param {Boolean} ignoreConciergeReportID - Flag to ignore conciergeChatReportID during navigation. The default behavior is to not ignore.
 */
function navigateToConciergeChat(ignoreConciergeReportID = false) {
    // If conciergeChatReportID contains a concierge report ID, we navigate to the concierge chat using the stored report ID.
    // Otherwise, we would find the concierge chat and navigate to it.
    // Now, when user performs sign-out and a sign-in again, conciergeChatReportID may contain a stale value.
    // In order to prevent navigation to a stale value, we use ignoreConciergeReportID to forcefully find and navigate to concierge chat.
    if (!conciergeChatReportID || ignoreConciergeReportID) {
        // In order to avoid creating concierge repeatedly,
        // we need to ensure that the server data has been successfully pulled
        Welcome.serverDataIsReadyPromise().then(() => {
            // If we don't have a chat with Concierge then create it
            navigateToAndOpenReport([CONST.EMAIL.CONCIERGE], false);
        });
    } else {
        Navigation.navigate(ROUTES.REPORT_WITH_ID.getRoute(conciergeChatReportID));
    }
}

/**
 * Add a policy report (workspace room) optimistically and navigate to it.
 *
 * @param {String} policyID
 * @param {String} reportName
 * @param {String} visibility
 * @param {String} writeCapability
 * @param {String} welcomeMessage
 */
function addPolicyReport(policyID, reportName, visibility, writeCapability = CONST.REPORT.WRITE_CAPABILITIES.ALL, welcomeMessage = '') {
    const participants = [currentUserAccountID];
    const parsedWelcomeMessage = ReportUtils.getParsedComment(welcomeMessage);
    const policyReport = ReportUtils.buildOptimisticChatReport(
        participants,
        reportName,
        CONST.REPORT.CHAT_TYPE.POLICY_ROOM,
        policyID,
        CONST.REPORT.OWNER_ACCOUNT_ID_FAKE,
        false,
        '',
        visibility,
        writeCapability,

        // The room might contain all policy members so notifying always should be opt-in only.
        CONST.REPORT.NOTIFICATION_PREFERENCE.DAILY,
        '',
        '',
        parsedWelcomeMessage,
    );
    const createdReportAction = ReportUtils.buildOptimisticCreatedReportAction(CONST.POLICY.OWNER_EMAIL_FAKE);

    // Onyx.set is used on the optimistic data so that it is present before navigating to the workspace room. With Onyx.merge the workspace room reportID is not present when
    // fetchReportIfNeeded is called on the ReportScreen, so openReport is called which is unnecessary since the optimistic data will be stored in Onyx.
    // Therefore, Onyx.set is used instead of Onyx.merge.
    const optimisticData = [
        {
            onyxMethod: Onyx.METHOD.SET,
            key: `${ONYXKEYS.COLLECTION.REPORT}${policyReport.reportID}`,
            value: {
                pendingFields: {
                    addWorkspaceRoom: CONST.RED_BRICK_ROAD_PENDING_ACTION.ADD,
                },
                ...policyReport,
            },
        },
        {
            onyxMethod: Onyx.METHOD.SET,
            key: `${ONYXKEYS.COLLECTION.REPORT_ACTIONS}${policyReport.reportID}`,
            value: {[createdReportAction.reportActionID]: createdReportAction},
        },
    ];
    const successData = [
        {
            onyxMethod: Onyx.METHOD.MERGE,
            key: `${ONYXKEYS.COLLECTION.REPORT}${policyReport.reportID}`,
            value: {
                pendingFields: {
                    addWorkspaceRoom: null,
                },
            },
        },
        {
            onyxMethod: Onyx.METHOD.MERGE,
            key: `${ONYXKEYS.COLLECTION.REPORT_ACTIONS}${policyReport.reportID}`,
            value: {
                [createdReportAction.reportActionID]: {
                    pendingAction: null,
                },
            },
        },
    ];
    const failureData = [
        {
            onyxMethod: Onyx.METHOD.MERGE,
            key: `${ONYXKEYS.COLLECTION.REPORT}${policyReport.reportID}`,
            value: {
                errorFields: {
                    addWorkspaceRoom: ErrorUtils.getMicroSecondOnyxError('report.genericCreateReportFailureMessage'),
                },
            },
        },
    ];

    API.write(
        'AddWorkspaceRoom',
        {
            policyID: policyReport.policyID,
            reportName,
            visibility,
            reportID: policyReport.reportID,
            createdReportActionID: createdReportAction.reportActionID,
            writeCapability,
            welcomeMessage: parsedWelcomeMessage,
        },
        {optimisticData, successData, failureData},
    );
    Navigation.dismissModal(policyReport.reportID);
}

/**
 * Deletes a report, along with its reportActions, any linked reports, and any linked IOU report.
 *
 * @param {String} reportID
 */
function deleteReport(reportID) {
    const report = allReports[reportID];
    const onyxData = {
        [`${ONYXKEYS.COLLECTION.REPORT}${reportID}`]: null,
        [`${ONYXKEYS.COLLECTION.REPORT_ACTIONS}${reportID}`]: null,
    };

    // Delete linked transactions
    const reportActionsForReport = allReportActions[reportID];
    _.chain(reportActionsForReport)
        .filter((reportAction) => reportAction.actionName === CONST.REPORT.ACTIONS.TYPE.IOU)
        .map((reportAction) => reportAction.originalMessage.IOUTransactionID)
        .uniq()
        .each((transactionID) => (onyxData[`${ONYXKEYS.COLLECTION.TRANSACTION}${transactionID}`] = null));

    Onyx.multiSet(onyxData);

    // Delete linked IOU report
    if (report && report.iouReportID) {
        deleteReport(report.iouReportID);
    }
}

/**
 * @param {String} reportID The reportID of the policy report (workspace room)
 */
function navigateToConciergeChatAndDeleteReport(reportID) {
    // Dismiss the current report screen and replace it with Concierge Chat
    Navigation.goBack(ROUTES.HOME);
    navigateToConciergeChat();
    deleteReport(reportID);
}

/**
 * @param {Object} policyRoomReport
 * @param {Number} policyRoomReport.reportID
 * @param {String} policyRoomReport.reportName
 * @param {String} policyRoomName The updated name for the policy room
 */
function updatePolicyRoomNameAndNavigate(policyRoomReport, policyRoomName) {
    const reportID = policyRoomReport.reportID;
    const previousName = policyRoomReport.reportName;

    // No change needed, navigate back
    if (previousName === policyRoomName) {
        Navigation.goBack(ROUTES.REPORT_SETTINGS.getRoute(reportID));
        return;
    }
    const optimisticData = [
        {
            onyxMethod: Onyx.METHOD.MERGE,
            key: `${ONYXKEYS.COLLECTION.REPORT}${reportID}`,
            value: {
                reportName: policyRoomName,
                pendingFields: {
                    reportName: CONST.RED_BRICK_ROAD_PENDING_ACTION.UPDATE,
                },
                errorFields: {
                    reportName: null,
                },
            },
        },
    ];
    const successData = [
        {
            onyxMethod: Onyx.METHOD.MERGE,
            key: `${ONYXKEYS.COLLECTION.REPORT}${reportID}`,
            value: {
                pendingFields: {
                    reportName: null,
                },
            },
        },
    ];
    const failureData = [
        {
            onyxMethod: Onyx.METHOD.MERGE,
            key: `${ONYXKEYS.COLLECTION.REPORT}${reportID}`,
            value: {
                reportName: previousName,
            },
        },
    ];
    API.write('UpdatePolicyRoomName', {reportID, policyRoomName}, {optimisticData, successData, failureData});
    Navigation.goBack(ROUTES.REPORT_SETTINGS.getRoute(reportID));
}

/**
 * @param {String} reportID The reportID of the policy room.
 */
function clearPolicyRoomNameErrors(reportID) {
    Onyx.merge(`${ONYXKEYS.COLLECTION.REPORT}${reportID}`, {
        errorFields: {
            reportName: null,
        },
        pendingFields: {
            reportName: null,
        },
    });
}

/**
 * @param {String} reportID
 * @param {Boolean} isComposerFullSize
 */
function setIsComposerFullSize(reportID, isComposerFullSize) {
    Onyx.merge(`${ONYXKEYS.COLLECTION.REPORT_IS_COMPOSER_FULL_SIZE}${reportID}`, isComposerFullSize);
}

/**
 * @param {String} reportID
 * @param {Object} action the associated report action (optional)
 * @param {Boolean} isRemote whether or not this notification is a remote push notification
 * @returns {Boolean}
 */
function shouldShowReportActionNotification(reportID, action = null, isRemote = false) {
    const tag = isRemote ? '[PushNotification]' : '[LocalNotification]';

    // Due to payload size constraints, some push notifications may have their report action stripped
    // so we must double check that we were provided an action before using it in these checks.
    if (action && ReportActionsUtils.isDeletedAction(action)) {
        Log.info(`${tag} Skipping notification because the action was deleted`, false, {reportID, action});
        return false;
    }

    if (!ActiveClientManager.isClientTheLeader()) {
        Log.info(`${tag} Skipping notification because this client is not the leader`);
        return false;
    }

    // We don't want to send a local notification if the user preference is daily, mute or hidden.
    const notificationPreference = lodashGet(allReports, [reportID, 'notificationPreference'], CONST.REPORT.NOTIFICATION_PREFERENCE.ALWAYS);
    if (notificationPreference !== CONST.REPORT.NOTIFICATION_PREFERENCE.ALWAYS) {
        Log.info(`${tag} No notification because user preference is to be notified: ${notificationPreference}`);
        return false;
    }

    // If this comment is from the current user we don't want to parrot whatever they wrote back to them.
    if (action && action.actorAccountID === currentUserAccountID) {
        Log.info(`${tag} No notification because comment is from the currently logged in user`);
        return false;
    }

    // If we are currently viewing this report do not show a notification.
    if (reportID === Navigation.getTopmostReportId() && Visibility.isVisible() && Visibility.hasFocus()) {
        Log.info(`${tag} No notification because it was a comment for the current report`);
        return false;
    }

    // If this notification was delayed and the user saw the message already, don't show it
    const report = allReports[reportID];
    if (action && report && report.lastReadTime >= action.created) {
        Log.info(`${tag} No notification because the comment was already read`, false, {created: action.created, lastReadTime: report.lastReadTime});
        return false;
    }

    // Only show notifications for supported types of report actions
    if (!ReportActionsUtils.isNotifiableReportAction(action)) {
        Log.info(`${tag} No notification because this action type is not supported`, false, {actionName: lodashGet(action, 'actionName')});
        return false;
    }

    return true;
}

/**
 * @param {String} reportID
 * @param {Object} reportAction
 */
function showReportActionNotification(reportID, reportAction) {
    if (!shouldShowReportActionNotification(reportID, reportAction)) {
        return;
    }

    Log.info('[LocalNotification] Creating notification');
    const report = allReports[reportID];

    const notificationParams = {
        report,
        reportAction,
        onClick: () => Navigation.navigate(ROUTES.REPORT_WITH_ID.getRoute(reportID)),
    };
    if (reportAction.actionName === CONST.REPORT.ACTIONS.TYPE.MODIFIEDEXPENSE) {
        LocalNotification.showModifiedExpenseNotification(notificationParams);
    } else {
        LocalNotification.showCommentNotification(notificationParams);
    }

    notifyNewAction(reportID, reportAction.actorAccountID, reportAction.reportActionID);
}

/**
 * Clear the errors associated with the IOUs of a given report.
 *
 * @param {String} reportID
 */
function clearIOUError(reportID) {
    Onyx.merge(`${ONYXKEYS.COLLECTION.REPORT}${reportID}`, {errorFields: {iou: null}});
}

/**
 * Adds a reaction to the report action.
 * Uses the NEW FORMAT for "emojiReactions"
 * @param {String} reportID
 * @param {String} reportActionID
 * @param {Object} emoji
 * @param {String} emoji.name
 * @param {String} emoji.code
 * @param {String[]} [emoji.types]
 * @param {Number} [skinTone]
 */
function addEmojiReaction(reportID, reportActionID, emoji, skinTone = preferredSkinTone) {
    const createdAt = timezoneFormat(utcToZonedTime(new Date(), 'UTC'), CONST.DATE.FNS_DB_FORMAT_STRING);
    const optimisticData = [
        {
            onyxMethod: Onyx.METHOD.MERGE,
            key: `${ONYXKEYS.COLLECTION.REPORT_ACTIONS_REACTIONS}${reportActionID}`,
            value: {
                [emoji.name]: {
                    createdAt,
                    pendingAction: CONST.RED_BRICK_ROAD_PENDING_ACTION.ADD,
                    users: {
                        [currentUserAccountID]: {
                            skinTones: {
                                [!_.isUndefined(skinTone) ? skinTone : -1]: createdAt,
                            },
                        },
                    },
                },
            },
        },
    ];

    const failureData = [
        {
            onyxMethod: Onyx.METHOD.MERGE,
            key: `${ONYXKEYS.COLLECTION.REPORT_ACTIONS_REACTIONS}${reportActionID}`,
            value: {
                [emoji.name]: {
                    pendingAction: null,
                },
            },
        },
    ];

    const successData = [
        {
            onyxMethod: Onyx.METHOD.MERGE,
            key: `${ONYXKEYS.COLLECTION.REPORT_ACTIONS_REACTIONS}${reportActionID}`,
            value: {
                [emoji.name]: {
                    pendingAction: null,
                },
            },
        },
    ];

    const parameters = {
        reportID,
        skinTone,
        emojiCode: emoji.name,
        reportActionID,
        createdAt,
        // This will be removed as part of https://github.com/Expensify/App/issues/19535
        useEmojiReactions: true,
    };
    API.write('AddEmojiReaction', parameters, {optimisticData, successData, failureData});
}

/**
 * Removes a reaction to the report action.
 * Uses the NEW FORMAT for "emojiReactions"
 * @param {String} reportID
 * @param {String} reportActionID
 * @param {Object} emoji
 * @param {String} emoji.name
 * @param {String} emoji.code
 * @param {String[]} [emoji.types]
 */
function removeEmojiReaction(reportID, reportActionID, emoji) {
    const optimisticData = [
        {
            onyxMethod: Onyx.METHOD.MERGE,
            key: `${ONYXKEYS.COLLECTION.REPORT_ACTIONS_REACTIONS}${reportActionID}`,
            value: {
                [emoji.name]: {
                    users: {
                        [currentUserAccountID]: null,
                    },
                },
            },
        },
    ];

    const parameters = {
        reportID,
        reportActionID,
        emojiCode: emoji.name,
        // This will be removed as part of https://github.com/Expensify/App/issues/19535
        useEmojiReactions: true,
    };
    API.write('RemoveEmojiReaction', parameters, {optimisticData});
}

/**
 * Calls either addEmojiReaction or removeEmojiReaction depending on if the current user has reacted to the report action.
 * Uses the NEW FORMAT for "emojiReactions"
 * @param {String} reportID
 * @param {Object} reportAction
 * @param {Object} reactionObject
 * @param {Object} existingReactions
 * @param {Number} [paramSkinTone]
 */
function toggleEmojiReaction(reportID, reportAction, reactionObject, existingReactions, paramSkinTone = preferredSkinTone) {
    const originalReportID = ReportUtils.getOriginalReportID(reportID, reportAction);
    const originalReportAction = ReportActionsUtils.getReportAction(originalReportID, reportAction.reportActionID);

    if (_.isEmpty(originalReportAction)) {
        return;
    }

    // This will get cleaned up as part of https://github.com/Expensify/App/issues/16506 once the old emoji
    // format is no longer being used
    const emoji = EmojiUtils.findEmojiByCode(reactionObject.code);
    const existingReactionObject = lodashGet(existingReactions, [emoji.name]);

    // Only use skin tone if emoji supports it
    const skinTone = emoji.types === undefined ? -1 : paramSkinTone;

    if (existingReactionObject && EmojiUtils.hasAccountIDEmojiReacted(currentUserAccountID, existingReactionObject.users, skinTone)) {
        removeEmojiReaction(originalReportID, reportAction.reportActionID, emoji);
        return;
    }

    addEmojiReaction(originalReportID, reportAction.reportActionID, emoji, skinTone);
}

/**
 * @param {String|null} url
 * @param {Boolean} isAuthenticated
 */
function openReportFromDeepLink(url, isAuthenticated) {
    const reportID = ReportUtils.getReportIDFromLink(url);

    if (reportID && !isAuthenticated) {
        // Call the OpenReport command to check in the server if it's a public room. If so, we'll open it as an anonymous user
        openReport(reportID, [], {}, '0', true);

        // Show the sign-in page if the app is offline
        if (isNetworkOffline) {
            Onyx.set(ONYXKEYS.IS_CHECKING_PUBLIC_ROOM, false);
        }
    } else {
        // If we're not opening a public room (no reportID) or the user is authenticated, we unblock the UI (hide splash screen)
        Onyx.set(ONYXKEYS.IS_CHECKING_PUBLIC_ROOM, false);
    }

    // Navigate to the report after sign-in/sign-up.
    InteractionManager.runAfterInteractions(() => {
        Session.waitForUserSignIn().then(() => {
            Navigation.waitForProtectedRoutes().then(() => {
                const route = ReportUtils.getRouteFromLink(url);
                if (route === ROUTES.CONCIERGE) {
                    navigateToConciergeChat(true);
                    return;
                }
                if (Session.isAnonymousUser() && !Session.canAccessRouteByAnonymousUser(route)) {
                    Session.signOutAndRedirectToSignIn();
                    return;
                }
                Navigation.navigate(route, CONST.NAVIGATION.ACTION_TYPE.PUSH);
            });
        });
    });
}

function getCurrentUserAccountID() {
    return currentUserAccountID;
}

/**
 * Leave a report by setting the state to submitted and closed
 *
 * @param {String} reportID
 * @param {Boolean} isWorkspaceMemberLeavingWorkspaceRoom
 */
function leaveRoom(reportID, isWorkspaceMemberLeavingWorkspaceRoom = false) {
    const report = lodashGet(allReports, [reportID], {});
    const reportKeys = _.keys(report);

    // Pusher's leavingStatus should be sent earlier.
    // Place the broadcast before calling the LeaveRoom API to prevent a race condition
    // between Onyx report being null and Pusher's leavingStatus becoming true.
    broadcastUserIsLeavingRoom(reportID);

    // If a workspace member is leaving a workspace room, they don't actually lose the room from Onyx.
    // Instead, their notification preference just gets set to "hidden".
    const optimisticData = [
        isWorkspaceMemberLeavingWorkspaceRoom
            ? {
                  onyxMethod: Onyx.METHOD.MERGE,
                  key: `${ONYXKEYS.COLLECTION.REPORT}${reportID}`,
                  value: {
                      notificationPreference: CONST.REPORT.NOTIFICATION_PREFERENCE.HIDDEN,
                  },
              }
            : {
                  onyxMethod: Onyx.METHOD.SET,
                  key: `${ONYXKEYS.COLLECTION.REPORT}${reportID}`,
                  value: {
                      stateNum: CONST.REPORT.STATE_NUM.SUBMITTED,
                      statusNum: CONST.REPORT.STATUS.CLOSED,
                  },
              },
    ];

    const successData = [
        {
            onyxMethod: Onyx.METHOD.MERGE,
            key: `${ONYXKEYS.COLLECTION.REPORT}${reportID}`,
            value: isWorkspaceMemberLeavingWorkspaceRoom ? {notificationPreference: CONST.REPORT.NOTIFICATION_PREFERENCE.HIDDEN} : _.object(reportKeys, Array(reportKeys.length).fill(null)),
        },
    ];

    API.write(
        'LeaveRoom',
        {
            reportID,
        },
        {
            optimisticData,
            successData,
            failureData: [
                {
                    onyxMethod: Onyx.METHOD.MERGE,
                    key: `${ONYXKEYS.COLLECTION.REPORT}${reportID}`,
                    value: report,
                },
            ],
        },
    );

    if (isWorkspaceMemberLeavingWorkspaceRoom) {
        const participantAccountIDs = PersonalDetailsUtils.getAccountIDsByLogins([CONST.EMAIL.CONCIERGE]);
        const chat = ReportUtils.getChatByParticipants(participantAccountIDs);
        Navigation.navigate(ROUTES.REPORT_WITH_ID.getRoute(chat.reportID));
    }
}

/**
 * Invites people to a room
 *
 * @param {String} reportID
 * @param {Object} inviteeEmailsToAccountIDs
 */
function inviteToRoom(reportID, inviteeEmailsToAccountIDs) {
    const report = lodashGet(allReports, [reportID], {});

    const inviteeEmails = _.keys(inviteeEmailsToAccountIDs);
    const inviteeAccountIDs = _.values(inviteeEmailsToAccountIDs);

    const {participantAccountIDs} = report;
    const participantAccountIDsAfterInvitation = _.uniq([...participantAccountIDs, ...inviteeAccountIDs]);

    API.write(
        'InviteToRoom',
        {
            reportID,
            inviteeEmails,
        },
        {
            optimisticData: [
                {
                    onyxMethod: Onyx.METHOD.MERGE,
                    key: `${ONYXKEYS.COLLECTION.REPORT}${reportID}`,
                    value: {
                        participantAccountIDs: participantAccountIDsAfterInvitation,
                    },
                },
            ],
            failureData: [
                {
                    onyxMethod: Onyx.METHOD.MERGE,
                    key: `${ONYXKEYS.COLLECTION.REPORT}${reportID}`,
                    value: {
                        participantAccountIDs,
                    },
                },
            ],
        },
    );
}

/**
 * Removes people from a room
 *
 * @param {String} reportID
 * @param {Array} targetAccountIDs
 */
function removeFromRoom(reportID, targetAccountIDs) {
    const report = lodashGet(allReports, [reportID], {});

    const {participantAccountIDs} = report;
    const participantAccountIDsAfterRemoval = _.difference(participantAccountIDs, targetAccountIDs);

    API.write(
        'RemoveFromRoom',
        {
            reportID,
            targetAccountIDs,
        },
        {
            optimisticData: [
                {
                    onyxMethod: Onyx.METHOD.MERGE,
                    key: `${ONYXKEYS.COLLECTION.REPORT}${reportID}`,
                    value: {
                        participantAccountIDs: participantAccountIDsAfterRemoval,
                    },
                },
            ],
            failureData: [
                {
                    onyxMethod: Onyx.METHOD.MERGE,
                    key: `${ONYXKEYS.COLLECTION.REPORT}${reportID}`,
                    value: {
                        participantAccountIDs,
                    },
                },
            ],

            // We need to add success data here since in high latency situations,
            // the OpenRoomMembersPage call has the chance of overwriting the optimistic data we set above.
            successData: [
                {
                    onyxMethod: Onyx.METHOD.MERGE,
                    key: `${ONYXKEYS.COLLECTION.REPORT}${reportID}`,
                    value: {
                        participantAccountIDs: participantAccountIDsAfterRemoval,
                    },
                },
            ],
        },
    );
}

/**
 * @param {String} reportID
 */
function setLastOpenedPublicRoom(reportID) {
    Onyx.set(ONYXKEYS.LAST_OPENED_PUBLIC_ROOM_ID, reportID);
}

/**
 * Navigates to the last opened public room
 *
 * @param {String} lastOpenedPublicRoomID
 */
function openLastOpenedPublicRoom(lastOpenedPublicRoomID) {
    Navigation.isNavigationReady().then(() => {
        setLastOpenedPublicRoom('');
        Navigation.navigate(ROUTES.REPORT_WITH_ID.getRoute(lastOpenedPublicRoomID));
    });
}

/**
 * Flag a comment as offensive
 *
 * @param {String} reportID
 * @param {Object} reportAction
 * @param {String} severity
 */
function flagComment(reportID, reportAction, severity) {
    const originalReportID = ReportUtils.getOriginalReportID(reportID, reportAction);
    const message = reportAction.message[0];
    let updatedDecision;
    if (severity === CONST.MODERATION.FLAG_SEVERITY_SPAM || severity === CONST.MODERATION.FLAG_SEVERITY_INCONSIDERATE) {
        if (!message.moderationDecision) {
            updatedDecision = {
                decision: CONST.MODERATION.MODERATOR_DECISION_PENDING,
            };
        } else {
            updatedDecision = message.moderationDecision;
        }
    } else if (severity === CONST.MODERATION.FLAG_SEVERITY_ASSAULT || severity === CONST.MODERATION.FLAG_SEVERITY_HARASSMENT) {
        updatedDecision = {
            decision: CONST.MODERATION.MODERATOR_DECISION_PENDING_REMOVE,
        };
    } else {
        updatedDecision = {
            decision: CONST.MODERATION.MODERATOR_DECISION_PENDING_HIDE,
        };
    }

    const reportActionID = reportAction.reportActionID;

    const updatedMessage = {
        ...message,
        moderationDecision: updatedDecision,
    };

    const optimisticData = [
        {
            onyxMethod: Onyx.METHOD.MERGE,
            key: `${ONYXKEYS.COLLECTION.REPORT_ACTIONS}${originalReportID}`,
            value: {
                [reportActionID]: {
                    pendingAction: CONST.RED_BRICK_ROAD_PENDING_ACTION.UPDATE,
                    message: [updatedMessage],
                },
            },
        },
    ];

    const failureData = [
        {
            onyxMethod: Onyx.METHOD.MERGE,
            key: `${ONYXKEYS.COLLECTION.REPORT_ACTIONS}${originalReportID}`,
            value: {
                [reportActionID]: {
                    ...reportAction,
                    pendingAction: null,
                },
            },
        },
    ];

    const successData = [
        {
            onyxMethod: Onyx.METHOD.MERGE,
            key: `${ONYXKEYS.COLLECTION.REPORT_ACTIONS}${originalReportID}`,
            value: {
                [reportActionID]: {
                    pendingAction: null,
                },
            },
        },
    ];

    const parameters = {
        severity,
        reportActionID,
        // This check is to prevent flooding Concierge with test flags
        // If you need to test moderation responses from Concierge on dev, set this to false!
        isDevRequest: Environment.isDevelopment(),
    };

    API.write('FlagComment', parameters, {optimisticData, successData, failureData});
}

/**
 * Updates a given user's private notes on a report
 *
 * @param {String} reportID
 * @param {Number} accountID
 * @param {String} note
 */
const updatePrivateNotes = (reportID, accountID, note) => {
    const optimisticData = [
        {
            onyxMethod: Onyx.METHOD.MERGE,
            key: `${ONYXKEYS.COLLECTION.REPORT}${reportID}`,
            value: {
                privateNotes: {
                    [accountID]: {
                        pendingAction: CONST.RED_BRICK_ROAD_PENDING_ACTION.UPDATE,
                        errors: null,
                        note,
                    },
                },
            },
        },
    ];

    const successData = [
        {
            onyxMethod: Onyx.METHOD.MERGE,
            key: `${ONYXKEYS.COLLECTION.REPORT}${reportID}`,
            value: {
                privateNotes: {
                    [accountID]: {
                        pendingAction: null,
                        errors: null,
                    },
                },
            },
        },
    ];

    const failureData = [
        {
            onyxMethod: Onyx.METHOD.MERGE,
            key: `${ONYXKEYS.COLLECTION.REPORT}${reportID}`,
            value: {
                privateNotes: {
                    [accountID]: {
                        errors: ErrorUtils.getMicroSecondOnyxError("Private notes couldn't be saved"),
                    },
                },
            },
        },
    ];

    API.write(
        'UpdateReportPrivateNote',
        {
            reportID,
            privateNotes: note,
        },
        {optimisticData, successData, failureData},
    );
};

/**
 * Fetches all the private notes for a given report
 *
 * @param {String} reportID
 */
function getReportPrivateNote(reportID) {
    if (_.isEmpty(reportID)) {
        return;
    }
    API.read(
        'GetReportPrivateNote',
        {
            reportID,
        },
        {
            optimisticData: [
                {
                    onyxMethod: Onyx.METHOD.MERGE,
                    key: `${ONYXKEYS.COLLECTION.REPORT}${reportID}`,
                    value: {
                        isLoadingPrivateNotes: true,
                    },
                },
            ],
            successData: [
                {
                    onyxMethod: Onyx.METHOD.MERGE,
                    key: `${ONYXKEYS.COLLECTION.REPORT}${reportID}`,
                    value: {
                        isLoadingPrivateNotes: false,
                    },
                },
            ],
            failureData: [
                {
                    onyxMethod: Onyx.METHOD.MERGE,
                    key: `${ONYXKEYS.COLLECTION.REPORT}${reportID}`,
                    value: {
                        isLoadingPrivateNotes: false,
                    },
                },
            ],
        },
    );
}

/**
 * Loads necessary data for rendering the RoomMembersPage
 *
 * @param {String|Number} reportID
 */
function openRoomMembersPage(reportID) {
    API.read('OpenRoomMembersPage', {
        reportID,
    });
}

/**
 * Checks if there are any errors in the private notes for a given report
 *
 * @param {Object} report
 * @returns {Boolean} Returns true if there are errors in any of the private notes on the report
 */
function hasErrorInPrivateNotes(report) {
    const privateNotes = lodashGet(report, 'privateNotes', {});
    return _.some(privateNotes, (privateNote) => !_.isEmpty(privateNote.errors));
}

/**
 * Clears all errors associated with a given private note
 *
 * @param {String} reportID
 * @param {Number} accountID
 */
function clearPrivateNotesError(reportID, accountID) {
    Onyx.merge(`${ONYXKEYS.COLLECTION.REPORT}${reportID}`, {privateNotes: {[accountID]: {errors: null}}});
}

function getDraftPrivateNote(reportID) {
    return draftNoteMap[reportID] || '';
}

/**
 * Saves the private notes left by the user as they are typing. By saving this data the user can switch between chats, close
 * tab, refresh etc without worrying about loosing what they typed out.
 *
 * @param {String} reportID
 * @param {String} note
 */
function savePrivateNotesDraft(reportID, note) {
    Onyx.merge(`${ONYXKEYS.COLLECTION.PRIVATE_NOTES_DRAFT}${reportID}`, note);
}

/**
 * @private
 * @param {string} searchInput
 */
function searchForReports(searchInput) {
    // We do not try to make this request while offline because it sets a loading indicator optimistically
    if (isNetworkOffline) {
        Onyx.set(ONYXKEYS.IS_SEARCHING_FOR_REPORTS, false);
        return;
    }

    API.read(
        'SearchForReports',
        {searchInput},
        {
            successData: [
                {
                    onyxMethod: Onyx.METHOD.MERGE,
                    key: ONYXKEYS.IS_SEARCHING_FOR_REPORTS,
                    value: false,
                },
            ],
            failureData: [
                {
                    onyxMethod: Onyx.METHOD.MERGE,
                    key: ONYXKEYS.IS_SEARCHING_FOR_REPORTS,
                    value: false,
                },
            ],
        },
    );
}

/**
 * @private
 * @param {string} searchInput
 */
const debouncedSearchInServer = lodashDebounce(searchForReports, CONST.TIMING.SEARCH_FOR_REPORTS_DEBOUNCE_TIME, {leading: false});

/**
 * @param {string} searchInput
 */
function searchInServer(searchInput) {
    if (isNetworkOffline) {
        Onyx.set(ONYXKEYS.IS_SEARCHING_FOR_REPORTS, false);
        return;
    }

    // Why not set this in optimistic data? It won't run until the API request happens and while the API request is debounced
    // we want to show the loading state right away. Otherwise, we will see a flashing UI where the client options are sorted and
    // tell the user there are no options, then we start searching, and tell them there are no options again.
    Onyx.set(ONYXKEYS.IS_SEARCHING_FOR_REPORTS, true);
    debouncedSearchInServer(searchInput);
}

export {
    searchInServer,
    addComment,
    addAttachment,
    reconnect,
    updateWelcomeMessage,
    updateWriteCapabilityAndNavigate,
    updateNotificationPreference,
    subscribeToReportTypingEvents,
    subscribeToReportLeavingEvents,
    unsubscribeFromReportChannel,
    unsubscribeFromLeavingRoomReportChannel,
    saveReportComment,
    saveReportCommentNumberOfLines,
    broadcastUserIsTyping,
    broadcastUserIsLeavingRoom,
    togglePinnedState,
    editReportComment,
    handleUserDeletedLinksInHtml,
    saveReportActionDraft,
    saveReportActionDraftNumberOfLines,
    deleteReportComment,
    navigateToConciergeChat,
    setReportWithDraft,
    addPolicyReport,
    deleteReport,
    navigateToConciergeChatAndDeleteReport,
    setIsComposerFullSize,
    expandURLPreview,
    markCommentAsUnread,
    readNewestAction,
    openReport,
    openReportFromDeepLink,
    navigateToAndOpenReport,
    navigateToAndOpenReportWithAccountIDs,
    navigateToAndOpenChildReport,
    toggleSubscribeToChildReport,
    updatePolicyRoomNameAndNavigate,
    clearPolicyRoomNameErrors,
    clearIOUError,
    subscribeToNewActionEvent,
    notifyNewAction,
    showReportActionNotification,
    toggleEmojiReaction,
    shouldShowReportActionNotification,
    leaveRoom,
    inviteToRoom,
    removeFromRoom,
    getCurrentUserAccountID,
    setLastOpenedPublicRoom,
    flagComment,
    openLastOpenedPublicRoom,
    updatePrivateNotes,
    getReportPrivateNote,
    clearPrivateNotesError,
    hasErrorInPrivateNotes,
    getOlderActions,
    getNewerActions,
    openRoomMembersPage,
    savePrivateNotesDraft,
    getDraftPrivateNote,
};<|MERGE_RESOLUTION|>--- conflicted
+++ resolved
@@ -459,25 +459,19 @@
  * Gets the latest page of report actions and updates the last read message
  * If a chat with the passed reportID is not found, we will create a chat based on the passed participantList
  *
- * @param {String} reportID
- * @param {String} reportActionID
+ * @param {Object} reportID, reportActionID
  * @param {Array} participantLoginList The list of users that are included in a new chat, not including the user creating it
  * @param {Object} newReportObject The optimistic report object created when making a new chat, saved as optimistic data
  * @param {String} parentReportActionID The parent report action that a thread was created from (only passed for new threads)
  * @param {Boolean} isFromDeepLink Whether or not this report is being opened from a deep link
  * @param {Array} participantAccountIDList The list of accountIDs that are included in a new chat, not including the user creating it
  */
-<<<<<<< HEAD
 function openReport({reportID, reportActionID = ''}, participantLoginList = [], newReportObject = {}, parentReportActionID = '0', isFromDeepLink = false, participantAccountIDList = []) {
-=======
-function openReport(reportID, participantLoginList = [], newReportObject = {}, parentReportActionID = '0', isFromDeepLink = false, participantAccountIDList = []) {
     if (!reportID) {
         return;
     }
 
     const commandName = 'OpenReport';
-
->>>>>>> b30b5557
     const optimisticReportData = [
         {
             onyxMethod: Onyx.METHOD.MERGE,
