--- conflicted
+++ resolved
@@ -327,28 +327,17 @@
         }],
     };
 
-<<<<<<< HEAD
-    let optimisticCreatedAction = {};
-=======
     const params = {
         reportID,
         emailList: participantList ? participantList.join(',') : '',
+        shouldKeyReportActionsByID: true,
     };
->>>>>>> 413c1e6f
 
     // If we are creating a new report, we need to add the optimistic report data and a report action
     if (!_.isEmpty(newReportObject)) {
         // Change the method to set for new reports because it doesn't exist yet, is faster,
         // and we need the data to be available when we navigate to the chat page
         onyxData.optimisticData[0].onyxMethod = CONST.ONYX.METHOD.SET;
-
-        const optimisticCreatedActionData = ReportUtils.buildOptimisticCreatedReportAction(newReportObject.ownerEmail);
-        onyxData.optimisticData[1] = {
-            onyxMethod: CONST.ONYX.METHOD.SET,
-            key: `${ONYXKEYS.COLLECTION.REPORT_ACTIONS}${reportID}`,
-            value: optimisticCreatedActionData,
-        };
-
         onyxData.optimisticData[0].value = {
             ...onyxData.optimisticData[0].value,
             ...newReportObject,
@@ -358,39 +347,18 @@
             isOptimisticReport: true,
         };
 
-<<<<<<< HEAD
-        // Change the method to set for new reports because it doesn't exist yet, is faster,
-        // and we need the data to be available when we navigate to the chat page
-        onyxData.optimisticData[0].onyxMethod = CONST.ONYX.METHOD.SET;
-
-        // Also create a report action so that the page isn't endlessly loading
-        optimisticCreatedAction = ReportUtils.buildOptimisticCreatedReportAction(newReportObject.ownerEmail);
+        const optimisticCreatedAction = ReportUtils.buildOptimisticCreatedReportAction(newReportObject.ownerEmail);
         onyxData.optimisticData.push({
             onyxMethod: CONST.ONYX.METHOD.SET,
             key: `${ONYXKEYS.COLLECTION.REPORT_ACTIONS}${reportID}`,
             value: {[optimisticCreatedAction.reportActionID]: optimisticCreatedAction},
         });
-    }
-
-    const params = {
-        reportID,
-        emailList: participantList ? participantList.join(',') : '',
-        shouldKeyReportActionsByID: true,
-    };
-    if (_.has(optimisticCreatedAction, 'reportActionID')) {
+
+        // Add the createdReportActionID parameter to the API call
         params.createdReportActionID = optimisticCreatedAction.reportActionID;
     }
 
-    API.write('OpenReport',
-        params,
-        onyxData);
-=======
-        // Add the createdReportActionID parameter to the API call
-        params.createdReportActionID = optimisticCreatedActionData[0].reportActionID;
-    }
-
     API.write('OpenReport', params, onyxData);
->>>>>>> 413c1e6f
 }
 
 /**
@@ -497,9 +465,7 @@
     API.read('OpenPaymentDetailsPage', {
         reportID: chatReportID,
         iouReportID,
-<<<<<<< HEAD
         shouldKeyReportActionsByID: true,
-=======
     }, {
         optimisticData: [
             {
@@ -528,7 +494,6 @@
                 },
             },
         ],
->>>>>>> 413c1e6f
     });
 }
 
