--- conflicted
+++ resolved
@@ -1093,7 +1093,6 @@
 }
 
 /**
-<<<<<<< HEAD
  * @param {String} reportID
  * @param {String} previousValue
  * @param {String} newValue
@@ -1111,7 +1110,20 @@
             onyxMethod: Onyx.METHOD.MERGE,
             key: `${ONYXKEYS.COLLECTION.REPORT}${reportID}`,
             value: {welcomeMessage: newValue},
-=======
+        },
+    ];
+    const failureData = [
+        {
+            onyxMethod: Onyx.METHOD.MERGE,
+            key: `${ONYXKEYS.COLLECTION.REPORT}${reportID}`,
+            value: {welcomeMessage: previousValue},
+        },
+    ];
+    API.write('UpdateWelcomeMessage', {reportID, welcomeMessage: parsedWelcomeMessage}, {optimisticData, failureData});
+    Navigation.goBack();
+}
+
+/**
  * @param {Object} report
  * @param {String} newValue
  */
@@ -1126,20 +1138,11 @@
             onyxMethod: Onyx.METHOD.MERGE,
             key: `${ONYXKEYS.COLLECTION.REPORT}${report.reportID}`,
             value: {writeCapability: newValue},
->>>>>>> e9f6a373
         },
     ];
     const failureData = [
         {
             onyxMethod: Onyx.METHOD.MERGE,
-<<<<<<< HEAD
-            key: `${ONYXKEYS.COLLECTION.REPORT}${reportID}`,
-            value: {welcomeMessage: previousValue},
-        },
-    ];
-    API.write('UpdateWelcomeMessage', {reportID, welcomeMessage: parsedWelcomeMessage}, {optimisticData, failureData});
-    Navigation.goBack();
-=======
             key: `${ONYXKEYS.COLLECTION.REPORT}${report.reportID}`,
             value: {writeCapability: report.writeCapability},
         },
@@ -1147,7 +1150,6 @@
     API.write('UpdateReportWriteCapability', {reportID: report.reportID, writeCapability: newValue}, {optimisticData, failureData});
     // Return to the report settings page since this field utilizes push-to-page
     Navigation.drawerGoBack(ROUTES.getReportSettingsRoute(report.reportID));
->>>>>>> e9f6a373
 }
 
 /**
@@ -1671,11 +1673,8 @@
     addComment,
     addAttachment,
     reconnect,
-<<<<<<< HEAD
     updateWelcomeMessage,
-=======
     updateWriteCapabilityAndNavigate,
->>>>>>> e9f6a373
     updateNotificationPreferenceAndNavigate,
     subscribeToReportTypingEvents,
     unsubscribeFromReportChannel,
