--- conflicted
+++ resolved
@@ -270,16 +270,6 @@
     }
 
     // Add the action into Onyx
-<<<<<<< HEAD
-    Onyx.merge(`${ONYXKEYS.COLLECTION.REPORT_ACTIONS}${reportID}`, {
-        [reportAction.sequenceNumber]: {
-            ...reportAction,
-            isAttachment: messageText === '[Attachment]',
-            loading: false,
-        },
-    });
-=======
-    const messageText = lodashGet(reportAction, ['message', 0, 'text'], '');
     reportActionsToMerge[reportAction.sequenceNumber] = {
         ...reportAction,
         isAttachment: messageText === '[Attachment]',
@@ -287,7 +277,6 @@
     };
 
     Onyx.merge(`${ONYXKEYS.COLLECTION.REPORT_ACTIONS}${reportID}`, reportActionsToMerge);
->>>>>>> 8dd81658
 
     if (!ActiveClientManager.isClientTheLeader()) {
         console.debug('[LOCAL_NOTIFICATION] Skipping notification because this client is not the leader');
