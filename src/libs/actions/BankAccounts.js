import Onyx from 'react-native-onyx';
import CONST from '../../CONST';
import * as API from '../API';
import ONYXKEYS from '../../ONYXKEYS';
import * as Localize from '../Localize';

export {
    setupWithdrawalAccount,
    fetchFreePlanVerifiedBankAccount,
    goToWithdrawalAccountSetupStep,
    showBankAccountErrorModal,
    showBankAccountFormValidationError,
    setBankAccountFormValidationErrors,
    resetReimbursementAccount,
    resetFreePlanBankAccount,
    validateBankAccount,
    hideBankAccountErrors,
    setWorkspaceIDForReimbursementAccount,
    setBankAccountSubStep,
    updateReimbursementAccountDraft,
    requestResetFreePlanBankAccount,
    cancelResetFreePlanBankAccount,
} from './ReimbursementAccount';
export {
    openPlaidBankAccountSelector,
    openPlaidBankLogin,
} from './Plaid';
export {
    fetchOnfidoToken,
    activateWallet,
    fetchUserWallet,
<<<<<<< HEAD
    acceptWalletTerms,
=======
    verifyIdentity,
>>>>>>> e353c754
} from './Wallet';

function clearPersonalBankAccount() {
    Onyx.set(ONYXKEYS.PERSONAL_BANK_ACCOUNT, {});
}

function clearPlaid() {
    Onyx.set(ONYXKEYS.PLAID_DATA, {});
    Onyx.set(ONYXKEYS.PLAID_LINK_TOKEN, '');
}

/**
 * Adds a bank account via Plaid
 *
 * @param {Object} account
 * @param {String} password
 * @TODO offline pattern for this command will have to be added later once the pattern B design doc is complete
 */
function addPersonalBankAccount(account, password) {
    const commandName = 'AddPersonalBankAccount';

    const parameters = {
        addressName: account.addressName,
        routingNumber: account.routingNumber,
        accountNumber: account.accountNumber,
        isSavings: account.isSavings,
        setupType: 'plaid',
        bank: account.bankName,
        plaidAccountID: account.plaidAccountID,
        plaidAccessToken: account.plaidAccessToken,
        password,
    };

    const onyxData = {
        optimisticData: [
            {
                onyxMethod: CONST.ONYX.METHOD.MERGE,
                key: ONYXKEYS.PERSONAL_BANK_ACCOUNT,
                value: {
                    loading: true,
                    error: '',
                },
            },
        ],
        successData: [
            {
                onyxMethod: CONST.ONYX.METHOD.MERGE,
                key: ONYXKEYS.PERSONAL_BANK_ACCOUNT,
                value: {
                    loading: false,
                    error: '',
                    shouldShowSuccess: true,
                },
            },
        ],
        failureData: [
            {
                onyxMethod: CONST.ONYX.METHOD.MERGE,
                key: ONYXKEYS.PERSONAL_BANK_ACCOUNT,
                value: {
                    loading: false,
                    error: Localize.translateLocal('paymentsPage.addBankAccountFailure'),
                },
            },
        ],
    };

    API.write(commandName, parameters, onyxData);
}

function deletePaymentBankAccount(bankAccountID) {
    API.write('DeletePaymentBankAccount', {
        bankAccountID,
    }, {
        optimisticData: [
            {
                onyxMethod: CONST.ONYX.METHOD.MERGE,
                key: `${ONYXKEYS.BANK_ACCOUNT_LIST}`,
                value: {[bankAccountID]: {pendingAction: CONST.RED_BRICK_ROAD_PENDING_ACTION.DELETE}},
            },
        ],
    });
}

export {
    addPersonalBankAccount,
    deletePaymentBankAccount,
    clearPersonalBankAccount,
    clearPlaid,
};<|MERGE_RESOLUTION|>--- conflicted
+++ resolved
@@ -29,11 +29,8 @@
     fetchOnfidoToken,
     activateWallet,
     fetchUserWallet,
-<<<<<<< HEAD
+    verifyIdentity,
     acceptWalletTerms,
-=======
-    verifyIdentity,
->>>>>>> e353c754
 } from './Wallet';
 
 function clearPersonalBankAccount() {
