import Onyx from 'react-native-onyx';
import _ from 'underscore';
import CONST from '../../CONST';
import * as API from '../API';
import ONYXKEYS from '../../ONYXKEYS';
import * as Localize from '../Localize';
import DateUtils from '../DateUtils';
import * as store from './ReimbursementAccount/store';

export {
    setupWithdrawalAccount,
    fetchFreePlanVerifiedBankAccount,
    goToWithdrawalAccountSetupStep,
    setBankAccountFormValidationErrors,
    resetReimbursementAccount,
    resetFreePlanBankAccount,
    hideBankAccountErrors,
    setWorkspaceIDForReimbursementAccount,
    setBankAccountSubStep,
    updateReimbursementAccountDraft,
    requestResetFreePlanBankAccount,
    cancelResetFreePlanBankAccount,
} from './ReimbursementAccount';
export {
    openPlaidBankAccountSelector,
    openPlaidBankLogin,
} from './Plaid';
export {
    openOnfidoFlow,
    activateWallet,
    answerQuestionsForWallet,
    verifyIdentity,
    acceptWalletTerms,
} from './Wallet';

function clearPersonalBankAccount() {
    Onyx.set(ONYXKEYS.PERSONAL_BANK_ACCOUNT, {});
}

function clearPlaid() {
    Onyx.set(ONYXKEYS.PLAID_DATA, {});
    Onyx.set(ONYXKEYS.PLAID_LINK_TOKEN, '');
}

function updatePlaidData(plaidData) {
    Onyx.merge(ONYXKEYS.PLAID_DATA, plaidData);
}

/**
 * Helper method to build the Onyx data required during setup of a Verified Business Bank Account
 *
 * @returns {Object}
 */
// We'll remove the below once this function is used by the VBBA commands that are yet to be implemented
function getVBBADataForOnyx() {
    return {
        optimisticData: [
            {
                onyxMethod: CONST.ONYX.METHOD.MERGE,
                key: ONYXKEYS.REIMBURSEMENT_ACCOUNT,
                value: {
                    isLoading: true,
                    errors: null,
                },
            },
        ],
        successData: [
            {
                onyxMethod: CONST.ONYX.METHOD.MERGE,
                key: ONYXKEYS.REIMBURSEMENT_ACCOUNT,
                value: {
                    isLoading: false,
                    errors: null,
                },
            },
        ],
        failureData: [
            {
                onyxMethod: CONST.ONYX.METHOD.MERGE,
                key: ONYXKEYS.REIMBURSEMENT_ACCOUNT,
                value: {
                    isLoading: false,
                    errors: {
                        [DateUtils.getMicroseconds()]: Localize.translateLocal('paymentsPage.addBankAccountFailure'),
                    },
                },
            },
        ],
    };
}

/**
 * Submit Bank Account step with Plaid data so php can perform some checks.
 *
 * @param {Number} bankAccountID
 * @param {Object} selectedPlaidBankAccount
 */
function connectBankAccountWithPlaid(bankAccountID, selectedPlaidBankAccount) {
    const commandName = 'ConnectBankAccountWithPlaid';

    const parameters = {
        bankAccountID,
        routingNumber: selectedPlaidBankAccount.routingNumber,
        accountNumber: selectedPlaidBankAccount.accountNumber,
        bank: selectedPlaidBankAccount.bankName,
        plaidAccountID: selectedPlaidBankAccount.plaidAccountID,
        plaidAccessToken: selectedPlaidBankAccount.plaidAccessToken,
    };

    API.write(commandName, parameters, getVBBADataForOnyx());
}

/**
 * Adds a bank account via Plaid
 *
 * @param {Object} account
 * @param {String} password
 * @TODO offline pattern for this command will have to be added later once the pattern B design doc is complete
 */
function addPersonalBankAccount(account, password) {
    const commandName = 'AddPersonalBankAccount';

    const parameters = {
        addressName: account.addressName,
        routingNumber: account.routingNumber,
        accountNumber: account.accountNumber,
        isSavings: account.isSavings,
        setupType: 'plaid',
        bank: account.bankName,
        plaidAccountID: account.plaidAccountID,
        plaidAccessToken: account.plaidAccessToken,
        password,
    };

    const onyxData = {
        optimisticData: [
            {
                onyxMethod: CONST.ONYX.METHOD.MERGE,
                key: ONYXKEYS.PERSONAL_BANK_ACCOUNT,
                value: {
                    isLoading: true,
                    error: '',
                },
            },
        ],
        successData: [
            {
                onyxMethod: CONST.ONYX.METHOD.MERGE,
                key: ONYXKEYS.PERSONAL_BANK_ACCOUNT,
                value: {
                    isLoading: false,
                    error: '',
                    shouldShowSuccess: true,
                },
            },
        ],
        failureData: [
            {
                onyxMethod: CONST.ONYX.METHOD.MERGE,
                key: ONYXKEYS.PERSONAL_BANK_ACCOUNT,
                value: {
                    isLoading: false,
                    error: Localize.translateLocal('paymentsPage.addBankAccountFailure'),
                },
            },
        ],
    };

    API.write(commandName, parameters, onyxData);
}

function deletePaymentBankAccount(bankAccountID) {
    API.write('DeletePaymentBankAccount', {
        bankAccountID,
    }, {
        optimisticData: [
            {
                onyxMethod: CONST.ONYX.METHOD.MERGE,
                key: `${ONYXKEYS.BANK_ACCOUNT_LIST}`,
                value: {[bankAccountID]: {pendingAction: CONST.RED_BRICK_ROAD_PENDING_ACTION.DELETE}},
            },
        ],
    });
}

/**
 * @param {Number} bankAccountID
 * @param {String} validateCode
 */
function validateBankAccount(bankAccountID, validateCode) {
    API.write('ValidateBankAccountWithTransactions', {
        bankAccountID,
        validateCode,
    }, {
        optimisticData: [{
            onyxMethod: CONST.ONYX.METHOD.MERGE,
            key: ONYXKEYS.REIMBURSEMENT_ACCOUNT,
            value: {
                isLoading: true,
                errors: null,
            },
        }],
        successData: [{
            onyxMethod: CONST.ONYX.METHOD.MERGE,
            key: ONYXKEYS.REIMBURSEMENT_ACCOUNT,
            value: {
                isLoading: false,
            },
        }],
        failureData: [{
            onyxMethod: CONST.ONYX.METHOD.MERGE,
            key: ONYXKEYS.REIMBURSEMENT_ACCOUNT,
            value: {
                isLoading: false,
            },
        }],
    });
}

/**
<<<<<<< HEAD
 * @param {Object} data
 * @returns {Object}
 */
function mergeWithLocalACHData(data) {
    const updatedACHData = {
        ...store.getReimbursementAccountInSetup(),
        ...data,

        // This param tells Web-Secure that this bank account is from NewDot so we can modify links back to the correct
        // app in any communications. It also will be used to provision a customer for the Expensify card automatically
        // once their bank account is successfully validated.
        enableCardAfterVerified: true,
    };

    if (data && !_.isUndefined(data.isSavings)) {
        updatedACHData.isSavings = Boolean(data.isSavings);
    }
    if (!updatedACHData.setupType) {
        updatedACHData.setupType = updatedACHData.plaidAccountID
            ? CONST.BANK_ACCOUNT.SETUP_TYPE.PLAID
            : CONST.BANK_ACCOUNT.SETUP_TYPE.MANUAL;
    }

    return updatedACHData;
}

/**
 * Updates the bank account in the database with the company step data
 *
 * @param {Object} params
 * @param {String} [params.companyName]
 * @param {String} [params.addressStreet]
 * @param {String} [params.addressCity]
 * @param {String} [params.addressState]
 * @param {String} [params.addressZipCode]
 * @param {String} [params.companyPhone]
 * @param {String} [params.website]
 * @param {String} [params.companyTaxID]
 * @param {String} [params.incorporationType]
 * @param {String} [params.incorporationState]
 * @param {String} [params.incorporationDate]
 * @param {Boolean} [params.hasNoConnectionToCannabis]
 */
function updateCompanyInformationForBankAccount(params) {
    API.write(
        'UpdateCompanyInformationForBankAccount',
        mergeWithLocalACHData(params),
        getVBBADataForOnyx(),
    );
=======
 * Create the bank account with manually entered data.
 *
 * @param {String} [bankAccountID]
 * @param {String} [accountNumber]
 * @param {String} [routingNumber]
 * @param {String} [plaidMask]
 *
 */
function connectBankAccountManually(bankAccountID, accountNumber, routingNumber, plaidMask) {
    API.write('ConnectBankAccountManually', {
        bankAccountID,
        accountNumber,
        routingNumber,
        plaidMask,
    }, getVBBADataForOnyx());
>>>>>>> 2bef1705
}

export {
    addPersonalBankAccount,
    connectBankAccountManually,
    deletePaymentBankAccount,
    clearPersonalBankAccount,
    clearPlaid,
    validateBankAccount,
    updateCompanyInformationForBankAccount,
    connectBankAccountWithPlaid,
    updatePlaidData,
};<|MERGE_RESOLUTION|>--- conflicted
+++ resolved
@@ -218,7 +218,6 @@
 }
 
 /**
-<<<<<<< HEAD
  * @param {Object} data
  * @returns {Object}
  */
@@ -268,7 +267,9 @@
         mergeWithLocalACHData(params),
         getVBBADataForOnyx(),
     );
-=======
+}
+
+/**
  * Create the bank account with manually entered data.
  *
  * @param {String} [bankAccountID]
@@ -284,7 +285,6 @@
         routingNumber,
         plaidMask,
     }, getVBBADataForOnyx());
->>>>>>> 2bef1705
 }
 
 export {
