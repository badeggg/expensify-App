--- conflicted
+++ resolved
@@ -1,119 +1,25 @@
-<<<<<<< HEAD
 import lodashGet from 'lodash/get';
-import Onyx from 'react-native-onyx';
-import CONST from '../../CONST';
-=======
 import Str from 'expensify-common/lib/str';
 import Onyx from 'react-native-onyx';
 import _ from 'underscore';
->>>>>>> 16a570fa
 import ONYXKEYS from '../../ONYXKEYS';
 import * as API from '../API';
+import CONST from '../../CONST';
 
 function fetchBankAccountList() {
     // Note: For the moment, we are just running this to verify that we can successfully return data from the secure API
     API.Get({returnValueList: 'bankAccountList'}, true);
 }
 
-<<<<<<< HEAD
-function fetchOnfidoToken() {
-    API.Wallet_GetOnfidoSDKToken()
-=======
 /**
  * Gets the Plaid Link token used to initialize the Plaid SDK
  */
 function fetchPlaidLinkToken() {
     API.Plaid_GetLinkToken()
->>>>>>> 16a570fa
-        .then((response) => {
-            if (response.jsonCode !== 200) {
-                return;
-            }
-
-<<<<<<< HEAD
-            const apiResult = lodashGet(response, ['requestorIdentityOnfido', 'apiResult'], {});
-            Onyx.merge(ONYXKEYS.ONFIDO_APPLICANT_INFO, {
-                applicantID: apiResult.applicantID,
-                sdkToken: apiResult.sdkToken,
-            });
-        });
-}
-
-function fetchUserWallet() {
-    API.Get({returnValueList: 'userWallet'})
-        .then((response) => {
-            if (response.jsonCode !== 200) {
-                return;
-            }
-
-            Onyx.merge(ONYXKEYS.USER_WALLET, response.userWallet);
-        });
-}
-
-/**
- * @param {Boolean} loading
- * @param {String[]} [errorFields]
- * @param {String} [additionalErrorMessage]
- * @private
- */
-function setAdditionalDetailsStep(loading, errorFields = null, additionalErrorMessage = '') {
-    Onyx.merge(ONYXKEYS.WALLET_ADDITIONAL_DETAILS, {loading, errorFields, additionalErrorMessage});
-}
-
-/**
- *
- * @param {String} currentStep
- * @param {Object} parameters
- * @param {String} [parameters.onfidoData] - JSON string
- * @param {String} [parameters.personalDetails] - JSON string
- */
-function activateWallet(currentStep, parameters) {
-    if (currentStep === CONST.WALLET.STEP.ADDITIONAL_DETAILS) {
-        setAdditionalDetailsStep(true);
-    }
-
-    API.Wallet_Activate({currentStep, ...parameters})
-        .then((response) => {
-            if (response.jsonCode !== 200) {
-                if (currentStep === CONST.WALLET.STEP.ADDITIONAL_DETAILS) {
-                    if (response.title === CONST.WALLET.ERROR.MISSING_FIELD) {
-                        setAdditionalDetailsStep(false, response.data.fieldNames);
-                        return;
-                    }
-
-                    const errorTitles = [
-                        CONST.WALLET.ERROR.IDENTITY_NOT_FOUND,
-                        CONST.WALLET.ERROR.INVALID_SSN,
-                        CONST.WALLET.ERROR.UNEXPECTED,
-                        CONST.WALLET.ERROR.UNABLE_TO_VERIFY,
-                    ];
-
-                    if (errorTitles.includes(response.title)) {
-                        setAdditionalDetailsStep(false, null, response.message);
-                        return;
-                    }
-
-                    setAdditionalDetailsStep(false);
-                    return;
-                }
-                return;
-            }
-
-            Onyx.merge(ONYXKEYS.USER_WALLET, response.userWallet);
-
-            if (currentStep === CONST.WALLET.STEP.ADDITIONAL_DETAILS) {
-                setAdditionalDetailsStep(false);
-            }
-        });
-}
-window.activateWallet = activateWallet;
-
-export {
-    fetchBankAccountList,
-    fetchUserWallet,
-    fetchOnfidoToken,
-    activateWallet,
-=======
+        .then((response) => {
+            if (response.jsonCode !== 200) {
+                return;
+            }
             Onyx.merge(ONYXKEYS.PLAID_LINK_TOKEN, response.linkToken);
         });
 }
@@ -213,11 +119,91 @@
         });
 }
 
+function fetchOnfidoToken() {
+    API.Wallet_GetOnfidoSDKToken()
+        .then((response) => {
+            const apiResult = lodashGet(response, ['requestorIdentityOnfido', 'apiResult'], {});
+            Onyx.merge(ONYXKEYS.ONFIDO_APPLICANT_INFO, {
+                applicantID: apiResult.applicantID,
+                sdkToken: apiResult.sdkToken,
+            });
+        });
+}
+
+/**
+ * @param {Boolean} loading
+ * @param {String[]} [errorFields]
+ * @param {String} [additionalErrorMessage]
+ * @private
+ */
+function setAdditionalDetailsStep(loading, errorFields = null, additionalErrorMessage = '') {
+    Onyx.merge(ONYXKEYS.WALLET_ADDITIONAL_DETAILS, {loading, errorFields, additionalErrorMessage});
+}
+
+/**
+ * @param {String} currentStep
+ * @param {Object} parameters
+ * @param {String} [parameters.onfidoData] - JSON string
+ * @param {String} [parameters.personalDetails] - JSON string
+ */
+function activateWallet(currentStep, parameters) {
+    if (currentStep === CONST.WALLET.STEP.ADDITIONAL_DETAILS) {
+        setAdditionalDetailsStep(true);
+    }
+
+    API.Wallet_Activate({currentStep, ...parameters})
+        .then((response) => {
+            if (response.jsonCode !== 200) {
+                if (currentStep === CONST.WALLET.STEP.ADDITIONAL_DETAILS) {
+                    if (response.title === CONST.WALLET.ERROR.MISSING_FIELD) {
+                        setAdditionalDetailsStep(false, response.data.fieldNames);
+                        return;
+                    }
+
+                    const errorTitles = [
+                        CONST.WALLET.ERROR.IDENTITY_NOT_FOUND,
+                        CONST.WALLET.ERROR.INVALID_SSN,
+                        CONST.WALLET.ERROR.UNEXPECTED,
+                        CONST.WALLET.ERROR.UNABLE_TO_VERIFY,
+                    ];
+
+                    if (errorTitles.includes(response.title)) {
+                        setAdditionalDetailsStep(false, null, response.message);
+                        return;
+                    }
+
+                    setAdditionalDetailsStep(false);
+                    return;
+                }
+                return;
+            }
+
+            Onyx.merge(ONYXKEYS.USER_WALLET, response.userWallet);
+
+            if (currentStep === CONST.WALLET.STEP.ADDITIONAL_DETAILS) {
+                setAdditionalDetailsStep(false);
+            }
+        });
+}
+
+function fetchUserWallet() {
+    API.Get({returnValueList: 'userWallet'})
+        .then((response) => {
+            if (response.jsonCode !== 200) {
+                return;
+            }
+
+            Onyx.merge(ONYXKEYS.USER_WALLET, response.userWallet);
+        });
+}
+
 export {
     fetchBankAccountList,
     fetchPlaidLinkToken,
     addPlaidBankAccount,
     getPlaidBankAccounts,
     clearPlaidBankAccounts,
->>>>>>> 16a570fa
+    fetchOnfidoToken,
+    activateWallet,
+    fetchUserWallet,
 };