--- conflicted
+++ resolved
@@ -435,9 +435,6 @@
 }
 
 /**
-<<<<<<< HEAD
- * Fetches data when the user opens the InitialSettingsPage
-=======
  * Complete the "Accept Terms" step of the wallet activation flow.
  *
  * @param {Object} parameters
@@ -479,8 +476,7 @@
 }
 
 /**
- * Fetches information about a user's Expensify Wallet
->>>>>>> d7f2b38b
+ * Fetches data when the user opens the InitialSettingsPage
  *
  * @typedef {Object} UserWallet
  * @property {Number} availableBalance
