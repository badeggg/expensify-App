import type {OnyxUpdate} from 'react-native-onyx';
import Onyx from 'react-native-onyx';
import type {ValueOf} from 'type-fest';
import * as API from '@libs/API';
import type {
    AcceptWalletTermsParams,
    AnswerQuestionsForWalletParams,
    RequestPhysicalExpensifyCardParams,
    UpdatePersonalDetailsForWalletParams,
    VerifyIdentityParams,
} from '@libs/API/parameters';
import {READ_COMMANDS, WRITE_COMMANDS} from '@libs/API/types';
import type {PrivatePersonalDetails} from '@libs/GetPhysicalCardUtils';
import type CONST from '@src/CONST';
import ONYXKEYS from '@src/ONYXKEYS';
import type {WalletAdditionalQuestionDetails} from '@src/types/onyx';
import type * as OnyxCommon from '@src/types/onyx/OnyxCommon';

type WalletQuestionAnswer = {
    question: string;
    answer: string;
};

/**
 * Fetch and save locally the Onfido SDK token and applicantID
 * - The sdkToken is used to initialize the Onfido SDK client
 * - The applicantID is combined with the data returned from the Onfido SDK as we need both to create an
 *   identity check. Note: This happens in Web-Secure when we call Activate_Wallet during the OnfidoStep.
 */
function openOnfidoFlow() {
    const optimisticData: OnyxUpdate[] = [
        {
            // Use Onyx.set() since we are resetting the Onfido flow completely.
            onyxMethod: Onyx.METHOD.SET,
            key: ONYXKEYS.WALLET_ONFIDO,
            value: {
                isLoading: true,
            },
        },
    ];

    const finallyData: OnyxUpdate[] = [
        {
            onyxMethod: Onyx.METHOD.MERGE,
            key: ONYXKEYS.WALLET_ONFIDO,
            value: {
                isLoading: false,
            },
        },
    ];

    API.read(READ_COMMANDS.OPEN_ONFIDO_FLOW, {}, {optimisticData, finallyData});
}

function setAdditionalDetailsQuestions(questions: WalletAdditionalQuestionDetails[], idNumber: string) {
    Onyx.merge(ONYXKEYS.WALLET_ADDITIONAL_DETAILS, {questions, idNumber});
}

function setAdditionalDetailsErrors(errorFields: OnyxCommon.ErrorFields) {
    Onyx.merge(ONYXKEYS.WALLET_ADDITIONAL_DETAILS, {errorFields: null});
    Onyx.merge(ONYXKEYS.WALLET_ADDITIONAL_DETAILS, {errorFields});
}

function setAdditionalDetailsErrorMessage(additionalErrorMessage: string) {
    Onyx.merge(ONYXKEYS.WALLET_ADDITIONAL_DETAILS, {additionalErrorMessage});
}

/**
 * Save the source that triggered the KYC wall and optionally the chat report ID associated with the IOU
 */
function setKYCWallSource(source?: ValueOf<typeof CONST.KYC_WALL_SOURCE>, chatReportID = '') {
    Onyx.merge(ONYXKEYS.WALLET_TERMS, {source, chatReportID});
}

/**
 * Validates a user's provided details against a series of checks
 */
function updatePersonalDetails(personalDetails: UpdatePersonalDetailsForWalletParams) {
    const optimisticData: OnyxUpdate[] = [
        {
            onyxMethod: Onyx.METHOD.MERGE,
            key: ONYXKEYS.WALLET_ADDITIONAL_DETAILS,
            value: {
                isLoading: true,
                errors: null,
                errorFields: null,
            },
        },
    ];

    const finallyData: OnyxUpdate[] = [
        {
            onyxMethod: Onyx.METHOD.MERGE,
            key: ONYXKEYS.WALLET_ADDITIONAL_DETAILS,
            value: {
                isLoading: false,
            },
        },
    ];

    API.write(WRITE_COMMANDS.UPDATE_PERSONAL_DETAILS_FOR_WALLET, personalDetails, {
        optimisticData,
        finallyData,
    });
}

/**
 * Creates an identity check by calling Onfido's API with data returned from the SDK
 *
 * The API will always return the updated userWallet in the response as a convenience so we can avoid an additional
 * API request to fetch the userWallet after we call VerifyIdentity
 */
function verifyIdentity(parameters: VerifyIdentityParams) {
    const optimisticData: OnyxUpdate[] = [
        {
            onyxMethod: Onyx.METHOD.MERGE,
            key: ONYXKEYS.WALLET_ONFIDO,
            value: {
                isLoading: true,
                errors: null,
                fixableErrors: null,
            },
        },
        {
            onyxMethod: Onyx.METHOD.MERGE,
            key: ONYXKEYS.USER_WALLET,
            value: {
                shouldShowFailedKYC: false,
            },
        },
    ];

    const successData: OnyxUpdate[] = [
        {
            onyxMethod: Onyx.METHOD.MERGE,
            key: ONYXKEYS.WALLET_ONFIDO,
            value: {
                isLoading: false,
                errors: null,
            },
        },
    ];

    const failureData: OnyxUpdate[] = [
        {
            onyxMethod: Onyx.METHOD.MERGE,
            key: ONYXKEYS.WALLET_ONFIDO,
            value: {
                isLoading: false,
                hasAcceptedPrivacyPolicy: false,
            },
        },
    ];
    API.write(WRITE_COMMANDS.VERIFY_IDENTITY, parameters, {
        optimisticData,
        successData,
        failureData,
    });
}

/**
 * Complete the "Accept Terms" step of the wallet activation flow.
 *
 * @param parameters.chatReportID When accepting the terms of wallet to pay an IOU, indicates the parent chat ID of the IOU
 */
function acceptWalletTerms(parameters: AcceptWalletTermsParams) {
    const optimisticData: OnyxUpdate[] = [
        {
            onyxMethod: Onyx.METHOD.MERGE,
            key: ONYXKEYS.WALLET_TERMS,
            value: {
                isLoading: true,
            },
        },
    ];

    const successData: OnyxUpdate[] = [
        {
            onyxMethod: Onyx.METHOD.MERGE,
            key: ONYXKEYS.WALLET_TERMS,
            value: {
                errors: null,
                isLoading: false,
            },
        },
    ];

    const failureData: OnyxUpdate[] = [
        {
            onyxMethod: Onyx.METHOD.MERGE,
            key: ONYXKEYS.USER_WALLET,
            value: {
                isPendingOnfidoResult: null,
                shouldShowFailedKYC: true,
            },
        },
        {
            onyxMethod: Onyx.METHOD.MERGE,
            key: ONYXKEYS.WALLET_TERMS,
            value: {
                isLoading: false,
            },
        },
    ];

    const requestParams: AcceptWalletTermsParams = {hasAcceptedTerms: parameters.hasAcceptedTerms, reportID: parameters.reportID};

    API.write(WRITE_COMMANDS.ACCEPT_WALLET_TERMS, requestParams, {optimisticData, successData, failureData});
}

/**
 * Fetches data when the user opens the InitialSettingsPage
 */
function openInitialSettingsPage() {
    API.read(READ_COMMANDS.OPEN_INITIAL_SETTINGS_PAGE, {});
}

/**
 * Fetches data when the user opens the EnablePaymentsPage
 */
function openEnablePaymentsPage() {
    API.read(READ_COMMANDS.OPEN_ENABLE_PAYMENTS_PAGE, {});
}

function updateCurrentStep(currentStep: ValueOf<typeof CONST.WALLET.STEP>) {
    Onyx.merge(ONYXKEYS.USER_WALLET, {currentStep});
}

function answerQuestionsForWallet(answers: WalletQuestionAnswer[], idNumber: string) {
    const idologyAnswers = JSON.stringify(answers);

    const optimisticData: OnyxUpdate[] = [
        {
            onyxMethod: Onyx.METHOD.MERGE,
            key: ONYXKEYS.WALLET_ADDITIONAL_DETAILS,
            value: {
                isLoading: true,
            },
        },
    ];

    const finallyData: OnyxUpdate[] = [
        {
            onyxMethod: Onyx.METHOD.MERGE,
            key: ONYXKEYS.WALLET_ADDITIONAL_DETAILS,
            value: {
                isLoading: false,
            },
        },
    ];

    const requestParams: AnswerQuestionsForWalletParams = {
        idologyAnswers,
        idNumber,
    };

    API.write(WRITE_COMMANDS.ANSWER_QUESTIONS_FOR_WALLET, requestParams, {
        optimisticData,
        finallyData,
    });
}

function requestPhysicalExpensifyCard(cardID: number, authToken: string, privatePersonalDetails: PrivatePersonalDetails) {
    const {legalFirstName = '', legalLastName = '', phoneNumber = '', address: {city = '', country = '', state = '', street = '', zip = ''} = {}} = privatePersonalDetails;
<<<<<<< HEAD

    type RequestPhysicalExpensifyCardParams = {
        authToken: string;
        legalFirstName: string;
        legalLastName: string;
        phoneNumber: string;
        addressCity: string;
        addressCountry: string;
        addressState: string;
        addressStreet: string;
        addressZip: string;
    };
=======
>>>>>>> 634f7666

    const requestParams: RequestPhysicalExpensifyCardParams = {
        authToken,
        legalFirstName,
        legalLastName,
        phoneNumber,
        addressCity: city,
        addressCountry: country,
        addressState: state,
        addressStreet: street,
        addressZip: zip,
    };

    const optimisticData: OnyxUpdate[] = [
        {
            onyxMethod: Onyx.METHOD.MERGE,
            key: ONYXKEYS.CARD_LIST,
            value: {
                [cardID]: {
                    state: 4, // NOT_ACTIVATED
                },
            },
        },
        {
            onyxMethod: Onyx.METHOD.MERGE,
            key: ONYXKEYS.PRIVATE_PERSONAL_DETAILS,
            value: privatePersonalDetails,
        },
    ];

    API.write(WRITE_COMMANDS.REQUEST_PHYSICAL_EXPENSIFY_CARD, requestParams, {optimisticData});
}

export {
    openOnfidoFlow,
    openInitialSettingsPage,
    openEnablePaymentsPage,
    setAdditionalDetailsErrors,
    setAdditionalDetailsErrorMessage,
    setAdditionalDetailsQuestions,
    updateCurrentStep,
    answerQuestionsForWallet,
    updatePersonalDetails,
    verifyIdentity,
    acceptWalletTerms,
    setKYCWallSource,
    requestPhysicalExpensifyCard,
};<|MERGE_RESOLUTION|>--- conflicted
+++ resolved
@@ -262,21 +262,6 @@
 
 function requestPhysicalExpensifyCard(cardID: number, authToken: string, privatePersonalDetails: PrivatePersonalDetails) {
     const {legalFirstName = '', legalLastName = '', phoneNumber = '', address: {city = '', country = '', state = '', street = '', zip = ''} = {}} = privatePersonalDetails;
-<<<<<<< HEAD
-
-    type RequestPhysicalExpensifyCardParams = {
-        authToken: string;
-        legalFirstName: string;
-        legalLastName: string;
-        phoneNumber: string;
-        addressCity: string;
-        addressCountry: string;
-        addressState: string;
-        addressStreet: string;
-        addressZip: string;
-    };
-=======
->>>>>>> 634f7666
 
     const requestParams: RequestPhysicalExpensifyCardParams = {
         authToken,
