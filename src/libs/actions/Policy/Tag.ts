import type {NullishDeep, OnyxCollection, OnyxEntry} from 'react-native-onyx';
import Onyx from 'react-native-onyx';
import * as API from '@libs/API';
import type {EnablePolicyTagsParams, OpenPolicyTagsPageParams, RenamePolicyTaglistParams, RenamePolicyTagsParams, SetPolicyTagsEnabled, SetPolicyTagsRequired} from '@libs/API/parameters';
import {READ_COMMANDS, WRITE_COMMANDS} from '@libs/API/types';
import * as ErrorUtils from '@libs/ErrorUtils';
import getIsNarrowLayout from '@libs/getIsNarrowLayout';
import Log from '@libs/Log';
import * as PolicyUtils from '@libs/PolicyUtils';
import * as ReportUtils from '@libs/ReportUtils';
import * as TransactionUtils from '@libs/TransactionUtils';
import CONST from '@src/CONST';
import ONYXKEYS from '@src/ONYXKEYS';
import type {Policy, PolicyTag, PolicyTagList, PolicyTags, RecentlyUsedTags, Report} from '@src/types/onyx';
import type {OnyxValueWithOfflineFeedback} from '@src/types/onyx/OnyxCommon';
import type {Attributes, Rate} from '@src/types/onyx/Policy';
import type {OnyxData} from '@src/types/onyx/Request';
import {navigateWhenEnableFeature} from './Policy';

type NewCustomUnit = {
    customUnitID: string;
    name: string;
    attributes: Attributes;
    rates: Rate;
};

const allPolicies: OnyxCollection<Policy> = {};
Onyx.connect({
    key: ONYXKEYS.COLLECTION.POLICY,
    callback: (val, key) => {
        if (!key) {
            return;
        }
        if (val === null || val === undefined) {
            // If we are deleting a policy, we have to check every report linked to that policy
            // and unset the draft indicator (pencil icon) alongside removing any draft comments. Clearing these values will keep the newly archived chats from being displayed in the LHN.
            // More info: https://github.com/Expensify/App/issues/14260
            const policyID = key.replace(ONYXKEYS.COLLECTION.POLICY, '');
            const policyReports = ReportUtils.getAllPolicyReports(policyID);
            const cleanUpMergeQueries: Record<`${typeof ONYXKEYS.COLLECTION.REPORT}${string}`, NullishDeep<Report>> = {};
            const cleanUpSetQueries: Record<`${typeof ONYXKEYS.COLLECTION.REPORT_DRAFT_COMMENT}${string}` | `${typeof ONYXKEYS.COLLECTION.REPORT_ACTIONS_DRAFTS}${string}`, null> = {};
            policyReports.forEach((policyReport) => {
                if (!policyReport) {
                    return;
                }
                const {reportID} = policyReport;
                cleanUpSetQueries[`${ONYXKEYS.COLLECTION.REPORT_DRAFT_COMMENT}${reportID}`] = null;
                cleanUpSetQueries[`${ONYXKEYS.COLLECTION.REPORT_ACTIONS_DRAFTS}${reportID}`] = null;
            });
            Onyx.mergeCollection(ONYXKEYS.COLLECTION.REPORT, cleanUpMergeQueries);
            Onyx.multiSet(cleanUpSetQueries);
            delete allPolicies[key];
            return;
        }

        allPolicies[key] = val;
    },
});

let allPolicyTags: OnyxCollection<PolicyTagList> = {};
Onyx.connect({
    key: ONYXKEYS.COLLECTION.POLICY_TAGS,
    waitForCollectionCallback: true,
    callback: (value) => {
        if (!value) {
            allPolicyTags = {};
            return;
        }

        allPolicyTags = value;
    },
});

let allRecentlyUsedTags: OnyxCollection<RecentlyUsedTags> = {};
Onyx.connect({
    key: ONYXKEYS.COLLECTION.POLICY_RECENTLY_USED_TAGS,
    waitForCollectionCallback: true,
    callback: (val) => (allRecentlyUsedTags = val),
});

function openPolicyTagsPage(policyID: string) {
    if (!policyID) {
        Log.warn('openPolicyTasgPage invalid params', {policyID});
        return;
    }

    const params: OpenPolicyTagsPageParams = {
        policyID,
    };

    API.read(READ_COMMANDS.OPEN_POLICY_TAGS_PAGE, params);
}

function buildOptimisticPolicyRecentlyUsedTags(policyID?: string, transactionTags?: string): RecentlyUsedTags {
    if (!policyID || !transactionTags) {
        return {};
    }

    const policyTags = allPolicyTags?.[`${ONYXKEYS.COLLECTION.POLICY_TAGS}${policyID}`] ?? {};
    const policyTagKeys = PolicyUtils.getSortedTagKeys(policyTags);
    const policyRecentlyUsedTags = allRecentlyUsedTags?.[`${ONYXKEYS.COLLECTION.POLICY_RECENTLY_USED_TAGS}${policyID}`] ?? {};
    const newOptimisticPolicyRecentlyUsedTags: RecentlyUsedTags = {};

    TransactionUtils.getTagArrayFromName(transactionTags).forEach((tag, index) => {
        if (!tag) {
            return;
        }

        const tagListKey = policyTagKeys[index];
        newOptimisticPolicyRecentlyUsedTags[tagListKey] = [...new Set([tag, ...(policyRecentlyUsedTags[tagListKey] ?? [])])];
    });

    return newOptimisticPolicyRecentlyUsedTags;
}

function createPolicyTag(policyID: string, tagName: string) {
    const policyTag = PolicyUtils.getTagLists(allPolicyTags?.[`${ONYXKEYS.COLLECTION.POLICY_TAGS}${policyID}`] ?? {})?.[0] ?? {};
    const newTagName = PolicyUtils.escapeTagName(tagName);

    const onyxData: OnyxData = {
        optimisticData: [
            {
                onyxMethod: Onyx.METHOD.MERGE,
                key: `${ONYXKEYS.COLLECTION.POLICY_TAGS}${policyID}`,
                value: {
                    [policyTag.name]: {
                        tags: {
                            [newTagName]: {
                                name: newTagName,
                                enabled: true,
                                errors: null,
                                pendingAction: CONST.RED_BRICK_ROAD_PENDING_ACTION.ADD,
                            },
                        },
                    },
                },
            },
        ],
        successData: [
            {
                onyxMethod: Onyx.METHOD.MERGE,
                key: `${ONYXKEYS.COLLECTION.POLICY_TAGS}${policyID}`,
                value: {
                    [policyTag.name]: {
                        tags: {
                            [newTagName]: {
                                errors: null,
                                pendingAction: null,
                            },
                        },
                    },
                },
            },
        ],
        failureData: [
            {
                onyxMethod: Onyx.METHOD.MERGE,
                key: `${ONYXKEYS.COLLECTION.POLICY_TAGS}${policyID}`,
                value: {
                    [policyTag.name]: {
                        tags: {
                            [newTagName]: {
<<<<<<< HEAD
                                errors: ErrorUtils.getMicroSecondOnyxErrorWithTranslationKey('workspace.tags.genericFailureMessage'),
=======
                                errors: ErrorUtils.getMicroSecondOnyxError('workspace.tags.genericFailureMessage'),
                                pendingAction: null,
>>>>>>> fc6d67eb
                            },
                        },
                    },
                },
            },
        ],
    };

    const parameters = {
        policyID,
        tags: JSON.stringify([{name: newTagName}]),
    };

    API.write(WRITE_COMMANDS.CREATE_POLICY_TAG, parameters, onyxData);
}

function setWorkspaceTagEnabled(policyID: string, tagsToUpdate: Record<string, {name: string; enabled: boolean}>, tagListIndex: number) {
    const policyTag = PolicyUtils.getTagLists(allPolicyTags?.[`${ONYXKEYS.COLLECTION.POLICY_TAGS}${policyID}`] ?? {})?.[tagListIndex] ?? {};

    const onyxData: OnyxData = {
        optimisticData: [
            {
                onyxMethod: Onyx.METHOD.MERGE,
                key: `${ONYXKEYS.COLLECTION.POLICY_TAGS}${policyID}`,
                value: {
                    [policyTag.name]: {
                        tags: {
                            ...Object.keys(tagsToUpdate).reduce<PolicyTags>((acc, key) => {
                                acc[key] = {
                                    ...policyTag.tags[key],
                                    ...tagsToUpdate[key],
                                    errors: null,
                                    pendingFields: {
                                        enabled: CONST.RED_BRICK_ROAD_PENDING_ACTION.UPDATE,
                                    },
                                    pendingAction: CONST.RED_BRICK_ROAD_PENDING_ACTION.UPDATE,
                                };

                                return acc;
                            }, {}),
                        },
                    },
                },
            },
        ],
        successData: [
            {
                onyxMethod: Onyx.METHOD.MERGE,
                key: `${ONYXKEYS.COLLECTION.POLICY_TAGS}${policyID}`,
                value: {
                    [policyTag.name]: {
                        tags: {
                            ...Object.keys(tagsToUpdate).reduce<PolicyTags>((acc, key) => {
                                acc[key] = {
                                    ...policyTag.tags[key],
                                    ...tagsToUpdate[key],
                                    errors: null,
                                    pendingFields: {
                                        enabled: null,
                                    },
                                    pendingAction: null,
                                };

                                return acc;
                            }, {}),
                        },
                    },
                },
            },
        ],
        failureData: [
            {
                onyxMethod: Onyx.METHOD.MERGE,
                key: `${ONYXKEYS.COLLECTION.POLICY_TAGS}${policyID}`,
                value: {
                    [policyTag.name]: {
                        tags: {
                            ...Object.keys(tagsToUpdate).reduce<PolicyTags>((acc, key) => {
                                acc[key] = {
                                    ...policyTag.tags[key],
                                    ...tagsToUpdate[key],
                                    errors: ErrorUtils.getMicroSecondOnyxErrorWithTranslationKey('workspace.tags.genericFailureMessage'),
                                    pendingFields: {
                                        enabled: null,
                                    },
                                    pendingAction: null,
                                };

                                return acc;
                            }, {}),
                        },
                    },
                },
            },
        ],
    };

    const parameters: SetPolicyTagsEnabled = {
        policyID,
        tags: JSON.stringify(Object.keys(tagsToUpdate).map((key) => tagsToUpdate[key])),
        tagListIndex,
    };

    API.write(WRITE_COMMANDS.SET_POLICY_TAGS_ENABLED, parameters, onyxData);
}

function deletePolicyTags(policyID: string, tagsToDelete: string[]) {
    const policyTag = PolicyUtils.getTagLists(allPolicyTags?.[`${ONYXKEYS.COLLECTION.POLICY_TAGS}${policyID}`] ?? {})?.[0] ?? {};

    const onyxData: OnyxData = {
        optimisticData: [
            {
                onyxMethod: Onyx.METHOD.MERGE,
                key: `${ONYXKEYS.COLLECTION.POLICY_TAGS}${policyID}`,
                value: {
                    [policyTag.name]: {
                        tags: {
                            ...tagsToDelete.reduce<Record<string, Partial<OnyxValueWithOfflineFeedback<PolicyTag>>>>((acc, tagName) => {
                                acc[tagName] = {pendingAction: CONST.RED_BRICK_ROAD_PENDING_ACTION.DELETE};
                                return acc;
                            }, {}),
                        },
                    },
                },
            },
        ],
        successData: [
            {
                onyxMethod: Onyx.METHOD.MERGE,
                key: `${ONYXKEYS.COLLECTION.POLICY_TAGS}${policyID}`,
                value: {
                    [policyTag.name]: {
                        tags: {
                            ...tagsToDelete.reduce<Record<string, null | Partial<OnyxValueWithOfflineFeedback<PolicyTag>>>>((acc, tagName) => {
                                acc[tagName] = null;
                                return acc;
                            }, {}),
                        },
                    },
                },
            },
        ],
        failureData: [
            {
                onyxMethod: Onyx.METHOD.MERGE,
                key: `${ONYXKEYS.COLLECTION.POLICY_TAGS}${policyID}`,
                value: {
                    [policyTag.name]: {
                        tags: {
                            ...tagsToDelete.reduce<Record<string, Partial<OnyxValueWithOfflineFeedback<PolicyTag>>>>((acc, tagName) => {
                                acc[tagName] = {pendingAction: null, errors: ErrorUtils.getMicroSecondOnyxErrorWithTranslationKey('workspace.tags.deleteFailureMessage')};
                                return acc;
                            }, {}),
                        },
                    },
                },
            },
        ],
    };

    const parameters = {
        policyID,
        tags: JSON.stringify(tagsToDelete),
    };

    API.write(WRITE_COMMANDS.DELETE_POLICY_TAGS, parameters, onyxData);
}

function clearPolicyTagErrors(policyID: string, tagName: string, tagListIndex: number) {
    const tagListName = Object.keys(allPolicyTags?.[`${ONYXKEYS.COLLECTION.POLICY_TAGS}${policyID}`] ?? {})[tagListIndex];
    const tag = allPolicyTags?.[`${ONYXKEYS.COLLECTION.POLICY_TAGS}${policyID}`]?.[tagListName].tags?.[tagName];
    if (!tag) {
        return;
    }

    if (tag.pendingAction === CONST.RED_BRICK_ROAD_PENDING_ACTION.ADD) {
        Onyx.merge(`${ONYXKEYS.COLLECTION.POLICY_TAGS}${policyID}`, {
            [tagListName]: {
                tags: {
                    [tagName]: null,
                },
            },
        });
        return;
    }

    Onyx.merge(`${ONYXKEYS.COLLECTION.POLICY_TAGS}${policyID}`, {
        [tagListName]: {
            tags: {
                [tagName]: {
                    errors: null,
                    pendingAction: null,
                },
            },
        },
    });
}

function clearPolicyTagListError(policyID: string, tagListIndex: number, errorField: string) {
    const policyTag = PolicyUtils.getTagLists(allPolicyTags?.[`${ONYXKEYS.COLLECTION.POLICY_TAGS}${policyID}`] ?? {})?.[tagListIndex] ?? {};

    if (!policyTag.name) {
        return;
    }

    Onyx.merge(`${ONYXKEYS.COLLECTION.POLICY_TAGS}${policyID}`, {
        [policyTag.name]: {
            errorFields: {
                [errorField]: null,
            },
        },
    });
}

function renamePolicyTag(policyID: string, policyTag: {oldName: string; newName: string}, tagListIndex: number) {
    const tagList = PolicyUtils.getTagLists(allPolicyTags?.[`${ONYXKEYS.COLLECTION.POLICY_TAGS}${policyID}`] ?? {})?.[tagListIndex] ?? {};
    const tag = tagList.tags?.[policyTag.oldName];
    const oldTagName = policyTag.oldName;
    const newTagName = PolicyUtils.escapeTagName(policyTag.newName);
    const onyxData: OnyxData = {
        optimisticData: [
            {
                onyxMethod: Onyx.METHOD.MERGE,
                key: `${ONYXKEYS.COLLECTION.POLICY_TAGS}${policyID}`,
                value: {
                    [tagList.name]: {
                        tags: {
                            [oldTagName]: null,
                            [newTagName]: {
                                ...tag,
                                name: newTagName,
                                pendingAction: CONST.RED_BRICK_ROAD_PENDING_ACTION.UPDATE,
                                pendingFields: {
                                    name: CONST.RED_BRICK_ROAD_PENDING_ACTION.UPDATE,
                                },
                                previousTagName: oldTagName,
                                errors: null,
                            },
                        },
                    },
                },
            },
        ],
        successData: [
            {
                onyxMethod: Onyx.METHOD.MERGE,
                key: `${ONYXKEYS.COLLECTION.POLICY_TAGS}${policyID}`,
                value: {
                    [tagList.name]: {
                        tags: {
                            [newTagName]: {
                                pendingAction: null,
                                pendingFields: {
                                    name: null,
                                },
                            },
                        },
                    },
                },
            },
        ],
        failureData: [
            {
                onyxMethod: Onyx.METHOD.MERGE,
                key: `${ONYXKEYS.COLLECTION.POLICY_TAGS}${policyID}`,
                value: {
                    [tagList.name]: {
                        tags: {
                            [newTagName]: null,
                            [oldTagName]: {
                                ...tag,
                                pendingAction: null,
                                pendingFields: {
                                    name: null,
                                },
                                errors: ErrorUtils.getMicroSecondOnyxErrorWithTranslationKey('workspace.tags.genericFailureMessage'),
                            },
                        },
                    },
                },
            },
        ],
    };

    const parameters: RenamePolicyTagsParams = {
        policyID,
        oldName: oldTagName,
        newName: newTagName,
        tagListIndex,
    };

    API.write(WRITE_COMMANDS.RENAME_POLICY_TAG, parameters, onyxData);
}

function enablePolicyTags(policyID: string, enabled: boolean) {
    const onyxData: OnyxData = {
        optimisticData: [
            {
                onyxMethod: Onyx.METHOD.MERGE,
                key: `${ONYXKEYS.COLLECTION.POLICY}${policyID}`,
                value: {
                    areTagsEnabled: enabled,
                    pendingFields: {
                        areTagsEnabled: CONST.RED_BRICK_ROAD_PENDING_ACTION.UPDATE,
                    },
                },
            },
        ],
        successData: [
            {
                onyxMethod: Onyx.METHOD.MERGE,
                key: `${ONYXKEYS.COLLECTION.POLICY}${policyID}`,
                value: {
                    pendingFields: {
                        areTagsEnabled: null,
                    },
                },
            },
        ],
        failureData: [
            {
                onyxMethod: Onyx.METHOD.MERGE,
                key: `${ONYXKEYS.COLLECTION.POLICY}${policyID}`,
                value: {
                    areTagsEnabled: !enabled,
                    pendingFields: {
                        areTagsEnabled: null,
                    },
                },
            },
        ],
    };
    const policyTagList = allPolicyTags?.[policyID];
    if (!policyTagList) {
        const defaultTagList: PolicyTagList = {
            Tag: {
                name: 'Tag',
                orderWeight: 0,
                required: false,
                tags: {},
            },
        };
        onyxData.optimisticData?.push({
            onyxMethod: Onyx.METHOD.SET,
            key: `${ONYXKEYS.COLLECTION.POLICY_TAGS}${policyID}`,
            value: defaultTagList,
        });
        onyxData.failureData?.push({
            onyxMethod: Onyx.METHOD.SET,
            key: `${ONYXKEYS.COLLECTION.POLICY_TAGS}${policyID}`,
            value: null,
        });
    }

    const parameters: EnablePolicyTagsParams = {policyID, enabled};

    API.write(WRITE_COMMANDS.ENABLE_POLICY_TAGS, parameters, onyxData);

    if (enabled && getIsNarrowLayout()) {
        navigateWhenEnableFeature(policyID);
    }
}

function renamePolicyTaglist(policyID: string, policyTagListName: {oldName: string; newName: string}, policyTags: OnyxEntry<PolicyTagList>, tagListIndex: number) {
    const newName = policyTagListName.newName;
    const oldName = policyTagListName.oldName;
    const oldPolicyTags = policyTags?.[oldName] ?? {};
    const onyxData: OnyxData = {
        optimisticData: [
            {
                onyxMethod: Onyx.METHOD.MERGE,
                key: `${ONYXKEYS.COLLECTION.POLICY_TAGS}${policyID}`,
                value: {
                    [newName]: {...oldPolicyTags, name: newName, pendingAction: CONST.RED_BRICK_ROAD_PENDING_ACTION.ADD},
                    [oldName]: null,
                },
            },
        ],
        successData: [
            {
                onyxMethod: Onyx.METHOD.MERGE,
                key: `${ONYXKEYS.COLLECTION.POLICY_TAGS}${policyID}`,
                value: {
                    [newName]: {pendingAction: null},
                    [oldName]: null,
                },
            },
        ],
        failureData: [
            {
                onyxMethod: Onyx.METHOD.MERGE,
                key: `${ONYXKEYS.COLLECTION.POLICY_TAGS}${policyID}`,
                value: {
                    errors: {
                        [oldName]: oldName,
                        [newName]: ErrorUtils.getMicroSecondOnyxErrorWithTranslationKey('workspace.tags.genericFailureMessage'),
                    },
                    [newName]: null,
                    [oldName]: oldPolicyTags,
                },
            },
        ],
    };
    const parameters: RenamePolicyTaglistParams = {
        policyID,
        oldName,
        newName,
        tagListIndex,
    };

    API.write(WRITE_COMMANDS.RENAME_POLICY_TAG_LIST, parameters, onyxData);
}

function setPolicyRequiresTag(policyID: string, requiresTag: boolean) {
    const onyxData: OnyxData = {
        optimisticData: [
            {
                onyxMethod: Onyx.METHOD.MERGE,
                key: `${ONYXKEYS.COLLECTION.POLICY}${policyID}`,
                value: {
                    requiresTag,
                    errors: {requiresTag: null},
                    pendingFields: {
                        requiresTag: CONST.RED_BRICK_ROAD_PENDING_ACTION.UPDATE,
                    },
                },
            },
        ],
        successData: [
            {
                onyxMethod: Onyx.METHOD.MERGE,
                key: `${ONYXKEYS.COLLECTION.POLICY}${policyID}`,
                value: {
                    errors: {
                        requiresTag: null,
                    },
                    pendingFields: {
                        requiresTag: null,
                    },
                },
            },
        ],
        failureData: [
            {
                onyxMethod: Onyx.METHOD.MERGE,
                key: `${ONYXKEYS.COLLECTION.POLICY}${policyID}`,
                value: {
                    requiresTag: !requiresTag,
                    errors: ErrorUtils.getMicroSecondOnyxErrorWithTranslationKey('workspace.tags.genericFailureMessage'),
                    pendingFields: {
                        requiresTag: null,
                    },
                },
            },
        ],
    };

    const parameters = {
        policyID,
        requiresTag,
    };

    API.write(WRITE_COMMANDS.SET_POLICY_REQUIRES_TAG, parameters, onyxData);
}

function setPolicyTagsRequired(policyID: string, requiresTag: boolean, tagListIndex: number) {
    const policyTag = PolicyUtils.getTagLists(allPolicyTags?.[`${ONYXKEYS.COLLECTION.POLICY_TAGS}${policyID}`] ?? {})?.[tagListIndex] ?? {};

    if (!policyTag.name) {
        return;
    }

    const onyxData: OnyxData = {
        optimisticData: [
            {
                onyxMethod: Onyx.METHOD.MERGE,
                key: `${ONYXKEYS.COLLECTION.POLICY_TAGS}${policyID}`,
                value: {
                    [policyTag.name]: {
                        required: requiresTag,
                        pendingFields: {required: CONST.RED_BRICK_ROAD_PENDING_ACTION.UPDATE},
                        errorFields: {required: null},
                    },
                },
            },
        ],
        successData: [
            {
                onyxMethod: Onyx.METHOD.MERGE,
                key: `${ONYXKEYS.COLLECTION.POLICY_TAGS}${policyID}`,
                value: {
                    [policyTag.name]: {
                        pendingFields: {required: null},
                    },
                },
            },
        ],
        failureData: [
            {
                onyxMethod: Onyx.METHOD.MERGE,
                key: `${ONYXKEYS.COLLECTION.POLICY_TAGS}${policyID}`,
                value: {
                    [policyTag.name]: {
                        required: policyTag.required,
                        pendingFields: {required: null},
                        errorFields: {
                            required: ErrorUtils.getMicroSecondOnyxError('workspace.tags.genericFailureMessage'),
                        },
                    },
                },
            },
        ],
    };

    const parameters: SetPolicyTagsRequired = {
        policyID,
        tagListIndex,
        requireTagList: requiresTag,
    };

    API.write(WRITE_COMMANDS.SET_POLICY_TAGS_REQUIRED, parameters, onyxData);
}

export {
    openPolicyTagsPage,
    buildOptimisticPolicyRecentlyUsedTags,
    setPolicyRequiresTag,
    setPolicyTagsRequired,
    renamePolicyTaglist,
    enablePolicyTags,
    createPolicyTag,
    renamePolicyTag,
    clearPolicyTagErrors,
    clearPolicyTagListError,
    deletePolicyTags,
    setWorkspaceTagEnabled,
};

export type {NewCustomUnit};<|MERGE_RESOLUTION|>--- conflicted
+++ resolved
@@ -160,12 +160,8 @@
                     [policyTag.name]: {
                         tags: {
                             [newTagName]: {
-<<<<<<< HEAD
                                 errors: ErrorUtils.getMicroSecondOnyxErrorWithTranslationKey('workspace.tags.genericFailureMessage'),
-=======
-                                errors: ErrorUtils.getMicroSecondOnyxError('workspace.tags.genericFailureMessage'),
                                 pendingAction: null,
->>>>>>> fc6d67eb
                             },
                         },
                     },
