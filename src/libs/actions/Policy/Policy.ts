--- conflicted
+++ resolved
@@ -3903,18 +3903,6 @@
     const rateIDs = customUnitRates.map((rate) => rate.customUnitRateID);
 
     for (const rateID of Object.keys(customUnit.rates)) {
-<<<<<<< HEAD
-        if (rateIDs.includes(rateID)) {
-            const foundRate = customUnitRates.find((rate) => rate.customUnitRateID === rateID);
-            optimisticRates[rateID] = {...foundRate, pendingFields: {rate: CONST.RED_BRICK_ROAD_PENDING_ACTION.UPDATE}};
-            successRates[rateID] = {...foundRate, pendingFields: {rate: null}};
-            failureRates[rateID] = {
-                ...currentRates[rateID],
-                pendingFields: {rate: null},
-                errorFields: {rate: ErrorUtils.getMicroSecondOnyxError('common.genericErrorMessage')},
-            };
-        }
-=======
         if (!rateIDs.includes(rateID)) {
             return;
         }
@@ -3926,7 +3914,6 @@
             pendingFields: {rate: null},
             errorFields: {rate: ErrorUtils.getMicroSecondOnyxError('common.genericErrorMessage')},
         };
->>>>>>> 0c2d4b90
     }
 
     const optimisticData: OnyxUpdate[] = [
@@ -3977,11 +3964,7 @@
         customUnitRateArray: JSON.stringify(prepareCustomUnitRatesArray(customUnitRates)),
     };
 
-<<<<<<< HEAD
-    API.write(WRITE_COMMANDS.UPDATE_POLICY_DISTANCE_RATE_VALUE, params, {optimisticData, successData, failureData});
-=======
     API.write(WRITE_COMMANDS.UPDATE_DISTANCE_TAX_CLAIMABLE_VALUE, params, {optimisticData, successData, failureData});
->>>>>>> 0c2d4b90
 }
 
 function updateDistanceTaxRate(policyID: string, customUnit: CustomUnit, customUnitRates: Rate[]) {
@@ -3992,18 +3975,6 @@
     const rateIDs = customUnitRates.map((rate) => rate.customUnitRateID);
 
     for (const rateID of Object.keys(customUnit.rates)) {
-<<<<<<< HEAD
-        if (rateIDs.includes(rateID)) {
-            const foundRate = customUnitRates.find((rate) => rate.customUnitRateID === rateID);
-            optimisticRates[rateID] = {...foundRate, pendingFields: {rate: CONST.RED_BRICK_ROAD_PENDING_ACTION.UPDATE}};
-            successRates[rateID] = {...foundRate, pendingFields: {rate: null}};
-            failureRates[rateID] = {
-                ...currentRates[rateID],
-                pendingFields: {rate: null},
-                errorFields: {rate: ErrorUtils.getMicroSecondOnyxError('common.genericErrorMessage')},
-            };
-        }
-=======
         if (!rateIDs.includes(rateID)) {
             return;
         }
@@ -4015,7 +3986,6 @@
             pendingFields: {rate: null},
             errorFields: {rate: ErrorUtils.getMicroSecondOnyxError('common.genericErrorMessage')},
         };
->>>>>>> 0c2d4b90
     }
 
     const optimisticData: OnyxUpdate[] = [
@@ -4066,11 +4036,7 @@
         customUnitRateArray: JSON.stringify(prepareCustomUnitRatesArray(customUnitRates)),
     };
 
-<<<<<<< HEAD
-    API.write(WRITE_COMMANDS.UPDATE_POLICY_DISTANCE_RATE_VALUE, params, {optimisticData, successData, failureData});
-=======
     API.write(WRITE_COMMANDS.UPDATE_POLICY_DISTANCE_TAX_RATE_VALUE, params, {optimisticData, successData, failureData});
->>>>>>> 0c2d4b90
 }
 
 function setPolicyDistanceRatesEnabled(policyID: string, customUnit: CustomUnit, customUnitRates: Rate[]) {
