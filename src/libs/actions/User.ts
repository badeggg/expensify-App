--- conflicted
+++ resolved
@@ -1,10 +1,6 @@
 import {isBefore} from 'date-fns';
-<<<<<<< HEAD
 import flattenDeep from 'lodash/flattenDeep';
-import type {OnyxCollection, OnyxUpdate} from 'react-native-onyx';
-=======
 import type {OnyxCollection, OnyxEntry, OnyxUpdate} from 'react-native-onyx';
->>>>>>> aaa658fe
 import Onyx from 'react-native-onyx';
 import type {ValueOf} from 'type-fest';
 import * as API from '@libs/API';
