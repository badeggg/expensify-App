--- conflicted
+++ resolved
@@ -33,11 +33,7 @@
 import CONST from '@src/CONST';
 import ONYXKEYS from '@src/ONYXKEYS';
 import ROUTES from '@src/ROUTES';
-<<<<<<< HEAD
-import type {FrequentlyUsedEmoji, Policy} from '@src/types/onyx';
-=======
-import type {BlockedFromConcierge, FrequentlyUsedEmoji} from '@src/types/onyx';
->>>>>>> 48657b48
+import type {BlockedFromConcierge, FrequentlyUsedEmoji, Policy} from '@src/types/onyx';
 import type Login from '@src/types/onyx/Login';
 import type {OnyxServerUpdate} from '@src/types/onyx/OnyxUpdatesFromServer';
 import type OnyxPersonalDetails from '@src/types/onyx/PersonalDetails';
@@ -71,14 +67,6 @@
 
         myPersonalDetails = value[currentUserAccountID];
     },
-});
-
-let allPolicies: OnyxCollection<Policy>;
-
-Onyx.connect({
-    key: ONYXKEYS.COLLECTION.POLICY,
-    waitForCollectionCallback: true,
-    callback: (value) => (allPolicies = value),
 });
 
 /**
@@ -787,7 +775,7 @@
 /**
  * Sets a contact method / secondary login as the user's "Default" contact method.
  */
-function setContactMethodAsDefault(newDefaultContactMethod: string) {
+function setContactMethodAsDefault(newDefaultContactMethod: string, policies: OnyxCollection<Pick<Policy, 'id' | 'ownerAccountID' | 'owner'>>) {
     const oldDefaultContactMethod = currentEmail;
     const optimisticData: OnyxUpdate[] = [
         {
@@ -880,7 +868,7 @@
         },
     ];
 
-    Object.values(allPolicies ?? {}).forEach((policy) => {
+    Object.values(policies ?? {}).forEach((policy) => {
         if (policy?.ownerAccountID !== currentUserAccountID) {
             return;
         }
