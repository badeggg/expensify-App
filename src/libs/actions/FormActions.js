import Onyx from 'react-native-onyx';

/**
 * @param {String} formID
 * @param {Boolean} isLoading
 */
function setIsLoading(formID, isLoading) {
    Onyx.merge(formID, {isLoading});
}

/**
 * @param {String} formID
<<<<<<< HEAD
 * @param {Object} errors
 */
function setErrorMessage(formID, errors) {
=======
 * @param {String} errors
 */
function setErrors(formID, errors) {
>>>>>>> a69ee087
    Onyx.merge(formID, {errors});
}

/**
 * @param {String} formID
 * @param {Object} draftValues
 */
function setDraftValues(formID, draftValues) {
    Onyx.merge(`${formID}DraftValues`, draftValues);
}

export {
    setIsLoading,
    setErrors,
    setDraftValues,
};<|MERGE_RESOLUTION|>--- conflicted
+++ resolved
@@ -10,15 +10,9 @@
 
 /**
  * @param {String} formID
-<<<<<<< HEAD
- * @param {Object} errors
- */
-function setErrorMessage(formID, errors) {
-=======
  * @param {String} errors
  */
 function setErrors(formID, errors) {
->>>>>>> a69ee087
     Onyx.merge(formID, {errors});
 }
 
