import lodashGet from 'lodash/get';
import ONYXKEYS from '../../../ONYXKEYS';
import * as store from './store';
import * as API from '../../API';
import BankAccount from '../../models/BankAccount';

/**
 * Reset user's reimbursement account. This will delete the bank account.
 */
function resetFreePlanBankAccount() {
    const bankAccountID = lodashGet(store.getReimbursementAccountInSetup(), 'bankAccountID');
    if (!bankAccountID) {
        throw new Error('Missing bankAccountID when attempting to reset free plan bank account');
    }
    if (!store.getCredentials() || !store.getCredentials().login) {
        throw new Error('Missing credentials when attempting to reset free plan bank account');
    }

<<<<<<< HEAD
=======
    const achData = {
        useOnfido: true,
        policyID: '',
        isInSetup: true,
        domainLimit: 0,
        currentStep: CONST.BANK_ACCOUNT.STEP.BANK_ACCOUNT,
        state: BankAccount.STATE.DELETED,
    };

>>>>>>> dc0bb5db
    API.write('RestartBankAccountSetup',
        {
            bankAccountID,
            ownerEmail: store.getCredentials().login,
        },
        {
            optimisticData: [
                {
                    onyxMethod: 'set',
                    key: ONYXKEYS.ONFIDO_TOKEN,
                    value: '',
                },
                {
                    onyxMethod: 'set',
                    key: ONYXKEYS.PLAID_DATA,
                    value: {},
                },
                {
                    onyxMethod: 'set',
                    key: ONYXKEYS.PLAID_LINK_TOKEN,
                    value: '',
                },
                {
                    onyxMethod: 'set',
                    key: ONYXKEYS.REIMBURSEMENT_ACCOUNT,
                    value: {
                        achData: {},
                        shouldShowResetModal: false,
                    },
                },
                {
                    onyxMethod: 'set',
                    key: ONYXKEYS.REIMBURSEMENT_ACCOUNT_DRAFT,
                    value: null,
                }
            ],
        });
}

export default resetFreePlanBankAccount;<|MERGE_RESOLUTION|>--- conflicted
+++ resolved
@@ -16,18 +16,6 @@
         throw new Error('Missing credentials when attempting to reset free plan bank account');
     }
 
-<<<<<<< HEAD
-=======
-    const achData = {
-        useOnfido: true,
-        policyID: '',
-        isInSetup: true,
-        domainLimit: 0,
-        currentStep: CONST.BANK_ACCOUNT.STEP.BANK_ACCOUNT,
-        state: BankAccount.STATE.DELETED,
-    };
-
->>>>>>> dc0bb5db
     API.write('RestartBankAccountSetup',
         {
             bankAccountID,
