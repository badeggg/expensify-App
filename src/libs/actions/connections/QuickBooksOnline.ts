--- conflicted
+++ resolved
@@ -11,34 +11,4 @@
     return commandURL + new URLSearchParams(params).toString();
 }
 
-<<<<<<< HEAD
-function syncConnection(policyID: string) {
-    const optimisticData: OnyxUpdate[] = [
-        {
-            onyxMethod: Onyx.METHOD.MERGE,
-            key: `${ONYXKEYS.COLLECTION.POLICY_CONNECTION_SYNC_PROGRESS}${policyID}`,
-            value: {
-                stageInProgress: CONST.POLICY.CONNECTIONS.SYNC_STAGE_NAME.STARTING_IMPORT,
-                connectionName: CONST.POLICY.CONNECTIONS.NAME.QBO,
-                timestamp: new Date().toISOString(),
-            },
-        },
-    ];
-    const failureData: OnyxUpdate[] = [
-        {
-            onyxMethod: Onyx.METHOD.SET,
-            key: `${ONYXKEYS.COLLECTION.POLICY_CONNECTION_SYNC_PROGRESS}${policyID}`,
-            value: null,
-        },
-    ];
-    const parameters: SyncPolicyToQuickbooksOnlineParams = {
-        policyID,
-        idempotencyKey: policyID,
-    };
-    API.read(READ_COMMANDS.SYNC_POLICY_TO_QUICKBOOKS_ONLINE, parameters, {optimisticData, failureData});
-}
-
-export {getQuickBooksOnlineSetupLink, syncConnection};
-=======
-export default getQuickBooksOnlineSetupLink;
->>>>>>> cb692c5a
+export default getQuickBooksOnlineSetupLink;