--- conflicted
+++ resolved
@@ -150,13 +150,8 @@
                 //
                 // - Look through the local report actions and reports to find the most recently modified report action or report.
                 // - We send this to the server so that it can compute which new chats the user needs to see and return only those as an optimization.
-<<<<<<< HEAD
-                const params = {policyIDList: getNonOptimisticPolicyIDs(policies)};
+                const params = {policyIDList: getNonOptimisticPolicyIDs(policies), policyIDToLastModified: JSON.stringify(getNonOptimisticPolicyIDToLastModifiedMap(policies))};
                 if (fetchIncrementalUpdates) {
-=======
-                const params = {policyIDList: getNonOptimisticPolicyIDs(policies), policyIDToLastModified: JSON.stringify(getNonOptimisticPolicyIDToLastModifiedMap(policies))};
-                if (isReconnecting) {
->>>>>>> 6c9e459f
                     Timing.start(CONST.TIMING.CALCULATE_MOST_RECENT_LAST_MODIFIED_ACTION);
                     params.mostRecentReportActionLastModified = ReportActionsUtils.getMostRecentReportActionLastModified();
                     Timing.end(CONST.TIMING.CALCULATE_MOST_RECENT_LAST_MODIFIED_ACTION, '', 500);
