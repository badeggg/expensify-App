--- conflicted
+++ resolved
@@ -35,17 +35,13 @@
     initWithStoredValues: false,
 });
 
-<<<<<<< HEAD
-let policyIDList = [];
-=======
 let myPersonalDetails;
 Onyx.connect({
     key: ONYXKEYS.PERSONAL_DETAILS,
     callback: val => myPersonalDetails = val[currentUserEmail],
 });
 
-const allPolicies = {};
->>>>>>> 3abf43f9
+let policyIDList = [];
 Onyx.connect({
     key: ONYXKEYS.COLLECTION.POLICY,
     waitForCollectionCallback: true,
