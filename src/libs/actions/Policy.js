--- conflicted
+++ resolved
@@ -57,12 +57,8 @@
         name: fullPolicy.name,
         role: fullPolicy.role,
         type: fullPolicy.type,
-<<<<<<< HEAD
         owner: fullPolicy.owner,
-        outputCurrency: lodashGet(fullPolicy, 'value.outputCurrency', ''),
-=======
         outputCurrency: fullPolicy.outputCurrency,
->>>>>>> da2760b5
         employeeList: getSimplifiedEmployeeList(lodashGet(fullPolicy, 'value.employeeList')),
         avatarURL: lodashGet(fullPolicy, 'value.avatarURL', ''),
     };
