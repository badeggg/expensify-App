--- conflicted
+++ resolved
@@ -14,11 +14,8 @@
 import * as OptionsListUtils from '../OptionsListUtils';
 import * as Report from './Report';
 import * as Pusher from '../Pusher/pusher';
-<<<<<<< HEAD
+import DateUtils from '../DateUtils';
 import * as API from '../API';
-=======
-import DateUtils from '../DateUtils';
->>>>>>> 89e7e7db
 
 const allPolicies = {};
 Onyx.connect({
@@ -770,14 +767,10 @@
     subscribeToPolicyEvents,
     clearDeleteMemberError,
     clearAddMemberError,
-<<<<<<< HEAD
-    hasPolicyMemberError,
-    openWorkspaceMembers,
-=======
     updateGeneralSettings,
     clearWorkspaceGeneralSettingsErrors,
     deleteWorkspaceAvatar,
     clearAvatarErrors,
     generatePolicyID,
->>>>>>> 89e7e7db
+    openWorkspaceMembers,
 };