import _ from 'underscore';
import Onyx from 'react-native-onyx';
import lodashGet from 'lodash/get';
import {PUBLIC_DOMAINS} from 'expensify-common/lib/CONST';
import Str from 'expensify-common/lib/str';
import {escapeRegExp} from 'lodash';
import * as API from '../API';
import ONYXKEYS from '../../ONYXKEYS';
import CONST from '../../CONST';
import Navigation, {navigationRef} from '../Navigation/Navigation';
import ROUTES from '../../ROUTES';
import * as OptionsListUtils from '../OptionsListUtils';
import * as ErrorUtils from '../ErrorUtils';
import * as ReportUtils from '../ReportUtils';
import Log from '../Log';
import Permissions from '../Permissions';

const allPolicies = {};
Onyx.connect({
    key: ONYXKEYS.COLLECTION.POLICY,
    callback: (val, key) => {
        if (!key) {
            return;
        }
        if (val === null || val === undefined) {
            // If we are deleting a policy, we have to check every report linked to that policy
            // and unset the draft indicator (pencil icon) alongside removing any draft comments. Clearing these values will keep the newly archived chats from being displayed in the LHN.
            // More info: https://github.com/Expensify/App/issues/14260
            const policyID = key.replace(ONYXKEYS.COLLECTION.POLICY, '');
            const policyReports = ReportUtils.getAllPolicyReports(policyID);
            const cleanUpMergeQueries = {};
            const cleanUpSetQueries = {};
            _.each(policyReports, ({reportID}) => {
                cleanUpMergeQueries[`${ONYXKEYS.COLLECTION.REPORT}${reportID}`] = {hasDraft: false};
                cleanUpSetQueries[`${ONYXKEYS.COLLECTION.REPORT_DRAFT_COMMENT}${reportID}`] = null;
            });
            Onyx.mergeCollection(ONYXKEYS.COLLECTION.REPORT, cleanUpMergeQueries);
            Onyx.multiSet(cleanUpSetQueries);
            delete allPolicies[key];
            return;
        }

        allPolicies[key] = val;
    },
});

let lastAccessedWorkspacePolicyID = null;
Onyx.connect({
    key: ONYXKEYS.LAST_ACCESSED_WORKSPACE_POLICY_ID,
    callback: (value) => (lastAccessedWorkspacePolicyID = value),
});

let sessionEmail = '';
let sessionAccountID = 0;
Onyx.connect({
    key: ONYXKEYS.SESSION,
    callback: (val) => {
        sessionEmail = lodashGet(val, 'email', '');
        sessionAccountID = lodashGet(val, 'accountID', 0);
    },
});

let personalDetails;
Onyx.connect({
    key: ONYXKEYS.PERSONAL_DETAILS_LIST,
    callback: (val) => (personalDetails = val),
});

/**
 * Stores in Onyx the policy ID of the last workspace that was accessed by the user
 * @param {String|null} policyID
 */
function updateLastAccessedWorkspace(policyID) {
    Onyx.set(ONYXKEYS.LAST_ACCESSED_WORKSPACE_POLICY_ID, policyID);
}

/**
 * Delete the workspace
 *
 * @param {String} policyID
 * @param {Array<Object>} reports
 * @param {String} policyName
 */
function deleteWorkspace(policyID, reports, policyName) {
    const optimisticData = [
        {
            onyxMethod: Onyx.METHOD.MERGE,
            key: `${ONYXKEYS.COLLECTION.POLICY}${policyID}`,
            value: {
                pendingAction: CONST.RED_BRICK_ROAD_PENDING_ACTION.DELETE,
                errors: null,
            },
        },
        ..._.map(reports, ({reportID}) => ({
            onyxMethod: Onyx.METHOD.MERGE,
            key: `${ONYXKEYS.COLLECTION.REPORT}${reportID}`,
            value: {
                stateNum: CONST.REPORT.STATE_NUM.SUBMITTED,
                statusNum: CONST.REPORT.STATUS.CLOSED,
                hasDraft: false,
                oldPolicyName: allPolicies[`${ONYXKEYS.COLLECTION.POLICY}${policyID}`].name,
            },
        })),

        // Add closed actions to all chat reports linked to this policy
        ..._.map(reports, ({reportID, ownerEmail}) => {
            const optimisticClosedReportAction = ReportUtils.buildOptimisticClosedReportAction(ownerEmail, policyName, CONST.REPORT.ARCHIVE_REASON.POLICY_DELETED);
            const optimisticReportActions = {};
            optimisticReportActions[optimisticClosedReportAction.reportActionID] = optimisticClosedReportAction;
            return {
                onyxMethod: Onyx.METHOD.MERGE,
                key: `${ONYXKEYS.COLLECTION.REPORT_ACTIONS}${reportID}`,
                value: optimisticReportActions,
            };
        }),
    ];

    // Restore the old report stateNum and statusNum
    const failureData = [
        ..._.map(reports, ({reportID, stateNum, statusNum, hasDraft, oldPolicyName}) => ({
            onyxMethod: Onyx.METHOD.MERGE,
            key: `${ONYXKEYS.COLLECTION.REPORT}${reportID}`,
            value: {
                stateNum,
                statusNum,
                hasDraft,
                oldPolicyName,
            },
        })),
    ];

    // We don't need success data since the push notification will update
    // the onyxData for all connected clients.
    const successData = [];
    API.write('DeleteWorkspace', {policyID}, {optimisticData, successData, failureData});

    // Reset the lastAccessedWorkspacePolicyID
    if (policyID === lastAccessedWorkspacePolicyID) {
        updateLastAccessedWorkspace(null);
    }
}

/**
 * Is the user an admin of a free policy (aka workspace)?
 *
 * @param {Array} policies
 * @returns {Boolean}
 */
function isAdminOfFreePolicy(policies) {
    return _.some(policies, (policy) => policy && policy.type === CONST.POLICY.TYPE.FREE && policy.role === CONST.POLICY.ROLE.ADMIN);
}

/**
 * Is the user the owner of the given policy?
 *
 * @param {Object} policy
 * @returns {Boolean}
 */
function isPolicyOwner(policy) {
    return policy.owner === sessionEmail;
}

/**
 * Check if the user has any active free policies (aka workspaces)
 *
 * @param {Array} policies
 * @returns {Boolean}
 */
function hasActiveFreePolicy(policies) {
    const adminFreePolicies = _.filter(policies, (policy) => policy && policy.type === CONST.POLICY.TYPE.FREE && policy.role === CONST.POLICY.ROLE.ADMIN);

    if (adminFreePolicies.length === 0) {
        return false;
    }

    if (_.some(adminFreePolicies, (policy) => !policy.pendingAction)) {
        return true;
    }

    if (_.some(adminFreePolicies, (policy) => policy.pendingAction === CONST.RED_BRICK_ROAD_PENDING_ACTION.ADD)) {
        return true;
    }

    if (_.some(adminFreePolicies, (policy) => policy.pendingAction === CONST.RED_BRICK_ROAD_PENDING_ACTION.DELETE)) {
        return false;
    }

    // If there are no add or delete pending actions the only option left is an update
    // pendingAction, in which case we should return true.
    return true;
}

/**
 * Remove the passed members from the policy employeeList
 *
 * @param {Array} accountIDs
 * @param {String} policyID
 */
function removeMembers(accountIDs, policyID) {
    // In case user selects only themselves (admin), their email will be filtered out and the members
<<<<<<< HEAD
    // array passed will be empty, prevent the function from proceeding in that case as there is noone to remove
=======
    // array passed will be empty, prevent the function from proceeding in that case as there is no one to remove
>>>>>>> bdb6cc26
    if (accountIDs.length === 0) {
        return;
    }
    const membersListKey = `${ONYXKEYS.COLLECTION.POLICY_MEMBERS}${policyID}`;
    const optimisticData = [
        {
            onyxMethod: Onyx.METHOD.MERGE,
            key: membersListKey,
            value: _.object(accountIDs, Array(accountIDs.length).fill({pendingAction: CONST.RED_BRICK_ROAD_PENDING_ACTION.DELETE})),
        },
    ];
    const successData = [
        {
            onyxMethod: Onyx.METHOD.MERGE,
            key: membersListKey,
            value: _.object(accountIDs, Array(accountIDs.length).fill(null)),
        },
    ];
    const failureData = [
        {
            onyxMethod: Onyx.METHOD.MERGE,
            key: membersListKey,
            value: _.object(accountIDs, Array(accountIDs.length).fill({errors: ErrorUtils.getMicroSecondOnyxError('workspace.people.error.genericRemove')})),
        },
    ];
    API.write(
        'DeleteMembersFromWorkspace',
        {
            emailList: _.map(accountIDs, (accountID) => personalDetails[accountID].login).join(','),
            policyID,
        },
        {optimisticData, successData, failureData},
    );
}

/**
 * Optimistically create a chat for each member of the workspace, creates both optimistic and success data for onyx.
 *
 * @param {String} policyID
 * @param {Object} invitedEmailsToAccountIDs
 * @param {Array} betas
 * @returns {Object} - object with onyxSuccessData, onyxOptimisticData, and optimisticReportIDs (map login to reportID)
 */
function createPolicyExpenseChats(policyID, invitedEmailsToAccountIDs, betas) {
    const workspaceMembersChats = {
        onyxSuccessData: [],
        onyxOptimisticData: [],
        onyxFailureData: [],
        reportCreationData: {},
    };

    // If the user is not in the beta, we don't want to create any chats
    if (!Permissions.canUsePolicyExpenseChat(betas)) {
        return workspaceMembersChats;
    }

    _.each(invitedEmailsToAccountIDs, (accountID, email) => {
        const login = OptionsListUtils.addSMSDomainIfPhoneNumber(email);

        const oldChat = ReportUtils.getChatByParticipantsAndPolicy([sessionAccountID, accountID], policyID);

        // If the chat already exists, we don't want to create a new one - just make sure it's not archived
        if (oldChat) {
            // TODO: figure out if we need to use accountID keys here
            workspaceMembersChats.reportCreationData[login] = {
                reportID: oldChat.reportID,
            };
            workspaceMembersChats.onyxOptimisticData.push({
                onyxMethod: Onyx.METHOD.MERGE,
                key: `${ONYXKEYS.COLLECTION.REPORT}${oldChat.reportID}`,
                value: {
                    stateNum: CONST.REPORT.STATE_NUM.OPEN,
                    statusNum: CONST.REPORT.STATUS.OPEN,
                },
            });
            return;
        }
        const optimisticReport = ReportUtils.buildOptimisticChatReport([sessionAccountID, accountID], undefined, CONST.REPORT.CHAT_TYPE.POLICY_EXPENSE_CHAT, policyID, login, accountID);
        const optimisticCreatedAction = ReportUtils.buildOptimisticCreatedReportAction(optimisticReport.ownerEmail);

        workspaceMembersChats.reportCreationData[login] = {
            reportID: optimisticReport.reportID,
            reportActionID: optimisticCreatedAction.reportActionID,
        };

        workspaceMembersChats.onyxOptimisticData.push({
            onyxMethod: Onyx.METHOD.SET,
            key: `${ONYXKEYS.COLLECTION.REPORT}${optimisticReport.reportID}`,
            value: {
                ...optimisticReport,
                pendingFields: {
                    createChat: CONST.RED_BRICK_ROAD_PENDING_ACTION.ADD,
                },
                isOptimisticReport: true,
            },
        });
        workspaceMembersChats.onyxOptimisticData.push({
            onyxMethod: Onyx.METHOD.SET,
            key: `${ONYXKEYS.COLLECTION.REPORT_ACTIONS}${optimisticReport.reportID}`,
            value: {[optimisticCreatedAction.reportActionID]: optimisticCreatedAction},
        });

        workspaceMembersChats.onyxSuccessData.push({
            onyxMethod: Onyx.METHOD.MERGE,
            key: `${ONYXKEYS.COLLECTION.REPORT}${optimisticReport.reportID}`,
            value: {
                pendingFields: {
                    createChat: null,
                },
                errorFields: {
                    createChat: null,
                },
                isOptimisticReport: false,
            },
        });
        workspaceMembersChats.onyxSuccessData.push({
            onyxMethod: Onyx.METHOD.MERGE,
            key: `${ONYXKEYS.COLLECTION.REPORT_ACTIONS}${optimisticReport.reportID}`,
            value: {[optimisticCreatedAction.reportActionID]: {pendingAction: null}},
        });

        workspaceMembersChats.onyxFailureData.push({
            onyxMethod: Onyx.METHOD.MERGE,
            key: `${ONYXKEYS.COLLECTION.REPORT}${optimisticReport.reportID}`,
            value: {
                isLoadingReportActions: false,
            },
        });
    });
    return workspaceMembersChats;
}

/**
 * Adds members to the specified workspace/policyID
 *
 * @param {Object} invitedEmailsToAccountIDs
 * @param {String} welcomeNote
 * @param {String} policyID
 * @param {Array<String>} betas
 */
function addMembersToWorkspace(invitedEmailsToAccountIDs, welcomeNote, policyID, betas) {
    const membersListKey = `${ONYXKEYS.COLLECTION.POLICY_MEMBERS}${policyID}`;
    const accountIDs = _.values(invitedEmailsToAccountIDs);

    // create onyx data for policy expense chats for each new member
    const membersChats = createPolicyExpenseChats(policyID, invitedEmailsToAccountIDs, betas);

    const optimisticData = [
        {
            onyxMethod: Onyx.METHOD.MERGE,
            key: membersListKey,

            // Convert to object with each key containing {pendingAction: ‘add’}
            value: _.object(accountIDs, Array(accountIDs.length).fill({pendingAction: CONST.RED_BRICK_ROAD_PENDING_ACTION.ADD})),
        },
        ...membersChats.onyxOptimisticData,
    ];

    const successData = [
        {
            onyxMethod: Onyx.METHOD.MERGE,
            key: membersListKey,

            // Convert to object with each key clearing pendingAction. We don’t
            // need to remove the members since that will be handled by onClose of OfflineWithFeedback.
            value: _.object(accountIDs, Array(accountIDs.length).fill({pendingAction: null, errors: null})),
        },
        ...membersChats.onyxSuccessData,
    ];

    const failureData = [
        {
            onyxMethod: Onyx.METHOD.MERGE,
            key: membersListKey,

            // Convert to object with each key containing the error. We don’t
            // need to remove the members since that is handled by onClose of OfflineWithFeedback.
            value: _.object(
                accountIDs,
                Array(accountIDs.length).fill({
                    errors: ErrorUtils.getMicroSecondOnyxError('workspace.people.error.genericAdd'),
                }),
            ),
        },
        ...membersChats.onyxFailureData,
    ];

    const logins = _.map(_.keys(invitedEmailsToAccountIDs), (memberLogin) => OptionsListUtils.addSMSDomainIfPhoneNumber(memberLogin));
    API.write(
        'AddMembersToWorkspace',
        {
            employees: JSON.stringify(_.map(logins, (login) => ({email: login}))),

            // Escape HTML special chars to enable them to appear in the invite email
            welcomeNote: _.escape(welcomeNote),
            policyID,
            reportCreationData: JSON.stringify(membersChats.reportCreationData),
        },
        {optimisticData, successData, failureData},
    );
}

/**
 * Updates a workspace avatar image
 *
 * @param {String} policyID
 * @param {File|Object} file
 */
function updateWorkspaceAvatar(policyID, file) {
    const optimisticData = [
        {
            onyxMethod: Onyx.METHOD.MERGE,
            key: `${ONYXKEYS.COLLECTION.POLICY}${policyID}`,
            value: {
                avatar: file.uri,
                errorFields: {
                    avatar: null,
                },
                pendingFields: {
                    avatar: CONST.RED_BRICK_ROAD_PENDING_ACTION.UPDATE,
                },
            },
        },
    ];
    const successData = [
        {
            onyxMethod: Onyx.METHOD.MERGE,
            key: `${ONYXKEYS.COLLECTION.POLICY}${policyID}`,
            value: {
                pendingFields: {
                    avatar: null,
                },
            },
        },
    ];
    const failureData = [
        {
            onyxMethod: Onyx.METHOD.MERGE,
            key: `${ONYXKEYS.COLLECTION.POLICY}${policyID}`,
            value: {
                avatar: allPolicies[`${ONYXKEYS.COLLECTION.POLICY}${policyID}`].avatar,
                pendingFields: {
                    avatar: null,
                },
            },
        },
    ];

    API.write('UpdateWorkspaceAvatar', {policyID, file}, {optimisticData, successData, failureData});
}

/**
 * Deletes the avatar image for the workspace
 * @param {String} policyID
 */
function deleteWorkspaceAvatar(policyID) {
    const optimisticData = [
        {
            onyxMethod: Onyx.METHOD.MERGE,
            key: `${ONYXKEYS.COLLECTION.POLICY}${policyID}`,
            value: {
                pendingFields: {
                    avatar: CONST.RED_BRICK_ROAD_PENDING_ACTION.UPDATE,
                },
                errorFields: {
                    avatar: null,
                },
                avatar: '',
            },
        },
    ];
    const successData = [
        {
            onyxMethod: Onyx.METHOD.MERGE,
            key: `${ONYXKEYS.COLLECTION.POLICY}${policyID}`,
            value: {
                pendingFields: {
                    avatar: null,
                },
            },
        },
    ];
    const failureData = [
        {
            onyxMethod: Onyx.METHOD.MERGE,
            key: `${ONYXKEYS.COLLECTION.POLICY}${policyID}`,
            value: {
                pendingFields: {
                    avatar: null,
                },
                errorFields: {
                    avatar: ErrorUtils.getMicroSecondOnyxError('avatarWithImagePicker.deleteWorkspaceError'),
                },
            },
        },
    ];
    API.write('DeleteWorkspaceAvatar', {policyID}, {optimisticData, successData, failureData});
}

/**
 * Clear error and pending fields for the workspace avatar
 * @param {String} policyID
 */
function clearAvatarErrors(policyID) {
    Onyx.merge(`${ONYXKEYS.COLLECTION.POLICY}${policyID}`, {
        errorFields: {
            avatar: null,
        },
        pendingFields: {
            avatar: null,
        },
    });
}

/**
 * Optimistically update the general settings. Set the general settings as pending until the response succeeds.
 * If the response fails set a general error message. Clear the error message when updating.
 *
 * @param {String} policyID
 * @param {String} name
 * @param {String} currency
 */
function updateGeneralSettings(policyID, name, currency) {
    const optimisticData = [
        {
            onyxMethod: Onyx.METHOD.MERGE,
            key: `${ONYXKEYS.COLLECTION.POLICY}${policyID}`,
            value: {
                pendingFields: {
                    generalSettings: CONST.RED_BRICK_ROAD_PENDING_ACTION.UPDATE,
                },

                // Clear errorFields in case the user didn't dismiss the general settings error
                errorFields: {
                    generalSettings: null,
                },
                name,
                outputCurrency: currency,
            },
        },
    ];
    const successData = [
        {
            onyxMethod: Onyx.METHOD.MERGE,
            key: `${ONYXKEYS.COLLECTION.POLICY}${policyID}`,
            value: {
                pendingFields: {
                    generalSettings: null,
                },
            },
        },
    ];
    const failureData = [
        {
            onyxMethod: Onyx.METHOD.MERGE,
            key: `${ONYXKEYS.COLLECTION.POLICY}${policyID}`,
            value: {
                pendingFields: {
                    generalSettings: null,
                },
                errorFields: {
                    generalSettings: ErrorUtils.getMicroSecondOnyxError('workspace.editor.genericFailureMessage'),
                },
            },
        },
    ];

    API.write('UpdateWorkspaceGeneralSettings', {policyID, workspaceName: name, currency}, {optimisticData, successData, failureData});
}

/**
 * @param {String} policyID The id of the workspace / policy
 */
function clearWorkspaceGeneralSettingsErrors(policyID) {
    Onyx.merge(`${ONYXKEYS.COLLECTION.POLICY}${policyID}`, {
        errorFields: {
            generalSettings: null,
        },
    });
}

/**
 * @param {String} policyID
 * @param {Object} errors
 */
function setWorkspaceErrors(policyID, errors) {
    if (!allPolicies[policyID]) {
        return;
    }

    Onyx.merge(`${ONYXKEYS.COLLECTION.POLICY}${policyID}`, {errors: null});
    Onyx.merge(`${ONYXKEYS.COLLECTION.POLICY}${policyID}`, {errors});
}

/**
 * @param {String} policyID
 * @param {String} customUnitID
 * @param {String} customUnitRateID
 */
function clearCustomUnitErrors(policyID, customUnitID, customUnitRateID) {
    Onyx.merge(`${ONYXKEYS.COLLECTION.POLICY}${policyID}`, {
        customUnits: {
            [customUnitID]: {
                errors: null,
                pendingAction: null,
                rates: {
                    [customUnitRateID]: {
                        errors: null,
                        pendingAction: null,
                    },
                },
            },
        },
    });
}

/**
 * @param {String} policyID
 */
function hideWorkspaceAlertMessage(policyID) {
    if (!allPolicies[policyID]) {
        return;
    }

    Onyx.merge(`${ONYXKEYS.COLLECTION.POLICY}${policyID}`, {alertMessage: ''});
}

/**
 * @param {String} policyID
 * @param {Object} currentCustomUnit
 * @param {Object} newCustomUnit
 * @param {Number} lastModified
 */
function updateWorkspaceCustomUnitAndRate(policyID, currentCustomUnit, newCustomUnit, lastModified) {
    const optimisticData = [
        {
            onyxMethod: Onyx.METHOD.MERGE,
            key: `${ONYXKEYS.COLLECTION.POLICY}${policyID}`,
            value: {
                customUnits: {
                    [newCustomUnit.customUnitID]: {
                        ...newCustomUnit,
                        rates: {
                            [newCustomUnit.rates.customUnitRateID]: {
                                ...newCustomUnit.rates,
                                errors: null,
                                pendingAction: CONST.RED_BRICK_ROAD_PENDING_ACTION.UPDATE,
                            },
                        },
                        pendingAction: CONST.RED_BRICK_ROAD_PENDING_ACTION.UPDATE,
                    },
                },
            },
        },
    ];

    const successData = [
        {
            onyxMethod: Onyx.METHOD.MERGE,
            key: `${ONYXKEYS.COLLECTION.POLICY}${policyID}`,
            value: {
                customUnits: {
                    [newCustomUnit.customUnitID]: {
                        pendingAction: null,
                        errors: null,
                        rates: {
                            [newCustomUnit.rates.customUnitRateID]: {
                                pendingAction: null,
                            },
                        },
                    },
                },
            },
        },
    ];

    const failureData = [
        {
            onyxMethod: Onyx.METHOD.MERGE,
            key: `${ONYXKEYS.COLLECTION.POLICY}${policyID}`,
            value: {
                customUnits: {
                    [currentCustomUnit.customUnitID]: {
                        customUnitID: currentCustomUnit.customUnitID,
                        rates: {
                            [currentCustomUnit.rates.customUnitRateID]: {
                                ...currentCustomUnit.rates,
                                errors: ErrorUtils.getMicroSecondOnyxError('workspace.reimburse.updateCustomUnitError'),
                            },
                        },
                    },
                },
            },
        },
    ];

    API.write(
        'UpdateWorkspaceCustomUnitAndRate',
        {
            policyID,
            lastModified,
            customUnit: JSON.stringify(newCustomUnit),
            customUnitRate: JSON.stringify(newCustomUnit.rates),
        },
        {optimisticData, successData, failureData},
    );
}

/**
 * Removes an error after trying to delete a member
 *
 * @param {String} policyID
 * @param {Number} accountID
 */
function clearDeleteMemberError(policyID, accountID) {
    Onyx.merge(`${ONYXKEYS.COLLECTION.POLICY_MEMBERS}${policyID}`, {
        [accountID]: {
            pendingAction: null,
            errors: null,
        },
    });
}

/**
 * Removes an error after trying to add a member
 *
 * @param {String} policyID
 * @param {Number} accountID
 */
function clearAddMemberError(policyID, accountID) {
    Onyx.merge(`${ONYXKEYS.COLLECTION.POLICY_MEMBERS}${policyID}`, {
        [accountID]: null,
    });
}

/**
 * Removes an error after trying to delete a workspace
 *
 * @param {String} policyID
 */
function clearDeleteWorkspaceError(policyID) {
    Onyx.merge(`${ONYXKEYS.COLLECTION.POLICY}${policyID}`, {
        pendingAction: null,
        errors: null,
    });
}

/**
 * Removes the workspace after failure to create.
 *
 * @param {String} policyID
 */
function removeWorkspace(policyID) {
    Onyx.set(`${ONYXKEYS.COLLECTION.POLICY}${policyID}`, null);
}

/**
 * Generate a policy name based on an email and policy list.
 * @param {String} [email] the email to base the workspace name on. If not passed, will use the logged in user's email instead
 * @returns {String}
 */
function generateDefaultWorkspaceName(email = '') {
    const emailParts = email ? email.split('@') : sessionEmail.split('@');
    let defaultWorkspaceName = '';
    if (!emailParts || emailParts.length !== 2) {
        return defaultWorkspaceName;
    }
    const username = emailParts[0];
    const domain = emailParts[1];

    if (_.includes(PUBLIC_DOMAINS, domain.toLowerCase())) {
        defaultWorkspaceName = `${Str.UCFirst(username)}'s Workspace`;
    } else {
        defaultWorkspaceName = `${Str.UCFirst(domain.split('.')[0])}'s Workspace`;
    }

    if (`@${domain.toLowerCase()}` === CONST.SMS.DOMAIN) {
        defaultWorkspaceName = 'My Group Workspace';
    }

    if (allPolicies.length === 0) {
        return defaultWorkspaceName;
    }

    // find default named workspaces and increment the last number
    const numberRegEx = new RegExp(`${escapeRegExp(defaultWorkspaceName)} ?(\\d*)`, 'i');
    const lastWorkspaceNumber = _.chain(allPolicies)
        .filter((policy) => policy.name && numberRegEx.test(policy.name))
        .map((policy) => parseInt(numberRegEx.exec(policy.name)[1] || 1, 10)) // parse the number at the end
        .max()
        .value();
    return lastWorkspaceNumber !== -Infinity ? `${defaultWorkspaceName} ${lastWorkspaceNumber + 1}` : defaultWorkspaceName;
}

/**
 * Returns a client generated 16 character hexadecimal value for the policyID
 * @returns {String}
 */
function generatePolicyID() {
    return _.times(16, () => Math.floor(Math.random() * 16).toString(16))
        .join('')
        .toUpperCase();
}

/**
 * Optimistically creates a new workspace and default workspace chats
 *
 * @param {String} [ownerEmail] Optional, the email of the account to make the owner of the policy
 * @param {Boolean} [makeMeAdmin] Optional, leave the calling account as an admin on the policy
 * @param {String} [policyName] Optional, custom policy name we will use for created workspace
 * @param {Boolean} [transitionFromOldDot] Optional, if the user is transitioning from old dot
 * @returns {Promise}
 */
function createWorkspace(ownerEmail = '', makeMeAdmin = false, policyName = '', transitionFromOldDot = false) {
    const policyID = generatePolicyID();
    const workspaceName = policyName || generateDefaultWorkspaceName(ownerEmail);

    const {
        announceChatReportID,
        announceChatData,
        announceReportActionData,
        announceCreatedReportActionID,
        adminsChatReportID,
        adminsChatData,
        adminsReportActionData,
        adminsCreatedReportActionID,
        expenseChatReportID,
        expenseChatData,
        expenseReportActionData,
        expenseCreatedReportActionID,
    } = ReportUtils.buildOptimisticWorkspaceChats(policyID, workspaceName);

    API.write(
        'CreateWorkspace',
        {
            policyID,
            announceChatReportID,
            adminsChatReportID,
            expenseChatReportID,
            ownerEmail,
            makeMeAdmin,
            policyName: workspaceName,
            type: CONST.POLICY.TYPE.FREE,
            announceCreatedReportActionID,
            adminsCreatedReportActionID,
            expenseCreatedReportActionID,
        },
        {
            optimisticData: [
                {
                    onyxMethod: Onyx.METHOD.SET,
                    key: `${ONYXKEYS.COLLECTION.POLICY}${policyID}`,
                    value: {
                        id: policyID,
                        type: CONST.POLICY.TYPE.FREE,
                        name: workspaceName,
                        role: CONST.POLICY.ROLE.ADMIN,
                        owner: sessionEmail,
                        outputCurrency: 'USD',
                        pendingAction: CONST.RED_BRICK_ROAD_PENDING_ACTION.ADD,
                    },
                },
                {
                    onyxMethod: Onyx.METHOD.SET,
                    key: `${ONYXKEYS.COLLECTION.POLICY_MEMBERS}${policyID}`,
                    value: {
                        [sessionAccountID]: {
                            role: CONST.POLICY.ROLE.ADMIN,
                            errors: {},
                        },
                    },
                },
                {
                    onyxMethod: Onyx.METHOD.SET,
                    key: `${ONYXKEYS.COLLECTION.REPORT}${announceChatReportID}`,
                    value: {
                        pendingFields: {
                            addWorkspaceRoom: CONST.RED_BRICK_ROAD_PENDING_ACTION.ADD,
                        },
                        ...announceChatData,
                    },
                },
                {
                    onyxMethod: Onyx.METHOD.SET,
                    key: `${ONYXKEYS.COLLECTION.REPORT_ACTIONS}${announceChatReportID}`,
                    value: announceReportActionData,
                },
                {
                    onyxMethod: Onyx.METHOD.SET,
                    key: `${ONYXKEYS.COLLECTION.REPORT}${adminsChatReportID}`,
                    value: {
                        pendingFields: {
                            addWorkspaceRoom: CONST.RED_BRICK_ROAD_PENDING_ACTION.ADD,
                        },
                        ...adminsChatData,
                    },
                },
                {
                    onyxMethod: Onyx.METHOD.SET,
                    key: `${ONYXKEYS.COLLECTION.REPORT_ACTIONS}${adminsChatReportID}`,
                    value: adminsReportActionData,
                },
                {
                    onyxMethod: Onyx.METHOD.SET,
                    key: `${ONYXKEYS.COLLECTION.REPORT}${expenseChatReportID}`,
                    value: {
                        pendingFields: {
                            addWorkspaceRoom: CONST.RED_BRICK_ROAD_PENDING_ACTION.ADD,
                        },
                        ...expenseChatData,
                    },
                },
                {
                    onyxMethod: Onyx.METHOD.SET,
                    key: `${ONYXKEYS.COLLECTION.REPORT_ACTIONS}${expenseChatReportID}`,
                    value: expenseReportActionData,
                },
            ],
            successData: [
                {
                    onyxMethod: Onyx.METHOD.MERGE,
                    key: `${ONYXKEYS.COLLECTION.POLICY}${policyID}`,
                    value: {pendingAction: null},
                },
                {
                    onyxMethod: Onyx.METHOD.MERGE,
                    key: `${ONYXKEYS.COLLECTION.REPORT}${announceChatReportID}`,
                    value: {
                        pendingFields: {
                            addWorkspaceRoom: null,
                        },
                        pendingAction: null,
                    },
                },
                {
                    onyxMethod: Onyx.METHOD.MERGE,
                    key: `${ONYXKEYS.COLLECTION.REPORT_ACTIONS}${announceChatReportID}`,
                    value: {
                        [_.keys(announceChatData)[0]]: {
                            pendingAction: null,
                        },
                    },
                },
                {
                    onyxMethod: Onyx.METHOD.MERGE,
                    key: `${ONYXKEYS.COLLECTION.REPORT}${adminsChatReportID}`,
                    value: {
                        pendingFields: {
                            addWorkspaceRoom: null,
                        },
                        pendingAction: null,
                    },
                },
                {
                    onyxMethod: Onyx.METHOD.MERGE,
                    key: `${ONYXKEYS.COLLECTION.REPORT_ACTIONS}${adminsChatReportID}`,
                    value: {
                        [_.keys(adminsChatData)[0]]: {
                            pendingAction: null,
                        },
                    },
                },
                {
                    onyxMethod: Onyx.METHOD.MERGE,
                    key: `${ONYXKEYS.COLLECTION.REPORT}${expenseChatReportID}`,
                    value: {
                        pendingFields: {
                            addWorkspaceRoom: null,
                        },
                        pendingAction: null,
                    },
                },
                {
                    onyxMethod: Onyx.METHOD.MERGE,
                    key: `${ONYXKEYS.COLLECTION.REPORT_ACTIONS}${expenseChatReportID}`,
                    value: {
                        [_.keys(expenseChatData)[0]]: {
                            pendingAction: null,
                        },
                    },
                },
            ],
            failureData: [
                {
                    onyxMethod: Onyx.METHOD.SET,
                    key: `${ONYXKEYS.COLLECTION.POLICY_MEMBERS}${policyID}`,
                    value: null,
                },
                {
                    onyxMethod: Onyx.METHOD.SET,
                    key: `${ONYXKEYS.COLLECTION.REPORT}${announceChatReportID}`,
                    value: null,
                },
                {
                    onyxMethod: Onyx.METHOD.SET,
                    key: `${ONYXKEYS.COLLECTION.REPORT_ACTIONS}${announceChatReportID}`,
                    value: null,
                },
                {
                    onyxMethod: Onyx.METHOD.SET,
                    key: `${ONYXKEYS.COLLECTION.REPORT}${adminsChatReportID}`,
                    value: null,
                },
                {
                    onyxMethod: Onyx.METHOD.SET,
                    key: `${ONYXKEYS.COLLECTION.REPORT_ACTIONS}${adminsChatReportID}`,
                    value: null,
                },
                {
                    onyxMethod: Onyx.METHOD.SET,
                    key: `${ONYXKEYS.COLLECTION.REPORT}${expenseChatReportID}`,
                    value: null,
                },
                {
                    onyxMethod: Onyx.METHOD.SET,
                    key: `${ONYXKEYS.COLLECTION.REPORT_ACTIONS}${expenseChatReportID}`,
                    value: null,
                },
            ],
        },
    );

    return Navigation.isNavigationReady().then(() => {
        if (transitionFromOldDot) {
            Navigation.dismissModal(); // Dismiss /transition route for OldDot to NewDot transitions
        }

        // Get the reportID associated with the newly created #admins room and route the user to that chat
        const routeKey = lodashGet(navigationRef.getState(), 'routes[0].state.routes[0].key');
        Navigation.setParams({reportID: adminsChatReportID}, routeKey);

        Navigation.navigate(ROUTES.getWorkspaceInitialRoute(policyID));
    });
}

/**
 *
 * @param {string} policyID
 */
function openWorkspaceReimburseView(policyID) {
    if (!policyID) {
        Log.warn('openWorkspaceReimburseView invalid params', {policyID});
        return;
    }
    const onyxData = {
        successData: [
            {
                onyxMethod: Onyx.METHOD.MERGE,
                key: ONYXKEYS.REIMBURSEMENT_ACCOUNT,
                value: {
                    isLoading: false,
                },
            },
        ],
        failureData: [
            {
                onyxMethod: Onyx.METHOD.MERGE,
                key: ONYXKEYS.REIMBURSEMENT_ACCOUNT,
                value: {
                    isLoading: false,
                },
            },
        ],
    };

    API.read('OpenWorkspaceReimburseView', {policyID}, onyxData);
}

function openWorkspaceMembersPage(policyID, clientMemberEmails) {
    if (!policyID || !clientMemberEmails) {
        Log.warn('openWorkspaceMembersPage invalid params', {policyID, clientMemberEmails});
        return;
    }

    API.read('OpenWorkspaceMembersPage', {
        policyID,
        clientMemberEmails: JSON.stringify(clientMemberEmails),
    });
}

function openWorkspaceInvitePage(policyID, clientMemberEmails) {
    if (!policyID || !clientMemberEmails) {
        Log.warn('openWorkspaceInvitePage invalid params', {policyID, clientMemberEmails});
        return;
    }

    API.read('OpenWorkspaceInvitePage', {
        policyID,
        clientMemberEmails: JSON.stringify(clientMemberEmails),
    });
}

/**
 * @param {String} policyID
 * @param {Object} invitedEmailsToAccountIDs
 */
function setWorkspaceInviteMembersDraft(policyID, invitedEmailsToAccountIDs) {
    Onyx.set(`${ONYXKEYS.COLLECTION.WORKSPACE_INVITE_MEMBERS_DRAFT}${policyID}`, invitedEmailsToAccountIDs);
}

export {
    removeMembers,
    addMembersToWorkspace,
    isAdminOfFreePolicy,
    hasActiveFreePolicy,
    setWorkspaceErrors,
    clearCustomUnitErrors,
    hideWorkspaceAlertMessage,
    deleteWorkspace,
    updateWorkspaceCustomUnitAndRate,
    updateLastAccessedWorkspace,
    clearDeleteMemberError,
    clearAddMemberError,
    clearDeleteWorkspaceError,
    openWorkspaceReimburseView,
    generateDefaultWorkspaceName,
    updateGeneralSettings,
    clearWorkspaceGeneralSettingsErrors,
    deleteWorkspaceAvatar,
    updateWorkspaceAvatar,
    clearAvatarErrors,
    generatePolicyID,
    createWorkspace,
    openWorkspaceMembersPage,
    openWorkspaceInvitePage,
    removeWorkspace,
    setWorkspaceInviteMembersDraft,
    isPolicyOwner,
};<|MERGE_RESOLUTION|>--- conflicted
+++ resolved
@@ -198,11 +198,7 @@
  */
 function removeMembers(accountIDs, policyID) {
     // In case user selects only themselves (admin), their email will be filtered out and the members
-<<<<<<< HEAD
-    // array passed will be empty, prevent the function from proceeding in that case as there is noone to remove
-=======
     // array passed will be empty, prevent the function from proceeding in that case as there is no one to remove
->>>>>>> bdb6cc26
     if (accountIDs.length === 0) {
         return;
     }
