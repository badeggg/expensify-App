import _ from 'underscore';
import Onyx from 'react-native-onyx';
import lodashGet from 'lodash/get';
import * as DeprecatedAPI from '../deprecatedAPI';
import ONYXKEYS from '../../ONYXKEYS';
import * as PersonalDetails from './PersonalDetails';
import Growl from '../Growl';
import CONFIG from '../../CONFIG';
import CONST from '../../CONST';
import * as Localize from '../Localize';
import Navigation from '../Navigation/Navigation';
import ROUTES from '../../ROUTES';
import * as OptionsListUtils from '../OptionsListUtils';
import * as Report from './Report';
import * as Pusher from '../Pusher/pusher';

const allPolicies = {};
Onyx.connect({
    key: ONYXKEYS.COLLECTION.POLICY,
    callback: (val, key) => {
        if (!val || !key) {
            return;
        }

        allPolicies[key] = {...allPolicies[key], ...val};
    },
});
let sessionEmail = '';
Onyx.connect({
    key: ONYXKEYS.SESSION,
    callback: (val) => {
        sessionEmail = lodashGet(val, 'email', '');
    },
});

/**
 * Simplifies the employeeList response into an object containing an array of emails
 *
 * @param {Object} employeeList
 * @returns {Array}
 */
function getSimplifiedEmployeeList(employeeList) {
    const employeeListEmails = _.chain(employeeList)
        .pluck('email')
        .flatten()
        .unique()
        .value();

    return employeeListEmails;
}

/**
 * Takes a full policy that is returned from the policyList and simplifies it so we are only storing
 * the pieces of data that we need to in Onyx
 *
 * @param {Object} fullPolicyOrPolicySummary
 * @param {String} fullPolicyOrPolicySummary.id
 * @param {String} fullPolicyOrPolicySummary.name
 * @param {String} fullPolicyOrPolicySummary.role
 * @param {String} fullPolicyOrPolicySummary.type
 * @param {String} fullPolicyOrPolicySummary.outputCurrency
 * @param {String} [fullPolicyOrPolicySummary.avatar]
 * @param {String} [fullPolicyOrPolicySummary.value.avatar]
 * @param {Object} [fullPolicyOrPolicySummary.value.employeeList]
 * @param {Object} [fullPolicyOrPolicySummary.value.customUnits]
 * @param {Boolean} isFromFullPolicy,
 * @returns {Object}
 */
function getSimplifiedPolicyObject(fullPolicyOrPolicySummary, isFromFullPolicy) {
    const customUnit = lodashGet(fullPolicyOrPolicySummary, 'value.customUnits[0]', undefined);
    const customUnitValue = lodashGet(customUnit, 'attributes.unit', 'mi');
    const customUnitRate = lodashGet(customUnit, 'rates[0]', {});
    const customUnitSimplified = customUnit && {
        id: customUnit.customUnitID,
        name: customUnit.name,
        value: customUnitValue,
        rate: {
            id: customUnitRate.customUnitRateID,
            name: customUnitRate.name,
            value: Number(customUnitRate.rate),
        },
    };
    return {
        isFromFullPolicy,
        id: fullPolicyOrPolicySummary.id,
        name: fullPolicyOrPolicySummary.name,
        role: fullPolicyOrPolicySummary.role,
        type: fullPolicyOrPolicySummary.type,
        owner: fullPolicyOrPolicySummary.owner,
        outputCurrency: fullPolicyOrPolicySummary.outputCurrency,

        // "GetFullPolicy" and "GetPolicySummaryList" returns different policy objects. If policy is retrieved by "GetFullPolicy",
        // avatarUrl will be nested within the key "value"
        avatar: fullPolicyOrPolicySummary.avatar
            || lodashGet(fullPolicyOrPolicySummary, 'value.avatar', '')
            || fullPolicyOrPolicySummary.avatarURL
            || lodashGet(fullPolicyOrPolicySummary, 'value.avatarURL', ''),
        employeeList: getSimplifiedEmployeeList(lodashGet(fullPolicyOrPolicySummary, 'value.employeeList')),
        customUnit: customUnitSimplified,
    };
}

/**
 * Used to update ALL of the policies at once. If a policy is present locally, but not in the policies object passed here it will be removed.
 * @param {Object} policyCollection - object of policy key and partial policy object
 */
function updateAllPolicies(policyCollection) {
    // Clear out locally cached policies that have been deleted (i.e. they exist locally but not in our new policy collection object)
    _.each(allPolicies, (policy, key) => {
        if (policyCollection[key]) {
            return;
        }

        Onyx.set(key, null);
    });

    // Set all the policies
    _.each(policyCollection, (policyData, key) => {
        Onyx.merge(key, {...policyData, alertMessage: '', errors: null});
    });
}

/**
 * Merges the passed in login into the specified policy
 *
 * @param {String} [name]
 * @param {Boolean} [shouldAutomaticallyReroute]
 * @returns {Promise}
 */
function create(name = '') {
    Onyx.set(ONYXKEYS.IS_CREATING_WORKSPACE, true);
    let res = null;
    return DeprecatedAPI.Policy_Create({type: CONST.POLICY.TYPE.FREE, policyName: name})
        .then((response) => {
            Onyx.set(ONYXKEYS.IS_CREATING_WORKSPACE, false);
            if (response.jsonCode !== 200) {
                // Show the user feedback
                const errorMessage = Localize.translateLocal('workspace.new.genericFailureMessage');
                Growl.error(errorMessage, 5000);
                return;
            }
            Growl.show(Localize.translateLocal('workspace.common.growlMessageOnCreate'), CONST.GROWL.SUCCESS, 3000);
            res = response;

            // Fetch the default reports and the policyExpenseChat reports on the policy
            Report.fetchChatReportsByIDs([response.policy.chatReportIDAdmins, response.policy.chatReportIDAnnounce, response.ownerPolicyExpenseChatID]);

            // We are awaiting this merge so that we can guarantee our policy is available to any React components connected to the policies collection before we navigate to a new route.
            return Onyx.merge(`${ONYXKEYS.COLLECTION.POLICY}${response.policyID}`, {
                employeeList: getSimplifiedEmployeeList(response.policy.employeeList),
                id: response.policyID,
                type: response.policy.type,
                name: response.policy.name,
                role: CONST.POLICY.ROLE.ADMIN,
                outputCurrency: response.policy.outputCurrency,
            });
        })
        .then(() => Promise.resolve(lodashGet(res, 'policyID')));
}

/**
 * @param {String} policyID
 */
function navigateToPolicy(policyID) {
    Navigation.navigate(policyID ? ROUTES.getWorkspaceInitialRoute(policyID) : ROUTES.HOME);
}

/**
 * @param {String} [name]
 */
function createAndNavigate(name = '') {
    create(name).then(navigateToPolicy);
}

/**
 * Delete the policy
 *
 * @param {String} [policyID]
 * @returns {Promise}
 */
function deletePolicy(policyID) {
    return DeprecatedAPI.Policy_Delete({policyID})
        .then((response) => {
            if (response.jsonCode !== 200) {
                // Show the user feedback
                const errorMessage = Localize.translateLocal('workspace.common.growlMessageOnDeleteError');
                Growl.error(errorMessage, 5000);
                return;
            }

            Growl.show(Localize.translateLocal('workspace.common.growlMessageOnDelete'), CONST.GROWL.SUCCESS, 3000);

            // Removing the workspace data from Onyx as well
            return Onyx.set(`${ONYXKEYS.COLLECTION.POLICY}${policyID}`, null);
        })
        .then(() => Report.fetchAllReports(false))
        .then(() => {
            Navigation.goBack();
            return Promise.resolve();
        });
}

/**
 * Fetches policy list from the API and saves a simplified version in Onyx, optionally creating a new policy first.
 *
 * More specifically, this action will:
 * 1. Optionally create a new policy.
 * 2. Fetch policy summaries.
 * 3. Optionally navigate to the new policy.
 * 4. Then fetch full policies.
 *
 * This way, we ensure that there's no race condition between creating the new policy and fetching existing ones,
 * and we also don't have to wait for full policies to load before navigating to the new policy.
 */
function getPolicyList() {
    Onyx.set(ONYXKEYS.IS_LOADING_POLICY_DATA, true);
    DeprecatedAPI.GetPolicySummaryList()
        .then((data) => {
            if (data.jsonCode !== 200) {
                Onyx.set(ONYXKEYS.IS_LOADING_POLICY_DATA, false);
                return;
            }

            const policyCollection = _.reduce(data.policySummaryList, (memo, policy) => ({
                ...memo,
                [`${ONYXKEYS.COLLECTION.POLICY}${policy.id}`]: getSimplifiedPolicyObject(policy, false),
            }), {});

            if (!_.isEmpty(policyCollection)) {
                updateAllPolicies(policyCollection);
            }

            Onyx.set(ONYXKEYS.IS_LOADING_POLICY_DATA, false);
        });
}

function createAndGetPolicyList() {
    let newPolicyID;
    create()
        .then((policyID) => {
            newPolicyID = policyID;
            return getPolicyList();
        })
        .then(() => {
            Navigation.dismissModal();
            navigateToPolicy(newPolicyID);
        });
}

/**
 * @param {String} policyID
 */
function loadFullPolicy(policyID) {
    DeprecatedAPI.GetFullPolicy(policyID)
        .then((data) => {
            if (data.jsonCode !== 200) {
                return;
            }

            const policy = lodashGet(data, 'policyList[0]', {});
            if (!policy.id) {
                return;
            }

            Onyx.set(`${ONYXKEYS.COLLECTION.POLICY}${policy.id}`, {
                ...allPolicies[`${ONYXKEYS.COLLECTION.POLICY}${policy.id}`],
                ...getSimplifiedPolicyObject(policy, true),
            });
        });
}

/**
 * Is the user an admin of a free policy (aka workspace)?
 *
 * @param {Array} policies
 * @returns {Boolean}
 */
function isAdminOfFreePolicy(policies) {
    return _.some(policies, policy => policy
        && policy.type === CONST.POLICY.TYPE.FREE
        && policy.role === CONST.POLICY.ROLE.ADMIN);
}

/**
 * Remove the passed members from the policy employeeList
 *
 * @param {Array} members
 * @param {String} policyID
 */
function removeMembers(members, policyID) {
    // In case user selects only themselves (admin), their email will be filtered out and the members
    // array passed will be empty, prevent the funtion from proceeding in that case as there is noone to remove
    if (members.length === 0) {
        return;
    }

    const key = `${ONYXKEYS.COLLECTION.POLICY}${policyID}`;

    // Make a shallow copy to preserve original data and remove the members
    const policy = _.clone(allPolicies[key]);
    policy.employeeList = _.without(policy.employeeList, ...members);

    // Optimistically remove the members from the policy
    Onyx.set(key, policy);

    // Make the API call to remove a login from the policy
    DeprecatedAPI.Policy_Employees_Remove({
        emailList: members.join(','),
        policyID,
    })
        .then((data) => {
            if (data.jsonCode === 200) {
                return;
            }
            const policyDataWithMembersRemoved = _.clone(allPolicies[key]);
            policyDataWithMembersRemoved.employeeList = [...policyDataWithMembersRemoved.employeeList, ...members];
            Onyx.set(key, policyDataWithMembersRemoved);

            // Show the user feedback that the removal failed
            const errorMessage = data.jsonCode === 666 ? data.message : Localize.translateLocal('workspace.people.genericFailureMessage');
            Growl.show(errorMessage, CONST.GROWL.ERROR, 5000);
        });
}

/**
 * Merges the passed in login into the specified policy
 *
 * @param {Array<String>} logins
 * @param {String} welcomeNote
 * @param {String} policyID
 */
function invite(logins, welcomeNote, policyID) {
    const key = `${ONYXKEYS.COLLECTION.POLICY}${policyID}`;
    const newEmployeeList = _.map(logins, login => OptionsListUtils.addSMSDomainIfPhoneNumber(login));

    // Make a shallow copy to preserve original data, and concat the login
    const policy = _.clone(allPolicies[key]);
    policy.employeeList = [...policy.employeeList, ...newEmployeeList];
    policy.alertMessage = '';

    // Optimistically add the user to the policy
    Onyx.merge(key, policy);

    // Make the API call to merge the login into the policy
    DeprecatedAPI.Policy_Employees_Merge({
        employees: JSON.stringify(_.map(logins, login => ({email: login}))),
        welcomeNote,
        policyID,
    })
        .then((data) => {
            // Save the personalDetails for the invited user in Onyx and fetch the latest policyExpenseChats
            if (data.jsonCode === 200) {
                Onyx.merge(ONYXKEYS.PERSONAL_DETAILS, PersonalDetails.formatPersonalDetails(data.personalDetails));
                Navigation.goBack();
                if (!_.isEmpty(data.policyExpenseChatIDs)) {
                    Report.fetchChatReportsByIDs(data.policyExpenseChatIDs);
                }
                return;
            }

            // If the operation failed, undo the optimistic addition
            const policyDataWithoutLogin = _.clone(allPolicies[key]);
            policyDataWithoutLogin.employeeList = _.without(allPolicies[key].employeeList, ...newEmployeeList);

            // Show the user feedback that the addition failed
            policyDataWithoutLogin.alertMessage = Localize.translateLocal('workspace.invite.genericFailureMessage');
            if (data.jsonCode === 402) {
                policyDataWithoutLogin.alertMessage += ` ${Localize.translateLocal('workspace.invite.pleaseEnterValidLogin')}`;
            }

            Onyx.set(key, policyDataWithoutLogin);
        });
}

/**
 * Sets local values for the policy
 * @param {String} policyID
 * @param {Object} values
 */
function updateLocalPolicyValues(policyID, values) {
    Onyx.merge(`${ONYXKEYS.COLLECTION.POLICY}${policyID}`, values);
}

/**
 * Sets the name of the policy
 *
 * @param {String} policyID
 * @param {Object} values
 * @param {Boolean} [shouldGrowl]
 */
function update(policyID, values, shouldGrowl = false) {
    updateLocalPolicyValues(policyID, {isPolicyUpdating: true});
    DeprecatedAPI.UpdatePolicy({policyID, value: JSON.stringify(values), lastModified: null})
        .then((policyResponse) => {
            if (policyResponse.jsonCode !== 200) {
                throw new Error();
            }

            updateLocalPolicyValues(policyID, {...values, isPolicyUpdating: false});
            if (shouldGrowl) {
                Growl.show(Localize.translateLocal('workspace.common.growlMessageOnSave'), CONST.GROWL.SUCCESS, 3000);
            }
        }).catch(() => {
            updateLocalPolicyValues(policyID, {isPolicyUpdating: false});

            // Show the user feedback
            const errorMessage = Localize.translateLocal('workspace.editor.genericFailureMessage');
            Growl.error(errorMessage, 5000);
        });
}

/**
 * Uploads the avatar image to S3 bucket and updates the policy with new avatar
 *
 * @param {String} policyID
 * @param {Object} file
 */
function uploadAvatar(policyID, file) {
    updateLocalPolicyValues(policyID, {isAvatarUploading: true});
    DeprecatedAPI.User_UploadAvatar({file})
        .then((response) => {
            if (response.jsonCode === 200) {
<<<<<<< HEAD
                // Update the policy with the new avatarURL as soon as we get it
                Onyx.merge(`${ONYXKEYS.COLLECTION.POLICY}${policyID}`, {avatarURL: response.avatarURL, isAvatarUploading: false});
                update(policyID, {avatarURL: response.avatarURL}, true);
=======
                // Update the policy with the new avatar as soon as we get it
                const {avatar} = response;
                Onyx.merge(`${ONYXKEYS.COLLECTION.POLICY}${policyID}`, {avatar, isAvatarUploading: false});
                update(policyID, {avatar}, true);
>>>>>>> 04fd4674
                return;
            }

            Onyx.merge(`${ONYXKEYS.COLLECTION.POLICY}${policyID}`, {isAvatarUploading: false});
            const errorMessage = Localize.translateLocal('workspace.editor.avatarUploadFailureMessage');
            Growl.error(errorMessage, 5000);
        });
}

/**
 * @param {String} policyID
 * @param {Object} errors
 */
function setWorkspaceErrors(policyID, errors) {
    Onyx.merge(`${ONYXKEYS.COLLECTION.POLICY}${policyID}`, {errors: null});
    Onyx.merge(`${ONYXKEYS.COLLECTION.POLICY}${policyID}`, {errors});
}

/**
 * @param {String} policyID
 */
function hideWorkspaceAlertMessage(policyID) {
    Onyx.merge(`${ONYXKEYS.COLLECTION.POLICY}${policyID}`, {alertMessage: ''});
}

/**
 * @param {String} policyID
 * @param {Object} values
 */
function setCustomUnit(policyID, values) {
    DeprecatedAPI.Policy_CustomUnit_Update({
        policyID: policyID.toString(),
        customUnit: JSON.stringify(values),
        lastModified: null,
    })
        .then((response) => {
            if (response.jsonCode !== 200) {
                throw new Error();
            }

            updateLocalPolicyValues(policyID, {
                customUnit: {
                    id: values.customUnitID,
                    name: values.name,
                    value: values.attributes.unit,
                },
            });
        }).catch(() => {
            // Show the user feedback
            Growl.error(Localize.translateLocal('workspace.editor.genericFailureMessage'), 5000);
        });
}

/**
 * @param {String} policyID
 * @param {String} customUnitID
 * @param {Object} values
 */
function setCustomUnitRate(policyID, customUnitID, values) {
    DeprecatedAPI.Policy_CustomUnitRate_Update({
        policyID: policyID.toString(),
        customUnitID: customUnitID.toString(),
        customUnitRate: JSON.stringify(values),
        lastModified: null,
    })
        .then((response) => {
            if (response.jsonCode !== 200) {
                throw new Error();
            }

            updateLocalPolicyValues(policyID, {
                customUnit: {
                    rate: {
                        id: values.customUnitRateID,
                        name: values.name,
                        value: Number(values.rate),
                    },
                },
            });
        }).catch(() => {
            // Show the user feedback
            Growl.error(Localize.translateLocal('workspace.editor.genericFailureMessage'), 5000);
        });
}

/**
 * Stores in Onyx the policy ID of the last workspace that was accessed by the user
 * @param {String} policyID
 */
function updateLastAccessedWorkspace(policyID) {
    Onyx.set(ONYXKEYS.LAST_ACCESSED_WORKSPACE_POLICY_ID, policyID);
}

/**
 * Subscribe to public-policyEditor-[policyID] events.
 */
function subscribeToPolicyEvents() {
    _.each(allPolicies, (policy) => {
        const pusherChannelName = `public-policyEditor-${policy.id}${CONFIG.PUSHER.SUFFIX}`;
        Pusher.subscribe(pusherChannelName, 'policyEmployeeRemoved', ({removedEmails, policyExpenseChatIDs, defaultRoomChatIDs}) => {
            // Refetch the policy expense chats to update their state and their actions to get the archive reason
            if (!_.isEmpty(policyExpenseChatIDs)) {
                Report.fetchChatReportsByIDs(policyExpenseChatIDs);
                _.each(policyExpenseChatIDs, (reportID) => {
                    Report.fetchInitialActions(reportID);
                });
            }

            // Remove the default chats if we are one of the users getting removed
            if (removedEmails.includes(sessionEmail) && !_.isEmpty(defaultRoomChatIDs)) {
                _.each(defaultRoomChatIDs, (chatID) => {
                    Onyx.set(`${ONYXKEYS.COLLECTION.REPORT}${chatID}`, null);
                });
            }
        });
    });
}

/**
 * Removes an error after trying to delete a member
 *
 * @param {String} policyID
 * @param {String} memberEmail
 */
function clearDeleteMemberError(policyID, memberEmail) {
    Onyx.merge(`${ONYXKEYS.COLLECTION.POLICY_MEMBER_LIST}${policyID}`, {
        [memberEmail]: {
            pendingAction: null,
            errors: null,
        },
    });
}

/**
 * Removes an error after trying to add a member
 *
 * @param {String} policyID
 * @param {String} memberEmail
 */
function clearAddMemberError(policyID, memberEmail) {
    Onyx.merge(`${ONYXKEYS.COLLECTION.POLICY_MEMBER_LIST}${policyID}`, {
        [memberEmail]: null,
    });
}

/**
* Checks if we have any errors stored within the POLICY_MEMBER_LIST.  Determines whether we should show a red brick road error or not
 * Data structure: {email: {role:'bla', errors: []}, email2: {role:'bla', errors: [{1231312313: 'Unable to do X'}]}, ...}
 * @param {Object} policyMemberList
 * @returns {Boolean}
 */
function hasPolicyMemberError(policyMemberList) {
    return _.some(policyMemberList, member => !_.isEmpty(member.errors));
}

export {
    getPolicyList,
    loadFullPolicy,
    removeMembers,
    invite,
    isAdminOfFreePolicy,
    create,
    uploadAvatar,
    update,
    setWorkspaceErrors,
    hideWorkspaceAlertMessage,
    deletePolicy,
    createAndNavigate,
    createAndGetPolicyList,
    setCustomUnit,
    setCustomUnitRate,
    updateLastAccessedWorkspace,
    subscribeToPolicyEvents,
    clearDeleteMemberError,
    clearAddMemberError,
    hasPolicyMemberError,
};<|MERGE_RESOLUTION|>--- conflicted
+++ resolved
@@ -420,16 +420,10 @@
     DeprecatedAPI.User_UploadAvatar({file})
         .then((response) => {
             if (response.jsonCode === 200) {
-<<<<<<< HEAD
-                // Update the policy with the new avatarURL as soon as we get it
-                Onyx.merge(`${ONYXKEYS.COLLECTION.POLICY}${policyID}`, {avatarURL: response.avatarURL, isAvatarUploading: false});
-                update(policyID, {avatarURL: response.avatarURL}, true);
-=======
                 // Update the policy with the new avatar as soon as we get it
                 const {avatar} = response;
                 Onyx.merge(`${ONYXKEYS.COLLECTION.POLICY}${policyID}`, {avatar, isAvatarUploading: false});
                 update(policyID, {avatar}, true);
->>>>>>> 04fd4674
                 return;
             }
 
