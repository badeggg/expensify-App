import _ from 'underscore';
import Onyx from 'react-native-onyx';
import lodashGet from 'lodash/get';
import {PUBLIC_DOMAINS} from 'expensify-common/lib/CONST';
import Str from 'expensify-common/lib/str';
import {escapeRegExp} from 'lodash';
import * as API from '../API';
import ONYXKEYS from '../../ONYXKEYS';
import CONST from '../../CONST';
import * as Localize from '../Localize';
import * as OptionsListUtils from '../OptionsListUtils';
import DateUtils from '../DateUtils';
import * as ReportUtils from '../ReportUtils';
import Log from '../Log';
import * as Report from './Report';
import Permissions from '../Permissions';

const allPolicies = {};
Onyx.connect({
    key: ONYXKEYS.COLLECTION.POLICY,
    callback: (val, key) => {
        if (!key) {
            return;
        }
        if (val === null || val === undefined) {
            // If we are deleting a policy, we have to check every report linked to that policy
            // and unset the draft indicator (pencil icon) alongside removing any draft comments. Clearing these values will keep the newly archived chats from being displayed in the LHN.
            // More info: https://github.com/Expensify/App/issues/14260
            const policyID = key.replace(ONYXKEYS.COLLECTION.POLICY, '');
            const policyReports = ReportUtils.getAllPolicyReports(policyID);
            const cleanUpMergeQueries = {};
            const cleanUpSetQueries = {};
            _.each(policyReports, ({reportID}) => {
                cleanUpMergeQueries[`${ONYXKEYS.COLLECTION.REPORT}${reportID}`] = {hasDraft: false};
                cleanUpSetQueries[`${ONYXKEYS.COLLECTION.REPORT_DRAFT_COMMENT}${reportID}`] = null;
            });
            Onyx.mergeCollection(ONYXKEYS.COLLECTION.REPORT, cleanUpMergeQueries);
            Onyx.multiSet(cleanUpSetQueries);
            delete allPolicies[key];
            return;
        }

        allPolicies[key] = val;
    },
});

let lastAccessedWorkspacePolicyID = null;
Onyx.connect({
    key: ONYXKEYS.LAST_ACCESSED_WORKSPACE_POLICY_ID,
    callback: (value) => (lastAccessedWorkspacePolicyID = value),
});

let sessionEmail = '';
Onyx.connect({
    key: ONYXKEYS.SESSION,
    callback: (val) => {
        sessionEmail = lodashGet(val, 'email', '');
    },
});

/**
 * Stores in Onyx the policy ID of the last workspace that was accessed by the user
 * @param {String|null} policyID
 */
function updateLastAccessedWorkspace(policyID) {
    Onyx.set(ONYXKEYS.LAST_ACCESSED_WORKSPACE_POLICY_ID, policyID);
}

/**
 * Delete the workspace
 *
 * @param {String} policyID
 * @param {Array<Object>} reports
 * @param {String} policyName
 */
function deleteWorkspace(policyID, reports, policyName) {
    const optimisticData = [
        {
            onyxMethod: Onyx.METHOD.MERGE,
            key: `${ONYXKEYS.COLLECTION.POLICY}${policyID}`,
            value: {
                pendingAction: CONST.RED_BRICK_ROAD_PENDING_ACTION.DELETE,
                errors: null,
            },
        },
        ..._.map(reports, ({reportID}) => ({
            onyxMethod: Onyx.METHOD.MERGE,
            key: `${ONYXKEYS.COLLECTION.REPORT}${reportID}`,
            value: {
                stateNum: CONST.REPORT.STATE_NUM.SUBMITTED,
                statusNum: CONST.REPORT.STATUS.CLOSED,
                hasDraft: false,
                oldPolicyName: allPolicies[`${ONYXKEYS.COLLECTION.POLICY}${policyID}`].name,
            },
        })),

        // Add closed actions to all chat reports linked to this policy
        ..._.map(reports, ({reportID, ownerEmail}) => {
            const optimisticClosedReportAction = ReportUtils.buildOptimisticClosedReportAction(ownerEmail, policyName, CONST.REPORT.ARCHIVE_REASON.POLICY_DELETED);
            const optimisticReportActions = {};
            optimisticReportActions[optimisticClosedReportAction.reportActionID] = optimisticClosedReportAction;
            return {
                onyxMethod: Onyx.METHOD.MERGE,
                key: `${ONYXKEYS.COLLECTION.REPORT_ACTIONS}${reportID}`,
                value: optimisticReportActions,
            };
        }),
    ];

    // Restore the old report stateNum and statusNum
    const failureData = [
        ..._.map(reports, ({reportID, stateNum, statusNum, hasDraft, oldPolicyName}) => ({
            onyxMethod: Onyx.METHOD.MERGE,
            key: `${ONYXKEYS.COLLECTION.REPORT}${reportID}`,
            value: {
                stateNum,
                statusNum,
                hasDraft,
                oldPolicyName,
            },
        })),
    ];

    // We don't need success data since the push notification will update
    // the onyxData for all connected clients.
    const successData = [];
    API.write('DeleteWorkspace', {policyID}, {optimisticData, successData, failureData});

    // Reset the lastAccessedWorkspacePolicyID
    if (policyID === lastAccessedWorkspacePolicyID) {
        updateLastAccessedWorkspace(null);
    }
}

/**
 * Is the user an admin of a free policy (aka workspace)?
 *
 * @param {Array} policies
 * @returns {Boolean}
 */
function isAdminOfFreePolicy(policies) {
    return _.some(policies, (policy) => policy && policy.type === CONST.POLICY.TYPE.FREE && policy.role === CONST.POLICY.ROLE.ADMIN);
}

/**
 * Is the user the owner of the given policy?
 *
 * @param {Object} policy
 * @returns {Boolean}
 */
function isPolicyOwner(policy) {
    return policy.owner === sessionEmail;
}

/**
 * Check if the user has any active free policies (aka workspaces)
 *
 * @param {Array} policies
 * @returns {Boolean}
 */
function hasActiveFreePolicy(policies) {
    const adminFreePolicies = _.filter(policies, (policy) => policy && policy.type === CONST.POLICY.TYPE.FREE && policy.role === CONST.POLICY.ROLE.ADMIN);

    if (adminFreePolicies.length === 0) {
        return false;
    }

    if (_.some(adminFreePolicies, (policy) => !policy.pendingAction)) {
        return true;
    }

    if (_.some(adminFreePolicies, (policy) => policy.pendingAction === CONST.RED_BRICK_ROAD_PENDING_ACTION.ADD)) {
        return true;
    }

    if (_.some(adminFreePolicies, (policy) => policy.pendingAction === CONST.RED_BRICK_ROAD_PENDING_ACTION.DELETE)) {
        return false;
    }

    // If there are no add or delete pending actions the only option left is an update
    // pendingAction, in which case we should return true.
    return true;
}

/**
 * Remove the passed members from the policy employeeList
 *
 * @param {Array} members
 * @param {String} policyID
 */
function removeMembers(members, policyID) {
    // In case user selects only themselves (admin), their email will be filtered out and the members
    // array passed will be empty, prevent the function from proceeding in that case as there is noone to remove
    if (members.length === 0) {
        return;
    }
    const membersListKey = `${ONYXKEYS.COLLECTION.POLICY_MEMBER_LIST}${policyID}`;
    const optimisticData = [
        {
            onyxMethod: Onyx.METHOD.MERGE,
            key: membersListKey,
            value: _.object(members, Array(members.length).fill({pendingAction: CONST.RED_BRICK_ROAD_PENDING_ACTION.DELETE})),
        },
    ];
    const successData = [
        {
            onyxMethod: Onyx.METHOD.MERGE,
            key: membersListKey,
            value: _.object(members, Array(members.length).fill(null)),
        },
    ];
    const failureData = [
        {
            onyxMethod: Onyx.METHOD.MERGE,
            key: membersListKey,
            value: _.object(members, Array(members.length).fill({errors: {[DateUtils.getMicroseconds()]: Localize.translateLocal('workspace.people.error.genericRemove')}})),
        },
    ];
    API.write(
        'DeleteMembersFromWorkspace',
        {
            emailList: members.join(','),
            policyID,
        },
        {optimisticData, successData, failureData},
    );
}

/**
 * Optimistically create a chat for each member of the workspace, creates both optimistic and success data for onyx.
 *
 * @param {String} policyID
 * @param {Array} members
 * @param {Array} betas
 * @returns {Object} - object with onyxSuccessData, onyxOptimisticData, and optimisticReportIDs (map login to reportID)
 */
function createPolicyExpenseChats(policyID, members, betas) {
    const workspaceMembersChats = {
        onyxSuccessData: [],
        onyxOptimisticData: [],
        onyxFailureData: [],
        reportCreationData: {},
    };

    // If the user is not in the beta, we don't want to create any chats
    if (!Permissions.canUsePolicyExpenseChat(betas)) {
        return workspaceMembersChats;
    }

    _.each(members, (login) => {
        const oldChat = ReportUtils.getChatByParticipantsAndPolicy([sessionEmail, login], policyID);

        // If the chat already exists, we don't want to create a new one - just make sure it's not archived
        if (oldChat) {
            workspaceMembersChats.reportCreationData[login] = {
                reportID: oldChat.reportID,
            };
            workspaceMembersChats.onyxOptimisticData.push({
                onyxMethod: Onyx.METHOD.MERGE,
                key: `${ONYXKEYS.COLLECTION.REPORT}${oldChat.reportID}`,
                value: {
                    stateNum: CONST.REPORT.STATE_NUM.OPEN,
                    statusNum: CONST.REPORT.STATUS.OPEN,
                },
            });
            return;
        }
        const optimisticReport = ReportUtils.buildOptimisticChatReport([sessionEmail, login], undefined, CONST.REPORT.CHAT_TYPE.POLICY_EXPENSE_CHAT, policyID, login);
        const optimisticCreatedAction = ReportUtils.buildOptimisticCreatedReportAction(optimisticReport.ownerEmail);

        workspaceMembersChats.reportCreationData[login] = {
            reportID: optimisticReport.reportID,
            reportActionID: optimisticCreatedAction.reportActionID,
        };

        workspaceMembersChats.onyxOptimisticData.push({
            onyxMethod: Onyx.METHOD.SET,
            key: `${ONYXKEYS.COLLECTION.REPORT}${optimisticReport.reportID}`,
            value: {
                ...optimisticReport,
                pendingFields: {
                    createChat: CONST.RED_BRICK_ROAD_PENDING_ACTION.ADD,
                },
                isOptimisticReport: true,
            },
        });
        workspaceMembersChats.onyxOptimisticData.push({
            onyxMethod: Onyx.METHOD.SET,
            key: `${ONYXKEYS.COLLECTION.REPORT_ACTIONS}${optimisticReport.reportID}`,
            value: {[optimisticCreatedAction.reportActionID]: optimisticCreatedAction},
        });

        workspaceMembersChats.onyxSuccessData.push({
            onyxMethod: Onyx.METHOD.MERGE,
            key: `${ONYXKEYS.COLLECTION.REPORT}${optimisticReport.reportID}`,
            value: {
                pendingFields: {
                    createChat: null,
                },
                errorFields: {
                    createChat: null,
                },
                isOptimisticReport: false,
            },
        });
        workspaceMembersChats.onyxSuccessData.push({
            onyxMethod: Onyx.METHOD.MERGE,
            key: `${ONYXKEYS.COLLECTION.REPORT_ACTIONS}${optimisticReport.reportID}`,
            value: {[optimisticCreatedAction.reportActionID]: {pendingAction: null}},
        });

        workspaceMembersChats.onyxFailureData.push({
            onyxMethod: Onyx.METHOD.MERGE,
            key: `${ONYXKEYS.COLLECTION.REPORT}${optimisticReport.reportID}`,
            value: {
                isLoadingReportActions: false,
            },
        });
    });
    return workspaceMembersChats;
}

/**
 * Adds members to the specified workspace/policyID
 *
 * @param {Array<String>} memberLogins
 * @param {String} welcomeNote
 * @param {String} policyID
 * @param {Array<String>} betas
 */
function addMembersToWorkspace(memberLogins, welcomeNote, policyID, betas) {
    const membersListKey = `${ONYXKEYS.COLLECTION.POLICY_MEMBER_LIST}${policyID}`;
    const logins = _.map(memberLogins, (memberLogin) => OptionsListUtils.addSMSDomainIfPhoneNumber(memberLogin));

    // create onyx data for policy expense chats for each new member
    const membersChats = createPolicyExpenseChats(policyID, logins, betas);

    const optimisticData = [
        {
            onyxMethod: Onyx.METHOD.MERGE,
            key: membersListKey,

            // Convert to object with each key containing {pendingAction: ‘add’}
            value: _.object(logins, Array(logins.length).fill({pendingAction: CONST.RED_BRICK_ROAD_PENDING_ACTION.ADD})),
        },
        ...membersChats.onyxOptimisticData,
    ];

    const successData = [
        {
            onyxMethod: Onyx.METHOD.MERGE,
            key: membersListKey,

            // Convert to object with each key clearing pendingAction. We don’t
            // need to remove the members since that will be handled by onClose of OfflineWithFeedback.
            value: _.object(logins, Array(logins.length).fill({pendingAction: null, errors: null})),
        },
        ...membersChats.onyxSuccessData,
    ];

    const failureData = [
        {
            onyxMethod: Onyx.METHOD.MERGE,
            key: membersListKey,

            // Convert to object with each key containing the error. We don’t
            // need to remove the members since that is handled by onClose of OfflineWithFeedback.
            value: _.object(
                logins,
                Array(logins.length).fill({
                    errors: {
                        [DateUtils.getMicroseconds()]: Localize.translateLocal('workspace.people.error.genericAdd'),
                    },
                }),
            ),
        },
        ...membersChats.onyxFailureData,
    ];

    API.write(
        'AddMembersToWorkspace',
        {
            employees: JSON.stringify(_.map(logins, (login) => ({email: login}))),

            // Escape HTML special chars to enable them to appear in the invite email
            welcomeNote: _.escape(welcomeNote),
            policyID,
            reportCreationData: JSON.stringify(membersChats.reportCreationData),
        },
        {optimisticData, successData, failureData},
    );
}

/**
 * Updates a workspace avatar image
 *
 * @param {String} policyID
 * @param {File|Object} file
 */
function updateWorkspaceAvatar(policyID, file) {
    const optimisticData = [
        {
            onyxMethod: Onyx.METHOD.MERGE,
            key: `${ONYXKEYS.COLLECTION.POLICY}${policyID}`,
            value: {
                avatar: file.uri,
                errorFields: {
                    avatar: null,
                },
                pendingFields: {
                    avatar: CONST.RED_BRICK_ROAD_PENDING_ACTION.UPDATE,
                },
            },
        },
    ];
    const successData = [
        {
            onyxMethod: Onyx.METHOD.MERGE,
            key: `${ONYXKEYS.COLLECTION.POLICY}${policyID}`,
            value: {
                pendingFields: {
                    avatar: null,
                },
            },
        },
    ];
    const failureData = [
        {
            onyxMethod: Onyx.METHOD.MERGE,
            key: `${ONYXKEYS.COLLECTION.POLICY}${policyID}`,
            value: {
                avatar: allPolicies[`${ONYXKEYS.COLLECTION.POLICY}${policyID}`].avatar,
                pendingFields: {
                    avatar: null,
                },
            },
        },
    ];

    API.write('UpdateWorkspaceAvatar', {policyID, file}, {optimisticData, successData, failureData});
}

/**
 * Deletes the avatar image for the workspace
 * @param {String} policyID
 */
function deleteWorkspaceAvatar(policyID) {
    const optimisticData = [
        {
            onyxMethod: Onyx.METHOD.MERGE,
            key: `${ONYXKEYS.COLLECTION.POLICY}${policyID}`,
            value: {
                pendingFields: {
                    avatar: CONST.RED_BRICK_ROAD_PENDING_ACTION.UPDATE,
                },
                errorFields: {
                    avatar: null,
                },
                avatar: '',
            },
        },
    ];
    const successData = [
        {
            onyxMethod: Onyx.METHOD.MERGE,
            key: `${ONYXKEYS.COLLECTION.POLICY}${policyID}`,
            value: {
                pendingFields: {
                    avatar: null,
                },
            },
        },
    ];
    const failureData = [
        {
            onyxMethod: Onyx.METHOD.MERGE,
            key: `${ONYXKEYS.COLLECTION.POLICY}${policyID}`,
            value: {
                pendingFields: {
                    avatar: null,
                },
                errorFields: {
                    avatar: {
                        [DateUtils.getMicroseconds()]: Localize.translateLocal('avatarWithImagePicker.deleteWorkspaceError'),
                    },
                },
            },
        },
    ];
    API.write('DeleteWorkspaceAvatar', {policyID}, {optimisticData, successData, failureData});
}

/**
 * Clear error and pending fields for the workspace avatar
 * @param {String} policyID
 */
function clearAvatarErrors(policyID) {
    Onyx.merge(`${ONYXKEYS.COLLECTION.POLICY}${policyID}`, {
        errorFields: {
            avatar: null,
        },
        pendingFields: {
            avatar: null,
        },
    });
}

/**
 * Optimistically update the general settings. Set the general settings as pending until the response succeeds.
 * If the response fails set a general error message. Clear the error message when updating.
 *
 * @param {String} policyID
 * @param {String} name
 * @param {String} currency
 */
function updateGeneralSettings(policyID, name, currency) {
    const optimisticData = [
        {
            onyxMethod: Onyx.METHOD.MERGE,
            key: `${ONYXKEYS.COLLECTION.POLICY}${policyID}`,
            value: {
                pendingFields: {
                    generalSettings: CONST.RED_BRICK_ROAD_PENDING_ACTION.UPDATE,
                },

                // Clear errorFields in case the user didn't dismiss the general settings error
                errorFields: {
                    generalSettings: null,
                },
                name,
                outputCurrency: currency,
            },
        },
    ];
    const successData = [
        {
            onyxMethod: Onyx.METHOD.MERGE,
            key: `${ONYXKEYS.COLLECTION.POLICY}${policyID}`,
            value: {
                pendingFields: {
                    generalSettings: null,
                },
            },
        },
    ];
    const failureData = [
        {
            onyxMethod: Onyx.METHOD.MERGE,
            key: `${ONYXKEYS.COLLECTION.POLICY}${policyID}`,
            value: {
                pendingFields: {
                    generalSettings: null,
                },
                errorFields: {
                    generalSettings: {
                        [DateUtils.getMicroseconds()]: Localize.translateLocal('workspace.editor.genericFailureMessage'),
                    },
                },
            },
        },
    ];

    API.write('UpdateWorkspaceGeneralSettings', {policyID, workspaceName: name, currency}, {optimisticData, successData, failureData});
}

/**
 * @param {String} policyID The id of the workspace / policy
 */
function clearWorkspaceGeneralSettingsErrors(policyID) {
    Onyx.merge(`${ONYXKEYS.COLLECTION.POLICY}${policyID}`, {
        errorFields: {
            generalSettings: null,
        },
    });
}

/**
 * @param {String} policyID
 * @param {Object} errors
 */
function setWorkspaceErrors(policyID, errors) {
    if (!allPolicies[policyID]) {
        return;
    }

    Onyx.merge(`${ONYXKEYS.COLLECTION.POLICY}${policyID}`, {errors: null});
    Onyx.merge(`${ONYXKEYS.COLLECTION.POLICY}${policyID}`, {errors});
}

/**
 * @param {String} policyID
 * @param {String} customUnitID
 * @param {String} customUnitRateID
 */
function clearCustomUnitErrors(policyID, customUnitID, customUnitRateID) {
    Onyx.merge(`${ONYXKEYS.COLLECTION.POLICY}${policyID}`, {
        customUnits: {
            [customUnitID]: {
                errors: null,
                pendingAction: null,
                rates: {
                    [customUnitRateID]: {
                        errors: null,
                        pendingAction: null,
                    },
                },
            },
        },
    });
}

/**
 * @param {String} policyID
 */
function hideWorkspaceAlertMessage(policyID) {
    if (!allPolicies[policyID]) {
        return;
    }

    Onyx.merge(`${ONYXKEYS.COLLECTION.POLICY}${policyID}`, {alertMessage: ''});
}

/**
 * @param {String} policyID
 * @param {Object} currentCustomUnit
 * @param {Object} newCustomUnit
 * @param {Number} lastModified
 */
function updateWorkspaceCustomUnit(policyID, currentCustomUnit, newCustomUnit, lastModified) {
    const optimisticData = [
        {
            onyxMethod: Onyx.METHOD.MERGE,
            key: `${ONYXKEYS.COLLECTION.POLICY}${policyID}`,
            value: {
                customUnits: {
                    [newCustomUnit.customUnitID]: {
                        ...newCustomUnit,
                        pendingAction: CONST.RED_BRICK_ROAD_PENDING_ACTION.UPDATE,
                    },
                },
            },
        },
    ];

    const successData = [
        {
            onyxMethod: Onyx.METHOD.MERGE,
            key: `${ONYXKEYS.COLLECTION.POLICY}${policyID}`,
            value: {
                customUnits: {
                    [newCustomUnit.customUnitID]: {
                        pendingAction: null,
                        errors: null,
                    },
                },
            },
        },
    ];

    const failureData = [
        {
            onyxMethod: Onyx.METHOD.MERGE,
            key: `${ONYXKEYS.COLLECTION.POLICY}${policyID}`,
            value: {
                customUnits: {
                    [currentCustomUnit.customUnitID]: {
                        customUnitID: currentCustomUnit.customUnitID,
                        name: currentCustomUnit.name,
                        attributes: currentCustomUnit.attributes,
                    },
                },
            },
        },
    ];

    API.write(
        'UpdateWorkspaceCustomUnit',
        {
            policyID,
            lastModified,
            customUnit: JSON.stringify(newCustomUnit),
        },
        {optimisticData, successData, failureData},
    );
}

/**
 * @param {String} policyID
 * @param {Object} currentCustomUnitRate
 * @param {String} customUnitID
 * @param {Object} newCustomUnitRate
 * @param {Number} lastModified
 */
function updateCustomUnitRate(policyID, currentCustomUnitRate, customUnitID, newCustomUnitRate, lastModified) {
    const optimisticData = [
        {
            onyxMethod: Onyx.METHOD.MERGE,
            key: `${ONYXKEYS.COLLECTION.POLICY}${policyID}`,
            value: {
                customUnits: {
                    [customUnitID]: {
                        rates: {
                            [newCustomUnitRate.customUnitRateID]: {
                                ...newCustomUnitRate,
                                errors: null,
                                pendingAction: CONST.RED_BRICK_ROAD_PENDING_ACTION.UPDATE,
                            },
                        },
                    },
                },
            },
        },
    ];

    const successData = [
        {
            onyxMethod: Onyx.METHOD.MERGE,
            key: `${ONYXKEYS.COLLECTION.POLICY}${policyID}`,
            value: {
                customUnits: {
                    [customUnitID]: {
                        rates: {
                            [newCustomUnitRate.customUnitRateID]: {
                                pendingAction: null,
                            },
                        },
                    },
                },
            },
        },
    ];

    const failureData = [
        {
            onyxMethod: Onyx.METHOD.MERGE,
            key: `${ONYXKEYS.COLLECTION.POLICY}${policyID}`,
            value: {
                customUnits: {
                    [customUnitID]: {
                        rates: {
                            [currentCustomUnitRate.customUnitRateID]: {
                                ...currentCustomUnitRate,
                                errors: {
                                    [DateUtils.getMicroseconds()]: Localize.translateLocal('workspace.reimburse.updateCustomUnitError'),
                                },
                            },
                        },
                    },
                },
            },
        },
    ];

    API.write(
        'UpdateWorkspaceCustomUnitRate',
        {
            policyID,
            customUnitID,
            lastModified,
            customUnitRate: JSON.stringify(newCustomUnitRate),
        },
        {optimisticData, successData, failureData},
    );
}

/**
 * Removes an error after trying to delete a member
 *
 * @param {String} policyID
 * @param {String} memberEmail
 */
function clearDeleteMemberError(policyID, memberEmail) {
    Onyx.merge(`${ONYXKEYS.COLLECTION.POLICY_MEMBER_LIST}${policyID}`, {
        [memberEmail]: {
            pendingAction: null,
            errors: null,
        },
    });
}

/**
 * Removes an error after trying to add a member
 *
 * @param {String} policyID
 * @param {String} memberEmail
 */
function clearAddMemberError(policyID, memberEmail) {
    Onyx.merge(`${ONYXKEYS.COLLECTION.POLICY_MEMBER_LIST}${policyID}`, {
        [memberEmail]: null,
    });
}

/**
 * Removes an error after trying to delete a workspace
 *
 * @param {String} policyID
 */
function clearDeleteWorkspaceError(policyID) {
    Onyx.merge(`${ONYXKEYS.COLLECTION.POLICY}${policyID}`, {
        pendingAction: null,
        errors: null,
    });
}

/**
 * Removes the workspace after failure to create.
 *
 * @param {String} policyID
 */
function removeWorkspace(policyID) {
    Onyx.set(`${ONYXKEYS.COLLECTION.POLICY}${policyID}`, null);
}

/**
 * Generate a policy name based on an email and policy list.
 * @param {String} [email] the email to base the workspace name on. If not passed, will use the logged in user's email instead
 * @returns {String}
 */
function generateDefaultWorkspaceName(email = '') {
    const emailParts = email ? email.split('@') : sessionEmail.split('@');
    let defaultWorkspaceName = '';
    if (!emailParts || emailParts.length !== 2) {
        return defaultWorkspaceName;
    }
    const username = emailParts[0];
    const domain = emailParts[1];

    if (_.includes(PUBLIC_DOMAINS, domain.toLowerCase())) {
        defaultWorkspaceName = `${Str.UCFirst(username)}'s Workspace`;
    } else {
        defaultWorkspaceName = `${Str.UCFirst(domain.split('.')[0])}'s Workspace`;
    }

    if (`@${domain.toLowerCase()}` === CONST.SMS.DOMAIN) {
        defaultWorkspaceName = 'My Group Workspace';
    }

    if (allPolicies.length === 0) {
        return defaultWorkspaceName;
    }

    // find default named workspaces and increment the last number
    const numberRegEx = new RegExp(`${escapeRegExp(defaultWorkspaceName)} ?(\\d*)`, 'i');
    const lastWorkspaceNumber = _.chain(allPolicies)
        .filter((policy) => policy.name && numberRegEx.test(policy.name))
        .map((policy) => parseInt(numberRegEx.exec(policy.name)[1] || 1, 10)) // parse the number at the end
        .max()
        .value();
    return lastWorkspaceNumber !== -Infinity ? `${defaultWorkspaceName} ${lastWorkspaceNumber + 1}` : defaultWorkspaceName;
}

/**
 * Returns a client generated 16 character hexadecimal value for the policyID
 * @returns {String}
 */
function generatePolicyID() {
    return _.times(16, () => Math.floor(Math.random() * 16).toString(16))
        .join('')
        .toUpperCase();
}

/**
 * Optimistically creates a new workspace and default workspace chats
 *
 * @param {String} [ownerEmail] Optional, the email of the account to make the owner of the policy
 * @param {Boolean} [makeMeAdmin] Optional, leave the calling account as an admin on the policy
 * @param {String} [policyName] Optional, custom policy name we will use for created workspace
 * @param {String} [policyID] Optional, custom policy id we will use for created workspace
 */
function createWorkspace(ownerEmail = '', makeMeAdmin = false, policyName = '', policyID = generatePolicyID()) {
    const workspaceName = policyName || generateDefaultWorkspaceName(ownerEmail);

    const {
        announceChatReportID,
        announceChatData,
        announceReportActionData,
        announceCreatedReportActionID,
        adminsChatReportID,
        adminsChatData,
        adminsReportActionData,
        adminsCreatedReportActionID,
        expenseChatReportID,
        expenseChatData,
        expenseReportActionData,
        expenseCreatedReportActionID,
    } = ReportUtils.buildOptimisticWorkspaceChats(policyID, workspaceName);

    API.write(
        'CreateWorkspace',
        {
            policyID,
            announceChatReportID,
            adminsChatReportID,
            expenseChatReportID,
            ownerEmail,
            makeMeAdmin,
            policyName: workspaceName,
            type: CONST.POLICY.TYPE.FREE,
            announceCreatedReportActionID,
            adminsCreatedReportActionID,
            expenseCreatedReportActionID,
        },
        {
            optimisticData: [
                {
                    onyxMethod: Onyx.METHOD.SET,
                    key: `${ONYXKEYS.COLLECTION.POLICY}${policyID}`,
                    value: {
                        id: policyID,
                        type: CONST.POLICY.TYPE.FREE,
                        name: workspaceName,
                        role: CONST.POLICY.ROLE.ADMIN,
                        owner: sessionEmail,
                        outputCurrency: 'USD',
                        pendingAction: CONST.RED_BRICK_ROAD_PENDING_ACTION.ADD,
                    },
                },
                {
                    onyxMethod: Onyx.METHOD.SET,
                    key: `${ONYXKEYS.COLLECTION.POLICY_MEMBER_LIST}${policyID}`,
                    value: {
                        [sessionEmail]: {
                            role: CONST.POLICY.ROLE.ADMIN,
                            errors: {},
                        },
                    },
                },
                {
                    onyxMethod: Onyx.METHOD.SET,
                    key: `${ONYXKEYS.COLLECTION.REPORT}${announceChatReportID}`,
                    value: {
                        pendingFields: {
                            addWorkspaceRoom: CONST.RED_BRICK_ROAD_PENDING_ACTION.ADD,
                        },
                        ...announceChatData,
                    },
                },
                {
                    onyxMethod: Onyx.METHOD.SET,
                    key: `${ONYXKEYS.COLLECTION.REPORT_ACTIONS}${announceChatReportID}`,
                    value: announceReportActionData,
                },
                {
                    onyxMethod: Onyx.METHOD.SET,
                    key: `${ONYXKEYS.COLLECTION.REPORT}${adminsChatReportID}`,
                    value: {
                        pendingFields: {
                            addWorkspaceRoom: CONST.RED_BRICK_ROAD_PENDING_ACTION.ADD,
                        },
                        ...adminsChatData,
                    },
                },
                {
                    onyxMethod: Onyx.METHOD.SET,
                    key: `${ONYXKEYS.COLLECTION.REPORT_ACTIONS}${adminsChatReportID}`,
                    value: adminsReportActionData,
                },
                {
                    onyxMethod: Onyx.METHOD.SET,
                    key: `${ONYXKEYS.COLLECTION.REPORT}${expenseChatReportID}`,
                    value: {
                        pendingFields: {
                            addWorkspaceRoom: CONST.RED_BRICK_ROAD_PENDING_ACTION.ADD,
                        },
                        ...expenseChatData,
                    },
                },
                {
                    onyxMethod: Onyx.METHOD.SET,
                    key: `${ONYXKEYS.COLLECTION.REPORT_ACTIONS}${expenseChatReportID}`,
                    value: expenseReportActionData,
                },
            ],
            successData: [
                {
                    onyxMethod: Onyx.METHOD.MERGE,
                    key: `${ONYXKEYS.COLLECTION.POLICY}${policyID}`,
                    value: {pendingAction: null},
                },
                {
                    onyxMethod: Onyx.METHOD.MERGE,
                    key: `${ONYXKEYS.COLLECTION.REPORT}${announceChatReportID}`,
                    value: {
                        pendingFields: {
                            addWorkspaceRoom: null,
                        },
                        pendingAction: null,
                    },
                },
                {
                    onyxMethod: Onyx.METHOD.MERGE,
                    key: `${ONYXKEYS.COLLECTION.REPORT_ACTIONS}${announceChatReportID}`,
                    value: {
                        [_.keys(announceChatData)[0]]: {
                            pendingAction: null,
                        },
                    },
                },
                {
                    onyxMethod: Onyx.METHOD.MERGE,
                    key: `${ONYXKEYS.COLLECTION.REPORT}${adminsChatReportID}`,
                    value: {
                        pendingFields: {
                            addWorkspaceRoom: null,
                        },
                        pendingAction: null,
                    },
                },
                {
                    onyxMethod: Onyx.METHOD.MERGE,
                    key: `${ONYXKEYS.COLLECTION.REPORT_ACTIONS}${adminsChatReportID}`,
                    value: {
                        [_.keys(adminsChatData)[0]]: {
                            pendingAction: null,
                        },
                    },
                },
                {
                    onyxMethod: Onyx.METHOD.MERGE,
                    key: `${ONYXKEYS.COLLECTION.REPORT}${expenseChatReportID}`,
                    value: {
                        pendingFields: {
                            addWorkspaceRoom: null,
                        },
                        pendingAction: null,
                    },
                },
<<<<<<< HEAD
            },
        ],
        failureData: [
            {
                onyxMethod: Onyx.METHOD.SET,
                key: `${ONYXKEYS.COLLECTION.POLICY_MEMBER_LIST}${policyID}`,
                value: null,
            },
            {
                onyxMethod: Onyx.METHOD.SET,
                key: `${ONYXKEYS.COLLECTION.REPORT}${announceChatReportID}`,
                value: null,
            },
            {
                onyxMethod: Onyx.METHOD.SET,
                key: `${ONYXKEYS.COLLECTION.REPORT_ACTIONS}${announceChatReportID}`,
                value: null,
            },
            {
                onyxMethod: Onyx.METHOD.SET,
                key: `${ONYXKEYS.COLLECTION.REPORT}${adminsChatReportID}`,
                value: null,
            },
            {
                onyxMethod: Onyx.METHOD.SET,
                key: `${ONYXKEYS.COLLECTION.REPORT_ACTIONS}${adminsChatReportID}`,
                value: null,
            },
            {
                onyxMethod: Onyx.METHOD.SET,
                key: `${ONYXKEYS.COLLECTION.REPORT}${expenseChatReportID}`,
                value: null,
            },
            {
                onyxMethod: Onyx.METHOD.SET,
                key: `${ONYXKEYS.COLLECTION.REPORT_ACTIONS}${expenseChatReportID}`,
                value: null,
            },
        ],
=======
                {
                    onyxMethod: Onyx.METHOD.MERGE,
                    key: `${ONYXKEYS.COLLECTION.REPORT_ACTIONS}${expenseChatReportID}`,
                    value: {
                        [_.keys(expenseChatData)[0]]: {
                            pendingAction: null,
                        },
                    },
                },
            ],
            failureData: [
                {
                    onyxMethod: Onyx.METHOD.SET,
                    key: `${ONYXKEYS.COLLECTION.POLICY_MEMBER_LIST}${policyID}`,
                    value: null,
                },
                {
                    onyxMethod: Onyx.METHOD.SET,
                    key: `${ONYXKEYS.COLLECTION.REPORT}${announceChatReportID}`,
                    value: null,
                },
                {
                    onyxMethod: Onyx.METHOD.SET,
                    key: `${ONYXKEYS.COLLECTION.REPORT_ACTIONS}${announceChatReportID}`,
                    value: null,
                },
                {
                    onyxMethod: Onyx.METHOD.SET,
                    key: `${ONYXKEYS.COLLECTION.REPORT}${adminsChatReportID}`,
                    value: null,
                },
                {
                    onyxMethod: Onyx.METHOD.SET,
                    key: `${ONYXKEYS.COLLECTION.REPORT_ACTIONS}${adminsChatReportID}`,
                    value: null,
                },
                {
                    onyxMethod: Onyx.METHOD.SET,
                    key: `${ONYXKEYS.COLLECTION.REPORT}${expenseChatReportID}`,
                    value: null,
                },
                {
                    onyxMethod: Onyx.METHOD.SET,
                    key: `${ONYXKEYS.COLLECTION.REPORT_ACTIONS}${expenseChatReportID}`,
                    value: null,
                },
            ],
        },
    );

    Navigation.isNavigationReady().then(() => {
        if (transitionFromOldDot) {
            Navigation.dismissModal(); // Dismiss /transition route for OldDot to NewDot transitions
        }
        Navigation.navigate(ROUTES.getWorkspaceInitialRoute(policyID));
>>>>>>> 45c32120
    });
}

/**
 *
 * @param {string} policyID
 */
function openWorkspaceReimburseView(policyID) {
    if (!policyID) {
        Log.warn('openWorkspaceReimburseView invalid params', {policyID});
        return;
    }
    const onyxData = {
        successData: [
            {
                onyxMethod: Onyx.METHOD.MERGE,
                key: ONYXKEYS.REIMBURSEMENT_ACCOUNT,
                value: {
                    isLoading: false,
                },
            },
        ],
        failureData: [
            {
                onyxMethod: Onyx.METHOD.MERGE,
                key: ONYXKEYS.REIMBURSEMENT_ACCOUNT,
                value: {
                    isLoading: false,
                },
            },
        ],
    };

    API.read('OpenWorkspaceReimburseView', {policyID}, onyxData);
}

function openWorkspaceMembersPage(policyID, clientMemberEmails) {
    if (!policyID || !clientMemberEmails) {
        Log.warn('openWorkspaceMembersPage invalid params', {policyID, clientMemberEmails});
        return;
    }

    API.read('OpenWorkspaceMembersPage', {
        policyID,
        clientMemberEmails: JSON.stringify(clientMemberEmails),
    });
}

function openWorkspaceInvitePage(policyID, clientMemberEmails) {
    if (!policyID || !clientMemberEmails) {
        Log.warn('openWorkspaceInvitePage invalid params', {policyID, clientMemberEmails});
        return;
    }

    API.read('OpenWorkspaceInvitePage', {
        policyID,
        clientMemberEmails: JSON.stringify(clientMemberEmails),
    });
}

function setWorkspaceInviteMembersDraft(policyID, memberEmails) {
    Onyx.set(`${ONYXKEYS.COLLECTION.WORKSPACE_INVITE_MEMBERS_DRAFT}${policyID}`, memberEmails);
}

/**
 *
 * @param {String} reportID
 */
function leaveRoom(reportID) {
    API.write(
        'LeaveRoom',
        {
            reportID,
        },
        {
            optimisticData: [
                {
                    onyxMethod: Onyx.METHOD.SET,
                    key: `${ONYXKEYS.COLLECTION.REPORT}${reportID}`,
                    value: {
                        stateNum: CONST.REPORT.STATE_NUM.SUBMITTED,
                        statusNum: CONST.REPORT.STATUS.CLOSED,
                    },
                },
            ],
            failureData: [
                {
                    onyxMethod: Onyx.METHOD.SET,
                    key: `${ONYXKEYS.COLLECTION.REPORT}${reportID}`,
                    value: {
                        stateNum: CONST.REPORT.STATE_NUM.OPEN,
                        statusNum: CONST.REPORT.STATUS.OPEN,
                    },
                },
            ],
        },
    );
    Report.navigateToConciergeChat();
}

export {
    removeMembers,
    addMembersToWorkspace,
    isAdminOfFreePolicy,
    hasActiveFreePolicy,
    setWorkspaceErrors,
    clearCustomUnitErrors,
    hideWorkspaceAlertMessage,
    deleteWorkspace,
    updateWorkspaceCustomUnit,
    updateCustomUnitRate,
    updateLastAccessedWorkspace,
    clearDeleteMemberError,
    clearAddMemberError,
    clearDeleteWorkspaceError,
    openWorkspaceReimburseView,
    generateDefaultWorkspaceName,
    updateGeneralSettings,
    clearWorkspaceGeneralSettingsErrors,
    deleteWorkspaceAvatar,
    updateWorkspaceAvatar,
    clearAvatarErrors,
    generatePolicyID,
    createWorkspace,
    openWorkspaceMembersPage,
    openWorkspaceInvitePage,
    removeWorkspace,
    setWorkspaceInviteMembersDraft,
    isPolicyOwner,
    leaveRoom,
};<|MERGE_RESOLUTION|>--- conflicted
+++ resolved
@@ -1025,47 +1025,6 @@
                         pendingAction: null,
                     },
                 },
-<<<<<<< HEAD
-            },
-        ],
-        failureData: [
-            {
-                onyxMethod: Onyx.METHOD.SET,
-                key: `${ONYXKEYS.COLLECTION.POLICY_MEMBER_LIST}${policyID}`,
-                value: null,
-            },
-            {
-                onyxMethod: Onyx.METHOD.SET,
-                key: `${ONYXKEYS.COLLECTION.REPORT}${announceChatReportID}`,
-                value: null,
-            },
-            {
-                onyxMethod: Onyx.METHOD.SET,
-                key: `${ONYXKEYS.COLLECTION.REPORT_ACTIONS}${announceChatReportID}`,
-                value: null,
-            },
-            {
-                onyxMethod: Onyx.METHOD.SET,
-                key: `${ONYXKEYS.COLLECTION.REPORT}${adminsChatReportID}`,
-                value: null,
-            },
-            {
-                onyxMethod: Onyx.METHOD.SET,
-                key: `${ONYXKEYS.COLLECTION.REPORT_ACTIONS}${adminsChatReportID}`,
-                value: null,
-            },
-            {
-                onyxMethod: Onyx.METHOD.SET,
-                key: `${ONYXKEYS.COLLECTION.REPORT}${expenseChatReportID}`,
-                value: null,
-            },
-            {
-                onyxMethod: Onyx.METHOD.SET,
-                key: `${ONYXKEYS.COLLECTION.REPORT_ACTIONS}${expenseChatReportID}`,
-                value: null,
-            },
-        ],
-=======
                 {
                     onyxMethod: Onyx.METHOD.MERGE,
                     key: `${ONYXKEYS.COLLECTION.REPORT_ACTIONS}${expenseChatReportID}`,
@@ -1115,14 +1074,6 @@
             ],
         },
     );
-
-    Navigation.isNavigationReady().then(() => {
-        if (transitionFromOldDot) {
-            Navigation.dismissModal(); // Dismiss /transition route for OldDot to NewDot transitions
-        }
-        Navigation.navigate(ROUTES.getWorkspaceInitialRoute(policyID));
->>>>>>> 45c32120
-    });
 }
 
 /**
