--- conflicted
+++ resolved
@@ -7,11 +7,6 @@
 import * as API from '../API';
 import ONYXKEYS from '../../ONYXKEYS';
 import CONST from '../../CONST';
-<<<<<<< HEAD
-import Navigation from '../Navigation/Navigation';
-import ROUTES from '../../ROUTES';
-=======
->>>>>>> 16a83ac3
 import * as OptionsListUtils from '../OptionsListUtils';
 import * as ErrorUtils from '../ErrorUtils';
 import * as ReportUtils from '../ReportUtils';
@@ -825,19 +820,10 @@
  * @param {String} [policyOwnerEmail] Optional, the email of the account to make the owner of the policy
  * @param {Boolean} [makeMeAdmin] Optional, leave the calling account as an admin on the policy
  * @param {String} [policyName] Optional, custom policy name we will use for created workspace
-<<<<<<< HEAD
- * @param {Boolean} [transitionFromOldDot] Optional, if the user is transitioning from old dot
- * @param {Boolean} [shouldNavigateToAdminChat] Optional, should we navigate to admin chat after creating workspace
- * @returns {Promise}
- */
-function createWorkspace(policyOwnerEmail = '', makeMeAdmin = false, policyName = '', transitionFromOldDot = false, shouldNavigateToAdminChat = true) {
-    const policyID = generatePolicyID();
-=======
  * @param {String} [policyID] Optional, custom policy id we will use for created workspace
  * @returns {String}
  */
 function createWorkspace(policyOwnerEmail = '', makeMeAdmin = false, policyName = '', policyID = generatePolicyID()) {
->>>>>>> 16a83ac3
     const workspaceName = policyName || generateDefaultWorkspaceName(policyOwnerEmail);
 
     const {
@@ -1044,23 +1030,7 @@
             ],
         },
     );
-<<<<<<< HEAD
-
-    return Navigation.isNavigationReady().then(() => {
-        if (transitionFromOldDot) {
-            // We must call goBack() to remove the /transition route from history
-            Navigation.goBack();
-        }
-
-        if (shouldNavigateToAdminChat) {
-            Navigation.navigate(ROUTES.getReportRoute(adminsChatReportID));
-        }
-
-        Navigation.navigate(ROUTES.getWorkspaceInitialRoute(policyID));
-    });
-=======
     return adminsChatReportID;
->>>>>>> 16a83ac3
 }
 
 /**
