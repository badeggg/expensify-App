import {isEqual} from 'lodash';
import lodashClone from 'lodash/clone';
import lodashHas from 'lodash/has';
import Onyx, {OnyxEntry} from 'react-native-onyx';
import * as API from '@libs/API';
import * as CollectionUtils from '@libs/CollectionUtils';
import * as TransactionUtils from '@libs/TransactionUtils';
import CONST from '@src/CONST';
import ONYXKEYS from '@src/ONYXKEYS';
import {RecentWaypoint, Transaction} from '@src/types/onyx';
import {OnyxData} from '@src/types/onyx/Request';
import {WaypointCollection} from '@src/types/onyx/Transaction';
import * as IOU from './IOU';

let recentWaypoints: RecentWaypoint[] = [];
Onyx.connect({
    key: ONYXKEYS.NVP_RECENT_WAYPOINTS,
    callback: (val) => (recentWaypoints = val ?? []),
});

const allTransactions: Record<string, Transaction> = {};
Onyx.connect({
    key: ONYXKEYS.COLLECTION.TRANSACTION,
    callback: (transaction, key) => {
        if (!key || !transaction) {
            return;
        }
        const transactionID = CollectionUtils.extractCollectionItemID(key);
        allTransactions[transactionID] = transaction;
    },
});

function createInitialWaypoints(transactionID: string) {
    Onyx.merge(`${ONYXKEYS.COLLECTION.TRANSACTION}${transactionID}`, {
        comment: {
            waypoints: {
                waypoint0: {},
                waypoint1: {},
            },
        },
    });
}

/**
 * Add a stop to the transaction
 */
function addStop(transactionID: string) {
    const transaction = allTransactions?.[transactionID] ?? {};
    const existingWaypoints = transaction?.comment?.waypoints ?? {};
    const newLastIndex = Object.keys(existingWaypoints).length;

    Onyx.merge(`${ONYXKEYS.COLLECTION.TRANSACTION}${transactionID}`, {
        comment: {
            waypoints: {
                [`waypoint${newLastIndex}`]: {},
            },
        },
    });
}

function saveWaypoint(transactionID: string, index: string, waypoint: RecentWaypoint | null, isDraft = false) {
    IOU.resetMoneyRequestAmount_temporaryForRefactor(transactionID);
    Onyx.merge(`${isDraft ? ONYXKEYS.COLLECTION.TRANSACTION : ONYXKEYS.COLLECTION.TRANSACTION_DRAFT}${transactionID}`, {
        comment: {
            waypoints: {
                [`waypoint${index}`]: waypoint,
            },
        },
        // Empty out errors when we're saving a new waypoint as this indicates the user is updating their input
        errorFields: {
            route: null,
        },

        // Clear the existing route so that we don't show an old route
        routes: {
            route0: {
                geometry: {
                    coordinates: null,
                },
            },
        },
    });

    // You can save offline waypoints without verifying the address (we will geocode it on the backend)
    // We're going to prevent saving those addresses in the recent waypoints though since they could be invalid addresses
    // However, in the backend once we verify the address, we will save the waypoint in the recent waypoints NVP
    if (!lodashHas(waypoint, 'lat') || !lodashHas(waypoint, 'lng')) {
        return;
    }

    // If current location is used, we would want to avoid saving it as a recent waypoint. This prevents the 'Your Location'
    // text from showing up in the address search suggestions
    if (isEqual(waypoint?.address, CONST.YOUR_LOCATION_TEXT)) {
        return;
    }
    const recentWaypointAlreadyExists = recentWaypoints.find((recentWaypoint) => recentWaypoint?.address === waypoint?.address);
    if (!recentWaypointAlreadyExists && waypoint !== null) {
        const clonedWaypoints = lodashClone(recentWaypoints);
        clonedWaypoints.unshift(waypoint);
        Onyx.merge(ONYXKEYS.NVP_RECENT_WAYPOINTS, clonedWaypoints.slice(0, 5));
    }
}

<<<<<<< HEAD
function removeWaypoint(transaction: OnyxEntry<Transaction>, currentIndex: string, isDraft?: boolean) {
=======
function removeWaypoint(transaction: Transaction, currentIndex: string, isDraft: boolean) {
    IOU.resetMoneyRequestAmount_temporaryForRefactor(transaction.transactionID);
>>>>>>> f518ab98
    // Index comes from the route params and is a string
    const index = Number(currentIndex);
    const existingWaypoints = transaction?.comment?.waypoints ?? {};
    const totalWaypoints = Object.keys(existingWaypoints).length;

    const waypointValues = Object.values(existingWaypoints);
    const removed = waypointValues.splice(index, 1);
    if (removed.length === 0) {
        return;
    }

    const isRemovedWaypointEmpty = removed.length > 0 && !TransactionUtils.waypointHasValidAddress(removed[0] ?? {});

    // When there are only two waypoints we are adding empty waypoint back
    if (totalWaypoints === 2 && (index === 0 || index === totalWaypoints - 1)) {
        waypointValues.splice(index, 0, {});
    }

    const reIndexedWaypoints: WaypointCollection = {};
    waypointValues.forEach((waypoint, idx) => {
        reIndexedWaypoints[`waypoint${idx}`] = waypoint;
    });

    // Onyx.merge won't remove the null nested object values, this is a workaround
    // to remove nested keys while also preserving other object keys
    // Doing a deep clone of the transaction to avoid mutating the original object and running into a cache issue when using Onyx.set
    let newTransaction: Transaction = {
        // eslint-disable-next-line @typescript-eslint/non-nullable-type-assertion-style
        ...(transaction as Transaction),
        comment: {
            ...transaction?.comment,
            waypoints: reIndexedWaypoints,
        },
    };

    if (!isRemovedWaypointEmpty) {
        newTransaction = {
            ...newTransaction,
            // Clear any errors that may be present, which apply to the old route
            errorFields: {
                route: null,
            },
            // Clear the existing route so that we don't show an old route
            routes: {
                route0: {
                    distance: null,
                    geometry: {
                        coordinates: null,
                    },
                },
            },
        };
    }
    if (isDraft) {
        Onyx.set(`${ONYXKEYS.COLLECTION.TRANSACTION_DRAFT}${transaction?.transactionID}`, newTransaction);
        return;
    }
    Onyx.set(`${ONYXKEYS.COLLECTION.TRANSACTION}${transaction?.transactionID}`, newTransaction);
}

function getOnyxDataForRouteRequest(transactionID: string, isDraft = false): OnyxData {
    return {
        optimisticData: [
            {
                // Clears any potentially stale error messages from fetching the route
                onyxMethod: Onyx.METHOD.MERGE,
                key: `${isDraft ? ONYXKEYS.COLLECTION.TRANSACTION_DRAFT : ONYXKEYS.COLLECTION.TRANSACTION}${transactionID}`,
                value: {
                    comment: {
                        isLoading: true,
                    },
                    errorFields: {
                        route: null,
                    },
                },
            },
        ],
        // The route and failure are sent back via pusher in the BE, we are just clearing the loading state here
        successData: [
            {
                onyxMethod: Onyx.METHOD.MERGE,
                key: `${isDraft ? ONYXKEYS.COLLECTION.TRANSACTION_DRAFT : ONYXKEYS.COLLECTION.TRANSACTION}${transactionID}`,
                value: {
                    comment: {
                        isLoading: false,
                    },
                },
            },
        ],
        failureData: [
            {
                onyxMethod: Onyx.METHOD.MERGE,
                key: `${isDraft ? ONYXKEYS.COLLECTION.TRANSACTION_DRAFT : ONYXKEYS.COLLECTION.TRANSACTION}${transactionID}`,
                value: {
                    comment: {
                        isLoading: false,
                    },
                },
            },
        ],
    };
}

/**
 * Gets the route for a set of waypoints
 * Used so we can generate a map view of the provided waypoints
 */
function getRoute(transactionID: string, waypoints: WaypointCollection) {
    API.read(
        'GetRoute',
        {
            transactionID,
            waypoints: JSON.stringify(waypoints),
        },
        getOnyxDataForRouteRequest(transactionID),
    );
}

/**
 * Gets the route for a set of waypoints
 * Used so we can generate a map view of the provided waypoints
 */
function getRouteForDraft(transactionID: string, waypoints: WaypointCollection) {
    API.read(
        'GetRouteForDraft',
        {
            transactionID,
            waypoints: JSON.stringify(waypoints),
        },
        getOnyxDataForRouteRequest(transactionID, true),
    );
}

/**
 * Updates all waypoints stored in the transaction specified by the provided transactionID.
 *
 * @param transactionID - The ID of the transaction to be updated
 * @param waypoints - An object containing all the waypoints
 *                             which will replace the existing ones.
 */
function updateWaypoints(transactionID: string, waypoints: WaypointCollection, isDraft = false): Promise<void> {
    IOU.resetMoneyRequestAmount_temporaryForRefactor(transactionID);
    return Onyx.merge(`${isDraft ? ONYXKEYS.COLLECTION.TRANSACTION_DRAFT : ONYXKEYS.COLLECTION.TRANSACTION}${transactionID}`, {
        comment: {
            waypoints,
        },

        // Empty out errors when we're saving new waypoints as this indicates the user is updating their input
        errorFields: {
            route: null,
        },

        // Clear the existing route so that we don't show an old route
        routes: {
            route0: {
                distance: null,
                geometry: {
                    coordinates: null,
                },
            },
        },
    });
}

export {addStop, createInitialWaypoints, saveWaypoint, removeWaypoint, getRoute, getRouteForDraft, updateWaypoints};<|MERGE_RESOLUTION|>--- conflicted
+++ resolved
@@ -101,12 +101,8 @@
     }
 }
 
-<<<<<<< HEAD
 function removeWaypoint(transaction: OnyxEntry<Transaction>, currentIndex: string, isDraft?: boolean) {
-=======
-function removeWaypoint(transaction: Transaction, currentIndex: string, isDraft: boolean) {
-    IOU.resetMoneyRequestAmount_temporaryForRefactor(transaction.transactionID);
->>>>>>> f518ab98
+    IOU.resetMoneyRequestAmount_temporaryForRefactor(transaction?.transactionID ?? '');
     // Index comes from the route params and is a string
     const index = Number(currentIndex);
     const existingWaypoints = transaction?.comment?.waypoints ?? {};
