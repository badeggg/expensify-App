import throttle from 'lodash/throttle';
import type {ChannelAuthorizationData} from 'pusher-js/types/src/core/auth/options';
import type {ChannelAuthorizationCallback} from 'pusher-js/with-encryption';
import {InteractionManager, Linking, NativeModules} from 'react-native';
import type {OnyxUpdate} from 'react-native-onyx';
import Onyx from 'react-native-onyx';
import type {ValueOf} from 'type-fest';
import * as PersistedRequests from '@libs/actions/PersistedRequests';
import * as API from '@libs/API';
import type {
    AuthenticatePusherParams,
    BeginAppleSignInParams,
    BeginGoogleSignInParams,
    BeginSignInParams,
    RequestAccountValidationLinkParams,
    RequestNewValidateCodeParams,
    RequestUnlinkValidationLinkParams,
    SignInUserWithLinkParams,
    UnlinkLoginParams,
    ValidateTwoFactorAuthParams,
} from '@libs/API/parameters';
import type SignInUserParams from '@libs/API/parameters/SignInUserParams';
import {READ_COMMANDS, SIDE_EFFECT_REQUEST_COMMANDS, WRITE_COMMANDS} from '@libs/API/types';
import * as Authentication from '@libs/Authentication';
import * as ErrorUtils from '@libs/ErrorUtils';
import HttpUtils from '@libs/HttpUtils';
import Log from '@libs/Log';
import Navigation from '@libs/Navigation/Navigation';
import navigationRef from '@libs/Navigation/navigationRef';
import * as MainQueue from '@libs/Network/MainQueue';
import * as NetworkStore from '@libs/Network/NetworkStore';
import NetworkConnection from '@libs/NetworkConnection';
import * as Pusher from '@libs/Pusher/pusher';
import * as ReportUtils from '@libs/ReportUtils';
import * as SessionUtils from '@libs/SessionUtils';
import Timers from '@libs/Timers';
import {hideContextMenu} from '@pages/home/report/ContextMenu/ReportActionContextMenu';
import * as Device from '@userActions/Device';
import * as PriorityMode from '@userActions/PriorityMode';
import redirectToSignIn from '@userActions/SignInRedirect';
import Timing from '@userActions/Timing';
import * as Welcome from '@userActions/Welcome';
import CONFIG from '@src/CONFIG';
import CONST from '@src/CONST';
import ONYXKEYS from '@src/ONYXKEYS';
import type {HybridAppRoute, Route as Routes} from '@src/ROUTES';
import ROUTES from '@src/ROUTES';
import SCREENS from '@src/SCREENS';
import type Credentials from '@src/types/onyx/Credentials';
import type {AutoAuthState} from '@src/types/onyx/Session';
import type Session from '@src/types/onyx/Session';
import clearCache from './clearCache';

let session: Session = {};
let authPromiseResolver: ((value: boolean) => void) | null = null;
Onyx.connect({
    key: ONYXKEYS.SESSION,
    callback: (value) => {
        session = value ?? {};
        if (session.authToken && authPromiseResolver) {
            authPromiseResolver(true);
            authPromiseResolver = null;
        }
    },
});

let stashedSession: Session = {};
Onyx.connect({
    key: ONYXKEYS.STASHED_SESSION,
    callback: (value) => (stashedSession = value ?? {}),
});

let credentials: Credentials = {};
Onyx.connect({
    key: ONYXKEYS.CREDENTIALS,
    callback: (value) => (credentials = value ?? {}),
});

let stashedCredentials: Credentials = {};
Onyx.connect({
    key: ONYXKEYS.STASHED_CREDENTIALS,
    callback: (value) => (stashedCredentials = value ?? {}),
});

let preferredLocale: ValueOf<typeof CONST.LOCALES> | null = null;
Onyx.connect({
    key: ONYXKEYS.NVP_PREFERRED_LOCALE,
    callback: (val) => (preferredLocale = val),
});

function isSupportAuthToken(): boolean {
    return session.authTokenType === CONST.AUTH_TOKEN_TYPES.SUPPORT;
}

/**
 * Sets the SupportToken. This method will only be used on dev.
 */
function setSupportAuthToken(supportAuthToken: string, email: string, accountID: number) {
    Onyx.merge(ONYXKEYS.SESSION, {
        authTokenType: CONST.AUTH_TOKEN_TYPES.SUPPORT,
        authToken: supportAuthToken,
        email,
        accountID,
    }).then(() => {
        Log.info('[Supportal] Authtoken set');
    });
    Onyx.set(ONYXKEYS.LAST_VISITED_PATH, '');
}

function getShortLivedLoginParams() {
    const optimisticData: OnyxUpdate[] = [
        {
            onyxMethod: Onyx.METHOD.MERGE,
            key: ONYXKEYS.ACCOUNT,
            value: {
                ...CONST.DEFAULT_ACCOUNT_DATA,
                isLoading: true,
            },
        },
        // We are making a temporary modification to 'signedInWithShortLivedAuthToken' to ensure that 'App.openApp' will be called at least once
        {
            onyxMethod: Onyx.METHOD.MERGE,
            key: ONYXKEYS.SESSION,
            value: {
                signedInWithShortLivedAuthToken: true,
            },
        },
    ];

    // Subsequently, we revert it back to the default value of 'signedInWithShortLivedAuthToken' in 'finallyData' to ensure the user is logged out on refresh
    const finallyData: OnyxUpdate[] = [
        {
            onyxMethod: Onyx.METHOD.MERGE,
            key: ONYXKEYS.ACCOUNT,
            value: {
                isLoading: false,
            },
        },
        {
            onyxMethod: Onyx.METHOD.MERGE,
            key: ONYXKEYS.SESSION,
            value: {
                signedInWithShortLivedAuthToken: null,
            },
        },
    ];

    return {optimisticData, finallyData};
}

/**
 * This method should be used when we are being redirected from oldDot to NewDot on a supportal request
 */
function signInWithSupportAuthToken(authToken: string) {
    const {optimisticData, finallyData} = getShortLivedLoginParams();
    API.read(READ_COMMANDS.SIGN_IN_WITH_SUPPORT_AUTH_TOKEN, {authToken}, {optimisticData, finallyData});
}

/**
 * Clears the Onyx store and redirects user to the sign in page
 */
function signOut() {
    Log.info('Flushing logs before signing out', true, {}, true);
    const params = {
        // Send current authToken because we will immediately clear it once triggering this command
        authToken: NetworkStore.getAuthToken(),
        partnerUserID: credentials?.autoGeneratedLogin ?? '',
        partnerName: CONFIG.EXPENSIFY.PARTNER_NAME,
        partnerPassword: CONFIG.EXPENSIFY.PARTNER_PASSWORD,
        shouldRetry: false,
    };

    API.write(WRITE_COMMANDS.LOG_OUT, params);
<<<<<<< HEAD

    clearCache().then(() => {
        Log.info('Cleared all cache data', true, {}, true);
    });
    Timing.clearData();
=======
>>>>>>> 780e2ac3
}

/**
 * Checks if the account is an anonymous account.
 */
function isAnonymousUser(): boolean {
    return session.authTokenType === CONST.AUTH_TOKEN_TYPES.ANONYMOUS;
}

function hasStashedSession(): boolean {
    return Boolean(stashedSession.authToken && stashedCredentials.autoGeneratedLogin && stashedCredentials.autoGeneratedLogin !== '');
}

function signOutAndRedirectToSignIn(shouldReplaceCurrentScreen?: boolean, shouldStashSession?: boolean) {
    Log.info('Redirecting to Sign In because signOut() was called');
    hideContextMenu(false);
    if (!isAnonymousUser()) {
        // We'll only call signOut if we're not stashing the session and this is not a supportal session,
        // otherwise we'll call the API to invalidate the autogenerated credentials used for infinite
        // session. SignOut also clears the storage, so we can just return after calling it.
        const isSupportal = isSupportAuthToken();
        if (!isSupportal && !shouldStashSession) {
            signOut();
            return;
        }

        // The function redirectToSignIn will clear the whole storage, so let's create our onyx params
        // updates for the credentials before we call it
        let onyxSetParams = {};

        // If we are not currently using a support token, and we received stashSession as true, we need to
        // store the credentials so the user doesn't need to login again after they finish their supportal
        // action. This needs to computed before we call `redirectToSignIn`
        if (!isSupportal && shouldStashSession) {
            onyxSetParams = {
                [ONYXKEYS.STASHED_CREDENTIALS]: credentials,
                [ONYXKEYS.STASHED_SESSION]: session,
            };
        }
        // If this is a supportal token, and we've received the parameters to stashSession as true, and
        // we already have a stashedSession, that means we are supportaled, currently supportaling
        // into another account and we want to keep the stashed data from the original account.
        if (isSupportal && shouldStashSession && hasStashedSession()) {
            onyxSetParams = {
                [ONYXKEYS.STASHED_CREDENTIALS]: stashedCredentials,
                [ONYXKEYS.STASHED_SESSION]: stashedSession,
            };
        }
        // Now if this is a supportal access, we do not want to stash the current session and we have a
        // stashed session, then we need to restore the stashed session instead of completely logging out
        if (isSupportal && !shouldStashSession && hasStashedSession()) {
            onyxSetParams = {
                [ONYXKEYS.CREDENTIALS]: stashedCredentials,
                [ONYXKEYS.SESSION]: stashedSession,
            };
        }
        redirectToSignIn().then(() => {
            Onyx.multiSet(onyxSetParams);
        });
    } else {
        if (Navigation.isActiveRoute(ROUTES.SIGN_IN_MODAL)) {
            return;
        }
        if (shouldReplaceCurrentScreen) {
            Navigation.navigate(ROUTES.SIGN_IN_MODAL, CONST.NAVIGATION.TYPE.UP);
        } else {
            Navigation.navigate(ROUTES.SIGN_IN_MODAL);
        }
        Linking.getInitialURL().then((url) => {
            const reportID = ReportUtils.getReportIDFromLink(url);
            if (reportID) {
                Onyx.merge(ONYXKEYS.LAST_OPENED_PUBLIC_ROOM_ID, reportID);
            }
        });
    }
}

/**
 * @param callback The callback to execute if the action is allowed
 * @param isAnonymousAction The action is allowed for anonymous or not
 * @returns same callback if the action is allowed, otherwise a function that signs out and redirects to sign in
 */
// eslint-disable-next-line @typescript-eslint/no-explicit-any
function checkIfActionIsAllowed<TCallback extends (...args: any[]) => any>(callback: TCallback, isAnonymousAction = false): TCallback | (() => void) {
    if (isAnonymousUser() && !isAnonymousAction) {
        return () => signOutAndRedirectToSignIn();
    }
    return callback;
}

/**
 * Resend the validation link to the user that is validating their account
 */
function resendValidationLink(login = credentials.login) {
    const optimisticData: OnyxUpdate[] = [
        {
            onyxMethod: Onyx.METHOD.MERGE,
            key: ONYXKEYS.ACCOUNT,
            value: {
                isLoading: true,
                errors: null,
                message: null,
                loadingForm: CONST.FORMS.RESEND_VALIDATION_FORM,
            },
        },
    ];
    const successData: OnyxUpdate[] = [
        {
            onyxMethod: Onyx.METHOD.MERGE,
            key: ONYXKEYS.ACCOUNT,
            value: {
                isLoading: false,
                message: 'resendValidationForm.linkHasBeenResent',
                loadingForm: null,
            },
        },
    ];
    const failureData: OnyxUpdate[] = [
        {
            onyxMethod: Onyx.METHOD.MERGE,
            key: ONYXKEYS.ACCOUNT,
            value: {
                isLoading: false,
                message: null,
                loadingForm: null,
            },
        },
    ];

    const params: RequestAccountValidationLinkParams = {email: login};

    API.write(WRITE_COMMANDS.REQUEST_ACCOUNT_VALIDATION_LINK, params, {optimisticData, successData, failureData});
}

/**
 * Request a new validate / magic code for user to sign in via passwordless flow
 */
function resendValidateCode(login = credentials.login) {
    const optimisticData: OnyxUpdate[] = [
        {
            onyxMethod: Onyx.METHOD.MERGE,
            key: ONYXKEYS.ACCOUNT,
            value: {
                errors: null,
                loadingForm: CONST.FORMS.RESEND_VALIDATE_CODE_FORM,
            },
        },
    ];
    const finallyData: OnyxUpdate[] = [
        {
            onyxMethod: Onyx.METHOD.MERGE,
            key: ONYXKEYS.ACCOUNT,
            value: {
                loadingForm: null,
            },
        },
    ];

    const params: RequestNewValidateCodeParams = {email: login};

    API.write(WRITE_COMMANDS.REQUEST_NEW_VALIDATE_CODE, params, {optimisticData, finallyData});
}

type OnyxData = {
    optimisticData: OnyxUpdate[];
    successData: OnyxUpdate[];
    failureData: OnyxUpdate[];
};

/**
 * Constructs the state object for the BeginSignIn && BeginAppleSignIn API calls.
 */
function signInAttemptState(): OnyxData {
    return {
        optimisticData: [
            {
                onyxMethod: Onyx.METHOD.MERGE,
                key: ONYXKEYS.ACCOUNT,
                value: {
                    ...CONST.DEFAULT_ACCOUNT_DATA,
                    isLoading: true,
                    message: null,
                    loadingForm: CONST.FORMS.LOGIN_FORM,
                },
            },
        ],
        successData: [
            {
                onyxMethod: Onyx.METHOD.MERGE,
                key: ONYXKEYS.ACCOUNT,
                value: {
                    isLoading: false,
                    loadingForm: null,
                },
            },
            {
                onyxMethod: Onyx.METHOD.MERGE,
                key: ONYXKEYS.CREDENTIALS,
                value: {
                    validateCode: null,
                },
            },
        ],
        failureData: [
            {
                onyxMethod: Onyx.METHOD.MERGE,
                key: ONYXKEYS.ACCOUNT,
                value: {
                    isLoading: false,
                    loadingForm: null,
                    errors: ErrorUtils.getMicroSecondOnyxError('loginForm.cannotGetAccountDetails'),
                },
            },
        ],
    };
}

/**
 * Checks the API to see if an account exists for the given login.
 */
function beginSignIn(email: string) {
    const {optimisticData, successData, failureData} = signInAttemptState();

    const params: BeginSignInParams = {email};

    API.read(READ_COMMANDS.BEGIN_SIGNIN, params, {optimisticData, successData, failureData});
}

/**
 * Given an idToken from Sign in with Apple, checks the API to see if an account
 * exists for that email address and signs the user in if so.
 */
function beginAppleSignIn(idToken: string | undefined | null) {
    const {optimisticData, successData, failureData} = signInAttemptState();

    const params: BeginAppleSignInParams = {idToken, preferredLocale};

    API.write(WRITE_COMMANDS.SIGN_IN_WITH_APPLE, params, {optimisticData, successData, failureData});
}

/**
 * Shows Google sign-in process, and if an auth token is successfully obtained,
 * passes the token on to the Expensify API to sign in with
 */
function beginGoogleSignIn(token: string | null) {
    const {optimisticData, successData, failureData} = signInAttemptState();

    const params: BeginGoogleSignInParams = {token, preferredLocale};

    API.write(WRITE_COMMANDS.SIGN_IN_WITH_GOOGLE, params, {optimisticData, successData, failureData});
}

/**
 * Will create a temporary login for the user in the passed authenticate response which is used when
 * re-authenticating after an authToken expires.
 */
function signInWithShortLivedAuthToken(email: string, authToken: string) {
    const {optimisticData, finallyData} = getShortLivedLoginParams();

    // If the user is signing in with a different account from the current app, should not pass the auto-generated login as it may be tied to the old account.
    // scene 1: the user is transitioning to newDot from a different account on oldDot.
    // scene 2: the user is transitioning to desktop app from a different account on web app.
    const oldPartnerUserID = credentials.login === email && credentials.autoGeneratedLogin ? credentials.autoGeneratedLogin : '';
    API.read(READ_COMMANDS.SIGN_IN_WITH_SHORT_LIVED_AUTH_TOKEN, {authToken, oldPartnerUserID, skipReauthentication: true}, {optimisticData, finallyData});
}

/**
 * Sign the user into the application. This will first authenticate their account
 * then it will create a temporary login for them which is used when re-authenticating
 * after an authToken expires.
 *
 * @param validateCode - 6 digit code required for login
 */
function signIn(validateCode: string, twoFactorAuthCode?: string) {
    const optimisticData: OnyxUpdate[] = [
        {
            onyxMethod: Onyx.METHOD.MERGE,
            key: ONYXKEYS.ACCOUNT,
            value: {
                ...CONST.DEFAULT_ACCOUNT_DATA,
                isLoading: true,
                loadingForm: twoFactorAuthCode ? CONST.FORMS.VALIDATE_TFA_CODE_FORM : CONST.FORMS.VALIDATE_CODE_FORM,
            },
        },
    ];

    const successData: OnyxUpdate[] = [
        {
            onyxMethod: Onyx.METHOD.MERGE,
            key: ONYXKEYS.ACCOUNT,
            value: {
                isLoading: false,
                loadingForm: null,
            },
        },
        {
            onyxMethod: Onyx.METHOD.MERGE,
            key: ONYXKEYS.CREDENTIALS,
            value: {
                validateCode,
            },
        },
    ];

    const failureData: OnyxUpdate[] = [
        {
            onyxMethod: Onyx.METHOD.MERGE,
            key: ONYXKEYS.ACCOUNT,
            value: {
                isLoading: false,
                loadingForm: null,
            },
        },
    ];

    Device.getDeviceInfoWithID().then((deviceInfo) => {
        const params: SignInUserParams = {
            twoFactorAuthCode,
            email: credentials.login,
            preferredLocale,
            deviceInfo,
        };

        // Conditionally pass a password or validateCode to command since we temporarily allow both flows
        if (validateCode || twoFactorAuthCode) {
            params.validateCode = validateCode || credentials.validateCode;
        }

        API.write(WRITE_COMMANDS.SIGN_IN_USER, params, {optimisticData, successData, failureData});
    });
}

function signInWithValidateCode(accountID: number, code: string, twoFactorAuthCode = '') {
    // If this is called from the 2fa step, get the validateCode directly from onyx
    // instead of the one passed from the component state because the state is changing when this method is called.
    const validateCode = twoFactorAuthCode ? credentials.validateCode : code;

    const optimisticData: OnyxUpdate[] = [
        {
            onyxMethod: Onyx.METHOD.MERGE,
            key: ONYXKEYS.ACCOUNT,
            value: {
                ...CONST.DEFAULT_ACCOUNT_DATA,
                isLoading: true,
                loadingForm: twoFactorAuthCode ? CONST.FORMS.VALIDATE_TFA_CODE_FORM : CONST.FORMS.VALIDATE_CODE_FORM,
            },
        },
        {
            onyxMethod: Onyx.METHOD.MERGE,
            key: ONYXKEYS.SESSION,
            value: {autoAuthState: CONST.AUTO_AUTH_STATE.SIGNING_IN},
        },
    ];

    const successData: OnyxUpdate[] = [
        {
            onyxMethod: Onyx.METHOD.MERGE,
            key: ONYXKEYS.ACCOUNT,
            value: {
                isLoading: false,
                loadingForm: null,
            },
        },
        {
            onyxMethod: Onyx.METHOD.MERGE,
            key: ONYXKEYS.CREDENTIALS,
            value: {
                accountID,
                validateCode,
            },
        },
        {
            onyxMethod: Onyx.METHOD.MERGE,
            key: ONYXKEYS.SESSION,
            value: {autoAuthState: CONST.AUTO_AUTH_STATE.JUST_SIGNED_IN},
        },
    ];

    const failureData: OnyxUpdate[] = [
        {
            onyxMethod: Onyx.METHOD.MERGE,
            key: ONYXKEYS.ACCOUNT,
            value: {
                isLoading: false,
                loadingForm: null,
            },
        },
        {
            onyxMethod: Onyx.METHOD.MERGE,
            key: ONYXKEYS.SESSION,
            value: {autoAuthState: CONST.AUTO_AUTH_STATE.FAILED},
        },
    ];
    Device.getDeviceInfoWithID().then((deviceInfo) => {
        const params: SignInUserWithLinkParams = {
            accountID,
            validateCode,
            twoFactorAuthCode,
            preferredLocale,
            deviceInfo,
        };

        API.write(WRITE_COMMANDS.SIGN_IN_USER_WITH_LINK, params, {optimisticData, successData, failureData});
    });
}

/**
 * Initializes the state of the automatic authentication when the user clicks on a magic link.
 *
 * This method is called in componentDidMount event of the lifecycle.
 * When the user gets authenticated, the component is unmounted and then remounted
 * when AppNavigator switches from PublicScreens to AuthScreens.
 * That's the reason why autoAuthState initialization is skipped while the last state is SIGNING_IN.
 */
function initAutoAuthState(cachedAutoAuthState: AutoAuthState) {
    const signedInStates: AutoAuthState[] = [CONST.AUTO_AUTH_STATE.SIGNING_IN, CONST.AUTO_AUTH_STATE.JUST_SIGNED_IN];

    Onyx.merge(ONYXKEYS.SESSION, {
        autoAuthState: signedInStates.includes(cachedAutoAuthState) ? CONST.AUTO_AUTH_STATE.JUST_SIGNED_IN : CONST.AUTO_AUTH_STATE.NOT_STARTED,
    });
}

function invalidateCredentials() {
    Onyx.merge(ONYXKEYS.CREDENTIALS, {autoGeneratedLogin: '', autoGeneratedPassword: ''});
}

function invalidateAuthToken() {
    NetworkStore.setAuthToken('pizza');
    Onyx.merge(ONYXKEYS.SESSION, {authToken: 'pizza'});
}

/**
 * Clear the credentials and partial sign in session so the user can taken back to first Login step
 */
function clearSignInData() {
    Onyx.multiSet({
        [ONYXKEYS.ACCOUNT]: null,
        [ONYXKEYS.CREDENTIALS]: null,
    });
}

/**
 * Reset all current params of the Home route
 */
function resetHomeRouteParams() {
    Navigation.isNavigationReady().then(() => {
        const routes = navigationRef.current?.getState().routes;
        const homeRoute = routes?.find((route) => route.name === SCREENS.HOME);

        const emptyParams: Record<string, undefined> = {};
        Object.keys(homeRoute?.params ?? {}).forEach((paramKey) => {
            emptyParams[paramKey] = undefined;
        });

        Navigation.setParams(emptyParams, homeRoute?.key ?? '');
        Onyx.set(ONYXKEYS.IS_CHECKING_PUBLIC_ROOM, false);
    });
}

/**
 * Put any logic that needs to run when we are signed out here. This can be triggered when the current tab or another tab signs out.
 * - Cancels pending network calls - any lingering requests are discarded to prevent unwanted storage writes
 * - Clears all current params of the Home route - the login page URL should not contain any parameter
 */
function cleanupSession() {
    Pusher.disconnect();
    Timers.clearAll();
    Welcome.resetReadyCheck();
    PriorityMode.resetHasReadRequiredDataFromStorage();
    MainQueue.clear();
    HttpUtils.cancelPendingRequests();
    PersistedRequests.clear();
    NetworkConnection.clearReconnectionCallbacks();
    SessionUtils.resetDidUserLogInDuringSession();
    resetHomeRouteParams();
    clearCache().then(() => {
        Log.info('Cleared all cache data', true, {}, true);
    });
    Timing.clearData();
}

function clearAccountMessages() {
    Onyx.merge(ONYXKEYS.ACCOUNT, {
        success: '',
        errors: null,
        message: null,
        isLoading: false,
    });
}

function setAccountError(error: string) {
    Onyx.merge(ONYXKEYS.ACCOUNT, {errors: ErrorUtils.getMicroSecondOnyxError(error, true)});
}

// It's necessary to throttle requests to reauthenticate since calling this multiple times will cause Pusher to
// reconnect each time when we only need to reconnect once. This way, if an authToken is expired and we try to
// subscribe to a bunch of channels at once we will only reauthenticate and force reconnect Pusher once.
const reauthenticatePusher = throttle(
    () => {
        Log.info('[Pusher] Re-authenticating and then reconnecting');
        Authentication.reauthenticate(SIDE_EFFECT_REQUEST_COMMANDS.AUTHENTICATE_PUSHER)
            .then(Pusher.reconnect)
            .catch(() => {
                console.debug('[PusherConnectionManager]', 'Unable to re-authenticate Pusher because we are offline.');
            });
    },
    5000,
    {trailing: false},
);

function authenticatePusher(socketID: string, channelName: string, callback: ChannelAuthorizationCallback) {
    Log.info('[PusherAuthorizer] Attempting to authorize Pusher', false, {channelName});

    const params: AuthenticatePusherParams = {
        // eslint-disable-next-line @typescript-eslint/naming-convention
        socket_id: socketID,
        // eslint-disable-next-line @typescript-eslint/naming-convention
        channel_name: channelName,
        shouldRetry: false,
        forceNetworkRequest: true,
    };

    // We use makeRequestWithSideEffects here because we need to authorize to Pusher (an external service) each time a user connects to any channel.
    // eslint-disable-next-line rulesdir/no-api-side-effects-method
    API.makeRequestWithSideEffects(SIDE_EFFECT_REQUEST_COMMANDS.AUTHENTICATE_PUSHER, params)
        .then((response) => {
            if (response?.jsonCode === CONST.JSON_CODE.NOT_AUTHENTICATED) {
                Log.hmmm('[PusherAuthorizer] Unable to authenticate Pusher because authToken is expired');
                callback(new Error('Pusher failed to authenticate because authToken is expired'), {auth: ''});

                // Attempt to refresh the authToken then reconnect to Pusher
                reauthenticatePusher();
                return;
            }

            if (response?.jsonCode !== CONST.JSON_CODE.SUCCESS) {
                Log.hmmm('[PusherAuthorizer] Unable to authenticate Pusher for reason other than expired session');
                callback(new Error(`Pusher failed to authenticate because code: ${response?.jsonCode} message: ${response?.message}`), {auth: ''});
                return;
            }

            Log.info('[PusherAuthorizer] Pusher authenticated successfully', false, {channelName});
            callback(null, response as ChannelAuthorizationData);
        })
        .catch((error) => {
            Log.hmmm('[PusherAuthorizer] Unhandled error: ', {channelName, error});
            callback(new Error('AuthenticatePusher request failed'), {auth: ''});
        });
}

/**
 * Request a new validation link / magic code to unlink an unvalidated secondary login from a primary login
 */
function requestUnlinkValidationLink() {
    const optimisticData = [
        {
            onyxMethod: Onyx.METHOD.MERGE,
            key: ONYXKEYS.ACCOUNT,
            value: {
                isLoading: true,
                errors: null,
                message: null,
                loadingForm: CONST.FORMS.UNLINK_LOGIN_FORM,
            },
        },
    ];
    const successData = [
        {
            onyxMethod: Onyx.METHOD.MERGE,
            key: ONYXKEYS.ACCOUNT,
            value: {
                isLoading: false,
                message: 'unlinkLoginForm.linkSent',
                loadingForm: null,
            },
        },
    ];
    const failureData = [
        {
            onyxMethod: Onyx.METHOD.MERGE,
            key: ONYXKEYS.ACCOUNT,
            value: {
                isLoading: false,
                loadingForm: null,
            },
        },
    ];

    const params: RequestUnlinkValidationLinkParams = {email: credentials.login};

    API.write(WRITE_COMMANDS.REQUEST_UNLINK_VALIDATION_LINK, params, {optimisticData, successData, failureData});
}

function unlinkLogin(accountID: number, validateCode: string) {
    const optimisticData: OnyxUpdate[] = [
        {
            onyxMethod: Onyx.METHOD.MERGE,
            key: ONYXKEYS.ACCOUNT,
            value: {
                ...CONST.DEFAULT_ACCOUNT_DATA,
                isLoading: true,
            },
        },
    ];
    const successData: OnyxUpdate[] = [
        {
            onyxMethod: Onyx.METHOD.MERGE,
            key: ONYXKEYS.ACCOUNT,
            value: {
                isLoading: false,
                message: 'unlinkLoginForm.succesfullyUnlinkedLogin',
            },
        },
        {
            onyxMethod: Onyx.METHOD.MERGE,
            key: ONYXKEYS.CREDENTIALS,
            value: {
                login: '',
            },
        },
    ];
    const failureData: OnyxUpdate[] = [
        {
            onyxMethod: Onyx.METHOD.MERGE,
            key: ONYXKEYS.ACCOUNT,
            value: {
                isLoading: false,
            },
        },
    ];

    const params: UnlinkLoginParams = {
        accountID,
        validateCode,
    };

    API.write(WRITE_COMMANDS.UNLINK_LOGIN, params, {
        optimisticData,
        successData,
        failureData,
    });
}

/**
 * Toggles two-factor authentication based on the `enable` parameter
 */
function toggleTwoFactorAuth(enable: boolean) {
    const optimisticData: OnyxUpdate[] = [
        {
            onyxMethod: Onyx.METHOD.MERGE,
            key: ONYXKEYS.ACCOUNT,
            value: {
                isLoading: true,
            },
        },
    ];

    const successData: OnyxUpdate[] = [
        {
            onyxMethod: Onyx.METHOD.MERGE,
            key: ONYXKEYS.ACCOUNT,
            value: {
                isLoading: false,
            },
        },
    ];

    const failureData: OnyxUpdate[] = [
        {
            onyxMethod: Onyx.METHOD.MERGE,
            key: ONYXKEYS.ACCOUNT,
            value: {
                isLoading: false,
            },
        },
    ];

    API.write(enable ? WRITE_COMMANDS.ENABLE_TWO_FACTOR_AUTH : WRITE_COMMANDS.DISABLE_TWO_FACTOR_AUTH, {}, {optimisticData, successData, failureData});
}

function validateTwoFactorAuth(twoFactorAuthCode: string) {
    const optimisticData = [
        {
            onyxMethod: Onyx.METHOD.MERGE,
            key: ONYXKEYS.ACCOUNT,
            value: {
                isLoading: true,
            },
        },
    ];

    const successData = [
        {
            onyxMethod: Onyx.METHOD.MERGE,
            key: ONYXKEYS.ACCOUNT,
            value: {
                isLoading: false,
            },
        },
    ];

    const failureData = [
        {
            onyxMethod: Onyx.METHOD.MERGE,
            key: ONYXKEYS.ACCOUNT,
            value: {
                isLoading: false,
            },
        },
    ];

    const params: ValidateTwoFactorAuthParams = {twoFactorAuthCode};

    API.write(WRITE_COMMANDS.TWO_FACTOR_AUTH_VALIDATE, params, {optimisticData, successData, failureData});
}

/**
 * Waits for a user to sign in.
 *
 * If the user is already signed in (`authToken` is truthy), the promise resolves immediately.
 * Otherwise, the promise will resolve when the `authToken` in `ONYXKEYS.SESSION` becomes truthy via the Onyx callback.
 * The promise will not reject on failed login attempt.
 *
 * @returns A promise that resolves to `true` once the user is signed in.
 * @example
 * waitForUserSignIn().then(() => {
 *   console.log('User is signed in!');
 * });
 */
function waitForUserSignIn(): Promise<boolean> {
    return new Promise<boolean>((resolve) => {
        if (session.authToken) {
            resolve(true);
        } else {
            authPromiseResolver = resolve;
        }
    });
}

function handleExitToNavigation(exitTo: Routes | HybridAppRoute) {
    InteractionManager.runAfterInteractions(() => {
        waitForUserSignIn().then(() => {
            Navigation.waitForProtectedRoutes().then(() => {
                const url = NativeModules.HybridAppModule ? Navigation.parseHybridAppUrl(exitTo) : exitTo;
                Navigation.navigate(url);
            });
        });
    });
}

function signInWithValidateCodeAndNavigate(accountID: number, validateCode: string, twoFactorAuthCode = '', exitTo?: Routes | HybridAppRoute) {
    signInWithValidateCode(accountID, validateCode, twoFactorAuthCode);
    if (exitTo) {
        handleExitToNavigation(exitTo);
    } else {
        Navigation.navigate(ROUTES.HOME);
    }
}

/**
 * check if the route can be accessed by anonymous user
 *
 * @param {string} route
 */

const canAccessRouteByAnonymousUser = (route: string) => {
    const reportID = ReportUtils.getReportIDFromLink(route);
    if (reportID) {
        return true;
    }
    const parsedReportRouteParams = ReportUtils.parseReportRouteParams(route);
    let routeRemovedReportId = route;
    if ((parsedReportRouteParams as {reportID: string})?.reportID) {
        routeRemovedReportId = route.replace((parsedReportRouteParams as {reportID: string})?.reportID, ':reportID');
    }
    if (route.startsWith('/')) {
        routeRemovedReportId = routeRemovedReportId.slice(1);
    }
    const routesCanAccessByAnonymousUser = [ROUTES.SIGN_IN_MODAL, ROUTES.REPORT_WITH_ID_DETAILS.route, ROUTES.REPORT_WITH_ID_DETAILS_SHARE_CODE.route, ROUTES.CONCIERGE];

    if ((routesCanAccessByAnonymousUser as string[]).includes(routeRemovedReportId)) {
        return true;
    }
    return false;
};

export {
    beginSignIn,
    beginAppleSignIn,
    beginGoogleSignIn,
    setSupportAuthToken,
    checkIfActionIsAllowed,
    signIn,
    signInWithValidateCode,
    handleExitToNavigation,
    signInWithValidateCodeAndNavigate,
    initAutoAuthState,
    signInWithShortLivedAuthToken,
    cleanupSession,
    signOut,
    signOutAndRedirectToSignIn,
    resendValidationLink,
    resendValidateCode,
    requestUnlinkValidationLink,
    unlinkLogin,
    clearSignInData,
    clearAccountMessages,
    setAccountError,
    authenticatePusher,
    reauthenticatePusher,
    invalidateCredentials,
    invalidateAuthToken,
    isAnonymousUser,
    toggleTwoFactorAuth,
    validateTwoFactorAuth,
    waitForUserSignIn,
    canAccessRouteByAnonymousUser,
    signInWithSupportAuthToken,
    isSupportAuthToken,
    hasStashedSession,
};<|MERGE_RESOLUTION|>--- conflicted
+++ resolved
@@ -171,14 +171,6 @@
     };
 
     API.write(WRITE_COMMANDS.LOG_OUT, params);
-<<<<<<< HEAD
-
-    clearCache().then(() => {
-        Log.info('Cleared all cache data', true, {}, true);
-    });
-    Timing.clearData();
-=======
->>>>>>> 780e2ac3
 }
 
 /**
