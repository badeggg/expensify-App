--- conflicted
+++ resolved
@@ -689,16 +689,14 @@
             Onyx.merge(ONYXKEYS.PERSONAL_DETAILS_LIST, {[assigneeAccountID]: optimisticPersonalDetailsListAction});
         }
 
-<<<<<<< HEAD
+        // The optimistic field may not exist in the existing report and it can be overridden by the optimistic field of previous report data when merging the assignee chat report
+        // So we should add these optimistic fields here to prevent merging incorrectly which can lead to creating duplicate created actions for an existing report
         setAssigneeChatReport({
-            ...chatReport,
-            isOptimisticReport: chatReport?.isOptimisticReport ?? false,
-            pendingFields: chatReport?.pendingFields,
-            pendingAction: chatReport?.pendingAction,
+            ...report,
+            isOptimisticReport: report?.isOptimisticReport ?? false,
+            pendingFields: report?.pendingFields,
+            pendingAction: report?.pendingAction,
         });
-=======
-        setAssigneeChatReport(report);
->>>>>>> 5a8cb7fb
 
         // If there is no share destination set, automatically set it to the assignee chat report
         // This allows for a much quicker process when creating a new task and is likely the desired share destination most times
