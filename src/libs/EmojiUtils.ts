--- conflicted
+++ resolved
@@ -10,6 +10,7 @@
 import type {FrequentlyUsedEmoji, Locale} from '@src/types/onyx';
 import type {ReportActionReaction, UsersReactions} from '@src/types/onyx/ReportActionReactions';
 import type IconAsset from '@src/types/utils/IconAsset';
+import {SupportedLanguage} from './EmojiTrie';
 
 type HeaderIndice = {code: string; index: number; icon: IconAsset};
 type EmojiSpacer = {code: string; spacer: boolean};
@@ -383,11 +384,7 @@
  * Suggest emojis when typing emojis prefix after colon
  * @param [limit] - matching emojis limit
  */
-<<<<<<< HEAD
-function suggestEmojis(text: string, lang: Locale, limit: number = CONST.AUTO_COMPLETE_SUGGESTER.MAX_AMOUNT_OF_SUGGESTIONS): Emoji[] | undefined {
-=======
 function suggestEmojis(text: string, lang: SupportedLanguage, limit: number = CONST.AUTO_COMPLETE_SUGGESTER.MAX_AMOUNT_OF_SUGGESTIONS): Emoji[] | undefined {
->>>>>>> dcf2e3e1
     // emojisTrie is importing the emoji JSON file on the app starting and we want to avoid it
     const emojisTrie = require('./EmojiTrie').default;
 
