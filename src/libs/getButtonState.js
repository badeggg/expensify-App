import CONST from '../CONST';

/**
 * Get the string representation of a button's state.
 *
 * @param {Boolean} [isActive]
 * @param {Boolean} [isPressed]
 * @param {Boolean} [isComplete]
 * @param {Boolean} [isDisabled]
 * @returns {String}
 */
<<<<<<< HEAD
export default function (isActive = false, isPressed = false, isComplete = false) {
=======
export default function (isHovered = false, isPressed = false, isComplete = false, isDisabled = false) {
    if (isDisabled) {
        return CONST.BUTTON_STATES.DISABLED;
    }

>>>>>>> 2792082e
    if (isComplete) {
        return CONST.BUTTON_STATES.COMPLETE;
    }

    if (isPressed) {
        return CONST.BUTTON_STATES.PRESSED;
    }

    if (isActive) {
        return CONST.BUTTON_STATES.ACTIVE;
    }

    return CONST.BUTTON_STATES.DEFAULT;
}<|MERGE_RESOLUTION|>--- conflicted
+++ resolved
@@ -9,15 +9,11 @@
  * @param {Boolean} [isDisabled]
  * @returns {String}
  */
-<<<<<<< HEAD
-export default function (isActive = false, isPressed = false, isComplete = false) {
-=======
-export default function (isHovered = false, isPressed = false, isComplete = false, isDisabled = false) {
+export default function (isActive = false, isPressed = false, isComplete = false, isDisabled = false) {
     if (isDisabled) {
         return CONST.BUTTON_STATES.DISABLED;
     }
 
->>>>>>> 2792082e
     if (isComplete) {
         return CONST.BUTTON_STATES.COMPLETE;
     }
