import Str from 'expensify-common/lib/str';
<<<<<<< HEAD
=======
import _ from 'lodash';
import Onyx, {OnyxEntry} from 'react-native-onyx';
import {SvgProps} from 'react-native-svg';
>>>>>>> 56e46ded
import {ValueOf} from 'type-fest';
import * as defaultAvatars from '@components/Icon/DefaultAvatars';
import {ConciergeAvatar, FallbackAvatar} from '@components/Icon/Expensicons';
import CONST from '@src/CONST';
import ONYXKEYS from '@src/ONYXKEYS';
import {PersonalDetails} from '@src/types/onyx';
import Login from '@src/types/onyx/Login';
import IconAsset from '@src/types/utils/IconAsset';
import hashCode from './hashCode';

type AvatarRange = 1 | 2 | 3 | 4 | 5 | 6 | 7 | 8 | 9 | 10 | 11 | 12 | 13 | 14 | 15 | 16 | 17 | 18 | 19 | 20 | 21 | 22 | 23 | 24;

type AvatarSource = IconAsset | string;

type LoginListIndicator = ValueOf<typeof CONST.BRICK_ROAD_INDICATOR_STATUS> | '';

let allPersonalDetails: OnyxEntry<Record<string, PersonalDetails>>;
Onyx.connect({
    key: ONYXKEYS.PERSONAL_DETAILS_LIST,
    callback: (val) => (allPersonalDetails = _.isEmpty(val) ? {} : val),
});

/**
 * Searches through given loginList for any contact method / login with an error.
 *
 * Example that should return false:
 * {{
 *      test@test.com: {
 *          errorFields: {
 *              validateCodeSent: null
 *          }
 *      }
 * }}
 *
 * Example that should return true:
 * {{
 *      test@test.com: {
 *          errorFields: {
 *              validateCodeSent: { 18092081290: 'An error' }
 *          }
 *      }
 * }}
 */
function hasLoginListError(loginList: Record<string, Login>): boolean {
    return Object.values(loginList).some((loginData) => Object.values(loginData.errorFields ?? {}).some((field) => Object.keys(field ?? {}).length > 0));
}

/**
 * Searches through given loginList for any contact method / login that requires
 * an Info brick road status indicator. Currently this only applies if the user
 * has an unvalidated contact method.
 */
function hasLoginListInfo(loginList: Record<string, Login>): boolean {
    return !Object.values(loginList).every((field) => field.validatedDate);
}

/**
 * Gets the appropriate brick road indicator status for a given loginList.
 * Error status is higher priority, so we check for that first.
 */
function getLoginListBrickRoadIndicator(loginList: Record<string, Login>): LoginListIndicator {
    if (hasLoginListError(loginList)) {
        return CONST.BRICK_ROAD_INDICATOR_STATUS.ERROR;
    }
    if (hasLoginListInfo(loginList)) {
        return CONST.BRICK_ROAD_INDICATOR_STATUS.INFO;
    }
    return '';
}

/**
 * Hashes provided string and returns a value between [0, range)
 */
function hashText(text: string, range: number): number {
    return Math.abs(hashCode(text.toLowerCase())) % range;
}

/**
 * Generate a random accountID base on searchValue.
 */
function generateAccountID(searchValue: string): number {
    return hashText(searchValue, 2 ** 32);
}

/**
 * Helper method to return the default avatar associated with the given accountID
 * @param [accountID]
 * @returns
 */
<<<<<<< HEAD
function getDefaultAvatar(accountID = -1): IconAsset {
=======
function getDefaultAvatar(accountID = -1, avatarURL?: string): React.FC<SvgProps> {
>>>>>>> 56e46ded
    if (accountID <= 0) {
        return FallbackAvatar;
    }
    if (Number(accountID) === CONST.ACCOUNT_ID.CONCIERGE) {
        return ConciergeAvatar;
    }

    // There are 24 possible default avatars, so we choose which one this user has based
    // on a simple modulo operation of their login number. Note that Avatar count starts at 1.

    // When creating a chat, we generate an avatar using an ID and the backend response will modify the ID to the actual user ID.
    // But the avatar link still corresponds to the original ID-generated link. So we extract the SVG image number from the backend's link instead of using the user ID directly
    let accountIDHashBucket: AvatarRange;
    if (avatarURL) {
        const match = avatarURL.match(/(?<=default-avatar_)\d+(?=\.)/);
        const lastDigit = match && parseInt(match[0], 10);
        accountIDHashBucket = lastDigit as AvatarRange;
    } else {
        accountIDHashBucket = ((accountID % CONST.DEFAULT_AVATAR_COUNT) + 1) as AvatarRange;
    }
    return defaultAvatars[`Avatar${accountIDHashBucket}`];
}

/**
 * Helper method to return default avatar URL associated with login
 */
function getDefaultAvatarURL(accountID: string | number = ''): string {
    if (Number(accountID) === CONST.ACCOUNT_ID.CONCIERGE) {
        return CONST.CONCIERGE_ICON_URL;
    }
    // To ensure that the avatar remains unchanged and matches the one returned by the backend,
    // utilize an optimistic ID generated from the email instead of directly using the user ID.
    const email = allPersonalDetails?.[accountID]?.login;
    const originalOptimisticAccountID = email ? generateAccountID(email) : accountID;

    // Note that Avatar count starts at 1 which is why 1 has to be added to the result (or else 0 would result in a broken avatar link)
    const accountIDHashBucket = (Number(originalOptimisticAccountID) % CONST.DEFAULT_AVATAR_COUNT) + 1;
    const avatarPrefix = `default-avatar`;

    return `${CONST.CLOUDFRONT_URL}/images/avatars/${avatarPrefix}_${accountIDHashBucket}.png`;
}

/**
 * Given a user's avatar path, returns true if user doesn't have an avatar or if URL points to a default avatar
 * @param avatarSource - the avatar source from user's personalDetails
 */
function isDefaultAvatar(avatarSource?: AvatarSource): boolean {
    if (typeof avatarSource === 'string') {
        if (avatarSource.includes('images/avatars/avatar_') || avatarSource.includes('images/avatars/default-avatar_') || avatarSource.includes('images/avatars/user/default')) {
            return true;
        }

        // We use a hardcoded "default" Concierge avatar
        if (avatarSource === CONST.CONCIERGE_ICON_URL_2021 || avatarSource === CONST.CONCIERGE_ICON_URL) {
            return true;
        }
    }

    if (!avatarSource) {
        // If null source, we should also use a default avatar
        return true;
    }

    return false;
}

/**
 * Provided an avatar source, if source is a default avatar, return the associated SVG.
 * Otherwise, return the URL or SVG pointing to the user-uploaded avatar.
 *
 * @param avatarSource - the avatar source from user's personalDetails
 * @param accountID - the accountID of the user
 */
function getAvatar(avatarSource: AvatarSource, accountID?: number): AvatarSource {
    return isDefaultAvatar(avatarSource) ? getDefaultAvatar(accountID, avatarSource as string) : avatarSource;
}

/**
 * Provided an avatar URL, if avatar is a default avatar, return NewDot default avatar URL.
 * Otherwise, return the URL pointing to a user-uploaded avatar.
 *
 * @param avatarURL - the avatar source from user's personalDetails
 * @param accountID - the accountID of the user
 */
function getAvatarUrl(avatarURL: string, accountID: number): string {
    return isDefaultAvatar(avatarURL) ? getDefaultAvatarURL(accountID) : avatarURL;
}

/**
 * Avatars uploaded by users will have a _128 appended so that the asset server returns a small version.
 * This removes that part of the URL so the full version of the image can load.
 */
function getFullSizeAvatar(avatarSource: AvatarSource, accountID: number): AvatarSource {
    const source = getAvatar(avatarSource, accountID);
    if (typeof source !== 'string') {
        return source;
    }
    return source.replace('_128', '');
}

/**
 * Small sized avatars end with _128.<file-type>. This adds the _128 at the end of the
 * source URL (before the file type) if it doesn't exist there already.
 */
function getSmallSizeAvatar(avatarSource: AvatarSource, accountID?: number): AvatarSource {
    const source = getAvatar(avatarSource, accountID);
    if (typeof source !== 'string') {
        return source;
    }

    // Because other urls than CloudFront do not support dynamic image sizing (_SIZE suffix), the current source is already what we want to use here.
    if (!CONST.CLOUDFRONT_DOMAIN_REGEX.test(source)) {
        return source;
    }

    // If image source already has _128 at the end, the given avatar URL is already what we want to use here.
    const lastPeriodIndex = source.lastIndexOf('.');
    if (source.substring(lastPeriodIndex - 4, lastPeriodIndex) === '_128') {
        return source;
    }
    return `${source.substring(0, lastPeriodIndex)}_128${source.substring(lastPeriodIndex)}`;
}

/**
 * Gets the secondary phone login number
 */
function getSecondaryPhoneLogin(loginList: Record<string, Login>): string | undefined {
    const parsedLoginList = Object.keys(loginList).map((login) => Str.removeSMSDomain(login));
    return parsedLoginList.find((login) => Str.isValidPhone(login));
}

export {
    hashText,
    hasLoginListError,
    hasLoginListInfo,
    getLoginListBrickRoadIndicator,
    getDefaultAvatar,
    getDefaultAvatarURL,
    isDefaultAvatar,
    getAvatar,
    getAvatarUrl,
    getSmallSizeAvatar,
    getFullSizeAvatar,
    generateAccountID,
    getSecondaryPhoneLogin,
};
export type {AvatarSource};<|MERGE_RESOLUTION|>--- conflicted
+++ resolved
@@ -1,10 +1,6 @@
 import Str from 'expensify-common/lib/str';
-<<<<<<< HEAD
-=======
 import _ from 'lodash';
 import Onyx, {OnyxEntry} from 'react-native-onyx';
-import {SvgProps} from 'react-native-svg';
->>>>>>> 56e46ded
 import {ValueOf} from 'type-fest';
 import * as defaultAvatars from '@components/Icon/DefaultAvatars';
 import {ConciergeAvatar, FallbackAvatar} from '@components/Icon/Expensicons';
@@ -94,11 +90,7 @@
  * @param [accountID]
  * @returns
  */
-<<<<<<< HEAD
-function getDefaultAvatar(accountID = -1): IconAsset {
-=======
-function getDefaultAvatar(accountID = -1, avatarURL?: string): React.FC<SvgProps> {
->>>>>>> 56e46ded
+function getDefaultAvatar(accountID = -1, avatarURL?: string): IconAsset {
     if (accountID <= 0) {
         return FallbackAvatar;
     }
@@ -231,18 +223,18 @@
 }
 
 export {
-    hashText,
+    generateAccountID,
+    getAvatar,
+    getAvatarUrl,
+    getDefaultAvatar,
+    getDefaultAvatarURL,
+    getFullSizeAvatar,
+    getLoginListBrickRoadIndicator,
+    getSecondaryPhoneLogin,
+    getSmallSizeAvatar,
     hasLoginListError,
     hasLoginListInfo,
-    getLoginListBrickRoadIndicator,
-    getDefaultAvatar,
-    getDefaultAvatarURL,
+    hashText,
     isDefaultAvatar,
-    getAvatar,
-    getAvatarUrl,
-    getSmallSizeAvatar,
-    getFullSizeAvatar,
-    generateAccountID,
-    getSecondaryPhoneLogin,
 };
 export type {AvatarSource};