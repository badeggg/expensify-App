import _ from 'underscore';
import Str from 'expensify-common/lib/str';
import lodashGet from 'lodash/get';
import lodashIntersection from 'lodash/intersection';
import Onyx from 'react-native-onyx';
import ExpensiMark from 'expensify-common/lib/ExpensiMark';
import ONYXKEYS from '../ONYXKEYS';
import CONST from '../CONST';
import * as Localize from './Localize';
import * as Expensicons from '../components/Icon/Expensicons';
import Navigation from './Navigation/Navigation';
import ROUTES from '../ROUTES';
import * as NumberUtils from './NumberUtils';
import * as NumberFormatUtils from './NumberFormatUtils';
import * as ReportActionsUtils from './ReportActionsUtils';
import Permissions from './Permissions';
import DateUtils from './DateUtils';
import linkingConfig from './Navigation/linkingConfig';
import isReportMessageAttachment from './isReportMessageAttachment';
import * as defaultWorkspaceAvatars from '../components/Icon/WorkspaceDefaultAvatars';
import * as CurrencyUtils from './CurrencyUtils';
import * as UserUtils from './UserUtils';

let currentUserEmail;
let currentUserAccountID;
let isAnonymousUser;

Onyx.connect({
    key: ONYXKEYS.SESSION,
    callback: (val) => {
        // When signed out, val is undefined
        if (!val) {
            return;
        }

        currentUserEmail = val.email;
        currentUserAccountID = val.accountID;
        isAnonymousUser = val.authTokenType === 'anonymousAccount';
    },
});

let preferredLocale = CONST.LOCALES.DEFAULT;
Onyx.connect({
    key: ONYXKEYS.NVP_PREFERRED_LOCALE,
    callback: (val) => {
        if (!val) {
            return;
        }
        preferredLocale = val;
    },
});

let allPersonalDetails;
let currentUserPersonalDetails;
Onyx.connect({
    key: ONYXKEYS.PERSONAL_DETAILS_LIST,
    callback: (val) => {
        currentUserPersonalDetails = lodashGet(val, currentUserAccountID, {});
        allPersonalDetails = val || {};
    },
});

let allReports;
Onyx.connect({
    key: ONYXKEYS.COLLECTION.REPORT,
    waitForCollectionCallback: true,
    callback: (val) => (allReports = val),
});

let doesDomainHaveApprovedAccountant;
Onyx.connect({
    key: ONYXKEYS.ACCOUNT,
    waitForCollectionCallback: true,
    callback: (val) => (doesDomainHaveApprovedAccountant = lodashGet(val, 'doesDomainHaveApprovedAccountant', false)),
});

let allPolicies;
Onyx.connect({
    key: ONYXKEYS.COLLECTION.POLICY,
    waitForCollectionCallback: true,
    callback: (val) => (allPolicies = val),
});

function getChatType(report) {
    return report ? report.chatType : '';
}

/**
 * Returns the concatenated title for the PrimaryLogins of a report
 *
 * @param {Array} accountIDs
 * @returns {string}
 */
function getReportParticipantsTitle(accountIDs) {
    return (
        _.chain(accountIDs)

            // Somehow it's possible for the logins coming from report.participantAccountIDs to contain undefined values so we use compact to remove them.
            .compact()
            .value()
            .join(', ')
    );
}

/**
 * Checks if a report is a chat report.
 *
 * @param {Object} report
 * @returns {Boolean}
 */
function isChatReport(report) {
    return lodashGet(report, 'type') === CONST.REPORT.TYPE.CHAT;
}

/**
 * Checks if a report is an Expense report.
 *
 * @param {Object} report
 * @returns {Boolean}
 */
function isExpenseReport(report) {
    return lodashGet(report, 'type') === CONST.REPORT.TYPE.EXPENSE;
}

/**
 * Checks if a report is an IOU report.
 *
 * @param {Object} report
 * @returns {Boolean}
 */
function isIOUReport(report) {
    return lodashGet(report, 'type') === CONST.REPORT.TYPE.IOU;
}

/**
 * Checks if a report is a task report.
 *
 * @param {Object} report
 * @returns {Boolean}
 */
function isTaskReport(report) {
    return lodashGet(report, 'type') === CONST.REPORT.TYPE.TASK;
}

/**
 * Checks if a task is completed
 *
 * @param {Object} report
 * @returns {Boolean}
 */
function isTaskCompleted(report) {
    return lodashGet(report, 'stateNum') === CONST.REPORT.STATE_NUM.SUBMITTED && lodashGet(report, 'statusNum') === CONST.REPORT.STATUS.APPROVED;
}

/**
 * Checks if the current user is assigned to the task report
 *
 * @param {Object} report
 * @returns {Boolean}
 */
function isTaskAssignee(report) {
    return lodashGet(report, 'managerEmail') === currentUserEmail;
}

/**
 * Checks if a report is an IOU or expense report.
 *
 * @param {Object|String} reportOrID
 * @returns {Boolean}
 */
function isMoneyRequestReport(reportOrID) {
    const report = _.isObject(reportOrID) ? reportOrID : allReports[`${ONYXKEYS.COLLECTION.REPORT}${reportOrID}`];
    return isIOUReport(report) || isExpenseReport(report);
}

/**
 * Given a collection of reports returns them sorted by last read
 *
 * @param {Object} reports
 * @returns {Array}
 */
function sortReportsByLastRead(reports) {
    return _.chain(reports)
        .toArray()
        .filter((report) => report && report.reportID && !isIOUReport(report))
        .sortBy('lastReadTime')
        .value();
}

/**
 * Can only edit if:
 *
 * - It was written by the current user
 * - It's an ADDCOMMENT that is not an attachment
 * - It's not pending deletion
 *
 * @param {Object} reportAction
 * @returns {Boolean}
 */
function canEditReportAction(reportAction) {
    return (
        reportAction.actorAccountID === currentUserAccountID &&
        reportAction.actionName === CONST.REPORT.ACTIONS.TYPE.ADDCOMMENT &&
        !isReportMessageAttachment(lodashGet(reportAction, ['message', 0], {})) &&
        !ReportActionsUtils.isDeletedAction(reportAction) &&
        !ReportActionsUtils.isCreatedTaskReportAction(reportAction) &&
        reportAction.pendingAction !== CONST.RED_BRICK_ROAD_PENDING_ACTION.DELETE
    );
}

/**
 * Whether the Money Request report is settled
 *
 * @param {String} reportID
 * @returns {Boolean}
 */
function isSettled(reportID) {
    return !lodashGet(allReports, [`${ONYXKEYS.COLLECTION.REPORT}${reportID}`, 'hasOutstandingIOU']);
}

/**
 * Can only delete if the author is this user and the action is an ADDCOMMENT action or an IOU action in an unsettled report, or if the user is a
 * policy admin
 *
 * @param {Object} reportAction
 * @param {String} reportID
 * @returns {Boolean}
 */
function canDeleteReportAction(reportAction, reportID) {
    if (
        reportAction.actionName !== CONST.REPORT.ACTIONS.TYPE.ADDCOMMENT ||
        reportAction.pendingAction === CONST.RED_BRICK_ROAD_PENDING_ACTION.DELETE ||
        ReportActionsUtils.isCreatedTaskReportAction(reportAction) ||
        (ReportActionsUtils.isMoneyRequestAction(reportAction) && isSettled(reportAction.originalMessage.IOUReportID))
    ) {
        return false;
    }
    if (reportAction.actorAccountID === currentUserAccountID) {
        return true;
    }
    const report = lodashGet(allReports, `${ONYXKEYS.COLLECTION.REPORT}${reportID}`, {});
    const policy = lodashGet(allPolicies, `${ONYXKEYS.COLLECTION.POLICY}${report.policyID}`) || {};
    return policy.role === CONST.POLICY.ROLE.ADMIN;
}

/**
 * Whether the provided report is an Admin room
 * @param {Object} report
 * @param {String} report.chatType
 * @returns {Boolean}
 */
function isAdminRoom(report) {
    return getChatType(report) === CONST.REPORT.CHAT_TYPE.POLICY_ADMINS;
}

/**
 * Whether the provided report is a Announce room
 * @param {Object} report
 * @param {String} report.chatType
 * @returns {Boolean}
 */
function isAnnounceRoom(report) {
    return getChatType(report) === CONST.REPORT.CHAT_TYPE.POLICY_ANNOUNCE;
}

/**
 * Whether the provided report is a default room
 * @param {Object} report
 * @param {String} report.chatType
 * @returns {Boolean}
 */
function isDefaultRoom(report) {
    return [CONST.REPORT.CHAT_TYPE.POLICY_ADMINS, CONST.REPORT.CHAT_TYPE.POLICY_ANNOUNCE, CONST.REPORT.CHAT_TYPE.DOMAIN_ALL].indexOf(getChatType(report)) > -1;
}

/**
 * Whether the provided report is a Domain room
 * @param {Object} report
 * @param {String} report.chatType
 * @returns {Boolean}
 */
function isDomainRoom(report) {
    return getChatType(report) === CONST.REPORT.CHAT_TYPE.DOMAIN_ALL;
}

/**
 * Whether the provided report is a user created policy room
 * @param {Object} report
 * @param {String} report.chatType
 * @returns {Boolean}
 */
function isUserCreatedPolicyRoom(report) {
    return getChatType(report) === CONST.REPORT.CHAT_TYPE.POLICY_ROOM;
}

/**
 * Whether the provided report is a Policy Expense chat.
 * @param {Object} report
 * @param {String} report.chatType
 * @returns {Boolean}
 */
function isPolicyExpenseChat(report) {
    return getChatType(report) === CONST.REPORT.CHAT_TYPE.POLICY_EXPENSE_CHAT;
}

/**
 * Whether the provided report is a chat room
 * @param {Object} report
 * @param {String} report.chatType
 * @returns {Boolean}
 */
function isChatRoom(report) {
    return isUserCreatedPolicyRoom(report) || isDefaultRoom(report);
}

/**
 * Whether the provided report is a public room
 * @param {Object} report
 * @param {String} report.visibility
 * @returns {Boolean}
 */
function isPublicRoom(report) {
    const visibility = lodashGet(report, 'visibility', '');
    return visibility === CONST.REPORT.VISIBILITY.PUBLIC || visibility === CONST.REPORT.VISIBILITY.PUBLIC_ANNOUNCE;
}

/**
 * Whether the provided report is a public announce room
 * @param {Object} report
 * @param {String} report.visibility
 * @returns {Boolean}
 */
function isPublicAnnounceRoom(report) {
    const visibility = lodashGet(report, 'visibility', '');
    return visibility === CONST.REPORT.VISIBILITY.PUBLIC_ANNOUNCE;
}

/**
 * Get the policy type from a given report
 * @param {Object} report
 * @param {String} report.policyID
 * @param {Object} policies must have Onyxkey prefix (i.e 'policy_') for keys
 * @returns {String}
 */
function getPolicyType(report, policies) {
    return lodashGet(policies, [`${ONYXKEYS.COLLECTION.POLICY}${report.policyID}`, 'type'], '');
}

/**
 * If the report is a policy expense, the route should be for adding bank account for that policy
 * else since the report is a personal IOU, the route should be for personal bank account.
 * @param {Object} report
 * @returns {String}
 */
function getBankAccountRoute(report) {
    return isPolicyExpenseChat(report) ? ROUTES.getBankAccountRoute('', report.policyID) : ROUTES.SETTINGS_ADD_BANK_ACCOUNT;
}

/**
 * Returns true if report has a parent
 *
 * @param {Object} report
 * @returns {Boolean}
 */
function isThread(report) {
    return Boolean(report && report.parentReportID && report.parentReportActionID);
}

/**
 * Returns true if report is of type chat and has a parent and is therefore a Thread.
 *
 * @param {Object} report
 * @returns {Boolean}
 */
function isChatThread(report) {
    return isThread(report) && report.type === CONST.REPORT.TYPE.CHAT;
}

/**
 * Only returns true if this is our main 1:1 DM report with Concierge
 *
 * @param {Object} report
 * @returns {Boolean}
 */
function isConciergeChatReport(report) {
    return lodashGet(report, 'participantAccountIDs', []).length === 1 && Number(report.participantAccountIDs[0]) === CONST.ACCOUNT_ID.CONCIERGE && !isChatThread(report);
}

/**
 * Returns true if there are any Expensify accounts (i.e. with domain 'expensify.com') in the set of accountIDs
 * by cross-referencing the accountIDs with personalDetails.
 *
 * @param {Array<Number>} accountIDs
 * @return {Boolean}
 */
function hasExpensifyEmails(accountIDs) {
    return _.some(accountIDs, (accountID) => Str.extractEmailDomain(lodashGet(allPersonalDetails, [accountID, 'login'], '')) === CONST.EXPENSIFY_PARTNER_NAME);
}

/**
 * Returns true if there are any guides accounts (team.expensify.com) in a list of accountIDs
 * by cross-referencing the accountIDs with personalDetails since guides that are participants
 * of the user's chats should have their personal details in Onyx.
 * @param {Array<Number>} accountIDs
 * @returns {Boolean}
 */
function hasExpensifyGuidesEmails(accountIDs) {
    return _.some(accountIDs, (accountID) => Str.extractEmailDomain(lodashGet(allPersonalDetails, [accountID, 'login'], '')) === CONST.EMAIL.GUIDES_DOMAIN);
}

/**
 * @param {Record<String, {lastReadTime, reportID}>|Array<{lastReadTime, reportID}>} reports
 * @param {Boolean} [ignoreDomainRooms]
 * @param {Object} policies
 * @param {Boolean} isFirstTimeNewExpensifyUser
 * @param {Boolean} openOnAdminRoom
 * @returns {Object}
 */
function findLastAccessedReport(reports, ignoreDomainRooms, policies, isFirstTimeNewExpensifyUser, openOnAdminRoom = false) {
    // If it's the user's first time using New Expensify, then they could either have:
    //   - just a Concierge report, if so we'll return that
    //   - their Concierge report, and a separate report that must have deeplinked them to the app before they created their account.
    // If it's the latter, we'll use the deeplinked report over the Concierge report,
    // since the Concierge report would be incorrectly selected over the deep-linked report in the logic below.
    let sortedReports = sortReportsByLastRead(reports);

    if (isFirstTimeNewExpensifyUser) {
        if (sortedReports.length === 1) {
            return sortedReports[0];
        }
        return _.find(sortedReports, (report) => !isConciergeChatReport(report));
    }

    if (ignoreDomainRooms) {
        // We allow public announce rooms, admins, and announce rooms through since we bypass the default rooms beta for them.
        // Check where ReportUtils.findLastAccessedReport is called in MainDrawerNavigator.js for more context.
        // Domain rooms are now the only type of default room that are on the defaultRooms beta.
        sortedReports = _.filter(
            sortedReports,
            (report) => !isDomainRoom(report) || getPolicyType(report, policies) === CONST.POLICY.TYPE.FREE || hasExpensifyGuidesEmails(lodashGet(report, ['participantAccountIDs'], [])),
        );
    }

    let adminReport;
    if (openOnAdminRoom) {
        adminReport = _.find(sortedReports, (report) => {
            const chatType = getChatType(report);
            return chatType === CONST.REPORT.CHAT_TYPE.POLICY_ADMINS;
        });
    }

    return adminReport || _.last(sortedReports);
}

/**
 * Whether the provided report is an archived room
 * @param {Object} report
 * @param {Number} report.stateNum
 * @param {Number} report.statusNum
 * @returns {Boolean}
 */
function isArchivedRoom(report) {
    return lodashGet(report, ['statusNum']) === CONST.REPORT.STATUS.CLOSED && lodashGet(report, ['stateNum']) === CONST.REPORT.STATE_NUM.SUBMITTED;
}

/**
 * Get the policy name from a given report
 * @param {Object} report
 * @param {String} report.policyID
 * @param {String} report.oldPolicyName
 * @param {String} report.policyName
 * @param {Boolean} [returnEmptyIfNotFound]
 * @returns {String}
 */
function getPolicyName(report, returnEmptyIfNotFound = false) {
    const noPolicyFound = returnEmptyIfNotFound ? '' : Localize.translateLocal('workspace.common.unavailable');
    if (report === undefined) {
        return noPolicyFound;
    }

    if ((!allPolicies || _.size(allPolicies) === 0) && !report.policyName) {
        return Localize.translateLocal('workspace.common.unavailable');
    }
    const policy = _.get(allPolicies, `${ONYXKEYS.COLLECTION.POLICY}${report.policyID}`);

    //     // Public rooms send back the policy name with the reportSummary,
    //     // since they can also be accessed by people who aren't in the workspace

    return lodashGet(policy, 'name') || report.policyName || report.oldPolicyName || noPolicyFound;
}

/**
 * Checks if the current user is allowed to comment on the given report.
 * @param {Object} report
 * @param {String} [report.writeCapability]
 * @returns {Boolean}
 */
function isAllowedToComment(report) {
    // Default to allowing all users to post
    const capability = lodashGet(report, 'writeCapability', CONST.REPORT.WRITE_CAPABILITIES.ALL) || CONST.REPORT.WRITE_CAPABILITIES.ALL;

    if (capability === CONST.REPORT.WRITE_CAPABILITIES.ALL) {
        return true;
    }

    // If unauthenticated user opens public chat room using deeplink, they do not have policies available and they cannot comment
    if (!allPolicies) {
        return false;
    }

    // If we've made it here, commenting on this report is restricted.
    // If the user is an admin, allow them to post.
    const policy = allPolicies[`${ONYXKEYS.COLLECTION.POLICY}${report.policyID}`];
    return lodashGet(policy, 'role', '') === CONST.POLICY.ROLE.ADMIN;
}

/**
 * Checks if the current user is the admin of the policy given the policy expense chat.
 * @param {Object} report
 * @param {String} report.policyID
 * @param {Object} policies must have OnyxKey prefix (i.e 'policy_') for keys
 * @returns {Boolean}
 */
function isPolicyExpenseChatAdmin(report, policies) {
    if (!isPolicyExpenseChat(report)) {
        return false;
    }

    const policyRole = lodashGet(policies, [`${ONYXKEYS.COLLECTION.POLICY}${report.policyID}`, 'role']);

    return policyRole === CONST.POLICY.ROLE.ADMIN;
}

/**
 * Returns true if reportAction has a child.
 *
 * @param {Object} reportAction
 * @returns {Boolean}
 */
function isThreadParent(reportAction) {
    return reportAction && reportAction.childReportID && reportAction.childReportID !== 0;
}

/**
 * Returns true if reportAction is the first chat preview of a Thread
 *
 * @param {Object} reportAction
 * @param {String} reportID
 * @returns {Boolean}
 */
function isThreadFirstChat(reportAction, reportID) {
    return !_.isUndefined(reportAction.childReportID) && reportAction.childReportID.toString() === reportID;
}

/**
 * Get welcome message based on room type
 * @param {Object} report
 * @returns {Object}
 */

function getRoomWelcomeMessage(report) {
    const welcomeMessage = {};
    const workspaceName = getPolicyName(report);

    if (isArchivedRoom(report)) {
        welcomeMessage.phrase1 = Localize.translateLocal('reportActionsView.beginningOfArchivedRoomPartOne');
        welcomeMessage.phrase2 = Localize.translateLocal('reportActionsView.beginningOfArchivedRoomPartTwo');
    } else if (isDomainRoom(report)) {
        welcomeMessage.phrase1 = Localize.translateLocal('reportActionsView.beginningOfChatHistoryDomainRoomPartOne', {domainRoom: report.reportName});
        welcomeMessage.phrase2 = Localize.translateLocal('reportActionsView.beginningOfChatHistoryDomainRoomPartTwo');
    } else if (isAdminRoom(report)) {
        welcomeMessage.phrase1 = Localize.translateLocal('reportActionsView.beginningOfChatHistoryAdminRoomPartOne', {workspaceName});
        welcomeMessage.phrase2 = Localize.translateLocal('reportActionsView.beginningOfChatHistoryAdminRoomPartTwo');
    } else if (isAnnounceRoom(report)) {
        welcomeMessage.phrase1 = Localize.translateLocal('reportActionsView.beginningOfChatHistoryAnnounceRoomPartOne', {workspaceName});
        welcomeMessage.phrase2 = Localize.translateLocal('reportActionsView.beginningOfChatHistoryAnnounceRoomPartTwo', {workspaceName});
    } else {
        // Message for user created rooms or other room types.
        welcomeMessage.phrase1 = Localize.translateLocal('reportActionsView.beginningOfChatHistoryUserRoomPartOne');
        welcomeMessage.phrase2 = Localize.translateLocal('reportActionsView.beginningOfChatHistoryUserRoomPartTwo');
    }

    return welcomeMessage;
}

/**
 * Returns true if Concierge is one of the chat participants (1:1 as well as group chats)
 * @param {Object} report
 * @returns {Boolean}
 */
function chatIncludesConcierge(report) {
    return report.participantAccountIDs && _.contains(report.participantAccountIDs, CONST.ACCOUNT_ID.CONCIERGE);
}

/**
 * Returns true if there is any automated expensify account in accountIDs
 * @param {Array} accountIDs
 * @returns {Boolean}
 */
function hasAutomatedExpensifyAccountIDs(accountIDs) {
    return _.intersection(accountIDs, CONST.EXPENSIFY_ACCOUNT_IDS).length > 0;
}

/**
 * Whether the time row should be shown for a report.
 * @param {Array<Object>} personalDetails
 * @param {Object} report
 * @param {Number} accountID
 * @return {Boolean}
 */
function canShowReportRecipientLocalTime(personalDetails, report, accountID) {
    const reportParticipants = _.without(lodashGet(report, 'participantAccountIDs', []), accountID);
    const participantsWithoutExpensifyAccountIDs = _.difference(reportParticipants, CONST.EXPENSIFY_ACCOUNT_IDS);
    const hasMultipleParticipants = participantsWithoutExpensifyAccountIDs.length > 1;
    const reportRecipient = personalDetails[participantsWithoutExpensifyAccountIDs[0]];
    const reportRecipientTimezone = lodashGet(reportRecipient, 'timezone', CONST.DEFAULT_TIME_ZONE);
    const isReportParticipantValidated = lodashGet(reportRecipient, 'validated', false);
    return Boolean(
        !hasMultipleParticipants &&
            !isChatRoom(report) &&
            !isPolicyExpenseChat(report) &&
            reportRecipient &&
            reportRecipientTimezone &&
            reportRecipientTimezone.selected &&
            isReportParticipantValidated,
    );
}

/**
 * Shorten last message text to fixed length and trim spaces.
 * @param {String} lastMessageText
 * @returns {String}
 */
function formatReportLastMessageText(lastMessageText) {
    return String(lastMessageText).trim().replace(CONST.REGEX.AFTER_FIRST_LINE_BREAK, '').substring(0, CONST.REPORT.LAST_MESSAGE_TEXT_MAX_LENGTH).trim();
}

/**
 * Helper method to return the default avatar associated with the given login
 * @param {String} [workspaceName]
 * @returns {String}
 */
function getDefaultWorkspaceAvatar(workspaceName) {
    if (!workspaceName) {
        return defaultWorkspaceAvatars.WorkspaceBuilding;
    }

    // Remove all chars not A-Z or 0-9 including underscore
    const alphaNumeric = workspaceName
        .normalize('NFD')
        .replace(/[^0-9a-z]/gi, '')
        .toUpperCase();

    return !alphaNumeric ? defaultWorkspaceAvatars.WorkspaceBuilding : defaultWorkspaceAvatars[`Workspace${alphaNumeric[0]}`];
}

function getWorkspaceAvatar(report) {
    const workspaceName = getPolicyName(report, allPolicies);
    return lodashGet(allPolicies, [`${ONYXKEYS.COLLECTION.POLICY}${report.policyID}`, 'avatar']) || getDefaultWorkspaceAvatar(workspaceName);
}

/**
 * Returns the appropriate icons for the given chat report using the stored personalDetails.
 * The Avatar sources can be URLs or Icon components according to the chat type.
 *
 * @param {Array} participants
 * @param {Object} personalDetails
 * @returns {Array<*>}
 */
function getIconsForParticipants(participants, personalDetails) {
    const participantDetails = [];
    const participantsList = participants || [];

    for (let i = 0; i < participantsList.length; i++) {
        const accountID = participantsList[i];
        const avatarSource = UserUtils.getAvatar(lodashGet(personalDetails, [accountID, 'avatar'], ''), accountID);
        participantDetails.push([
            accountID,
            lodashGet(personalDetails, [accountID, 'login'], lodashGet(personalDetails, [accountID, 'displayName'], '')),
            lodashGet(personalDetails, [accountID, 'firstName'], ''),
            avatarSource,
        ]);
    }

    // Sort all logins by first name (which is the second element in the array)
    const sortedParticipantDetails = participantDetails.sort((a, b) => a[2] - b[2]);

    // Now that things are sorted, gather only the avatars (third element in the array) and return those
    const avatars = [];
    for (let i = 0; i < sortedParticipantDetails.length; i++) {
        const userIcon = {
            id: sortedParticipantDetails[i][0],
            source: sortedParticipantDetails[i][3],
            type: CONST.ICON_TYPE_AVATAR,
            name: sortedParticipantDetails[i][1],
        };
        avatars.push(userIcon);
    }

    return avatars;
}

/**
 * Returns the appropriate icons for the given chat report using the stored personalDetails.
 * The Avatar sources can be URLs or Icon components according to the chat type.
 *
 * @param {Object} report
 * @param {Object} personalDetails
 * @param {*} [defaultIcon]
 * @param {Boolean} [isPayer]
 * @param {String} [defaultName]
 * @param {Number} [defaultAccountID]
 * @returns {Array<*>}
 */
function getIcons(report, personalDetails, defaultIcon = null, isPayer = false, defaultName = '', defaultAccountID = undefined) {
    const result = {
        source: '',
        type: CONST.ICON_TYPE_AVATAR,
        name: '',
    };

    if (_.isEmpty(report)) {
        result.source = defaultIcon || Expensicons.FallbackAvatar;
        result.name = defaultName || '';
        result.id = defaultAccountID;
        return [result];
    }
    if (isArchivedRoom(report)) {
        result.source = Expensicons.DeletedRoomAvatar;
        return [result];
    }
    if (isChatThread(report)) {
        const parentReportAction = ReportActionsUtils.getParentReportAction(report);

        const actorAccountID = lodashGet(parentReportAction, 'actorAccountID', 0);
        const actorDisplayName = lodashGet(allPersonalDetails, [actorAccountID, 'displayName'], '');
        const actorIcon = {
            id: actorAccountID,
            source: UserUtils.getAvatar(lodashGet(personalDetails, [actorAccountID, 'avatar']), actorAccountID),
            name: actorDisplayName,
            type: CONST.ICON_TYPE_AVATAR,
        };

        return [actorIcon];
    }
    if (isTaskReport(report)) {
        const ownerEmail = report.ownerEmail || '';
        const ownerIcon = {
            id: report.ownerAccountID,
            source: UserUtils.getAvatar(lodashGet(personalDetails, [report.ownerAccountID, 'avatar']), report.ownerAccountID),
            name: ownerEmail,
            type: CONST.ICON_TYPE_AVATAR,
        };

        return [ownerIcon];
    }
    if (isDomainRoom(report)) {
        result.source = Expensicons.DomainRoomAvatar;
        return [result];
    }
    if (isAdminRoom(report)) {
        result.source = Expensicons.AdminRoomAvatar;
        return [result];
    }
    if (isAnnounceRoom(report)) {
        result.source = Expensicons.AnnounceRoomAvatar;
        return [result];
    }
    if (isChatRoom(report)) {
        result.source = Expensicons.ActiveRoomAvatar;
        return [result];
    }
    if (isPolicyExpenseChat(report) || isExpenseReport(report)) {
        const workspaceName = getPolicyName(report);

        const policyExpenseChatAvatarSource = getWorkspaceAvatar(report);

        // Return the workspace avatar if the user is the owner of the policy expense chat
        if (report.isOwnPolicyExpenseChat && !isExpenseReport(report)) {
            result.source = policyExpenseChatAvatarSource;
            result.type = CONST.ICON_TYPE_WORKSPACE;
            result.name = workspaceName;
            return [result];
        }

        const adminIcon = {
            id: report.ownerAccountID,
            source: UserUtils.getAvatar(lodashGet(personalDetails, [report.ownerAccountID, 'avatar']), report.ownerAccountID),
            name: report.ownerEmail,
            type: CONST.ICON_TYPE_AVATAR,
        };

        const workspaceIcon = {
            source: policyExpenseChatAvatarSource,
            type: CONST.ICON_TYPE_WORKSPACE,
            name: workspaceName,
        };

        // If the user is an admin, return avatar source of the other participant of the report
        // (their workspace chat) and the avatar source of the workspace
        return [adminIcon, workspaceIcon];
    }
    if (isIOUReport(report)) {
        const email = isPayer ? report.managerEmail : report.ownerEmail;
        const accountID = isPayer ? report.managerID : report.ownerAccountID;
        return [
            {
                id: accountID,
                source: UserUtils.getAvatar(lodashGet(personalDetails, [accountID, 'avatar']), accountID),
                name: email,
                type: CONST.ICON_TYPE_AVATAR,
            },
        ];
    }

    return getIconsForParticipants(report.participantAccountIDs, personalDetails);
}

/**
 * Gets the personal details for a login by looking in the ONYXKEYS.PERSONAL_DETAILS_LIST Onyx key (stored in the local variable, allPersonalDetails). If it doesn't exist in Onyx,
 * then a default object is constructed.
 * @param {Number} accountID
 * @returns {Object}
 */
function getPersonalDetailsForAccountID(accountID) {
    if (!accountID) {
        return {};
    }
    if (Number(accountID) === CONST.ACCOUNT_ID.CONCIERGE) {
        return {
            accountID,
            displayName: 'Concierge',
            login: CONST.EMAIL.CONCIERGE,
            avatar: UserUtils.getDefaultAvatar(accountID),
        };
    }
    return (
        (allPersonalDetails && allPersonalDetails[accountID]) || {
            avatar: UserUtils.getDefaultAvatar(accountID),
        }
    );
}

/**
 * Get the displayName for a single report participant.
 *
 * @param {Number} accountID
 * @param {Boolean} [shouldUseShortForm]
 * @returns {String}
 */
function getDisplayNameForParticipant(accountID, shouldUseShortForm = false) {
    if (!accountID) {
        return '';
    }
    const personalDetails = getPersonalDetailsForAccountID(accountID);
    const longName = personalDetails.displayName;
    const shortName = personalDetails.firstName || longName;
    return shouldUseShortForm ? shortName : longName;
}

/**
 * @param {Object} personalDetailsList
 * @param {Boolean} isMultipleParticipantReport
 * @returns {Array}
 */
function getDisplayNamesWithTooltips(personalDetailsList, isMultipleParticipantReport) {
    return _.map(personalDetailsList, (user) => {
        const accountID = Number(user.accountID);
        const displayName = getDisplayNameForParticipant(accountID, isMultipleParticipantReport) || user.login || '';
        const avatar = UserUtils.getDefaultAvatar(accountID);

        let pronouns = user.pronouns;
        if (pronouns && pronouns.startsWith(CONST.PRONOUNS.PREFIX)) {
            const pronounTranslationKey = pronouns.replace(CONST.PRONOUNS.PREFIX, '');
            pronouns = Localize.translateLocal(`pronouns.${pronounTranslationKey}`);
        }

        return {
            displayName,
            avatar,
            login: user.login || '',
            accountID,
            pronouns,
        };
    });
}

/**
 * We get the amount, currency and comment money request value from the action.originalMessage.
 * But for the send money action, the above value is put in the IOUDetails object.
 *
 * @param {Object} reportAction
 * @param {Number} reportAction.amount
 * @param {String} reportAction.currency
 * @param {String} reportAction.comment
 * @param {Object} [reportAction.IOUDetails]
 * @returns {Object}
 */
function getMoneyRequestAction(reportAction = {}) {
    const originalMessage = lodashGet(reportAction, 'originalMessage', {});
    let amount = originalMessage.amount || 0;
    let currency = originalMessage.currency || CONST.CURRENCY.USD;
    let comment = originalMessage.comment || '';

    if (_.has(originalMessage, 'IOUDetails')) {
        amount = lodashGet(originalMessage, 'IOUDetails.amount', 0);
        currency = lodashGet(originalMessage, 'IOUDetails.currency', CONST.CURRENCY.USD);
        comment = lodashGet(originalMessage, 'IOUDetails.comment', '');
    }

    return {amount, currency, comment};
}

/**
 * @param {Object} report
 * @param {String} report.iouReportID
 * @param {Object} moneyRequestReports
 * @returns {Number}
 */
function getMoneyRequestTotal(report, moneyRequestReports = {}) {
    if (report.hasOutstandingIOU || isMoneyRequestReport(report)) {
        const moneyRequestReport = moneyRequestReports[`${ONYXKEYS.COLLECTION.REPORT}${report.iouReportID}`] || report;
        const total = lodashGet(moneyRequestReport, 'total', 0);

        if (total !== 0) {
            // There is a possibility that if the Expense report has a negative total.
            // This is because there are instances where you can get a credit back on your card,
            // or you enter a negative expense to “offset” future expenses
            return isExpenseReport(moneyRequestReport) ? total * -1 : Math.abs(total);
        }
    }
    return 0;
}

/**
 * Get the title for a policy expense chat which depends on the role of the policy member seeing this report
 *
 * @param {Object} report
 * @returns {String}
 */
function getPolicyExpenseChatName(report) {
    const reportOwnerDisplayName = getDisplayNameForParticipant(report.ownerAccountID) || report.ownerEmail || report.reportName;

    // If the policy expense chat is owned by this user, use the name of the policy as the report name.
    if (report.isOwnPolicyExpenseChat) {
        return getPolicyName(report);
    }

    const policyExpenseChatRole = lodashGet(allPolicies, [`${ONYXKEYS.COLLECTION.POLICY}${report.policyID}`, 'role']) || 'user';

    // If this user is not admin and this policy expense chat has been archived because of account merging, this must be an old workspace chat
    // of the account which was merged into the current user's account. Use the name of the policy as the name of the report.
    if (isArchivedRoom(report)) {
        const lastAction = ReportActionsUtils.getLastVisibleAction(report.reportID);
        const archiveReason = (lastAction && lastAction.originalMessage && lastAction.originalMessage.reason) || CONST.REPORT.ARCHIVE_REASON.DEFAULT;
        if (archiveReason === CONST.REPORT.ARCHIVE_REASON.ACCOUNT_MERGED && policyExpenseChatRole !== CONST.POLICY.ROLE.ADMIN) {
            return getPolicyName(report);
        }
    }

    // If user can see this report and they are not its owner, they must be an admin and the report name should be the name of the policy member
    return reportOwnerDisplayName;
}

/**
 * Get the title for a IOU or expense chat which will be showing the payer and the amount
 *
 * @param {Object} report
 * @returns  {String}
 */
function getMoneyRequestReportName(report) {
    const formattedAmount = CurrencyUtils.convertToDisplayString(getMoneyRequestTotal(report), report.currency);
    const payerName = isExpenseReport(report) ? getPolicyName(report) : getDisplayNameForParticipant(report.managerID);

    return Localize.translateLocal(report.hasOutstandingIOU ? 'iou.payerOwesAmount' : 'iou.payerPaidAmount', {payer: payerName, amount: formattedAmount});
}

/**
 * Given a parent IOU report action get report name for the LHN.
 *
 * @param {Object} reportAction
 * @returns {String}
 */
function getTransactionReportName(reportAction) {
    return Localize.translateLocal(ReportActionsUtils.isSentMoneyReportAction(reportAction) ? 'iou.threadSentMoneyReportName' : 'iou.threadRequestReportName', {
        formattedAmount: ReportActionsUtils.getFormattedAmount(reportAction),
        comment: lodashGet(reportAction, 'originalMessage.comment'),
    });
}

/**
 * Get money request message for an IOU report
 *
 * @param {Object} report
 * @param {Object} reportAction
 * @returns  {String}
 */
function getReportPreviewMessage(report, reportAction) {
    const reportActionMessage = lodashGet(reportAction, 'message[0].html', '');

    if (_.isEmpty(report) || !report.reportID) {
        // The iouReport is not found locally after SignIn because the OpenApp API won't return iouReports if they're settled
        // As a temporary solution until we know how to solve this the best, we just use the message that returned from BE
        return reportActionMessage;
    }

    const totalAmount = getMoneyRequestTotal(report);
    const payerName = isExpenseReport(report) ? getPolicyName(report) : getDisplayNameForParticipant(report.managerID, true);
    const formattedAmount = CurrencyUtils.convertToDisplayString(totalAmount, report.currency);

    if (isSettled(report.reportID)) {
        // A settled message is in the format of either "paid $1.00 elsewhere" or "paid $1.00 using Paypal.me"
        const isSettledPaypalMe = Boolean(reportActionMessage.match(/ Paypal.me$/));
        const translatePhraseKey = isSettledPaypalMe ? 'iou.settledPaypalMeWithAmount' : 'iou.settledElsewhereWithAmount';
        return Localize.translateLocal(translatePhraseKey, {amount: formattedAmount});
    }
    return Localize.translateLocal('iou.payerOwesAmount', {payer: payerName, amount: formattedAmount});
}

/**
 * Get the title for a report.
 *
 * @param {Object} report
 * @returns {String}
 */
function getReportName(report) {
    let formattedName;
    if (isChatThread(report)) {
        const parentReportAction = ReportActionsUtils.getParentReportAction(report);
        if (ReportActionsUtils.isTransactionThread(parentReportAction)) {
            return getTransactionReportName(parentReportAction);
        }

        const isAttachment = _.has(parentReportAction, 'isAttachment') ? parentReportAction.isAttachment : isReportMessageAttachment(_.last(lodashGet(parentReportAction, 'message', [{}])));
        const parentReportActionMessage = lodashGet(parentReportAction, ['message', 0, 'text'], '').replace(/(\r\n|\n|\r)/gm, ' ');
        if (isAttachment && parentReportActionMessage) {
            return `[${Localize.translateLocal('common.attachment')}]`;
        }
        return parentReportActionMessage || Localize.translateLocal('parentReportAction.deletedMessage');
    }
    if (isChatRoom(report) || isTaskReport(report)) {
        formattedName = report.reportName;
    }

    if (isPolicyExpenseChat(report)) {
        formattedName = getPolicyExpenseChatName(report);
    }

    if (isMoneyRequestReport(report)) {
        formattedName = getMoneyRequestReportName(report);
    }

    if (isArchivedRoom(report)) {
        formattedName += ` (${Localize.translateLocal('common.archived')})`;
    }

    if (formattedName) {
        return formattedName;
    }

    // Not a room or PolicyExpenseChat, generate title from participants
<<<<<<< HEAD
    const participantAccountIDs = (report && report.participantAccountIDs) || [];
    const participantsWithoutCurrentUser = _.without(participantAccountIDs, sessionAccountID);
=======
    const participants = (report && report.participantAccountIDs) || [];
    const participantsWithoutCurrentUser = _.without(participants, currentUserAccountID);
>>>>>>> 01a18f02
    const isMultipleParticipantReport = participantsWithoutCurrentUser.length > 1;

    return _.map(participantsWithoutCurrentUser, (accountID) => getDisplayNameForParticipant(accountID, isMultipleParticipantReport)).join(', ');
}

/**
 * Recursively navigates through thread parents to get the root report and workspace name.
 * The recursion stops when we find a non thread or money request report, whichever comes first.
 * @param {Object} report
 * @returns {Object}
 */
function getRootReportAndWorkspaceName(report) {
    if (isThread(report) && !isMoneyRequestReport(report)) {
        const parentReport = lodashGet(allReports, [`${ONYXKEYS.COLLECTION.REPORT}${report.parentReportID}`]);
        return getRootReportAndWorkspaceName(parentReport);
    }

    if (isIOUReport(report)) {
        return {
            rootReportName: lodashGet(report, 'displayName', ''),
        };
    }
    if (isMoneyRequestReport(report)) {
        return {
            rootReportName: lodashGet(report, 'displayName', ''),
            workspaceName: isIOUReport(report) ? CONST.POLICY.OWNER_EMAIL_FAKE : getPolicyName(report, true),
        };
    }

    return {
        rootReportName: getReportName(report),
        workspaceName: getPolicyName(report, true),
    };
}

/**
 * Get either the policyName or domainName the chat is tied to
 * @param {Object} report
 * @returns {String}
 */
function getChatRoomSubtitle(report) {
    if (isChatThread(report)) {
        return '';
    }
    if (!isDefaultRoom(report) && !isUserCreatedPolicyRoom(report) && !isPolicyExpenseChat(report)) {
        return '';
    }
    if (getChatType(report) === CONST.REPORT.CHAT_TYPE.DOMAIN_ALL) {
        // The domainAll rooms are just #domainName, so we ignore the prefix '#' to get the domainName
        return report.reportName.substring(1);
    }
    if ((isPolicyExpenseChat(report) && report.isOwnPolicyExpenseChat) || isExpenseReport(report)) {
        return Localize.translateLocal('workspace.common.workspace');
    }
    if (isArchivedRoom(report)) {
        return report.oldPolicyName || '';
    }
    return getPolicyName(report);
}

/**
 * Gets the parent navigation subtitle for the report
 * @param {Object} report
 * @returns {String}
 */
function getParentNavigationSubtitle(report) {
    if (isThread(report)) {
        const parentReport = lodashGet(allReports, [`${ONYXKEYS.COLLECTION.REPORT}${report.parentReportID}`]);
        const {rootReportName, workspaceName} = getRootReportAndWorkspaceName(parentReport);
        if (_.isEmpty(rootReportName)) {
            return '';
        }

        return Localize.translateLocal('threads.parentNavigationSummary', {rootReportName, workspaceName});
    }
    return '';
}

/**
 * Get the report for a reportID
 *
 * @param {String} reportID
 * @returns {Object}
 */
function getReport(reportID) {
    return lodashGet(allReports, `${ONYXKEYS.COLLECTION.REPORT}${reportID}`, {});
}

/**
 * Navigate to the details page of a given report
 *
 * @param {Object} report
 */
function navigateToDetailsPage(report) {
    const participantAccountIDs = lodashGet(report, 'participantAccountIDs', []);

    if (isChatRoom(report) || isPolicyExpenseChat(report) || isChatThread(report)) {
        Navigation.navigate(ROUTES.getReportDetailsRoute(report.reportID));
        return;
    }
    if (participantAccountIDs.length === 1) {
        Navigation.navigate(ROUTES.getProfileRoute(participantAccountIDs[0]));
        return;
    }
    Navigation.navigate(ROUTES.getReportParticipantsRoute(report.reportID));
}

/**
 * Generate a random reportID up to 53 bits aka 9,007,199,254,740,991 (Number.MAX_SAFE_INTEGER).
 * There were approximately 98,000,000 reports with sequential IDs generated before we started using this approach, those make up roughly one billionth of the space for these numbers,
 * so we live with the 1 in a billion chance of a collision with an older ID until we can switch to 64-bit IDs.
 *
 * In a test of 500M reports (28 years of reports at our current max rate) we got 20-40 collisions meaning that
 * this is more than random enough for our needs.
 *
 * @returns {String}
 */
function generateReportID() {
    return (Math.floor(Math.random() * 2 ** 21) * 2 ** 32 + Math.floor(Math.random() * 2 ** 32)).toString();
}

/**
 * @param {Object} report
 * @returns {Boolean}
 */
function hasReportNameError(report) {
    return !_.isEmpty(lodashGet(report, 'errorFields.reportName', {}));
}

/**
 * For comments shorter than 10k chars, convert the comment from MD into HTML because that's how it is stored in the database
 * For longer comments, skip parsing, but still escape the text, and display plaintext for performance reasons. It takes over 40s to parse a 100k long string!!
 *
 * @param {String} text
 * @returns {String}
 */
function getParsedComment(text) {
    const parser = new ExpensiMark();
    return text.length < CONST.MAX_MARKUP_LENGTH ? parser.replace(text) : _.escape(text);
}

/**
 * @param {String} [text]
 * @param {File} [file]
 * @returns {Object}
 */
function buildOptimisticAddCommentReportAction(text, file) {
    const parser = new ExpensiMark();
    const commentText = getParsedComment(text);
    const isAttachment = _.isEmpty(text) && file !== undefined;
    const attachmentInfo = isAttachment ? file : {};
    const htmlForNewComment = isAttachment ? CONST.ATTACHMENT_UPLOADING_MESSAGE_HTML : commentText;

    // Remove HTML from text when applying optimistic offline comment
    const textForNewComment = isAttachment ? CONST.ATTACHMENT_MESSAGE_TEXT : parser.htmlToText(htmlForNewComment);

    return {
        commentText,
        reportAction: {
            reportActionID: NumberUtils.rand64(),
            actionName: CONST.REPORT.ACTIONS.TYPE.ADDCOMMENT,
            actorAccountID: currentUserAccountID,
            person: [
                {
                    style: 'strong',
                    text: lodashGet(allPersonalDetails, [currentUserAccountID, 'displayName'], currentUserEmail),
                    type: 'TEXT',
                },
            ],
            automatic: false,
            avatar: lodashGet(allPersonalDetails, [currentUserAccountID, 'avatar'], UserUtils.getDefaultAvatarURL(currentUserAccountID)),
            created: DateUtils.getDBTime(),
            message: [
                {
                    type: CONST.REPORT.MESSAGE.TYPE.COMMENT,
                    html: htmlForNewComment,
                    text: textForNewComment,
                },
            ],
            isFirstItem: false,
            isAttachment,
            attachmentInfo,
            pendingAction: CONST.RED_BRICK_ROAD_PENDING_ACTION.ADD,
            shouldShow: true,
        },
    };
}

/**
 * Builds an optimistic reportAction for the parent report when a task is created
 * @param {String} taskReportID - Report ID of the task
 * @param {String} taskTitle - Title of the task
 * @param {String} taskAssignee - Email of the person assigned to the task
 * @param {Number} taskAssigneeAccountID - AccountID of the person assigned to the task
 * @param {String} text - Text of the comment
 * @param {String} parentReportID - Report ID of the parent report
 * @returns {Object}
 */
function buildOptimisticTaskCommentReportAction(taskReportID, taskTitle, taskAssignee, taskAssigneeAccountID, text, parentReportID) {
    const reportAction = buildOptimisticAddCommentReportAction(text);
    reportAction.reportAction.message[0].taskReportID = taskReportID;

    // These parameters are not saved on the reportAction, but are used to display the task in the UI
    // Added when we fetch the reportActions on a report
    reportAction.reportAction.originalMessage = {
        html: reportAction.reportAction.message[0].html,
        taskReportID: reportAction.reportAction.message[0].taskReportID,
    };
    reportAction.reportAction.childReportID = taskReportID;
    reportAction.reportAction.parentReportID = parentReportID;
    reportAction.reportAction.childType = CONST.REPORT.TYPE.TASK;
    reportAction.reportAction.childReportName = taskTitle;
    reportAction.reportAction.childManagerAccountID = taskAssigneeAccountID;
    reportAction.reportAction.childStatusNum = CONST.REPORT.STATUS.OPEN;
    reportAction.reportAction.childStateNum = CONST.REPORT.STATE_NUM.OPEN;

    return reportAction;
}

/**
 * Builds an optimistic IOU report with a randomly generated reportID
 *
 * @param {String} payeeEmail - Email of the person generating the IOU.
 * @param {Number} payeeAccountID - AccountID of the person generating the IOU.
 * @param {Number} payerAccountID - AccountID of the other person participating in the IOU.
 * @param {Number} total - IOU amount in the smallest unit of the currency.
 * @param {String} chatReportID - Report ID of the chat where the IOU is.
 * @param {String} currency - IOU currency.
 * @param {Boolean} isSendingMoney - If we send money the IOU should be created as settled
 *
 * @returns {Object}
 */
function buildOptimisticIOUReport(payeeEmail, payeeAccountID, payerAccountID, total, chatReportID, currency, isSendingMoney = false) {
    const formattedTotal = CurrencyUtils.convertToDisplayString(total, currency);
    const personalDetails = getPersonalDetailsForAccountID(payerAccountID);
    const payerEmail = personalDetails.login;
    return {
        // If we're sending money, hasOutstandingIOU should be false
        hasOutstandingIOU: !isSendingMoney,
        type: CONST.REPORT.TYPE.IOU,
        cachedTotal: formattedTotal,
        chatReportID,
        currency,
        managerID: payerAccountID,
        ownerEmail: payeeEmail,
        ownerAccountID: payeeAccountID,
        reportID: generateReportID(),
        state: CONST.REPORT.STATE.SUBMITTED,
        stateNum: isSendingMoney ? CONST.REPORT.STATE_NUM.SUBMITTED : CONST.REPORT.STATE_NUM.PROCESSING,
        total,

        // We don't translate reportName because the server response is always in English
        reportName: `${payerEmail} owes ${formattedTotal}`,
    };
}

/**
 * Builds an optimistic Expense report with a randomly generated reportID
 *
 * @param {String} chatReportID - Report ID of the PolicyExpenseChat where the Expense Report is
 * @param {String} policyID - The policy ID of the PolicyExpenseChat
 * @param {String} payeeEmail - Email of the employee (payee)
 * @param {Number} payeeAccountID - AccountID of the employee (payee)
 * @param {Number} total - Amount in cents
 * @param {String} currency
 *
 * @returns {Object}
 */
function buildOptimisticExpenseReport(chatReportID, policyID, payeeEmail, payeeAccountID, total, currency) {
    // The amount for Expense reports are stored as negative value in the database
    const storedTotal = total * -1;
    const policyName = getPolicyName(allReports[`${ONYXKEYS.COLLECTION.REPORT}${chatReportID}`]);
    const formattedTotal = CurrencyUtils.convertToDisplayString(storedTotal, currency);

    // The expense report is always created with the policy's output currency
    const outputCurrency = lodashGet(allPolicies, [`${ONYXKEYS.COLLECTION.POLICY}${policyID}`, 'outputCurrency'], CONST.CURRENCY.USD);

    return {
        reportID: generateReportID(),
        chatReportID,
        policyID,
        type: CONST.REPORT.TYPE.EXPENSE,
        ownerEmail: payeeEmail,
        ownerAccountID: payeeAccountID,
        hasOutstandingIOU: true,
        currency: outputCurrency,

        // We don't translate reportName because the server response is always in English
        reportName: `${policyName} owes ${formattedTotal}`,
        state: CONST.REPORT.STATE.SUBMITTED,
        stateNum: CONST.REPORT.STATE_NUM.PROCESSING,
        total: storedTotal,
    };
}

/**
 * @param {String} type - IOUReportAction type. Can be oneOf(create, decline, cancel, pay, split)
 * @param {Number} total - IOU total in cents
 * @param {String} comment - IOU comment
 * @param {String} currency - IOU currency
 * @param {String} paymentType - IOU paymentMethodType. Can be oneOf(Elsewhere, Expensify, PayPal.me)
 * @param {Boolean} isSettlingUp - Whether we are settling up an IOU
 * @returns {Array}
 */
function getIOUReportActionMessage(type, total, comment, currency, paymentType = '', isSettlingUp = false) {
    const amount = NumberFormatUtils.format(preferredLocale, total / 100, {style: 'currency', currency});
    let paymentMethodMessage;
    switch (paymentType) {
        case CONST.IOU.PAYMENT_TYPE.ELSEWHERE:
            paymentMethodMessage = ' elsewhere';
            break;
        case CONST.IOU.PAYMENT_TYPE.PAYPAL_ME:
            paymentMethodMessage = ' using PayPal.me';
            break;
        default:
            break;
    }

    let iouMessage;
    switch (type) {
        case CONST.IOU.REPORT_ACTION_TYPE.CREATE:
            iouMessage = `requested ${amount}${comment && ` for ${comment}`}`;
            break;
        case CONST.IOU.REPORT_ACTION_TYPE.SPLIT:
            iouMessage = `split ${amount}${comment && ` for ${comment}`}`;
            break;
        case CONST.IOU.REPORT_ACTION_TYPE.DELETE:
            iouMessage = `deleted the ${amount} request${comment && ` for ${comment}`}`;
            break;
        case CONST.IOU.REPORT_ACTION_TYPE.PAY:
            iouMessage = isSettlingUp ? `paid ${amount}${paymentMethodMessage}` : `sent ${amount}${comment && ` for ${comment}`}${paymentMethodMessage}`;
            break;
        default:
            break;
    }

    return [
        {
            html: _.escape(iouMessage),
            text: iouMessage,
            isEdited: false,
            type: CONST.REPORT.MESSAGE.TYPE.COMMENT,
        },
    ];
}

/**
 * Builds an optimistic IOU reportAction object
 *
 * @param {String} type - IOUReportAction type. Can be oneOf(create, delete, pay, split).
 * @param {Number} amount - IOU amount in cents.
 * @param {String} currency
 * @param {String} comment - User comment for the IOU.
 * @param {Array}  participants - An array with participants details.
 * @param {String} transactionID
 * @param {String} [paymentType] - Only required if the IOUReportAction type is 'pay'. Can be oneOf(elsewhere, payPal, Expensify).
 * @param {String} [iouReportID] - Only required if the IOUReportActions type is oneOf(decline, cancel, pay). Generates a randomID as default.
 * @param {Boolean} [isSettlingUp] - Whether we are settling up an IOU.
 * @param {Boolean} [isSendMoneyFlow] - Whether this is send money flow
 * @returns {Object}
 */
function buildOptimisticIOUReportAction(type, amount, currency, comment, participants, transactionID, paymentType = '', iouReportID = '', isSettlingUp = false, isSendMoneyFlow = false) {
    const IOUReportID = iouReportID || generateReportID();

    const originalMessage = {
        amount,
        comment,
        currency,
        IOUTransactionID: transactionID,
        IOUReportID,
        type,
    };

    // We store amount, comment, currency in IOUDetails when type = pay
    if (type === CONST.IOU.REPORT_ACTION_TYPE.PAY && isSendMoneyFlow) {
        _.each(['amount', 'comment', 'currency'], (key) => {
            delete originalMessage[key];
        });
        originalMessage.IOUDetails = {amount, comment, currency};
        originalMessage.paymentType = paymentType;
    }

    // IOUs of type split only exist in group DMs and those don't have an iouReport so we need to delete the IOUReportID key
    if (type === CONST.IOU.REPORT_ACTION_TYPE.SPLIT) {
        delete originalMessage.IOUReportID;
        originalMessage.participantAccountIDs = [currentUserAccountID, ..._.pluck(participants, 'accountID')];
    }

    return {
        actionName: CONST.REPORT.ACTIONS.TYPE.IOU,
        actorAccountID: currentUserAccountID,
        automatic: false,
        avatar: lodashGet(currentUserPersonalDetails, 'avatar', UserUtils.getDefaultAvatar(currentUserAccountID)),
        isAttachment: false,
        originalMessage,
        message: getIOUReportActionMessage(type, amount, comment, currency, paymentType, isSettlingUp),
        person: [
            {
                style: 'strong',
                text: lodashGet(currentUserPersonalDetails, 'displayName', currentUserEmail),
                type: 'TEXT',
            },
        ],
        reportActionID: NumberUtils.rand64(),
        shouldShow: true,
        created: DateUtils.getDBTime(),
        pendingAction: CONST.RED_BRICK_ROAD_PENDING_ACTION.ADD,
    };
}

function buildOptimisticReportPreview(reportID, iouReportID, payeeAccountID) {
    return {
        reportActionID: NumberUtils.rand64(),
        reportID,
        created: DateUtils.getDBTime(),
        actionName: CONST.REPORT.ACTIONS.TYPE.REPORTPREVIEW,
        pendingAction: CONST.RED_BRICK_ROAD_PENDING_ACTION.ADD,
        accountID: payeeAccountID,
        message: [
            {
                html: '',
                text: '',
                isEdited: false,
                type: CONST.REPORT.MESSAGE.TYPE.COMMENT,
            },
        ],
        originalMessage: {
            linkedReportID: iouReportID,
        },
        actorAccountID: currentUserAccountID,
    };
}

function buildOptimisticTaskReportAction(taskReportID, actionName, message = '') {
    const originalMessage = {
        taskReportID,
        type: actionName,
        text: message,
    };

    return {
        actionName,
        actorAccountID: currentUserAccountID,
        automatic: false,
        avatar: lodashGet(currentUserPersonalDetails, 'avatar', UserUtils.getDefaultAvatar(currentUserAccountID)),
        isAttachment: false,
        originalMessage,
        message: [
            {
                text: message,
                taskReportID,
                type: CONST.REPORT.MESSAGE.TYPE.TEXT,
            },
        ],
        person: [
            {
                style: 'strong',
                text: lodashGet(currentUserPersonalDetails, 'displayName', currentUserAccountID),
                type: 'TEXT',
            },
        ],
        reportActionID: NumberUtils.rand64(),
        shouldShow: true,
        created: DateUtils.getDBTime(),
        isFirstItem: false,
        pendingAction: CONST.RED_BRICK_ROAD_PENDING_ACTION.ADD,
    };
}

/**
 * Builds an optimistic chat report with a randomly generated reportID and as much information as we currently have
 *
 * @param {Array} participantList Array of participant accountIDs
 * @param {String} reportName
 * @param {String} chatType
 * @param {String} policyID
 * @param {String} ownerEmail
 * @param {Number} ownerAccountID
 * @param {Boolean} isOwnPolicyExpenseChat
 * @param {String} oldPolicyName
 * @param {String} visibility
 * @param {String} notificationPreference
 * @param {String} parentReportActionID
 * @param {String} parentReportID
 * @returns {Object}
 */
function buildOptimisticChatReport(
    participantList,
    reportName = CONST.REPORT.DEFAULT_REPORT_NAME,
    chatType = '',
    policyID = CONST.POLICY.OWNER_EMAIL_FAKE,
    ownerEmail = CONST.REPORT.OWNER_EMAIL_FAKE,
    ownerAccountID = CONST.REPORT.OWNER_ACCOUNT_ID_FAKE,
    isOwnPolicyExpenseChat = false,
    oldPolicyName = '',
    visibility = undefined,
    notificationPreference = CONST.REPORT.NOTIFICATION_PREFERENCE.ALWAYS,
    parentReportActionID = '',
    parentReportID = '',
) {
    const currentTime = DateUtils.getDBTime();
    return {
        type: CONST.REPORT.TYPE.CHAT,
        chatType,
        hasOutstandingIOU: false,
        isOwnPolicyExpenseChat,
        isPinned: reportName === CONST.REPORT.WORKSPACE_CHAT_ROOMS.ADMINS,
        lastActorEmail: '',
        lastActorAccountID: 0,
        lastMessageHtml: '',
        lastMessageText: null,
        lastReadTime: currentTime,
        lastVisibleActionCreated: currentTime,
        notificationPreference,
        oldPolicyName,
        ownerEmail: ownerEmail || CONST.REPORT.OWNER_EMAIL_FAKE,
        ownerAccountID: ownerAccountID || CONST.REPORT.OWNER_ACCOUNT_ID_FAKE,
        parentReportActionID,
        parentReportID,
        participantAccountIDs: participantList,
        policyID,
        reportID: generateReportID(),
        reportName,
        stateNum: 0,
        statusNum: 0,
        visibility,
        welcomeMessage: '',
    };
}

/**
 * Returns the necessary reportAction onyx data to indicate that the chat has been created optimistically
 * @param {String} ownerEmail
 * @returns {Object}
 */
function buildOptimisticCreatedReportAction(ownerEmail) {
    return {
        reportActionID: NumberUtils.rand64(),
        actionName: CONST.REPORT.ACTIONS.TYPE.CREATED,
        pendingAction: CONST.RED_BRICK_ROAD_PENDING_ACTION.ADD,
        actorAccountID: currentUserAccountID,
        message: [
            {
                type: CONST.REPORT.MESSAGE.TYPE.TEXT,
                style: 'strong',
                text: ownerEmail === currentUserEmail ? 'You' : ownerEmail,
            },
            {
                type: CONST.REPORT.MESSAGE.TYPE.TEXT,
                style: 'normal',
                text: ' created this report',
            },
        ],
        person: [
            {
                type: CONST.REPORT.MESSAGE.TYPE.TEXT,
                style: 'strong',
                text: lodashGet(allPersonalDetails, [currentUserAccountID, 'displayName'], currentUserEmail),
            },
        ],
        automatic: false,
        avatar: lodashGet(allPersonalDetails, [currentUserAccountID, 'avatar'], UserUtils.getDefaultAvatar(currentUserAccountID)),
        created: DateUtils.getDBTime(),
        shouldShow: true,
    };
}

/**
 * Returns the necessary reportAction onyx data to indicate that a task report has been edited
 *
 * @param {String} ownerEmail
 * @returns {Object}
 */

function buildOptimisticEditedTaskReportAction(ownerEmail) {
    return {
        reportActionID: NumberUtils.rand64(),
        actionName: CONST.REPORT.ACTIONS.TYPE.TASKEDITED,
        pendingAction: CONST.RED_BRICK_ROAD_PENDING_ACTION.ADD,
        actorAccountID: currentUserAccountID,
        message: [
            {
                type: CONST.REPORT.MESSAGE.TYPE.TEXT,
                style: 'strong',
                text: ownerEmail === currentUserEmail ? 'You' : ownerEmail,
            },
            {
                type: CONST.REPORT.MESSAGE.TYPE.TEXT,
                style: 'normal',
                text: ' edited this task',
            },
        ],
        person: [
            {
                type: CONST.REPORT.MESSAGE.TYPE.TEXT,
                style: 'strong',
                text: lodashGet(allPersonalDetails, [currentUserAccountID, 'displayName'], currentUserEmail),
            },
        ],
        automatic: false,
        avatar: lodashGet(allPersonalDetails, [currentUserAccountID, 'avatar'], UserUtils.getDefaultAvatar(currentUserAccountID)),
        created: DateUtils.getDBTime(),
        shouldShow: false,
    };
}

/**
 * Returns the necessary reportAction onyx data to indicate that a chat has been archived
 *
 * @param {String} ownerEmail
 * @param {String} policyName
 * @param {String} reason - A reason why the chat has been archived
 * @returns {Object}
 */
function buildOptimisticClosedReportAction(ownerEmail, policyName, reason = CONST.REPORT.ARCHIVE_REASON.DEFAULT) {
    return {
        actionName: CONST.REPORT.ACTIONS.TYPE.CLOSED,
        actorAccountID: currentUserAccountID,
        automatic: false,
        avatar: lodashGet(allPersonalDetails, [currentUserAccountID, 'avatar'], UserUtils.getDefaultAvatar(currentUserAccountID)),
        created: DateUtils.getDBTime(),
        message: [
            {
                type: CONST.REPORT.MESSAGE.TYPE.TEXT,
                style: 'strong',
                text: ownerEmail === currentUserEmail ? 'You' : ownerEmail,
            },
            {
                type: CONST.REPORT.MESSAGE.TYPE.TEXT,
                style: 'normal',
                text: ' closed this report',
            },
        ],
        originalMessage: {
            policyName,
            reason,
        },
        pendingAction: CONST.RED_BRICK_ROAD_PENDING_ACTION.ADD,
        person: [
            {
                type: CONST.REPORT.MESSAGE.TYPE.TEXT,
                style: 'strong',
                text: lodashGet(allPersonalDetails, [currentUserAccountID, 'displayName'], currentUserEmail),
            },
        ],
        reportActionID: NumberUtils.rand64(),
        shouldShow: true,
    };
}

/**
 * @param {String} policyID
 * @param {String} policyName
 * @returns {Object}
 */
function buildOptimisticWorkspaceChats(policyID, policyName) {
    const announceChatData = buildOptimisticChatReport(
        [currentUserAccountID],
        CONST.REPORT.WORKSPACE_CHAT_ROOMS.ANNOUNCE,
        CONST.REPORT.CHAT_TYPE.POLICY_ANNOUNCE,
        policyID,
        null,
        0,
        false,
        policyName,
        null,

        // #announce contains all policy members so notifying always should be opt-in only.
        CONST.REPORT.NOTIFICATION_PREFERENCE.DAILY,
    );
    const announceChatReportID = announceChatData.reportID;
    const announceCreatedAction = buildOptimisticCreatedReportAction(announceChatData.ownerEmail);
    const announceReportActionData = {
        [announceCreatedAction.reportActionID]: announceCreatedAction,
    };

    const adminsChatData = buildOptimisticChatReport(
        [currentUserAccountID],
        CONST.REPORT.WORKSPACE_CHAT_ROOMS.ADMINS,
        CONST.REPORT.CHAT_TYPE.POLICY_ADMINS,
        policyID,
        null,
        0,
        false,
        policyName,
    );
    const adminsChatReportID = adminsChatData.reportID;
    const adminsCreatedAction = buildOptimisticCreatedReportAction(adminsChatData.ownerEmail);
    const adminsReportActionData = {
        [adminsCreatedAction.reportActionID]: adminsCreatedAction,
    };

    const expenseChatData = buildOptimisticChatReport(
        [currentUserAccountID],
        '',
        CONST.REPORT.CHAT_TYPE.POLICY_EXPENSE_CHAT,
        policyID,
        currentUserEmail,
        currentUserAccountID,
        true,
        policyName,
    );
    const expenseChatReportID = expenseChatData.reportID;
    const expenseReportCreatedAction = buildOptimisticCreatedReportAction(expenseChatData.ownerEmail);
    const expenseReportActionData = {
        [expenseReportCreatedAction.reportActionID]: expenseReportCreatedAction,
    };

    return {
        announceChatReportID,
        announceChatData,
        announceReportActionData,
        announceCreatedReportActionID: announceCreatedAction.reportActionID,
        adminsChatReportID,
        adminsChatData,
        adminsReportActionData,
        adminsCreatedReportActionID: adminsCreatedAction.reportActionID,
        expenseChatReportID,
        expenseChatData,
        expenseReportActionData,
        expenseCreatedReportActionID: expenseReportCreatedAction.reportActionID,
    };
}

/**
 * Builds an optimistic Task Report with a randomly generated reportID
 *
 * @param {String} ownerEmail - Email of the person generating the Task.
 * @param {Number} ownerAccountID - Account ID of the person generating the Task.
 * @param {String} assigneeAccountID - AccountID of the other person participating in the Task.
 * @param {String} parentReportID - Report ID of the chat where the Task is.
 * @param {String} title - Task title.
 * @param {String} description - Task description.
 *
 * @returns {Object}
 */

function buildOptimisticTaskReport(ownerEmail, ownerAccountID, assigneeAccountID = 0, parentReportID, title, description) {
    return {
        reportID: generateReportID(),
        reportName: title,
        description,
        ownerEmail,
        ownerAccountID,
        managerID: assigneeAccountID,
        type: CONST.REPORT.TYPE.TASK,
        parentReportID,
        stateNum: CONST.REPORT.STATE_NUM.OPEN,
        statusNum: CONST.REPORT.STATUS.OPEN,
    };
}

/**
 * @param {Object} report
 * @returns {Boolean}
 */
function isUnread(report) {
    if (!report) {
        return false;
    }

    // lastVisibleActionCreated and lastReadTime are both datetime strings and can be compared directly
    const lastVisibleActionCreated = report.lastVisibleActionCreated || '';
    const lastReadTime = report.lastReadTime || '';
    return lastReadTime < lastVisibleActionCreated;
}

/**
 * @param {Object} report
 * @returns {Boolean}
 */
function isUnreadWithMention(report) {
    if (!report) {
        return false;
    }

    // lastMentionedTime and lastReadTime are both datetime strings and can be compared directly
    const lastMentionedTime = report.lastMentionedTime || '';
    const lastReadTime = report.lastReadTime || '';
    return lastReadTime < lastMentionedTime;
}

/**
 * Determines if a report has an outstanding IOU that doesn't belong to the currently logged in user
 *
 * @param {Object} report
 * @param {String} report.iouReportID
 * @param {Object} iouReports
 * @returns {boolean}
 */
function hasOutstandingIOU(report, iouReports) {
    if (!report || !report.iouReportID || _.isUndefined(report.hasOutstandingIOU)) {
        return false;
    }

    const iouReport = iouReports && iouReports[`${ONYXKEYS.COLLECTION.REPORT}${report.iouReportID}`];
    if (!iouReport || !iouReport.ownerAccountID) {
        return false;
    }

    if (iouReport.ownerAccountID === currentUserAccountID) {
        return false;
    }

    return report.hasOutstandingIOU;
}

/**
 * @param {Object} report
 * @param {String} report.iouReportID
 * @param {Object} iouReports
 * @returns {Boolean}
 */
function isIOUOwnedByCurrentUser(report, iouReports = {}) {
    if (report.hasOutstandingIOU) {
        const iouReport = iouReports[`${ONYXKEYS.COLLECTION.REPORT}${report.iouReportID}`];
        if (iouReport) {
            return iouReport.ownerAccountID === currentUserAccountID;
        }
    }
    return false;
}

/**
 * Assuming the passed in report is a default room, lets us know whether we can see it or not, based on permissions and
 * the various subsets of users we've allowed to use default rooms.
 *
 * @param {Object} report
 * @param {Array<Object>} policies
 * @param {Array<String>} betas
 * @return {Boolean}
 */
function canSeeDefaultRoom(report, policies, betas) {
    // Include archived rooms
    if (isArchivedRoom(report)) {
        return true;
    }

    // Include default rooms for free plan policies (domain rooms aren't included in here because they do not belong to a policy)
    if (getPolicyType(report, policies) === CONST.POLICY.TYPE.FREE) {
        return true;
    }

    // Include domain rooms with Partner Managers (Expensify accounts) in them for accounts that are on a domain with an Approved Accountant
    if (isDomainRoom(report) && doesDomainHaveApprovedAccountant && hasExpensifyEmails(lodashGet(report, ['participantAccountIDs'], []))) {
        return true;
    }

    // If the room has an assigned guide, it can be seen.
    if (hasExpensifyGuidesEmails(lodashGet(report, ['participantAccountIDs'], []))) {
        return true;
    }

    // Include any admins and announce rooms, since only non partner-managed domain rooms are on the beta now.
    if (isAdminRoom(report) || isAnnounceRoom(report)) {
        return true;
    }

    // For all other cases, just check that the user belongs to the default rooms beta
    return Permissions.canUseDefaultRooms(betas);
}

/**
 * @param {Object} report
 * @param {Array<Object>} policies
 * @param {Array<String>} betas
 * @returns {Boolean}
 */
function canAccessReport(report, policies, betas) {
    if (isThread(report) && ReportActionsUtils.isPendingRemove(ReportActionsUtils.getParentReportAction(report))) {
        return false;
    }

    // We hide default rooms (it's basically just domain rooms now) from people who aren't on the defaultRooms beta.
    if (isDefaultRoom(report) && !canSeeDefaultRoom(report, policies, betas)) {
        return false;
    }

    return true;
}

/**
 * Takes several pieces of data from Onyx and evaluates if a report should be shown in the option list (either when searching
 * for reports or the reports shown in the LHN).
 *
 * This logic is very specific and the order of the logic is very important. It should fail quickly in most cases and also
 * filter out the majority of reports before filtering out very specific minority of reports.
 *
 * @param {Object} report
 * @param {String} currentReportId
 * @param {Boolean} isInGSDMode
 * @param {Object} iouReports
 * @param {String[]} betas
 * @param {Object} policies
 * @returns {boolean}
 */
function shouldReportBeInOptionList(report, currentReportId, isInGSDMode, iouReports, betas, policies) {
    const isInDefaultMode = !isInGSDMode;

    // Exclude reports that have no data because there wouldn't be anything to show in the option item.
    // This can happen if data is currently loading from the server or a report is in various stages of being created.
    // This can also happen for anyone accessing a public room or archived room for which they don't have access to the underlying policy.
    if (
        !report ||
        !report.reportID ||
        (_.isEmpty(report.participantAccountIDs) && !isChatThread(report) && !isPublicRoom(report) && !isArchivedRoom(report) && !isMoneyRequestReport(report) && !isTaskReport(report))
    ) {
        return false;
    }

    if (!canAccessReport(report, policies, betas)) {
        return false;
    }

    // Include the currently viewed report. If we excluded the currently viewed report, then there
    // would be no way to highlight it in the options list and it would be confusing to users because they lose
    // a sense of context.
    if (report.reportID === currentReportId) {
        return true;
    }

    // Include reports if they have a draft, are pinned, or have an outstanding IOU
    // These are always relevant to the user no matter what view mode the user prefers
    if (report.hasDraft || report.isPinned || hasOutstandingIOU(report, iouReports)) {
        return true;
    }

    // Include reports that have errors from trying to add a workspace
    // If we excluded it, then the red-brock-road pattern wouldn't work for the user to resolve the error
    if (report.errorFields && !_.isEmpty(report.errorFields.addWorkspaceRoom)) {
        return true;
    }

    // All unread chats (even archived ones) in GSD mode will be shown. This is because GSD mode is specifically for focusing the user on the most relevant chats, primarily, the unread ones
    if (isInGSDMode) {
        return isUnread(report);
    }

    // Archived reports should always be shown when in default (most recent) mode. This is because you should still be able to access and search for the chats to find them.
    if (isInDefaultMode && isArchivedRoom(report)) {
        return true;
    }

    // Include policy expense chats if the user isn't in the policy expense chat beta
    if (isPolicyExpenseChat(report) && !Permissions.canUsePolicyExpenseChat(betas)) {
        return false;
    }

    // Hide thread reports that haven't been commented on
    if (isThread(report) && !report.lastMessageText) {
        return false;
    }

    return true;
}

/**
 * Attempts to find a report in onyx with the provided list of participants. Does not include threads
 * @param {Array} newParticipantList
 * @returns {Array|undefined}
 */
function getChatByParticipants(newParticipantList) {
    newParticipantList.sort();
    return _.find(allReports, (report) => {
        // If the report has been deleted, or there are no participants (like an empty #admins room) then skip it
        if (!report || !report.participantAccountIDs || isChatThread(report)) {
            return false;
        }

        // Only return the room if it has all the participants and is not a policy room
        return !isUserCreatedPolicyRoom(report) && _.isEqual(newParticipantList, _.sortBy(report.participantAccountIDs));
    });
}

/**
 * Attempts to find a report in onyx with the provided email list of participants. Does not include threads
 * This is temporary function while migrating from PersonalDetails to PersonalDetailsList
 *
 * @deprecated - use getChatByParticipants()
 *
 * @param {Array} participantsLoginList
 * @returns {Array|undefined}
 */
function getChatByParticipantsByLoginList(participantsLoginList) {
    participantsLoginList.sort();
    return _.find(allReports, (report) => {
        // If the report has been deleted, or there are no participants (like an empty #admins room) then skip it
        if (!report || !report.participants || isThread(report)) {
            return false;
        }

        // Only return the room if it has all the participants and is not a policy room
        return !isUserCreatedPolicyRoom(report) && _.isEqual(participantsLoginList, _.sortBy(report.participants));
    });
}

/**
 * Attempts to find a report in onyx with the provided list of participants in given policy
 * @param {Array} newParticipantList
 * @param {String} policyID
 * @returns {object|undefined}
 */
function getChatByParticipantsAndPolicy(newParticipantList, policyID) {
    newParticipantList.sort();
    return _.find(allReports, (report) => {
        // If the report has been deleted, or there are no participants (like an empty #admins room) then skip it
        if (!report || !report.participantAccountIDs) {
            return false;
        }

        // Only return the room if it has all the participants and is not a policy room
        return report.policyID === policyID && _.isEqual(newParticipantList, _.sortBy(report.participantAccountIDs));
    });
}

/**
 * @param {String} policyID
 * @returns {Array}
 */
function getAllPolicyReports(policyID) {
    return _.filter(allReports, (report) => report && report.policyID === policyID);
}

/**
 * Returns true if Chronos is one of the chat participants (1:1)
 * @param {Object} report
 * @returns {Boolean}
 */
function chatIncludesChronos(report) {
    return report.participantAccountIDs && _.contains(report.participantAccountIDs, CONST.ACCOUNT_ID.CHRONOS);
}

/**
 * Can only flag if:
 *
 * - It was written by someone else
 * - It's an ADDCOMMENT that is not an attachment
 *
 * @param {Object} reportAction
 * @param {number} reportID
 * @returns {Boolean}
 */
function canFlagReportAction(reportAction, reportID) {
    return (
        reportAction.actorAccountID !== currentUserAccountID &&
        reportAction.actionName === CONST.REPORT.ACTIONS.TYPE.ADDCOMMENT &&
        !ReportActionsUtils.isDeletedAction(reportAction) &&
        !ReportActionsUtils.isCreatedTaskReportAction(reportAction) &&
        isAllowedToComment(getReport(reportID))
    );
}

/**
 * Whether flag comment page should show
 *
 * @param {Object} reportAction
 * @param {Object} report
 * @returns {Boolean}
 */

function shouldShowFlagComment(reportAction, report) {
    return (
        canFlagReportAction(reportAction, report.reportID) &&
        !isArchivedRoom(report) &&
        !chatIncludesChronos(report) &&
        !isConciergeChatReport(report.reportID) &&
        reportAction.actorAccountID !== CONST.ACCOUNT_ID.CONCIERGE
    );
}

/**
 * @param {Object} report
 * @param {String} report.lastReadTime
 * @param {Array} sortedAndFilteredReportActions - reportActions for the report, sorted newest to oldest, and filtered for only those that should be visible
 *
 * @returns {String|null}
 */
function getNewMarkerReportActionID(report, sortedAndFilteredReportActions) {
    if (!isUnread(report)) {
        return '';
    }

    const newMarkerIndex = _.findLastIndex(sortedAndFilteredReportActions, (reportAction) => (reportAction.created || '') > report.lastReadTime);

    return _.has(sortedAndFilteredReportActions[newMarkerIndex], 'reportActionID') ? sortedAndFilteredReportActions[newMarkerIndex].reportActionID : '';
}

/**
 * Performs the markdown conversion, and replaces code points > 127 with C escape sequences
 * Used for compatibility with the backend auth validator for AddComment, and to account for MD in comments
 * @param {String} textComment
 * @returns {Number} The comment's total length as seen from the backend
 */
function getCommentLength(textComment) {
    return getParsedComment(textComment)
        .replace(/[^ -~]/g, '\\u????')
        .trim().length;
}

/**
 * @param {String|null} url
 * @returns {String}
 */
function getRouteFromLink(url) {
    if (!url) {
        return '';
    }

    // Get the reportID from URL
    let route = url;
    _.each(linkingConfig.prefixes, (prefix) => {
        const localWebAndroidRegEx = /^(http:\/\/([0-9]{1,3})\.([0-9]{1,3})\.([0-9]{1,3})\.([0-9]{1,3}))/;
        if (route.startsWith(prefix)) {
            route = route.replace(prefix, '');
        } else if (localWebAndroidRegEx.test(route)) {
            route = route.replace(localWebAndroidRegEx, '');
        } else {
            return;
        }

        // Remove the port if it's a localhost URL
        if (/^:\d+/.test(route)) {
            route = route.replace(/:\d+/, '');
        }

        // Remove the leading slash if exists
        if (route.startsWith('/')) {
            route = route.replace('/', '');
        }
    });
    return route;
}

/**
 * @param {String|null} url
 * @returns {String}
 */
function getReportIDFromLink(url) {
    const route = getRouteFromLink(url);
    const {reportID, isSubReportPageRoute} = ROUTES.parseReportRouteParams(route);
    if (isSubReportPageRoute) {
        // We allow the Sub-Report deep link routes (settings, details, etc.) to be handled by their respective component pages
        return '';
    }
    return reportID;
}

/**
 * Users can request money in policy expense chats only if they are in a role of a member in the chat (in other words, if it's their policy expense chat)
 *
 * @param {Object} report
 * @returns {Boolean}
 */
function canRequestMoney(report) {
    return !isPolicyExpenseChat(report) || report.isOwnPolicyExpenseChat;
}

/**
 * @param {Object} report
 * @param {Array} reportParticipants
 * @param {Array} betas
 * @returns {Array}
 */
function getMoneyRequestOptions(report, reportParticipants, betas) {
    // In any thread, we do not allow any new money requests yet
    if (isChatThread(report)) {
        return [];
    }

    const participants = _.filter(reportParticipants, (accountID) => currentUserPersonalDetails.accountID !== accountID);

    const hasExcludedIOUAccountIDs = lodashIntersection(reportParticipants, CONST.EXPENSIFY_ACCOUNT_IDS).length > 0;
    const hasMultipleParticipants = participants.length > 1;

    if (hasExcludedIOUAccountIDs || (participants.length === 0 && !report.isOwnPolicyExpenseChat) || !Permissions.canUseIOU(betas)) {
        return [];
    }

    // Additional requests should be blocked for money request reports
    if (isMoneyRequestReport(report)) {
        return [];
    }

    // User created policy rooms and default rooms like #admins or #announce will always have the Split Bill option
    // unless there are no participants at all (e.g. #admins room for a policy with only 1 admin)
    // DM chats will have the Split Bill option only when there are at least 3 people in the chat.
    // There is no Split Bill option for Workspace chats
    if (isChatRoom(report) || (hasMultipleParticipants && !isPolicyExpenseChat(report))) {
        return [CONST.IOU.MONEY_REQUEST_TYPE.SPLIT];
    }

    // DM chats that only have 2 people will see the Send / Request money options.
    // Workspace chats should only see the Request money option, as "easy overages" is not available.
    return [
        ...(canRequestMoney(report) ? [CONST.IOU.MONEY_REQUEST_TYPE.REQUEST] : []),

        // Send money option should be visible only in DMs
        ...(Permissions.canUseIOUSend(betas) && isChatReport(report) && !isPolicyExpenseChat(report) && participants.length === 1 ? [CONST.IOU.MONEY_REQUEST_TYPE.SEND] : []),
    ];
}

/**
 * Allows a user to leave a policy room according to the following conditions of the visibility or chatType rNVP:
 * `public` - Anyone can leave (because anybody can join)
 * `public_announce` - Only non-policy members can leave (it's auto-shared with policy members)
 * `policy_admins` - Nobody can leave (it's auto-shared with all policy admins)
 * `policy_announce` - Nobody can leave (it's auto-shared with all policy members)
 * `policy` - Anyone can leave (though only policy members can join)
 * `domain` - Nobody can leave (it's auto-shared with domain members)
 * `dm` - Nobody can leave (it's auto-shared with users)
 * `private` - Anybody can leave (though you can only be invited to join)
 *
 * @param {Object} report
 * @param {String} report.visibility
 * @param {String} report.chatType
 * @param {Boolean} isPolicyMember
 * @returns {Boolean}
 */
function canLeaveRoom(report, isPolicyMember) {
    if (_.isEmpty(report.visibility)) {
        if (
            report.chatType === CONST.REPORT.CHAT_TYPE.POLICY_ADMINS ||
            report.chatType === CONST.REPORT.CHAT_TYPE.POLICY_ANNOUNCE ||
            report.chatType === CONST.REPORT.CHAT_TYPE.DOMAIN_ALL ||
            _.isEmpty(report.chatType)
        ) {
            // DM chats don't have a chatType
            return false;
        }
    } else if (isPublicAnnounceRoom(report) && isPolicyMember) {
        return false;
    }
    return true;
}

/**
 * @param {Number[]} participantAccountIDs
 * @returns {Boolean}
 */
function isCurrentUserTheOnlyParticipant(participantAccountIDs) {
    return participantAccountIDs && participantAccountIDs.length === 1 && participantAccountIDs[0] === currentUserAccountID;
}

/**
 * Returns display names for those that can see the whisper.
 * However, it returns "you" if the current user is the only one who can see it besides the person that sent it.
 *
 * @param {Number[]} participantAccountIDs
 * @returns {string}
 */
function getWhisperDisplayNames(participantAccountIDs) {
    const isWhisperOnlyVisibleToCurrentUser = isCurrentUserTheOnlyParticipant(participantAccountIDs);

    // When the current user is the only participant, the display name needs to be "you" because that's the only person reading it
    if (isWhisperOnlyVisibleToCurrentUser) {
        return Localize.translateLocal('common.youAfterPreposition');
    }

    return _.map(participantAccountIDs, (accountID) => getDisplayNameForParticipant(accountID, !isWhisperOnlyVisibleToCurrentUser)).join(', ');
}

/**
 * Show subscript on IOU or expense report
 * @param {Object} report
 * @returns {Boolean}
 */
function shouldReportShowSubscript(report) {
    if (isArchivedRoom(report)) {
        return false;
    }

    if (isPolicyExpenseChat(report) && !isChatThread(report) && !isTaskReport(report) && !report.isOwnPolicyExpenseChat) {
        return true;
    }

    return isExpenseReport(report);
}

/**
 * Return true if reports data exists
 * @returns {Boolean}
 */
function isReportDataReady() {
    return !_.isEmpty(allReports) && _.some(_.keys(allReports), (key) => allReports[key].reportID);
}

/**
 * Returns the parentReport if the given report is a thread.
 *
 * @param {Object} report
 * @returns {Object}
 */
function getParentReport(report) {
    if (!report || !report.parentReportID) {
        return {};
    }
    return lodashGet(allReports, `${ONYXKEYS.COLLECTION.REPORT}${report.parentReportID}`, {});
}

/**
 * Return true if the composer should be hidden
 * @param {Object} report
 * @param {Object} reportErrors
 * @returns {Boolean}
 */
function shouldHideComposer(report, reportErrors) {
    return isArchivedRoom(report) || !_.isEmpty(reportErrors) || !isAllowedToComment(report) || isAnonymousUser;
}

/**
 * Returns ID of the original report from which the given reportAction is first created.
 *
 * @param {String} reportID
 * @param {Object} reportAction
 * @returns {String}
 */
function getOriginalReportID(reportID, reportAction) {
    return isThreadFirstChat(reportAction, reportID) ? lodashGet(allReports, [`${ONYXKEYS.COLLECTION.REPORT}${reportID}`, 'parentReportID']) : reportID;
}

export {
    getReportParticipantsTitle,
    isReportMessageAttachment,
    findLastAccessedReport,
    canEditReportAction,
    canFlagReportAction,
    shouldShowFlagComment,
    canDeleteReportAction,
    canLeaveRoom,
    sortReportsByLastRead,
    isDefaultRoom,
    isAdminRoom,
    isAnnounceRoom,
    isUserCreatedPolicyRoom,
    isChatRoom,
    getChatRoomSubtitle,
    getParentNavigationSubtitle,
    getPolicyName,
    getPolicyType,
    isArchivedRoom,
    isPolicyExpenseChatAdmin,
    isPublicRoom,
    isPublicAnnounceRoom,
    isConciergeChatReport,
    isCurrentUserTheOnlyParticipant,
    hasAutomatedExpensifyAccountIDs,
    hasExpensifyGuidesEmails,
    hasOutstandingIOU,
    isIOUOwnedByCurrentUser,
    getMoneyRequestTotal,
    canShowReportRecipientLocalTime,
    formatReportLastMessageText,
    chatIncludesConcierge,
    isPolicyExpenseChat,
    getIconsForParticipants,
    getIcons,
    getRoomWelcomeMessage,
    getDisplayNamesWithTooltips,
    getReportName,
    getReport,
    getReportIDFromLink,
    getRouteFromLink,
    navigateToDetailsPage,
    generateReportID,
    hasReportNameError,
    isUnread,
    isUnreadWithMention,
    buildOptimisticWorkspaceChats,
    buildOptimisticTaskReport,
    buildOptimisticChatReport,
    buildOptimisticClosedReportAction,
    buildOptimisticCreatedReportAction,
    buildOptimisticEditedTaskReportAction,
    buildOptimisticIOUReport,
    buildOptimisticExpenseReport,
    buildOptimisticIOUReportAction,
    buildOptimisticReportPreview,
    buildOptimisticTaskReportAction,
    buildOptimisticAddCommentReportAction,
    buildOptimisticTaskCommentReportAction,
    shouldReportBeInOptionList,
    getChatByParticipants,
    getChatByParticipantsByLoginList,
    getChatByParticipantsAndPolicy,
    getAllPolicyReports,
    getIOUReportActionMessage,
    getDisplayNameForParticipant,
    isChatReport,
    isExpenseReport,
    isIOUReport,
    isTaskReport,
    isTaskCompleted,
    isTaskAssignee,
    isMoneyRequestReport,
    chatIncludesChronos,
    getNewMarkerReportActionID,
    canSeeDefaultRoom,
    getDefaultWorkspaceAvatar,
    getCommentLength,
    getParsedComment,
    getMoneyRequestOptions,
    canRequestMoney,
    getWhisperDisplayNames,
    getWorkspaceAvatar,
    isThread,
    isChatThread,
    isThreadParent,
    isThreadFirstChat,
    shouldReportShowSubscript,
    isReportDataReady,
    isSettled,
    isAllowedToComment,
    getMoneyRequestAction,
    getBankAccountRoute,
    getParentReport,
    getReportPreviewMessage,
    shouldHideComposer,
    getOriginalReportID,
    canAccessReport,
};<|MERGE_RESOLUTION|>--- conflicted
+++ resolved
@@ -1059,13 +1059,8 @@
     }
 
     // Not a room or PolicyExpenseChat, generate title from participants
-<<<<<<< HEAD
     const participantAccountIDs = (report && report.participantAccountIDs) || [];
     const participantsWithoutCurrentUser = _.without(participantAccountIDs, sessionAccountID);
-=======
-    const participants = (report && report.participantAccountIDs) || [];
-    const participantsWithoutCurrentUser = _.without(participants, currentUserAccountID);
->>>>>>> 01a18f02
     const isMultipleParticipantReport = participantsWithoutCurrentUser.length > 1;
 
     return _.map(participantsWithoutCurrentUser, (accountID) => getDisplayNameForParticipant(accountID, isMultipleParticipantReport)).join(', ');
