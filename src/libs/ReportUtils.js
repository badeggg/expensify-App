import _ from 'underscore';
import Str from 'expensify-common/lib/str';
import lodashGet from 'lodash/get';
import lodashIntersection from 'lodash/intersection';
import Onyx from 'react-native-onyx';
import ExpensiMark from 'expensify-common/lib/ExpensiMark';
import ONYXKEYS from '../ONYXKEYS';
import CONST from '../CONST';
import * as Localize from './Localize';
import * as Expensicons from '../components/Icon/Expensicons';
import Navigation from './Navigation/Navigation';
import ROUTES from '../ROUTES';
import * as NumberUtils from './NumberUtils';
import * as NumberFormatUtils from './NumberFormatUtils';
import * as ReportActionsUtils from './ReportActionsUtils';
import Permissions from './Permissions';
import DateUtils from './DateUtils';
import linkingConfig from './Navigation/linkingConfig';
import isReportMessageAttachment from './isReportMessageAttachment';
import * as defaultWorkspaceAvatars from '../components/Icon/WorkspaceDefaultAvatars';
import * as CurrencyUtils from './CurrencyUtils';
import * as UserUtils from './UserUtils';

let currentUserEmail;
let currentUserAccountID;
Onyx.connect({
    key: ONYXKEYS.SESSION,
    callback: (val) => {
        // When signed out, val is undefined
        if (!val) {
            return;
        }

        currentUserEmail = val.email;
        currentUserAccountID = val.accountID;
    },
});

let preferredLocale = CONST.LOCALES.DEFAULT;
Onyx.connect({
    key: ONYXKEYS.NVP_PREFERRED_LOCALE,
    callback: (val) => {
        if (!val) {
            return;
        }
        preferredLocale = val;
    },
});

let allPersonalDetails;
let currentUserPersonalDetails;
Onyx.connect({
    key: ONYXKEYS.PERSONAL_DETAILS_LIST,
    callback: (val) => {
        currentUserPersonalDetails = lodashGet(val, currentUserAccountID, {});
        allPersonalDetails = val || {};
    },
});

let allReports;
Onyx.connect({
    key: ONYXKEYS.COLLECTION.REPORT,
    waitForCollectionCallback: true,
    callback: (val) => (allReports = val),
});

let doesDomainHaveApprovedAccountant;
Onyx.connect({
    key: ONYXKEYS.ACCOUNT,
    waitForCollectionCallback: true,
    callback: (val) => (doesDomainHaveApprovedAccountant = lodashGet(val, 'doesDomainHaveApprovedAccountant', false)),
});

let allPolicies;
Onyx.connect({
    key: ONYXKEYS.COLLECTION.POLICY,
    waitForCollectionCallback: true,
    callback: (val) => (allPolicies = val),
});

function getChatType(report) {
    return report ? report.chatType : '';
}

/**
 * Returns the concatenated title for the PrimaryLogins of a report
 *
 * @param {Array} accountIDs
 * @returns {string}
 */
function getReportParticipantsTitle(accountIDs) {
    return (
        _.chain(accountIDs)

            // Somehow it's possible for the logins coming from report.participantAccountIDs to contain undefined values so we use compact to remove them.
            .compact()
            .value()
            .join(', ')
    );
}

/**
 * Checks if a report is a chat report.
 *
 * @param {Object} report
 * @returns {Boolean}
 */
function isChatReport(report) {
    return lodashGet(report, 'type') === CONST.REPORT.TYPE.CHAT;
}

/**
 * Checks if a report is an Expense report.
 *
 * @param {Object} report
 * @returns {Boolean}
 */
function isExpenseReport(report) {
    return lodashGet(report, 'type') === CONST.REPORT.TYPE.EXPENSE;
}

/**
 * Checks if a report is an IOU report.
 *
 * @param {Object} report
 * @returns {Boolean}
 */
function isIOUReport(report) {
    return lodashGet(report, 'type') === CONST.REPORT.TYPE.IOU;
}

/**
 * Checks if a report is a task report.
 *
 * @param {Object} report
 * @returns {Boolean}
 */
function isTaskReport(report) {
    return lodashGet(report, 'type') === CONST.REPORT.TYPE.TASK;
}

/**
 * Checks if a task is completed
 *
 * @param {Object} report
 * @returns {Boolean}
 */
function isTaskCompleted(report) {
    return lodashGet(report, 'stateNum') === CONST.REPORT.STATE_NUM.SUBMITTED && lodashGet(report, 'statusNum') === CONST.REPORT.STATUS.APPROVED;
}

/**
 * Checks if the current user is assigned to the task report
 *
 * @param {Object} report
 * @returns {Boolean}
 */
function isTaskAssignee(report) {
    return lodashGet(report, 'managerEmail') === currentUserEmail;
}

/**
 * Checks if a report is an IOU or expense report.
 *
 * @param {Object|String} reportOrID
 * @returns {Boolean}
 */
function isMoneyRequestReport(reportOrID) {
    const report = _.isObject(reportOrID) ? reportOrID : allReports[`${ONYXKEYS.COLLECTION.REPORT}${reportOrID}`];
    return isIOUReport(report) || isExpenseReport(report);
}

/**
 * Given a collection of reports returns them sorted by last read
 *
 * @param {Object} reports
 * @returns {Array}
 */
function sortReportsByLastRead(reports) {
    return _.chain(reports)
        .toArray()
        .filter((report) => report && report.reportID && !isIOUReport(report))
        .sortBy('lastReadTime')
        .value();
}

/**
 * Can only edit if:
 *
 * - It was written by the current user
 * - It's an ADDCOMMENT that is not an attachment
 * - It's not pending deletion
 *
 * @param {Object} reportAction
 * @returns {Boolean}
 */
function canEditReportAction(reportAction) {
    return (
        reportAction.actorAccountID === currentUserAccountID &&
        reportAction.actionName === CONST.REPORT.ACTIONS.TYPE.ADDCOMMENT &&
        !isReportMessageAttachment(lodashGet(reportAction, ['message', 0], {})) &&
        !ReportActionsUtils.isDeletedAction(reportAction) &&
        !ReportActionsUtils.isCreatedTaskReportAction(reportAction) &&
        reportAction.pendingAction !== CONST.RED_BRICK_ROAD_PENDING_ACTION.DELETE
    );
}

/**
<<<<<<< HEAD
 * Can only flag if:
 *
 * - It was written by someone else
 * - It's an ADDCOMMENT that is not an attachment
 *
 * @param {Object} reportAction
 * @returns {Boolean}
 */
function canFlagReportAction(reportAction) {
    return (
        reportAction.actorAccountID !== currentUserAccountID &&
        reportAction.actionName === CONST.REPORT.ACTIONS.TYPE.ADDCOMMENT &&
        !ReportActionsUtils.isDeletedAction(reportAction) &&
        !ReportActionsUtils.isCreatedTaskReportAction(reportAction)
    );
}

/**
=======
>>>>>>> c38a336c
 * Whether the Money Request report is settled
 *
 * @param {String} reportID
 * @returns {Boolean}
 */
function isSettled(reportID) {
    return !lodashGet(allReports, [`${ONYXKEYS.COLLECTION.REPORT}${reportID}`, 'hasOutstandingIOU']);
}

/**
 * Can only delete if the author is this user and the action is an ADDCOMMENT action or an IOU action in an unsettled report, or if the user is a
 * policy admin
 *
 * @param {Object} reportAction
 * @param {String} reportID
 * @returns {Boolean}
 */
function canDeleteReportAction(reportAction, reportID) {
    if (
        reportAction.actionName !== CONST.REPORT.ACTIONS.TYPE.ADDCOMMENT ||
        reportAction.pendingAction === CONST.RED_BRICK_ROAD_PENDING_ACTION.DELETE ||
        ReportActionsUtils.isCreatedTaskReportAction(reportAction) ||
        (ReportActionsUtils.isMoneyRequestAction(reportAction) && isSettled(reportAction.originalMessage.IOUReportID))
    ) {
        return false;
    }
    if (reportAction.actorAccountID === currentUserAccountID) {
        return true;
    }
    const report = lodashGet(allReports, `${ONYXKEYS.COLLECTION.REPORT}${reportID}`, {});
    const policy = lodashGet(allPolicies, `${ONYXKEYS.COLLECTION.POLICY}${report.policyID}`) || {};
    return policy.role === CONST.POLICY.ROLE.ADMIN;
}

/**
 * Whether the provided report is an Admin room
 * @param {Object} report
 * @param {String} report.chatType
 * @returns {Boolean}
 */
function isAdminRoom(report) {
    return getChatType(report) === CONST.REPORT.CHAT_TYPE.POLICY_ADMINS;
}

/**
 * Whether the provided report is a Announce room
 * @param {Object} report
 * @param {String} report.chatType
 * @returns {Boolean}
 */
function isAnnounceRoom(report) {
    return getChatType(report) === CONST.REPORT.CHAT_TYPE.POLICY_ANNOUNCE;
}

/**
 * Whether the provided report is a default room
 * @param {Object} report
 * @param {String} report.chatType
 * @returns {Boolean}
 */
function isDefaultRoom(report) {
    return [CONST.REPORT.CHAT_TYPE.POLICY_ADMINS, CONST.REPORT.CHAT_TYPE.POLICY_ANNOUNCE, CONST.REPORT.CHAT_TYPE.DOMAIN_ALL].indexOf(getChatType(report)) > -1;
}

/**
 * Whether the provided report is a Domain room
 * @param {Object} report
 * @param {String} report.chatType
 * @returns {Boolean}
 */
function isDomainRoom(report) {
    return getChatType(report) === CONST.REPORT.CHAT_TYPE.DOMAIN_ALL;
}

/**
 * Whether the provided report is a user created policy room
 * @param {Object} report
 * @param {String} report.chatType
 * @returns {Boolean}
 */
function isUserCreatedPolicyRoom(report) {
    return getChatType(report) === CONST.REPORT.CHAT_TYPE.POLICY_ROOM;
}

/**
 * Whether the provided report is a Policy Expense chat.
 * @param {Object} report
 * @param {String} report.chatType
 * @returns {Boolean}
 */
function isPolicyExpenseChat(report) {
    return getChatType(report) === CONST.REPORT.CHAT_TYPE.POLICY_EXPENSE_CHAT;
}

/**
 * Whether the provided report is a chat room
 * @param {Object} report
 * @param {String} report.chatType
 * @returns {Boolean}
 */
function isChatRoom(report) {
    return isUserCreatedPolicyRoom(report) || isDefaultRoom(report);
}

/**
 * Whether the provided report is a public room
 * @param {Object} report
 * @param {String} report.visibility
 * @returns {Boolean}
 */
function isPublicRoom(report) {
    const visibility = lodashGet(report, 'visibility', '');
    return visibility === CONST.REPORT.VISIBILITY.PUBLIC || visibility === CONST.REPORT.VISIBILITY.PUBLIC_ANNOUNCE;
}

/**
 * Whether the provided report is a public announce room
 * @param {Object} report
 * @param {String} report.visibility
 * @returns {Boolean}
 */
function isPublicAnnounceRoom(report) {
    const visibility = lodashGet(report, 'visibility', '');
    return visibility === CONST.REPORT.VISIBILITY.PUBLIC_ANNOUNCE;
}

/**
 * Get the policy type from a given report
 * @param {Object} report
 * @param {String} report.policyID
 * @param {Object} policies must have Onyxkey prefix (i.e 'policy_') for keys
 * @returns {String}
 */
function getPolicyType(report, policies) {
    return lodashGet(policies, [`${ONYXKEYS.COLLECTION.POLICY}${report.policyID}`, 'type'], '');
}

/**
 * If the report is a policy expense, the route should be for adding bank account for that policy
 * else since the report is a personal IOU, the route should be for personal bank account.
 * @param {Object} report
 * @returns {String}
 */
function getBankAccountRoute(report) {
    return isPolicyExpenseChat(report) ? ROUTES.getBankAccountRoute('', report.policyID) : ROUTES.SETTINGS_ADD_BANK_ACCOUNT;
}

/**
 * Returns true if report has a parent
 *
 * @param {Object} report
 * @returns {Boolean}
 */
function isThread(report) {
    return Boolean(report && report.parentReportID && report.parentReportActionID);
}

/**
 * Returns true if report is of type chat and has a parent and is therefore a Thread.
 *
 * @param {Object} report
 * @returns {Boolean}
 */
function isChatThread(report) {
    return isThread(report) && report.type === CONST.REPORT.TYPE.CHAT;
}

/**
 * Only returns true if this is our main 1:1 DM report with Concierge
 *
 * @param {Object} report
 * @returns {Boolean}
 */
function isConciergeChatReport(report) {
    return lodashGet(report, 'participantAccountIDs', []).length === 1 && Number(report.participantAccountIDs[0]) === CONST.ACCOUNT_ID.CONCIERGE && !isChatThread(report);
}

/**
 * Returns true if there are any Expensify accounts (i.e. with domain 'expensify.com') in the set of accountIDs
 * by cross-referencing the accountIDs with personalDetails.
 *
 * @param {Array<Number>} accountIDs
 * @return {Boolean}
 */
function hasExpensifyEmails(accountIDs) {
    return _.some(accountIDs, (accountID) => Str.extractEmailDomain(lodashGet(allPersonalDetails, [accountID, 'login'], '')) === CONST.EXPENSIFY_PARTNER_NAME);
}

/**
 * Returns true if there are any guides accounts (team.expensify.com) in a list of accountIDs
 * by cross-referencing the accountIDs with personalDetails since guides that are participants
 * of the user's chats should have their personal details in Onyx.
 * @param {Array<Number>} accountIDs
 * @returns {Boolean}
 */
function hasExpensifyGuidesEmails(accountIDs) {
    return _.some(accountIDs, (accountID) => Str.extractEmailDomain(lodashGet(allPersonalDetails, [accountID, 'login'], '')) === CONST.EMAIL.GUIDES_DOMAIN);
}

/**
 * @param {Record<String, {lastReadTime, reportID}>|Array<{lastReadTime, reportID}>} reports
 * @param {Boolean} [ignoreDomainRooms]
 * @param {Object} policies
 * @param {Boolean} isFirstTimeNewExpensifyUser
 * @param {Boolean} openOnAdminRoom
 * @returns {Object}
 */
function findLastAccessedReport(reports, ignoreDomainRooms, policies, isFirstTimeNewExpensifyUser, openOnAdminRoom = false) {
    // If it's the user's first time using New Expensify, then they could either have:
    //   - just a Concierge report, if so we'll return that
    //   - their Concierge report, and a separate report that must have deeplinked them to the app before they created their account.
    // If it's the latter, we'll use the deeplinked report over the Concierge report,
    // since the Concierge report would be incorrectly selected over the deep-linked report in the logic below.
    let sortedReports = sortReportsByLastRead(reports);

    if (isFirstTimeNewExpensifyUser) {
        if (sortedReports.length === 1) {
            return sortedReports[0];
        }
        return _.find(sortedReports, (report) => !isConciergeChatReport(report));
    }

    if (ignoreDomainRooms) {
        // We allow public announce rooms, admins, and announce rooms through since we bypass the default rooms beta for them.
        // Check where ReportUtils.findLastAccessedReport is called in MainDrawerNavigator.js for more context.
        // Domain rooms are now the only type of default room that are on the defaultRooms beta.
        sortedReports = _.filter(
            sortedReports,
            (report) => !isDomainRoom(report) || getPolicyType(report, policies) === CONST.POLICY.TYPE.FREE || hasExpensifyGuidesEmails(lodashGet(report, ['participantAccountIDs'], [])),
        );
    }

    let adminReport;
    if (openOnAdminRoom) {
        adminReport = _.find(sortedReports, (report) => {
            const chatType = getChatType(report);
            return chatType === CONST.REPORT.CHAT_TYPE.POLICY_ADMINS;
        });
    }

    return adminReport || _.last(sortedReports);
}

/**
 * Whether the provided report is an archived room
 * @param {Object} report
 * @param {Number} report.stateNum
 * @param {Number} report.statusNum
 * @returns {Boolean}
 */
function isArchivedRoom(report) {
    return lodashGet(report, ['statusNum']) === CONST.REPORT.STATUS.CLOSED && lodashGet(report, ['stateNum']) === CONST.REPORT.STATE_NUM.SUBMITTED;
}

/**
 * Get the policy name from a given report
 * @param {Object} report
 * @param {String} report.policyID
 * @param {String} report.oldPolicyName
 * @param {String} report.policyName
 * @param {Boolean} [returnEmptyIfNotFound]
 * @returns {String}
 */
function getPolicyName(report, returnEmptyIfNotFound = false) {
    const noPolicyFound = returnEmptyIfNotFound ? '' : Localize.translateLocal('workspace.common.unavailable');
    if (report === undefined) {
        return noPolicyFound;
    }

    if ((!allPolicies || _.size(allPolicies) === 0) && !report.policyName) {
        return Localize.translateLocal('workspace.common.unavailable');
    }
    const policy = _.get(allPolicies, `${ONYXKEYS.COLLECTION.POLICY}${report.policyID}`);

    //     // Public rooms send back the policy name with the reportSummary,
    //     // since they can also be accessed by people who aren't in the workspace

    return lodashGet(policy, 'name') || report.policyName || report.oldPolicyName || noPolicyFound;
}

/**
 * Checks if the current user is allowed to comment on the given report.
 * @param {Object} report
 * @param {String} [report.writeCapability]
 * @returns {Boolean}
 */
function isAllowedToComment(report) {
    // Default to allowing all users to post
    const capability = lodashGet(report, 'writeCapability', CONST.REPORT.WRITE_CAPABILITIES.ALL) || CONST.REPORT.WRITE_CAPABILITIES.ALL;

    if (capability === CONST.REPORT.WRITE_CAPABILITIES.ALL) {
        return true;
    }

    // If unauthenticated user opens public chat room using deeplink, they do not have policies available and they cannot comment
    if (!allPolicies) {
        return false;
    }

    // If we've made it here, commenting on this report is restricted.
    // If the user is an admin, allow them to post.
    const policy = allPolicies[`${ONYXKEYS.COLLECTION.POLICY}${report.policyID}`];
    return lodashGet(policy, 'role', '') === CONST.POLICY.ROLE.ADMIN;
}

/**
 * Checks if the current user is the admin of the policy given the policy expense chat.
 * @param {Object} report
 * @param {String} report.policyID
 * @param {Object} policies must have OnyxKey prefix (i.e 'policy_') for keys
 * @returns {Boolean}
 */
function isPolicyExpenseChatAdmin(report, policies) {
    if (!isPolicyExpenseChat(report)) {
        return false;
    }

    const policyRole = lodashGet(policies, [`${ONYXKEYS.COLLECTION.POLICY}${report.policyID}`, 'role']);

    return policyRole === CONST.POLICY.ROLE.ADMIN;
}

/**
 * Returns true if reportAction has a child.
 *
 * @param {Object} reportAction
 * @returns {Boolean}
 */
function isThreadParent(reportAction) {
    return reportAction && reportAction.childReportID && reportAction.childReportID !== 0;
}

/**
 * Returns true if reportAction is the first chat preview of a Thread
 *
 * @param {Object} reportAction
 * @param {String} reportID
 * @returns {Boolean}
 */
function isThreadFirstChat(reportAction, reportID) {
    return !_.isUndefined(reportAction.childReportID) && reportAction.childReportID.toString() === reportID;
}

/**
 * Get welcome message based on room type
 * @param {Object} report
 * @returns {Object}
 */

function getRoomWelcomeMessage(report) {
    const welcomeMessage = {};
    const workspaceName = getPolicyName(report);

    if (isArchivedRoom(report)) {
        welcomeMessage.phrase1 = Localize.translateLocal('reportActionsView.beginningOfArchivedRoomPartOne');
        welcomeMessage.phrase2 = Localize.translateLocal('reportActionsView.beginningOfArchivedRoomPartTwo');
    } else if (isDomainRoom(report)) {
        welcomeMessage.phrase1 = Localize.translateLocal('reportActionsView.beginningOfChatHistoryDomainRoomPartOne', {domainRoom: report.reportName});
        welcomeMessage.phrase2 = Localize.translateLocal('reportActionsView.beginningOfChatHistoryDomainRoomPartTwo');
    } else if (isAdminRoom(report)) {
        welcomeMessage.phrase1 = Localize.translateLocal('reportActionsView.beginningOfChatHistoryAdminRoomPartOne', {workspaceName});
        welcomeMessage.phrase2 = Localize.translateLocal('reportActionsView.beginningOfChatHistoryAdminRoomPartTwo');
    } else if (isAnnounceRoom(report)) {
        welcomeMessage.phrase1 = Localize.translateLocal('reportActionsView.beginningOfChatHistoryAnnounceRoomPartOne', {workspaceName});
        welcomeMessage.phrase2 = Localize.translateLocal('reportActionsView.beginningOfChatHistoryAnnounceRoomPartTwo', {workspaceName});
    } else {
        // Message for user created rooms or other room types.
        welcomeMessage.phrase1 = Localize.translateLocal('reportActionsView.beginningOfChatHistoryUserRoomPartOne');
        welcomeMessage.phrase2 = Localize.translateLocal('reportActionsView.beginningOfChatHistoryUserRoomPartTwo');
    }

    return welcomeMessage;
}

/**
 * Returns true if Concierge is one of the chat participants (1:1 as well as group chats)
 * @param {Object} report
 * @returns {Boolean}
 */
function chatIncludesConcierge(report) {
    return report.participantAccountIDs && _.contains(report.participantAccountIDs, CONST.ACCOUNT_ID.CONCIERGE);
}

/**
 * Returns true if there is any automated expensify account in accountIDs
 * @param {Array} accountIDs
 * @returns {Boolean}
 */
function hasAutomatedExpensifyAccountIDs(accountIDs) {
    return _.intersection(accountIDs, CONST.EXPENSIFY_ACCOUNT_IDS).length > 0;
}

/**
 * Whether the time row should be shown for a report.
 * @param {Array<Object>} personalDetails
 * @param {Object} report
 * @param {Number} accountID
 * @return {Boolean}
 */
function canShowReportRecipientLocalTime(personalDetails, report, accountID) {
    const reportParticipants = _.without(lodashGet(report, 'participantAccountIDs', []), accountID);
    const participantsWithoutExpensifyAccountIDs = _.difference(reportParticipants, CONST.EXPENSIFY_ACCOUNT_IDS);
    const hasMultipleParticipants = participantsWithoutExpensifyAccountIDs.length > 1;
    const reportRecipient = personalDetails[participantsWithoutExpensifyAccountIDs[0]];
    const reportRecipientTimezone = lodashGet(reportRecipient, 'timezone', CONST.DEFAULT_TIME_ZONE);
    const isReportParticipantValidated = lodashGet(reportRecipient, 'validated', false);
    return Boolean(
        !hasMultipleParticipants &&
            !isChatRoom(report) &&
            !isPolicyExpenseChat(report) &&
            reportRecipient &&
            reportRecipientTimezone &&
            reportRecipientTimezone.selected &&
            isReportParticipantValidated,
    );
}

/**
 * Shorten last message text to fixed length and trim spaces.
 * @param {String} lastMessageText
 * @returns {String}
 */
function formatReportLastMessageText(lastMessageText) {
    return String(lastMessageText).trim().replace(CONST.REGEX.AFTER_FIRST_LINE_BREAK, '').substring(0, CONST.REPORT.LAST_MESSAGE_TEXT_MAX_LENGTH).trim();
}

/**
 * Helper method to return the default avatar associated with the given login
 * @param {String} [workspaceName]
 * @returns {String}
 */
function getDefaultWorkspaceAvatar(workspaceName) {
    if (!workspaceName) {
        return defaultWorkspaceAvatars.WorkspaceBuilding;
    }

    // Remove all chars not A-Z or 0-9 including underscore
    const alphaNumeric = workspaceName
        .normalize('NFD')
        .replace(/[^0-9a-z]/gi, '')
        .toUpperCase();

    return !alphaNumeric ? defaultWorkspaceAvatars.WorkspaceBuilding : defaultWorkspaceAvatars[`Workspace${alphaNumeric[0]}`];
}

function getWorkspaceAvatar(report) {
    const workspaceName = getPolicyName(report, allPolicies);
    return lodashGet(allPolicies, [`${ONYXKEYS.COLLECTION.POLICY}${report.policyID}`, 'avatar']) || getDefaultWorkspaceAvatar(workspaceName);
}

/**
 * Returns the appropriate icons for the given chat report using the stored personalDetails.
 * The Avatar sources can be URLs or Icon components according to the chat type.
 *
 * @param {Array} participants
 * @param {Object} personalDetails
 * @returns {Array<*>}
 */
function getIconsForParticipants(participants, personalDetails) {
    const participantDetails = [];
    const participantsList = participants || [];

    for (let i = 0; i < participantsList.length; i++) {
        const accountID = participantsList[i];
        const avatarSource = UserUtils.getAvatar(lodashGet(personalDetails, [accountID, 'avatar'], ''), accountID);
        participantDetails.push([
            accountID,
            lodashGet(personalDetails, [accountID, 'login'], lodashGet(personalDetails, [accountID, 'displayName'], '')),
            lodashGet(personalDetails, [accountID, 'firstName'], ''),
            avatarSource,
        ]);
    }

    // Sort all logins by first name (which is the second element in the array)
    const sortedParticipantDetails = participantDetails.sort((a, b) => a[2] - b[2]);

    // Now that things are sorted, gather only the avatars (third element in the array) and return those
    const avatars = [];
    for (let i = 0; i < sortedParticipantDetails.length; i++) {
        const userIcon = {
            id: sortedParticipantDetails[i][0],
            source: sortedParticipantDetails[i][3],
            type: CONST.ICON_TYPE_AVATAR,
            name: sortedParticipantDetails[i][1],
        };
        avatars.push(userIcon);
    }

    return avatars;
}

/**
 * Returns the appropriate icons for the given chat report using the stored personalDetails.
 * The Avatar sources can be URLs or Icon components according to the chat type.
 *
 * @param {Object} report
 * @param {Object} personalDetails
 * @param {*} [defaultIcon]
 * @param {Boolean} [isPayer]
 * @param {String} [defaultName]
 * @param {Number} [defaultAccountID]
 * @returns {Array<*>}
 */
function getIcons(report, personalDetails, defaultIcon = null, isPayer = false, defaultName = '', defaultAccountID = undefined) {
    const result = {
        source: '',
        type: CONST.ICON_TYPE_AVATAR,
        name: '',
    };

    if (_.isEmpty(report)) {
        result.source = defaultIcon || Expensicons.FallbackAvatar;
        result.name = defaultName || '';
        result.id = defaultAccountID;
        return [result];
    }
    if (isArchivedRoom(report)) {
        result.source = Expensicons.DeletedRoomAvatar;
        return [result];
    }
    if (isChatThread(report)) {
        const parentReportAction = ReportActionsUtils.getParentReportAction(report);

        const actorAccountID = lodashGet(parentReportAction, 'actorAccountID', 0);
        const actorDisplayName = lodashGet(allPersonalDetails, [actorAccountID, 'displayName'], '');
        const actorIcon = {
            id: actorAccountID,
            source: UserUtils.getAvatar(lodashGet(personalDetails, [actorAccountID, 'avatar']), actorAccountID),
            name: actorDisplayName,
            type: CONST.ICON_TYPE_AVATAR,
        };

        return [actorIcon];
    }
    if (isTaskReport(report)) {
        const ownerEmail = report.ownerEmail || '';
        const ownerIcon = {
            id: report.ownerAccountID,
            source: UserUtils.getAvatar(lodashGet(personalDetails, [report.ownerAccountID, 'avatar']), report.ownerAccountID),
            name: ownerEmail,
            type: CONST.ICON_TYPE_AVATAR,
        };

        return [ownerIcon];
    }
    if (isDomainRoom(report)) {
        result.source = Expensicons.DomainRoomAvatar;
        return [result];
    }
    if (isAdminRoom(report)) {
        result.source = Expensicons.AdminRoomAvatar;
        return [result];
    }
    if (isAnnounceRoom(report)) {
        result.source = Expensicons.AnnounceRoomAvatar;
        return [result];
    }
    if (isChatRoom(report)) {
        result.source = Expensicons.ActiveRoomAvatar;
        return [result];
    }
    if (isPolicyExpenseChat(report) || isExpenseReport(report)) {
        const workspaceName = getPolicyName(report);

        const policyExpenseChatAvatarSource = getWorkspaceAvatar(report);

        // Return the workspace avatar if the user is the owner of the policy expense chat
        if (report.isOwnPolicyExpenseChat && !isExpenseReport(report)) {
            result.source = policyExpenseChatAvatarSource;
            result.type = CONST.ICON_TYPE_WORKSPACE;
            result.name = workspaceName;
            return [result];
        }

        const adminIcon = {
            id: report.ownerAccountID,
            source: UserUtils.getAvatar(lodashGet(personalDetails, [report.ownerAccountID, 'avatar']), report.ownerAccountID),
            name: report.ownerEmail,
            type: CONST.ICON_TYPE_AVATAR,
        };

        const workspaceIcon = {
            source: policyExpenseChatAvatarSource,
            type: CONST.ICON_TYPE_WORKSPACE,
            name: workspaceName,
        };

        // If the user is an admin, return avatar source of the other participant of the report
        // (their workspace chat) and the avatar source of the workspace
        return [adminIcon, workspaceIcon];
    }
    if (isIOUReport(report)) {
        const email = isPayer ? report.managerEmail : report.ownerEmail;
        const accountID = isPayer ? report.managerID : report.ownerAccountID;
        return [
            {
                id: accountID,
                source: UserUtils.getAvatar(lodashGet(personalDetails, [accountID, 'avatar']), accountID),
                name: email,
                type: CONST.ICON_TYPE_AVATAR,
            },
        ];
    }

    return getIconsForParticipants(report.participantAccountIDs, personalDetails);
}

/**
 * Gets the personal details for a login by looking in the ONYXKEYS.PERSONAL_DETAILS_LIST Onyx key (stored in the local variable, allPersonalDetails). If it doesn't exist in Onyx,
 * then a default object is constructed.
 * @param {Number} accountID
 * @returns {Object}
 */
function getPersonalDetailsForAccountID(accountID) {
    if (!accountID) {
        return {};
    }
    if (Number(accountID) === CONST.ACCOUNT_ID.CONCIERGE) {
        return {
            accountID,
            displayName: 'Concierge',
            login: CONST.EMAIL.CONCIERGE,
            avatar: UserUtils.getDefaultAvatar(accountID),
        };
    }
    return (
        (allPersonalDetails && allPersonalDetails[accountID]) || {
            avatar: UserUtils.getDefaultAvatar(accountID),
        }
    );
}

/**
 * Get the displayName for a single report participant.
 *
 * @param {Number} accountID
 * @param {Boolean} [shouldUseShortForm]
 * @returns {String}
 */
function getDisplayNameForParticipant(accountID, shouldUseShortForm = false) {
    if (!accountID) {
        return '';
    }
    const personalDetails = getPersonalDetailsForAccountID(accountID);
    const longName = personalDetails.displayName;
    const shortName = personalDetails.firstName || longName;
    return shouldUseShortForm ? shortName : longName;
}

/**
 * @param {Object} personalDetailsList
 * @param {Boolean} isMultipleParticipantReport
 * @returns {Array}
 */
function getDisplayNamesWithTooltips(personalDetailsList, isMultipleParticipantReport) {
    return _.map(personalDetailsList, (user) => {
        const accountID = Number(user.accountID);
        const displayName = getDisplayNameForParticipant(accountID, isMultipleParticipantReport) || user.login || '';
        const avatar = UserUtils.getDefaultAvatar(accountID);

        let pronouns = user.pronouns;
        if (pronouns && pronouns.startsWith(CONST.PRONOUNS.PREFIX)) {
            const pronounTranslationKey = pronouns.replace(CONST.PRONOUNS.PREFIX, '');
            pronouns = Localize.translateLocal(`pronouns.${pronounTranslationKey}`);
        }

        return {
            displayName,
            avatar,
            login: user.login || '',
            accountID,
            pronouns,
        };
    });
}

/**
 * We get the amount, currency and comment money request value from the action.originalMessage.
 * But for the send money action, the above value is put in the IOUDetails object.
 *
 * @param {Object} reportAction
 * @param {Number} reportAction.amount
 * @param {String} reportAction.currency
 * @param {String} reportAction.comment
 * @param {Object} [reportAction.IOUDetails]
 * @returns {Object}
 */
function getMoneyRequestAction(reportAction = {}) {
    const originalMessage = lodashGet(reportAction, 'originalMessage', {});
    let amount = originalMessage.amount || 0;
    let currency = originalMessage.currency || CONST.CURRENCY.USD;
    let comment = originalMessage.comment || '';

    if (_.has(originalMessage, 'IOUDetails')) {
        amount = lodashGet(originalMessage, 'IOUDetails.amount', 0);
        currency = lodashGet(originalMessage, 'IOUDetails.currency', CONST.CURRENCY.USD);
        comment = lodashGet(originalMessage, 'IOUDetails.comment', '');
    }

    return {amount, currency, comment};
}

/**
 * @param {Object} report
 * @param {String} report.iouReportID
 * @param {Object} moneyRequestReports
 * @returns {Number}
 */
function getMoneyRequestTotal(report, moneyRequestReports = {}) {
    if (report.hasOutstandingIOU || isMoneyRequestReport(report)) {
        const moneyRequestReport = moneyRequestReports[`${ONYXKEYS.COLLECTION.REPORT}${report.iouReportID}`] || report;
        const total = lodashGet(moneyRequestReport, 'total', 0);

        if (total !== 0) {
            // There is a possibility that if the Expense report has a negative total.
            // This is because there are instances where you can get a credit back on your card,
            // or you enter a negative expense to “offset” future expenses
            return isExpenseReport(moneyRequestReport) ? total * -1 : Math.abs(total);
        }
    }
    return 0;
}

/**
 * Get the title for a policy expense chat which depends on the role of the policy member seeing this report
 *
 * @param {Object} report
 * @returns {String}
 */
function getPolicyExpenseChatName(report) {
    const reportOwnerDisplayName = getDisplayNameForParticipant(report.ownerAccountID) || report.ownerEmail || report.reportName;

    // If the policy expense chat is owned by this user, use the name of the policy as the report name.
    if (report.isOwnPolicyExpenseChat) {
        return getPolicyName(report);
    }

    const policyExpenseChatRole = lodashGet(allPolicies, [`${ONYXKEYS.COLLECTION.POLICY}${report.policyID}`, 'role']) || 'user';

    // If this user is not admin and this policy expense chat has been archived because of account merging, this must be an old workspace chat
    // of the account which was merged into the current user's account. Use the name of the policy as the name of the report.
    if (isArchivedRoom(report)) {
        const lastAction = ReportActionsUtils.getLastVisibleAction(report.reportID);
        const archiveReason = (lastAction && lastAction.originalMessage && lastAction.originalMessage.reason) || CONST.REPORT.ARCHIVE_REASON.DEFAULT;
        if (archiveReason === CONST.REPORT.ARCHIVE_REASON.ACCOUNT_MERGED && policyExpenseChatRole !== CONST.POLICY.ROLE.ADMIN) {
            return getPolicyName(report);
        }
    }

    // If user can see this report and they are not its owner, they must be an admin and the report name should be the name of the policy member
    return reportOwnerDisplayName;
}

/**
 * Get the title for a IOU or expense chat which will be showing the payer and the amount
 *
 * @param {Object} report
 * @returns  {String}
 */
function getMoneyRequestReportName(report) {
    const formattedAmount = CurrencyUtils.convertToDisplayString(getMoneyRequestTotal(report), report.currency);
    const payerName = isExpenseReport(report) ? getPolicyName(report) : getDisplayNameForParticipant(report.managerID);

    return Localize.translateLocal(report.hasOutstandingIOU ? 'iou.payerOwesAmount' : 'iou.payerPaidAmount', {payer: payerName, amount: formattedAmount});
}

/**
 * Given a parent IOU report action get report name for the LHN.
 *
 * @param {Object} reportAction
 * @returns {String}
 */
function getTransactionReportName(reportAction) {
    return Localize.translateLocal(ReportActionsUtils.isSentMoneyReportAction(reportAction) ? 'iou.threadSentMoneyReportName' : 'iou.threadRequestReportName', {
        formattedAmount: ReportActionsUtils.getFormattedAmount(reportAction),
        comment: lodashGet(reportAction, 'originalMessage.comment'),
    });
}

/**
 * Get money request message for an IOU report
 *
 * @param {Object} report
 * @param {Object} reportAction
 * @returns  {String}
 */
function getReportPreviewMessage(report, reportAction) {
    const reportActionMessage = lodashGet(reportAction, 'message[0].html', '');

    if (_.isEmpty(report) || !report.reportID) {
        // The iouReport is not found locally after SignIn because the OpenApp API won't return iouReports if they're settled
        // As a temporary solution until we know how to solve this the best, we just use the message that returned from BE
        return reportActionMessage;
    }

    const totalAmount = getMoneyRequestTotal(report);
    const payerName = isExpenseReport(report) ? getPolicyName(report) : getDisplayNameForParticipant(report.managerID, true);
    const formattedAmount = CurrencyUtils.convertToDisplayString(totalAmount, report.currency);

    if (isSettled(report.reportID)) {
        // A settled message is in the format of either "paid $1.00 elsewhere" or "paid $1.00 using Paypal.me"
        const isSettledPaypalMe = Boolean(reportActionMessage.match(/ Paypal.me$/));
        const translatePhraseKey = isSettledPaypalMe ? 'iou.settledPaypalMeWithAmount' : 'iou.settledElsewhereWithAmount';
        return Localize.translateLocal(translatePhraseKey, {amount: formattedAmount});
    }
    return Localize.translateLocal('iou.payerOwesAmount', {payer: payerName, amount: formattedAmount});
}

/**
 * Get the title for a report.
 *
 * @param {Object} report
 * @returns {String}
 */
function getReportName(report) {
    let formattedName;
    if (isChatThread(report)) {
        const parentReportAction = ReportActionsUtils.getParentReportAction(report);
        if (ReportActionsUtils.isTransactionThread(parentReportAction)) {
            return getTransactionReportName(parentReportAction);
        }

        const isAttachment = _.has(parentReportAction, 'isAttachment') ? parentReportAction.isAttachment : isReportMessageAttachment(_.last(lodashGet(parentReportAction, 'message', [{}])));
        const parentReportActionMessage = lodashGet(parentReportAction, ['message', 0, 'text'], '').replace(/(\r\n|\n|\r)/gm, ' ');
        if (isAttachment && parentReportActionMessage) {
            return `[${Localize.translateLocal('common.attachment')}]`;
        }
        return parentReportActionMessage || Localize.translateLocal('parentReportAction.deletedMessage');
    }
    if (isChatRoom(report) || isTaskReport(report)) {
        formattedName = report.reportName;
    }

    if (isPolicyExpenseChat(report)) {
        formattedName = getPolicyExpenseChatName(report);
    }

    if (isMoneyRequestReport(report)) {
        formattedName = getMoneyRequestReportName(report);
    }

    if (isArchivedRoom(report)) {
        formattedName += ` (${Localize.translateLocal('common.archived')})`;
    }

    if (formattedName) {
        return formattedName;
    }

    // Not a room or PolicyExpenseChat, generate title from participants
    const participants = (report && report.participantAccountIDs) || [];
    const participantsWithoutCurrentUser = _.without(participants, currentUserAccountID);
    const isMultipleParticipantReport = participantsWithoutCurrentUser.length > 1;

    return _.map(participantsWithoutCurrentUser, (accountID) => getDisplayNameForParticipant(accountID, isMultipleParticipantReport)).join(', ');
}

/**
 * Recursively navigates through thread parents to get the root report and workspace name.
 * The recursion stops when we find a non thread or money request report, whichever comes first.
 * @param {Object} report
 * @returns {Object}
 */
function getRootReportAndWorkspaceName(report) {
    if (isThread(report) && !isMoneyRequestReport(report)) {
        const parentReport = lodashGet(allReports, [`${ONYXKEYS.COLLECTION.REPORT}${report.parentReportID}`]);
        return getRootReportAndWorkspaceName(parentReport);
    }

    if (isIOUReport(report)) {
        return {
            rootReportName: lodashGet(report, 'displayName', ''),
        };
    }
    if (isMoneyRequestReport(report)) {
        return {
            rootReportName: lodashGet(report, 'displayName', ''),
            workspaceName: isIOUReport(report) ? CONST.POLICY.OWNER_EMAIL_FAKE : getPolicyName(report, true),
        };
    }

    return {
        rootReportName: getReportName(report),
        workspaceName: getPolicyName(report, true),
    };
}

/**
 * Get either the policyName or domainName the chat is tied to
 * @param {Object} report
 * @returns {String}
 */
function getChatRoomSubtitle(report) {
    if (isChatThread(report)) {
        return '';
    }
    if (!isDefaultRoom(report) && !isUserCreatedPolicyRoom(report) && !isPolicyExpenseChat(report)) {
        return '';
    }
    if (getChatType(report) === CONST.REPORT.CHAT_TYPE.DOMAIN_ALL) {
        // The domainAll rooms are just #domainName, so we ignore the prefix '#' to get the domainName
        return report.reportName.substring(1);
    }
    if ((isPolicyExpenseChat(report) && report.isOwnPolicyExpenseChat) || isExpenseReport(report)) {
        return Localize.translateLocal('workspace.common.workspace');
    }
    if (isArchivedRoom(report)) {
        return report.oldPolicyName || '';
    }
    return getPolicyName(report);
}

/**
 * Gets the parent navigation subtitle for the report
 * @param {Object} report
 * @returns {String}
 */
function getParentNavigationSubtitle(report) {
    if (isThread(report)) {
        const parentReport = lodashGet(allReports, [`${ONYXKEYS.COLLECTION.REPORT}${report.parentReportID}`]);
        const {rootReportName, workspaceName} = getRootReportAndWorkspaceName(parentReport);
        if (_.isEmpty(rootReportName)) {
            return '';
        }

        return Localize.translateLocal('threads.parentNavigationSummary', {rootReportName, workspaceName});
    }
    return '';
}

/**
 * Get the report for a reportID
 *
 * @param {String} reportID
 * @returns {Object}
 */
function getReport(reportID) {
    return lodashGet(allReports, `${ONYXKEYS.COLLECTION.REPORT}${reportID}`, {});
}

/**
 * Navigate to the details page of a given report
 *
 * @param {Object} report
 */
function navigateToDetailsPage(report) {
    const participantAccountIDs = lodashGet(report, 'participantAccountIDs', []);

    if (isChatRoom(report) || isPolicyExpenseChat(report) || isChatThread(report)) {
        Navigation.navigate(ROUTES.getReportDetailsRoute(report.reportID));
        return;
    }
    if (participantAccountIDs.length === 1) {
        Navigation.navigate(ROUTES.getProfileRoute(participantAccountIDs[0]));
        return;
    }
    Navigation.navigate(ROUTES.getReportParticipantsRoute(report.reportID));
}

/**
 * Generate a random reportID up to 53 bits aka 9,007,199,254,740,991 (Number.MAX_SAFE_INTEGER).
 * There were approximately 98,000,000 reports with sequential IDs generated before we started using this approach, those make up roughly one billionth of the space for these numbers,
 * so we live with the 1 in a billion chance of a collision with an older ID until we can switch to 64-bit IDs.
 *
 * In a test of 500M reports (28 years of reports at our current max rate) we got 20-40 collisions meaning that
 * this is more than random enough for our needs.
 *
 * @returns {String}
 */
function generateReportID() {
    return (Math.floor(Math.random() * 2 ** 21) * 2 ** 32 + Math.floor(Math.random() * 2 ** 32)).toString();
}

/**
 * @param {Object} report
 * @returns {Boolean}
 */
function hasReportNameError(report) {
    return !_.isEmpty(lodashGet(report, 'errorFields.reportName', {}));
}

/**
 * For comments shorter than 10k chars, convert the comment from MD into HTML because that's how it is stored in the database
 * For longer comments, skip parsing, but still escape the text, and display plaintext for performance reasons. It takes over 40s to parse a 100k long string!!
 *
 * @param {String} text
 * @returns {String}
 */
function getParsedComment(text) {
    const parser = new ExpensiMark();
    return text.length < CONST.MAX_MARKUP_LENGTH ? parser.replace(text) : _.escape(text);
}

/**
 * @param {String} [text]
 * @param {File} [file]
 * @returns {Object}
 */
function buildOptimisticAddCommentReportAction(text, file) {
    const parser = new ExpensiMark();
    const commentText = getParsedComment(text);
    const isAttachment = _.isEmpty(text) && file !== undefined;
    const attachmentInfo = isAttachment ? file : {};
    const htmlForNewComment = isAttachment ? CONST.ATTACHMENT_UPLOADING_MESSAGE_HTML : commentText;

    // Remove HTML from text when applying optimistic offline comment
    const textForNewComment = isAttachment ? CONST.ATTACHMENT_MESSAGE_TEXT : parser.htmlToText(htmlForNewComment);

    return {
        commentText,
        reportAction: {
            reportActionID: NumberUtils.rand64(),
            actionName: CONST.REPORT.ACTIONS.TYPE.ADDCOMMENT,
            actorAccountID: currentUserAccountID,
            person: [
                {
                    style: 'strong',
                    text: lodashGet(allPersonalDetails, [currentUserAccountID, 'displayName'], currentUserEmail),
                    type: 'TEXT',
                },
            ],
            automatic: false,
            avatar: lodashGet(allPersonalDetails, [currentUserAccountID, 'avatar'], UserUtils.getDefaultAvatarURL(currentUserAccountID)),
            created: DateUtils.getDBTime(),
            message: [
                {
                    type: CONST.REPORT.MESSAGE.TYPE.COMMENT,
                    html: htmlForNewComment,
                    text: textForNewComment,
                },
            ],
            isFirstItem: false,
            isAttachment,
            attachmentInfo,
            pendingAction: CONST.RED_BRICK_ROAD_PENDING_ACTION.ADD,
            shouldShow: true,
        },
    };
}

/**
 * Builds an optimistic reportAction for the parent report when a task is created
 * @param {String} taskReportID - Report ID of the task
 * @param {String} taskTitle - Title of the task
 * @param {String} taskAssignee - Email of the person assigned to the task
 * @param {Number} taskAssigneeAccountID - AccountID of the person assigned to the task
 * @param {String} text - Text of the comment
 * @param {String} parentReportID - Report ID of the parent report
 * @returns {Object}
 */
function buildOptimisticTaskCommentReportAction(taskReportID, taskTitle, taskAssignee, taskAssigneeAccountID, text, parentReportID) {
    const reportAction = buildOptimisticAddCommentReportAction(text);
    reportAction.reportAction.message[0].taskReportID = taskReportID;

    // These parameters are not saved on the reportAction, but are used to display the task in the UI
    // Added when we fetch the reportActions on a report
    reportAction.reportAction.originalMessage = {
        html: reportAction.reportAction.message[0].html,
        taskReportID: reportAction.reportAction.message[0].taskReportID,
    };
    reportAction.reportAction.childReportID = taskReportID;
    reportAction.reportAction.parentReportID = parentReportID;
    reportAction.reportAction.childType = CONST.REPORT.TYPE.TASK;
    reportAction.reportAction.childReportName = taskTitle;
    reportAction.reportAction.childManagerEmail = taskAssignee;
    reportAction.reportAction.childManagerAccountID = taskAssigneeAccountID;
    reportAction.reportAction.childStatusNum = CONST.REPORT.STATUS.OPEN;
    reportAction.reportAction.childStateNum = CONST.REPORT.STATE_NUM.OPEN;

    return reportAction;
}

/**
 * Builds an optimistic IOU report with a randomly generated reportID
 *
 * @param {String} payeeEmail - Email of the person generating the IOU.
 * @param {Number} payeeAccountID - AccountID of the person generating the IOU.
 * @param {Number} payerAccountID - AccountID of the other person participating in the IOU.
 * @param {Number} total - IOU amount in the smallest unit of the currency.
 * @param {String} chatReportID - Report ID of the chat where the IOU is.
 * @param {String} currency - IOU currency.
 * @param {Boolean} isSendingMoney - If we send money the IOU should be created as settled
 *
 * @returns {Object}
 */
function buildOptimisticIOUReport(payeeEmail, payeeAccountID, payerAccountID, total, chatReportID, currency, isSendingMoney = false) {
    const formattedTotal = CurrencyUtils.convertToDisplayString(total, currency);
    const personalDetails = getPersonalDetailsForAccountID(payerAccountID);
    const payerEmail = personalDetails.login;
    return {
        // If we're sending money, hasOutstandingIOU should be false
        hasOutstandingIOU: !isSendingMoney,
        type: CONST.REPORT.TYPE.IOU,
        cachedTotal: formattedTotal,
        chatReportID,
        currency,
        managerID: payerAccountID,
        ownerEmail: payeeEmail,
        ownerAccountID: payeeAccountID,
        reportID: generateReportID(),
        state: CONST.REPORT.STATE.SUBMITTED,
        stateNum: isSendingMoney ? CONST.REPORT.STATE_NUM.SUBMITTED : CONST.REPORT.STATE_NUM.PROCESSING,
        total,

        // We don't translate reportName because the server response is always in English
        reportName: `${payerEmail} owes ${formattedTotal}`,
    };
}

/**
 * Builds an optimistic Expense report with a randomly generated reportID
 *
 * @param {String} chatReportID - Report ID of the PolicyExpenseChat where the Expense Report is
 * @param {String} policyID - The policy ID of the PolicyExpenseChat
 * @param {String} payeeEmail - Email of the employee (payee)
 * @param {Number} payeeAccountID - AccountID of the employee (payee)
 * @param {Number} total - Amount in cents
 * @param {String} currency
 *
 * @returns {Object}
 */
function buildOptimisticExpenseReport(chatReportID, policyID, payeeEmail, payeeAccountID, total, currency) {
    // The amount for Expense reports are stored as negative value in the database
    const storedTotal = total * -1;
    const policyName = getPolicyName(allReports[`${ONYXKEYS.COLLECTION.REPORT}${chatReportID}`]);
    const formattedTotal = CurrencyUtils.convertToDisplayString(storedTotal, currency);

    // The expense report is always created with the policy's output currency
    const outputCurrency = lodashGet(allPolicies, [`${ONYXKEYS.COLLECTION.POLICY}${policyID}`, 'outputCurrency'], CONST.CURRENCY.USD);

    return {
        reportID: generateReportID(),
        chatReportID,
        policyID,
        type: CONST.REPORT.TYPE.EXPENSE,
        ownerEmail: payeeEmail,
        ownerAccountID: payeeAccountID,
        hasOutstandingIOU: true,
        currency: outputCurrency,

        // We don't translate reportName because the server response is always in English
        reportName: `${policyName} owes ${formattedTotal}`,
        state: CONST.REPORT.STATE.SUBMITTED,
        stateNum: CONST.REPORT.STATE_NUM.PROCESSING,
        total: storedTotal,
    };
}

/**
 * @param {String} type - IOUReportAction type. Can be oneOf(create, decline, cancel, pay, split)
 * @param {Number} total - IOU total in cents
 * @param {String} comment - IOU comment
 * @param {String} currency - IOU currency
 * @param {String} paymentType - IOU paymentMethodType. Can be oneOf(Elsewhere, Expensify, PayPal.me)
 * @param {Boolean} isSettlingUp - Whether we are settling up an IOU
 * @returns {Array}
 */
function getIOUReportActionMessage(type, total, comment, currency, paymentType = '', isSettlingUp = false) {
    const amount = NumberFormatUtils.format(preferredLocale, total / 100, {style: 'currency', currency});
    let paymentMethodMessage;
    switch (paymentType) {
        case CONST.IOU.PAYMENT_TYPE.ELSEWHERE:
            paymentMethodMessage = ' elsewhere';
            break;
        case CONST.IOU.PAYMENT_TYPE.PAYPAL_ME:
            paymentMethodMessage = ' using PayPal.me';
            break;
        default:
            break;
    }

    let iouMessage;
    switch (type) {
        case CONST.IOU.REPORT_ACTION_TYPE.CREATE:
            iouMessage = `requested ${amount}${comment && ` for ${comment}`}`;
            break;
        case CONST.IOU.REPORT_ACTION_TYPE.SPLIT:
            iouMessage = `split ${amount}${comment && ` for ${comment}`}`;
            break;
        case CONST.IOU.REPORT_ACTION_TYPE.DELETE:
            iouMessage = `deleted the ${amount} request${comment && ` for ${comment}`}`;
            break;
        case CONST.IOU.REPORT_ACTION_TYPE.PAY:
            iouMessage = isSettlingUp ? `paid ${amount}${paymentMethodMessage}` : `sent ${amount}${comment && ` for ${comment}`}${paymentMethodMessage}`;
            break;
        default:
            break;
    }

    return [
        {
            html: _.escape(iouMessage),
            text: iouMessage,
            isEdited: false,
            type: CONST.REPORT.MESSAGE.TYPE.COMMENT,
        },
    ];
}

/**
 * Builds an optimistic IOU reportAction object
 *
 * @param {String} type - IOUReportAction type. Can be oneOf(create, delete, pay, split).
 * @param {Number} amount - IOU amount in cents.
 * @param {String} currency
 * @param {String} comment - User comment for the IOU.
 * @param {Array}  participants - An array with participants details.
 * @param {String} transactionID
 * @param {String} [paymentType] - Only required if the IOUReportAction type is 'pay'. Can be oneOf(elsewhere, payPal, Expensify).
 * @param {String} [iouReportID] - Only required if the IOUReportActions type is oneOf(decline, cancel, pay). Generates a randomID as default.
 * @param {Boolean} [isSettlingUp] - Whether we are settling up an IOU.
 * @param {Boolean} [isSendMoneyFlow] - Whether this is send money flow
 * @returns {Object}
 */
function buildOptimisticIOUReportAction(type, amount, currency, comment, participants, transactionID, paymentType = '', iouReportID = '', isSettlingUp = false, isSendMoneyFlow = false) {
    const IOUReportID = iouReportID || generateReportID();

    const originalMessage = {
        amount,
        comment,
        currency,
        IOUTransactionID: transactionID,
        IOUReportID,
        type,
    };

    // We store amount, comment, currency in IOUDetails when type = pay
    if (type === CONST.IOU.REPORT_ACTION_TYPE.PAY && isSendMoneyFlow) {
        _.each(['amount', 'comment', 'currency'], (key) => {
            delete originalMessage[key];
        });
        originalMessage.IOUDetails = {amount, comment, currency};
        originalMessage.paymentType = paymentType;
    }

    // IOUs of type split only exist in group DMs and those don't have an iouReport so we need to delete the IOUReportID key
    if (type === CONST.IOU.REPORT_ACTION_TYPE.SPLIT) {
        delete originalMessage.IOUReportID;
        originalMessage.participants = [currentUserEmail, ..._.pluck(participants, 'login')];
        originalMessage.participantAccountIDs = [currentUserAccountID, ..._.pluck(participants, 'accountID')];
    }

    return {
        actionName: CONST.REPORT.ACTIONS.TYPE.IOU,
        actorAccountID: currentUserAccountID,
        automatic: false,
        avatar: lodashGet(currentUserPersonalDetails, 'avatar', UserUtils.getDefaultAvatar(currentUserAccountID)),
        isAttachment: false,
        originalMessage,
        message: getIOUReportActionMessage(type, amount, comment, currency, paymentType, isSettlingUp),
        person: [
            {
                style: 'strong',
                text: lodashGet(currentUserPersonalDetails, 'displayName', currentUserEmail),
                type: 'TEXT',
            },
        ],
        reportActionID: NumberUtils.rand64(),
        shouldShow: true,
        created: DateUtils.getDBTime(),
        pendingAction: CONST.RED_BRICK_ROAD_PENDING_ACTION.ADD,
    };
}

function buildOptimisticReportPreview(reportID, iouReportID, payeeAccountID) {
    return {
        reportActionID: NumberUtils.rand64(),
        reportID,
        created: DateUtils.getDBTime(),
        actionName: CONST.REPORT.ACTIONS.TYPE.REPORTPREVIEW,
        pendingAction: CONST.RED_BRICK_ROAD_PENDING_ACTION.ADD,
        accountID: payeeAccountID,
        message: [
            {
                html: '',
                text: '',
                isEdited: false,
                type: CONST.REPORT.MESSAGE.TYPE.COMMENT,
            },
        ],
        originalMessage: {
            linkedReportID: iouReportID,
        },
        actorAccountID: currentUserAccountID,
    };
}

function buildOptimisticTaskReportAction(taskReportID, actionName, message = '') {
    const originalMessage = {
        taskReportID,
        type: actionName,
        text: message,
    };

    return {
        actionName,
        actorAccountID: currentUserAccountID,
        automatic: false,
        avatar: lodashGet(currentUserPersonalDetails, 'avatar', UserUtils.getDefaultAvatar(currentUserAccountID)),
        isAttachment: false,
        originalMessage,
        message: [
            {
                text: message,
                taskReportID,
                type: CONST.REPORT.MESSAGE.TYPE.TEXT,
            },
        ],
        person: [
            {
                style: 'strong',
                text: lodashGet(currentUserPersonalDetails, 'displayName', currentUserAccountID),
                type: 'TEXT',
            },
        ],
        reportActionID: NumberUtils.rand64(),
        shouldShow: true,
        created: DateUtils.getDBTime(),
        isFirstItem: false,
        pendingAction: CONST.RED_BRICK_ROAD_PENDING_ACTION.ADD,
    };
}

/**
 * Builds an optimistic chat report with a randomly generated reportID and as much information as we currently have
 *
 * @param {Array} participantList Array of participant accountIDs
 * @param {String} reportName
 * @param {String} chatType
 * @param {String} policyID
 * @param {String} ownerEmail
 * @param {Number} ownerAccountID
 * @param {Boolean} isOwnPolicyExpenseChat
 * @param {String} oldPolicyName
 * @param {String} visibility
 * @param {String} notificationPreference
 * @param {String} parentReportActionID
 * @param {String} parentReportID
 * @returns {Object}
 */
function buildOptimisticChatReport(
    participantList,
    reportName = CONST.REPORT.DEFAULT_REPORT_NAME,
    chatType = '',
    policyID = CONST.POLICY.OWNER_EMAIL_FAKE,
    ownerEmail = CONST.REPORT.OWNER_EMAIL_FAKE,
    ownerAccountID = CONST.REPORT.OWNER_ACCOUNT_ID_FAKE,
    isOwnPolicyExpenseChat = false,
    oldPolicyName = '',
    visibility = undefined,
    notificationPreference = CONST.REPORT.NOTIFICATION_PREFERENCE.ALWAYS,
    parentReportActionID = '',
    parentReportID = '',
) {
    const currentTime = DateUtils.getDBTime();
    return {
        type: CONST.REPORT.TYPE.CHAT,
        chatType,
        hasOutstandingIOU: false,
        isOwnPolicyExpenseChat,
        isPinned: reportName === CONST.REPORT.WORKSPACE_CHAT_ROOMS.ADMINS,
        lastActorEmail: '',
        lastActorAccountID: 0,
        lastMessageHtml: '',
        lastMessageText: null,
        lastReadTime: currentTime,
        lastVisibleActionCreated: currentTime,
        notificationPreference,
        oldPolicyName,
        ownerEmail: ownerEmail || CONST.REPORT.OWNER_EMAIL_FAKE,
        ownerAccountID: ownerAccountID || CONST.REPORT.OWNER_ACCOUNT_ID_FAKE,
        parentReportActionID,
        parentReportID,
        participantAccountIDs: participantList,
        policyID,
        reportID: generateReportID(),
        reportName,
        stateNum: 0,
        statusNum: 0,
        visibility,
        welcomeMessage: '',
    };
}

/**
 * Returns the necessary reportAction onyx data to indicate that the chat has been created optimistically
 * @param {String} ownerEmail
 * @returns {Object}
 */
function buildOptimisticCreatedReportAction(ownerEmail) {
    return {
        reportActionID: NumberUtils.rand64(),
        actionName: CONST.REPORT.ACTIONS.TYPE.CREATED,
        pendingAction: CONST.RED_BRICK_ROAD_PENDING_ACTION.ADD,
        actorAccountID: currentUserAccountID,
        message: [
            {
                type: CONST.REPORT.MESSAGE.TYPE.TEXT,
                style: 'strong',
                text: ownerEmail === currentUserEmail ? 'You' : ownerEmail,
            },
            {
                type: CONST.REPORT.MESSAGE.TYPE.TEXT,
                style: 'normal',
                text: ' created this report',
            },
        ],
        person: [
            {
                type: CONST.REPORT.MESSAGE.TYPE.TEXT,
                style: 'strong',
                text: lodashGet(allPersonalDetails, [currentUserAccountID, 'displayName'], currentUserEmail),
            },
        ],
        automatic: false,
        avatar: lodashGet(allPersonalDetails, [currentUserAccountID, 'avatar'], UserUtils.getDefaultAvatar(currentUserAccountID)),
        created: DateUtils.getDBTime(),
        shouldShow: true,
    };
}

/**
 * Returns the necessary reportAction onyx data to indicate that a task report has been edited
 *
 * @param {String} ownerEmail
 * @returns {Object}
 */

function buildOptimisticEditedTaskReportAction(ownerEmail) {
    return {
        reportActionID: NumberUtils.rand64(),
        actionName: CONST.REPORT.ACTIONS.TYPE.TASKEDITED,
        pendingAction: CONST.RED_BRICK_ROAD_PENDING_ACTION.ADD,
        actorAccountID: currentUserAccountID,
        message: [
            {
                type: CONST.REPORT.MESSAGE.TYPE.TEXT,
                style: 'strong',
                text: ownerEmail === currentUserEmail ? 'You' : ownerEmail,
            },
            {
                type: CONST.REPORT.MESSAGE.TYPE.TEXT,
                style: 'normal',
                text: ' edited this task',
            },
        ],
        person: [
            {
                type: CONST.REPORT.MESSAGE.TYPE.TEXT,
                style: 'strong',
                text: lodashGet(allPersonalDetails, [currentUserAccountID, 'displayName'], currentUserEmail),
            },
        ],
        automatic: false,
        avatar: lodashGet(allPersonalDetails, [currentUserAccountID, 'avatar'], UserUtils.getDefaultAvatar(currentUserAccountID)),
        created: DateUtils.getDBTime(),
        shouldShow: false,
    };
}

/**
 * Returns the necessary reportAction onyx data to indicate that a chat has been archived
 *
 * @param {String} ownerEmail
 * @param {String} policyName
 * @param {String} reason - A reason why the chat has been archived
 * @returns {Object}
 */
function buildOptimisticClosedReportAction(ownerEmail, policyName, reason = CONST.REPORT.ARCHIVE_REASON.DEFAULT) {
    return {
        actionName: CONST.REPORT.ACTIONS.TYPE.CLOSED,
        actorAccountID: currentUserAccountID,
        automatic: false,
        avatar: lodashGet(allPersonalDetails, [currentUserAccountID, 'avatar'], UserUtils.getDefaultAvatar(currentUserAccountID)),
        created: DateUtils.getDBTime(),
        message: [
            {
                type: CONST.REPORT.MESSAGE.TYPE.TEXT,
                style: 'strong',
                text: ownerEmail === currentUserEmail ? 'You' : ownerEmail,
            },
            {
                type: CONST.REPORT.MESSAGE.TYPE.TEXT,
                style: 'normal',
                text: ' closed this report',
            },
        ],
        originalMessage: {
            policyName,
            reason,
        },
        pendingAction: CONST.RED_BRICK_ROAD_PENDING_ACTION.ADD,
        person: [
            {
                type: CONST.REPORT.MESSAGE.TYPE.TEXT,
                style: 'strong',
                text: lodashGet(allPersonalDetails, [currentUserAccountID, 'displayName'], currentUserEmail),
            },
        ],
        reportActionID: NumberUtils.rand64(),
        shouldShow: true,
    };
}

/**
 * @param {String} policyID
 * @param {String} policyName
 * @returns {Object}
 */
function buildOptimisticWorkspaceChats(policyID, policyName) {
    const announceChatData = buildOptimisticChatReport(
        [currentUserAccountID],
        CONST.REPORT.WORKSPACE_CHAT_ROOMS.ANNOUNCE,
        CONST.REPORT.CHAT_TYPE.POLICY_ANNOUNCE,
        policyID,
        null,
        0,
        false,
        policyName,
        null,

        // #announce contains all policy members so notifying always should be opt-in only.
        CONST.REPORT.NOTIFICATION_PREFERENCE.DAILY,
    );
    const announceChatReportID = announceChatData.reportID;
    const announceCreatedAction = buildOptimisticCreatedReportAction(announceChatData.ownerEmail);
    const announceReportActionData = {
        [announceCreatedAction.reportActionID]: announceCreatedAction,
    };

    const adminsChatData = buildOptimisticChatReport(
        [currentUserAccountID],
        CONST.REPORT.WORKSPACE_CHAT_ROOMS.ADMINS,
        CONST.REPORT.CHAT_TYPE.POLICY_ADMINS,
        policyID,
        null,
        0,
        false,
        policyName,
    );
    const adminsChatReportID = adminsChatData.reportID;
    const adminsCreatedAction = buildOptimisticCreatedReportAction(adminsChatData.ownerEmail);
    const adminsReportActionData = {
        [adminsCreatedAction.reportActionID]: adminsCreatedAction,
    };

    const expenseChatData = buildOptimisticChatReport(
        [currentUserAccountID],
        '',
        CONST.REPORT.CHAT_TYPE.POLICY_EXPENSE_CHAT,
        policyID,
        currentUserEmail,
        currentUserAccountID,
        true,
        policyName,
    );
    const expenseChatReportID = expenseChatData.reportID;
    const expenseReportCreatedAction = buildOptimisticCreatedReportAction(expenseChatData.ownerEmail);
    const expenseReportActionData = {
        [expenseReportCreatedAction.reportActionID]: expenseReportCreatedAction,
    };

    return {
        announceChatReportID,
        announceChatData,
        announceReportActionData,
        announceCreatedReportActionID: announceCreatedAction.reportActionID,
        adminsChatReportID,
        adminsChatData,
        adminsReportActionData,
        adminsCreatedReportActionID: adminsCreatedAction.reportActionID,
        expenseChatReportID,
        expenseChatData,
        expenseReportActionData,
        expenseCreatedReportActionID: expenseReportCreatedAction.reportActionID,
    };
}

/**
 * Builds an optimistic Task Report with a randomly generated reportID
 *
 * @param {String} ownerEmail - Email of the person generating the Task.
 * @param {Number} ownerAccountID - Account ID of the person generating the Task.
 * @param {String} assigneeAccountID - AccountID of the other person participating in the Task.
 * @param {String} parentReportID - Report ID of the chat where the Task is.
 * @param {String} title - Task title.
 * @param {String} description - Task description.
 *
 * @returns {Object}
 */

function buildOptimisticTaskReport(ownerEmail, ownerAccountID, assigneeAccountID = 0, parentReportID, title, description) {
    return {
        reportID: generateReportID(),
        reportName: title,
        description,
        ownerEmail,
        ownerAccountID,
        managerID: assigneeAccountID,
        type: CONST.REPORT.TYPE.TASK,
        parentReportID,
        stateNum: CONST.REPORT.STATE_NUM.OPEN,
        statusNum: CONST.REPORT.STATUS.OPEN,
    };
}

/**
 * @param {Object} report
 * @returns {Boolean}
 */
function isUnread(report) {
    if (!report) {
        return false;
    }

    // lastVisibleActionCreated and lastReadTime are both datetime strings and can be compared directly
    const lastVisibleActionCreated = report.lastVisibleActionCreated || '';
    const lastReadTime = report.lastReadTime || '';
    return lastReadTime < lastVisibleActionCreated;
}

/**
 * @param {Object} report
 * @returns {Boolean}
 */
function isUnreadWithMention(report) {
    if (!report) {
        return false;
    }

    // lastMentionedTime and lastReadTime are both datetime strings and can be compared directly
    const lastMentionedTime = report.lastMentionedTime || '';
    const lastReadTime = report.lastReadTime || '';
    return lastReadTime < lastMentionedTime;
}

/**
 * Determines if a report has an outstanding IOU that doesn't belong to the currently logged in user
 *
 * @param {Object} report
 * @param {String} report.iouReportID
 * @param {Object} iouReports
 * @returns {boolean}
 */
function hasOutstandingIOU(report, iouReports) {
    if (!report || !report.iouReportID || _.isUndefined(report.hasOutstandingIOU)) {
        return false;
    }

    const iouReport = iouReports && iouReports[`${ONYXKEYS.COLLECTION.REPORT}${report.iouReportID}`];
    if (!iouReport || !iouReport.ownerAccountID) {
        return false;
    }

    if (iouReport.ownerAccountID === currentUserAccountID) {
        return false;
    }

    return report.hasOutstandingIOU;
}

/**
 * @param {Object} report
 * @param {String} report.iouReportID
 * @param {Object} iouReports
 * @returns {Boolean}
 */
function isIOUOwnedByCurrentUser(report, iouReports = {}) {
    if (report.hasOutstandingIOU) {
        const iouReport = iouReports[`${ONYXKEYS.COLLECTION.REPORT}${report.iouReportID}`];
        if (iouReport) {
            return iouReport.ownerAccountID === currentUserAccountID;
        }
    }
    return false;
}

/**
 * Assuming the passed in report is a default room, lets us know whether we can see it or not, based on permissions and
 * the various subsets of users we've allowed to use default rooms.
 *
 * @param {Object} report
 * @param {Array<Object>} policies
 * @param {Array<String>} betas
 * @return {Boolean}
 */
function canSeeDefaultRoom(report, policies, betas) {
    // Include archived rooms
    if (isArchivedRoom(report)) {
        return true;
    }

    // Include default rooms for free plan policies (domain rooms aren't included in here because they do not belong to a policy)
    if (getPolicyType(report, policies) === CONST.POLICY.TYPE.FREE) {
        return true;
    }

    // Include domain rooms with Partner Managers (Expensify accounts) in them for accounts that are on a domain with an Approved Accountant
    if (isDomainRoom(report) && doesDomainHaveApprovedAccountant && hasExpensifyEmails(lodashGet(report, ['participantAccountIDs'], []))) {
        return true;
    }

    // If the room has an assigned guide, it can be seen.
    if (hasExpensifyGuidesEmails(lodashGet(report, ['participantAccountIDs'], []))) {
        return true;
    }

    // Include any admins and announce rooms, since only non partner-managed domain rooms are on the beta now.
    if (isAdminRoom(report) || isAnnounceRoom(report)) {
        return true;
    }

    // For all other cases, just check that the user belongs to the default rooms beta
    return Permissions.canUseDefaultRooms(betas);
}

/**
 * @param {Object} report
 * @param {Array<Object>} policies
 * @param {Array<String>} betas
 * @returns {Boolean}
 */
function canAccessReport(report, policies, betas) {
    if (isThread(report) && ReportActionsUtils.isPendingRemove(ReportActionsUtils.getParentReportAction(report))) {
        return false;
    }

    // We hide default rooms (it's basically just domain rooms now) from people who aren't on the defaultRooms beta.
    if (isDefaultRoom(report) && !canSeeDefaultRoom(report, policies, betas)) {
        return false;
    }

    return true;
}

/**
 * Takes several pieces of data from Onyx and evaluates if a report should be shown in the option list (either when searching
 * for reports or the reports shown in the LHN).
 *
 * This logic is very specific and the order of the logic is very important. It should fail quickly in most cases and also
 * filter out the majority of reports before filtering out very specific minority of reports.
 *
 * @param {Object} report
 * @param {String} currentReportId
 * @param {Boolean} isInGSDMode
 * @param {Object} iouReports
 * @param {String[]} betas
 * @param {Object} policies
 * @returns {boolean}
 */
function shouldReportBeInOptionList(report, currentReportId, isInGSDMode, iouReports, betas, policies) {
    const isInDefaultMode = !isInGSDMode;

    // Exclude reports that have no data because there wouldn't be anything to show in the option item.
    // This can happen if data is currently loading from the server or a report is in various stages of being created.
    // This can also happen for anyone accessing a public room or archived room for which they don't have access to the underlying policy.
    if (
        !report ||
        !report.reportID ||
        (_.isEmpty(report.participantAccountIDs) && !isChatThread(report) && !isPublicRoom(report) && !isArchivedRoom(report) && !isMoneyRequestReport(report) && !isTaskReport(report))
    ) {
        return false;
    }

    if (!canAccessReport(report, policies, betas)) {
        return false;
    }

    // Include the currently viewed report. If we excluded the currently viewed report, then there
    // would be no way to highlight it in the options list and it would be confusing to users because they lose
    // a sense of context.
    if (report.reportID === currentReportId) {
        return true;
    }

    // Include reports if they have a draft, are pinned, or have an outstanding IOU
    // These are always relevant to the user no matter what view mode the user prefers
    if (report.hasDraft || report.isPinned || hasOutstandingIOU(report, iouReports)) {
        return true;
    }

    // Include reports that have errors from trying to add a workspace
    // If we excluded it, then the red-brock-road pattern wouldn't work for the user to resolve the error
    if (report.errorFields && !_.isEmpty(report.errorFields.addWorkspaceRoom)) {
        return true;
    }

    // All unread chats (even archived ones) in GSD mode will be shown. This is because GSD mode is specifically for focusing the user on the most relevant chats, primarily, the unread ones
    if (isInGSDMode) {
        return isUnread(report);
    }

    // Archived reports should always be shown when in default (most recent) mode. This is because you should still be able to access and search for the chats to find them.
    if (isInDefaultMode && isArchivedRoom(report)) {
        return true;
    }

    // Include policy expense chats if the user isn't in the policy expense chat beta
    if (isPolicyExpenseChat(report) && !Permissions.canUsePolicyExpenseChat(betas)) {
        return false;
    }

    // Hide thread reports that haven't been commented on
    if (isThread(report) && !report.lastMessageText) {
        return false;
    }

    return true;
}

/**
 * Attempts to find a report in onyx with the provided list of participants. Does not include threads
 * @param {Array} newParticipantList
 * @returns {Array|undefined}
 */
function getChatByParticipants(newParticipantList) {
    newParticipantList.sort();
    return _.find(allReports, (report) => {
        // If the report has been deleted, or there are no participants (like an empty #admins room) then skip it
        if (!report || !report.participantAccountIDs || isChatThread(report)) {
            return false;
        }

        // Only return the room if it has all the participants and is not a policy room
        return !isUserCreatedPolicyRoom(report) && _.isEqual(newParticipantList, _.sortBy(report.participantAccountIDs));
    });
}

/**
 * Attempts to find a report in onyx with the provided email list of participants. Does not include threads
 * This is temporary function while migrating from PersonalDetails to PersonalDetailsList
 *
 * @deprecated - use getChatByParticipants()
 *
 * @param {Array} participantsLoginList
 * @returns {Array|undefined}
 */
function getChatByParticipantsByLoginList(participantsLoginList) {
    participantsLoginList.sort();
    return _.find(allReports, (report) => {
        // If the report has been deleted, or there are no participants (like an empty #admins room) then skip it
        if (!report || !report.participants || isThread(report)) {
            return false;
        }

        // Only return the room if it has all the participants and is not a policy room
        return !isUserCreatedPolicyRoom(report) && _.isEqual(participantsLoginList, _.sortBy(report.participants));
    });
}

/**
 * Attempts to find a report in onyx with the provided list of participants in given policy
 * @param {Array} newParticipantList
 * @param {String} policyID
 * @returns {object|undefined}
 */
function getChatByParticipantsAndPolicy(newParticipantList, policyID) {
    newParticipantList.sort();
    return _.find(allReports, (report) => {
        // If the report has been deleted, or there are no participants (like an empty #admins room) then skip it
        if (!report || !report.participantAccountIDs) {
            return false;
        }

        // Only return the room if it has all the participants and is not a policy room
        return report.policyID === policyID && _.isEqual(newParticipantList, _.sortBy(report.participantAccountIDs));
    });
}

/**
 * @param {String} policyID
 * @returns {Array}
 */
function getAllPolicyReports(policyID) {
    return _.filter(allReports, (report) => report && report.policyID === policyID);
}

/**
 * Returns true if Chronos is one of the chat participants (1:1)
 * @param {Object} report
 * @returns {Boolean}
 */
function chatIncludesChronos(report) {
    return report.participantAccountIDs && _.contains(report.participantAccountIDs, CONST.ACCOUNT_ID.CHRONOS);
}

/**
 * Can only flag if:
 *
 * - It was written by someone else
 * - It's an ADDCOMMENT that is not an attachment
 *
 * @param {Object} reportAction
 * @param {number} reportID
 * @returns {Boolean}
 */
function canFlagReportAction(reportAction, reportID) {
    return (
        !loginList.includes(reportAction.actorEmail) &&
        reportAction.actionName === CONST.REPORT.ACTIONS.TYPE.ADDCOMMENT &&
        !ReportActionsUtils.isDeletedAction(reportAction) &&
        !ReportActionsUtils.isCreatedTaskReportAction(reportAction) &&
        isAllowedToComment(getReport(reportID))
    );
}

/**
 * Whether flag comment page should show
 *
 * @param {Object} reportAction
 * @param {Object} report
 * @returns {Boolean}
 */

function shouldShowFlagComment(reportAction, report) {
    return (
        canFlagReportAction(reportAction, report.reportID) &&
        !isArchivedRoom(report) &&
        !chatIncludesChronos(report) &&
        !isConciergeChatReport(report.reportID) &&
        reportAction.actorAccountID !== CONST.ACCOUNT_ID.CONCIERGE
    );
}

/**
 * @param {Object} report
 * @param {String} report.lastReadTime
 * @param {Array} sortedAndFilteredReportActions - reportActions for the report, sorted newest to oldest, and filtered for only those that should be visible
 *
 * @returns {String|null}
 */
function getNewMarkerReportActionID(report, sortedAndFilteredReportActions) {
    if (!isUnread(report)) {
        return '';
    }

    const newMarkerIndex = _.findLastIndex(sortedAndFilteredReportActions, (reportAction) => (reportAction.created || '') > report.lastReadTime);

    return _.has(sortedAndFilteredReportActions[newMarkerIndex], 'reportActionID') ? sortedAndFilteredReportActions[newMarkerIndex].reportActionID : '';
}

/**
 * Performs the markdown conversion, and replaces code points > 127 with C escape sequences
 * Used for compatibility with the backend auth validator for AddComment, and to account for MD in comments
 * @param {String} textComment
 * @returns {Number} The comment's total length as seen from the backend
 */
function getCommentLength(textComment) {
    return getParsedComment(textComment)
        .replace(/[^ -~]/g, '\\u????')
        .trim().length;
}

/**
 * @param {String|null} url
 * @returns {String}
 */
function getRouteFromLink(url) {
    if (!url) {
        return '';
    }

    // Get the reportID from URL
    let route = url;
    _.each(linkingConfig.prefixes, (prefix) => {
        const localWebAndroidRegEx = /^(http:\/\/([0-9]{1,3})\.([0-9]{1,3})\.([0-9]{1,3})\.([0-9]{1,3}))/;
        if (route.startsWith(prefix)) {
            route = route.replace(prefix, '');
        } else if (localWebAndroidRegEx.test(route)) {
            route = route.replace(localWebAndroidRegEx, '');
        } else {
            return;
        }

        // Remove the port if it's a localhost URL
        if (/^:\d+/.test(route)) {
            route = route.replace(/:\d+/, '');
        }

        // Remove the leading slash if exists
        if (route.startsWith('/')) {
            route = route.replace('/', '');
        }
    });
    return route;
}

/**
 * @param {String|null} url
 * @returns {String}
 */
function getReportIDFromLink(url) {
    const route = getRouteFromLink(url);
    const {reportID, isSubReportPageRoute} = ROUTES.parseReportRouteParams(route);
    if (isSubReportPageRoute) {
        // We allow the Sub-Report deep link routes (settings, details, etc.) to be handled by their respective component pages
        return '';
    }
    return reportID;
}

/**
 * Users can request money in policy expense chats only if they are in a role of a member in the chat (in other words, if it's their policy expense chat)
 *
 * @param {Object} report
 * @returns {Boolean}
 */
function canRequestMoney(report) {
    return !isPolicyExpenseChat(report) || report.isOwnPolicyExpenseChat;
}

/**
 * @param {Object} report
 * @param {Array} reportParticipants
 * @param {Array} betas
 * @returns {Array}
 */
function getMoneyRequestOptions(report, reportParticipants, betas) {
    // In any thread, we do not allow any new money requests yet
    if (isChatThread(report)) {
        return [];
    }

    const participants = _.filter(reportParticipants, (accountID) => currentUserPersonalDetails.accountID !== accountID);

    const hasExcludedIOUAccountIDs = lodashIntersection(reportParticipants, CONST.EXPENSIFY_ACCOUNT_IDS).length > 0;
    const hasMultipleParticipants = participants.length > 1;

    if (hasExcludedIOUAccountIDs || (participants.length === 0 && !report.isOwnPolicyExpenseChat) || !Permissions.canUseIOU(betas)) {
        return [];
    }

    // Additional requests should be blocked for money request reports
    if (isMoneyRequestReport(report)) {
        return [];
    }

    // User created policy rooms and default rooms like #admins or #announce will always have the Split Bill option
    // unless there are no participants at all (e.g. #admins room for a policy with only 1 admin)
    // DM chats will have the Split Bill option only when there are at least 3 people in the chat.
    // There is no Split Bill option for Workspace chats
    if (isChatRoom(report) || (hasMultipleParticipants && !isPolicyExpenseChat(report))) {
        return [CONST.IOU.MONEY_REQUEST_TYPE.SPLIT];
    }

    // DM chats that only have 2 people will see the Send / Request money options.
    // Workspace chats should only see the Request money option, as "easy overages" is not available.
    return [
        ...(canRequestMoney(report) ? [CONST.IOU.MONEY_REQUEST_TYPE.REQUEST] : []),

        // Send money option should be visible only in DMs
        ...(Permissions.canUseIOUSend(betas) && isChatReport(report) && !isPolicyExpenseChat(report) && participants.length === 1 ? [CONST.IOU.MONEY_REQUEST_TYPE.SEND] : []),
    ];
}

/**
 * Allows a user to leave a policy room according to the following conditions of the visibility or chatType rNVP:
 * `public` - Anyone can leave (because anybody can join)
 * `public_announce` - Only non-policy members can leave (it's auto-shared with policy members)
 * `policy_admins` - Nobody can leave (it's auto-shared with all policy admins)
 * `policy_announce` - Nobody can leave (it's auto-shared with all policy members)
 * `policy` - Anyone can leave (though only policy members can join)
 * `domain` - Nobody can leave (it's auto-shared with domain members)
 * `dm` - Nobody can leave (it's auto-shared with users)
 * `private` - Anybody can leave (though you can only be invited to join)
 *
 * @param {Object} report
 * @param {String} report.visibility
 * @param {String} report.chatType
 * @param {Boolean} isPolicyMember
 * @returns {Boolean}
 */
function canLeaveRoom(report, isPolicyMember) {
    if (_.isEmpty(report.visibility)) {
        if (
            report.chatType === CONST.REPORT.CHAT_TYPE.POLICY_ADMINS ||
            report.chatType === CONST.REPORT.CHAT_TYPE.POLICY_ANNOUNCE ||
            report.chatType === CONST.REPORT.CHAT_TYPE.DOMAIN_ALL ||
            _.isEmpty(report.chatType)
        ) {
            // DM chats don't have a chatType
            return false;
        }
    } else if (isPublicAnnounceRoom(report) && isPolicyMember) {
        return false;
    }
    return true;
}

/**
 * @param {Number[]} participantAccountIDs
 * @returns {Boolean}
 */
function isCurrentUserTheOnlyParticipant(participantAccountIDs) {
    return participantAccountIDs && participantAccountIDs.length === 1 && participantAccountIDs[0] === currentUserAccountID;
}

/**
 * Returns display names for those that can see the whisper.
 * However, it returns "you" if the current user is the only one who can see it besides the person that sent it.
 *
 * @param {Number[]} participantAccountIDs
 * @returns {string}
 */
function getWhisperDisplayNames(participantAccountIDs) {
    const isWhisperOnlyVisibleToCurrentUser = isCurrentUserTheOnlyParticipant(participantAccountIDs);

    // When the current user is the only participant, the display name needs to be "you" because that's the only person reading it
    if (isWhisperOnlyVisibleToCurrentUser) {
        return Localize.translateLocal('common.youAfterPreposition');
    }

    return _.map(participantAccountIDs, (accountID) => getDisplayNameForParticipant(accountID, !isWhisperOnlyVisibleToCurrentUser)).join(', ');
}

/**
 * Show subscript on IOU or expense report
 * @param {Object} report
 * @returns {Boolean}
 */
function shouldReportShowSubscript(report) {
    if (isArchivedRoom(report)) {
        return false;
    }

    if (isPolicyExpenseChat(report) && !isChatThread(report) && !isTaskReport(report) && !report.isOwnPolicyExpenseChat) {
        return true;
    }

    return isExpenseReport(report);
}

/**
 * Return true if reports data exists
 * @returns {Boolean}
 */
function isReportDataReady() {
    return !_.isEmpty(allReports) && _.some(_.keys(allReports), (key) => allReports[key].reportID);
}

/**
 * Returns the parentReport if the given report is a thread.
 *
 * @param {Object} report
 * @returns {Object}
 */
function getParentReport(report) {
    if (!report || !report.parentReportID) {
        return {};
    }
    return lodashGet(allReports, `${ONYXKEYS.COLLECTION.REPORT}${report.parentReportID}`, {});
}

/**
 * Return true if the composer should be hidden
 * @param {Object} report
 * @param {Object} reportErrors
 * @returns {Boolean}
 */
function shouldHideComposer(report, reportErrors) {
    return isArchivedRoom(report) || !_.isEmpty(reportErrors) || !isAllowedToComment(report);
}

/**
 * Returns ID of the original report from which the given reportAction is first created.
 *
 * @param {String} reportID
 * @param {Object} reportAction
 * @returns {String}
 */
function getOriginalReportID(reportID, reportAction) {
    return isThreadFirstChat(reportAction, reportID) ? lodashGet(allReports, [`${ONYXKEYS.COLLECTION.REPORT}${reportID}`, 'parentReportID']) : reportID;
}

export {
    getReportParticipantsTitle,
    isReportMessageAttachment,
    findLastAccessedReport,
    canEditReportAction,
    canFlagReportAction,
    shouldShowFlagComment,
    canDeleteReportAction,
    canLeaveRoom,
    sortReportsByLastRead,
    isDefaultRoom,
    isAdminRoom,
    isAnnounceRoom,
    isUserCreatedPolicyRoom,
    isChatRoom,
    getChatRoomSubtitle,
    getParentNavigationSubtitle,
    getPolicyName,
    getPolicyType,
    isArchivedRoom,
    isPolicyExpenseChatAdmin,
    isPublicRoom,
    isPublicAnnounceRoom,
    isConciergeChatReport,
    isCurrentUserTheOnlyParticipant,
    hasAutomatedExpensifyAccountIDs,
    hasExpensifyGuidesEmails,
    hasOutstandingIOU,
    isIOUOwnedByCurrentUser,
    getMoneyRequestTotal,
    canShowReportRecipientLocalTime,
    formatReportLastMessageText,
    chatIncludesConcierge,
    isPolicyExpenseChat,
    getIconsForParticipants,
    getIcons,
    getRoomWelcomeMessage,
    getDisplayNamesWithTooltips,
    getReportName,
    getReport,
    getReportIDFromLink,
    getRouteFromLink,
    navigateToDetailsPage,
    generateReportID,
    hasReportNameError,
    isUnread,
    isUnreadWithMention,
    buildOptimisticWorkspaceChats,
    buildOptimisticTaskReport,
    buildOptimisticChatReport,
    buildOptimisticClosedReportAction,
    buildOptimisticCreatedReportAction,
    buildOptimisticEditedTaskReportAction,
    buildOptimisticIOUReport,
    buildOptimisticExpenseReport,
    buildOptimisticIOUReportAction,
    buildOptimisticReportPreview,
    buildOptimisticTaskReportAction,
    buildOptimisticAddCommentReportAction,
    buildOptimisticTaskCommentReportAction,
    shouldReportBeInOptionList,
    getChatByParticipants,
    getChatByParticipantsByLoginList,
    getChatByParticipantsAndPolicy,
    getAllPolicyReports,
    getIOUReportActionMessage,
    getDisplayNameForParticipant,
    isChatReport,
    isExpenseReport,
    isIOUReport,
    isTaskReport,
    isTaskCompleted,
    isTaskAssignee,
    isMoneyRequestReport,
    chatIncludesChronos,
    getNewMarkerReportActionID,
    canSeeDefaultRoom,
    getDefaultWorkspaceAvatar,
    getCommentLength,
    getParsedComment,
    getMoneyRequestOptions,
    canRequestMoney,
    getWhisperDisplayNames,
    getWorkspaceAvatar,
    isThread,
    isChatThread,
    isThreadParent,
    isThreadFirstChat,
    shouldReportShowSubscript,
    isReportDataReady,
    isSettled,
    isAllowedToComment,
    getMoneyRequestAction,
    getBankAccountRoute,
    getParentReport,
    getReportPreviewMessage,
    shouldHideComposer,
    getOriginalReportID,
    canAccessReport,
};<|MERGE_RESOLUTION|>--- conflicted
+++ resolved
@@ -206,27 +206,6 @@
 }
 
 /**
-<<<<<<< HEAD
- * Can only flag if:
- *
- * - It was written by someone else
- * - It's an ADDCOMMENT that is not an attachment
- *
- * @param {Object} reportAction
- * @returns {Boolean}
- */
-function canFlagReportAction(reportAction) {
-    return (
-        reportAction.actorAccountID !== currentUserAccountID &&
-        reportAction.actionName === CONST.REPORT.ACTIONS.TYPE.ADDCOMMENT &&
-        !ReportActionsUtils.isDeletedAction(reportAction) &&
-        !ReportActionsUtils.isCreatedTaskReportAction(reportAction)
-    );
-}
-
-/**
-=======
->>>>>>> c38a336c
  * Whether the Money Request report is settled
  *
  * @param {String} reportID
