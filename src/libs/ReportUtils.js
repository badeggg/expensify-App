import _ from 'underscore';
import {format, parseISO} from 'date-fns';
import Str from 'expensify-common/lib/str';
import lodashGet from 'lodash/get';
import lodashIntersection from 'lodash/intersection';
import Onyx from 'react-native-onyx';
import ExpensiMark from 'expensify-common/lib/ExpensiMark';
import ONYXKEYS from '../ONYXKEYS';
import CONST from '../CONST';
import * as Localize from './Localize';
import * as Expensicons from '../components/Icon/Expensicons';
import Navigation from './Navigation/Navigation';
import ROUTES from '../ROUTES';
import * as NumberUtils from './NumberUtils';
import * as ReportActionsUtils from './ReportActionsUtils';
import * as TransactionUtils from './TransactionUtils';
import Permissions from './Permissions';
import DateUtils from './DateUtils';
import linkingConfig from './Navigation/linkingConfig';
import isReportMessageAttachment from './isReportMessageAttachment';
import * as defaultWorkspaceAvatars from '../components/Icon/WorkspaceDefaultAvatars';
import * as CurrencyUtils from './CurrencyUtils';
import * as UserUtils from './UserUtils';

let currentUserEmail;
let currentUserAccountID;
let isAnonymousUser;

Onyx.connect({
    key: ONYXKEYS.SESSION,
    callback: (val) => {
        // When signed out, val is undefined
        if (!val) {
            return;
        }

        currentUserEmail = val.email;
        currentUserAccountID = val.accountID;
        isAnonymousUser = val.authTokenType === 'anonymousAccount';
    },
});

let allPersonalDetails;
let currentUserPersonalDetails;
Onyx.connect({
    key: ONYXKEYS.PERSONAL_DETAILS_LIST,
    callback: (val) => {
        currentUserPersonalDetails = lodashGet(val, currentUserAccountID, {});
        allPersonalDetails = val || {};
    },
});

let allReports;
Onyx.connect({
    key: ONYXKEYS.COLLECTION.REPORT,
    waitForCollectionCallback: true,
    callback: (val) => (allReports = val),
});

let doesDomainHaveApprovedAccountant;
Onyx.connect({
    key: ONYXKEYS.ACCOUNT,
    waitForCollectionCallback: true,
    callback: (val) => (doesDomainHaveApprovedAccountant = lodashGet(val, 'doesDomainHaveApprovedAccountant', false)),
});

let allPolicies;
Onyx.connect({
    key: ONYXKEYS.COLLECTION.POLICY,
    waitForCollectionCallback: true,
    callback: (val) => (allPolicies = val),
});

let loginList;
Onyx.connect({
    key: ONYXKEYS.LOGIN_LIST,
    callback: (val) => (loginList = val),
});

function getChatType(report) {
    return report ? report.chatType : '';
}

/**
 * @param {String} policyID
 * @returns {Object}
 */
function getPolicy(policyID) {
    const policy = lodashGet(allPolicies, `${ONYXKEYS.COLLECTION.POLICY}${policyID}`) || {};
    return policy;
}

/**
 * Get the policy type from a given report
 * @param {Object} report
 * @param {String} report.policyID
 * @param {Object} policies must have Onyxkey prefix (i.e 'policy_') for keys
 * @returns {String}
 */
function getPolicyType(report, policies) {
    return lodashGet(policies, [`${ONYXKEYS.COLLECTION.POLICY}${report.policyID}`, 'type'], '');
}

/**
 * Get the policy name from a given report
 * @param {Object} report
 * @param {String} report.policyID
 * @param {String} report.oldPolicyName
 * @param {String} report.policyName
 * @param {Boolean} [returnEmptyIfNotFound]
 * @param {Object} [policy]
 * @returns {String}
 */
function getPolicyName(report, returnEmptyIfNotFound = false, policy = undefined) {
    const noPolicyFound = returnEmptyIfNotFound ? '' : Localize.translateLocal('workspace.common.unavailable');
    if (_.isEmpty(report)) {
        return noPolicyFound;
    }

    if ((!allPolicies || _.size(allPolicies) === 0) && !report.policyName) {
        return Localize.translateLocal('workspace.common.unavailable');
    }
    const finalPolicy = policy || _.get(allPolicies, `${ONYXKEYS.COLLECTION.POLICY}${report.policyID}`);

    // Public rooms send back the policy name with the reportSummary,
    // since they can also be accessed by people who aren't in the workspace

    return lodashGet(finalPolicy, 'name') || report.policyName || report.oldPolicyName || noPolicyFound;
}

/**
 * Returns the concatenated title for the PrimaryLogins of a report
 *
 * @param {Array} accountIDs
 * @returns {string}
 */
function getReportParticipantsTitle(accountIDs) {
    return (
        _.chain(accountIDs)

            // Somehow it's possible for the logins coming from report.participantAccountIDs to contain undefined values so we use compact to remove them.
            .compact()
            .value()
            .join(', ')
    );
}

/**
 * Checks if a report is a chat report.
 *
 * @param {Object} report
 * @returns {Boolean}
 */
function isChatReport(report) {
    return lodashGet(report, 'type') === CONST.REPORT.TYPE.CHAT;
}

/**
 * Checks if a report is an Expense report.
 *
 * @param {Object} report
 * @returns {Boolean}
 */
function isExpenseReport(report) {
    return lodashGet(report, 'type') === CONST.REPORT.TYPE.EXPENSE;
}

/**
 * Checks if a report is an IOU report.
 *
 * @param {Object} report
 * @returns {Boolean}
 */
function isIOUReport(report) {
    return lodashGet(report, 'type') === CONST.REPORT.TYPE.IOU;
}

/**
 * Checks if a report is a task report.
 *
 * @param {Object} report
 * @returns {Boolean}
 */
function isTaskReport(report) {
    return lodashGet(report, 'type') === CONST.REPORT.TYPE.TASK;
}

/**
 * Checks if a report is an open task report.
 *
 * @param {Object} report
 * @returns {Boolean}
 */
function isOpenTaskReport(report) {
    return isTaskReport(report) && report.stateNum === CONST.REPORT.STATE_NUM.OPEN && report.statusNum === CONST.REPORT.STATUS.OPEN;
}

/**
 * Checks if the current user is assigned to the task report
 *
 * @param {Object} report
 * @returns {Boolean}
 */
function isCanceledTaskReport(report) {
    return isTaskReport(report) && report.stateNum === CONST.REPORT.STATE_NUM.SUBMITTED && report.statusNum === CONST.REPORT.STATUS.CLOSED;
}

/**
 * Checks if a report is a completed task report.
 *
 * @param {Object} report
 * @returns {Boolean}
 */
function isCompletedTaskReport(report) {
    return isTaskReport(report) && report.stateNum === CONST.REPORT.STATE_NUM.SUBMITTED && report.statusNum === CONST.REPORT.STATUS.APPROVED;
}

/**
 * Checks if the current user is the manager of the supplied report
 *
 * @param {Object} report
 * @returns {Boolean}
 */
function isReportManager(report) {
    return lodashGet(report, 'managerID') === currentUserAccountID;
}

/**
 * Checks if the supplied report has been approved
 *
 * @param {Object} report
 * @returns {Boolean}
 */
function isReportApproved(report) {
    return lodashGet(report, 'stateNum') === CONST.REPORT.STATE_NUM.SUBMITTED && lodashGet(report, 'statusNum') === CONST.REPORT.STATUS.APPROVED;
}

/**
 * Given a collection of reports returns them sorted by last read
 *
 * @param {Object} reports
 * @returns {Array}
 */
function sortReportsByLastRead(reports) {
    return _.chain(reports)
        .toArray()
        .filter((report) => report && report.reportID && report.lastReadTime)
        .sortBy('lastReadTime')
        .value();
}

/**
 * Whether the Money Request report is settled
 *
 * @param {String} reportID
 * @returns {Boolean}
 */
function isSettled(reportID) {
    const report = lodashGet(allReports, `${ONYXKEYS.COLLECTION.REPORT}${reportID}`, {});

    if (_.isEmpty(report) || report.isWaitingOnBankAccount) {
        return false;
    }

    return report.stateNum === CONST.REPORT.STATE_NUM.SUBMITTED && report.statusNum === CONST.REPORT.STATUS.REIMBURSED;
}

/**
 * Whether the current user is the submitter of the report
 *
 * @param {String} reportID
 * @returns {Boolean}
 */
function isCurrentUserSubmitter(reportID) {
    const report = lodashGet(allReports, `${ONYXKEYS.COLLECTION.REPORT}${reportID}`, {});
    return report && report.ownerEmail === currentUserEmail;
}

/**
 * Whether the provided report is an Admin room
 * @param {Object} report
 * @param {String} report.chatType
 * @returns {Boolean}
 */
function isAdminRoom(report) {
    return getChatType(report) === CONST.REPORT.CHAT_TYPE.POLICY_ADMINS;
}

/**
 * Whether the provided report is an Admin-only posting room
 * @param {Object} report
 * @param {String} report.writeCapability
 * @returns {Boolean}
 */
function isAdminsOnlyPostingRoom(report) {
    return lodashGet(report, 'writeCapability', CONST.REPORT.WRITE_CAPABILITIES.ALL) === CONST.REPORT.WRITE_CAPABILITIES.ADMINS;
}

/**
 * Whether the provided report is a Announce room
 * @param {Object} report
 * @param {String} report.chatType
 * @returns {Boolean}
 */
function isAnnounceRoom(report) {
    return getChatType(report) === CONST.REPORT.CHAT_TYPE.POLICY_ANNOUNCE;
}

/**
 * Whether the provided report is a default room
 * @param {Object} report
 * @param {String} report.chatType
 * @returns {Boolean}
 */
function isDefaultRoom(report) {
    return [CONST.REPORT.CHAT_TYPE.POLICY_ADMINS, CONST.REPORT.CHAT_TYPE.POLICY_ANNOUNCE, CONST.REPORT.CHAT_TYPE.DOMAIN_ALL].indexOf(getChatType(report)) > -1;
}

/**
 * Whether the provided report is a Domain room
 * @param {Object} report
 * @param {String} report.chatType
 * @returns {Boolean}
 */
function isDomainRoom(report) {
    return getChatType(report) === CONST.REPORT.CHAT_TYPE.DOMAIN_ALL;
}

/**
 * Whether the provided report is a user created policy room
 * @param {Object} report
 * @param {String} report.chatType
 * @returns {Boolean}
 */
function isUserCreatedPolicyRoom(report) {
    return getChatType(report) === CONST.REPORT.CHAT_TYPE.POLICY_ROOM;
}

/**
 * Whether the provided report is a Policy Expense chat.
 * @param {Object} report
 * @param {String} report.chatType
 * @returns {Boolean}
 */
function isPolicyExpenseChat(report) {
    return getChatType(report) === CONST.REPORT.CHAT_TYPE.POLICY_EXPENSE_CHAT;
}

/** Wether the provided report belongs to a Control policy and is an epxense chat
 * @param {Object} report
 * @returns {Boolean}
 */
function isControlPolicyExpenseChat(report) {
    return isPolicyExpenseChat(report) && getPolicyType(report, allPolicies) === CONST.POLICY.TYPE.CORPORATE;
}

/** Wether the provided report belongs to a Control policy and is an epxense report
 * @param {Object} report
 * @returns {Boolean}
 */
function isControlPolicyExpenseReport(report) {
    return isExpenseReport(report) && getPolicyType(report, allPolicies) === CONST.POLICY.TYPE.CORPORATE;
}

/**
 * Whether the provided report is a chat room
 * @param {Object} report
 * @param {String} report.chatType
 * @returns {Boolean}
 */
function isChatRoom(report) {
    return isUserCreatedPolicyRoom(report) || isDefaultRoom(report);
}

/**
 * Whether the provided report is a public room
 * @param {Object} report
 * @param {String} report.visibility
 * @returns {Boolean}
 */
function isPublicRoom(report) {
    const visibility = lodashGet(report, 'visibility', '');
    return visibility === CONST.REPORT.VISIBILITY.PUBLIC || visibility === CONST.REPORT.VISIBILITY.PUBLIC_ANNOUNCE;
}

/**
 * Whether the provided report is a public announce room
 * @param {Object} report
 * @param {String} report.visibility
 * @returns {Boolean}
 */
function isPublicAnnounceRoom(report) {
    const visibility = lodashGet(report, 'visibility', '');
    return visibility === CONST.REPORT.VISIBILITY.PUBLIC_ANNOUNCE;
}

/**
 * If the report is a policy expense, the route should be for adding bank account for that policy
 * else since the report is a personal IOU, the route should be for personal bank account.
 * @param {Object} report
 * @returns {String}
 */
function getBankAccountRoute(report) {
    return isPolicyExpenseChat(report) ? ROUTES.getBankAccountRoute('', report.policyID) : ROUTES.SETTINGS_ADD_BANK_ACCOUNT;
}

/**
 * Check if personal detail of accountID is empty or optimistic data
 * @param {String} accountID user accountID
 * @returns {Boolean}
 */
function isOptimisticPersonalDetail(accountID) {
    return _.isEmpty(allPersonalDetails[accountID]) || !!allPersonalDetails[accountID].isOptimisticPersonalDetail;
}

/**
 * Checks if a report is a task report from a policy expense chat.
 *
 * @param {Object} report
 * @returns {Boolean}
 */
function isWorkspaceTaskReport(report) {
    if (!isTaskReport(report)) {
        return false;
    }
    const parentReport = allReports[`${ONYXKEYS.COLLECTION.REPORT}${report.parentReportID}`];
    return isPolicyExpenseChat(parentReport);
}

/**
 * Returns true if report has a parent
 *
 * @param {Object} report
 * @returns {Boolean}
 */
function isThread(report) {
    return Boolean(report && report.parentReportID && report.parentReportActionID);
}

/**
 * Returns true if report is of type chat and has a parent and is therefore a Thread.
 *
 * @param {Object} report
 * @returns {Boolean}
 */
function isChatThread(report) {
    return isThread(report) && report.type === CONST.REPORT.TYPE.CHAT;
}

/**
 * Only returns true if this is our main 1:1 DM report with Concierge
 *
 * @param {Object} report
 * @returns {Boolean}
 */
function isConciergeChatReport(report) {
    return lodashGet(report, 'participantAccountIDs', []).length === 1 && Number(report.participantAccountIDs[0]) === CONST.ACCOUNT_ID.CONCIERGE && !isChatThread(report);
}

/**
 * Check if the report is a single chat report that isn't a thread
 * and personal detail of participant is optimistic data
 * @param {Object} report
 * @param {Array} report.participantAccountIDs
 * @returns {Boolean}
 */
function shouldDisableDetailPage(report) {
    const participantAccountIDs = lodashGet(report, 'participantAccountIDs', []);

    if (isChatRoom(report) || isPolicyExpenseChat(report) || isChatThread(report) || isTaskReport(report)) {
        return false;
    }
    if (participantAccountIDs.length === 1) {
        return isOptimisticPersonalDetail(participantAccountIDs[0]);
    }
    return false;
}

/**
 * Returns true if this report has only one participant and it's an Expensify account.
 * @param {Object} report
 * @returns {Boolean}
 */
function isExpensifyOnlyParticipantInReport(report) {
    const reportParticipants = _.without(lodashGet(report, 'participantAccountIDs', []), currentUserAccountID);
    return lodashGet(report, 'participantAccountIDs', []).length === 1 && _.some(reportParticipants, (accountID) => _.contains(CONST.EXPENSIFY_ACCOUNT_IDS, accountID));
}

/**
 * Returns true if there are any Expensify accounts (i.e. with domain 'expensify.com') in the set of accountIDs
 * by cross-referencing the accountIDs with personalDetails.
 *
 * @param {Array<Number>} accountIDs
 * @return {Boolean}
 */
function hasExpensifyEmails(accountIDs) {
    return _.some(accountIDs, (accountID) => Str.extractEmailDomain(lodashGet(allPersonalDetails, [accountID, 'login'], '')) === CONST.EXPENSIFY_PARTNER_NAME);
}

/**
 * Returns true if there are any guides accounts (team.expensify.com) in a list of accountIDs
 * by cross-referencing the accountIDs with personalDetails since guides that are participants
 * of the user's chats should have their personal details in Onyx.
 * @param {Array<Number>} accountIDs
 * @returns {Boolean}
 */
function hasExpensifyGuidesEmails(accountIDs) {
    return _.some(accountIDs, (accountID) => Str.extractEmailDomain(lodashGet(allPersonalDetails, [accountID, 'login'], '')) === CONST.EMAIL.GUIDES_DOMAIN);
}

/**
 * @param {Record<String, {lastReadTime, reportID}>|Array<{lastReadTime, reportID}>} reports
 * @param {Boolean} [ignoreDomainRooms]
 * @param {Object} policies
 * @param {Boolean} isFirstTimeNewExpensifyUser
 * @param {Boolean} openOnAdminRoom
 * @returns {Object}
 */
function findLastAccessedReport(reports, ignoreDomainRooms, policies, isFirstTimeNewExpensifyUser, openOnAdminRoom = false) {
    // If it's the user's first time using New Expensify, then they could either have:
    //   - just a Concierge report, if so we'll return that
    //   - their Concierge report, and a separate report that must have deeplinked them to the app before they created their account.
    // If it's the latter, we'll use the deeplinked report over the Concierge report,
    // since the Concierge report would be incorrectly selected over the deep-linked report in the logic below.
    let sortedReports = sortReportsByLastRead(reports);

    let adminReport;
    if (openOnAdminRoom) {
        adminReport = _.find(sortedReports, (report) => {
            const chatType = getChatType(report);
            return chatType === CONST.REPORT.CHAT_TYPE.POLICY_ADMINS;
        });
    }

    if (isFirstTimeNewExpensifyUser) {
        if (sortedReports.length === 1) {
            return sortedReports[0];
        }

        return adminReport || _.find(sortedReports, (report) => !isConciergeChatReport(report));
    }

    if (ignoreDomainRooms) {
        // We allow public announce rooms, admins, and announce rooms through since we bypass the default rooms beta for them.
        // Check where ReportUtils.findLastAccessedReport is called in MainDrawerNavigator.js for more context.
        // Domain rooms are now the only type of default room that are on the defaultRooms beta.
        sortedReports = _.filter(
            sortedReports,
            (report) => !isDomainRoom(report) || getPolicyType(report, policies) === CONST.POLICY.TYPE.FREE || hasExpensifyGuidesEmails(lodashGet(report, ['participantAccountIDs'], [])),
        );
    }

    return adminReport || _.last(sortedReports);
}

/**
 * Whether the provided report is an archived room
 * @param {Object} report
 * @param {Number} report.stateNum
 * @param {Number} report.statusNum
 * @returns {Boolean}
 */
function isArchivedRoom(report) {
    return lodashGet(report, ['statusNum']) === CONST.REPORT.STATUS.CLOSED && lodashGet(report, ['stateNum']) === CONST.REPORT.STATE_NUM.SUBMITTED;
}

/**
<<<<<<< HEAD
=======
 * @param {String} policyID
 * @returns {Object}
 */
function getPolicy(policyID) {
    const policy = lodashGet(allPolicies, `${ONYXKEYS.COLLECTION.POLICY}${policyID}`) || {};
    return policy;
}

/**
 * Get the policy name from a given report
 * @param {Object} report
 * @param {String} report.policyID
 * @param {String} report.oldPolicyName
 * @param {String} report.policyName
 * @param {Boolean} [returnEmptyIfNotFound]
 * @param {Object} [policy]
 * @returns {String}
 */
function getPolicyName(report, returnEmptyIfNotFound = false, policy = undefined) {
    const noPolicyFound = returnEmptyIfNotFound ? '' : Localize.translateLocal('workspace.common.unavailable');
    if (_.isEmpty(report)) {
        return noPolicyFound;
    }

    if ((!allPolicies || _.size(allPolicies) === 0) && !report.policyName) {
        return Localize.translateLocal('workspace.common.unavailable');
    }
    const finalPolicy = policy || _.get(allPolicies, `${ONYXKEYS.COLLECTION.POLICY}${report.policyID}`);

    // Public rooms send back the policy name with the reportSummary,
    // since they can also be accessed by people who aren't in the workspace

    return lodashGet(finalPolicy, 'name') || report.policyName || report.oldPolicyName || noPolicyFound;
}

/**
>>>>>>> f3af8ce1
 * Checks if the current user is allowed to comment on the given report.
 * @param {Object} report
 * @param {String} [report.writeCapability]
 * @returns {Boolean}
 */
function isAllowedToComment(report) {
    // Default to allowing all users to post
    const capability = lodashGet(report, 'writeCapability', CONST.REPORT.WRITE_CAPABILITIES.ALL) || CONST.REPORT.WRITE_CAPABILITIES.ALL;

    if (capability === CONST.REPORT.WRITE_CAPABILITIES.ALL) {
        return true;
    }

    // If unauthenticated user opens public chat room using deeplink, they do not have policies available and they cannot comment
    if (!allPolicies) {
        return false;
    }

    // If we've made it here, commenting on this report is restricted.
    // If the user is an admin, allow them to post.
    const policy = allPolicies[`${ONYXKEYS.COLLECTION.POLICY}${report.policyID}`];
    return lodashGet(policy, 'role', '') === CONST.POLICY.ROLE.ADMIN;
}

/**
 * Checks if the current user is the admin of the policy given the policy expense chat.
 * @param {Object} report
 * @param {String} report.policyID
 * @param {Object} policies must have OnyxKey prefix (i.e 'policy_') for keys
 * @returns {Boolean}
 */
function isPolicyExpenseChatAdmin(report, policies) {
    if (!isPolicyExpenseChat(report)) {
        return false;
    }

    const policyRole = lodashGet(policies, [`${ONYXKEYS.COLLECTION.POLICY}${report.policyID}`, 'role']);

    return policyRole === CONST.POLICY.ROLE.ADMIN;
}

/**
 * Checks if the current user is the admin of the policy.
 * @param {String} policyID
 * @param {Object} policies must have OnyxKey prefix (i.e 'policy_') for keys
 * @returns {Boolean}
 */
function isPolicyAdmin(policyID, policies) {
    const policyRole = lodashGet(policies, [`${ONYXKEYS.COLLECTION.POLICY}${policyID}`, 'role']);

    return policyRole === CONST.POLICY.ROLE.ADMIN;
}

/**
 * Returns true if report is a DM/Group DM chat.
 *
 * @param {Object} report
 * @returns {Boolean}
 */
function isDM(report) {
    return !getChatType(report);
}

/**
 * Returns true if report has a single participant.
 *
 * @param {Object} report
 * @returns {Boolean}
 */
function hasSingleParticipant(report) {
    return report.participants && report.participants.length === 1;
}

/**
 * If the report is a thread and has a chat type set, it is a workspace chat.
 *
 * @param {Object} report
 * @returns {Boolean}
 */
function isWorkspaceThread(report) {
    return Boolean(isThread(report) && !isDM(report));
}

/**
 * Returns true if reportAction has a child.
 *
 * @param {Object} reportAction
 * @returns {Boolean}
 */
function isThreadParent(reportAction) {
    return reportAction && reportAction.childReportID && reportAction.childReportID !== 0;
}

/**
 * Returns true if reportAction is the first chat preview of a Thread
 *
 * @param {Object} reportAction
 * @param {String} reportID
 * @returns {Boolean}
 */
function isThreadFirstChat(reportAction, reportID) {
    return !_.isUndefined(reportAction.childReportID) && reportAction.childReportID.toString() === reportID;
}

/**
 * Checks if a report is a child report.
 *
 * @param {Object} report
 * @returns {Boolean}
 */
function isChildReport(report) {
    return isThread(report) || isTaskReport(report);
}

/**
 * An Expense Request is a thread where the parent report is an Expense Report and
 * the parentReportAction is a transaction.
 *
 * @param {Object} report
 * @returns {Boolean}
 */
function isExpenseRequest(report) {
    if (isThread(report)) {
        const parentReportAction = ReportActionsUtils.getParentReportAction(report);
        const parentReport = lodashGet(allReports, [`${ONYXKEYS.COLLECTION.REPORT}${report.parentReportID}`]);
        return isExpenseReport(parentReport) && ReportActionsUtils.isTransactionThread(parentReportAction);
    }
    return false;
}

/**
 * An IOU Request is a thread where the parent report is an IOU Report and
 * the parentReportAction is a transaction.
 *
 * @param {Object} report
 * @returns {Boolean}
 */
function isIOURequest(report) {
    if (isThread(report)) {
        const parentReportAction = ReportActionsUtils.getParentReportAction(report);
        const parentReport = allReports[`${ONYXKEYS.COLLECTION.REPORT}${report.parentReportID}`];
        return isIOUReport(parentReport) && ReportActionsUtils.isTransactionThread(parentReportAction);
    }
    return false;
}

/**
 * Checks if a report is an IOU or expense request.
 *
 * @param {Object|String} reportOrID
 * @returns {Boolean}
 */
function isMoneyRequest(reportOrID) {
    const report = _.isObject(reportOrID) ? reportOrID : allReports[`${ONYXKEYS.COLLECTION.REPORT}${reportOrID}`];
    return isIOURequest(report) || isExpenseRequest(report);
}

/**
 * Checks if a report is an IOU or expense report.
 *
 * @param {Object|String} reportOrID
 * @returns {Boolean}
 */
function isMoneyRequestReport(reportOrID) {
    const report = _.isObject(reportOrID) ? reportOrID : allReports[`${ONYXKEYS.COLLECTION.REPORT}${reportOrID}`];
    return isIOUReport(report) || isExpenseReport(report);
}

/**
 * Can only delete if the author is this user and the action is an ADDCOMMENT action or an IOU action in an unsettled report, or if the user is a
 * policy admin
 *
 * @param {Object} reportAction
 * @param {String} reportID
 * @returns {Boolean}
 */
function canDeleteReportAction(reportAction, reportID) {
    // For now, users cannot delete split actions
    if (ReportActionsUtils.isMoneyRequestAction(reportAction) && lodashGet(reportAction, 'originalMessage.type') === CONST.IOU.REPORT_ACTION_TYPE.SPLIT) {
        return false;
    }
    const isActionOwner = reportAction.actorAccountID === currentUserAccountID;
    if (isActionOwner && ReportActionsUtils.isMoneyRequestAction(reportAction) && !isSettled(reportAction.originalMessage.IOUReportID)) {
        return true;
    }
    if (
        reportAction.actionName !== CONST.REPORT.ACTIONS.TYPE.ADDCOMMENT ||
        reportAction.pendingAction === CONST.RED_BRICK_ROAD_PENDING_ACTION.DELETE ||
        ReportActionsUtils.isCreatedTaskReportAction(reportAction) ||
        (ReportActionsUtils.isMoneyRequestAction(reportAction) && isSettled(reportAction.originalMessage.IOUReportID)) ||
        reportAction.actorAccountID === CONST.ACCOUNT_ID.CONCIERGE
    ) {
        return false;
    }
    if (isActionOwner) {
        return true;
    }
    const report = lodashGet(allReports, `${ONYXKEYS.COLLECTION.REPORT}${reportID}`, {});
    const policy = lodashGet(allPolicies, `${ONYXKEYS.COLLECTION.POLICY}${report.policyID}`) || {};
    return policy.role === CONST.POLICY.ROLE.ADMIN && !isDM(report);
}

/**
 * Get welcome message based on room type
 * @param {Object} report
 * @param {Boolean} isUserPolicyAdmin
 * @returns {Object}
 */

function getRoomWelcomeMessage(report, isUserPolicyAdmin) {
    const welcomeMessage = {showReportName: true};
    const workspaceName = getPolicyName(report);

    if (isArchivedRoom(report)) {
        welcomeMessage.phrase1 = Localize.translateLocal('reportActionsView.beginningOfArchivedRoomPartOne');
        welcomeMessage.phrase2 = Localize.translateLocal('reportActionsView.beginningOfArchivedRoomPartTwo');
    } else if (isDomainRoom(report)) {
        welcomeMessage.phrase1 = Localize.translateLocal('reportActionsView.beginningOfChatHistoryDomainRoomPartOne', {domainRoom: report.reportName});
        welcomeMessage.phrase2 = Localize.translateLocal('reportActionsView.beginningOfChatHistoryDomainRoomPartTwo');
    } else if (isAdminRoom(report)) {
        welcomeMessage.phrase1 = Localize.translateLocal('reportActionsView.beginningOfChatHistoryAdminRoomPartOne', {workspaceName});
        welcomeMessage.phrase2 = Localize.translateLocal('reportActionsView.beginningOfChatHistoryAdminRoomPartTwo');
    } else if (isAdminsOnlyPostingRoom(report) && !isUserPolicyAdmin) {
        welcomeMessage.phrase1 = Localize.translateLocal('reportActionsView.beginningOfChatHistoryAdminOnlyPostingRoom');
        welcomeMessage.showReportName = false;
    } else if (isAnnounceRoom(report)) {
        welcomeMessage.phrase1 = Localize.translateLocal('reportActionsView.beginningOfChatHistoryAnnounceRoomPartOne', {workspaceName});
        welcomeMessage.phrase2 = Localize.translateLocal('reportActionsView.beginningOfChatHistoryAnnounceRoomPartTwo', {workspaceName});
    } else {
        // Message for user created rooms or other room types.
        welcomeMessage.phrase1 = Localize.translateLocal('reportActionsView.beginningOfChatHistoryUserRoomPartOne');
        welcomeMessage.phrase2 = Localize.translateLocal('reportActionsView.beginningOfChatHistoryUserRoomPartTwo');
    }

    return welcomeMessage;
}

/**
 * Returns true if Concierge is one of the chat participants (1:1 as well as group chats)
 * @param {Object} report
 * @returns {Boolean}
 */
function chatIncludesConcierge(report) {
    return report.participantAccountIDs && _.contains(report.participantAccountIDs, CONST.ACCOUNT_ID.CONCIERGE);
}

/**
 * Returns true if there is any automated expensify account `in accountIDs
 * @param {Array} accountIDs
 * @returns {Boolean}
 */
function hasAutomatedExpensifyAccountIDs(accountIDs) {
    return _.intersection(accountIDs, CONST.EXPENSIFY_ACCOUNT_IDS).length > 0;
}

/**
 * Whether the time row should be shown for a report.
 * @param {Array<Object>} personalDetails
 * @param {Object} report
 * @param {Number} accountID
 * @return {Boolean}
 */
function canShowReportRecipientLocalTime(personalDetails, report, accountID) {
    const reportParticipants = _.without(lodashGet(report, 'participantAccountIDs', []), accountID);
    const participantsWithoutExpensifyAccountIDs = _.difference(reportParticipants, CONST.EXPENSIFY_ACCOUNT_IDS);
    const hasMultipleParticipants = participantsWithoutExpensifyAccountIDs.length > 1;
    const reportRecipient = personalDetails[participantsWithoutExpensifyAccountIDs[0]];
    const reportRecipientTimezone = lodashGet(reportRecipient, 'timezone', CONST.DEFAULT_TIME_ZONE);
    const isReportParticipantValidated = lodashGet(reportRecipient, 'validated', false);
    return Boolean(
        !hasMultipleParticipants &&
            !isChatRoom(report) &&
            !isPolicyExpenseChat(report) &&
            reportRecipient &&
            reportRecipientTimezone &&
            reportRecipientTimezone.selected &&
            isReportParticipantValidated,
    );
}

/**
 * Shorten last message text to fixed length and trim spaces.
 * @param {String} lastMessageText
 * @returns {String}
 */
function formatReportLastMessageText(lastMessageText) {
    return String(lastMessageText).trim().replace(CONST.REGEX.AFTER_FIRST_LINE_BREAK, '').substring(0, CONST.REPORT.LAST_MESSAGE_TEXT_MAX_LENGTH).trim();
}

/**
 * Helper method to return the default avatar associated with the given login
 * @param {String} [workspaceName]
 * @returns {String}
 */
function getDefaultWorkspaceAvatar(workspaceName) {
    if (!workspaceName) {
        return defaultWorkspaceAvatars.WorkspaceBuilding;
    }

    // Remove all chars not A-Z or 0-9 including underscore
    const alphaNumeric = workspaceName
        .normalize('NFD')
        .replace(/[^0-9a-z]/gi, '')
        .toUpperCase();

    return !alphaNumeric ? defaultWorkspaceAvatars.WorkspaceBuilding : defaultWorkspaceAvatars[`Workspace${alphaNumeric[0]}`];
}

function getWorkspaceAvatar(report) {
    const workspaceName = getPolicyName(report, allPolicies);
    return lodashGet(allPolicies, [`${ONYXKEYS.COLLECTION.POLICY}${report.policyID}`, 'avatar']) || getDefaultWorkspaceAvatar(workspaceName);
}

/**
 * Returns the appropriate icons for the given chat report using the stored personalDetails.
 * The Avatar sources can be URLs or Icon components according to the chat type.
 *
 * @param {Array} participants
 * @param {Object} personalDetails
 * @returns {Array<*>}
 */
function getIconsForParticipants(participants, personalDetails) {
    const participantDetails = [];
    const participantsList = participants || [];

    for (let i = 0; i < participantsList.length; i++) {
        const accountID = participantsList[i];
        const avatarSource = UserUtils.getAvatar(lodashGet(personalDetails, [accountID, 'avatar'], ''), accountID);
        participantDetails.push([
            accountID,
            lodashGet(personalDetails, [accountID, 'displayName']) || lodashGet(personalDetails, [accountID, 'login'], ''),
            lodashGet(personalDetails, [accountID, 'firstName'], ''),
            avatarSource,
        ]);
    }

    // Sort all logins by first name (which is the second element in the array)
    const sortedParticipantDetails = participantDetails.sort((a, b) => a[2] - b[2]);

    // Now that things are sorted, gather only the avatars (third element in the array) and return those
    const avatars = [];
    for (let i = 0; i < sortedParticipantDetails.length; i++) {
        const userIcon = {
            id: sortedParticipantDetails[i][0],
            source: sortedParticipantDetails[i][3],
            type: CONST.ICON_TYPE_AVATAR,
            name: sortedParticipantDetails[i][1],
        };
        avatars.push(userIcon);
    }

    return avatars;
}

/**
 * Given a report, return the associated workspace icon.
 *
 * @param {Object} report
 * @param {Object} [policy]
 * @returns {Object}
 */
function getWorkspaceIcon(report, policy = undefined) {
    const workspaceName = getPolicyName(report, false, policy);
    const policyExpenseChatAvatarSource = lodashGet(allPolicies, [`${ONYXKEYS.COLLECTION.POLICY}${report.policyID}`, 'avatar']) || getDefaultWorkspaceAvatar(workspaceName);
    const workspaceIcon = {
        source: policyExpenseChatAvatarSource,
        type: CONST.ICON_TYPE_WORKSPACE,
        name: workspaceName,
        id: -1,
    };
    return workspaceIcon;
}

/**
 * Returns the appropriate icons for the given chat report using the stored personalDetails.
 * The Avatar sources can be URLs or Icon components according to the chat type.
 *
 * @param {Object} report
 * @param {Object} personalDetails
 * @param {*} [defaultIcon]
 * @param {Boolean} [isPayer]
 * @param {String} [defaultName]
 * @param {Number} [defaultAccountID]
 * @param {Object} [policy]
 * @returns {Array<*>}
 */
function getIcons(report, personalDetails, defaultIcon = null, isPayer = false, defaultName = '', defaultAccountID = -1, policy = undefined) {
    if (_.isEmpty(report)) {
        const fallbackIcon = {
            source: defaultIcon || Expensicons.FallbackAvatar,
            type: CONST.ICON_TYPE_AVATAR,
            name: defaultName,
            id: defaultAccountID,
        };
        return [fallbackIcon];
    }
    if (isExpenseRequest(report)) {
        const parentReportAction = ReportActionsUtils.getParentReportAction(report);
        const workspaceIcon = getWorkspaceIcon(report, policy);
        const memberIcon = {
            source: UserUtils.getAvatar(lodashGet(personalDetails, [parentReportAction.actorAccountID, 'avatar']), parentReportAction.actorAccountID),
            id: parentReportAction.actorAccountID,
            type: CONST.ICON_TYPE_AVATAR,
            name: lodashGet(personalDetails, [parentReportAction.actorAccountID, 'displayName'], ''),
        };

        return [memberIcon, workspaceIcon];
    }
    if (isChatThread(report)) {
        const parentReportAction = ReportActionsUtils.getParentReportAction(report);

        const actorAccountID = lodashGet(parentReportAction, 'actorAccountID', -1);
        const actorDisplayName = lodashGet(allPersonalDetails, [actorAccountID, 'displayName'], '');
        const actorIcon = {
            id: actorAccountID,
            source: UserUtils.getAvatar(lodashGet(personalDetails, [actorAccountID, 'avatar']), actorAccountID),
            name: actorDisplayName,
            type: CONST.ICON_TYPE_AVATAR,
        };

        if (isWorkspaceThread(report)) {
            const workspaceIcon = getWorkspaceIcon(report, policy);
            return [actorIcon, workspaceIcon];
        }
        return [actorIcon];
    }
    if (isTaskReport(report)) {
        const ownerIcon = {
            id: report.ownerAccountID,
            source: UserUtils.getAvatar(lodashGet(personalDetails, [report.ownerAccountID, 'avatar']), report.ownerAccountID),
            type: CONST.ICON_TYPE_AVATAR,
            name: lodashGet(personalDetails, [report.ownerAccountID, 'displayName'], ''),
        };

        if (isWorkspaceTaskReport(report)) {
            const workspaceIcon = getWorkspaceIcon(report, policy);
            return [ownerIcon, workspaceIcon];
        }

        return [ownerIcon];
    }
    if (isDomainRoom(report)) {
        // Get domain name after the #. Domain Rooms use our default workspace avatar pattern.
        const domainName = report.reportName.substring(1);
        const policyExpenseChatAvatarSource = getDefaultWorkspaceAvatar(domainName);
        const domainIcon = {
            source: policyExpenseChatAvatarSource,
            type: CONST.ICON_TYPE_WORKSPACE,
            name: domainName,
            id: -1,
        };
        return [domainIcon];
    }
    if (isAdminRoom(report) || isAnnounceRoom(report) || isChatRoom(report) || isArchivedRoom(report)) {
        const workspaceIcon = getWorkspaceIcon(report, policy);
        return [workspaceIcon];
    }
    if (isPolicyExpenseChat(report) || isExpenseReport(report)) {
        const workspaceIcon = getWorkspaceIcon(report, policy);
        const memberIcon = {
            source: UserUtils.getAvatar(lodashGet(personalDetails, [report.ownerAccountID, 'avatar']), report.ownerAccountID),
            id: report.ownerAccountID,
            type: CONST.ICON_TYPE_AVATAR,
            name: lodashGet(personalDetails, [report.ownerAccountID, 'displayName'], ''),
        };
        return isExpenseReport(report) ? [memberIcon, workspaceIcon] : [workspaceIcon, memberIcon];
    }
    if (isIOUReport(report)) {
        const managerIcon = {
            source: UserUtils.getAvatar(lodashGet(personalDetails, [report.managerID, 'avatar']), report.managerID),
            id: report.managerID,
            type: CONST.ICON_TYPE_AVATAR,
            name: lodashGet(personalDetails, [report.managerID, 'displayName'], ''),
        };

        const ownerIcon = {
            id: report.ownerAccountID,
            source: UserUtils.getAvatar(lodashGet(personalDetails, [report.ownerAccountID, 'avatar']), report.ownerAccountID),
            type: CONST.ICON_TYPE_AVATAR,
            name: lodashGet(personalDetails, [report.ownerAccountID, 'displayName'], ''),
        };

        return isPayer ? [managerIcon, ownerIcon] : [ownerIcon, managerIcon];
    }
    return getIconsForParticipants(report.participantAccountIDs, personalDetails);
}

/**
 * Gets the personal details for a login by looking in the ONYXKEYS.PERSONAL_DETAILS_LIST Onyx key (stored in the local variable, allPersonalDetails). If it doesn't exist in Onyx,
 * then a default object is constructed.
 * @param {Number} accountID
 * @returns {Object}
 */
function getPersonalDetailsForAccountID(accountID) {
    if (!accountID) {
        return {};
    }
    if (Number(accountID) === CONST.ACCOUNT_ID.CONCIERGE) {
        return {
            accountID,
            displayName: 'Concierge',
            login: CONST.EMAIL.CONCIERGE,
            avatar: UserUtils.getDefaultAvatar(accountID),
        };
    }
    return (
        (allPersonalDetails && allPersonalDetails[accountID]) || {
            avatar: UserUtils.getDefaultAvatar(accountID),
        }
    );
}

/**
 * Get the displayName for a single report participant.
 *
 * @param {Number} accountID
 * @param {Boolean} [shouldUseShortForm]
 * @returns {String}
 */
function getDisplayNameForParticipant(accountID, shouldUseShortForm = false) {
    if (!accountID) {
        return '';
    }
    const personalDetails = getPersonalDetailsForAccountID(accountID);
    const longName = personalDetails.displayName;
    const shortName = personalDetails.firstName || longName;
    return shouldUseShortForm ? shortName : longName;
}

/**
 * @param {Object} personalDetailsList
 * @param {Boolean} isMultipleParticipantReport
 * @returns {Array}
 */
function getDisplayNamesWithTooltips(personalDetailsList, isMultipleParticipantReport) {
    return _.map(personalDetailsList, (user) => {
        const accountID = Number(user.accountID);
        const displayName = getDisplayNameForParticipant(accountID, isMultipleParticipantReport) || user.login || '';
        const avatar = UserUtils.getDefaultAvatar(accountID);

        let pronouns = user.pronouns;
        if (pronouns && pronouns.startsWith(CONST.PRONOUNS.PREFIX)) {
            const pronounTranslationKey = pronouns.replace(CONST.PRONOUNS.PREFIX, '');
            pronouns = Localize.translateLocal(`pronouns.${pronounTranslationKey}`);
        }

        return {
            displayName,
            avatar,
            login: user.login || '',
            accountID,
            pronouns,
        };
    });
}

/**
 * Determines if a report has an IOU that is waiting for an action from the current user (either Pay or Add a credit bank account)
 *
 * @param {Object} report (chatReport or iouReport)
 * @returns {boolean}
 */
function isWaitingForIOUActionFromCurrentUser(report) {
    if (!report) {
        return false;
    }

    const policy = getPolicy(report.policyID);
    if (policy.type === CONST.POLICY.TYPE.CORPORATE) {
        // If the report is already settled, there's no action required from any user.
        if (isSettled(report.reportID)) {
            return false;
        }

        // Report is pending approval and the current user is the manager
        if (isReportManager(report) && !isReportApproved(report)) {
            return true;
        }

        // Current user is an admin and the report has been approved but not settled yet
        return policy.role === CONST.POLICY.ROLE.ADMIN && isReportApproved(report);
    }

    // Money request waiting for current user to add their credit bank account
    if (report.hasOutstandingIOU && report.ownerAccountID === currentUserAccountID && report.isWaitingOnBankAccount) {
        return true;
    }

    // Money request waiting for current user to Pay (from expense or iou report)
    if (report.hasOutstandingIOU && report.ownerAccountID && (report.ownerAccountID !== currentUserAccountID || currentUserAccountID === report.managerID)) {
        return true;
    }

    return false;
}

function isWaitingForTaskCompleteFromAssignee(report) {
    return isTaskReport(report) && isReportManager(report) && isOpenTaskReport(report);
}

/**
 * @param {Object} report
 * @param {Object} allReportsDict
 * @returns {Number}
 */
function getMoneyRequestTotal(report, allReportsDict = null) {
    const allAvailableReports = allReportsDict || allReports;
    let moneyRequestReport;
    if (isMoneyRequestReport(report)) {
        moneyRequestReport = report;
    }
    if (allAvailableReports && report.hasOutstandingIOU && report.iouReportID) {
        moneyRequestReport = allAvailableReports[`${ONYXKEYS.COLLECTION.REPORT}${report.iouReportID}`];
    }
    if (moneyRequestReport) {
        const total = lodashGet(moneyRequestReport, 'total', 0);

        if (total !== 0) {
            // There is a possibility that if the Expense report has a negative total.
            // This is because there are instances where you can get a credit back on your card,
            // or you enter a negative expense to “offset” future expenses
            return isExpenseReport(moneyRequestReport) ? total * -1 : Math.abs(total);
        }
    }
    return 0;
}

/**
 * Get the title for a policy expense chat which depends on the role of the policy member seeing this report
 *
 * @param {Object} report
 * @param {Object} [policy]
 * @returns {String}
 */
function getPolicyExpenseChatName(report, policy = undefined) {
    const reportOwnerDisplayName = getDisplayNameForParticipant(report.ownerAccountID) || lodashGet(allPersonalDetails, [report.ownerAccountID, 'login']) || report.reportName;

    // If the policy expense chat is owned by this user, use the name of the policy as the report name.
    if (report.isOwnPolicyExpenseChat) {
        return getPolicyName(report, false, policy);
    }

    const policyExpenseChatRole = lodashGet(allPolicies, [`${ONYXKEYS.COLLECTION.POLICY}${report.policyID}`, 'role']) || 'user';

    // If this user is not admin and this policy expense chat has been archived because of account merging, this must be an old workspace chat
    // of the account which was merged into the current user's account. Use the name of the policy as the name of the report.
    if (isArchivedRoom(report)) {
        const lastAction = ReportActionsUtils.getLastVisibleAction(report.reportID);
        const archiveReason = (lastAction && lastAction.originalMessage && lastAction.originalMessage.reason) || CONST.REPORT.ARCHIVE_REASON.DEFAULT;
        if (archiveReason === CONST.REPORT.ARCHIVE_REASON.ACCOUNT_MERGED && policyExpenseChatRole !== CONST.POLICY.ROLE.ADMIN) {
            return getPolicyName(report, false, policy);
        }
    }

    // If user can see this report and they are not its owner, they must be an admin and the report name should be the name of the policy member
    return reportOwnerDisplayName;
}

/**
 * Get the title for a IOU or expense chat which will be showing the payer and the amount
 *
 * @param {Object} report
 * @param {Object} [policy]
 * @returns  {String}
 */
function getMoneyRequestReportName(report, policy = undefined) {
    const formattedAmount = CurrencyUtils.convertToDisplayString(getMoneyRequestTotal(report), report.currency);
    const payerName = isExpenseReport(report) ? getPolicyName(report, false, policy) : getDisplayNameForParticipant(report.managerID);
    const payerPaidAmountMesssage = Localize.translateLocal('iou.payerPaidAmount', {
        payer: payerName,
        amount: formattedAmount,
    });

    if (report.isWaitingOnBankAccount) {
        return `${payerPaidAmountMesssage} • ${Localize.translateLocal('iou.pending')}`;
    }

    if (report.hasOutstandingIOU) {
        return Localize.translateLocal('iou.payerOwesAmount', {payer: payerName, amount: formattedAmount});
    }

    return payerPaidAmountMesssage;
}

/**
 * Get the report given a reportID
 *
 * @param {String} reportID
 * @returns {Object}
 */
function getReport(reportID) {
    return lodashGet(allReports, `${ONYXKEYS.COLLECTION.REPORT}${reportID}`, {});
}

/**
 * Gets transaction created, amount, currency and comment
 *
 * @param {Object} transaction
 * @returns {Object}
 */
function getTransactionDetails(transaction) {
    const report = getReport(transaction.reportID);
    return {
        created: TransactionUtils.getCreated(transaction),
        amount: TransactionUtils.getAmount(transaction, isExpenseReport(report)),
        currency: TransactionUtils.getCurrency(transaction),
        comment: TransactionUtils.getDescription(transaction),
        merchant: TransactionUtils.getMerchant(transaction),
    };
}

/**
 * Can only edit if:
 *
 * - in case of IOU report
 *    - the current user is the requestor
 * - in case of expense report
 *    - the current user is the requestor
 *    - or the user is an admin on the policy the expense report is tied to
 *
 * @param {Object} reportAction
 * @returns {Boolean}
 */
function canEditMoneyRequest(reportAction) {
    // If the report action i snot IOU type, return true early
    if (reportAction.actionName !== CONST.REPORT.ACTIONS.TYPE.IOU) {
        return true;
    }
    const moneyRequestReportID = lodashGet(reportAction, 'originalMessage.IOUReportID', 0);
    if (!moneyRequestReportID) {
        return false;
    }
    const moneyRequestReport = getReport(moneyRequestReportID);
    const isReportSettled = isSettled(moneyRequestReport.reportID);
    const isAdmin = isExpenseReport(moneyRequestReport) && lodashGet(getPolicy(moneyRequestReport.policyID), 'role', '') === CONST.POLICY.ROLE.ADMIN;
    const isRequestor = currentUserAccountID === reportAction.actorAccountID;
    return !isReportSettled && (isAdmin || isRequestor);
}

/**
 * Can only edit if:
 *
 * - It was written by the current user
 * - It's an ADDCOMMENT that is not an attachment
 * - It's money request where conditions for editability are defined in canEditMoneyRequest method
 * - It's not pending deletion
 *
 * @param {Object} reportAction
 * @returns {Boolean}
 */
function canEditReportAction(reportAction) {
    const isCommentOrIOU = reportAction.actionName === CONST.REPORT.ACTIONS.TYPE.ADDCOMMENT || reportAction.actionName === CONST.REPORT.ACTIONS.TYPE.IOU;
    return (
        reportAction.actorAccountID === currentUserAccountID &&
        isCommentOrIOU &&
        canEditMoneyRequest(reportAction) && // Returns true for non-IOU actions
        !isReportMessageAttachment(lodashGet(reportAction, ['message', 0], {})) &&
        !ReportActionsUtils.isDeletedAction(reportAction) &&
        !ReportActionsUtils.isCreatedTaskReportAction(reportAction) &&
        reportAction.pendingAction !== CONST.RED_BRICK_ROAD_PENDING_ACTION.DELETE
    );
}

/**
 * Gets all transactions on an IOU report with a receipt
 *
 * @param {Object|null} iouReportID
 * @returns {[Object]}
 */
function getTransactionsWithReceipts(iouReportID) {
    const reportActions = ReportActionsUtils.getAllReportActions(iouReportID);
    return _.reduce(
        reportActions,
        (transactions, action) => {
            if (ReportActionsUtils.isMoneyRequestAction(action)) {
                const transaction = TransactionUtils.getLinkedTransaction(action);
                if (TransactionUtils.hasReceipt(transaction)) {
                    transactions.push(transaction);
                }
            }
            return transactions;
        },
        [],
    );
}

/**
 * For report previews, we display a "Receipt scan in progress" indicator
 * instead of the report total only when we have no report total ready to show. This is the case when
 * all requests are receipts that are being SmartScanned. As soon as we have a non-receipt request,
 * or as soon as one receipt request is done scanning, we have at least one
 * "ready" money request, and we remove this indicator to show the partial report total.
 *
 * @param {Object|null} iouReportID
 * @param {Object|null} reportPreviewAction the preview action associated with the IOU report
 * @returns {Boolean}
 */
function areAllRequestsBeingSmartScanned(iouReportID, reportPreviewAction) {
    const transactionsWithReceipts = getTransactionsWithReceipts(iouReportID);
    // If we have more requests than requests with receipts, we have some manual requests
    if (ReportActionsUtils.getNumberOfMoneyRequests(reportPreviewAction) > transactionsWithReceipts.length) {
        return false;
    }
    return _.all(transactionsWithReceipts, (transaction) => TransactionUtils.isReceiptBeingScanned(transaction));
}

/**
 * Given a parent IOU report action get report name for the LHN.
 *
 * @param {Object} reportAction
 * @returns {String}
 */
function getTransactionReportName(reportAction) {
    if (ReportActionsUtils.isDeletedParentAction(reportAction)) {
        return Localize.translateLocal('parentReportAction.deletedRequest');
    }

    const transaction = TransactionUtils.getLinkedTransaction(reportAction);
    if (TransactionUtils.hasReceipt(transaction) && TransactionUtils.isReceiptBeingScanned(transaction)) {
        return Localize.translateLocal('iou.receiptScanning');
    }

    const {amount, currency, comment} = getTransactionDetails(transaction);

    return Localize.translateLocal(ReportActionsUtils.isSentMoneyReportAction(reportAction) ? 'iou.threadSentMoneyReportName' : 'iou.threadRequestReportName', {
        formattedAmount: CurrencyUtils.convertToDisplayString(amount, currency),
        comment,
    });
}

/**
 * Get money request message for an IOU report
 *
 * @param {Object} report
 * @param {Object} [reportAction={}]
 * @returns  {String}
 */
function getReportPreviewMessage(report, reportAction = {}) {
    const reportActionMessage = lodashGet(reportAction, 'message[0].html', '');

    if (_.isEmpty(report) || !report.reportID) {
        // The iouReport is not found locally after SignIn because the OpenApp API won't return iouReports if they're settled
        // As a temporary solution until we know how to solve this the best, we just use the message that returned from BE
        return reportActionMessage;
    }

    const totalAmount = getMoneyRequestTotal(report);
    const payerName = isExpenseReport(report) ? getPolicyName(report) : getDisplayNameForParticipant(report.managerID, true);
    const formattedAmount = CurrencyUtils.convertToDisplayString(totalAmount, report.currency);

    if (isReportApproved(report) && getPolicyType(report, allPolicies) === CONST.POLICY.TYPE.CORPORATE) {
        return `approved ${formattedAmount}`;
    }

    if (isSettled(report.reportID)) {
        // A settled report preview message can come in three formats "paid ... using Paypal.me", "paid ... elsewhere" or "paid ... using Expensify"
        let translatePhraseKey = 'iou.paidElsewhereWithAmount';
        if (reportActionMessage.match(/ Paypal.me$/)) {
            translatePhraseKey = 'iou.paidUsingPaypalWithAmount';
        } else if (reportActionMessage.match(/ using Expensify$/)) {
            translatePhraseKey = 'iou.paidUsingExpensifyWithAmount';
        }
        return Localize.translateLocal(translatePhraseKey, {amount: formattedAmount});
    }

    if (report.isWaitingOnBankAccount) {
        const submitterDisplayName = getDisplayNameForParticipant(report.ownerAccountID, true);
        return Localize.translateLocal('iou.waitingOnBankAccount', {submitterDisplayName});
    }

    return Localize.translateLocal('iou.payerOwesAmount', {payer: payerName, amount: formattedAmount});
}

/**
 * Get the proper message schema for modified expense message.
 *
 * @param {String} newValue
 * @param {String} oldValue
 * @param {String} valueName
 * @param {Boolean} valueInQuotes
 * @returns {String}
 */

function getProperSchemaForModifiedExpenseMessage(newValue, oldValue, valueName, valueInQuotes) {
    const newValueToDisplay = valueInQuotes ? `"${newValue}"` : newValue;
    const oldValueToDisplay = valueInQuotes ? `"${oldValue}"` : oldValue;

    if (!oldValue) {
        return `set the ${valueName} to ${newValueToDisplay}`;
    }
    if (!newValue) {
        return `removed the ${valueName} (previously ${oldValueToDisplay})`;
    }
    return `changed the ${valueName} to ${newValueToDisplay} (previously ${oldValueToDisplay})`;
}

/**
 * Get the report action message when expense has been modified.
 *
 * @param {Object} reportAction
 * @returns {String}
 */
function getModifiedExpenseMessage(reportAction) {
    const reportActionOriginalMessage = lodashGet(reportAction, 'originalMessage', {});
    if (_.isEmpty(reportActionOriginalMessage)) {
        return `changed the request`;
    }

    const hasModifiedAmount =
        _.has(reportActionOriginalMessage, 'oldAmount') &&
        _.has(reportActionOriginalMessage, 'oldCurrency') &&
        _.has(reportActionOriginalMessage, 'amount') &&
        _.has(reportActionOriginalMessage, 'currency');
    if (hasModifiedAmount) {
        const oldCurrency = reportActionOriginalMessage.oldCurrency;
        const oldAmount = CurrencyUtils.convertToDisplayString(reportActionOriginalMessage.oldAmount, oldCurrency);

        const currency = reportActionOriginalMessage.currency;
        const amount = CurrencyUtils.convertToDisplayString(reportActionOriginalMessage.amount, currency);

        return getProperSchemaForModifiedExpenseMessage(amount, oldAmount, 'amount', false);
    }

    const hasModifiedComment = _.has(reportActionOriginalMessage, 'oldComment') && _.has(reportActionOriginalMessage, 'newComment');
    if (hasModifiedComment) {
        return getProperSchemaForModifiedExpenseMessage(reportActionOriginalMessage.newComment, reportActionOriginalMessage.oldComment, 'description', true);
    }

    const hasModifiedCreated = _.has(reportActionOriginalMessage, 'oldCreated') && _.has(reportActionOriginalMessage, 'created');
    if (hasModifiedCreated) {
        // Take only the YYYY-MM-DD value as the original date includes timestamp
        let formattedOldCreated = parseISO(reportActionOriginalMessage.oldCreated);
        formattedOldCreated = format(formattedOldCreated, CONST.DATE.FNS_FORMAT_STRING);
        return getProperSchemaForModifiedExpenseMessage(reportActionOriginalMessage.created, formattedOldCreated, 'date', false);
    }

    const hasModifiedMerchant = _.has(reportActionOriginalMessage, 'oldMerchant') && _.has(reportActionOriginalMessage, 'merchant');
    if (hasModifiedMerchant) {
        return getProperSchemaForModifiedExpenseMessage(reportActionOriginalMessage.merchant, reportActionOriginalMessage.oldMerchant, 'merchant', true);
    }
}

/**
 * Given the updates user made to the request, compose the originalMessage
 * object of the modified expense action.
 *
 * At the moment, we only allow changing one transaction field at a time.
 *
 * @param {Object} oldTransaction
 * @param {Object} transactionChanges
 * @param {Boolen} isFromExpenseReport
 * @returns {Object}
 */
function getModifiedExpenseOriginalMessage(oldTransaction, transactionChanges, isFromExpenseReport) {
    const originalMessage = {};

    // Remark: Comment field is the only one which has new/old prefixes for the keys (newComment/ oldComment),
    // all others have old/- pattern such as oldCreated/created
    if (_.has(transactionChanges, 'comment')) {
        originalMessage.oldComment = TransactionUtils.getDescription(oldTransaction);
        originalMessage.newComment = transactionChanges.comment;
    }
    if (_.has(transactionChanges, 'created')) {
        originalMessage.oldCreated = TransactionUtils.getCreated(oldTransaction);
        originalMessage.created = transactionChanges.created;
    }
    if (_.has(transactionChanges, 'merchant')) {
        originalMessage.oldMerchant = TransactionUtils.getMerchant(oldTransaction);
        originalMessage.merchant = transactionChanges.merchant;
    }

    // The amount is always a combination of the currency and the number value so when one changes we need to store both
    // to match how we handle the modified expense action in oldDot
    if (_.has(transactionChanges, 'amount') || _.has(transactionChanges, 'currency')) {
        originalMessage.oldAmount = TransactionUtils.getAmount(oldTransaction, isFromExpenseReport);
        originalMessage.amount = lodashGet(transactionChanges, 'amount', originalMessage.oldAmount);
        originalMessage.oldCurrency = TransactionUtils.getCurrency(oldTransaction);
        originalMessage.currency = lodashGet(transactionChanges, 'currency', originalMessage.oldCurrency);
    }

    return originalMessage;
}

/**
 * Returns the parentReport if the given report is a thread.
 *
 * @param {Object} report
 * @returns {Object}
 */
function getParentReport(report) {
    if (!report || !report.parentReportID) {
        return {};
    }
    return lodashGet(allReports, `${ONYXKEYS.COLLECTION.REPORT}${report.parentReportID}`, {});
}

/**
 * Get the title for a report.
 *
 * @param {Object} report
 * @param {Object} [policy]
 * @returns {String}
 */
function getReportName(report, policy = undefined) {
    let formattedName;
    if (isChatThread(report)) {
        const parentReportAction = ReportActionsUtils.getParentReportAction(report);
        if (ReportActionsUtils.isTransactionThread(parentReportAction)) {
            return getTransactionReportName(parentReportAction);
        }

        const isAttachment = _.has(parentReportAction, 'isAttachment') ? parentReportAction.isAttachment : isReportMessageAttachment(_.last(lodashGet(parentReportAction, 'message', [{}])));
        const parentReportActionMessage = lodashGet(parentReportAction, ['message', 0, 'text'], '').replace(/(\r\n|\n|\r)/gm, ' ');
        if (isAttachment && parentReportActionMessage) {
            return `[${Localize.translateLocal('common.attachment')}]`;
        }
        if (
            lodashGet(parentReportAction, 'message[0].moderationDecision.decision') === CONST.MODERATION.MODERATOR_DECISION_PENDING_HIDE ||
            lodashGet(parentReportAction, 'message[0].moderationDecision.decision') === CONST.MODERATION.MODERATOR_DECISION_HIDDEN
        ) {
            return Localize.translateLocal('parentReportAction.hiddenMessage');
        }
        return parentReportActionMessage || Localize.translateLocal('parentReportAction.deletedMessage');
    }
    if (isChatRoom(report) || isTaskReport(report)) {
        formattedName = report.reportName;
    }

    if (isPolicyExpenseChat(report)) {
        formattedName = getPolicyExpenseChatName(report, policy);
    }

    if (isMoneyRequestReport(report)) {
        formattedName = getMoneyRequestReportName(report, policy);
    }

    if (isArchivedRoom(report)) {
        formattedName += ` (${Localize.translateLocal('common.archived')})`;
    }

    if (formattedName) {
        return formattedName;
    }

    // Not a room or PolicyExpenseChat, generate title from participants
    const participantAccountIDs = (report && report.participantAccountIDs) || [];
    const participantsWithoutCurrentUser = _.without(participantAccountIDs, currentUserAccountID);
    const isMultipleParticipantReport = participantsWithoutCurrentUser.length > 1;

    return _.map(participantsWithoutCurrentUser, (accountID) => getDisplayNameForParticipant(accountID, isMultipleParticipantReport)).join(', ');
}

/**
 * Recursively navigates through thread parents to get the root report and workspace name.
 * The recursion stops when we find a non thread or money request report, whichever comes first.
 * @param {Object} report
 * @returns {Object}
 */
function getRootReportAndWorkspaceName(report) {
    if (isChildReport(report) && !isMoneyRequestReport(report)) {
        const parentReport = lodashGet(allReports, [`${ONYXKEYS.COLLECTION.REPORT}${report.parentReportID}`]);
        return getRootReportAndWorkspaceName(parentReport);
    }

    if (isIOURequest(report)) {
        return {
            rootReportName: getReportName(report),
        };
    }
    if (isExpenseRequest(report)) {
        return {
            rootReportName: getReportName(report),
            workspaceName: isIOUReport(report) ? CONST.POLICY.OWNER_EMAIL_FAKE : getPolicyName(report, true),
        };
    }

    return {
        rootReportName: getReportName(report),
        workspaceName: getPolicyName(report, true),
    };
}

/**
 * Get either the policyName or domainName the chat is tied to
 * @param {Object} report
 * @returns {String}
 */
function getChatRoomSubtitle(report) {
    if (isChatThread(report)) {
        return '';
    }
    if (!isDefaultRoom(report) && !isUserCreatedPolicyRoom(report) && !isPolicyExpenseChat(report)) {
        return '';
    }
    if (getChatType(report) === CONST.REPORT.CHAT_TYPE.DOMAIN_ALL) {
        // The domainAll rooms are just #domainName, so we ignore the prefix '#' to get the domainName
        return report.reportName.substring(1);
    }
    if ((isPolicyExpenseChat(report) && report.isOwnPolicyExpenseChat) || isExpenseReport(report)) {
        return Localize.translateLocal('workspace.common.workspace');
    }
    if (isArchivedRoom(report)) {
        return report.oldPolicyName || '';
    }
    return getPolicyName(report);
}

/**
 * Gets the parent navigation subtitle for the report
 * @param {Object} report
 * @returns {Object}
 */
function getParentNavigationSubtitle(report) {
    if (isThread(report)) {
        const parentReport = lodashGet(allReports, [`${ONYXKEYS.COLLECTION.REPORT}${report.parentReportID}`]);
        const {rootReportName, workspaceName} = getRootReportAndWorkspaceName(parentReport);
        if (_.isEmpty(rootReportName)) {
            return {};
        }

        return {rootReportName, workspaceName};
    }
    return {};
}

/**
 * Navigate to the details page of a given report
 *
 * @param {Object} report
 */
function navigateToDetailsPage(report) {
    const participantAccountIDs = lodashGet(report, 'participantAccountIDs', []);

    if (isChatRoom(report) || isPolicyExpenseChat(report) || isChatThread(report) || isTaskReport(report)) {
        Navigation.navigate(ROUTES.getReportDetailsRoute(report.reportID));
        return;
    }
    if (participantAccountIDs.length === 1) {
        Navigation.navigate(ROUTES.getProfileRoute(participantAccountIDs[0]));
        return;
    }
    Navigation.navigate(ROUTES.getReportParticipantsRoute(report.reportID));
}

/**
 * Generate a random reportID up to 53 bits aka 9,007,199,254,740,991 (Number.MAX_SAFE_INTEGER).
 * There were approximately 98,000,000 reports with sequential IDs generated before we started using this approach, those make up roughly one billionth of the space for these numbers,
 * so we live with the 1 in a billion chance of a collision with an older ID until we can switch to 64-bit IDs.
 *
 * In a test of 500M reports (28 years of reports at our current max rate) we got 20-40 collisions meaning that
 * this is more than random enough for our needs.
 *
 * @returns {String}
 */
function generateReportID() {
    return (Math.floor(Math.random() * 2 ** 21) * 2 ** 32 + Math.floor(Math.random() * 2 ** 32)).toString();
}

/**
 * @param {Object} report
 * @returns {Boolean}
 */
function hasReportNameError(report) {
    return !_.isEmpty(lodashGet(report, 'errorFields.reportName', {}));
}

/**
 * For comments shorter than 10k chars, convert the comment from MD into HTML because that's how it is stored in the database
 * For longer comments, skip parsing, but still escape the text, and display plaintext for performance reasons. It takes over 40s to parse a 100k long string!!
 *
 * @param {String} text
 * @returns {String}
 */
function getParsedComment(text) {
    const parser = new ExpensiMark();
    return text.length < CONST.MAX_MARKUP_LENGTH ? parser.replace(text) : _.escape(text);
}

/**
 * @param {String} [text]
 * @param {File} [file]
 * @returns {Object}
 */
function buildOptimisticAddCommentReportAction(text, file) {
    const parser = new ExpensiMark();
    const commentText = getParsedComment(text);
    const isAttachment = _.isEmpty(text) && file !== undefined;
    const attachmentInfo = isAttachment ? file : {};
    const htmlForNewComment = isAttachment ? CONST.ATTACHMENT_UPLOADING_MESSAGE_HTML : commentText;

    // Remove HTML from text when applying optimistic offline comment
    const textForNewComment = isAttachment ? CONST.ATTACHMENT_MESSAGE_TEXT : parser.htmlToText(htmlForNewComment);

    return {
        commentText,
        reportAction: {
            reportActionID: NumberUtils.rand64(),
            actionName: CONST.REPORT.ACTIONS.TYPE.ADDCOMMENT,
            actorAccountID: currentUserAccountID,
            person: [
                {
                    style: 'strong',
                    text: lodashGet(allPersonalDetails, [currentUserAccountID, 'displayName'], currentUserEmail),
                    type: 'TEXT',
                },
            ],
            automatic: false,
            avatar: lodashGet(allPersonalDetails, [currentUserAccountID, 'avatar'], UserUtils.getDefaultAvatarURL(currentUserAccountID)),
            created: DateUtils.getDBTime(),
            message: [
                {
                    translationKey: isAttachment ? CONST.TRANSLATION_KEYS.ATTACHMENT : '',
                    type: CONST.REPORT.MESSAGE.TYPE.COMMENT,
                    html: htmlForNewComment,
                    text: textForNewComment,
                },
            ],
            isFirstItem: false,
            isAttachment,
            attachmentInfo,
            pendingAction: CONST.RED_BRICK_ROAD_PENDING_ACTION.ADD,
            shouldShow: true,
        },
    };
}

/**
 * update optimistic parent reportAction when a comment is added or remove in the child report
 * @param {String} parentReportAction - Parent report action of the child report
 * @param {String} lastVisibleActionCreated - Last visible action created of the child report
 * @param {String} type - The type of action in the child report
 * @returns {Object}
 */

function updateOptimisticParentReportAction(parentReportAction, lastVisibleActionCreated, type) {
    let childVisibleActionCount = parentReportAction.childVisibleActionCount || 0;
    let childCommenterCount = parentReportAction.childCommenterCount || 0;
    let childOldestFourAccountIDs = parentReportAction.childOldestFourAccountIDs;

    if (type === CONST.RED_BRICK_ROAD_PENDING_ACTION.ADD) {
        childVisibleActionCount += 1;
        const oldestFourAccountIDs = childOldestFourAccountIDs ? childOldestFourAccountIDs.split(',') : [];
        if (oldestFourAccountIDs.length < 4) {
            const index = _.findIndex(oldestFourAccountIDs, (accountID) => accountID === currentUserAccountID.toString());
            if (index === -1) {
                childCommenterCount += 1;
                oldestFourAccountIDs.push(currentUserAccountID);
            }
        }
        childOldestFourAccountIDs = oldestFourAccountIDs.join(',');
    } else if (type === CONST.RED_BRICK_ROAD_PENDING_ACTION.DELETE) {
        if (childVisibleActionCount > 0) {
            childVisibleActionCount -= 1;
        }

        if (childVisibleActionCount === 0) {
            childCommenterCount = 0;
            childOldestFourAccountIDs = '';
        }
    }

    return {
        childVisibleActionCount,
        childCommenterCount,
        childLastVisibleActionCreated: lastVisibleActionCreated,
        childOldestFourAccountIDs,
    };
}

/**
 * Get optimistic data of parent report action
 * @param {String} reportID The reportID of the report that is updated
 * @param {String} lastVisibleActionCreated Last visible action created of the child report
 * @param {String} type The type of action in the child report
 * @param {String} parentReportID Custom reportID to be updated
 * @param {String} parentReportActionID Custom reportActionID to be updated
 * @returns {Object}
 */
function getOptimisticDataForParentReportAction(reportID, lastVisibleActionCreated, type, parentReportID = '', parentReportActionID = '') {
    const report = getReport(reportID);
    const parentReportAction = ReportActionsUtils.getParentReportAction(report);
    if (_.isEmpty(parentReportAction)) {
        return {};
    }

    const optimisticParentReportAction = updateOptimisticParentReportAction(parentReportAction, lastVisibleActionCreated, type);
    return {
        onyxMethod: Onyx.METHOD.MERGE,
        key: `${ONYXKEYS.COLLECTION.REPORT_ACTIONS}${parentReportID || report.parentReportID}`,
        value: {
            [parentReportActionID || report.parentReportActionID]: optimisticParentReportAction,
        },
    };
}

/**
 * Builds an optimistic reportAction for the parent report when a task is created
 * @param {String} taskReportID - Report ID of the task
 * @param {String} taskTitle - Title of the task
 * @param {String} taskAssignee - Email of the person assigned to the task
 * @param {Number} taskAssigneeAccountID - AccountID of the person assigned to the task
 * @param {String} text - Text of the comment
 * @param {String} parentReportID - Report ID of the parent report
 * @returns {Object}
 */
function buildOptimisticTaskCommentReportAction(taskReportID, taskTitle, taskAssignee, taskAssigneeAccountID, text, parentReportID) {
    const reportAction = buildOptimisticAddCommentReportAction(text);
    reportAction.reportAction.message[0].taskReportID = taskReportID;

    // These parameters are not saved on the reportAction, but are used to display the task in the UI
    // Added when we fetch the reportActions on a report
    reportAction.reportAction.originalMessage = {
        html: reportAction.reportAction.message[0].html,
        taskReportID: reportAction.reportAction.message[0].taskReportID,
    };
    reportAction.reportAction.childReportID = taskReportID;
    reportAction.reportAction.parentReportID = parentReportID;
    reportAction.reportAction.childType = CONST.REPORT.TYPE.TASK;
    reportAction.reportAction.childReportName = taskTitle;
    reportAction.reportAction.childManagerAccountID = taskAssigneeAccountID;
    reportAction.reportAction.childStatusNum = CONST.REPORT.STATUS.OPEN;
    reportAction.reportAction.childStateNum = CONST.REPORT.STATE_NUM.OPEN;

    return reportAction;
}

/**
 * Builds an optimistic IOU report with a randomly generated reportID
 *
 * @param {Number} payeeAccountID - AccountID of the person generating the IOU.
 * @param {Number} payerAccountID - AccountID of the other person participating in the IOU.
 * @param {Number} total - IOU amount in the smallest unit of the currency.
 * @param {String} chatReportID - Report ID of the chat where the IOU is.
 * @param {String} currency - IOU currency.
 * @param {Boolean} isSendingMoney - If we send money the IOU should be created as settled
 *
 * @returns {Object}
 */
function buildOptimisticIOUReport(payeeAccountID, payerAccountID, total, chatReportID, currency, isSendingMoney = false) {
    const formattedTotal = CurrencyUtils.convertToDisplayString(total, currency);
    const personalDetails = getPersonalDetailsForAccountID(payerAccountID);
    const payerEmail = personalDetails.login;
    return {
        // If we're sending money, hasOutstandingIOU should be false
        hasOutstandingIOU: !isSendingMoney,
        type: CONST.REPORT.TYPE.IOU,
        cachedTotal: formattedTotal,
        chatReportID,
        currency,
        managerID: payerAccountID,
        ownerAccountID: payeeAccountID,
        reportID: generateReportID(),
        state: CONST.REPORT.STATE.SUBMITTED,
        stateNum: isSendingMoney ? CONST.REPORT.STATE_NUM.SUBMITTED : CONST.REPORT.STATE_NUM.PROCESSING,
        total,

        // We don't translate reportName because the server response is always in English
        reportName: `${payerEmail} owes ${formattedTotal}`,
    };
}

/**
 * Builds an optimistic Expense report with a randomly generated reportID
 *
 * @param {String} chatReportID - Report ID of the PolicyExpenseChat where the Expense Report is
 * @param {String} policyID - The policy ID of the PolicyExpenseChat
 * @param {Number} payeeAccountID - AccountID of the employee (payee)
 * @param {Number} total - Amount in cents
 * @param {String} currency
 *
 * @returns {Object}
 */
function buildOptimisticExpenseReport(chatReportID, policyID, payeeAccountID, total, currency) {
    // The amount for Expense reports are stored as negative value in the database
    const storedTotal = total * -1;
    const policyName = getPolicyName(allReports[`${ONYXKEYS.COLLECTION.REPORT}${chatReportID}`]);
    const formattedTotal = CurrencyUtils.convertToDisplayString(storedTotal, currency);

    // The expense report is always created with the policy's output currency
    const outputCurrency = lodashGet(allPolicies, [`${ONYXKEYS.COLLECTION.POLICY}${policyID}`, 'outputCurrency'], CONST.CURRENCY.USD);

    return {
        reportID: generateReportID(),
        chatReportID,
        policyID,
        type: CONST.REPORT.TYPE.EXPENSE,
        ownerAccountID: payeeAccountID,
        hasOutstandingIOU: true,
        currency: outputCurrency,

        // We don't translate reportName because the server response is always in English
        reportName: `${policyName} owes ${formattedTotal}`,
        state: CONST.REPORT.STATE.SUBMITTED,
        stateNum: CONST.REPORT.STATE_NUM.PROCESSING,
        total: storedTotal,
    };
}

/**
 * @param {String} iouReportID - the report ID of the IOU report the action belongs to
 * @param {String} type - IOUReportAction type. Can be oneOf(create, decline, cancel, pay, split)
 * @param {Number} total - IOU total in cents
 * @param {String} comment - IOU comment
 * @param {String} currency - IOU currency
 * @param {String} paymentType - IOU paymentMethodType. Can be oneOf(Elsewhere, Expensify, PayPal.me)
 * @param {Boolean} isSettlingUp - Whether we are settling up an IOU
 * @returns {Array}
 */
function getIOUReportActionMessage(iouReportID, type, total, comment, currency, paymentType = '', isSettlingUp = false) {
    const amount =
        type === CONST.IOU.REPORT_ACTION_TYPE.PAY
            ? CurrencyUtils.convertToDisplayString(getMoneyRequestTotal(getReport(iouReportID)), currency)
            : CurrencyUtils.convertToDisplayString(total, currency);

    let paymentMethodMessage;
    switch (paymentType) {
        case CONST.IOU.PAYMENT_TYPE.ELSEWHERE:
            paymentMethodMessage = ' elsewhere';
            break;
        case CONST.IOU.PAYMENT_TYPE.VBBA:
            paymentMethodMessage = ' using Expensify';
            break;
        default:
            paymentMethodMessage = ` using ${paymentType}`;
            break;
    }

    let iouMessage;
    switch (type) {
        case CONST.REPORT.ACTIONS.TYPE.APPROVED:
            iouMessage = `approved ${amount}`;
            break;
        case CONST.IOU.REPORT_ACTION_TYPE.CREATE:
            iouMessage = `requested ${amount}${comment && ` for ${comment}`}`;
            break;
        case CONST.IOU.REPORT_ACTION_TYPE.SPLIT:
            iouMessage = `split ${amount}${comment && ` for ${comment}`}`;
            break;
        case CONST.IOU.REPORT_ACTION_TYPE.DELETE:
            iouMessage = `deleted the ${amount} request${comment && ` for ${comment}`}`;
            break;
        case CONST.IOU.REPORT_ACTION_TYPE.PAY:
            iouMessage = isSettlingUp ? `paid ${amount}${paymentMethodMessage}` : `sent ${amount}${comment && ` for ${comment}`}${paymentMethodMessage}`;
            break;
        default:
            break;
    }

    return [
        {
            html: _.escape(iouMessage),
            text: iouMessage,
            isEdited: false,
            type: CONST.REPORT.MESSAGE.TYPE.COMMENT,
        },
    ];
}

/**
 * Builds an optimistic IOU reportAction object
 *
 * @param {String} type - IOUReportAction type. Can be oneOf(create, delete, pay, split).
 * @param {Number} amount - IOU amount in cents.
 * @param {String} currency
 * @param {String} comment - User comment for the IOU.
 * @param {Array}  participants - An array with participants details.
 * @param {String} [transactionID] - Not required if the IOUReportAction type is 'pay'
 * @param {String} [paymentType] - Only required if the IOUReportAction type is 'pay'. Can be oneOf(elsewhere, payPal, Expensify).
 * @param {String} [iouReportID] - Only required if the IOUReportActions type is oneOf(decline, cancel, pay). Generates a randomID as default.
 * @param {Boolean} [isSettlingUp] - Whether we are settling up an IOU.
 * @param {Boolean} [isSendMoneyFlow] - Whether this is send money flow
 * @param {Object} [receipt]
 * @param {Boolean} [isOwnPolicyExpenseChat] - Whether this is an expense report create from the current user's policy expense chat
 * @returns {Object}
 */
function buildOptimisticIOUReportAction(
    type,
    amount,
    currency,
    comment,
    participants,
    transactionID = '',
    paymentType = '',
    iouReportID = '',
    isSettlingUp = false,
    isSendMoneyFlow = false,
    receipt = {},
    isOwnPolicyExpenseChat = false,
) {
    const IOUReportID = iouReportID || generateReportID();

    const originalMessage = {
        amount,
        comment,
        currency,
        IOUTransactionID: transactionID,
        IOUReportID,
        type,
    };

    if (type === CONST.IOU.REPORT_ACTION_TYPE.PAY) {
        // In send money flow, we store amount, comment, currency in IOUDetails when type = pay
        if (isSendMoneyFlow) {
            _.each(['amount', 'comment', 'currency'], (key) => {
                delete originalMessage[key];
            });
            originalMessage.IOUDetails = {amount, comment, currency};
            originalMessage.paymentType = paymentType;
        } else {
            // In case of pay money request action, we dont store the comment
            // and there is no single transctionID to link the action to.
            delete originalMessage.IOUTransactionID;
            delete originalMessage.comment;
            originalMessage.paymentType = paymentType;
        }
    }

    // IOUs of type split only exist in group DMs and those don't have an iouReport so we need to delete the IOUReportID key
    if (type === CONST.IOU.REPORT_ACTION_TYPE.SPLIT) {
        delete originalMessage.IOUReportID;
        // Split bill made from a policy expense chat only have the payee's accountID as the participant because the payer could be any policy admin
        if (isOwnPolicyExpenseChat) {
            originalMessage.participantAccountIDs = [currentUserAccountID];
        } else {
            originalMessage.participantAccountIDs = [currentUserAccountID, ..._.pluck(participants, 'accountID')];
        }
    }

    return {
        actionName: CONST.REPORT.ACTIONS.TYPE.IOU,
        actorAccountID: currentUserAccountID,
        automatic: false,
        avatar: lodashGet(currentUserPersonalDetails, 'avatar', UserUtils.getDefaultAvatar(currentUserAccountID)),
        isAttachment: false,
        originalMessage,
        message: getIOUReportActionMessage(iouReportID, type, amount, comment, currency, paymentType, isSettlingUp),
        person: [
            {
                style: 'strong',
                text: lodashGet(currentUserPersonalDetails, 'displayName', currentUserEmail),
                type: 'TEXT',
            },
        ],
        reportActionID: NumberUtils.rand64(),
        shouldShow: true,
        created: DateUtils.getDBTime(),
        pendingAction: CONST.RED_BRICK_ROAD_PENDING_ACTION.ADD,
        receipt,
        whisperedToAccountIDs: !_.isEmpty(receipt) ? [currentUserAccountID] : [],
    };
}
/**
 * Builds an optimistic APPROVED report action with a randomly generated reportActionID.
 *
 * @param {Number} amount
 * @param {String} currency
 * @param {Number} expenseReportID
 *
 * @returns {Object}
 */
function buildOptimisticApprovedReportAction(amount, currency, expenseReportID) {
    const originalMessage = {
        amount,
        currency,
        expenseReportID,
    };

    return {
        actionName: CONST.REPORT.ACTIONS.TYPE.APPROVED,
        actorAccountID: currentUserAccountID,
        automatic: false,
        avatar: lodashGet(currentUserPersonalDetails, 'avatar', UserUtils.getDefaultAvatar(currentUserAccountID)),
        isAttachment: false,
        originalMessage,
        message: getIOUReportActionMessage(expenseReportID, CONST.REPORT.ACTIONS.TYPE.APPROVED, Math.abs(amount), '', currency),
        person: [
            {
                style: 'strong',
                text: lodashGet(currentUserPersonalDetails, 'displayName', currentUserEmail),
                type: 'TEXT',
            },
        ],
        reportActionID: NumberUtils.rand64(),
        shouldShow: true,
        created: DateUtils.getDBTime(),
        pendingAction: CONST.RED_BRICK_ROAD_PENDING_ACTION.ADD,
    };
}

/**
 * Builds an optimistic report preview action with a randomly generated reportActionID.
 *
 * @param {Object} chatReport
 * @param {Object} iouReport
 * @param {String} [comment] - User comment for the IOU.
 * @param {Object} [transaction] - optimistic first transaction of preview
 *
 * @returns {Object}
 */
function buildOptimisticReportPreview(chatReport, iouReport, comment = '', transaction = undefined) {
    const hasReceipt = TransactionUtils.hasReceipt(transaction);
    const message = getReportPreviewMessage(iouReport);
    return {
        reportActionID: NumberUtils.rand64(),
        reportID: chatReport.reportID,
        actionName: CONST.REPORT.ACTIONS.TYPE.REPORTPREVIEW,
        pendingAction: CONST.RED_BRICK_ROAD_PENDING_ACTION.ADD,
        originalMessage: {
            linkedReportID: iouReport.reportID,
        },
        message: [
            {
                html: message,
                text: message,
                isEdited: false,
                type: CONST.REPORT.MESSAGE.TYPE.COMMENT,
            },
        ],
        created: DateUtils.getDBTime(),
        accountID: iouReport.managerID || 0,
        // The preview is initially whispered if created with a receipt, so the actor is the current user as well
        actorAccountID: hasReceipt ? currentUserAccountID : iouReport.managerID || 0,
        childMoneyRequestCount: 1,
        childLastMoneyRequestComment: comment,
        childLastReceiptTransactionIDs: hasReceipt ? transaction.transactionID : '',
        whisperedToAccountIDs: hasReceipt ? [currentUserAccountID] : [],
    };
}

/**
 * Builds an optimistic modified expense action with a randomly generated reportActionID.
 *
 * @param {Object} transactionThread
 * @param {Object} oldTransaction
 * @param {Object} transactionChanges
 * @param {Object} isFromExpenseReport
 * @returns {Object}
 */
function buildOptimisticModifiedExpenseReportAction(transactionThread, oldTransaction, transactionChanges, isFromExpenseReport) {
    const originalMessage = getModifiedExpenseOriginalMessage(oldTransaction, transactionChanges, isFromExpenseReport);
    return {
        actionName: CONST.REPORT.ACTIONS.TYPE.MODIFIEDEXPENSE,
        actorAccountID: currentUserAccountID,
        automatic: false,
        avatar: lodashGet(currentUserPersonalDetails, 'avatar', UserUtils.getDefaultAvatar(currentUserAccountID)),
        created: DateUtils.getDBTime(),
        isAttachment: false,
        message: [
            {
                // Currently we are composing the message from the originalMessage and message is only used in OldDot and not in the App
                text: 'You',
                style: 'strong',
                type: CONST.REPORT.MESSAGE.TYPE.TEXT,
            },
        ],
        originalMessage,
        person: [
            {
                style: 'strong',
                text: lodashGet(currentUserPersonalDetails, 'displayName', currentUserAccountID),
                type: 'TEXT',
            },
        ],
        pendingAction: CONST.RED_BRICK_ROAD_PENDING_ACTION.ADD,
        reportActionID: NumberUtils.rand64(),
        reportID: transactionThread.reportID,
        shouldShow: true,
    };
}

/**
 * Updates a report preview action that exists for an IOU report.
 *
 * @param {Object} iouReport
 * @param {Object} reportPreviewAction
 * @param {String} [comment] - User comment for the IOU.
 * @param {Object} [transaction] - optimistic newest transaction of a report preview
 *
 * @returns {Object}
 */
function updateReportPreview(iouReport, reportPreviewAction, comment = '', transaction = undefined) {
    const hasReceipt = TransactionUtils.hasReceipt(transaction);
    const lastReceiptTransactionIDs = lodashGet(reportPreviewAction, 'childLastReceiptTransactionIDs', '');
    const previousTransactionIDs = lastReceiptTransactionIDs.split(',').slice(0, 2);

    const message = getReportPreviewMessage(iouReport, reportPreviewAction);
    return {
        ...reportPreviewAction,
        created: DateUtils.getDBTime(),
        message: [
            {
                html: message,
                text: message,
                isEdited: false,
                type: CONST.REPORT.MESSAGE.TYPE.COMMENT,
            },
        ],
        childLastMoneyRequestComment: comment || reportPreviewAction.childLastMoneyRequestComment,
        childMoneyRequestCount: reportPreviewAction.childMoneyRequestCount + 1,
        childLastReceiptTransactionIDs: hasReceipt ? [transaction.transactionID, ...previousTransactionIDs].join(',') : lastReceiptTransactionIDs,
        // As soon as we add a transaction without a receipt to the report, it will have ready money requests,
        // so we remove the whisper
        whisperedToAccountIDs: hasReceipt ? reportPreviewAction.whisperedToAccountIDs : [],
    };
}

function buildOptimisticTaskReportAction(taskReportID, actionName, message = '') {
    const originalMessage = {
        taskReportID,
        type: actionName,
        text: message,
    };

    return {
        actionName,
        actorAccountID: currentUserAccountID,
        automatic: false,
        avatar: lodashGet(currentUserPersonalDetails, 'avatar', UserUtils.getDefaultAvatar(currentUserAccountID)),
        isAttachment: false,
        originalMessage,
        message: [
            {
                text: message,
                taskReportID,
                type: CONST.REPORT.MESSAGE.TYPE.TEXT,
            },
        ],
        person: [
            {
                style: 'strong',
                text: lodashGet(currentUserPersonalDetails, 'displayName', currentUserAccountID),
                type: 'TEXT',
            },
        ],
        reportActionID: NumberUtils.rand64(),
        shouldShow: true,
        created: DateUtils.getDBTime(),
        isFirstItem: false,
        pendingAction: CONST.RED_BRICK_ROAD_PENDING_ACTION.ADD,
    };
}

/**
 * Builds an optimistic chat report with a randomly generated reportID and as much information as we currently have
 *
 * @param {Array} participantList Array of participant accountIDs
 * @param {String} reportName
 * @param {String} chatType
 * @param {String} policyID
 * @param {Number} ownerAccountID
 * @param {Boolean} isOwnPolicyExpenseChat
 * @param {String} oldPolicyName
 * @param {String} visibility
 * @param {String} writeCapability
 * @param {String} notificationPreference
 * @param {String} parentReportActionID
 * @param {String} parentReportID
 * @returns {Object}
 */
function buildOptimisticChatReport(
    participantList,
    reportName = CONST.REPORT.DEFAULT_REPORT_NAME,
    chatType = '',
    policyID = CONST.POLICY.OWNER_EMAIL_FAKE,
    ownerAccountID = CONST.REPORT.OWNER_ACCOUNT_ID_FAKE,
    isOwnPolicyExpenseChat = false,
    oldPolicyName = '',
    visibility = undefined,
    writeCapability = undefined,
    notificationPreference = CONST.REPORT.NOTIFICATION_PREFERENCE.ALWAYS,
    parentReportActionID = '',
    parentReportID = '',
) {
    const currentTime = DateUtils.getDBTime();
    return {
        type: CONST.REPORT.TYPE.CHAT,
        chatType,
        hasOutstandingIOU: false,
        isOwnPolicyExpenseChat,
        isPinned: reportName === CONST.REPORT.WORKSPACE_CHAT_ROOMS.ADMINS,
        lastActorAccountID: 0,
        lastMessageTranslationKey: '',
        lastMessageHtml: '',
        lastMessageText: null,
        lastReadTime: currentTime,
        lastVisibleActionCreated: currentTime,
        notificationPreference,
        oldPolicyName,
        ownerAccountID: ownerAccountID || CONST.REPORT.OWNER_ACCOUNT_ID_FAKE,
        parentReportActionID,
        parentReportID,
        participantAccountIDs: participantList,
        policyID,
        reportID: generateReportID(),
        reportName,
        stateNum: 0,
        statusNum: 0,
        visibility,
        welcomeMessage: '',
        writeCapability,
    };
}

/**
 * Returns the necessary reportAction onyx data to indicate that the chat has been created optimistically
 * @param {String} emailCreatingAction
 * @returns {Object}
 */
function buildOptimisticCreatedReportAction(emailCreatingAction) {
    return {
        reportActionID: NumberUtils.rand64(),
        actionName: CONST.REPORT.ACTIONS.TYPE.CREATED,
        pendingAction: CONST.RED_BRICK_ROAD_PENDING_ACTION.ADD,
        actorAccountID: currentUserAccountID,
        message: [
            {
                type: CONST.REPORT.MESSAGE.TYPE.TEXT,
                style: 'strong',
                text: emailCreatingAction === currentUserEmail ? 'You' : emailCreatingAction,
            },
            {
                type: CONST.REPORT.MESSAGE.TYPE.TEXT,
                style: 'normal',
                text: ' created this report',
            },
        ],
        person: [
            {
                type: CONST.REPORT.MESSAGE.TYPE.TEXT,
                style: 'strong',
                text: lodashGet(allPersonalDetails, [currentUserAccountID, 'displayName'], currentUserEmail),
            },
        ],
        automatic: false,
        avatar: lodashGet(allPersonalDetails, [currentUserAccountID, 'avatar'], UserUtils.getDefaultAvatar(currentUserAccountID)),
        created: DateUtils.getDBTime(),
        shouldShow: true,
    };
}

/**
 * Returns the necessary reportAction onyx data to indicate that a task report has been edited
 *
 * @param {String} emailEditingTask
 * @returns {Object}
 */

function buildOptimisticEditedTaskReportAction(emailEditingTask) {
    return {
        reportActionID: NumberUtils.rand64(),
        actionName: CONST.REPORT.ACTIONS.TYPE.TASKEDITED,
        pendingAction: CONST.RED_BRICK_ROAD_PENDING_ACTION.ADD,
        actorAccountID: currentUserAccountID,
        message: [
            {
                type: CONST.REPORT.MESSAGE.TYPE.TEXT,
                style: 'strong',
                text: emailEditingTask === currentUserEmail ? 'You' : emailEditingTask,
            },
            {
                type: CONST.REPORT.MESSAGE.TYPE.TEXT,
                style: 'normal',
                text: ' edited this task',
            },
        ],
        person: [
            {
                type: CONST.REPORT.MESSAGE.TYPE.TEXT,
                style: 'strong',
                text: lodashGet(allPersonalDetails, [currentUserAccountID, 'displayName'], currentUserEmail),
            },
        ],
        automatic: false,
        avatar: lodashGet(allPersonalDetails, [currentUserAccountID, 'avatar'], UserUtils.getDefaultAvatar(currentUserAccountID)),
        created: DateUtils.getDBTime(),
        shouldShow: false,
    };
}

/**
 * Returns the necessary reportAction onyx data to indicate that a chat has been archived
 *
 * @param {String} emailClosingReport
 * @param {String} policyName
 * @param {String} reason - A reason why the chat has been archived
 * @returns {Object}
 */
function buildOptimisticClosedReportAction(emailClosingReport, policyName, reason = CONST.REPORT.ARCHIVE_REASON.DEFAULT) {
    return {
        actionName: CONST.REPORT.ACTIONS.TYPE.CLOSED,
        actorAccountID: currentUserAccountID,
        automatic: false,
        avatar: lodashGet(allPersonalDetails, [currentUserAccountID, 'avatar'], UserUtils.getDefaultAvatar(currentUserAccountID)),
        created: DateUtils.getDBTime(),
        message: [
            {
                type: CONST.REPORT.MESSAGE.TYPE.TEXT,
                style: 'strong',
                text: emailClosingReport === currentUserEmail ? 'You' : emailClosingReport,
            },
            {
                type: CONST.REPORT.MESSAGE.TYPE.TEXT,
                style: 'normal',
                text: ' closed this report',
            },
        ],
        originalMessage: {
            policyName,
            reason,
        },
        pendingAction: CONST.RED_BRICK_ROAD_PENDING_ACTION.ADD,
        person: [
            {
                type: CONST.REPORT.MESSAGE.TYPE.TEXT,
                style: 'strong',
                text: lodashGet(allPersonalDetails, [currentUserAccountID, 'displayName'], currentUserEmail),
            },
        ],
        reportActionID: NumberUtils.rand64(),
        shouldShow: true,
    };
}

/**
 * @param {String} policyID
 * @param {String} policyName
 * @returns {Object}
 */
function buildOptimisticWorkspaceChats(policyID, policyName) {
    const announceChatData = buildOptimisticChatReport(
        [currentUserAccountID],
        CONST.REPORT.WORKSPACE_CHAT_ROOMS.ANNOUNCE,
        CONST.REPORT.CHAT_TYPE.POLICY_ANNOUNCE,
        policyID,
        CONST.POLICY.OWNER_ACCOUNT_ID_FAKE,
        false,
        policyName,
        null,
        undefined,

        // #announce contains all policy members so notifying always should be opt-in only.
        CONST.REPORT.NOTIFICATION_PREFERENCE.DAILY,
    );
    const announceChatReportID = announceChatData.reportID;
    const announceCreatedAction = buildOptimisticCreatedReportAction(CONST.POLICY.OWNER_EMAIL_FAKE);
    const announceReportActionData = {
        [announceCreatedAction.reportActionID]: announceCreatedAction,
    };

    const adminsChatData = buildOptimisticChatReport(
        [currentUserAccountID],
        CONST.REPORT.WORKSPACE_CHAT_ROOMS.ADMINS,
        CONST.REPORT.CHAT_TYPE.POLICY_ADMINS,
        policyID,
        CONST.POLICY.OWNER_ACCOUNT_ID_FAKE,
        false,
        policyName,
    );
    const adminsChatReportID = adminsChatData.reportID;
    const adminsCreatedAction = buildOptimisticCreatedReportAction(CONST.POLICY.OWNER_EMAIL_FAKE);
    const adminsReportActionData = {
        [adminsCreatedAction.reportActionID]: adminsCreatedAction,
    };

    const expenseChatData = buildOptimisticChatReport([currentUserAccountID], '', CONST.REPORT.CHAT_TYPE.POLICY_EXPENSE_CHAT, policyID, currentUserAccountID, true, policyName);
    const expenseChatReportID = expenseChatData.reportID;
    const expenseReportCreatedAction = buildOptimisticCreatedReportAction(currentUserEmail);
    const expenseReportActionData = {
        [expenseReportCreatedAction.reportActionID]: expenseReportCreatedAction,
    };

    return {
        announceChatReportID,
        announceChatData,
        announceReportActionData,
        announceCreatedReportActionID: announceCreatedAction.reportActionID,
        adminsChatReportID,
        adminsChatData,
        adminsReportActionData,
        adminsCreatedReportActionID: adminsCreatedAction.reportActionID,
        expenseChatReportID,
        expenseChatData,
        expenseReportActionData,
        expenseCreatedReportActionID: expenseReportCreatedAction.reportActionID,
    };
}

/**
 * Builds an optimistic Task Report with a randomly generated reportID
 *
 * @param {Number} ownerAccountID - Account ID of the person generating the Task.
 * @param {String} assigneeAccountID - AccountID of the other person participating in the Task.
 * @param {String} parentReportID - Report ID of the chat where the Task is.
 * @param {String} title - Task title.
 * @param {String} description - Task description.
 *
 * @returns {Object}
 */

function buildOptimisticTaskReport(ownerAccountID, assigneeAccountID = 0, parentReportID, title, description) {
    return {
        reportID: generateReportID(),
        reportName: title,
        description,
        ownerAccountID,
        participantAccountIDs: assigneeAccountID && assigneeAccountID !== ownerAccountID ? [assigneeAccountID] : [],
        managerID: assigneeAccountID,
        type: CONST.REPORT.TYPE.TASK,
        parentReportID,
        stateNum: CONST.REPORT.STATE_NUM.OPEN,
        statusNum: CONST.REPORT.STATUS.OPEN,
    };
}

/**
 * A helper method to create transaction thread
 *
 * @param {Object} reportAction - the parent IOU report action from which to create the thread
 *
 * @returns {Object}
 */
function buildTransactionThread(reportAction) {
    const participantAccountIDs = _.uniq([currentUserAccountID, Number(reportAction.actorAccountID)]);
    return buildOptimisticChatReport(
        participantAccountIDs,
        getTransactionReportName(reportAction),
        '',
        lodashGet(getReport(reportAction.reportID), 'policyID', CONST.POLICY.OWNER_EMAIL_FAKE),
        CONST.POLICY.OWNER_ACCOUNT_ID_FAKE,
        false,
        '',
        undefined,
        undefined,
        CONST.REPORT.NOTIFICATION_PREFERENCE.ALWAYS,
        reportAction.reportActionID,
        reportAction.reportID,
    );
}

/**
 * @param {Object} report
 * @returns {Boolean}
 */
function isUnread(report) {
    if (!report) {
        return false;
    }

    // lastVisibleActionCreated and lastReadTime are both datetime strings and can be compared directly
    const lastVisibleActionCreated = report.lastVisibleActionCreated || '';
    const lastReadTime = report.lastReadTime || '';
    return lastReadTime < lastVisibleActionCreated;
}

/**
 * @param {Object} report
 * @returns {Boolean}
 */
function isUnreadWithMention(report) {
    if (!report) {
        return false;
    }

    // lastMentionedTime and lastReadTime are both datetime strings and can be compared directly
    const lastMentionedTime = report.lastMentionedTime || '';
    const lastReadTime = report.lastReadTime || '';
    return lastReadTime < lastMentionedTime;
}

/**
 * @param {Object} report
 * @param {Object} allReportsDict
 * @returns {Boolean}
 */
function isIOUOwnedByCurrentUser(report, allReportsDict = null) {
    const allAvailableReports = allReportsDict || allReports;
    if (!report || !allAvailableReports) {
        return false;
    }

    let reportToLook = report;
    if (report.iouReportID) {
        const iouReport = allAvailableReports[`${ONYXKEYS.COLLECTION.REPORT}${report.iouReportID}`];
        if (iouReport) {
            reportToLook = iouReport;
        }
    }

    return reportToLook.ownerAccountID === currentUserAccountID;
}

/**
 * Should return true only for personal 1:1 report
 *
 * @param {Object} report (chatReport or iouReport)
 * @returns {boolean}
 */
function isOneOnOneChat(report) {
    const isChatRoomValue = lodashGet(report, 'isChatRoom', false);
    const participantsListValue = lodashGet(report, 'participantsList', []);
    return (
        !isThread(report) &&
        !isChatRoom(report) &&
        !isChatRoomValue &&
        !isExpenseRequest(report) &&
        !isMoneyRequestReport(report) &&
        !isPolicyExpenseChat(report) &&
        !isTaskReport(report) &&
        isDM(report) &&
        !isIOUReport(report) &&
        participantsListValue.length === 1
    );
}

/**
 * Assuming the passed in report is a default room, lets us know whether we can see it or not, based on permissions and
 * the various subsets of users we've allowed to use default rooms.
 *
 * @param {Object} report
 * @param {Array<Object>} policies
 * @param {Array<String>} betas
 * @return {Boolean}
 */
function canSeeDefaultRoom(report, policies, betas) {
    // Include archived rooms
    if (isArchivedRoom(report)) {
        return true;
    }

    // Include default rooms for free plan policies (domain rooms aren't included in here because they do not belong to a policy)
    if (getPolicyType(report, policies) === CONST.POLICY.TYPE.FREE) {
        return true;
    }

    // Include domain rooms with Partner Managers (Expensify accounts) in them for accounts that are on a domain with an Approved Accountant
    if (isDomainRoom(report) && doesDomainHaveApprovedAccountant && hasExpensifyEmails(lodashGet(report, ['participantAccountIDs'], []))) {
        return true;
    }

    // If the room has an assigned guide, it can be seen.
    if (hasExpensifyGuidesEmails(lodashGet(report, ['participantAccountIDs'], []))) {
        return true;
    }

    // Include any admins and announce rooms, since only non partner-managed domain rooms are on the beta now.
    if (isAdminRoom(report) || isAnnounceRoom(report)) {
        return true;
    }

    // For all other cases, just check that the user belongs to the default rooms beta
    return Permissions.canUseDefaultRooms(betas);
}

/**
 * @param {Object} report
 * @param {Array<Object>} policies
 * @param {Array<String>} betas
 * @param {Object} allReportActions
 * @returns {Boolean}
 */
function canAccessReport(report, policies, betas, allReportActions) {
    if (isThread(report) && ReportActionsUtils.isPendingRemove(ReportActionsUtils.getParentReportAction(report, allReportActions))) {
        return false;
    }

    // We hide default rooms (it's basically just domain rooms now) from people who aren't on the defaultRooms beta.
    if (isDefaultRoom(report) && !canSeeDefaultRoom(report, policies, betas)) {
        return false;
    }

    return true;
}

/**
 * Takes several pieces of data from Onyx and evaluates if a report should be shown in the option list (either when searching
 * for reports or the reports shown in the LHN).
 *
 * This logic is very specific and the order of the logic is very important. It should fail quickly in most cases and also
 * filter out the majority of reports before filtering out very specific minority of reports.
 *
 * @param {Object} report
 * @param {String} currentReportId
 * @param {Boolean} isInGSDMode
 * @param {String[]} betas
 * @param {Object} policies
 * @param {Object} allReportActions
 * @param {Boolean} excludeEmptyChats
 * @returns {boolean}
 */
function shouldReportBeInOptionList(report, currentReportId, isInGSDMode, betas, policies, allReportActions, excludeEmptyChats = false) {
    const isInDefaultMode = !isInGSDMode;

    // Exclude reports that have no data because there wouldn't be anything to show in the option item.
    // This can happen if data is currently loading from the server or a report is in various stages of being created.
    // This can also happen for anyone accessing a public room or archived room for which they don't have access to the underlying policy.
    if (
        !report ||
        !report.reportID ||
        report.isHidden ||
        (_.isEmpty(report.participantAccountIDs) && !isChatThread(report) && !isPublicRoom(report) && !isArchivedRoom(report) && !isMoneyRequestReport(report) && !isTaskReport(report))
    ) {
        return false;
    }

    if (!canAccessReport(report, policies, betas, allReportActions)) {
        return false;
    }

    // Include the currently viewed report. If we excluded the currently viewed report, then there
    // would be no way to highlight it in the options list and it would be confusing to users because they lose
    // a sense of context.
    if (report.reportID === currentReportId) {
        return true;
    }

    // Include reports that are relevant to the user in any view mode. Criteria include having a draft, having an outstanding IOU, or being assigned to an open task.
    if (report.hasDraft || isWaitingForIOUActionFromCurrentUser(report) || isWaitingForTaskCompleteFromAssignee(report)) {
        return true;
    }

    const lastVisibleMessage = ReportActionsUtils.getLastVisibleMessage(report.reportID);
    const isEmptyChat = !lastVisibleMessage.lastMessageText && !lastVisibleMessage.lastMessageTranslationKey;

    // Hide only chat threads that haven't been commented on (other threads are actionable)
    if (isChatThread(report) && isEmptyChat) {
        return false;
    }

    // Include reports if they are pinned
    if (report.isPinned) {
        return true;
    }

    // Include reports that have errors from trying to add a workspace
    // If we excluded it, then the red-brock-road pattern wouldn't work for the user to resolve the error
    if (report.errorFields && !_.isEmpty(report.errorFields.addWorkspaceRoom)) {
        return true;
    }

    // All unread chats (even archived ones) in GSD mode will be shown. This is because GSD mode is specifically for focusing the user on the most relevant chats, primarily, the unread ones
    if (isInGSDMode) {
        return isUnread(report);
    }

    // Archived reports should always be shown when in default (most recent) mode. This is because you should still be able to access and search for the chats to find them.
    if (isInDefaultMode && isArchivedRoom(report)) {
        return true;
    }

    // Hide chats between two users that haven't been commented on from the LNH
    if (excludeEmptyChats && isEmptyChat && isChatReport(report) && !isChatRoom(report) && !isPolicyExpenseChat(report)) {
        return false;
    }

    return true;
}

/**
 * Attempts to find a report in onyx with the provided list of participants. Does not include threads, task, money request, room, and policy expense chat.
 * @param {Array<Number>} newParticipantList
 * @returns {Array|undefined}
 */
function getChatByParticipants(newParticipantList) {
    newParticipantList.sort();
    return _.find(allReports, (report) => {
        // If the report has been deleted, or there are no participants (like an empty #admins room) then skip it
        if (
            !report ||
            _.isEmpty(report.participantAccountIDs) ||
            isChatThread(report) ||
            isTaskReport(report) ||
            isMoneyRequestReport(report) ||
            isChatRoom(report) ||
            isPolicyExpenseChat(report)
        ) {
            return false;
        }

        // Only return the chat if it has all the participants
        return _.isEqual(newParticipantList, _.sortBy(report.participantAccountIDs));
    });
}

/**
 * Attempts to find a report in onyx with the provided email list of participants. Does not include threads
 * This is temporary function while migrating from PersonalDetails to PersonalDetailsList
 *
 * @deprecated - use getChatByParticipants()
 *
 * @param {Array} participantsLoginList
 * @returns {Array|undefined}
 */
function getChatByParticipantsByLoginList(participantsLoginList) {
    participantsLoginList.sort();
    return _.find(allReports, (report) => {
        // If the report has been deleted, or there are no participants (like an empty #admins room) then skip it
        if (!report || _.isEmpty(report.participantAccountIDs) || isThread(report)) {
            return false;
        }

        // Only return the room if it has all the participants and is not a policy room
        return !isUserCreatedPolicyRoom(report) && _.isEqual(participantsLoginList, _.sortBy(report.participants));
    });
}

/**
 * Attempts to find a report in onyx with the provided list of participants in given policy
 * @param {Array} newParticipantList
 * @param {String} policyID
 * @returns {object|undefined}
 */
function getChatByParticipantsAndPolicy(newParticipantList, policyID) {
    newParticipantList.sort();
    return _.find(allReports, (report) => {
        // If the report has been deleted, or there are no participants (like an empty #admins room) then skip it
        if (!report || !report.participantAccountIDs) {
            return false;
        }

        // Only return the room if it has all the participants and is not a policy room
        return report.policyID === policyID && _.isEqual(newParticipantList, _.sortBy(report.participantAccountIDs));
    });
}

/**
 * @param {String} policyID
 * @returns {Array}
 */
function getAllPolicyReports(policyID) {
    return _.filter(allReports, (report) => report && report.policyID === policyID);
}

/**
 * Returns true if Chronos is one of the chat participants (1:1)
 * @param {Object} report
 * @returns {Boolean}
 */
function chatIncludesChronos(report) {
    return report.participantAccountIDs && _.contains(report.participantAccountIDs, CONST.ACCOUNT_ID.CHRONOS);
}

/**
 * Can only flag if:
 *
 * - It was written by someone else
 * - It's an ADDCOMMENT that is not an attachment
 *
 * @param {Object} reportAction
 * @param {number} reportID
 * @returns {Boolean}
 */
function canFlagReportAction(reportAction, reportID) {
    return (
        reportAction.actorAccountID !== currentUserAccountID &&
        reportAction.actionName === CONST.REPORT.ACTIONS.TYPE.ADDCOMMENT &&
        !ReportActionsUtils.isDeletedAction(reportAction) &&
        !ReportActionsUtils.isCreatedTaskReportAction(reportAction) &&
        isAllowedToComment(getReport(reportID))
    );
}

/**
 * Whether flag comment page should show
 *
 * @param {Object} reportAction
 * @param {Object} report
 * @returns {Boolean}
 */

function shouldShowFlagComment(reportAction, report) {
    return (
        canFlagReportAction(reportAction, report.reportID) &&
        !isArchivedRoom(report) &&
        !chatIncludesChronos(report) &&
        !isConciergeChatReport(report.reportID) &&
        reportAction.actorAccountID !== CONST.ACCOUNT_ID.CONCIERGE
    );
}

/**
 * @param {Object} report
 * @param {String} report.lastReadTime
 * @param {Array} sortedAndFilteredReportActions - reportActions for the report, sorted newest to oldest, and filtered for only those that should be visible
 *
 * @returns {String|null}
 */
function getNewMarkerReportActionID(report, sortedAndFilteredReportActions) {
    if (!isUnread(report)) {
        return '';
    }

    const newMarkerIndex = _.findLastIndex(sortedAndFilteredReportActions, (reportAction) => (reportAction.created || '') > report.lastReadTime);

    return _.has(sortedAndFilteredReportActions[newMarkerIndex], 'reportActionID') ? sortedAndFilteredReportActions[newMarkerIndex].reportActionID : '';
}

/**
 * Performs the markdown conversion, and replaces code points > 127 with C escape sequences
 * Used for compatibility with the backend auth validator for AddComment, and to account for MD in comments
 * @param {String} textComment
 * @returns {Number} The comment's total length as seen from the backend
 */
function getCommentLength(textComment) {
    return getParsedComment(textComment)
        .replace(/[^ -~]/g, '\\u????')
        .trim().length;
}

/**
 * @param {String|null} url
 * @returns {String}
 */
function getRouteFromLink(url) {
    if (!url) {
        return '';
    }

    // Get the reportID from URL
    let route = url;
    _.each(linkingConfig.prefixes, (prefix) => {
        const localWebAndroidRegEx = /^(http:\/\/([0-9]{1,3})\.([0-9]{1,3})\.([0-9]{1,3})\.([0-9]{1,3}))/;
        if (route.startsWith(prefix)) {
            route = route.replace(prefix, '');
        } else if (localWebAndroidRegEx.test(route)) {
            route = route.replace(localWebAndroidRegEx, '');
        } else {
            return;
        }

        // Remove the port if it's a localhost URL
        if (/^:\d+/.test(route)) {
            route = route.replace(/:\d+/, '');
        }

        // Remove the leading slash if exists
        if (route.startsWith('/')) {
            route = route.replace('/', '');
        }
    });
    return route;
}

/**
 * @param {String|null} url
 * @returns {String}
 */
function getReportIDFromLink(url) {
    const route = getRouteFromLink(url);
    const {reportID, isSubReportPageRoute} = ROUTES.parseReportRouteParams(route);
    if (isSubReportPageRoute) {
        // We allow the Sub-Report deep link routes (settings, details, etc.) to be handled by their respective component pages
        return '';
    }
    return reportID;
}

/**
 * Check if the chat report is linked to an iou that is waiting for the current user to add a credit bank account.
 *
 * @param {Object} chatReport
 * @returns {Boolean}
 */
function hasIOUWaitingOnCurrentUserBankAccount(chatReport) {
    if (chatReport.iouReportID) {
        const iouReport = allReports[`${ONYXKEYS.COLLECTION.REPORT}${chatReport.iouReportID}`];
        if (iouReport && iouReport.isWaitingOnBankAccount && iouReport.ownerAccountID === currentUserAccountID) {
            return true;
        }
    }

    return false;
}

/**
 * Users can request money in policy expense chats only if they are in a role of a member in the chat (in other words, if it's their policy expense chat)
 *
 * @param {Object} report
 * @returns {Boolean}
 */
function canRequestMoney(report) {
    // Prevent requesting money if pending iou waiting for their bank account already exists.
    if (hasIOUWaitingOnCurrentUserBankAccount(report)) {
        return false;
    }
    return !isPolicyExpenseChat(report) || report.isOwnPolicyExpenseChat;
}

/**
 * @param {Object} report
 * @param {Array<Number>} reportParticipants
 * @param {Array} betas
 * @returns {Array}
 */
function getMoneyRequestOptions(report, reportParticipants, betas) {
    // In any thread or task report, we do not allow any new money requests yet
    if (isChatThread(report) || isTaskReport(report)) {
        return [];
    }

    const participants = _.filter(reportParticipants, (accountID) => currentUserPersonalDetails.accountID !== accountID);

    const hasExcludedIOUAccountIDs = lodashIntersection(reportParticipants, CONST.EXPENSIFY_ACCOUNT_IDS).length > 0;
    const hasSingleParticipantInReport = participants.length === 1;
    const hasMultipleParticipants = participants.length > 1;

    if (hasExcludedIOUAccountIDs || (participants.length === 0 && !report.isOwnPolicyExpenseChat)) {
        return [];
    }

    // Additional requests should be blocked for money request reports
    if (isMoneyRequestReport(report)) {
        return [];
    }

    // User created policy rooms and default rooms like #admins or #announce will always have the Split Bill option
    // unless there are no participants at all (e.g. #admins room for a policy with only 1 admin)
    // DM chats will have the Split Bill option only when there are at least 3 people in the chat.
    // There is no Split Bill option for Workspace chats
    if (isChatRoom(report) || (hasMultipleParticipants && !isPolicyExpenseChat(report)) || isControlPolicyExpenseChat(report)) {
        return [CONST.IOU.MONEY_REQUEST_TYPE.SPLIT];
    }

    // DM chats that only have 2 people will see the Send / Request money options.
    // Workspace chats should only see the Request money option, as "easy overages" is not available.
    return [
        ...(canRequestMoney(report) ? [CONST.IOU.MONEY_REQUEST_TYPE.REQUEST] : []),

        // Send money option should be visible only in DMs
        ...(Permissions.canUseIOUSend(betas) && isChatReport(report) && !isPolicyExpenseChat(report) && hasSingleParticipantInReport ? [CONST.IOU.MONEY_REQUEST_TYPE.SEND] : []),
    ];
}

/**
 * Allows a user to leave a policy room according to the following conditions of the visibility or chatType rNVP:
 * `public` - Anyone can leave (because anybody can join)
 * `public_announce` - Only non-policy members can leave (it's auto-shared with policy members)
 * `policy_admins` - Nobody can leave (it's auto-shared with all policy admins)
 * `policy_announce` - Nobody can leave (it's auto-shared with all policy members)
 * `policy` - Anyone can leave (though only policy members can join)
 * `domain` - Nobody can leave (it's auto-shared with domain members)
 * `dm` - Nobody can leave (it's auto-shared with users)
 * `private` - Anybody can leave (though you can only be invited to join)
 *
 * @param {Object} report
 * @param {String} report.visibility
 * @param {String} report.chatType
 * @param {Boolean} isPolicyMember
 * @returns {Boolean}
 */
function canLeaveRoom(report, isPolicyMember) {
    if (_.isEmpty(report.visibility)) {
        if (
            report.chatType === CONST.REPORT.CHAT_TYPE.POLICY_ADMINS ||
            report.chatType === CONST.REPORT.CHAT_TYPE.POLICY_ANNOUNCE ||
            report.chatType === CONST.REPORT.CHAT_TYPE.DOMAIN_ALL ||
            _.isEmpty(report.chatType)
        ) {
            // DM chats don't have a chatType
            return false;
        }
    } else if (isPublicAnnounceRoom(report) && isPolicyMember) {
        return false;
    }
    return true;
}

/**
 * @param {Number[]} participantAccountIDs
 * @returns {Boolean}
 */
function isCurrentUserTheOnlyParticipant(participantAccountIDs) {
    return participantAccountIDs && participantAccountIDs.length === 1 && participantAccountIDs[0] === currentUserAccountID;
}

/**
 * Returns display names for those that can see the whisper.
 * However, it returns "you" if the current user is the only one who can see it besides the person that sent it.
 *
 * @param {Number[]} participantAccountIDs
 * @returns {string}
 */
function getWhisperDisplayNames(participantAccountIDs) {
    const isWhisperOnlyVisibleToCurrentUser = isCurrentUserTheOnlyParticipant(participantAccountIDs);

    // When the current user is the only participant, the display name needs to be "you" because that's the only person reading it
    if (isWhisperOnlyVisibleToCurrentUser) {
        return Localize.translateLocal('common.youAfterPreposition');
    }

    return _.map(participantAccountIDs, (accountID) => getDisplayNameForParticipant(accountID, !isWhisperOnlyVisibleToCurrentUser)).join(', ');
}

/**
 * Show subscript on workspace chats / threads and expense requests
 * @param {Object} report
 * @returns {Boolean}
 */
function shouldReportShowSubscript(report) {
    if (isArchivedRoom(report)) {
        return false;
    }

    if (isPolicyExpenseChat(report) && !isChatThread(report) && !isTaskReport(report) && !report.isOwnPolicyExpenseChat) {
        return true;
    }

    if (isPolicyExpenseChat(report) && !isThread(report) && !isTaskReport(report)) {
        return true;
    }

    if (isExpenseRequest(report)) {
        return true;
    }

    if (isWorkspaceTaskReport(report)) {
        return true;
    }

    if (isWorkspaceThread(report)) {
        return true;
    }

    return false;
}

/**
 * Return true if reports data exists
 * @returns {Boolean}
 */
function isReportDataReady() {
    return !_.isEmpty(allReports) && _.some(_.keys(allReports), (key) => allReports[key].reportID);
}

/**
 * Find the parent report action in assignee report for a task report
 * Returns an empty object if assignee report is the same as the share destination report
 *
 * @param {Object} taskReport
 * @returns {Object}
 */
function getTaskParentReportActionIDInAssigneeReport(taskReport) {
    const assigneeChatReportID = lodashGet(getChatByParticipants(isReportManager(taskReport) ? [taskReport.ownerAccountID] : [taskReport.managerID]), 'reportID');
    if (!assigneeChatReportID || assigneeChatReportID === taskReport.parentReportID) {
        return {};
    }

    const clonedParentReportActionID = lodashGet(ReportActionsUtils.getParentReportActionInReport(taskReport.reportID, assigneeChatReportID), 'reportActionID');
    if (!clonedParentReportActionID) {
        return {};
    }

    return {
        reportID: assigneeChatReportID,
        reportActionID: clonedParentReportActionID,
    };
}

/**
 * Return the errors we have when creating a chat or a workspace room
 * @param {Object} report
 * @returns {Object} errors
 */
function getAddWorkspaceRoomOrChatReportErrors(report) {
    // We are either adding a workspace room, or we're creating a chat, it isn't possible for both of these to have errors for the same report at the same time, so
    // simply looking up the first truthy value will get the relevant property if it's set.
    return lodashGet(report, 'errorFields.addWorkspaceRoom') || lodashGet(report, 'errorFields.createChat');
}

/**
 * Returns true if write actions like assign task, money request, send message should be disabled on a report
 * @param {Object} report
 * @returns {Boolean}
 */
function shouldDisableWriteActions(report) {
    const reportErrors = getAddWorkspaceRoomOrChatReportErrors(report);
    return isArchivedRoom(report) || !_.isEmpty(reportErrors) || !isAllowedToComment(report) || isAnonymousUser;
}

/**
 * Returns ID of the original report from which the given reportAction is first created.
 *
 * @param {String} reportID
 * @param {Object} reportAction
 * @returns {String}
 */
function getOriginalReportID(reportID, reportAction) {
    return isThreadFirstChat(reportAction, reportID) ? lodashGet(allReports, [`${ONYXKEYS.COLLECTION.REPORT}${reportID}`, 'parentReportID']) : reportID;
}

/**
 * Return the pendingAction and the errors we have when creating a chat or a workspace room offline
 * @param {Object} report
 * @returns {Object} pending action , errors
 */
function getReportOfflinePendingActionAndErrors(report) {
    // We are either adding a workspace room, or we're creating a chat, it isn't possible for both of these to be pending, or to have errors for the same report at the same time, so
    // simply looking up the first truthy value for each case will get the relevant property if it's set.
    const addWorkspaceRoomOrChatPendingAction = lodashGet(report, 'pendingFields.addWorkspaceRoom') || lodashGet(report, 'pendingFields.createChat');
    const addWorkspaceRoomOrChatErrors = getAddWorkspaceRoomOrChatReportErrors(report);
    return {addWorkspaceRoomOrChatPendingAction, addWorkspaceRoomOrChatErrors};
}

/**
 * @param {String} policyOwner
 * @returns {String|null}
 */
function getPolicyExpenseChatReportIDByOwner(policyOwner) {
    const policyWithOwner = _.find(allPolicies, (policy) => policy.owner === policyOwner);
    if (!policyWithOwner) {
        return null;
    }

    const expenseChat = _.find(allReports, (report) => isPolicyExpenseChat(report) && report.policyID === policyWithOwner.id);
    if (!expenseChat) {
        return null;
    }
    return expenseChat.reportID;
}

/*
 * @param {Object|null} report
 * @returns {Boolean}
 */
function shouldDisableSettings(report) {
    return !isPolicyExpenseChat(report) && !isChatRoom(report) && !isChatThread(report);
}

/**
 * @param {Object|null} report
 * @param {Object|null} policy - the workspace the report is on, null if the user isn't a member of the workspace
 * @returns {Boolean}
 */
function shouldDisableRename(report, policy) {
    if (isDefaultRoom(report) || isArchivedRoom(report) || isChatThread(report)) {
        return true;
    }

    // if the linked workspace is null, that means the person isn't a member of the workspace the report is in
    // which means this has to be a public room we want to disable renaming for
    if (!policy) {
        return true;
    }

    // If there is a linked workspace, that means the user is a member of the workspace the report is in.
    // Still, we only want policy owners and admins to be able to modify the name.
    return !_.keys(loginList).includes(policy.owner) && policy.role !== CONST.POLICY.ROLE.ADMIN;
}

/**
 * Returns the onyx data needed for the task assignee chat
 * @param {Number} accountID
 * @param {String} assigneeEmail
 * @param {Number} assigneeAccountID
 * @param {String} taskReportID
 * @param {String} assigneeChatReportID
 * @param {String} parentReportID
 * @param {String} title
 * @param {Object} assigneeChatReport
 * @returns {Object}
 */
function getTaskAssigneeChatOnyxData(accountID, assigneeEmail, assigneeAccountID, taskReportID, assigneeChatReportID, parentReportID, title, assigneeChatReport) {
    // Set if we need to add a comment to the assignee chat notifying them that they have been assigned a task
    let optimisticAssigneeAddComment;
    // Set if this is a new chat that needs to be created for the assignee
    let optimisticChatCreatedReportAction;
    const currentTime = DateUtils.getDBTime();
    const optimisticData = [];
    const successData = [];
    const failureData = [];

    // You're able to assign a task to someone you haven't chatted with before - so we need to optimistically create the chat and the chat reportActions
    // Only add the assignee chat report to onyx if we haven't already set it optimistically
    if (assigneeChatReport.isOptimisticReport && lodashGet(assigneeChatReport, 'pendingFields.createChat') !== CONST.RED_BRICK_ROAD_PENDING_ACTION.ADD) {
        optimisticChatCreatedReportAction = buildOptimisticCreatedReportAction(assigneeChatReportID);
        optimisticData.push(
            {
                onyxMethod: Onyx.METHOD.MERGE,
                key: `${ONYXKEYS.COLLECTION.REPORT}${assigneeChatReportID}`,
                value: {
                    pendingFields: {
                        createChat: CONST.RED_BRICK_ROAD_PENDING_ACTION.ADD,
                    },
                    isHidden: false,
                },
            },
            {
                onyxMethod: Onyx.METHOD.MERGE,
                key: `${ONYXKEYS.COLLECTION.REPORT_ACTIONS}${assigneeChatReportID}`,
                value: {[optimisticChatCreatedReportAction.reportActionID]: optimisticChatCreatedReportAction},
            },
        );

        successData.push({
            onyxMethod: Onyx.METHOD.MERGE,
            key: `${ONYXKEYS.COLLECTION.REPORT}${assigneeChatReportID}`,
            value: {
                pendingFields: {
                    createChat: null,
                },
                isOptimisticReport: false,
            },
        });

        failureData.push(
            {
                onyxMethod: Onyx.METHOD.SET,
                key: `${ONYXKEYS.COLLECTION.REPORT}${assigneeChatReportID}`,
                value: null,
            },
            {
                onyxMethod: Onyx.METHOD.MERGE,
                key: `${ONYXKEYS.COLLECTION.REPORT_ACTIONS}${assigneeChatReportID}`,
                value: {[optimisticChatCreatedReportAction.reportActionID]: {pendingAction: null}},
            },
            // If we failed, we want to remove the optimistic personal details as it was likely due to an invalid login
            {
                onyxMethod: Onyx.METHOD.MERGE,
                key: ONYXKEYS.PERSONAL_DETAILS_LIST,
                value: {
                    [assigneeAccountID]: null,
                },
            },
        );
    }

    // If you're choosing to share the task in the same DM as the assignee then we don't need to create another reportAction indicating that you've been assigned
    if (assigneeChatReportID !== parentReportID) {
        optimisticAssigneeAddComment = buildOptimisticTaskCommentReportAction(taskReportID, title, assigneeEmail, assigneeAccountID, `Assigned a task to you: ${title}`, parentReportID);

        const lastAssigneeCommentText = formatReportLastMessageText(optimisticAssigneeAddComment.reportAction.message[0].text);
        const optimisticAssigneeReport = {
            lastVisibleActionCreated: currentTime,
            lastMessageText: lastAssigneeCommentText,
            lastActorAccountID: accountID,
            lastReadTime: currentTime,
        };

        optimisticData.push(
            {
                onyxMethod: Onyx.METHOD.MERGE,
                key: `${ONYXKEYS.COLLECTION.REPORT_ACTIONS}${assigneeChatReportID}`,
                value: {[optimisticAssigneeAddComment.reportAction.reportActionID]: optimisticAssigneeAddComment.reportAction},
            },
            {
                onyxMethod: Onyx.METHOD.MERGE,
                key: `${ONYXKEYS.COLLECTION.REPORT}${assigneeChatReportID}`,
                value: optimisticAssigneeReport,
            },
        );
        failureData.push({
            onyxMethod: Onyx.METHOD.MERGE,
            key: `${ONYXKEYS.COLLECTION.REPORT_ACTIONS}${assigneeChatReportID}`,
            value: {[optimisticAssigneeAddComment.reportAction.reportActionID]: {pendingAction: null}},
        });
    }

    return {
        optimisticData,
        successData,
        failureData,
        optimisticAssigneeAddComment,
        optimisticChatCreatedReportAction,
    };
}

/**
 * Get the last 3 transactions with receipts of an IOU report that will be displayed on the report preview
 *
 * @param {Object} reportPreviewAction
 * @returns {Object}
 */
function getReportPreviewDisplayTransactions(reportPreviewAction) {
    const transactionIDs = lodashGet(reportPreviewAction, ['childLastReceiptTransactionIDs'], '').split(',');
    return _.reduce(
        transactionIDs,
        (transactions, transactionID) => {
            const transaction = TransactionUtils.getTransaction(transactionID);
            if (TransactionUtils.hasReceipt(transaction)) {
                transactions.push(transaction);
            }
            return transactions;
        },
        [],
    );
}

export {
    getReportParticipantsTitle,
    isReportMessageAttachment,
    findLastAccessedReport,
    canEditReportAction,
    canFlagReportAction,
    shouldShowFlagComment,
    canDeleteReportAction,
    canLeaveRoom,
    sortReportsByLastRead,
    isDefaultRoom,
    isAdminRoom,
    isAdminsOnlyPostingRoom,
    isAnnounceRoom,
    isUserCreatedPolicyRoom,
    isChatRoom,
    getChatRoomSubtitle,
    getParentNavigationSubtitle,
    getPolicyName,
    getPolicyType,
    isArchivedRoom,
    isExpensifyOnlyParticipantInReport,
    isPolicyExpenseChatAdmin,
    isPolicyAdmin,
    isPublicRoom,
    isPublicAnnounceRoom,
    isConciergeChatReport,
    isCurrentUserTheOnlyParticipant,
    hasAutomatedExpensifyAccountIDs,
    hasExpensifyGuidesEmails,
    isWaitingForIOUActionFromCurrentUser,
    isIOUOwnedByCurrentUser,
    getMoneyRequestTotal,
    canShowReportRecipientLocalTime,
    formatReportLastMessageText,
    chatIncludesConcierge,
    isPolicyExpenseChat,
    isControlPolicyExpenseChat,
    isControlPolicyExpenseReport,
    getIconsForParticipants,
    getIcons,
    getRoomWelcomeMessage,
    getDisplayNamesWithTooltips,
    getReportName,
    getReport,
    getReportIDFromLink,
    getRouteFromLink,
    navigateToDetailsPage,
    generateReportID,
    hasReportNameError,
    isUnread,
    isUnreadWithMention,
    buildOptimisticWorkspaceChats,
    buildOptimisticTaskReport,
    buildOptimisticChatReport,
    buildOptimisticClosedReportAction,
    buildOptimisticCreatedReportAction,
    buildOptimisticEditedTaskReportAction,
    buildOptimisticIOUReport,
    buildOptimisticApprovedReportAction,
    buildOptimisticExpenseReport,
    buildOptimisticIOUReportAction,
    buildOptimisticReportPreview,
    buildOptimisticModifiedExpenseReportAction,
    updateReportPreview,
    buildOptimisticTaskReportAction,
    buildOptimisticAddCommentReportAction,
    buildOptimisticTaskCommentReportAction,
    updateOptimisticParentReportAction,
    getOptimisticDataForParentReportAction,
    shouldReportBeInOptionList,
    getChatByParticipants,
    getChatByParticipantsByLoginList,
    getChatByParticipantsAndPolicy,
    getAllPolicyReports,
    getIOUReportActionMessage,
    getDisplayNameForParticipant,
    getWorkspaceIcon,
    isOptimisticPersonalDetail,
    shouldDisableDetailPage,
    isChatReport,
    isCurrentUserSubmitter,
    isExpenseReport,
    isExpenseRequest,
    isIOUReport,
    isTaskReport,
    isOpenTaskReport,
    isCanceledTaskReport,
    isCompletedTaskReport,
    isReportManager,
    isReportApproved,
    isMoneyRequestReport,
    isMoneyRequest,
    chatIncludesChronos,
    getNewMarkerReportActionID,
    canSeeDefaultRoom,
    getDefaultWorkspaceAvatar,
    getCommentLength,
    getParsedComment,
    getMoneyRequestOptions,
    hasIOUWaitingOnCurrentUserBankAccount,
    canRequestMoney,
    getWhisperDisplayNames,
    getWorkspaceAvatar,
    isThread,
    isChatThread,
    isThreadParent,
    isThreadFirstChat,
    isChildReport,
    shouldReportShowSubscript,
    isReportDataReady,
    isSettled,
    isAllowedToComment,
    getBankAccountRoute,
    getParentReport,
    getTaskParentReportActionIDInAssigneeReport,
    getReportPreviewMessage,
    getModifiedExpenseMessage,
    shouldDisableWriteActions,
    getOriginalReportID,
    canAccessReport,
    getAddWorkspaceRoomOrChatReportErrors,
    getReportOfflinePendingActionAndErrors,
    isDM,
    getPolicy,
    getPolicyExpenseChatReportIDByOwner,
    shouldDisableSettings,
    shouldDisableRename,
    hasSingleParticipant,
    isOneOnOneChat,
    getTransactionReportName,
    getTransactionDetails,
    getTaskAssigneeChatOnyxData,
    canEditMoneyRequest,
    buildTransactionThread,
    areAllRequestsBeingSmartScanned,
    getReportPreviewDisplayTransactions,
    getTransactionsWithReceipts,
};<|MERGE_RESOLUTION|>--- conflicted
+++ resolved
@@ -565,45 +565,6 @@
 }
 
 /**
-<<<<<<< HEAD
-=======
- * @param {String} policyID
- * @returns {Object}
- */
-function getPolicy(policyID) {
-    const policy = lodashGet(allPolicies, `${ONYXKEYS.COLLECTION.POLICY}${policyID}`) || {};
-    return policy;
-}
-
-/**
- * Get the policy name from a given report
- * @param {Object} report
- * @param {String} report.policyID
- * @param {String} report.oldPolicyName
- * @param {String} report.policyName
- * @param {Boolean} [returnEmptyIfNotFound]
- * @param {Object} [policy]
- * @returns {String}
- */
-function getPolicyName(report, returnEmptyIfNotFound = false, policy = undefined) {
-    const noPolicyFound = returnEmptyIfNotFound ? '' : Localize.translateLocal('workspace.common.unavailable');
-    if (_.isEmpty(report)) {
-        return noPolicyFound;
-    }
-
-    if ((!allPolicies || _.size(allPolicies) === 0) && !report.policyName) {
-        return Localize.translateLocal('workspace.common.unavailable');
-    }
-    const finalPolicy = policy || _.get(allPolicies, `${ONYXKEYS.COLLECTION.POLICY}${report.policyID}`);
-
-    // Public rooms send back the policy name with the reportSummary,
-    // since they can also be accessed by people who aren't in the workspace
-
-    return lodashGet(finalPolicy, 'name') || report.policyName || report.oldPolicyName || noPolicyFound;
-}
-
-/**
->>>>>>> f3af8ce1
  * Checks if the current user is allowed to comment on the given report.
  * @param {Object} report
  * @param {String} [report.writeCapability]
