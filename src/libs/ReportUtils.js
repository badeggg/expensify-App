--- conflicted
+++ resolved
@@ -1113,12 +1113,7 @@
  * @param {Array}  participants - An array with participants details.
  * @param {String} transactionID
  * @param {String} [paymentType] - Only required if the IOUReportAction type is 'pay'. Can be oneOf(elsewhere, payPal, Expensify).
-<<<<<<< HEAD
  * @param {String} [iouReportID] - Only required if the IOUReportActions type is oneOf(decline, cancel, pay). Generates a randomID as default.
-=======
- * @param {String} [iouTransactionID] - Only required if the IOUReportAction type is 'delete'. Generates a randomID as default.
- * @param {String} [iouReportID] - Only required if the IOUReportActions type is oneOf(delete, pay). Generates a randomID as default.
->>>>>>> de5f42f3
  * @param {Boolean} [isSettlingUp] - Whether we are settling up an IOU.
  * @returns {Object}
  */
