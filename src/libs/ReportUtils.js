--- conflicted
+++ resolved
@@ -803,34 +803,7 @@
         ];
     }
 
-<<<<<<< HEAD
     return getIconsFromParticipants(report.participants, personalDetails);
-=======
-    const participantDetails = [];
-    const participants = report.participants || [];
-
-    for (let i = 0; i < participants.length; i++) {
-        const login = participants[i];
-        const avatarSource = getAvatar(lodashGet(personalDetails, [login, 'avatar'], ''), login);
-        participantDetails.push([login, lodashGet(personalDetails, [login, 'firstName'], ''), avatarSource]);
-    }
-
-    // Sort all logins by first name (which is the second element in the array)
-    const sortedParticipantDetails = participantDetails.sort((a, b) => a[1] - b[1]);
-
-    // Now that things are sorted, gather only the avatars (third element in the array) and return those
-    const avatars = [];
-    for (let i = 0; i < sortedParticipantDetails.length; i++) {
-        const userIcon = {
-            source: sortedParticipantDetails[i][2],
-            type: CONST.ICON_TYPE_AVATAR,
-            name: sortedParticipantDetails[i][0],
-        };
-        avatars.push(userIcon);
-    }
-
-    return avatars;
->>>>>>> e470bcd2
 }
 
 /**
