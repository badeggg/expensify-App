--- conflicted
+++ resolved
@@ -2083,8 +2083,13 @@
 
     const hasModifiedTag = _.has(reportActionOriginalMessage, 'oldTag') && _.has(reportActionOriginalMessage, 'tag');
     if (hasModifiedTag) {
-<<<<<<< HEAD
-        const fragment = getProperSchemaForModifiedExpenseMessage(reportActionOriginalMessage.tag, reportActionOriginalMessage.oldTag, Localize.translateLocal('common.tag'), true);
+        const fragment = getProperSchemaForModifiedExpenseMessage(
+            reportActionOriginalMessage.tag,
+            reportActionOriginalMessage.oldTag,
+            policyTagListName,
+            true,
+            policyTagListName === Localize.translateLocal('common.tag'),
+        );
         if (!reportActionOriginalMessage.oldTag) {
             setFragments.push(fragment);
         } else if (!reportActionOriginalMessage.tag) {
@@ -2092,15 +2097,6 @@
         } else {
             changeFragments.push(fragment);
         }
-=======
-        return getProperSchemaForModifiedExpenseMessage(
-            reportActionOriginalMessage.tag,
-            reportActionOriginalMessage.oldTag,
-            policyTagListName,
-            true,
-            policyTagListName === Localize.translateLocal('common.tag'),
-        );
->>>>>>> c7729bd5
     }
 
     const hasModifiedBillable = _.has(reportActionOriginalMessage, 'oldBillable') && _.has(reportActionOriginalMessage, 'billable');
