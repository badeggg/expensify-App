import _ from 'underscore';
import Str from 'expensify-common/lib/str';
import lodashGet from 'lodash/get';
import lodashIntersection from 'lodash/intersection';
import Onyx from 'react-native-onyx';
import ExpensiMark from 'expensify-common/lib/ExpensiMark';
import ONYXKEYS from '../ONYXKEYS';
import CONST from '../CONST';
import * as Localize from './Localize';
import * as Expensicons from '../components/Icon/Expensicons';
import hashCode from './hashCode';
import Navigation from './Navigation/Navigation';
import ROUTES from '../ROUTES';
import * as NumberUtils from './NumberUtils';
import * as NumberFormatUtils from './NumberFormatUtils';
import * as ReportActionsUtils from './ReportActionsUtils';
import Permissions from './Permissions';
import DateUtils from './DateUtils';
import linkingConfig from './Navigation/linkingConfig';
import * as defaultAvatars from '../components/Icon/DefaultAvatars';
import isReportMessageAttachment from './isReportMessageAttachment';
import * as defaultWorkspaceAvatars from '../components/Icon/WorkspaceDefaultAvatars';
import * as LocalePhoneNumber from './LocalePhoneNumber';
import * as CurrencyUtils from './CurrencyUtils';

let sessionEmail;
Onyx.connect({
    key: ONYXKEYS.SESSION,
    callback: (val) => (sessionEmail = val ? val.email : null),
});

let preferredLocale = CONST.LOCALES.DEFAULT;
Onyx.connect({
    key: ONYXKEYS.NVP_PREFERRED_LOCALE,
    callback: (val) => {
        if (!val) {
            return;
        }
        preferredLocale = val;
    },
});

let currentUserEmail;
let currentUserAccountID;
Onyx.connect({
    key: ONYXKEYS.SESSION,
    callback: (val) => {
        // When signed out, val is undefined
        if (!val) {
            return;
        }

        currentUserEmail = val.email;
        currentUserAccountID = val.accountID;
    },
});

let allPersonalDetails;
let currentUserPersonalDetails;
Onyx.connect({
    key: ONYXKEYS.PERSONAL_DETAILS,
    callback: (val) => {
        currentUserPersonalDetails = lodashGet(val, currentUserEmail, {});
        allPersonalDetails = val;
    },
});

let allReports;
Onyx.connect({
    key: ONYXKEYS.COLLECTION.REPORT,
    waitForCollectionCallback: true,
    callback: (val) => (allReports = val),
});

let doesDomainHaveApprovedAccountant;
Onyx.connect({
    key: ONYXKEYS.ACCOUNT,
    waitForCollectionCallback: true,
    callback: (val) => (doesDomainHaveApprovedAccountant = lodashGet(val, 'doesDomainHaveApprovedAccountant', false)),
});

let allPolicies;
Onyx.connect({
    key: ONYXKEYS.COLLECTION.POLICY,
    waitForCollectionCallback: true,
    callback: (val) => (allPolicies = val),
});

function getChatType(report) {
    return report ? report.chatType : '';
}

/**
 * Returns the concatenated title for the PrimaryLogins of a report
 *
 * @param {Array} logins
 * @returns {string}
 */
function getReportParticipantsTitle(logins) {
    return (
        _.chain(logins)

            // Somehow it's possible for the logins coming from report.participants to contain undefined values so we use compact to remove them.
            .compact()
            .map((login) => Str.removeSMSDomain(login))
            .value()
            .join(', ')
    );
}

/**
 * Checks if a report is an Expense report.
 *
 * @param {Object} report
 * @returns {Boolean}
 */
function isExpenseReport(report) {
    return lodashGet(report, 'type') === CONST.REPORT.TYPE.EXPENSE;
}

/**
 * Checks if a report is an IOU report.
 *
 * @param {Object} report
 * @returns {Boolean}
 */
function isIOUReport(report) {
    return lodashGet(report, 'type') === CONST.REPORT.TYPE.IOU;
}

/**
 * Checks if a report is a task report.
 *
 * @param {Object} report
 * @returns {Boolean}
 */
function isTaskReport(report) {
    return lodashGet(report, 'type') === CONST.REPORT.TYPE.TASK;
}

/**
 * Checks if a report is an IOU or expense report.
 *
 * @param {Object} report
 * @returns {Boolean}
 */
function isMoneyRequestReport(report) {
    return isIOUReport(report) || isExpenseReport(report);
}

/**
 * Given a collection of reports returns them sorted by last read
 *
 * @param {Object} reports
 * @returns {Array}
 */
function sortReportsByLastRead(reports) {
    return _.chain(reports)
        .toArray()
        .filter((report) => report && report.reportID && !isIOUReport(report))
        .sortBy('lastReadTime')
        .value();
}

/**
 * Can only edit if:
 *
 * - It was written by the current user
 * - It's an ADDCOMMENT that is not an attachment
 * - It's not pending deletion
 *
 * @param {Object} reportAction
 * @returns {Boolean}
 */
function canEditReportAction(reportAction) {
    return (
        reportAction.actorEmail === sessionEmail &&
        reportAction.actionName === CONST.REPORT.ACTIONS.TYPE.ADDCOMMENT &&
        !isReportMessageAttachment(lodashGet(reportAction, ['message', 0], {})) &&
        !ReportActionsUtils.isDeletedAction(reportAction) &&
        reportAction.pendingAction !== CONST.RED_BRICK_ROAD_PENDING_ACTION.DELETE
    );
}

/**
 * Can only delete if it's an ADDCOMMENT, the author is this user.
 *
 * @param {Object} reportAction
 * @returns {Boolean}
 */
function canDeleteReportAction(reportAction) {
<<<<<<< HEAD
    return reportAction.actorEmail === sessionEmail
        && reportAction.actionName === CONST.REPORT.ACTIONS.TYPE.ADDCOMMENT
        && !ReportActionsUtils.isCreatedTaskReportAction(reportAction)
        && reportAction.pendingAction !== CONST.RED_BRICK_ROAD_PENDING_ACTION.DELETE;
=======
    return (
        reportAction.actorEmail === sessionEmail &&
        reportAction.actionName === CONST.REPORT.ACTIONS.TYPE.ADDCOMMENT &&
        reportAction.pendingAction !== CONST.RED_BRICK_ROAD_PENDING_ACTION.DELETE
    );
>>>>>>> 45c32120
}

/**
 * Whether the provided report is an Admin room
 * @param {Object} report
 * @param {String} report.chatType
 * @returns {Boolean}
 */
function isAdminRoom(report) {
    return getChatType(report) === CONST.REPORT.CHAT_TYPE.POLICY_ADMINS;
}

/**
 * Whether the provided report is a Announce room
 * @param {Object} report
 * @param {String} report.chatType
 * @returns {Boolean}
 */
function isAnnounceRoom(report) {
    return getChatType(report) === CONST.REPORT.CHAT_TYPE.POLICY_ANNOUNCE;
}

/**
 * Whether the provided report is a default room
 * @param {Object} report
 * @param {String} report.chatType
 * @returns {Boolean}
 */
function isDefaultRoom(report) {
    return [CONST.REPORT.CHAT_TYPE.POLICY_ADMINS, CONST.REPORT.CHAT_TYPE.POLICY_ANNOUNCE, CONST.REPORT.CHAT_TYPE.DOMAIN_ALL].indexOf(getChatType(report)) > -1;
}

/**
 * Whether the provided report is a Domain room
 * @param {Object} report
 * @param {String} report.chatType
 * @returns {Boolean}
 */
function isDomainRoom(report) {
    return getChatType(report) === CONST.REPORT.CHAT_TYPE.DOMAIN_ALL;
}

/**
 * Whether the provided report is a user created policy room
 * @param {Object} report
 * @param {String} report.chatType
 * @returns {Boolean}
 */
function isUserCreatedPolicyRoom(report) {
    return getChatType(report) === CONST.REPORT.CHAT_TYPE.POLICY_ROOM;
}

/**
 * Whether the provided report is a Policy Expense chat.
 * @param {Object} report
 * @param {String} report.chatType
 * @returns {Boolean}
 */
function isPolicyExpenseChat(report) {
    return getChatType(report) === CONST.REPORT.CHAT_TYPE.POLICY_EXPENSE_CHAT;
}

/**
 * Whether the provided report is a chat room
 * @param {Object} report
 * @param {String} report.chatType
 * @returns {Boolean}
 */
function isChatRoom(report) {
    return isUserCreatedPolicyRoom(report) || isDefaultRoom(report);
}

/**
 * Whether the provided report is a public room
 * @param {Object} report
 * @param {String} report.visibility
 * @returns {Boolean}
 */
function isPublicRoom(report) {
    const visibility = lodashGet(report, 'visibility', '');
    return visibility === CONST.REPORT.VISIBILITY.PUBLIC || visibility === CONST.REPORT.VISIBILITY.PUBLIC_ANNOUNCE;
}

/**
 * Whether the provided report is a public announce room
 * @param {Object} report
 * @param {String} report.visibility
 * @returns {Boolean}
 */
function isPublicAnnounceRoom(report) {
    const visibility = lodashGet(report, 'visibility', '');
    return visibility === CONST.REPORT.VISIBILITY.PUBLIC_ANNOUNCE;
}

/**
 * Get the policy type from a given report
 * @param {Object} report
 * @param {String} report.policyID
 * @param {Object} policies must have Onyxkey prefix (i.e 'policy_') for keys
 * @returns {String}
 */
function getPolicyType(report, policies) {
    return lodashGet(policies, [`${ONYXKEYS.COLLECTION.POLICY}${report.policyID}`, 'type'], '');
}

/**
 * Returns true if there are any guides accounts (team.expensify.com) in emails
 * @param {Array} emails
 * @returns {Boolean}
 */
function hasExpensifyGuidesEmails(emails) {
    return _.some(emails, (email) => Str.extractEmailDomain(email) === CONST.EMAIL.GUIDES_DOMAIN);
}

/**
 * Only returns true if this is our main 1:1 DM report with Concierge
 *
 * @param {Object} report
 * @returns {Boolean}
 */
function isConciergeChatReport(report) {
    return lodashGet(report, 'participants', []).length === 1 && report.participants[0] === CONST.EMAIL.CONCIERGE;
}

/**
 * @param {Record<String, {lastReadTime, reportID}>|Array<{lastReadTime, reportID}>} reports
 * @param {Boolean} [ignoreDomainRooms]
 * @param {Object} policies
 * @param {Boolean} isFirstTimeNewExpensifyUser
 * @param {Boolean} openOnAdminRoom
 * @returns {Object}
 */
function findLastAccessedReport(reports, ignoreDomainRooms, policies, isFirstTimeNewExpensifyUser, openOnAdminRoom = false) {
    // If it's the user's first time using New Expensify, then they could either have:
    //   - just a Concierge report, if so we'll return that
    //   - their Concierge report, and a separate report that must have deeplinked them to the app before they created their account.
    // If it's the latter, we'll use the deeplinked report over the Concierge report,
    // since the Concierge report would be incorrectly selected over the deep-linked report in the logic below.
    let sortedReports = sortReportsByLastRead(reports);

    if (isFirstTimeNewExpensifyUser) {
        if (sortedReports.length === 1) {
            return sortedReports[0];
        }
        return _.find(sortedReports, (report) => !isConciergeChatReport(report));
    }

    if (ignoreDomainRooms) {
        // We allow public announce rooms, admins, and announce rooms through since we bypass the default rooms beta for them.
        // Check where ReportUtils.findLastAccessedReport is called in MainDrawerNavigator.js for more context.
        // Domain rooms are now the only type of default room that are on the defaultRooms beta.
        sortedReports = _.filter(
            sortedReports,
            (report) => !isDomainRoom(report) || getPolicyType(report, policies) === CONST.POLICY.TYPE.FREE || hasExpensifyGuidesEmails(lodashGet(report, ['participants'], [])),
        );
    }

    let adminReport;
    if (openOnAdminRoom) {
        adminReport = _.find(sortedReports, (report) => {
            const chatType = getChatType(report);
            return chatType === CONST.REPORT.CHAT_TYPE.POLICY_ADMINS;
        });
    }

    return adminReport || _.last(sortedReports);
}

/**
 * Whether the provided report is an archived room
 * @param {Object} report
 * @param {Number} report.stateNum
 * @param {Number} report.statusNum
 * @returns {Boolean}
 */
function isArchivedRoom(report) {
    return lodashGet(report, ['statusNum']) === CONST.REPORT.STATUS.CLOSED && lodashGet(report, ['stateNum']) === CONST.REPORT.STATE_NUM.SUBMITTED;
}

/**
 * Get the policy name from a given report
 * @param {Object} report
 * @param {String} report.policyID
 * @param {String} report.oldPolicyName
 * @param {String} report.policyName
 * @returns {String}
 */
function getPolicyName(report) {
    // Public rooms send back the policy name with the reportSummary,
    // since they can also be accessed by people who aren't in the workspace
    if (report.policyName) {
        return report.policyName;
    }

    if (!allPolicies || _.size(allPolicies) === 0) {
        return Localize.translateLocal('workspace.common.unavailable');
    }

    const policy = allPolicies[`${ONYXKEYS.COLLECTION.POLICY}${report.policyID}`];
    if (!policy) {
        return report.oldPolicyName || Localize.translateLocal('workspace.common.unavailable');
    }

    return policy.name || report.oldPolicyName || Localize.translateLocal('workspace.common.unavailable');
}

/**
 * Checks if the current user is the admin of the policy given the policy expense chat.
 * @param {Object} report
 * @param {String} report.policyID
 * @param {Object} policies must have OnyxKey prefix (i.e 'policy_') for keys
 * @returns {Boolean}
 */
function isPolicyExpenseChatAdmin(report, policies) {
    if (!isPolicyExpenseChat(report)) {
        return false;
    }

    const policyRole = lodashGet(policies, [`${ONYXKEYS.COLLECTION.POLICY}${report.policyID}`, 'role']);

    return policyRole === CONST.POLICY.ROLE.ADMIN;
}

/**
 * Get either the policyName or domainName the chat is tied to
 * @param {Object} report
 * @returns {String}
 */
function getChatRoomSubtitle(report) {
    if (!isDefaultRoom(report) && !isUserCreatedPolicyRoom(report) && !isPolicyExpenseChat(report)) {
        return '';
    }
    if (getChatType(report) === CONST.REPORT.CHAT_TYPE.DOMAIN_ALL) {
        // The domainAll rooms are just #domainName, so we ignore the prefix '#' to get the domainName
        return report.reportName.substring(1);
    }
    if ((isPolicyExpenseChat(report) && report.isOwnPolicyExpenseChat) || isExpenseReport(report)) {
        return Localize.translateLocal('workspace.common.workspace');
    }
    if (isArchivedRoom(report)) {
        return report.oldPolicyName || '';
    }
    return getPolicyName(report);
}

/**
 * Get welcome message based on room type
 * @param {Object} report
 * @returns {Object}
 */

function getRoomWelcomeMessage(report) {
    const welcomeMessage = {};
    const workspaceName = getPolicyName(report);

    if (isArchivedRoom(report)) {
        welcomeMessage.phrase1 = Localize.translateLocal('reportActionsView.beginningOfArchivedRoomPartOne');
        welcomeMessage.phrase2 = Localize.translateLocal('reportActionsView.beginningOfArchivedRoomPartTwo');
    } else if (isDomainRoom(report)) {
        welcomeMessage.phrase1 = Localize.translateLocal('reportActionsView.beginningOfChatHistoryDomainRoomPartOne', {domainRoom: report.reportName});
        welcomeMessage.phrase2 = Localize.translateLocal('reportActionsView.beginningOfChatHistoryDomainRoomPartTwo');
    } else if (isAdminRoom(report)) {
        welcomeMessage.phrase1 = Localize.translateLocal('reportActionsView.beginningOfChatHistoryAdminRoomPartOne', {workspaceName});
        welcomeMessage.phrase2 = Localize.translateLocal('reportActionsView.beginningOfChatHistoryAdminRoomPartTwo');
    } else if (isAnnounceRoom(report)) {
        welcomeMessage.phrase1 = Localize.translateLocal('reportActionsView.beginningOfChatHistoryAnnounceRoomPartOne', {workspaceName});
        welcomeMessage.phrase2 = Localize.translateLocal('reportActionsView.beginningOfChatHistoryAnnounceRoomPartTwo', {workspaceName});
    } else {
        // Message for user created rooms or other room types.
        welcomeMessage.phrase1 = Localize.translateLocal('reportActionsView.beginningOfChatHistoryUserRoomPartOne');
        welcomeMessage.phrase2 = Localize.translateLocal('reportActionsView.beginningOfChatHistoryUserRoomPartTwo');
    }

    return welcomeMessage;
}

/**
 * Returns true if Concierge is one of the chat participants (1:1 as well as group chats)
 * @param {Object} report
 * @returns {Boolean}
 */
function chatIncludesConcierge(report) {
    return report.participants && _.contains(report.participants, CONST.EMAIL.CONCIERGE);
}

/**
 * Returns true if there is any automated expensify account in emails
 * @param {Array} emails
 * @returns {Boolean}
 */
function hasAutomatedExpensifyEmails(emails) {
    return _.intersection(emails, CONST.EXPENSIFY_EMAILS).length > 0;
}

/**
 * Returns true if there are any Expensify accounts (i.e. with domain 'expensify.com') in the set of emails.
 *
 * @param {Array<String>} emails
 * @return {Boolean}
 */
function hasExpensifyEmails(emails) {
    return _.some(emails, (email) => Str.extractEmailDomain(email) === CONST.EXPENSIFY_PARTNER_NAME);
}

/**
 * Whether the time row should be shown for a report.
 * @param {Array<Object>} personalDetails
 * @param {Object} report
 * @return {Boolean}
 */
function canShowReportRecipientLocalTime(personalDetails, report) {
    const reportParticipants = _.without(lodashGet(report, 'participants', []), sessionEmail);
    const participantsWithoutExpensifyEmails = _.difference(reportParticipants, CONST.EXPENSIFY_EMAILS);
    const hasMultipleParticipants = participantsWithoutExpensifyEmails.length > 1;
    const reportRecipient = personalDetails[participantsWithoutExpensifyEmails[0]];
    const reportRecipientTimezone = lodashGet(reportRecipient, 'timezone', CONST.DEFAULT_TIME_ZONE);
    const isReportParticipantValidated = lodashGet(reportRecipient, 'validated', false);
    return Boolean(
        !hasMultipleParticipants &&
            !isChatRoom(report) &&
            !isPolicyExpenseChat(report) &&
            reportRecipient &&
            reportRecipientTimezone &&
            reportRecipientTimezone.selected &&
            isReportParticipantValidated,
    );
}

/**
 * Trim the last message text to a fixed limit.
 * @param {String} lastMessageText
 * @returns {String}
 */
function formatReportLastMessageText(lastMessageText) {
    return String(lastMessageText).replace(CONST.REGEX.AFTER_FIRST_LINE_BREAK, '').substring(0, CONST.REPORT.LAST_MESSAGE_TEXT_MAX_LENGTH);
}

/**
 * Hashes provided string and returns a value between [0, range)
 * @param {String} login
 * @param {Number} range
 * @returns {Number}
 */
function hashLogin(login, range) {
    return Math.abs(hashCode(login.toLowerCase())) % range;
}

/**
 * Helper method to return the default avatar associated with the given login
 * @param {String} [login]
 * @returns {String}
 */
function getDefaultAvatar(login = '') {
    if (!login) {
        return Expensicons.FallbackAvatar;
    }
    if (login === CONST.EMAIL.CONCIERGE) {
        return Expensicons.ConciergeAvatar;
    }

    // There are 24 possible default avatars, so we choose which one this user has based
    // on a simple hash of their login. Note that Avatar count starts at 1.
    const loginHashBucket = hashLogin(login, CONST.DEFAULT_AVATAR_COUNT) + 1;

    return defaultAvatars[`Avatar${loginHashBucket}`];
}

/**
 * Helper method to return the default avatar associated with the given login
 * @param {String} [workspaceName]
 * @returns {String}
 */
function getDefaultWorkspaceAvatar(workspaceName) {
    if (!workspaceName) {
        return defaultWorkspaceAvatars.WorkspaceBuilding;
    }

    // Remove all chars not A-Z or 0-9 including underscore
    const alphaNumeric = workspaceName
        .normalize('NFD')
        .replace(/[^0-9a-z]/gi, '')
        .toUpperCase();

    return !alphaNumeric ? defaultWorkspaceAvatars.WorkspaceBuilding : defaultWorkspaceAvatars[`Workspace${alphaNumeric[0]}`];
}

function getWorkspaceAvatar(report) {
    const workspaceName = getPolicyName(report, allPolicies);
    return lodashGet(allPolicies, [`${ONYXKEYS.COLLECTION.POLICY}${report.policyID}`, 'avatar']) || getDefaultWorkspaceAvatar(workspaceName);
}

/**
 * Helper method to return old dot default avatar associated with login
 *
 * @param {String} [login]
 * @returns {String}
 */
function getOldDotDefaultAvatar(login = '') {
    if (login === CONST.EMAIL.CONCIERGE) {
        return CONST.CONCIERGE_ICON_URL;
    }

    // There are 8 possible old dot default avatars, so we choose which one this user has based
    // on a simple hash of their login. Note that Avatar count starts at 1.
    const loginHashBucket = hashLogin(login, CONST.OLD_DEFAULT_AVATAR_COUNT) + 1;

    return `${CONST.CLOUDFRONT_URL}/images/avatars/avatar_${loginHashBucket}.png`;
}

/**
 * Given a user's avatar path, returns true if user doesn't have an avatar or if URL points to a default avatar
 * @param {String} [avatarURL] - the avatar source from user's personalDetails
 * @returns {Boolean}
 */
function isDefaultAvatar(avatarURL) {
    if (
        _.isString(avatarURL) &&
        (avatarURL.includes('images/avatars/avatar_') || avatarURL.includes('images/avatars/default-avatar_') || avatarURL.includes('images/avatars/user/default'))
    ) {
        return true;
    }

    // If null URL, we should also use a default avatar
    if (!avatarURL) {
        return true;
    }
    return false;
}

/**
 * Provided a source URL, if source is a default avatar, return the associated SVG.
 * Otherwise, return the URL pointing to a user-uploaded avatar.
 *
 * @param {String} [avatarURL] - the avatar source from user's personalDetails
 * @param {String} [login] - the email of the user
 * @returns {String|Function}
 */
function getAvatar(avatarURL, login) {
    if (isDefaultAvatar(avatarURL)) {
        return getDefaultAvatar(login);
    }
    return avatarURL;
}

/**
 * Avatars uploaded by users will have a _128 appended so that the asset server returns a small version.
 * This removes that part of the URL so the full version of the image can load.
 *
 * @param {String} [avatarURL]
 * @param {String} [login]
 * @returns {String|Function}
 */
function getFullSizeAvatar(avatarURL, login) {
    const source = getAvatar(avatarURL, login);
    if (!_.isString(source)) {
        return source;
    }
    return source.replace('_128', '');
}

/**
 * Small sized avatars end with _128.<file-type>. This adds the _128 at the end of the
 * source URL (before the file type) if it doesn't exist there already.
 *
 * @param {String} avatarURL
 * @param {String} login
 * @returns {String|Function}
 */
function getSmallSizeAvatar(avatarURL, login) {
    const source = getAvatar(avatarURL, login);
    if (!_.isString(source)) {
        return source;
    }

    // Because other urls than CloudFront do not support dynamic image sizing (_SIZE suffix), the current source is already what we want to use here.
    if (!CONST.CLOUDFRONT_DOMAIN_REGEX.test(source)) {
        return source;
    }

    // If image source already has _128 at the end, the given avatar URL is already what we want to use here.
    const lastPeriodIndex = source.lastIndexOf('.');
    if (source.substring(lastPeriodIndex - 4, lastPeriodIndex) === '_128') {
        return source;
    }
    return `${source.substring(0, lastPeriodIndex)}_128${source.substring(lastPeriodIndex)}`;
}

/**
 * Returns the appropriate icons for the given chat report using the stored personalDetails.
 * The Avatar sources can be URLs or Icon components according to the chat type.
 *
 * @param {Object} report
 * @param {Object} personalDetails
 * @param {*} [defaultIcon]
 * @returns {Array<*>}
 */
function getIcons(report, personalDetails, defaultIcon = null) {
    const result = {
        source: '',
        type: CONST.ICON_TYPE_AVATAR,
        name: '',
    };

    if (_.isEmpty(report)) {
        result.source = defaultIcon || Expensicons.FallbackAvatar;
        return [result];
    }
    if (isConciergeChatReport(report)) {
        result.source = CONST.CONCIERGE_ICON_URL;
        return [result];
    }
    if (isArchivedRoom(report)) {
        result.source = Expensicons.DeletedRoomAvatar;
        return [result];
    }
    if (isDomainRoom(report)) {
        result.source = Expensicons.DomainRoomAvatar;
        return [result];
    }
    if (isAdminRoom(report)) {
        result.source = Expensicons.AdminRoomAvatar;
        return [result];
    }
    if (isAnnounceRoom(report)) {
        result.source = Expensicons.AnnounceRoomAvatar;
        return [result];
    }
    if (isChatRoom(report)) {
        result.source = Expensicons.ActiveRoomAvatar;
        return [result];
    }
    if (isPolicyExpenseChat(report)) {
        const workspaceName = lodashGet(allPolicies, [`${ONYXKEYS.COLLECTION.POLICY}${report.policyID}`, 'name']);

        const policyExpenseChatAvatarSource = lodashGet(allPolicies, [`${ONYXKEYS.COLLECTION.POLICY}${report.policyID}`, 'avatar']) || getDefaultWorkspaceAvatar(workspaceName);

        // Return the workspace avatar if the user is the owner of the policy expense chat
        if (report.isOwnPolicyExpenseChat && !isExpenseReport(report)) {
            result.source = policyExpenseChatAvatarSource;
            result.type = CONST.ICON_TYPE_WORKSPACE;
            result.name = workspaceName;
            return [result];
        }

        const adminIcon = {
            source: getAvatar(lodashGet(personalDetails, [report.ownerEmail, 'avatar']), report.ownerEmail),
            name: report.ownerEmail,
            type: CONST.ICON_TYPE_AVATAR,
        };

        const workspaceIcon = {
            source: policyExpenseChatAvatarSource,
            type: CONST.ICON_TYPE_WORKSPACE,
            name: workspaceName,
        };

        // If the user is an admin, return avatar source of the other participant of the report
        // (their workspace chat) and the avatar source of the workspace
        return [adminIcon, workspaceIcon];
    }
    if (isIOUReport(report)) {
        return [
            {
                source: getAvatar(lodashGet(personalDetails, [report.ownerEmail, 'avatar']), report.ownerEmail),
                name: report.ownerEmail,
                type: CONST.ICON_TYPE_AVATAR,
            },
        ];
    }

    const participantDetails = [];
    const participants = report.participants || [];

    for (let i = 0; i < participants.length; i++) {
        const login = participants[i];
        const avatarSource = getAvatar(lodashGet(personalDetails, [login, 'avatar'], ''), login);
        participantDetails.push([login, lodashGet(personalDetails, [login, 'firstName'], ''), avatarSource]);
    }

    // Sort all logins by first name (which is the second element in the array)
    const sortedParticipantDetails = participantDetails.sort((a, b) => a[1] - b[1]);

    // Now that things are sorted, gather only the avatars (third element in the array) and return those
    const avatars = [];
    for (let i = 0; i < sortedParticipantDetails.length; i++) {
        const userIcon = {
            source: sortedParticipantDetails[i][2],
            type: CONST.ICON_TYPE_AVATAR,
            name: sortedParticipantDetails[i][0],
        };
        avatars.push(userIcon);
    }

    return avatars;
}

/**
 * Gets the personal details for a login by looking in the ONYXKEYS.PERSONAL_DETAILS Onyx key (stored in the local variable, allPersonalDetails). If it doesn't exist in Onyx,
 * then a default object is constructed.
 * @param {String} login
 * @returns {Object}
 */
function getPersonalDetailsForLogin(login) {
    if (!login) {
        return {};
    }
    return (
        (allPersonalDetails && allPersonalDetails[login]) || {
            login,
            displayName: LocalePhoneNumber.formatPhoneNumber(login),
            avatar: getDefaultAvatar(login),
        }
    );
}

/**
 * Get the displayName for a single report participant.
 *
 * @param {String} login
 * @param {Boolean} [shouldUseShortForm]
 * @returns {String}
 */
function getDisplayNameForParticipant(login, shouldUseShortForm = false) {
    if (!login) {
        return '';
    }
    const personalDetails = getPersonalDetailsForLogin(login);

    const longName = personalDetails.displayName;

    const shortName = personalDetails.firstName || longName;

    return shouldUseShortForm ? shortName : longName;
}

/**
 * @param {Object} participants
 * @param {Boolean} isMultipleParticipantReport
 * @returns {Array}
 */
function getDisplayNamesWithTooltips(participants, isMultipleParticipantReport) {
    return _.map(participants, (participant) => {
        const displayName = getDisplayNameForParticipant(participant.login, isMultipleParticipantReport);
        const tooltip = participant.login ? Str.removeSMSDomain(participant.login) : '';

        let pronouns = participant.pronouns;
        if (pronouns && pronouns.startsWith(CONST.PRONOUNS.PREFIX)) {
            const pronounTranslationKey = pronouns.replace(CONST.PRONOUNS.PREFIX, '');
            pronouns = Localize.translateLocal(`pronouns.${pronounTranslationKey}`);
        }

        return {
            displayName,
            tooltip,
            pronouns,
        };
    });
}

/**
 * Get the title for a policy expense chat which depends on the role of the policy member seeing this report
 *
 * @param {Object} report
 * @returns {String}
 */
function getPolicyExpenseChatName(report) {
    const reportOwnerDisplayName = getDisplayNameForParticipant(report.ownerEmail) || report.ownerEmail || report.reportName;

    // If the policy expense chat is owned by this user, use the name of the policy as the report name.
    if (report.isOwnPolicyExpenseChat) {
        return getPolicyName(report);
    }

    const policyExpenseChatRole = lodashGet(allPolicies, [`${ONYXKEYS.COLLECTION.POLICY}${report.policyID}`, 'role']) || 'user';

    // If this user is not admin and this policy expense chat has been archived because of account merging, this must be an old workspace chat
    // of the account which was merged into the current user's account. Use the name of the policy as the name of the report.
    if (isArchivedRoom(report)) {
        const lastAction = ReportActionsUtils.getLastVisibleAction(report.reportID);
        const archiveReason = (lastAction && lastAction.originalMessage && lastAction.originalMessage.reason) || CONST.REPORT.ARCHIVE_REASON.DEFAULT;
        if (archiveReason === CONST.REPORT.ARCHIVE_REASON.ACCOUNT_MERGED && policyExpenseChatRole !== CONST.POLICY.ROLE.ADMIN) {
            return getPolicyName(report);
        }
    }

    // If user can see this report and they are not its owner, they must be an admin and the report name should be the name of the policy member
    return reportOwnerDisplayName;
}

/**
 * Get the title for a report.
 *
 * @param {Object} report
 * @returns {String}
 */
function getReportName(report) {
    let formattedName;
    if (isChatRoom(report)) {
        formattedName = report.reportName;
    }

    if (isPolicyExpenseChat(report)) {
        formattedName = getPolicyExpenseChatName(report);
    }

    if (isArchivedRoom(report)) {
        formattedName += ` (${Localize.translateLocal('common.archived')})`;
    }

    if (formattedName) {
        return formattedName;
    }

    // Not a room or PolicyExpenseChat, generate title from participants
    const participants = (report && report.participants) || [];
    const participantsWithoutCurrentUser = _.without(participants, sessionEmail);
    const isMultipleParticipantReport = participantsWithoutCurrentUser.length > 1;

    return _.map(participantsWithoutCurrentUser, (login) => getDisplayNameForParticipant(login, isMultipleParticipantReport)).join(', ');
}

/**
 * Navigate to the details page of a given report
 *
 * @param {Object} report
 */
function navigateToDetailsPage(report) {
    const participants = lodashGet(report, 'participants', []);

    if (isChatRoom(report) || isPolicyExpenseChat(report)) {
        Navigation.navigate(ROUTES.getReportDetailsRoute(report.reportID));
        return;
    }
    if (participants.length === 1) {
        Navigation.navigate(ROUTES.getDetailsRoute(participants[0]));
        return;
    }
    Navigation.navigate(ROUTES.getReportParticipantsRoute(report.reportID));
}

/**
 * Generate a random reportID up to 53 bits aka 9,007,199,254,740,991 (Number.MAX_SAFE_INTEGER).
 * There were approximately 98,000,000 reports with sequential IDs generated before we started using this approach, those make up roughly one billionth of the space for these numbers,
 * so we live with the 1 in a billion chance of a collision with an older ID until we can switch to 64-bit IDs.
 *
 * In a test of 500M reports (28 years of reports at our current max rate) we got 20-40 collisions meaning that
 * this is more than random enough for our needs.
 *
 * @returns {String}
 */
function generateReportID() {
    return (Math.floor(Math.random() * 2 ** 21) * 2 ** 32 + Math.floor(Math.random() * 2 ** 32)).toString();
}

/**
 * @param {Object} report
 * @returns {Boolean}
 */
function hasReportNameError(report) {
    return !_.isEmpty(lodashGet(report, 'errorFields.reportName', {}));
}

/**
 * For comments shorter than 10k chars, convert the comment from MD into HTML because that's how it is stored in the database
 * For longer comments, skip parsing, but still escape the text, and display plaintext for performance reasons. It takes over 40s to parse a 100k long string!!
 *
 * @param {String} text
 * @returns {String}
 */
function getParsedComment(text) {
    const parser = new ExpensiMark();
    return text.length < CONST.MAX_MARKUP_LENGTH ? parser.replace(text) : _.escape(text);
}

/**
 * @param {String} [text]
 * @param {File} [file]
 * @returns {Object}
 */
function buildOptimisticAddCommentReportAction(text, file) {
    const parser = new ExpensiMark();
    const commentText = getParsedComment(text);
    const isAttachment = _.isEmpty(text) && file !== undefined;
    const attachmentInfo = isAttachment ? file : {};
    const htmlForNewComment = isAttachment ? 'Uploading attachment...' : commentText;

    // Remove HTML from text when applying optimistic offline comment
    const textForNewComment = isAttachment ? CONST.ATTACHMENT_MESSAGE_TEXT : parser.htmlToText(htmlForNewComment);

    return {
        commentText,
        reportAction: {
            reportActionID: NumberUtils.rand64(),
            actionName: CONST.REPORT.ACTIONS.TYPE.ADDCOMMENT,
            actorEmail: currentUserEmail,
            actorAccountID: currentUserAccountID,
            person: [
                {
                    style: 'strong',
                    text: lodashGet(allPersonalDetails, [currentUserEmail, 'displayName'], currentUserEmail),
                    type: 'TEXT',
                },
            ],
            automatic: false,
            avatar: lodashGet(allPersonalDetails, [currentUserEmail, 'avatar'], getDefaultAvatar(currentUserEmail)),
            created: DateUtils.getDBTime(),
            message: [
                {
                    type: CONST.REPORT.MESSAGE.TYPE.COMMENT,
                    html: htmlForNewComment,
                    text: textForNewComment,
                },
            ],
            isFirstItem: false,
            isAttachment,
            attachmentInfo,
            pendingAction: CONST.RED_BRICK_ROAD_PENDING_ACTION.ADD,
            shouldShow: true,
        },
    };
}

/**
 * Builds an optimistic reportAction for the parent report when a task is created
 * @param {String} taskReportID - Report ID of the task
 * @param {String} taskTitle - Title of the task
 * @param {String} taskAssignee - Email of the person assigned to the task
 * @param {String} text - Text of the comment
 * @returns {Object}
 */
function buildOptimisticTaskCommentReportAction(taskReportID, taskTitle, taskAssignee, text) {
    const reportAction = buildOptimisticAddCommentReportAction(text);
    reportAction.childReportID = taskReportID;
    reportAction.childType = CONST.REPORT.TYPE.TASK;
    reportAction.taskTitle = taskTitle;
    reportAction.taskAssignee = taskAssignee;
    reportAction.childStatusNum = CONST.REPORT.STATUS.OPEN;
    reportAction.childStateNum = CONST.REPORT.STATE_NUM.OPEN;

    return reportAction;
}

/**
 * Builds an optimistic IOU report with a randomly generated reportID
 *
 * @param {String} ownerEmail - Email of the person generating the IOU.
 * @param {String} userEmail - Email of the other person participating in the IOU.
 * @param {Number} total - IOU amount in the smallest unit of the currency.
 * @param {String} chatReportID - Report ID of the chat where the IOU is.
 * @param {String} currency - IOU currency.
 * @param {Boolean} isSendingMoney - If we send money the IOU should be created as settled
 *
 * @returns {Object}
 */
function buildOptimisticIOUReport(ownerEmail, userEmail, total, chatReportID, currency, isSendingMoney = false) {
    const formattedTotal = CurrencyUtils.convertToDisplayString(total, currency);
    return {
        // If we're sending money, hasOutstandingIOU should be false
        hasOutstandingIOU: !isSendingMoney,
        type: CONST.REPORT.TYPE.IOU,
        cachedTotal: formattedTotal,
        chatReportID,
        currency,
        managerEmail: userEmail,
        ownerEmail,
        reportID: generateReportID(),
        state: CONST.REPORT.STATE.SUBMITTED,
        stateNum: isSendingMoney ? CONST.REPORT.STATE_NUM.SUBMITTED : CONST.REPORT.STATE_NUM.PROCESSING,
        total,
    };
}

/**
 * @param {String} type - IOUReportAction type. Can be oneOf(create, delete, pay, split)
 * @param {Number} total - IOU total in cents
 * @param {Array} participants - List of logins for the IOU participants, excluding the current user login
 * @param {String} comment - IOU comment
 * @param {String} currency - IOU currency
 * @param {String} paymentType - IOU paymentMethodType. Can be oneOf(Elsewhere, Expensify, PayPal.me)
 * @param {Boolean} isSettlingUp - Whether we are settling up an IOU
 * @returns {Array}
 */
function getIOUReportActionMessage(type, total, participants, comment, currency, paymentType = '', isSettlingUp = false) {
    const amount = NumberFormatUtils.format(preferredLocale, total / 100, {style: 'currency', currency});
    let paymentMethodMessage;
    switch (paymentType) {
        case CONST.IOU.PAYMENT_TYPE.EXPENSIFY:
            paymentMethodMessage = '!';
            break;
        case CONST.IOU.PAYMENT_TYPE.ELSEWHERE:
            paymentMethodMessage = ' elsewhere';
            break;
        case CONST.IOU.PAYMENT_TYPE.PAYPAL_ME:
            paymentMethodMessage = ' using PayPal.me';
            break;
        default:
            break;
    }

    let iouMessage;
    switch (type) {
        case CONST.IOU.REPORT_ACTION_TYPE.CREATE:
            iouMessage = `requested ${amount}${comment && ` for ${comment}`}`;
            break;
        case CONST.IOU.REPORT_ACTION_TYPE.SPLIT:
            iouMessage = `split ${amount}${comment && ` for ${comment}`}`;
            break;
        case CONST.IOU.REPORT_ACTION_TYPE.DELETE:
            iouMessage = `deleted the ${amount} request${comment && ` for ${comment}`}`;
            break;
        case CONST.IOU.REPORT_ACTION_TYPE.PAY:
            iouMessage = isSettlingUp ? `settled up ${amount}${paymentMethodMessage}` : `sent ${amount}${comment && ` for ${comment}`}${paymentMethodMessage}`;
            break;
        default:
            break;
    }

    return [
        {
            html: getParsedComment(iouMessage),
            text: iouMessage,
            isEdited: false,
            type: CONST.REPORT.MESSAGE.TYPE.COMMENT,
        },
    ];
}

/**
 * Builds an optimistic IOU reportAction object
 *
 * @param {String} type - IOUReportAction type. Can be oneOf(create, delete, pay, split).
 * @param {Number} amount - IOU amount in cents.
 * @param {String} currency
 * @param {String} comment - User comment for the IOU.
 * @param {Array}  participants - An array with participants details.
 * @param {String} transactionID
 * @param {String} [paymentType] - Only required if the IOUReportAction type is 'pay'. Can be oneOf(elsewhere, payPal, Expensify).
 * @param {String} [iouReportID] - Only required if the IOUReportActions type is oneOf(decline, cancel, pay). Generates a randomID as default.
 * @param {Boolean} [isSettlingUp] - Whether we are settling up an IOU.
 * @returns {Object}
 */
function buildOptimisticIOUReportAction(type, amount, currency, comment, participants, transactionID, paymentType = '', iouReportID = '', isSettlingUp = false) {
    const IOUReportID = iouReportID || generateReportID();
    const parser = new ExpensiMark();
    const commentText = getParsedComment(comment);
    const textForNewComment = parser.htmlToText(commentText);
    const textForNewCommentDecoded = Str.htmlDecode(textForNewComment);
    const originalMessage = {
        amount,
        comment: textForNewComment,
        currency,
        IOUTransactionID: transactionID,
        IOUReportID,
        type,
    };

    // We store amount, comment, currency in IOUDetails when type = pay
    if (type === CONST.IOU.REPORT_ACTION_TYPE.PAY) {
        _.each(['amount', 'comment', 'currency'], (key) => {
            delete originalMessage[key];
        });
        originalMessage.IOUDetails = {amount, comment, currency};
        originalMessage.paymentType = paymentType;
    }

    // IOUs of type split only exist in group DMs and those don't have an iouReport so we need to delete the IOUReportID key
    if (type === CONST.IOU.REPORT_ACTION_TYPE.SPLIT) {
        delete originalMessage.IOUReportID;
    }

    return {
        actionName: CONST.REPORT.ACTIONS.TYPE.IOU,
        actorAccountID: currentUserAccountID,
        actorEmail: currentUserEmail,
        automatic: false,
        avatar: lodashGet(currentUserPersonalDetails, 'avatar', getDefaultAvatar(currentUserEmail)),
        isAttachment: false,
        originalMessage,
        message: getIOUReportActionMessage(type, amount, participants, textForNewCommentDecoded, currency, paymentType, isSettlingUp),
        person: [
            {
                style: 'strong',
                text: lodashGet(currentUserPersonalDetails, 'displayName', currentUserEmail),
                type: 'TEXT',
            },
        ],
        reportActionID: NumberUtils.rand64(),
        shouldShow: true,
        created: DateUtils.getDBTime(),
        pendingAction: CONST.RED_BRICK_ROAD_PENDING_ACTION.ADD,
    };
}

/**
 * Builds an optimistic chat report with a randomly generated reportID and as much information as we currently have
 *
 * @param {Array} participantList
 * @param {String} reportName
 * @param {String} chatType
 * @param {String} policyID
 * @param {String} ownerEmail
 * @param {Boolean} isOwnPolicyExpenseChat
 * @param {String} oldPolicyName
 * @param {String} visibility
 * @param {String} notificationPreference
 * @returns {Object}
 */
function buildOptimisticChatReport(
    participantList,
    reportName = CONST.REPORT.DEFAULT_REPORT_NAME,
    chatType = '',
    policyID = CONST.POLICY.OWNER_EMAIL_FAKE,
    ownerEmail = CONST.REPORT.OWNER_EMAIL_FAKE,
    isOwnPolicyExpenseChat = false,
    oldPolicyName = '',
    visibility = undefined,
    notificationPreference = CONST.REPORT.NOTIFICATION_PREFERENCE.ALWAYS,
) {
    const currentTime = DateUtils.getDBTime();
    return {
        type: CONST.REPORT.TYPE.CHAT,
        chatType,
        hasOutstandingIOU: false,
        isOwnPolicyExpenseChat,
        isPinned: reportName === CONST.REPORT.WORKSPACE_CHAT_ROOMS.ADMINS,
        lastActorEmail: '',
        lastMessageHtml: '',
        lastMessageText: null,
        lastReadTime: currentTime,
        lastVisibleActionCreated: currentTime,
        notificationPreference,
        oldPolicyName,
        ownerEmail: ownerEmail || CONST.REPORT.OWNER_EMAIL_FAKE,
        participants: participantList,
        policyID,
        reportID: generateReportID(),
        reportName,
        stateNum: 0,
        statusNum: 0,
        visibility,
    };
}

/**
 * Returns the necessary reportAction onyx data to indicate that the chat has been created optimistically
 * @param {String} ownerEmail
 * @returns {Object}
 */
function buildOptimisticCreatedReportAction(ownerEmail) {
    return {
        reportActionID: NumberUtils.rand64(),
        actionName: CONST.REPORT.ACTIONS.TYPE.CREATED,
        pendingAction: CONST.RED_BRICK_ROAD_PENDING_ACTION.ADD,
        actorAccountID: currentUserAccountID,
        message: [
            {
                type: CONST.REPORT.MESSAGE.TYPE.TEXT,
                style: 'strong',
                text: ownerEmail === currentUserEmail ? 'You' : ownerEmail,
            },
            {
                type: CONST.REPORT.MESSAGE.TYPE.TEXT,
                style: 'normal',
                text: ' created this report',
            },
        ],
        person: [
            {
                type: CONST.REPORT.MESSAGE.TYPE.TEXT,
                style: 'strong',
                text: lodashGet(allPersonalDetails, [currentUserEmail, 'displayName'], currentUserEmail),
            },
        ],
        automatic: false,
        avatar: lodashGet(allPersonalDetails, [currentUserEmail, 'avatar'], getDefaultAvatar(currentUserEmail)),
        created: DateUtils.getDBTime(),
        shouldShow: true,
    };
}

/**
 * Returns the necessary reportAction onyx data to indicate that a chat has been archived
 *
 * @param {String} ownerEmail
 * @param {String} policyName
 * @param {String} reason - A reason why the chat has been archived
 * @returns {Object}
 */
function buildOptimisticClosedReportAction(ownerEmail, policyName, reason = CONST.REPORT.ARCHIVE_REASON.DEFAULT) {
    return {
        actionName: CONST.REPORT.ACTIONS.TYPE.CLOSED,
        actorAccountID: currentUserAccountID,
        automatic: false,
        avatar: lodashGet(allPersonalDetails, [currentUserEmail, 'avatar'], getDefaultAvatar(currentUserEmail)),
        created: DateUtils.getDBTime(),
        message: [
            {
                type: CONST.REPORT.MESSAGE.TYPE.TEXT,
                style: 'strong',
                text: ownerEmail === currentUserEmail ? 'You' : ownerEmail,
            },
            {
                type: CONST.REPORT.MESSAGE.TYPE.TEXT,
                style: 'normal',
                text: ' closed this report',
            },
        ],
        originalMessage: {
            policyName,
            reason,
        },
        pendingAction: CONST.RED_BRICK_ROAD_PENDING_ACTION.ADD,
        person: [
            {
                type: CONST.REPORT.MESSAGE.TYPE.TEXT,
                style: 'strong',
                text: lodashGet(allPersonalDetails, [currentUserEmail, 'displayName'], currentUserEmail),
            },
        ],
        reportActionID: NumberUtils.rand64(),
        shouldShow: true,
    };
}

/**
 * @param {String} policyID
 * @param {String} policyName
 * @returns {Object}
 */
function buildOptimisticWorkspaceChats(policyID, policyName) {
    const announceChatData = buildOptimisticChatReport(
        [currentUserEmail],
        CONST.REPORT.WORKSPACE_CHAT_ROOMS.ANNOUNCE,
        CONST.REPORT.CHAT_TYPE.POLICY_ANNOUNCE,
        policyID,
        null,
        false,
        policyName,
        null,

        // #announce contains all policy members so notifying always should be opt-in only.
        CONST.REPORT.NOTIFICATION_PREFERENCE.DAILY,
    );
    const announceChatReportID = announceChatData.reportID;
    const announceCreatedAction = buildOptimisticCreatedReportAction(announceChatData.ownerEmail);
    const announceReportActionData = {
        [announceCreatedAction.reportActionID]: announceCreatedAction,
    };

    const adminsChatData = buildOptimisticChatReport([currentUserEmail], CONST.REPORT.WORKSPACE_CHAT_ROOMS.ADMINS, CONST.REPORT.CHAT_TYPE.POLICY_ADMINS, policyID, null, false, policyName);
    const adminsChatReportID = adminsChatData.reportID;
    const adminsCreatedAction = buildOptimisticCreatedReportAction(adminsChatData.ownerEmail);
    const adminsReportActionData = {
        [adminsCreatedAction.reportActionID]: adminsCreatedAction,
    };

    const expenseChatData = buildOptimisticChatReport([currentUserEmail], '', CONST.REPORT.CHAT_TYPE.POLICY_EXPENSE_CHAT, policyID, currentUserEmail, true, policyName);
    const expenseChatReportID = expenseChatData.reportID;
    const expenseReportCreatedAction = buildOptimisticCreatedReportAction(expenseChatData.ownerEmail);
    const expenseReportActionData = {
        [expenseReportCreatedAction.reportActionID]: expenseReportCreatedAction,
    };

    return {
        announceChatReportID,
        announceChatData,
        announceReportActionData,
        announceCreatedReportActionID: announceCreatedAction.reportActionID,
        adminsChatReportID,
        adminsChatData,
        adminsReportActionData,
        adminsCreatedReportActionID: adminsCreatedAction.reportActionID,
        expenseChatReportID,
        expenseChatData,
        expenseReportActionData,
        expenseCreatedReportActionID: expenseReportCreatedAction.reportActionID,
    };
}

/**
 * Builds an optimistic Task Report with a randomly generated reportID
 *
 * @param {String} ownerEmail - Email of the person generating the Task.
 * @param {String} assignee - Email of the other person participating in the Task.
 * @param {String} parentReportID - Report ID of the chat where the Task is.
 * @param {String} title - Task title.
 * @param {String} description - Task description.
 *
 * @returns {Object}
 */

function buildOptimisticTaskReport(ownerEmail, assignee = null, parentReportID, title, description) {
    return {
        reportID: generateReportID(),
        reportName: title,
        description,
        ownerEmail,
        assignee,
        type: CONST.REPORT.TYPE.TASK,
        parentReportID,
        stateNum: CONST.REPORT.STATE_NUM.OPEN,
        statusNum: CONST.REPORT.STATUS.OPEN,
    };
}

/**
 * @param {Object} report
 * @returns {Boolean}
 */
function isUnread(report) {
    if (!report) {
        return false;
    }

    // lastVisibleActionCreated and lastReadTime are both datetime strings and can be compared directly
    const lastVisibleActionCreated = report.lastVisibleActionCreated || '';
    const lastReadTime = report.lastReadTime || '';
    return lastReadTime < lastVisibleActionCreated;
}

/**
 * @param {Object} report
 * @returns {Boolean}
 */
function isUnreadWithMention(report) {
    if (!report) {
        return false;
    }

    // lastMentionedTime and lastReadTime are both datetime strings and can be compared directly
    const lastMentionedTime = report.lastMentionedTime || '';
    const lastReadTime = report.lastReadTime || '';
    return lastReadTime < lastMentionedTime;
}

/**
 * Determines if a report has an outstanding IOU that doesn't belong to the currently logged in user
 *
 * @param {Object} report
 * @param {String} report.iouReportID
 * @param {String} currentUserLogin
 * @param {Object} iouReports
 * @returns {boolean}
 */
function hasOutstandingIOU(report, currentUserLogin, iouReports) {
    if (!report || !report.iouReportID || _.isUndefined(report.hasOutstandingIOU)) {
        return false;
    }

    const iouReport = iouReports && iouReports[`${ONYXKEYS.COLLECTION.REPORT}${report.iouReportID}`];
    if (!iouReport || !iouReport.ownerEmail) {
        return false;
    }

    if (iouReport.ownerEmail === currentUserEmail) {
        return false;
    }

    return report.hasOutstandingIOU;
}

/**
 * @param {Object} report
 * @param {String} report.iouReportID
 * @param {Object} iouReports
 * @returns {Number}
 */
function getIOUTotal(report, iouReports = {}) {
    if (report.hasOutstandingIOU) {
        const iouReport = iouReports[`${ONYXKEYS.COLLECTION.REPORT}${report.iouReportID}`];
        if (iouReport) {
            return iouReport.total;
        }
    }
    return 0;
}

/**
 * @param {Object} report
 * @param {String} report.iouReportID
 * @param {Object} iouReports
 * @returns {Boolean}
 */
function isIOUOwnedByCurrentUser(report, iouReports = {}) {
    if (report.hasOutstandingIOU) {
        const iouReport = iouReports[`${ONYXKEYS.COLLECTION.REPORT}${report.iouReportID}`];
        if (iouReport) {
            return iouReport.ownerEmail === currentUserEmail;
        }
    }
    return false;
}

/**
 * Assuming the passed in report is a default room, lets us know whether we can see it or not, based on permissions and
 * the various subsets of users we've allowed to use default rooms.
 *
 * @param {Object} report
 * @param {Array<Object>} policies
 * @param {Array<String>} betas
 * @return {Boolean}
 */
function canSeeDefaultRoom(report, policies, betas) {
    // Include archived rooms
    if (isArchivedRoom(report)) {
        return true;
    }

    // Include default rooms for free plan policies (domain rooms aren't included in here because they do not belong to a policy)
    if (getPolicyType(report, policies) === CONST.POLICY.TYPE.FREE) {
        return true;
    }

    // Include domain rooms with Partner Managers (Expensify accounts) in them for accounts that are on a domain with an Approved Accountant
    if (isDomainRoom(report) && doesDomainHaveApprovedAccountant && hasExpensifyEmails(lodashGet(report, ['participants'], []))) {
        return true;
    }

    // If the room has an assigned guide, it can be seen.
    if (hasExpensifyGuidesEmails(lodashGet(report, ['participants'], []))) {
        return true;
    }

    // Include any admins and announce rooms, since only non partner-managed domain rooms are on the beta now.
    if (isAdminRoom(report) || isAnnounceRoom(report)) {
        return true;
    }

    // For all other cases, just check that the user belongs to the default rooms beta
    return Permissions.canUseDefaultRooms(betas);
}

/**
 * Takes several pieces of data from Onyx and evaluates if a report should be shown in the option list (either when searching
 * for reports or the reports shown in the LHN).
 *
 * This logic is very specific and the order of the logic is very important. It should fail quickly in most cases and also
 * filter out the majority of reports before filtering out very specific minority of reports.
 *
 * @param {Object} report
 * @param {String} reportIDFromRoute
 * @param {Boolean} isInGSDMode
 * @param {String} currentUserLogin
 * @param {Object} iouReports
 * @param {String[]} betas
 * @param {Object} policies
 * @returns {boolean}
 */
function shouldReportBeInOptionList(report, reportIDFromRoute, isInGSDMode, currentUserLogin, iouReports, betas, policies) {
    const isInDefaultMode = !isInGSDMode;

    // Exclude reports that have no data because there wouldn't be anything to show in the option item.
    // This can happen if data is currently loading from the server or a report is in various stages of being created.
    // This can also happen for anyone accessing a public room or archived room for which they don't have access to the underlying policy.
    if (!report || !report.reportID || !report.participants || (_.isEmpty(report.participants) && !isPublicRoom(report) && !isArchivedRoom(report)) || isIOUReport(report)) {
        return false;
    }

    if (isDefaultRoom(report) && !canSeeDefaultRoom(report, policies, betas)) {
        return false;
    }

    if (isUserCreatedPolicyRoom(report) && !Permissions.canUsePolicyRooms(betas)) {
        return false;
    }

    // Include the currently viewed report. If we excluded the currently viewed report, then there
    // would be no way to highlight it in the options list and it would be confusing to users because they lose
    // a sense of context.
    if (report.reportID === reportIDFromRoute) {
        return true;
    }

    // Include reports if they have a draft, are pinned, or have an outstanding IOU
    // These are always relevant to the user no matter what view mode the user prefers
    if (report.hasDraft || report.isPinned || hasOutstandingIOU(report, currentUserLogin, iouReports)) {
        return true;
    }

    // Include reports that have errors from trying to add a workspace
    // If we excluded it, then the red-brock-road pattern wouldn't work for the user to resolve the error
    if (report.errorFields && !_.isEmpty(report.errorFields.addWorkspaceRoom)) {
        return true;
    }

    // All unread chats (even archived ones) in GSD mode will be shown. This is because GSD mode is specifically for focusing the user on the most relevant chats, primarily, the unread ones
    if (isInGSDMode) {
        return isUnread(report);
    }

    // Archived reports should always be shown when in default (most recent) mode. This is because you should still be able to access and search for the chats to find them.
    if (isInDefaultMode && isArchivedRoom(report)) {
        return true;
    }

    // Include policy expense chats if the user isn't in the policy expense chat beta
    if (isPolicyExpenseChat(report) && !Permissions.canUsePolicyExpenseChat(betas)) {
        return false;
    }

    return true;
}

/**
 * Attempts to find a report in onyx with the provided list of participants
 * @param {Array} newParticipantList
 * @returns {Array|undefined}
 */
function getChatByParticipants(newParticipantList) {
    newParticipantList.sort();
    return _.find(allReports, (report) => {
        // If the report has been deleted, or there are no participants (like an empty #admins room) then skip it
        if (!report || !report.participants) {
            return false;
        }

        // Only return the room if it has all the participants and is not a policy room
        return !isUserCreatedPolicyRoom(report) && _.isEqual(newParticipantList, _.sortBy(report.participants));
    });
}

/**
 * Attempts to find a report in onyx with the provided list of participants in given policy
 * @param {Array} newParticipantList
 * @param {String} policyID
 * @returns {object|undefined}
 */
function getChatByParticipantsAndPolicy(newParticipantList, policyID) {
    newParticipantList.sort();
    return _.find(allReports, (report) => {
        // If the report has been deleted, or there are no participants (like an empty #admins room) then skip it
        if (!report || !report.participants) {
            return false;
        }

        // Only return the room if it has all the participants and is not a policy room
        return report.policyID === policyID && _.isEqual(newParticipantList, _.sortBy(report.participants));
    });
}

/**
 * @param {String} policyID
 * @returns {Array}
 */
function getAllPolicyReports(policyID) {
    return _.filter(allReports, (report) => report && report.policyID === policyID);
}

/**
 * Returns true if Chronos is one of the chat participants (1:1)
 * @param {Object} report
 * @returns {Boolean}
 */
function chatIncludesChronos(report) {
    return report.participants && _.contains(report.participants, CONST.EMAIL.CHRONOS);
}

/**
 * @param {Object} report
 * @param {String} report.lastReadTime
 * @param {Array} sortedAndFilteredReportActions - reportActions for the report, sorted newest to oldest, and filtered for only those that should be visible
 *
 * @returns {String|null}
 */
function getNewMarkerReportActionID(report, sortedAndFilteredReportActions) {
    if (!isUnread(report)) {
        return '';
    }

    const newMarkerIndex = _.findLastIndex(sortedAndFilteredReportActions, (reportAction) => (reportAction.created || '') > report.lastReadTime);

    return _.has(sortedAndFilteredReportActions[newMarkerIndex], 'reportActionID') ? sortedAndFilteredReportActions[newMarkerIndex].reportActionID : '';
}

/**
 * Performs the markdown conversion, and replaces code points > 127 with C escape sequences
 * Used for compatibility with the backend auth validator for AddComment, and to account for MD in comments
 * @param {String} textComment
 * @returns {Number} The comment's total length as seen from the backend
 */
function getCommentLength(textComment) {
    return getParsedComment(textComment)
        .replace(/[^ -~]/g, '\\u????')
        .trim().length;
}

/**
 * @param {String|null} url
 * @returns {String}
 */
function getRouteFromLink(url) {
    if (!url) {
        return '';
    }

    // Get the reportID from URL
    let route = url;
    _.each(linkingConfig.prefixes, (prefix) => {
        const localWebAndroidRegEx = /^(http:\/\/([0-9]{1,3})\.([0-9]{1,3})\.([0-9]{1,3})\.([0-9]{1,3}))/;
        if (route.startsWith(prefix)) {
            route = route.replace(prefix, '');
        } else if (localWebAndroidRegEx.test(route)) {
            route = route.replace(localWebAndroidRegEx, '');
        } else {
            return;
        }

        // Remove the port if it's a localhost URL
        if (/^:\d+/.test(route)) {
            route = route.replace(/:\d+/, '');
        }

        // Remove the leading slash if exists
        if (route.startsWith('/')) {
            route = route.replace('/', '');
        }
    });
    return route;
}

/**
 * @param {String|null} url
 * @returns {String}
 */
function getReportIDFromLink(url) {
    const route = getRouteFromLink(url);
    const {reportID, isSubReportPageRoute} = ROUTES.parseReportRouteParams(route);
    if (isSubReportPageRoute) {
        // We allow the Sub-Report deep link routes (settings, details, etc.) to be handled by their respective component pages
        return '';
    }
    return reportID;
}

/**
 * Users can request money in policy expense chats only if they are in a role of a member in the chat (in other words, if it's their policy expense chat)
 *
 * @param {Object} report
 * @returns {Boolean}
 */
function canRequestMoney(report) {
    return !isPolicyExpenseChat(report) || report.isOwnPolicyExpenseChat;
}

/**
 * @param {Object} report
 * @param {Array} reportParticipants
 * @param {Array} betas
 * @returns {Array}
 */
function getMoneyRequestOptions(report, reportParticipants, betas) {
    const participants = _.filter(reportParticipants, (email) => currentUserPersonalDetails.login !== email);
    const hasExcludedIOUEmails = lodashIntersection(reportParticipants, CONST.EXPENSIFY_EMAILS).length > 0;
    const hasMultipleParticipants = participants.length > 1;

    if (hasExcludedIOUEmails || (participants.length === 0 && !report.isOwnPolicyExpenseChat) || !Permissions.canUseIOU(betas)) {
        return [];
    }

    // User created policy rooms and default rooms like #admins or #announce will always have the Split Bill option
    // unless there are no participants at all (e.g. #admins room for a policy with only 1 admin)
    // DM chats will have the Split Bill option only when there are at least 3 people in the chat.
    // There is no Split Bill option for Workspace chats
    if (isChatRoom(report) || (hasMultipleParticipants && !isPolicyExpenseChat(report))) {
        return [CONST.IOU.MONEY_REQUEST_TYPE.SPLIT];
    }

    // DM chats that only have 2 people will see the Send / Request money options.
    // Workspace chats should only see the Request money option, as "easy overages" is not available.
    return [
        ...(canRequestMoney(report) ? [CONST.IOU.MONEY_REQUEST_TYPE.REQUEST] : []),
        ...(Permissions.canUseIOUSend(betas) && !isPolicyExpenseChat(report) ? [CONST.IOU.MONEY_REQUEST_TYPE.SEND] : []),
    ];
}

/**
 * Allows a user to leave a policy room according to the following conditions of the visibility or chatType rNVP:
 * `public` - Anyone can leave (because anybody can join)
 * `public_announce` - Only non-policy members can leave (it's auto-shared with policy members)
 * `policy_admins` - Nobody can leave (it's auto-shared with all policy admins)
 * `policy_announce` - Nobody can leave (it's auto-shared with all policy members)
 * `policy` - Anyone can leave (though only policy members can join)
 * `domain` - Nobody can leave (it's auto-shared with domain members)
 * `dm` - Nobody can leave (it's auto-shared with users)
 * `private` - Anybody can leave (though you can only be invited to join)
 *
 * @param {Object} report
 * @param {String} report.visibility
 * @param {String} report.chatType
 * @param {Boolean} isPolicyMember
 * @returns {Boolean}
 */
function canLeaveRoom(report, isPolicyMember) {
    if (_.isEmpty(report.visibility)) {
        if (
            report.chatType === CONST.REPORT.CHAT_TYPE.POLICY_ADMINS ||
            report.chatType === CONST.REPORT.CHAT_TYPE.POLICY_ANNOUNCE ||
            report.chatType === CONST.REPORT.CHAT_TYPE.DOMAIN_ALL ||
            _.isEmpty(report.chatType)
        ) {
            // DM chats don't have a chatType
            return false;
        }
    } else if (isPublicAnnounceRoom(report) && isPolicyMember) {
        return false;
    }
    return true;
}

/**
 * @param {string[]} participants
 * @returns {Boolean}
 */
function isCurrentUserTheOnlyParticipant(participants) {
    return participants && participants.length === 1 && participants[0] === sessionEmail;
}

/**
 * Returns display names for those that can see the whisper.
 * However, it returns "you" if the current user is the only one who can see it besides the person that sent it.
 *
 * @param {string[]} participants
 * @returns {string}
 */
function getWhisperDisplayNames(participants) {
    const isWhisperOnlyVisibleToCurrentUSer = isCurrentUserTheOnlyParticipant(participants);

    // When the current user is the only participant, the display name needs to be "you" because that's the only person reading it
    if (isWhisperOnlyVisibleToCurrentUSer) {
        return Localize.translateLocal('common.youAfterPreposition');
    }

    return _.map(participants, (login) => getDisplayNameForParticipant(login, !isWhisperOnlyVisibleToCurrentUSer)).join(', ');
}

export {
    getReportParticipantsTitle,
    isReportMessageAttachment,
    findLastAccessedReport,
    canEditReportAction,
    canDeleteReportAction,
    canLeaveRoom,
    sortReportsByLastRead,
    isDefaultRoom,
    isAdminRoom,
    isAnnounceRoom,
    isUserCreatedPolicyRoom,
    isChatRoom,
    getChatRoomSubtitle,
    getPolicyName,
    getPolicyType,
    isArchivedRoom,
    isPolicyExpenseChatAdmin,
    isPublicRoom,
    isPublicAnnounceRoom,
    isConciergeChatReport,
    isCurrentUserTheOnlyParticipant,
    hasAutomatedExpensifyEmails,
    hasExpensifyGuidesEmails,
    hasOutstandingIOU,
    isIOUOwnedByCurrentUser,
    getIOUTotal,
    canShowReportRecipientLocalTime,
    formatReportLastMessageText,
    chatIncludesConcierge,
    isPolicyExpenseChat,
    getDefaultAvatar,
    getIcons,
    getRoomWelcomeMessage,
    getDisplayNamesWithTooltips,
    getReportName,
    getReportIDFromLink,
    getRouteFromLink,
    navigateToDetailsPage,
    generateReportID,
    hasReportNameError,
    isUnread,
    isUnreadWithMention,
    buildOptimisticWorkspaceChats,
    buildOptimisticTaskReport,
    buildOptimisticChatReport,
    buildOptimisticClosedReportAction,
    buildOptimisticCreatedReportAction,
    buildOptimisticIOUReport,
    buildOptimisticIOUReportAction,
    buildOptimisticAddCommentReportAction,
    buildOptimisticTaskCommentReportAction,
    shouldReportBeInOptionList,
    getChatByParticipants,
    getChatByParticipantsAndPolicy,
    getAllPolicyReports,
    getIOUReportActionMessage,
    getDisplayNameForParticipant,
    isExpenseReport,
    isIOUReport,
    isTaskReport,
    isMoneyRequestReport,
    chatIncludesChronos,
    getAvatar,
    isDefaultAvatar,
    getOldDotDefaultAvatar,
    getNewMarkerReportActionID,
    canSeeDefaultRoom,
    hashLogin,
    getDefaultWorkspaceAvatar,
    getCommentLength,
    getParsedComment,
    getFullSizeAvatar,
    getSmallSizeAvatar,
    getMoneyRequestOptions,
    canRequestMoney,
    getWhisperDisplayNames,
    getWorkspaceAvatar,
};<|MERGE_RESOLUTION|>--- conflicted
+++ resolved
@@ -189,18 +189,12 @@
  * @returns {Boolean}
  */
 function canDeleteReportAction(reportAction) {
-<<<<<<< HEAD
-    return reportAction.actorEmail === sessionEmail
-        && reportAction.actionName === CONST.REPORT.ACTIONS.TYPE.ADDCOMMENT
-        && !ReportActionsUtils.isCreatedTaskReportAction(reportAction)
-        && reportAction.pendingAction !== CONST.RED_BRICK_ROAD_PENDING_ACTION.DELETE;
-=======
     return (
         reportAction.actorEmail === sessionEmail &&
         reportAction.actionName === CONST.REPORT.ACTIONS.TYPE.ADDCOMMENT &&
+        !ReportActionsUtils.isCreatedTaskReportAction(reportAction) &&
         reportAction.pendingAction !== CONST.RED_BRICK_ROAD_PENDING_ACTION.DELETE
     );
->>>>>>> 45c32120
 }
 
 /**
