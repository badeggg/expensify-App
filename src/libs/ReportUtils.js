--- conflicted
+++ resolved
@@ -657,20 +657,12 @@
  *
  * @returns {Object}
  */
-<<<<<<< HEAD
-function buildOptimisticIOUReport(ownerEmail, recipientEmail, total, chatReportID, currency, locale) {
-    const formattedTotal = NumberFormatUtils.format(locale, total / 100, {
-        style: 'currency',
-        currency,
-    });
-=======
 function buildOptimisticIOUReport(ownerEmail, userEmail, total, chatReportID, currency, locale) {
     const formattedTotal = NumberFormatUtils.format(locale,
         total, {
             style: 'currency',
             currency,
         });
->>>>>>> a3419459
     return {
         cachedTotal: formattedTotal,
         chatReportID,
@@ -731,28 +723,14 @@
  * @param {String} comment - User comment for the IOU.
  * @param {Array}  participants - An array with participants details.
  * @param {String} paymentType - Only required if the IOUReportAction type is 'pay'. Can be oneOf(elsewhere, payPal, Expensify).
-<<<<<<< HEAD
- * @param {String} existingIOUTransactionID - Only required if the IOUReportAction type is oneOf(cancel, decline). Generates a randomID as default.
- * @param {Number} existingIOUReportID - Only required if we have an existing IOUReportID. Generates a randomID as default.
- *
- * @returns {Object}
- */
-function buildOptimisticIOUReportAction(sequenceNumber, type, amount, comment, participants, paymentType = '', existingIOUTransactionID = '', existingIOUReportID = 0) {
-    const currency = lodashGet(currentUserPersonalDetails, 'localCurrencyCode');
-    const IOUTransactionID = existingIOUTransactionID || NumberUtils.rand64();
-    const IOUReportID = existingIOUReportID || generateReportID();
-=======
  * @param {String} iouTransactionID - Only required if the IOUReportAction type is oneOf(cancel, decline). Generates a randomID as default.
  * @param {String} iouReportID - Only required if the IOUReportActions type is oneOf(decline, cancel, pay). Generates a randomID as default.
- * @param {String} debtorEmail - Email of the user that has to pay
- * @param {String} locale - Locale of the user
  *
  * @returns {Object}
  */
-function buildOptimisticIOUReportAction(sequenceNumber, type, amount, currency, comment, paymentType = '', iouTransactionID = '', iouReportID = '', debtorEmail = '', locale = 'en') {
+function buildOptimisticIOUReportAction(sequenceNumber, type, amount, currency, comment, participants, paymentType = '', iouTransactionID = '', iouReportID = '') {
     const IOUTransactionID = iouTransactionID || NumberUtils.rand64();
     const IOUReportID = iouReportID || generateReportID();
->>>>>>> a3419459
     const originalMessage = {
         amount,
         comment,
@@ -761,17 +739,6 @@
         IOUReportID,
         type,
     };
-    const formattedTotal = NumberFormatUtils.format(locale,
-        amount / 100, {
-            style: 'currency',
-            currency,
-        });
-    const message = [{
-        type: CONST.REPORT.MESSAGE.TYPE.COMMENT,
-        isEdited: false,
-        html: comment ? `Requested ${formattedTotal} from ${debtorEmail} for ${comment}` : `Requested ${formattedTotal} from ${debtorEmail}`,
-        text: comment ? `Requested ${formattedTotal} from ${debtorEmail} for ${comment}` : `Requested ${formattedTotal} from ${debtorEmail}`,
-    }];
 
     // We store amount, comment, currency in IOUDetails when type = pay
     if (type === CONST.IOU.REPORT_ACTION_TYPE.PAY) {
@@ -795,7 +762,6 @@
         avatar: lodashGet(currentUserPersonalDetails, 'avatar', getDefaultAvatar(currentUserEmail)),
         clientID: NumberUtils.generateReportActionClientID(),
         isAttachment: false,
-        message,
         originalMessage,
         message: getIOUReportActionMessage(type, amount, participants, comment, currency),
         person: [{
