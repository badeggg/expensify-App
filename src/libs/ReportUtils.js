/* eslint-disable rulesdir/prefer-underscore-method */
import {format} from 'date-fns';
import ExpensiMark from 'expensify-common/lib/ExpensiMark';
import Str from 'expensify-common/lib/str';
import lodashGet from 'lodash/get';
import lodashIntersection from 'lodash/intersection';
import Onyx from 'react-native-onyx';
import _ from 'underscore';
import * as Expensicons from '@components/Icon/Expensicons';
import * as defaultWorkspaceAvatars from '@components/Icon/WorkspaceDefaultAvatars';
import CONST from '@src/CONST';
import ONYXKEYS from '@src/ONYXKEYS';
import ROUTES from '@src/ROUTES';
import * as CurrencyUtils from './CurrencyUtils';
import DateUtils from './DateUtils';
import isReportMessageAttachment from './isReportMessageAttachment';
import * as LocalePhoneNumber from './LocalePhoneNumber';
import * as Localize from './Localize';
import linkingConfig from './Navigation/linkingConfig';
import Navigation from './Navigation/Navigation';
import * as NumberUtils from './NumberUtils';
import Permissions from './Permissions';
import * as ReportActionsUtils from './ReportActionsUtils';
import * as TransactionUtils from './TransactionUtils';
import * as Url from './Url';
import * as UserUtils from './UserUtils';

let currentUserEmail;
let currentUserAccountID;
let isAnonymousUser;

Onyx.connect({
    key: ONYXKEYS.SESSION,
    callback: (val) => {
        // When signed out, val is undefined
        if (!val) {
            return;
        }

        currentUserEmail = val.email;
        currentUserAccountID = val.accountID;
        isAnonymousUser = val.authTokenType === 'anonymousAccount';
    },
});

let allPersonalDetails;
let currentUserPersonalDetails;
Onyx.connect({
    key: ONYXKEYS.PERSONAL_DETAILS_LIST,
    callback: (val) => {
        currentUserPersonalDetails = lodashGet(val, currentUserAccountID, {});
        allPersonalDetails = val || {};
    },
});

let allReports;
Onyx.connect({
    key: ONYXKEYS.COLLECTION.REPORT,
    waitForCollectionCallback: true,
    callback: (val) => (allReports = val),
});

let doesDomainHaveApprovedAccountant;
Onyx.connect({
    key: ONYXKEYS.ACCOUNT,
    waitForCollectionCallback: true,
    callback: (val) => (doesDomainHaveApprovedAccountant = lodashGet(val, 'doesDomainHaveApprovedAccountant', false)),
});

let allPolicies;
Onyx.connect({
    key: ONYXKEYS.COLLECTION.POLICY,
    waitForCollectionCallback: true,
    callback: (val) => (allPolicies = val),
});

let loginList;
Onyx.connect({
    key: ONYXKEYS.LOGIN_LIST,
    callback: (val) => (loginList = val),
});

function getChatType(report) {
    return report ? report.chatType : '';
}

/**
 * @param {String} policyID
 * @returns {Object}
 */
function getPolicy(policyID) {
    if (!allPolicies || !policyID) {
        return {};
    }
    return allPolicies[`${ONYXKEYS.COLLECTION.POLICY}${policyID}`] || {};
}

/**
 * Get the policy type from a given report
 * @param {Object} report
 * @param {String} report.policyID
 * @param {Object} policies must have Onyxkey prefix (i.e 'policy_') for keys
 * @returns {String}
 */
function getPolicyType(report, policies) {
    return lodashGet(policies, [`${ONYXKEYS.COLLECTION.POLICY}${report.policyID}`, 'type'], '');
}

/**
 * Get the policy name from a given report
 * @param {Object} report
 * @param {String} [report.policyID]
 * @param {String} [report.oldPolicyName]
 * @param {String} [report.policyName]
 * @param {Boolean} [returnEmptyIfNotFound]
 * @param {Object} [policy]
 * @returns {String}
 */
function getPolicyName(report, returnEmptyIfNotFound = false, policy = undefined) {
    const noPolicyFound = returnEmptyIfNotFound ? '' : Localize.translateLocal('workspace.common.unavailable');
    if (_.isEmpty(report)) {
        return noPolicyFound;
    }

    if ((!allPolicies || _.size(allPolicies) === 0) && !report.policyName) {
        return Localize.translateLocal('workspace.common.unavailable');
    }
    const finalPolicy = policy || _.get(allPolicies, `${ONYXKEYS.COLLECTION.POLICY}${report.policyID}`);

    // Public rooms send back the policy name with the reportSummary,
    // since they can also be accessed by people who aren't in the workspace
    const policyName = lodashGet(finalPolicy, 'name') || report.policyName || report.oldPolicyName || noPolicyFound;

    return policyName;
}

/**
 * Returns the concatenated title for the PrimaryLogins of a report
 *
 * @param {Array} accountIDs
 * @returns {string}
 */
function getReportParticipantsTitle(accountIDs) {
    return (
        _.chain(accountIDs)

            // Somehow it's possible for the logins coming from report.participantAccountIDs to contain undefined values so we use compact to remove them.
            .compact()
            .value()
            .join(', ')
    );
}

/**
 * Checks if a report is a chat report.
 *
 * @param {Object} report
 * @returns {Boolean}
 */
function isChatReport(report) {
    return report && report.type === CONST.REPORT.TYPE.CHAT;
}

/**
 * Checks if a report is an Expense report.
 *
 * @param {Object} report
 * @returns {Boolean}
 */
function isExpenseReport(report) {
    return report && report.type === CONST.REPORT.TYPE.EXPENSE;
}

/**
 * Checks if a report is an IOU report.
 *
 * @param {Object} report
 * @returns {Boolean}
 */
function isIOUReport(report) {
    return report && report.type === CONST.REPORT.TYPE.IOU;
}

/**
 * Checks if a report is a task report.
 *
 * @param {Object} report
 * @returns {Boolean}
 */
function isTaskReport(report) {
    return report && report.type === CONST.REPORT.TYPE.TASK;
}

/**
 * Checks if a task has been cancelled
 * When a task is deleted, the parentReportAction is updated to have a isDeletedParentAction deleted flag
 * This is because when you delete a task, we still allow you to chat on the report itself
 * There's another situation where you don't have access to the parentReportAction (because it was created in a chat you don't have access to)
 * In this case, we have added the key to the report itself
 *
 * @param {Object} report
 * @param {Object} parentReportAction
 * @returns {Boolean}
 */
function isCanceledTaskReport(report = {}, parentReportAction = {}) {
    if (!_.isEmpty(parentReportAction) && lodashGet(parentReportAction, ['message', 0, 'isDeletedParentAction'], false)) {
        return true;
    }

    if (!_.isEmpty(report) && report.isDeletedParentAction) {
        return true;
    }

    return false;
}

/**
 * Checks if a report is an open task report.
 *
 * @param {Object} report
 * @param {Object} parentReportAction - The parent report action of the report (Used to check if the task has been canceled)
 * @returns {Boolean}
 */
function isOpenTaskReport(report, parentReportAction = {}) {
    return isTaskReport(report) && !isCanceledTaskReport(report, parentReportAction) && report.stateNum === CONST.REPORT.STATE_NUM.OPEN && report.statusNum === CONST.REPORT.STATUS.OPEN;
}

/**
 * Checks if a report is a completed task report.
 *
 * @param {Object} report
 * @returns {Boolean}
 */
function isCompletedTaskReport(report) {
    return isTaskReport(report) && report.stateNum === CONST.REPORT.STATE_NUM.SUBMITTED && report.statusNum === CONST.REPORT.STATUS.APPROVED;
}

/**
 * Checks if the current user is the manager of the supplied report
 *
 * @param {Object} report
 * @returns {Boolean}
 */
function isReportManager(report) {
    return report && report.managerID === currentUserAccountID;
}

/**
 * Checks if the supplied report has been approved
 *
 * @param {Object} report
 * @returns {Boolean}
 */
function isReportApproved(report) {
    return report && report.stateNum === CONST.REPORT.STATE_NUM.SUBMITTED && report.statusNum === CONST.REPORT.STATUS.APPROVED;
}

/**
 * Given a collection of reports returns them sorted by last read
 *
 * @param {Object} reports
 * @returns {Array}
 */
function sortReportsByLastRead(reports) {
    return _.chain(reports)
        .toArray()
        .filter((report) => report && report.reportID && report.lastReadTime)
        .sortBy('lastReadTime')
        .value();
}

/**
 * Whether the Money Request report is settled
 *
 * @param {String} reportID
 * @returns {Boolean}
 */
function isSettled(reportID) {
    if (!allReports) {
        return false;
    }
    const report = allReports[`${ONYXKEYS.COLLECTION.REPORT}${reportID}`] || {};
    if ((typeof report === 'object' && Object.keys(report).length === 0) || report.isWaitingOnBankAccount) {
        return false;
    }

    // In case the payment is scheduled and we are waiting for the payee to set up their wallet,
    // consider the report as paid as well.
    if (report.isWaitingOnBankAccount && report.statusNum === CONST.REPORT.STATUS.APPROVED) {
        return true;
    }

    return report.statusNum === CONST.REPORT.STATUS.REIMBURSED;
}

/**
 * Whether the current user is the submitter of the report
 *
 * @param {String} reportID
 * @returns {Boolean}
 */
function isCurrentUserSubmitter(reportID) {
    if (!allReports) {
        return false;
    }
    const report = allReports[`${ONYXKEYS.COLLECTION.REPORT}${reportID}`] || {};
    return report && report.ownerEmail === currentUserEmail;
}

/**
 * Whether the provided report is an Admin room
 * @param {Object} report
 * @param {String} report.chatType
 * @returns {Boolean}
 */
function isAdminRoom(report) {
    return getChatType(report) === CONST.REPORT.CHAT_TYPE.POLICY_ADMINS;
}

/**
 * Whether the provided report is an Admin-only posting room
 * @param {Object} report
 * @param {String} report.writeCapability
 * @returns {Boolean}
 */
function isAdminsOnlyPostingRoom(report) {
    return lodashGet(report, 'writeCapability', CONST.REPORT.WRITE_CAPABILITIES.ALL) === CONST.REPORT.WRITE_CAPABILITIES.ADMINS;
}

/**
 * Whether the provided report is a Announce room
 * @param {Object} report
 * @param {String} report.chatType
 * @returns {Boolean}
 */
function isAnnounceRoom(report) {
    return getChatType(report) === CONST.REPORT.CHAT_TYPE.POLICY_ANNOUNCE;
}

/**
 * Whether the provided report is a default room
 * @param {Object} report
 * @param {String} report.chatType
 * @returns {Boolean}
 */
function isDefaultRoom(report) {
    return [CONST.REPORT.CHAT_TYPE.POLICY_ADMINS, CONST.REPORT.CHAT_TYPE.POLICY_ANNOUNCE, CONST.REPORT.CHAT_TYPE.DOMAIN_ALL].indexOf(getChatType(report)) > -1;
}

/**
 * Whether the provided report is a Domain room
 * @param {Object} report
 * @param {String} report.chatType
 * @returns {Boolean}
 */
function isDomainRoom(report) {
    return getChatType(report) === CONST.REPORT.CHAT_TYPE.DOMAIN_ALL;
}

/**
 * Whether the provided report is a user created policy room
 * @param {Object} report
 * @param {String} report.chatType
 * @returns {Boolean}
 */
function isUserCreatedPolicyRoom(report) {
    return getChatType(report) === CONST.REPORT.CHAT_TYPE.POLICY_ROOM;
}

/**
 * Whether the provided report is a Policy Expense chat.
 * @param {Object} report
 * @param {String} [report.chatType]
 * @returns {Boolean}
 */
function isPolicyExpenseChat(report) {
    return getChatType(report) === CONST.REPORT.CHAT_TYPE.POLICY_EXPENSE_CHAT;
}

/** Wether the provided report belongs to a Control policy and is an epxense chat
 * @param {Object} report
 * @returns {Boolean}
 */
function isControlPolicyExpenseChat(report) {
    return isPolicyExpenseChat(report) && getPolicyType(report, allPolicies) === CONST.POLICY.TYPE.CORPORATE;
}

/** Wether the provided report belongs to a Control policy and is an epxense report
 * @param {Object} report
 * @returns {Boolean}
 */
function isControlPolicyExpenseReport(report) {
    return isExpenseReport(report) && getPolicyType(report, allPolicies) === CONST.POLICY.TYPE.CORPORATE;
}

/**
 * Whether the provided report is a chat room
 * @param {Object} report
 * @param {String} [report.chatType]
 * @returns {Boolean}
 */
function isChatRoom(report) {
    return isUserCreatedPolicyRoom(report) || isDefaultRoom(report);
}

/**
 * Whether the provided report is a public room
 * @param {Object} report
 * @param {String} report.visibility
 * @returns {Boolean}
 */
function isPublicRoom(report) {
    return report && (report.visibility === CONST.REPORT.VISIBILITY.PUBLIC || report.visibility === CONST.REPORT.VISIBILITY.PUBLIC_ANNOUNCE);
}

/**
 * Whether the provided report is a public announce room
 * @param {Object} report
 * @param {String} report.visibility
 * @returns {Boolean}
 */
function isPublicAnnounceRoom(report) {
    return report && report.visibility === CONST.REPORT.VISIBILITY.PUBLIC_ANNOUNCE;
}

/**
 * If the report is a policy expense, the route should be for adding bank account for that policy
 * else since the report is a personal IOU, the route should be for personal bank account.
 * @param {Object} report
 * @returns {String}
 */
function getBankAccountRoute(report) {
    return isPolicyExpenseChat(report) ? ROUTES.BANK_ACCOUNT_WITH_STEP_TO_OPEN.getRoute('', report.policyID) : ROUTES.SETTINGS_ADD_BANK_ACCOUNT;
}

/**
 * Check if personal detail of accountID is empty or optimistic data
 * @param {String} accountID user accountID
 * @returns {Boolean}
 */
function isOptimisticPersonalDetail(accountID) {
    return _.isEmpty(allPersonalDetails[accountID]) || !!allPersonalDetails[accountID].isOptimisticPersonalDetail;
}

/**
 * Checks if a report is a task report from a policy expense chat.
 *
 * @param {Object} report
 * @returns {Boolean}
 */
function isWorkspaceTaskReport(report) {
    if (!isTaskReport(report)) {
        return false;
    }
    const parentReport = allReports[`${ONYXKEYS.COLLECTION.REPORT}${report.parentReportID}`];
    return isPolicyExpenseChat(parentReport);
}

/**
 * Returns true if report has a parent
 *
 * @param {Object} report
 * @returns {Boolean}
 */
function isThread(report) {
    return Boolean(report && report.parentReportID && report.parentReportActionID);
}

/**
 * Returns true if report is of type chat and has a parent and is therefore a Thread.
 *
 * @param {Object} report
 * @returns {Boolean}
 */
function isChatThread(report) {
    return isThread(report) && report.type === CONST.REPORT.TYPE.CHAT;
}

/**
 * Returns true if report is a DM/Group DM chat.
 *
 * @param {Object} report
 * @returns {Boolean}
 */
function isDM(report) {
    return !getChatType(report);
}

/**
 * Only returns true if this is our main 1:1 DM report with Concierge
 *
 * @param {Object} report
 * @returns {Boolean}
 */
function isConciergeChatReport(report) {
    return lodashGet(report, 'participantAccountIDs', []).length === 1 && Number(report.participantAccountIDs[0]) === CONST.ACCOUNT_ID.CONCIERGE && !isChatThread(report);
}

/**
 * Check if the report is a single chat report that isn't a thread
 * and personal detail of participant is optimistic data
 * @param {Object} report
 * @param {Array} report.participantAccountIDs
 * @returns {Boolean}
 */
function shouldDisableDetailPage(report) {
    const participantAccountIDs = lodashGet(report, 'participantAccountIDs', []);

    if (isChatRoom(report) || isPolicyExpenseChat(report) || isChatThread(report) || isTaskReport(report)) {
        return false;
    }
    if (participantAccountIDs.length === 1) {
        return isOptimisticPersonalDetail(participantAccountIDs[0]);
    }
    return false;
}

/**
 * Returns true if this report has only one participant and it's an Expensify account.
 * @param {Object} report
 * @returns {Boolean}
 */
function isExpensifyOnlyParticipantInReport(report) {
    const reportParticipants = _.without(lodashGet(report, 'participantAccountIDs', []), currentUserAccountID);
    return reportParticipants.length === 1 && _.some(reportParticipants, (accountID) => _.contains(CONST.EXPENSIFY_ACCOUNT_IDS, accountID));
}

/**
 * Returns whether a given report can have tasks created in it.
 * We only prevent the task option if it's a DM/group-DM and the other users are all special Expensify accounts
 *
 * @param {Object} report
 * @returns {Boolean}
 */
function canCreateTaskInReport(report) {
    const otherReportParticipants = _.without(lodashGet(report, 'participantAccountIDs', []), currentUserAccountID);
    const areExpensifyAccountsOnlyOtherParticipants =
        otherReportParticipants.length >= 1 && _.every(otherReportParticipants, (accountID) => _.contains(CONST.EXPENSIFY_ACCOUNT_IDS, accountID));
    if (areExpensifyAccountsOnlyOtherParticipants && isDM(report)) {
        return false;
    }

    return true;
}

/**
 * Returns true if there are any Expensify accounts (i.e. with domain 'expensify.com') in the set of accountIDs
 * by cross-referencing the accountIDs with personalDetails.
 *
 * @param {Array<Number>} accountIDs
 * @return {Boolean}
 */
function hasExpensifyEmails(accountIDs) {
    return _.some(accountIDs, (accountID) => Str.extractEmailDomain(lodashGet(allPersonalDetails, [accountID, 'login'], '')) === CONST.EXPENSIFY_PARTNER_NAME);
}

/**
 * Returns true if there are any guides accounts (team.expensify.com) in a list of accountIDs
 * by cross-referencing the accountIDs with personalDetails since guides that are participants
 * of the user's chats should have their personal details in Onyx.
 * @param {Array<Number>} accountIDs
 * @returns {Boolean}
 */
function hasExpensifyGuidesEmails(accountIDs) {
    return _.some(accountIDs, (accountID) => Str.extractEmailDomain(lodashGet(allPersonalDetails, [accountID, 'login'], '')) === CONST.EMAIL.GUIDES_DOMAIN);
}

/**
 * @param {Record<String, {lastReadTime, reportID}>|Array<{lastReadTime, reportID}>} reports
 * @param {Boolean} [ignoreDomainRooms]
 * @param {Object} policies
 * @param {Boolean} isFirstTimeNewExpensifyUser
 * @param {Boolean} openOnAdminRoom
 * @returns {Object}
 */
function findLastAccessedReport(reports, ignoreDomainRooms, policies, isFirstTimeNewExpensifyUser, openOnAdminRoom = false) {
    // If it's the user's first time using New Expensify, then they could either have:
    //   - just a Concierge report, if so we'll return that
    //   - their Concierge report, and a separate report that must have deeplinked them to the app before they created their account.
    // If it's the latter, we'll use the deeplinked report over the Concierge report,
    // since the Concierge report would be incorrectly selected over the deep-linked report in the logic below.
    let sortedReports = sortReportsByLastRead(reports);

    let adminReport;
    if (openOnAdminRoom) {
        adminReport = _.find(sortedReports, (report) => {
            const chatType = getChatType(report);
            return chatType === CONST.REPORT.CHAT_TYPE.POLICY_ADMINS;
        });
    }

    if (isFirstTimeNewExpensifyUser) {
        if (sortedReports.length === 1) {
            return sortedReports[0];
        }

        return adminReport || _.find(sortedReports, (report) => !isConciergeChatReport(report));
    }

    if (ignoreDomainRooms) {
        // We allow public announce rooms, admins, and announce rooms through since we bypass the default rooms beta for them.
        // Check where ReportUtils.findLastAccessedReport is called in MainDrawerNavigator.js for more context.
        // Domain rooms are now the only type of default room that are on the defaultRooms beta.
        sortedReports = _.filter(
            sortedReports,
            (report) => !isDomainRoom(report) || getPolicyType(report, policies) === CONST.POLICY.TYPE.FREE || hasExpensifyGuidesEmails(lodashGet(report, ['participantAccountIDs'], [])),
        );
    }

    return adminReport || _.last(sortedReports);
}

/**
 * Whether the provided report is an archived room
 * @param {Object} report
 * @param {Number} [report.stateNum]
 * @param {Number} [report.statusNum]
 * @returns {Boolean}
 */
function isArchivedRoom(report) {
    return report && report.statusNum === CONST.REPORT.STATUS.CLOSED && report.stateNum === CONST.REPORT.STATE_NUM.SUBMITTED;
}

/**
 * Checks if the current user is allowed to comment on the given report.
 * @param {Object} report
 * @param {String} [report.writeCapability]
 * @returns {Boolean}
 */
function isAllowedToComment(report) {
    // Default to allowing all users to post
    const capability = lodashGet(report, 'writeCapability', CONST.REPORT.WRITE_CAPABILITIES.ALL) || CONST.REPORT.WRITE_CAPABILITIES.ALL;

    if (capability === CONST.REPORT.WRITE_CAPABILITIES.ALL) {
        return true;
    }

    // If unauthenticated user opens public chat room using deeplink, they do not have policies available and they cannot comment
    if (!allPolicies) {
        return false;
    }

    // If we've made it here, commenting on this report is restricted.
    // If the user is an admin, allow them to post.
    const policy = allPolicies[`${ONYXKEYS.COLLECTION.POLICY}${report.policyID}`];
    return lodashGet(policy, 'role', '') === CONST.POLICY.ROLE.ADMIN;
}

/**
 * Checks if the current user is the admin of the policy given the policy expense chat.
 * @param {Object} report
 * @param {String} report.policyID
 * @param {Object} policies must have OnyxKey prefix (i.e 'policy_') for keys
 * @returns {Boolean}
 */
function isPolicyExpenseChatAdmin(report, policies) {
    if (!isPolicyExpenseChat(report)) {
        return false;
    }

    const policyRole = lodashGet(policies, [`${ONYXKEYS.COLLECTION.POLICY}${report.policyID}`, 'role']);

    return policyRole === CONST.POLICY.ROLE.ADMIN;
}

/**
 * Checks if the current user is the admin of the policy.
 * @param {String} policyID
 * @param {Object} policies must have OnyxKey prefix (i.e 'policy_') for keys
 * @returns {Boolean}
 */
function isPolicyAdmin(policyID, policies) {
    const policyRole = lodashGet(policies, [`${ONYXKEYS.COLLECTION.POLICY}${policyID}`, 'role']);

    return policyRole === CONST.POLICY.ROLE.ADMIN;
}

/**
 * Returns true if report has a single participant.
 *
 * @param {Object} report
 * @returns {Boolean}
 */
function hasSingleParticipant(report) {
    return report && report.participantAccountIDs && report.participantAccountIDs.length === 1;
}

/**
 * Checks whether all the transactions linked to the IOU report are of the Distance Request type
 *
 * @param {string|null} iouReportID
 * @returns {boolean}
 */
function hasOnlyDistanceRequestTransactions(iouReportID) {
    const allTransactions = TransactionUtils.getAllReportTransactions(iouReportID);
    return _.all(allTransactions, (transaction) => TransactionUtils.isDistanceRequest(transaction));
}

/**
 * If the report is a thread and has a chat type set, it is a workspace chat.
 *
 * @param {Object} report
 * @returns {Boolean}
 */
function isWorkspaceThread(report) {
    return Boolean(isThread(report) && !isDM(report));
}

/**
 * Returns true if reportAction has a child.
 *
 * @param {Object} reportAction
 * @returns {Boolean}
 */
function isThreadParent(reportAction) {
    return reportAction && reportAction.childReportID && reportAction.childReportID !== 0;
}

/**
 * Returns true if reportAction is the first chat preview of a Thread
 *
 * @param {Object} reportAction
 * @param {String} reportID
 * @returns {Boolean}
 */
function isThreadFirstChat(reportAction, reportID) {
    return !_.isUndefined(reportAction.childReportID) && reportAction.childReportID.toString() === reportID;
}

/**
 * Checks if a report is a child report.
 *
 * @param {Object} report
 * @returns {Boolean}
 */
function isChildReport(report) {
    return isThread(report) || isTaskReport(report);
}

/**
 * An Expense Request is a thread where the parent report is an Expense Report and
 * the parentReportAction is a transaction.
 *
 * @param {Object} report
 * @returns {Boolean}
 */
function isExpenseRequest(report) {
    if (isThread(report)) {
        const parentReportAction = ReportActionsUtils.getParentReportAction(report);
        const parentReport = lodashGet(allReports, [`${ONYXKEYS.COLLECTION.REPORT}${report.parentReportID}`]);
        return isExpenseReport(parentReport) && ReportActionsUtils.isTransactionThread(parentReportAction);
    }
    return false;
}

/**
 * An IOU Request is a thread where the parent report is an IOU Report and
 * the parentReportAction is a transaction.
 *
 * @param {Object} report
 * @returns {Boolean}
 */
function isIOURequest(report) {
    if (isThread(report)) {
        const parentReportAction = ReportActionsUtils.getParentReportAction(report);
        const parentReport = allReports[`${ONYXKEYS.COLLECTION.REPORT}${report.parentReportID}`];
        return isIOUReport(parentReport) && ReportActionsUtils.isTransactionThread(parentReportAction);
    }
    return false;
}

/**
 * Checks if a report is an IOU or expense request.
 *
 * @param {Object|String} reportOrID
 * @returns {Boolean}
 */
function isMoneyRequest(reportOrID) {
    const report = _.isObject(reportOrID) ? reportOrID : allReports[`${ONYXKEYS.COLLECTION.REPORT}${reportOrID}`];
    return isIOURequest(report) || isExpenseRequest(report);
}

/**
 * Checks if a report is an IOU or expense report.
 *
 * @param {Object|String} reportOrID
 * @returns {Boolean}
 */
function isMoneyRequestReport(reportOrID) {
    const report = typeof reportOrID === 'object' ? reportOrID : allReports[`${ONYXKEYS.COLLECTION.REPORT}${reportOrID}`];
    return isIOUReport(report) || isExpenseReport(report);
}

/**
 * Should return true only for personal 1:1 report
 *
 * @param {Object} report (chatReport or iouReport)
 * @returns {boolean}
 */
function isOneOnOneChat(report) {
    const participantAccountIDs = lodashGet(report, 'participantAccountIDs', []);
    return (
        !isThread(report) &&
        !isChatRoom(report) &&
        !isExpenseRequest(report) &&
        !isMoneyRequestReport(report) &&
        !isPolicyExpenseChat(report) &&
        !isTaskReport(report) &&
        isDM(report) &&
        !isIOUReport(report) &&
        participantAccountIDs.length === 1
    );
}

/**
 * Get the report given a reportID
 *
 * @param {String} reportID
 * @returns {Object}
 */
function getReport(reportID) {
    // Deleted reports are set to null and lodashGet will still return null in that case, so we need to add an extra check
    return lodashGet(allReports, `${ONYXKEYS.COLLECTION.REPORT}${reportID}`, {}) || {};
}

/**
 * Returns whether or not the author of the action is this user
 *
 * @param {Object} reportAction
 * @returns {Boolean}
 */
function isActionCreator(reportAction) {
    return reportAction.actorAccountID === currentUserAccountID;
}

/**
 * Can only delete if the author is this user and the action is an ADDCOMMENT action or an IOU action in an unsettled report, or if the user is a
 * policy admin
 *
 * @param {Object} reportAction
 * @param {String} reportID
 * @returns {Boolean}
 */
function canDeleteReportAction(reportAction, reportID) {
    const report = getReport(reportID);

    const isActionOwner = reportAction.actorAccountID === currentUserAccountID;

    if (ReportActionsUtils.isMoneyRequestAction(reportAction)) {
        // For now, users cannot delete split actions
        const isSplitAction = lodashGet(reportAction, 'originalMessage.type') === CONST.IOU.REPORT_ACTION_TYPE.SPLIT;

        if (isSplitAction || isSettled(reportAction.originalMessage.IOUReportID) || isReportApproved(report)) {
            return false;
        }

        if (isActionOwner) {
            return true;
        }
    }

    if (
        reportAction.actionName !== CONST.REPORT.ACTIONS.TYPE.ADDCOMMENT ||
        reportAction.pendingAction === CONST.RED_BRICK_ROAD_PENDING_ACTION.DELETE ||
        ReportActionsUtils.isCreatedTaskReportAction(reportAction) ||
        reportAction.actorAccountID === CONST.ACCOUNT_ID.CONCIERGE
    ) {
        return false;
    }

    const policy = lodashGet(allPolicies, `${ONYXKEYS.COLLECTION.POLICY}${report.policyID}`) || {};
    const isAdmin = policy.role === CONST.POLICY.ROLE.ADMIN && !isDM(report);

    return isActionOwner || isAdmin;
}

/**
 * Get welcome message based on room type
 * @param {Object} report
 * @param {Boolean} isUserPolicyAdmin
 * @returns {Object}
 */

function getRoomWelcomeMessage(report, isUserPolicyAdmin) {
    const welcomeMessage = {showReportName: true};
    const workspaceName = getPolicyName(report);

    if (isArchivedRoom(report)) {
        welcomeMessage.phrase1 = Localize.translateLocal('reportActionsView.beginningOfArchivedRoomPartOne');
        welcomeMessage.phrase2 = Localize.translateLocal('reportActionsView.beginningOfArchivedRoomPartTwo');
    } else if (isDomainRoom(report)) {
        welcomeMessage.phrase1 = Localize.translateLocal('reportActionsView.beginningOfChatHistoryDomainRoomPartOne', {domainRoom: report.reportName});
        welcomeMessage.phrase2 = Localize.translateLocal('reportActionsView.beginningOfChatHistoryDomainRoomPartTwo');
    } else if (isAdminRoom(report)) {
        welcomeMessage.phrase1 = Localize.translateLocal('reportActionsView.beginningOfChatHistoryAdminRoomPartOne', {workspaceName});
        welcomeMessage.phrase2 = Localize.translateLocal('reportActionsView.beginningOfChatHistoryAdminRoomPartTwo');
    } else if (isAdminsOnlyPostingRoom(report) && !isUserPolicyAdmin) {
        welcomeMessage.phrase1 = Localize.translateLocal('reportActionsView.beginningOfChatHistoryAdminOnlyPostingRoom');
        welcomeMessage.showReportName = false;
    } else if (isAnnounceRoom(report)) {
        welcomeMessage.phrase1 = Localize.translateLocal('reportActionsView.beginningOfChatHistoryAnnounceRoomPartOne', {workspaceName});
        welcomeMessage.phrase2 = Localize.translateLocal('reportActionsView.beginningOfChatHistoryAnnounceRoomPartTwo', {workspaceName});
    } else {
        // Message for user created rooms or other room types.
        welcomeMessage.phrase1 = Localize.translateLocal('reportActionsView.beginningOfChatHistoryUserRoomPartOne');
        welcomeMessage.phrase2 = Localize.translateLocal('reportActionsView.beginningOfChatHistoryUserRoomPartTwo');
    }

    return welcomeMessage;
}

/**
 * Returns true if Concierge is one of the chat participants (1:1 as well as group chats)
 * @param {Object} report
 * @returns {Boolean}
 */
function chatIncludesConcierge(report) {
    return !_.isEmpty(report.participantAccountIDs) && _.contains(report.participantAccountIDs, CONST.ACCOUNT_ID.CONCIERGE);
}

/**
 * Returns true if there is any automated expensify account `in accountIDs
 * @param {Array} accountIDs
 * @returns {Boolean}
 */
function hasAutomatedExpensifyAccountIDs(accountIDs) {
    return _.intersection(accountIDs, CONST.EXPENSIFY_ACCOUNT_IDS).length > 0;
}

/**
 * @param {Object} report
 * @param {Number} currentLoginAccountID
 * @returns {Array}
 */
function getReportRecipientAccountIDs(report, currentLoginAccountID) {
    let finalReport = report;
    // In 1:1 chat threads, the participants will be the same as parent report. If a report is specifically a 1:1 chat thread then we will
    // get parent report and use its participants array.
    if (isThread(report) && !(isTaskReport(report) || isMoneyRequestReport(report))) {
        const parentReport = lodashGet(allReports, [`${ONYXKEYS.COLLECTION.REPORT}${report.parentReportID}`]);
        if (hasSingleParticipant(parentReport)) {
            finalReport = parentReport;
        }
    }

    let finalParticipantAccountIDs = [];
    if (isMoneyRequestReport(report)) {
        // For money requests i.e the IOU (1:1 person) and Expense (1:* person) reports, use the full `initialParticipantAccountIDs` array
        // and add the `ownerAccountId`. Money request reports don't add `ownerAccountId` in `participantAccountIDs` array
        finalParticipantAccountIDs = _.union(lodashGet(finalReport, 'participantAccountIDs'), [report.ownerAccountID]);
    } else if (isTaskReport(report)) {
        // Task reports `managerID` will change when assignee is changed, in that case the old `managerID` is still present in `participantAccountIDs`
        // array along with the new one. We only need the `managerID` as a participant here.
        finalParticipantAccountIDs = [report.managerID];
    } else {
        finalParticipantAccountIDs = lodashGet(finalReport, 'participantAccountIDs');
    }

    const reportParticipants = _.without(finalParticipantAccountIDs, currentLoginAccountID);
    const participantsWithoutExpensifyAccountIDs = _.difference(reportParticipants, CONST.EXPENSIFY_ACCOUNT_IDS);
    return participantsWithoutExpensifyAccountIDs;
}

/**
 * Whether the time row should be shown for a report.
 * @param {Array<Object>} personalDetails
 * @param {Object} report
 * @param {Number} accountID
 * @return {Boolean}
 */
function canShowReportRecipientLocalTime(personalDetails, report, accountID) {
    const reportRecipientAccountIDs = getReportRecipientAccountIDs(report, accountID);
    const hasMultipleParticipants = reportRecipientAccountIDs.length > 1;
    const reportRecipient = personalDetails[reportRecipientAccountIDs[0]];
    const reportRecipientTimezone = lodashGet(reportRecipient, 'timezone', CONST.DEFAULT_TIME_ZONE);
    const isReportParticipantValidated = lodashGet(reportRecipient, 'validated', false);
    return Boolean(
        !hasMultipleParticipants &&
            !isChatRoom(report) &&
            !isPolicyExpenseChat(report) &&
            reportRecipient &&
            reportRecipientTimezone &&
            reportRecipientTimezone.selected &&
            isReportParticipantValidated,
    );
}

/**
 * Shorten last message text to fixed length and trim spaces.
 * @param {String} lastMessageText
 * @param {Boolean} isModifiedExpenseMessage
 * @returns {String}
 */
function formatReportLastMessageText(lastMessageText, isModifiedExpenseMessage = false) {
    if (isModifiedExpenseMessage) {
        return String(lastMessageText).trim().replace(CONST.REGEX.LINE_BREAK, '').trim();
    }
    return String(lastMessageText).trim().replace(CONST.REGEX.AFTER_FIRST_LINE_BREAK, '').substring(0, CONST.REPORT.LAST_MESSAGE_TEXT_MAX_LENGTH).trim();
}

/**
 * Helper method to return the default avatar associated with the given login
 * @param {String} [workspaceName]
 * @returns {String}
 */
function getDefaultWorkspaceAvatar(workspaceName) {
    if (!workspaceName) {
        return defaultWorkspaceAvatars.WorkspaceBuilding;
    }

    // Remove all chars not A-Z or 0-9 including underscore
    const alphaNumeric = workspaceName
        .normalize('NFD')
        .replace(/[^0-9a-z]/gi, '')
        .toUpperCase();

    return !alphaNumeric ? defaultWorkspaceAvatars.WorkspaceBuilding : defaultWorkspaceAvatars[`Workspace${alphaNumeric[0]}`];
}

function getWorkspaceAvatar(report) {
    const workspaceName = getPolicyName(report, allPolicies);
    return lodashGet(allPolicies, [`${ONYXKEYS.COLLECTION.POLICY}${report.policyID}`, 'avatar']) || getDefaultWorkspaceAvatar(workspaceName);
}

/**
 * Returns the appropriate icons for the given chat report using the stored personalDetails.
 * The Avatar sources can be URLs or Icon components according to the chat type.
 *
 * @param {Array} participants
 * @param {Object} personalDetails
 * @returns {Array<*>}
 */
function getIconsForParticipants(participants, personalDetails) {
    const participantDetails = [];
    const participantsList = participants || [];

    for (let i = 0; i < participantsList.length; i++) {
        const accountID = participantsList[i];
        const avatarSource = UserUtils.getAvatar(lodashGet(personalDetails, [accountID, 'avatar'], ''), accountID);
        const displayNameLogin = lodashGet(personalDetails, [accountID, 'displayName']) || lodashGet(personalDetails, [accountID, 'login'], '');
        participantDetails.push([accountID, displayNameLogin, avatarSource, lodashGet(personalDetails, [accountID, 'fallBackIcon'])]);
    }

    const sortedParticipantDetails = _.chain(participantDetails)
        .sort((first, second) => {
            // First sort by displayName/login
            const displayNameLoginOrder = first[1].localeCompare(second[1]);
            if (displayNameLoginOrder !== 0) {
                return displayNameLoginOrder;
            }

            // Then fallback on accountID as the final sorting criteria.
            // This will ensure that the order of avatars with same login/displayName
            // stay consistent across all users and devices
            return first[0] > second[0];
        })
        .value();

    // Now that things are sorted, gather only the avatars (second element in the array) and return those
    const avatars = [];
    for (let i = 0; i < sortedParticipantDetails.length; i++) {
        const userIcon = {
            id: sortedParticipantDetails[i][0],
            source: sortedParticipantDetails[i][2],
            type: CONST.ICON_TYPE_AVATAR,
            name: sortedParticipantDetails[i][1],
            fallBackIcon: sortedParticipantDetails[i][3],
        };
        avatars.push(userIcon);
    }

    return avatars;
}

/**
 * Given a report, return the associated workspace icon.
 *
 * @param {Object} report
 * @param {Object} [policy]
 * @returns {Object}
 */
function getWorkspaceIcon(report, policy = undefined) {
    const workspaceName = getPolicyName(report, false, policy);
    const policyExpenseChatAvatarSource = lodashGet(allPolicies, [`${ONYXKEYS.COLLECTION.POLICY}${report.policyID}`, 'avatar']) || getDefaultWorkspaceAvatar(workspaceName);
    const workspaceIcon = {
        source: policyExpenseChatAvatarSource,
        type: CONST.ICON_TYPE_WORKSPACE,
        name: workspaceName,
        id: -1,
    };
    return workspaceIcon;
}

/**
 * Returns the appropriate icons for the given chat report using the stored personalDetails.
 * The Avatar sources can be URLs or Icon components according to the chat type.
 *
 * @param {Object} report
 * @param {Object} personalDetails
 * @param {*} [defaultIcon]
 * @param {String} [defaultName]
 * @param {Number} [defaultAccountID]
 * @param {Object} [policy]
 * @returns {Array<*>}
 */
function getIcons(report, personalDetails, defaultIcon = null, defaultName = '', defaultAccountID = -1, policy = undefined) {
    if (_.isEmpty(report)) {
        const fallbackIcon = {
            source: defaultIcon || Expensicons.FallbackAvatar,
            type: CONST.ICON_TYPE_AVATAR,
            name: defaultName,
            id: defaultAccountID,
        };
        return [fallbackIcon];
    }
    if (isExpenseRequest(report)) {
        const parentReportAction = ReportActionsUtils.getParentReportAction(report);
        const workspaceIcon = getWorkspaceIcon(report, policy);
        const memberIcon = {
            source: UserUtils.getAvatar(lodashGet(personalDetails, [parentReportAction.actorAccountID, 'avatar']), parentReportAction.actorAccountID),
            id: parentReportAction.actorAccountID,
            type: CONST.ICON_TYPE_AVATAR,
            name: lodashGet(personalDetails, [parentReportAction.actorAccountID, 'displayName'], ''),
            fallbackIcon: lodashGet(personalDetails, [parentReportAction.actorAccountID, 'fallbackIcon']),
        };

        return [memberIcon, workspaceIcon];
    }
    if (isChatThread(report)) {
        const parentReportAction = ReportActionsUtils.getParentReportAction(report);

        const actorAccountID = lodashGet(parentReportAction, 'actorAccountID', -1);
        const actorDisplayName = lodashGet(allPersonalDetails, [actorAccountID, 'displayName'], '');
        const actorIcon = {
            id: actorAccountID,
            source: UserUtils.getAvatar(lodashGet(personalDetails, [actorAccountID, 'avatar']), actorAccountID),
            name: actorDisplayName,
            type: CONST.ICON_TYPE_AVATAR,
            fallbackIcon: lodashGet(personalDetails, [parentReportAction.actorAccountID, 'fallbackIcon']),
        };

        if (isWorkspaceThread(report)) {
            const workspaceIcon = getWorkspaceIcon(report, policy);
            return [actorIcon, workspaceIcon];
        }
        return [actorIcon];
    }
    if (isTaskReport(report)) {
        const ownerIcon = {
            id: report.ownerAccountID,
            source: UserUtils.getAvatar(lodashGet(personalDetails, [report.ownerAccountID, 'avatar']), report.ownerAccountID),
            type: CONST.ICON_TYPE_AVATAR,
            name: lodashGet(personalDetails, [report.ownerAccountID, 'displayName'], ''),
            fallbackIcon: lodashGet(personalDetails, [report.ownerAccountID, 'fallbackIcon']),
        };

        if (isWorkspaceTaskReport(report)) {
            const workspaceIcon = getWorkspaceIcon(report, policy);
            return [ownerIcon, workspaceIcon];
        }

        return [ownerIcon];
    }
    if (isDomainRoom(report)) {
        // Get domain name after the #. Domain Rooms use our default workspace avatar pattern.
        const domainName = report.reportName.substring(1);
        const policyExpenseChatAvatarSource = getDefaultWorkspaceAvatar(domainName);
        const domainIcon = {
            source: policyExpenseChatAvatarSource,
            type: CONST.ICON_TYPE_WORKSPACE,
            name: domainName,
            id: -1,
        };
        return [domainIcon];
    }
    if (isAdminRoom(report) || isAnnounceRoom(report) || isChatRoom(report) || isArchivedRoom(report)) {
        const workspaceIcon = getWorkspaceIcon(report, policy);
        return [workspaceIcon];
    }
    if (isPolicyExpenseChat(report) || isExpenseReport(report)) {
        const workspaceIcon = getWorkspaceIcon(report, policy);
        const memberIcon = {
            source: UserUtils.getAvatar(lodashGet(personalDetails, [report.ownerAccountID, 'avatar']), report.ownerAccountID),
            id: report.ownerAccountID,
            type: CONST.ICON_TYPE_AVATAR,
            name: lodashGet(personalDetails, [report.ownerAccountID, 'displayName'], ''),
            fallbackIcon: lodashGet(personalDetails, [report.ownerAccountID, 'fallbackIcon']),
        };
        return isExpenseReport(report) ? [memberIcon, workspaceIcon] : [workspaceIcon, memberIcon];
    }
    if (isIOUReport(report)) {
        const managerIcon = {
            source: UserUtils.getAvatar(lodashGet(personalDetails, [report.managerID, 'avatar']), report.managerID),
            id: report.managerID,
            type: CONST.ICON_TYPE_AVATAR,
            name: lodashGet(personalDetails, [report.managerID, 'displayName'], ''),
            fallbackIcon: lodashGet(personalDetails, [report.managerID, 'fallbackIcon']),
        };
        const ownerIcon = {
            id: report.ownerAccountID,
            source: UserUtils.getAvatar(lodashGet(personalDetails, [report.ownerAccountID, 'avatar']), report.ownerAccountID),
            type: CONST.ICON_TYPE_AVATAR,
            name: lodashGet(personalDetails, [report.ownerAccountID, 'displayName'], ''),
            fallbackIcon: lodashGet(personalDetails, [report.ownerAccountID, 'fallbackIcon']),
        };
        const isPayer = currentUserAccountID === report.managerID;

        return isPayer ? [managerIcon, ownerIcon] : [ownerIcon, managerIcon];
    }
    return getIconsForParticipants(report.participantAccountIDs, personalDetails);
}

/**
 * Gets the personal details for a login by looking in the ONYXKEYS.PERSONAL_DETAILS_LIST Onyx key (stored in the local variable, allPersonalDetails). If it doesn't exist in Onyx,
 * then a default object is constructed.
 * @param {Number} accountID
 * @returns {Object}
 */
function getPersonalDetailsForAccountID(accountID) {
    if (!accountID) {
        return {};
    }
    if (Number(accountID) === CONST.ACCOUNT_ID.CONCIERGE) {
        return {
            accountID,
            displayName: 'Concierge',
            login: CONST.EMAIL.CONCIERGE,
            avatar: UserUtils.getDefaultAvatar(accountID),
        };
    }
    return (
        (allPersonalDetails && allPersonalDetails[accountID]) || {
            avatar: UserUtils.getDefaultAvatar(accountID),
            isOptimisticPersonalDetail: true,
        }
    );
}

/**
 * Get the displayName for a single report participant.
 *
 * @param {Number} accountID
 * @param {Boolean} [shouldUseShortForm]
 * @param {Boolean} shouldFallbackToHidden
 * @returns {String}
 */
function getDisplayNameForParticipant(accountID, shouldUseShortForm = false, shouldFallbackToHidden = true) {
    if (!accountID) {
        return '';
    }
    const personalDetails = getPersonalDetailsForAccountID(accountID);
    // this is to check if account is an invite/optimistically created one
    // and prevent from falling back to 'Hidden', so a correct value is shown
    // when searching for a new user
    if (lodashGet(personalDetails, 'isOptimisticPersonalDetail') === true) {
        return personalDetails.login || '';
    }
    const longName = personalDetails.displayName;
    const shortName = personalDetails.firstName || longName;
    if (!longName && !personalDetails.login && shouldFallbackToHidden) {
        return Localize.translateLocal('common.hidden');
    }
    return shouldUseShortForm ? shortName : longName;
}

/**
 * @param {Object} personalDetailsList
 * @param {Boolean} isMultipleParticipantReport
 * @param {Boolean} shouldFallbackToHidden
 * @returns {Array}
 */
function getDisplayNamesWithTooltips(personalDetailsList, isMultipleParticipantReport, shouldFallbackToHidden = true) {
    return _.chain(personalDetailsList)
        .map((user) => {
            const accountID = Number(user.accountID);
            const displayName = getDisplayNameForParticipant(accountID, isMultipleParticipantReport, shouldFallbackToHidden) || user.login || '';
            const avatar = UserUtils.getDefaultAvatar(accountID);

            let pronouns = user.pronouns;
            if (pronouns && pronouns.startsWith(CONST.PRONOUNS.PREFIX)) {
                const pronounTranslationKey = pronouns.replace(CONST.PRONOUNS.PREFIX, '');
                pronouns = Localize.translateLocal(`pronouns.${pronounTranslationKey}`);
            }

            return {
                displayName,
                avatar,
                login: user.login || '',
                accountID,
                pronouns,
            };
        })
        .sort((first, second) => {
            // First sort by displayName/login
            const displayNameLoginOrder = first.displayName.localeCompare(second.displayName);
            if (displayNameLoginOrder !== 0) {
                return displayNameLoginOrder;
            }

            // Then fallback on accountID as the final sorting criteria.
            return first.accountID > second.accountID;
        })
        .value();
}

/**
 * Gets a joined string of display names from the list of display name with tooltip objects.
 *
 * @param {Object} displayNamesWithTooltips
 * @returns {String}
 */
function getDisplayNamesStringFromTooltips(displayNamesWithTooltips) {
    return _.filter(
        _.map(displayNamesWithTooltips, ({displayName}) => displayName),
        (displayName) => !_.isEmpty(displayName),
    ).join(', ');
}

/**
 * For a deleted parent report action within a chat report,
 * let us return the appropriate display message
 *
 * @param {Object} reportAction - The deleted report action of a chat report for which we need to return message.
 * @return {String}
 */
function getDeletedParentActionMessageForChatReport(reportAction) {
    // By default, let us display [Deleted message]
    let deletedMessageText = Localize.translateLocal('parentReportAction.deletedMessage');
    if (ReportActionsUtils.isCreatedTaskReportAction(reportAction)) {
        // For canceled task report, let us display [Deleted task]
        deletedMessageText = Localize.translateLocal('parentReportAction.deletedTask');
    }
    return deletedMessageText;
}

/**
 * Returns the preview message for `REIMBURSEMENTQUEUED` action
 *
 * @param {Object} reportAction
 * @param {Object} report
 * @returns {String}
 */
function getReimbursementQueuedActionMessage(reportAction, report) {
    const submitterDisplayName = getDisplayNameForParticipant(report.ownerAccountID, true);
    let messageKey;
    if (lodashGet(reportAction, 'originalMessage.paymentType', '') === CONST.IOU.PAYMENT_TYPE.EXPENSIFY) {
        messageKey = 'iou.waitingOnEnabledWallet';
    } else {
        messageKey = 'iou.waitingOnBankAccount';
    }

    return Localize.translateLocal(messageKey, {submitterDisplayName});
}

/**
 * Returns the last visible message for a given report after considering the given optimistic actions
 *
 * @param {String} reportID - the report for which last visible message has to be fetched
 * @param {Object} [actionsToMerge] - the optimistic merge actions that needs to be considered while fetching last visible message
 * @return {Object}
 */
function getLastVisibleMessage(reportID, actionsToMerge = {}) {
    const report = getReport(reportID);
    const lastVisibleAction = ReportActionsUtils.getLastVisibleAction(reportID, actionsToMerge);

    // For Chat Report with deleted parent actions, let us fetch the correct message
    if (ReportActionsUtils.isDeletedParentAction(lastVisibleAction) && isChatReport(report)) {
        const lastMessageText = getDeletedParentActionMessageForChatReport(lastVisibleAction);
        return {
            lastMessageText,
        };
    }

    // Fetch the last visible message for report represented by reportID and based on actions to merge.
    return ReportActionsUtils.getLastVisibleMessage(reportID, actionsToMerge);
}

/**
 * Checks if a report is an open task report assigned to current user.
 *
 * @param {Object} report
 * @param {Object} [parentReportAction] - The parent report action of the report (Used to check if the task has been canceled)
 * @returns {Boolean}
 */
function isWaitingForAssigneeToCompleteTask(report, parentReportAction = {}) {
    return isTaskReport(report) && isReportManager(report) && isOpenTaskReport(report, parentReportAction);
}

/**
 * @param {Object} report
 * @returns {Boolean}
 */
function isUnreadWithMention(report) {
    if (!report) {
        return false;
    }

    // lastMentionedTime and lastReadTime are both datetime strings and can be compared directly
    const lastMentionedTime = report.lastMentionedTime || '';
    const lastReadTime = report.lastReadTime || '';
    return lastReadTime < lastMentionedTime;
}

/**
 * Determines if the option requires action from the current user. This can happen when it:
    - is unread and the user was mentioned in one of the unread comments
    - is for an outstanding task waiting on the user
    - has an outstanding child money request that is waiting for an action from the current user (e.g. pay, approve, add bank account)
 *
 * @param {Object} option (report or optionItem)
 * @param {Object} parentReportAction (the report action the current report is a thread of)
 * @returns {boolean}
 */
function requiresAttentionFromCurrentUser(option, parentReportAction = {}) {
    if (!option) {
        return false;
    }

    if (isArchivedRoom(option)) {
        return false;
    }

    if (isArchivedRoom(getReport(option.parentReportID))) {
        return false;
    }

    if (option.isUnreadWithMention || isUnreadWithMention(option)) {
        return true;
    }

    if (isWaitingForAssigneeToCompleteTask(option, parentReportAction)) {
        return true;
    }

    // Has a child report that is awaiting action (e.g. approve, pay, add bank account) from current user
    if (option.hasOutstandingChildRequest) {
        return true;
    }

    return false;
}

/**
 * Returns number of transactions that are nonReimbursable
 *
 * @param {Object|null} iouReportID
 * @returns {Number}
 */
function hasNonReimbursableTransactions(iouReportID) {
    const allTransactions = TransactionUtils.getAllReportTransactions(iouReportID);
    return _.filter(allTransactions, (transaction) => transaction.reimbursable === false).length > 0;
}

/**
 * @param {Object} report
 * @param {Object} allReportsDict
 * @returns {Number}
 */
function getMoneyRequestReimbursableTotal(report, allReportsDict = null) {
    const allAvailableReports = allReportsDict || allReports;
    let moneyRequestReport;
    if (isMoneyRequestReport(report)) {
        moneyRequestReport = report;
    }
    if (allAvailableReports && report.hasOutstandingIOU && report.iouReportID) {
        moneyRequestReport = allAvailableReports[`${ONYXKEYS.COLLECTION.REPORT}${report.iouReportID}`];
    }
    if (moneyRequestReport) {
        const total = lodashGet(moneyRequestReport, 'total', 0);
        if (total !== 0) {
            // There is a possibility that if the Expense report has a negative total.
            // This is because there are instances where you can get a credit back on your card,
            // or you enter a negative expense to “offset” future expenses
            return isExpenseReport(moneyRequestReport) ? total * -1 : Math.abs(total);
        }
    }
    return 0;
}

/**
 * @param {Object} report
 * @param {Object} allReportsDict
 * @returns {Object}
 */
function getMoneyRequestSpendBreakdown(report, allReportsDict = null) {
    const allAvailableReports = allReportsDict || allReports;
    let moneyRequestReport;
    if (isMoneyRequestReport(report)) {
        moneyRequestReport = report;
    }
    if (allAvailableReports && report.hasOutstandingIOU && report.iouReportID) {
        moneyRequestReport = allAvailableReports[`${ONYXKEYS.COLLECTION.REPORT}${report.iouReportID}`];
    }
    if (moneyRequestReport) {
        let nonReimbursableSpend = lodashGet(moneyRequestReport, 'nonReimbursableTotal', 0);
        let totalSpend = lodashGet(moneyRequestReport, 'total', 0);

        if (nonReimbursableSpend + totalSpend !== 0) {
            // There is a possibility that if the Expense report has a negative total.
            // This is because there are instances where you can get a credit back on your card,
            // or you enter a negative expense to “offset” future expenses
            nonReimbursableSpend = isExpenseReport(moneyRequestReport) ? nonReimbursableSpend * -1 : Math.abs(nonReimbursableSpend);
            totalSpend = isExpenseReport(moneyRequestReport) ? totalSpend * -1 : Math.abs(totalSpend);

            const totalDisplaySpend = totalSpend;
            const reimbursableSpend = totalDisplaySpend - nonReimbursableSpend;

            return {
                nonReimbursableSpend,
                reimbursableSpend,
                totalDisplaySpend,
            };
        }
    }
    return {
        nonReimbursableSpend: 0,
        reimbursableSpend: 0,
        totalDisplaySpend: 0,
    };
}

/**
 * Get the title for a policy expense chat which depends on the role of the policy member seeing this report
 *
 * @param {Object} report
 * @param {Object} [policy]
 * @returns {String}
 */
function getPolicyExpenseChatName(report, policy = undefined) {
    const reportOwnerDisplayName = getDisplayNameForParticipant(report.ownerAccountID) || lodashGet(allPersonalDetails, [report.ownerAccountID, 'login']) || report.reportName;

    // If the policy expense chat is owned by this user, use the name of the policy as the report name.
    if (report.isOwnPolicyExpenseChat) {
        return getPolicyName(report, false, policy);
    }

    const policyExpenseChatRole = lodashGet(allPolicies, [`${ONYXKEYS.COLLECTION.POLICY}${report.policyID}`, 'role']) || 'user';

    // If this user is not admin and this policy expense chat has been archived because of account merging, this must be an old workspace chat
    // of the account which was merged into the current user's account. Use the name of the policy as the name of the report.
    if (isArchivedRoom(report)) {
        const lastAction = ReportActionsUtils.getLastVisibleAction(report.reportID);
        const archiveReason = (lastAction && lastAction.originalMessage && lastAction.originalMessage.reason) || CONST.REPORT.ARCHIVE_REASON.DEFAULT;
        if (archiveReason === CONST.REPORT.ARCHIVE_REASON.ACCOUNT_MERGED && policyExpenseChatRole !== CONST.POLICY.ROLE.ADMIN) {
            return getPolicyName(report, false, policy);
        }
    }

    // If user can see this report and they are not its owner, they must be an admin and the report name should be the name of the policy member
    return reportOwnerDisplayName;
}

/**
 * Get the title for an IOU or expense chat which will be showing the payer and the amount
 *
 * @param {Object} report
 * @param {Object} [policy]
 * @returns  {String}
 */
function getMoneyRequestReportName(report, policy = undefined) {
    const moneyRequestTotal = getMoneyRequestReimbursableTotal(report);
    const formattedAmount = CurrencyUtils.convertToDisplayString(moneyRequestTotal, report.currency, hasOnlyDistanceRequestTransactions(report.reportID));
    const payerName = isExpenseReport(report) ? getPolicyName(report, false, policy) : getDisplayNameForParticipant(report.managerID);
    const payerPaidAmountMessage = Localize.translateLocal('iou.payerPaidAmount', {
        payer: payerName,
        amount: formattedAmount,
    });

    if (report.isWaitingOnBankAccount) {
        return `${payerPaidAmountMessage} • ${Localize.translateLocal('iou.pending')}`;
    }

    if (hasNonReimbursableTransactions(report.reportID)) {
        return Localize.translateLocal('iou.payerSpentAmount', {payer: payerName, amount: formattedAmount});
    }

    if (report.hasOutstandingIOU || moneyRequestTotal === 0) {
        return Localize.translateLocal('iou.payerOwesAmount', {payer: payerName, amount: formattedAmount});
    }

    return payerPaidAmountMessage;
}

/**
 * Gets transaction created, amount, currency, comment, and waypoints (for distance request)
 * into a flat object. Used for displaying transactions and sending them in API commands
 *
 * @param {Object} transaction
 * @param {Object} createdDateFormat
 * @returns {Object}
 */
function getTransactionDetails(transaction, createdDateFormat = CONST.DATE.FNS_FORMAT_STRING) {
    const report = getReport(transaction.reportID);
    return {
        created: TransactionUtils.getCreated(transaction, createdDateFormat),
        amount: TransactionUtils.getAmount(transaction, isExpenseReport(report)),
        currency: TransactionUtils.getCurrency(transaction),
        comment: TransactionUtils.getDescription(transaction),
        merchant: TransactionUtils.getMerchant(transaction),
        waypoints: TransactionUtils.getWaypoints(transaction),
        category: TransactionUtils.getCategory(transaction),
        billable: TransactionUtils.getBillable(transaction),
        tag: TransactionUtils.getTag(transaction),
        mccGroup: TransactionUtils.getMCCGroup(transaction),
        cardID: TransactionUtils.getCardID(transaction),
        originalAmount: TransactionUtils.getOriginalAmount(transaction),
        originalCurrency: TransactionUtils.getOriginalCurrency(transaction),
    };
}

/**
 * Can only edit if:
 *
 * - in case of IOU report
 *    - the current user is the requestor and is not settled yet
 * - in case of expense report
 *    - the current user is the requestor and is not settled yet
 *    - or the user is an admin on the policy the expense report is tied to
 *
 * @param {Object} reportAction
 * @returns {Boolean}
 */
function canEditMoneyRequest(reportAction) {
    const isDeleted = ReportActionsUtils.isDeletedAction(reportAction);

    if (isDeleted) {
        return false;
    }

    // If the report action is not IOU type, return true early
    if (reportAction.actionName !== CONST.REPORT.ACTIONS.TYPE.IOU) {
        return true;
    }

    const moneyRequestReportID = lodashGet(reportAction, 'originalMessage.IOUReportID', 0);

    if (!moneyRequestReportID) {
        return false;
    }

    const moneyRequestReport = getReport(moneyRequestReportID);
    const isReportSettled = isSettled(moneyRequestReport.reportID);
    const isAdmin = isExpenseReport(moneyRequestReport) && lodashGet(getPolicy(moneyRequestReport.policyID), 'role', '') === CONST.POLICY.ROLE.ADMIN;
    const isRequestor = currentUserAccountID === reportAction.actorAccountID;

    if (isAdmin) {
        return true;
    }

    return !isReportSettled && isRequestor;
}

/**
 * Checks if the current user can edit the provided property of a money request
 *
 * @param {Object} reportAction
 * @param {String} reportID
 * @param {String} fieldToEdit
 * @returns {Boolean}
 */
function canEditFieldOfMoneyRequest(reportAction, reportID, fieldToEdit) {
    // A list of fields that cannot be edited by anyone, once a money request has been settled
    const nonEditableFieldsWhenSettled = [
        CONST.EDIT_REQUEST_FIELD.AMOUNT,
        CONST.EDIT_REQUEST_FIELD.CURRENCY,
        CONST.EDIT_REQUEST_FIELD.DATE,
        CONST.EDIT_REQUEST_FIELD.RECEIPT,
        CONST.EDIT_REQUEST_FIELD.DISTANCE,
    ];

    // Checks if this user has permissions to edit this money request
    if (!canEditMoneyRequest(reportAction)) {
        return false; // User doesn't have permission to edit
    }

    // Checks if the report is settled
    // Checks if the provided property is a restricted one
    return !isSettled(reportID) || !nonEditableFieldsWhenSettled.includes(fieldToEdit);
}

/**
 * Can only edit if:
 *
 * - It was written by the current user
 * - It's an ADDCOMMENT that is not an attachment
 * - It's money request where conditions for editability are defined in canEditMoneyRequest method
 * - It's not pending deletion
 *
 * @param {Object} reportAction
 * @returns {Boolean}
 */
function canEditReportAction(reportAction) {
    const isCommentOrIOU = reportAction.actionName === CONST.REPORT.ACTIONS.TYPE.ADDCOMMENT || reportAction.actionName === CONST.REPORT.ACTIONS.TYPE.IOU;
    return (
        reportAction.actorAccountID === currentUserAccountID &&
        isCommentOrIOU &&
        canEditMoneyRequest(reportAction) && // Returns true for non-IOU actions
        !isReportMessageAttachment(lodashGet(reportAction, ['message', 0], {})) &&
        !ReportActionsUtils.isDeletedAction(reportAction) &&
        !ReportActionsUtils.isCreatedTaskReportAction(reportAction) &&
        reportAction.pendingAction !== CONST.RED_BRICK_ROAD_PENDING_ACTION.DELETE
    );
}

/**
 * Gets all transactions on an IOU report with a receipt
 *
 * @param {string|null} iouReportID
 * @returns {[Object]}
 */
function getTransactionsWithReceipts(iouReportID) {
    const allTransactions = TransactionUtils.getAllReportTransactions(iouReportID);
    return _.filter(allTransactions, (transaction) => TransactionUtils.hasReceipt(transaction));
}

/**
 * For report previews, we display a "Receipt scan in progress" indicator
 * instead of the report total only when we have no report total ready to show. This is the case when
 * all requests are receipts that are being SmartScanned. As soon as we have a non-receipt request,
 * or as soon as one receipt request is done scanning, we have at least one
 * "ready" money request, and we remove this indicator to show the partial report total.
 *
 * @param {Object|null} iouReportID
 * @param {Object|null} reportPreviewAction the preview action associated with the IOU report
 * @returns {Boolean}
 */
function areAllRequestsBeingSmartScanned(iouReportID, reportPreviewAction) {
    const transactionsWithReceipts = getTransactionsWithReceipts(iouReportID);
    // If we have more requests than requests with receipts, we have some manual requests
    if (ReportActionsUtils.getNumberOfMoneyRequests(reportPreviewAction) > transactionsWithReceipts.length) {
        return false;
    }
    return _.all(transactionsWithReceipts, (transaction) => TransactionUtils.isReceiptBeingScanned(transaction));
}

/**
 * Check if any of the transactions in the report has required missing fields
 *
 * @param {Object|null} iouReportID
 * @returns {Boolean}
 */
function hasMissingSmartscanFields(iouReportID) {
    const transactionsWithReceipts = getTransactionsWithReceipts(iouReportID);
    return _.some(transactionsWithReceipts, (transaction) => TransactionUtils.hasMissingSmartscanFields(transaction));
}

/**
 * Given a parent IOU report action get report name for the LHN.
 *
 * @param {Object} reportAction
 * @returns {String}
 */
function getTransactionReportName(reportAction) {
    if (ReportActionsUtils.isReversedTransaction(reportAction)) {
        return Localize.translateLocal('parentReportAction.reversedTransaction');
    }

    if (ReportActionsUtils.isDeletedAction(reportAction)) {
        return Localize.translateLocal('parentReportAction.deletedRequest');
    }

    const transaction = TransactionUtils.getLinkedTransaction(reportAction);
    if (TransactionUtils.hasReceipt(transaction) && TransactionUtils.isReceiptBeingScanned(transaction)) {
        return Localize.translateLocal('iou.receiptScanning');
    }

    if (TransactionUtils.hasMissingSmartscanFields(transaction)) {
        return Localize.translateLocal('iou.receiptMissingDetails');
    }

    const {amount, currency, comment} = getTransactionDetails(transaction);

    return Localize.translateLocal(ReportActionsUtils.isSentMoneyReportAction(reportAction) ? 'iou.threadSentMoneyReportName' : 'iou.threadRequestReportName', {
        formattedAmount: CurrencyUtils.convertToDisplayString(amount, currency, TransactionUtils.isDistanceRequest(transaction)),
        comment,
    });
}

/**
 * Get money request message for an IOU report
 *
 * @param {Object} report
 * @param {Object} [reportAction={}] This can be either a report preview action or the IOU action
 * @param {Boolean} [shouldConsiderReceiptBeingScanned=false]
 * @param {Boolean} isPreviewMessageForParentChatReport
 * @returns  {String}
 */
function getReportPreviewMessage(report, reportAction = {}, shouldConsiderReceiptBeingScanned = false, isPreviewMessageForParentChatReport = false) {
    const reportActionMessage = lodashGet(reportAction, 'message[0].html', '');

    if (_.isEmpty(report) || !report.reportID) {
        // The iouReport is not found locally after SignIn because the OpenApp API won't return iouReports if they're settled
        // As a temporary solution until we know how to solve this the best, we just use the message that returned from BE
        return reportActionMessage;
    }

    if (!isIOUReport(report) && ReportActionsUtils.isSplitBillAction(reportAction)) {
        // This covers group chats where the last action is a split bill action
        const linkedTransaction = TransactionUtils.getLinkedTransaction(reportAction);
        if (_.isEmpty(linkedTransaction)) {
            return reportActionMessage;
        }
        if (TransactionUtils.isReceiptBeingScanned(linkedTransaction)) {
            return Localize.translateLocal('iou.receiptScanning');
        }
        const {amount, currency, comment} = getTransactionDetails(linkedTransaction);
        const formattedAmount = CurrencyUtils.convertToDisplayString(amount, currency);
        return Localize.translateLocal('iou.didSplitAmount', {formattedAmount, comment});
    }

    const totalAmount = getMoneyRequestReimbursableTotal(report);
    const payerName = isExpenseReport(report) ? getPolicyName(report) : getDisplayNameForParticipant(report.managerID, true);
    const formattedAmount = CurrencyUtils.convertToDisplayString(totalAmount, report.currency);

    if (isReportApproved(report) && getPolicyType(report, allPolicies) === CONST.POLICY.TYPE.CORPORATE) {
        return `approved ${formattedAmount}`;
    }

    if (shouldConsiderReceiptBeingScanned && ReportActionsUtils.isMoneyRequestAction(reportAction)) {
        const linkedTransaction = TransactionUtils.getLinkedTransaction(reportAction);

        if (!_.isEmpty(linkedTransaction) && TransactionUtils.hasReceipt(linkedTransaction) && TransactionUtils.isReceiptBeingScanned(linkedTransaction)) {
            return Localize.translateLocal('iou.receiptScanning');
        }
    }

    // Show Paid preview message if it's settled or if the amount is paid & stuck at receivers end for only chat reports.
    if (isSettled(report.reportID) || (report.isWaitingOnBankAccount && isPreviewMessageForParentChatReport)) {
        // A settled report preview message can come in three formats "paid ... elsewhere" or "paid ... with Expensify"
        let translatePhraseKey = 'iou.paidElsewhereWithAmount';
        if (
            _.contains([CONST.IOU.PAYMENT_TYPE.VBBA, CONST.IOU.PAYMENT_TYPE.EXPENSIFY], lodashGet(reportAction, 'originalMessage.paymentType')) ||
            reportActionMessage.match(/ (with Expensify|using Expensify)$/) ||
            report.isWaitingOnBankAccount
        ) {
            translatePhraseKey = 'iou.paidWithExpensifyWithAmount';
        }
        return Localize.translateLocal(translatePhraseKey, {amount: formattedAmount, payer: payerName});
    }

    if (report.isWaitingOnBankAccount) {
        const submitterDisplayName = getDisplayNameForParticipant(report.ownerAccountID, true);
        return Localize.translateLocal('iou.waitingOnBankAccount', {submitterDisplayName});
    }

    const containsNonReimbursable = hasNonReimbursableTransactions(report.reportID);
    return Localize.translateLocal(containsNonReimbursable ? 'iou.payerSpentAmount' : 'iou.payerOwesAmount', {payer: payerName, amount: formattedAmount});
}

/**
 * Get the proper message schema for modified expense message.
 *
 * @param {String} newValue
 * @param {String} oldValue
 * @param {String} valueName
 * @param {Boolean} valueInQuotes
 * @returns {String}
 */

function getProperSchemaForModifiedExpenseMessage(newValue, oldValue, valueName, valueInQuotes) {
    const newValueToDisplay = valueInQuotes ? `"${newValue}"` : newValue;
    const oldValueToDisplay = valueInQuotes ? `"${oldValue}"` : oldValue;
    const displayValueName = valueName.toLowerCase();

    if (!oldValue) {
        return Localize.translateLocal('iou.setTheRequest', {valueName: displayValueName, newValueToDisplay});
    }
    if (!newValue) {
        return Localize.translateLocal('iou.removedTheRequest', {valueName: displayValueName, oldValueToDisplay});
    }
    return Localize.translateLocal('iou.updatedTheRequest', {valueName: displayValueName, newValueToDisplay, oldValueToDisplay});
}

/**
 * Get the proper message schema for modified distance message.
 *
 * @param {String} newDistance
 * @param {String} oldDistance
 * @param {String} newAmount
 * @param {String} oldAmount
 * @returns {String}
 */

function getProperSchemaForModifiedDistanceMessage(newDistance, oldDistance, newAmount, oldAmount) {
    if (!oldDistance) {
        return Localize.translateLocal('iou.setTheDistance', {newDistanceToDisplay: newDistance, newAmountToDisplay: newAmount});
    }
    return Localize.translateLocal('iou.updatedTheDistance', {
        newDistanceToDisplay: newDistance,
        oldDistanceToDisplay: oldDistance,
        newAmountToDisplay: newAmount,
        oldAmountToDisplay: oldAmount,
    });
}

/**
 * Get the report action message when expense has been modified.
 *
 * ModifiedExpense::getNewDotComment in Web-Expensify should match this.
 * If we change this function be sure to update the backend as well.
 *
 * @param {Object} reportAction
 * @returns {String}
 */
function getModifiedExpenseMessage(reportAction) {
    const reportActionOriginalMessage = lodashGet(reportAction, 'originalMessage', {});
    if (_.isEmpty(reportActionOriginalMessage)) {
        return Localize.translateLocal('iou.changedTheRequest');
    }

    const hasModifiedAmount =
        _.has(reportActionOriginalMessage, 'oldAmount') &&
        _.has(reportActionOriginalMessage, 'oldCurrency') &&
        _.has(reportActionOriginalMessage, 'amount') &&
        _.has(reportActionOriginalMessage, 'currency');

    const hasModifiedMerchant = _.has(reportActionOriginalMessage, 'oldMerchant') && _.has(reportActionOriginalMessage, 'merchant');
    if (hasModifiedAmount) {
        const oldCurrency = reportActionOriginalMessage.oldCurrency;
        const oldAmount = CurrencyUtils.convertToDisplayString(reportActionOriginalMessage.oldAmount, oldCurrency);

        const currency = reportActionOriginalMessage.currency;
        const amount = CurrencyUtils.convertToDisplayString(reportActionOriginalMessage.amount, currency);

        // Only Distance edits should modify amount and merchant (which stores distance) in a single transaction.
        // We check the merchant is in distance format (includes @) as a sanity check
        if (hasModifiedMerchant && reportActionOriginalMessage.merchant.includes('@')) {
            return getProperSchemaForModifiedDistanceMessage(reportActionOriginalMessage.merchant, reportActionOriginalMessage.oldMerchant, amount, oldAmount);
        }

        return getProperSchemaForModifiedExpenseMessage(amount, oldAmount, Localize.translateLocal('iou.amount'), false);
    }

    const hasModifiedComment = _.has(reportActionOriginalMessage, 'oldComment') && _.has(reportActionOriginalMessage, 'newComment');
    if (hasModifiedComment) {
        return getProperSchemaForModifiedExpenseMessage(reportActionOriginalMessage.newComment, reportActionOriginalMessage.oldComment, Localize.translateLocal('common.description'), true);
    }

    const hasModifiedCreated = _.has(reportActionOriginalMessage, 'oldCreated') && _.has(reportActionOriginalMessage, 'created');
    if (hasModifiedCreated) {
        // Take only the YYYY-MM-DD value as the original date includes timestamp
        let formattedOldCreated = new Date(reportActionOriginalMessage.oldCreated);
        formattedOldCreated = format(formattedOldCreated, CONST.DATE.FNS_FORMAT_STRING);
        return getProperSchemaForModifiedExpenseMessage(reportActionOriginalMessage.created, formattedOldCreated, Localize.translateLocal('common.date'), false);
    }

    if (hasModifiedMerchant) {
        return getProperSchemaForModifiedExpenseMessage(reportActionOriginalMessage.merchant, reportActionOriginalMessage.oldMerchant, Localize.translateLocal('common.merchant'), true);
    }

    const hasModifiedCategory = _.has(reportActionOriginalMessage, 'oldCategory') && _.has(reportActionOriginalMessage, 'category');
    if (hasModifiedCategory) {
        return getProperSchemaForModifiedExpenseMessage(reportActionOriginalMessage.category, reportActionOriginalMessage.oldCategory, Localize.translateLocal('common.category'), true);
    }

    const hasModifiedTag = _.has(reportActionOriginalMessage, 'oldTag') && _.has(reportActionOriginalMessage, 'tag');
    if (hasModifiedTag) {
        return getProperSchemaForModifiedExpenseMessage(reportActionOriginalMessage.tag, reportActionOriginalMessage.oldTag, Localize.translateLocal('common.tag'), true);
    }

    const hasModifiedBillable = _.has(reportActionOriginalMessage, 'oldBillable') && _.has(reportActionOriginalMessage, 'billable');
    if (hasModifiedBillable) {
        return getProperSchemaForModifiedExpenseMessage(reportActionOriginalMessage.billable, reportActionOriginalMessage.oldBillable, Localize.translateLocal('iou.request'), true);
    }
}

/**
 * Given the updates user made to the request, compose the originalMessage
 * object of the modified expense action.
 *
 * At the moment, we only allow changing one transaction field at a time.
 *
 * @param {Object} oldTransaction
 * @param {Object} transactionChanges
 * @param {Boolean} isFromExpenseReport
 * @returns {Object}
 */
function getModifiedExpenseOriginalMessage(oldTransaction, transactionChanges, isFromExpenseReport) {
    const originalMessage = {};

    // Remark: Comment field is the only one which has new/old prefixes for the keys (newComment/ oldComment),
    // all others have old/- pattern such as oldCreated/created
    if (_.has(transactionChanges, 'comment')) {
        originalMessage.oldComment = TransactionUtils.getDescription(oldTransaction);
        originalMessage.newComment = transactionChanges.comment;
    }
    if (_.has(transactionChanges, 'created')) {
        originalMessage.oldCreated = TransactionUtils.getCreated(oldTransaction);
        originalMessage.created = transactionChanges.created;
    }
    if (_.has(transactionChanges, 'merchant')) {
        originalMessage.oldMerchant = TransactionUtils.getMerchant(oldTransaction);
        originalMessage.merchant = transactionChanges.merchant;
    }

    // The amount is always a combination of the currency and the number value so when one changes we need to store both
    // to match how we handle the modified expense action in oldDot
    if (_.has(transactionChanges, 'amount') || _.has(transactionChanges, 'currency')) {
        originalMessage.oldAmount = TransactionUtils.getAmount(oldTransaction, isFromExpenseReport);
        originalMessage.amount = lodashGet(transactionChanges, 'amount', originalMessage.oldAmount);
        originalMessage.oldCurrency = TransactionUtils.getCurrency(oldTransaction);
        originalMessage.currency = lodashGet(transactionChanges, 'currency', originalMessage.oldCurrency);
    }

    if (_.has(transactionChanges, 'category')) {
        originalMessage.oldCategory = TransactionUtils.getCategory(oldTransaction);
        originalMessage.category = transactionChanges.category;
    }

    if (_.has(transactionChanges, 'tag')) {
        originalMessage.oldTag = TransactionUtils.getTag(oldTransaction);
        originalMessage.tag = transactionChanges.tag;
    }

    if (_.has(transactionChanges, 'billable')) {
        const oldBillable = TransactionUtils.getBillable(oldTransaction);
        originalMessage.oldBillable = oldBillable ? Localize.translateLocal('common.billable').toLowerCase() : Localize.translateLocal('common.nonBillable').toLowerCase();
        originalMessage.billable = transactionChanges.billable ? Localize.translateLocal('common.billable').toLowerCase() : Localize.translateLocal('common.nonBillable').toLowerCase();
    }

    return originalMessage;
}

/**
 * Returns the parentReport if the given report is a thread.
 *
 * @param {Object} report
 * @returns {Object}
 */
function getParentReport(report) {
    if (!report || !report.parentReportID) {
        return {};
    }
    return lodashGet(allReports, `${ONYXKEYS.COLLECTION.REPORT}${report.parentReportID}`, {});
}

/**
 * Returns the root parentReport if the given report is nested.
 * Uses recursion to iterate any depth of nested reports.
 *
 * @param {Object} report
 * @returns {Object}
 */
function getRootParentReport(report) {
    if (!report) {
        return {};
    }

    // Returns the current report as the root report, because it does not have a parentReportID
    if (!report.parentReportID) {
        return report;
    }

    const parentReport = getReport(report.parentReportID);

    // Runs recursion to iterate a parent report
    return getRootParentReport(parentReport);
}

/**
 * Get the title for a report.
 *
 * @param {Object} report
 * @param {Object} [policy]
 * @returns {String}
 */
function getReportName(report, policy = undefined) {
    let formattedName;
    const parentReportAction = ReportActionsUtils.getParentReportAction(report);
    if (isChatThread(report)) {
        if (ReportActionsUtils.isTransactionThread(parentReportAction)) {
            return getTransactionReportName(parentReportAction);
        }

        const isAttachment = ReportActionsUtils.isReportActionAttachment(parentReportAction);
        const parentReportActionMessage = lodashGet(parentReportAction, ['message', 0, 'text'], '').replace(/(\r\n|\n|\r)/gm, ' ');
        if (isAttachment && parentReportActionMessage) {
            return `[${Localize.translateLocal('common.attachment')}]`;
        }
        if (
            lodashGet(parentReportAction, 'message[0].moderationDecision.decision') === CONST.MODERATION.MODERATOR_DECISION_PENDING_HIDE ||
            lodashGet(parentReportAction, 'message[0].moderationDecision.decision') === CONST.MODERATION.MODERATOR_DECISION_HIDDEN
        ) {
            return Localize.translateLocal('parentReportAction.hiddenMessage');
        }
        return parentReportActionMessage || Localize.translateLocal('parentReportAction.deletedMessage');
    }

    if (isTaskReport(report) && isCanceledTaskReport(report, parentReportAction)) {
        return Localize.translateLocal('parentReportAction.deletedTask');
    }

    if (isChatRoom(report) || isTaskReport(report)) {
        formattedName = report.reportName;
    }

    if (isPolicyExpenseChat(report)) {
        formattedName = getPolicyExpenseChatName(report, policy);
    }

    if (isMoneyRequestReport(report)) {
        formattedName = getMoneyRequestReportName(report, policy);
    }

    if (isArchivedRoom(report)) {
        formattedName += ` (${Localize.translateLocal('common.archived')})`;
    }

    if (formattedName) {
        return formattedName;
    }

    // Not a room or PolicyExpenseChat, generate title from participants
    const participantAccountIDs = (report && report.participantAccountIDs) || [];
    const participantsWithoutCurrentUser = _.without(participantAccountIDs, currentUserAccountID);
    const isMultipleParticipantReport = participantsWithoutCurrentUser.length > 1;

    return _.map(participantsWithoutCurrentUser, (accountID) => getDisplayNameForParticipant(accountID, isMultipleParticipantReport)).join(', ');
}

/**
 * Recursively navigates through thread parents to get the root report and workspace name.
 * The recursion stops when we find a non thread or money request report, whichever comes first.
 * @param {Object} report
 * @returns {Object}
 */
function getRootReportAndWorkspaceName(report) {
    if (isChildReport(report) && !isMoneyRequestReport(report) && !isTaskReport(report)) {
        const parentReport = lodashGet(allReports, [`${ONYXKEYS.COLLECTION.REPORT}${report.parentReportID}`]);
        return getRootReportAndWorkspaceName(parentReport);
    }

    if (isIOURequest(report)) {
        return {
            rootReportName: getReportName(report),
        };
    }
    if (isExpenseRequest(report)) {
        return {
            rootReportName: getReportName(report),
            workspaceName: isIOUReport(report) ? CONST.POLICY.OWNER_EMAIL_FAKE : getPolicyName(report, true),
        };
    }

    return {
        rootReportName: getReportName(report),
        workspaceName: getPolicyName(report, true),
    };
}

/**
 * Get either the policyName or domainName the chat is tied to
 * @param {Object} report
 * @returns {String}
 */
function getChatRoomSubtitle(report) {
    if (isChatThread(report)) {
        return '';
    }
    if (!isDefaultRoom(report) && !isUserCreatedPolicyRoom(report) && !isPolicyExpenseChat(report)) {
        return '';
    }
    if (getChatType(report) === CONST.REPORT.CHAT_TYPE.DOMAIN_ALL) {
        // The domainAll rooms are just #domainName, so we ignore the prefix '#' to get the domainName
        return report.reportName.substring(1);
    }
    if ((isPolicyExpenseChat(report) && report.isOwnPolicyExpenseChat) || isExpenseReport(report)) {
        return Localize.translateLocal('workspace.common.workspace');
    }
    if (isArchivedRoom(report)) {
        return report.oldPolicyName || '';
    }
    return getPolicyName(report);
}

/**
 * Gets the parent navigation subtitle for the report
 * @param {Object} report
 * @returns {Object}
 */
function getParentNavigationSubtitle(report) {
    if (isThread(report)) {
        const parentReport = lodashGet(allReports, [`${ONYXKEYS.COLLECTION.REPORT}${report.parentReportID}`]);
        const {rootReportName, workspaceName} = getRootReportAndWorkspaceName(parentReport);
        if (_.isEmpty(rootReportName)) {
            return {};
        }

        return {rootReportName, workspaceName};
    }
    return {};
}

/**
 * Navigate to the details page of a given report
 *
 * @param {Object} report
 */
function navigateToDetailsPage(report) {
    const participantAccountIDs = lodashGet(report, 'participantAccountIDs', []);

    if (isOneOnOneChat(report)) {
        Navigation.navigate(ROUTES.PROFILE.getRoute(participantAccountIDs[0]));
        return;
    }
    Navigation.navigate(ROUTES.REPORT_WITH_ID_DETAILS.getRoute(report.reportID));
}

/**
 * Generate a random reportID up to 53 bits aka 9,007,199,254,740,991 (Number.MAX_SAFE_INTEGER).
 * There were approximately 98,000,000 reports with sequential IDs generated before we started using this approach, those make up roughly one billionth of the space for these numbers,
 * so we live with the 1 in a billion chance of a collision with an older ID until we can switch to 64-bit IDs.
 *
 * In a test of 500M reports (28 years of reports at our current max rate) we got 20-40 collisions meaning that
 * this is more than random enough for our needs.
 *
 * @returns {String}
 */
function generateReportID() {
    return (Math.floor(Math.random() * 2 ** 21) * 2 ** 32 + Math.floor(Math.random() * 2 ** 32)).toString();
}

/**
 * @param {Object} report
 * @returns {Boolean}
 */
function hasReportNameError(report) {
    return !_.isEmpty(lodashGet(report, 'errorFields.reportName', {}));
}

/**
 * For comments shorter than or equal to 10k chars, convert the comment from MD into HTML because that's how it is stored in the database
 * For longer comments, skip parsing, but still escape the text, and display plaintext for performance reasons. It takes over 40s to parse a 100k long string!!
 *
 * @param {String} text
 * @returns {String}
 */
function getParsedComment(text) {
    const parser = new ExpensiMark();
    return text.length <= CONST.MAX_MARKUP_LENGTH ? parser.replace(text) : _.escape(text);
}

/**
 * @param {String} [text]
 * @param {File} [file]
 * @returns {Object}
 */
function buildOptimisticAddCommentReportAction(text, file) {
    const parser = new ExpensiMark();
    const commentText = getParsedComment(text);
    const isAttachment = _.isEmpty(text) && file !== undefined;
    const attachmentInfo = isAttachment ? file : {};
    const htmlForNewComment = isAttachment ? CONST.ATTACHMENT_UPLOADING_MESSAGE_HTML : commentText;

    // Remove HTML from text when applying optimistic offline comment
    const textForNewComment = isAttachment ? CONST.ATTACHMENT_MESSAGE_TEXT : parser.htmlToText(htmlForNewComment);

    return {
        commentText,
        reportAction: {
            reportActionID: NumberUtils.rand64(),
            actionName: CONST.REPORT.ACTIONS.TYPE.ADDCOMMENT,
            actorAccountID: currentUserAccountID,
            person: [
                {
                    style: 'strong',
                    text: lodashGet(allPersonalDetails, [currentUserAccountID, 'displayName'], currentUserEmail),
                    type: 'TEXT',
                },
            ],
            automatic: false,
            avatar: lodashGet(allPersonalDetails, [currentUserAccountID, 'avatar'], UserUtils.getDefaultAvatarURL(currentUserAccountID)),
            created: DateUtils.getDBTime(),
            message: [
                {
                    translationKey: isAttachment ? CONST.TRANSLATION_KEYS.ATTACHMENT : '',
                    type: CONST.REPORT.MESSAGE.TYPE.COMMENT,
                    html: htmlForNewComment,
                    text: textForNewComment,
                },
            ],
            isFirstItem: false,
            isAttachment,
            attachmentInfo,
            pendingAction: CONST.RED_BRICK_ROAD_PENDING_ACTION.ADD,
            shouldShow: true,
        },
    };
}

/**
 * update optimistic parent reportAction when a comment is added or remove in the child report
 * @param {String} parentReportAction - Parent report action of the child report
 * @param {String} lastVisibleActionCreated - Last visible action created of the child report
 * @param {String} type - The type of action in the child report
 * @returns {Object}
 */

function updateOptimisticParentReportAction(parentReportAction, lastVisibleActionCreated, type) {
    let childVisibleActionCount = parentReportAction.childVisibleActionCount || 0;
    let childCommenterCount = parentReportAction.childCommenterCount || 0;
    let childOldestFourAccountIDs = parentReportAction.childOldestFourAccountIDs;

    if (type === CONST.RED_BRICK_ROAD_PENDING_ACTION.ADD) {
        childVisibleActionCount += 1;
        const oldestFourAccountIDs = childOldestFourAccountIDs ? childOldestFourAccountIDs.split(',') : [];
        if (oldestFourAccountIDs.length < 4) {
            const index = _.findIndex(oldestFourAccountIDs, (accountID) => accountID === currentUserAccountID.toString());
            if (index === -1) {
                childCommenterCount += 1;
                oldestFourAccountIDs.push(currentUserAccountID);
            }
        }
        childOldestFourAccountIDs = oldestFourAccountIDs.join(',');
    } else if (type === CONST.RED_BRICK_ROAD_PENDING_ACTION.DELETE) {
        if (childVisibleActionCount > 0) {
            childVisibleActionCount -= 1;
        }

        if (childVisibleActionCount === 0) {
            childCommenterCount = 0;
            childOldestFourAccountIDs = '';
        }
    }

    return {
        childVisibleActionCount,
        childCommenterCount,
        childLastVisibleActionCreated: lastVisibleActionCreated,
        childOldestFourAccountIDs,
    };
}

/**
 * Get optimistic data of parent report action
 * @param {String} reportID The reportID of the report that is updated
 * @param {String} lastVisibleActionCreated Last visible action created of the child report
 * @param {String} type The type of action in the child report
 * @param {String} parentReportID Custom reportID to be updated
 * @param {String} parentReportActionID Custom reportActionID to be updated
 * @returns {Object}
 */
function getOptimisticDataForParentReportAction(reportID, lastVisibleActionCreated, type, parentReportID = '', parentReportActionID = '') {
    const report = getReport(reportID);
    const parentReportAction = ReportActionsUtils.getParentReportAction(report);
    if (_.isEmpty(parentReportAction)) {
        return {};
    }

    const optimisticParentReportAction = updateOptimisticParentReportAction(parentReportAction, lastVisibleActionCreated, type);
    return {
        onyxMethod: Onyx.METHOD.MERGE,
        key: `${ONYXKEYS.COLLECTION.REPORT_ACTIONS}${parentReportID || report.parentReportID}`,
        value: {
            [parentReportActionID || report.parentReportActionID]: optimisticParentReportAction,
        },
    };
}

/**
 * Builds an optimistic reportAction for the parent report when a task is created
 * @param {String} taskReportID - Report ID of the task
 * @param {String} taskTitle - Title of the task
 * @param {Number} taskAssigneeAccountID - AccountID of the person assigned to the task
 * @param {String} text - Text of the comment
 * @param {String} parentReportID - Report ID of the parent report
 * @returns {Object}
 */
function buildOptimisticTaskCommentReportAction(taskReportID, taskTitle, taskAssigneeAccountID, text, parentReportID) {
    const reportAction = buildOptimisticAddCommentReportAction(text);
    reportAction.reportAction.message[0].taskReportID = taskReportID;

    // These parameters are not saved on the reportAction, but are used to display the task in the UI
    // Added when we fetch the reportActions on a report
    reportAction.reportAction.originalMessage = {
        html: reportAction.reportAction.message[0].html,
        taskReportID: reportAction.reportAction.message[0].taskReportID,
    };
    reportAction.reportAction.childReportID = taskReportID;
    reportAction.reportAction.parentReportID = parentReportID;
    reportAction.reportAction.childType = CONST.REPORT.TYPE.TASK;
    reportAction.reportAction.childReportName = taskTitle;
    reportAction.reportAction.childManagerAccountID = taskAssigneeAccountID;
    reportAction.reportAction.childStatusNum = CONST.REPORT.STATUS.OPEN;
    reportAction.reportAction.childStateNum = CONST.REPORT.STATE_NUM.OPEN;

    return reportAction;
}

/**
 * Builds an optimistic IOU report with a randomly generated reportID
 *
 * @param {Number} payeeAccountID - AccountID of the person generating the IOU.
 * @param {Number} payerAccountID - AccountID of the other person participating in the IOU.
 * @param {Number} total - IOU amount in the smallest unit of the currency.
 * @param {String} chatReportID - Report ID of the chat where the IOU is.
 * @param {String} currency - IOU currency.
 * @param {Boolean} isSendingMoney - If we send money the IOU should be created as settled
 *
 * @returns {Object}
 */
function buildOptimisticIOUReport(payeeAccountID, payerAccountID, total, chatReportID, currency, isSendingMoney = false) {
    const formattedTotal = CurrencyUtils.convertToDisplayString(total, currency);
    const personalDetails = getPersonalDetailsForAccountID(payerAccountID);
    const payerEmail = personalDetails.login;
    return {
        // If we're sending money, hasOutstandingIOU should be false
        hasOutstandingIOU: !isSendingMoney,
        type: CONST.REPORT.TYPE.IOU,
        cachedTotal: formattedTotal,
        chatReportID,
        currency,
        managerID: payerAccountID,
        ownerAccountID: payeeAccountID,
        participantAccountIDs: [payeeAccountID, payerAccountID],
        reportID: generateReportID(),
        state: CONST.REPORT.STATE.SUBMITTED,
        stateNum: isSendingMoney ? CONST.REPORT.STATE_NUM.SUBMITTED : CONST.REPORT.STATE_NUM.PROCESSING,
        statusNum: isSendingMoney ? CONST.REPORT.STATUS.REIMBURSED : CONST.REPORT.STATE_NUM.PROCESSING,
        total,

        // We don't translate reportName because the server response is always in English
        reportName: `${payerEmail} owes ${formattedTotal}`,
        notificationPreference: CONST.REPORT.NOTIFICATION_PREFERENCE.ALWAYS,
        parentReportID: chatReportID,
    };
}

/**
 * Builds an optimistic Expense report with a randomly generated reportID
 *
 * @param {String} chatReportID - Report ID of the PolicyExpenseChat where the Expense Report is
 * @param {String} policyID - The policy ID of the PolicyExpenseChat
 * @param {Number} payeeAccountID - AccountID of the employee (payee)
 * @param {Number} total - Amount in cents
 * @param {String} currency
 *
 * @returns {Object}
 */
function buildOptimisticExpenseReport(chatReportID, policyID, payeeAccountID, total, currency) {
    // The amount for Expense reports are stored as negative value in the database
    const storedTotal = total * -1;
    const policyName = getPolicyName(allReports[`${ONYXKEYS.COLLECTION.REPORT}${chatReportID}`]);
    const formattedTotal = CurrencyUtils.convertToDisplayString(storedTotal, currency);

    // The expense report is always created with the policy's output currency
    const outputCurrency = lodashGet(allPolicies, [`${ONYXKEYS.COLLECTION.POLICY}${policyID}`, 'outputCurrency'], CONST.CURRENCY.USD);

    return {
        reportID: generateReportID(),
        chatReportID,
        policyID,
        type: CONST.REPORT.TYPE.EXPENSE,
        ownerAccountID: payeeAccountID,
        hasOutstandingIOU: true,
        currency: outputCurrency,

        // We don't translate reportName because the server response is always in English
        reportName: `${policyName} owes ${formattedTotal}`,
        state: CONST.REPORT.STATE.SUBMITTED,
        stateNum: CONST.REPORT.STATE_NUM.PROCESSING,
        total: storedTotal,
        notificationPreference: CONST.REPORT.NOTIFICATION_PREFERENCE.ALWAYS,
        parentReportID: chatReportID,
    };
}

/**
 * @param {String} iouReportID - the report ID of the IOU report the action belongs to
 * @param {String} type - IOUReportAction type. Can be oneOf(create, decline, cancel, pay, split)
 * @param {Number} total - IOU total in cents
 * @param {String} comment - IOU comment
 * @param {String} currency - IOU currency
 * @param {String} paymentType - IOU paymentMethodType. Can be oneOf(Elsewhere, Expensify)
 * @param {Boolean} isSettlingUp - Whether we are settling up an IOU
 * @returns {Array}
 */
function getIOUReportActionMessage(iouReportID, type, total, comment, currency, paymentType = '', isSettlingUp = false) {
    const amount =
        type === CONST.IOU.REPORT_ACTION_TYPE.PAY
            ? CurrencyUtils.convertToDisplayString(getMoneyRequestReimbursableTotal(getReport(iouReportID)), currency)
            : CurrencyUtils.convertToDisplayString(total, currency);

    let paymentMethodMessage;
    switch (paymentType) {
        case CONST.IOU.PAYMENT_TYPE.VBBA:
        case CONST.IOU.PAYMENT_TYPE.EXPENSIFY:
            paymentMethodMessage = ' with Expensify';
            break;
        default:
            paymentMethodMessage = ` elsewhere`;
            break;
    }

    let iouMessage;
    switch (type) {
        case CONST.REPORT.ACTIONS.TYPE.APPROVED:
            iouMessage = `approved ${amount}`;
            break;
        case CONST.REPORT.ACTIONS.TYPE.SUBMITTED:
            iouMessage = `submitted ${amount}`;
            break;
        case CONST.IOU.REPORT_ACTION_TYPE.CREATE:
            iouMessage = `requested ${amount}${comment && ` for ${comment}`}`;
            break;
        case CONST.IOU.REPORT_ACTION_TYPE.SPLIT:
            iouMessage = `split ${amount}${comment && ` for ${comment}`}`;
            break;
        case CONST.IOU.REPORT_ACTION_TYPE.DELETE:
            iouMessage = `deleted the ${amount} request${comment && ` for ${comment}`}`;
            break;
        case CONST.IOU.REPORT_ACTION_TYPE.PAY:
            iouMessage = isSettlingUp ? `paid ${amount}${paymentMethodMessage}` : `sent ${amount}${comment && ` for ${comment}`}${paymentMethodMessage}`;
            break;
        default:
            break;
    }

    return [
        {
            html: _.escape(iouMessage),
            text: iouMessage,
            isEdited: false,
            type: CONST.REPORT.MESSAGE.TYPE.COMMENT,
        },
    ];
}

/**
 * Builds an optimistic IOU reportAction object
 *
 * @param {String} type - IOUReportAction type. Can be oneOf(create, delete, pay, split).
 * @param {Number} amount - IOU amount in cents.
 * @param {String} currency
 * @param {String} comment - User comment for the IOU.
 * @param {Array}  participants - An array with participants details.
 * @param {String} [transactionID] - Not required if the IOUReportAction type is 'pay'
 * @param {String} [paymentType] - Only required if the IOUReportAction type is 'pay'. Can be oneOf(elsewhere, Expensify).
 * @param {String} [iouReportID] - Only required if the IOUReportActions type is oneOf(decline, cancel, pay). Generates a randomID as default.
 * @param {Boolean} [isSettlingUp] - Whether we are settling up an IOU.
 * @param {Boolean} [isSendMoneyFlow] - Whether this is send money flow
 * @param {Object} [receipt]
 * @param {Boolean} [isOwnPolicyExpenseChat] - Whether this is an expense report create from the current user's policy expense chat
 * @param {String} [created] - Action created time
 * @returns {Object}
 */
function buildOptimisticIOUReportAction(
    type,
    amount,
    currency,
    comment,
    participants,
    transactionID = '',
    paymentType = '',
    iouReportID = '',
    isSettlingUp = false,
    isSendMoneyFlow = false,
    receipt = {},
    isOwnPolicyExpenseChat = false,
    created = DateUtils.getDBTime(),
) {
    const IOUReportID = iouReportID || generateReportID();

    const originalMessage = {
        amount,
        comment,
        currency,
        IOUTransactionID: transactionID,
        IOUReportID,
        type,
    };

    if (type === CONST.IOU.REPORT_ACTION_TYPE.PAY) {
        // In send money flow, we store amount, comment, currency in IOUDetails when type = pay
        if (isSendMoneyFlow) {
            _.each(['amount', 'comment', 'currency'], (key) => {
                delete originalMessage[key];
            });
            originalMessage.IOUDetails = {amount, comment, currency};
            originalMessage.paymentType = paymentType;
        } else {
            // In case of pay money request action, we dont store the comment
            // and there is no single transctionID to link the action to.
            delete originalMessage.IOUTransactionID;
            delete originalMessage.comment;
            originalMessage.paymentType = paymentType;
        }
    }

    // IOUs of type split only exist in group DMs and those don't have an iouReport so we need to delete the IOUReportID key
    if (type === CONST.IOU.REPORT_ACTION_TYPE.SPLIT) {
        delete originalMessage.IOUReportID;
        // Split bill made from a policy expense chat only have the payee's accountID as the participant because the payer could be any policy admin
        if (isOwnPolicyExpenseChat) {
            originalMessage.participantAccountIDs = [currentUserAccountID];
        } else {
            originalMessage.participantAccountIDs = [currentUserAccountID, ..._.pluck(participants, 'accountID')];
        }
    }

    return {
        actionName: CONST.REPORT.ACTIONS.TYPE.IOU,
        actorAccountID: currentUserAccountID,
        automatic: false,
        avatar: lodashGet(currentUserPersonalDetails, 'avatar', UserUtils.getDefaultAvatarURL(currentUserAccountID)),
        isAttachment: false,
        originalMessage,
        message: getIOUReportActionMessage(iouReportID, type, amount, comment, currency, paymentType, isSettlingUp),
        person: [
            {
                style: 'strong',
                text: lodashGet(currentUserPersonalDetails, 'displayName', currentUserEmail),
                type: 'TEXT',
            },
        ],
        reportActionID: NumberUtils.rand64(),
        shouldShow: true,
        created,
        pendingAction: CONST.RED_BRICK_ROAD_PENDING_ACTION.ADD,
        whisperedToAccountIDs: _.contains([CONST.IOU.RECEIPT_STATE.SCANREADY, CONST.IOU.RECEIPT_STATE.SCANNING], receipt.state) ? [currentUserAccountID] : [],
    };
}
/**
 * Builds an optimistic APPROVED report action with a randomly generated reportActionID.
 *
 * @param {Number} amount
 * @param {String} currency
 * @param {Number} expenseReportID
 *
 * @returns {Object}
 */
function buildOptimisticApprovedReportAction(amount, currency, expenseReportID) {
    const originalMessage = {
        amount,
        currency,
        expenseReportID,
    };

    return {
        actionName: CONST.REPORT.ACTIONS.TYPE.APPROVED,
        actorAccountID: currentUserAccountID,
        automatic: false,
        avatar: lodashGet(currentUserPersonalDetails, 'avatar', UserUtils.getDefaultAvatarURL(currentUserAccountID)),
        isAttachment: false,
        originalMessage,
        message: getIOUReportActionMessage(expenseReportID, CONST.REPORT.ACTIONS.TYPE.APPROVED, Math.abs(amount), '', currency),
        person: [
            {
                style: 'strong',
                text: lodashGet(currentUserPersonalDetails, 'displayName', currentUserEmail),
                type: 'TEXT',
            },
        ],
        reportActionID: NumberUtils.rand64(),
        shouldShow: true,
        created: DateUtils.getDBTime(),
        pendingAction: CONST.RED_BRICK_ROAD_PENDING_ACTION.ADD,
    };
}

/**
 * Builds an optimistic SUBMITTED report action with a randomly generated reportActionID.
 *
 * @param {Number} amount
 * @param {String} currency
 * @param {Number} expenseReportID
 *
 * @returns {Object}
 */
function buildOptimisticSubmittedReportAction(amount, currency, expenseReportID) {
    const originalMessage = {
        amount,
        currency,
        expenseReportID,
    };

    return {
        actionName: CONST.REPORT.ACTIONS.TYPE.SUBMITTED,
        actorAccountID: currentUserAccountID,
        automatic: false,
        avatar: lodashGet(currentUserPersonalDetails, 'avatar', UserUtils.getDefaultAvatar(currentUserAccountID)),
        isAttachment: false,
        originalMessage,
        message: getIOUReportActionMessage(expenseReportID, CONST.REPORT.ACTIONS.TYPE.SUBMITTED, Math.abs(amount), '', currency),
        person: [
            {
                style: 'strong',
                text: lodashGet(currentUserPersonalDetails, 'displayName', currentUserEmail),
                type: 'TEXT',
            },
        ],
        reportActionID: NumberUtils.rand64(),
        shouldShow: true,
        created: DateUtils.getDBTime(),
        pendingAction: CONST.RED_BRICK_ROAD_PENDING_ACTION.ADD,
    };
}

/**
 * Builds an optimistic report preview action with a randomly generated reportActionID.
 *
 * @param {Object} chatReport
 * @param {Object} iouReport
 * @param {String} [comment] - User comment for the IOU.
 * @param {Object} [transaction] - optimistic first transaction of preview
 *
 * @returns {Object}
 */
function buildOptimisticReportPreview(chatReport, iouReport, comment = '', transaction = undefined) {
    const hasReceipt = TransactionUtils.hasReceipt(transaction);
    const isReceiptBeingScanned = hasReceipt && TransactionUtils.isReceiptBeingScanned(transaction);
    const message = getReportPreviewMessage(iouReport);
    const created = DateUtils.getDBTime();
    return {
        reportActionID: NumberUtils.rand64(),
        reportID: chatReport.reportID,
        actionName: CONST.REPORT.ACTIONS.TYPE.REPORTPREVIEW,
        pendingAction: CONST.RED_BRICK_ROAD_PENDING_ACTION.ADD,
        originalMessage: {
            linkedReportID: iouReport.reportID,
        },
        message: [
            {
                html: message,
                text: message,
                isEdited: false,
                type: CONST.REPORT.MESSAGE.TYPE.COMMENT,
            },
        ],
        created,
        accountID: iouReport.managerID || 0,
        // The preview is initially whispered if created with a receipt, so the actor is the current user as well
        actorAccountID: hasReceipt ? currentUserAccountID : iouReport.managerID || 0,
        childMoneyRequestCount: 1,
        childLastMoneyRequestComment: comment,
        childRecentReceiptTransactionIDs: hasReceipt ? {[transaction.transactionID]: created} : [],
        whisperedToAccountIDs: isReceiptBeingScanned ? [currentUserAccountID] : [],
    };
}

/**
 * Builds an optimistic modified expense action with a randomly generated reportActionID.
 *
 * @param {Object} transactionThread
 * @param {Object} oldTransaction
 * @param {Object} transactionChanges
 * @param {Object} isFromExpenseReport
 * @returns {Object}
 */
function buildOptimisticModifiedExpenseReportAction(transactionThread, oldTransaction, transactionChanges, isFromExpenseReport) {
    const originalMessage = getModifiedExpenseOriginalMessage(oldTransaction, transactionChanges, isFromExpenseReport);
    return {
        actionName: CONST.REPORT.ACTIONS.TYPE.MODIFIEDEXPENSE,
        actorAccountID: currentUserAccountID,
        automatic: false,
        avatar: lodashGet(currentUserPersonalDetails, 'avatar', UserUtils.getDefaultAvatarURL(currentUserAccountID)),
        created: DateUtils.getDBTime(),
        isAttachment: false,
        message: [
            {
                // Currently we are composing the message from the originalMessage and message is only used in OldDot and not in the App
                text: 'You',
                style: 'strong',
                type: CONST.REPORT.MESSAGE.TYPE.TEXT,
            },
        ],
        originalMessage,
        person: [
            {
                style: 'strong',
                text: lodashGet(currentUserPersonalDetails, 'displayName', currentUserAccountID),
                type: 'TEXT',
            },
        ],
        pendingAction: CONST.RED_BRICK_ROAD_PENDING_ACTION.ADD,
        reportActionID: NumberUtils.rand64(),
        reportID: transactionThread.reportID,
        shouldShow: true,
    };
}

/**
 * Updates a report preview action that exists for an IOU report.
 *
 * @param {Object} iouReport
 * @param {Object} reportPreviewAction
 * @param {Boolean} isPayRequest
 * @param {String} [comment] - User comment for the IOU.
 * @param {Object} [transaction] - optimistic newest transaction of a report preview
 *
 * @returns {Object}
 */
function updateReportPreview(iouReport, reportPreviewAction, isPayRequest = false, comment = '', transaction = undefined) {
    const hasReceipt = TransactionUtils.hasReceipt(transaction);
    const recentReceiptTransactions = lodashGet(reportPreviewAction, 'childRecentReceiptTransactionIDs', {});
    const transactionsToKeep = TransactionUtils.getRecentTransactions(recentReceiptTransactions);
    const previousTransactions = _.mapObject(recentReceiptTransactions, (value, key) => (_.contains(transactionsToKeep, key) ? value : null));

    const message = getReportPreviewMessage(iouReport, reportPreviewAction);
    return {
        ...reportPreviewAction,
        created: DateUtils.getDBTime(),
        message: [
            {
                html: message,
                text: message,
                isEdited: false,
                type: CONST.REPORT.MESSAGE.TYPE.COMMENT,
            },
        ],
        childLastMoneyRequestComment: comment || reportPreviewAction.childLastMoneyRequestComment,
        childMoneyRequestCount: reportPreviewAction.childMoneyRequestCount + (isPayRequest ? 0 : 1),
        childRecentReceiptTransactionIDs: hasReceipt
            ? {
                  [transaction.transactionID]: transaction.created,
                  ...previousTransactions,
              }
            : recentReceiptTransactions,
        // As soon as we add a transaction without a receipt to the report, it will have ready money requests,
        // so we remove the whisper
        whisperedToAccountIDs: hasReceipt ? reportPreviewAction.whisperedToAccountIDs : [],
    };
}

function buildOptimisticTaskReportAction(taskReportID, actionName, message = '') {
    const originalMessage = {
        taskReportID,
        type: actionName,
        text: message,
    };

    return {
        actionName,
        actorAccountID: currentUserAccountID,
        automatic: false,
        avatar: lodashGet(currentUserPersonalDetails, 'avatar', UserUtils.getDefaultAvatarURL(currentUserAccountID)),
        isAttachment: false,
        originalMessage,
        message: [
            {
                text: message,
                taskReportID,
                type: CONST.REPORT.MESSAGE.TYPE.TEXT,
            },
        ],
        person: [
            {
                style: 'strong',
                text: lodashGet(currentUserPersonalDetails, 'displayName', currentUserAccountID),
                type: 'TEXT',
            },
        ],
        reportActionID: NumberUtils.rand64(),
        shouldShow: true,
        created: DateUtils.getDBTime(),
        isFirstItem: false,
        pendingAction: CONST.RED_BRICK_ROAD_PENDING_ACTION.ADD,
    };
}

/**
 * Builds an optimistic chat report with a randomly generated reportID and as much information as we currently have
 *
 * @param {Array} participantList Array of participant accountIDs
 * @param {String} reportName
 * @param {String} chatType
 * @param {String} policyID
 * @param {Number} ownerAccountID
 * @param {Boolean} isOwnPolicyExpenseChat
 * @param {String} oldPolicyName
 * @param {String} visibility
 * @param {String} writeCapability
 * @param {String} notificationPreference
 * @param {String} parentReportActionID
 * @param {String} parentReportID
 * @param {String} welcomeMessage
 * @returns {Object}
 */
function buildOptimisticChatReport(
    participantList,
    reportName = CONST.REPORT.DEFAULT_REPORT_NAME,
    chatType = '',
    policyID = CONST.POLICY.OWNER_EMAIL_FAKE,
    ownerAccountID = CONST.REPORT.OWNER_ACCOUNT_ID_FAKE,
    isOwnPolicyExpenseChat = false,
    oldPolicyName = '',
    visibility = undefined,
    writeCapability = undefined,
    notificationPreference = CONST.REPORT.NOTIFICATION_PREFERENCE.ALWAYS,
    parentReportActionID = '',
    parentReportID = '',
    welcomeMessage = '',
) {
    const currentTime = DateUtils.getDBTime();
    return {
        type: CONST.REPORT.TYPE.CHAT,
        chatType,
        hasOutstandingIOU: false,
        isOwnPolicyExpenseChat,
        isPinned: reportName === CONST.REPORT.WORKSPACE_CHAT_ROOMS.ADMINS,
        lastActorAccountID: 0,
        lastMessageTranslationKey: '',
        lastMessageHtml: '',
        lastMessageText: null,
        lastReadTime: currentTime,
        lastVisibleActionCreated: currentTime,
        notificationPreference,
        oldPolicyName,
        ownerAccountID: ownerAccountID || CONST.REPORT.OWNER_ACCOUNT_ID_FAKE,
        parentReportActionID,
        parentReportID,
        participantAccountIDs: participantList,
        policyID,
        reportID: generateReportID(),
        reportName,
        stateNum: 0,
        statusNum: 0,
        visibility,
        welcomeMessage,
        writeCapability,
    };
}

/**
 * Returns the necessary reportAction onyx data to indicate that the chat has been created optimistically
 * @param {String} emailCreatingAction
 * @param {String} [created] - Action created time
 * @returns {Object}
 */
function buildOptimisticCreatedReportAction(emailCreatingAction, created = DateUtils.getDBTime()) {
    return {
        reportActionID: NumberUtils.rand64(),
        actionName: CONST.REPORT.ACTIONS.TYPE.CREATED,
        pendingAction: CONST.RED_BRICK_ROAD_PENDING_ACTION.ADD,
        actorAccountID: currentUserAccountID,
        message: [
            {
                type: CONST.REPORT.MESSAGE.TYPE.TEXT,
                style: 'strong',
                text: emailCreatingAction,
            },
            {
                type: CONST.REPORT.MESSAGE.TYPE.TEXT,
                style: 'normal',
                text: ' created this report',
            },
        ],
        person: [
            {
                type: CONST.REPORT.MESSAGE.TYPE.TEXT,
                style: 'strong',
                text: lodashGet(allPersonalDetails, [currentUserAccountID, 'displayName'], currentUserEmail),
            },
        ],
        automatic: false,
        avatar: lodashGet(allPersonalDetails, [currentUserAccountID, 'avatar'], UserUtils.getDefaultAvatarURL(currentUserAccountID)),
        created,
        shouldShow: true,
    };
}

/**
 * Returns the necessary reportAction onyx data to indicate that a task report has been edited
 *
 * @param {String} emailEditingTask
 * @returns {Object}
 */

function buildOptimisticEditedTaskReportAction(emailEditingTask) {
    return {
        reportActionID: NumberUtils.rand64(),
        actionName: CONST.REPORT.ACTIONS.TYPE.TASKEDITED,
        pendingAction: CONST.RED_BRICK_ROAD_PENDING_ACTION.ADD,
        actorAccountID: currentUserAccountID,
        message: [
            {
                type: CONST.REPORT.MESSAGE.TYPE.TEXT,
                style: 'strong',
                text: emailEditingTask,
            },
            {
                type: CONST.REPORT.MESSAGE.TYPE.TEXT,
                style: 'normal',
                text: ' edited this task',
            },
        ],
        person: [
            {
                type: CONST.REPORT.MESSAGE.TYPE.TEXT,
                style: 'strong',
                text: lodashGet(allPersonalDetails, [currentUserAccountID, 'displayName'], currentUserEmail),
            },
        ],
        automatic: false,
        avatar: lodashGet(allPersonalDetails, [currentUserAccountID, 'avatar'], UserUtils.getDefaultAvatarURL(currentUserAccountID)),
        created: DateUtils.getDBTime(),
        shouldShow: false,
    };
}

/**
 * Returns the necessary reportAction onyx data to indicate that a chat has been archived
 *
 * @param {String} emailClosingReport
 * @param {String} policyName
 * @param {String} reason - A reason why the chat has been archived
 * @returns {Object}
 */
function buildOptimisticClosedReportAction(emailClosingReport, policyName, reason = CONST.REPORT.ARCHIVE_REASON.DEFAULT) {
    return {
        actionName: CONST.REPORT.ACTIONS.TYPE.CLOSED,
        actorAccountID: currentUserAccountID,
        automatic: false,
        avatar: lodashGet(allPersonalDetails, [currentUserAccountID, 'avatar'], UserUtils.getDefaultAvatarURL(currentUserAccountID)),
        created: DateUtils.getDBTime(),
        message: [
            {
                type: CONST.REPORT.MESSAGE.TYPE.TEXT,
                style: 'strong',
                text: emailClosingReport,
            },
            {
                type: CONST.REPORT.MESSAGE.TYPE.TEXT,
                style: 'normal',
                text: ' closed this report',
            },
        ],
        originalMessage: {
            policyName,
            reason,
        },
        pendingAction: CONST.RED_BRICK_ROAD_PENDING_ACTION.ADD,
        person: [
            {
                type: CONST.REPORT.MESSAGE.TYPE.TEXT,
                style: 'strong',
                text: lodashGet(allPersonalDetails, [currentUserAccountID, 'displayName'], currentUserEmail),
            },
        ],
        reportActionID: NumberUtils.rand64(),
        shouldShow: true,
    };
}

/**
 * @param {String} policyID
 * @param {String} policyName
 * @returns {Object}
 */
function buildOptimisticWorkspaceChats(policyID, policyName) {
    const announceChatData = buildOptimisticChatReport(
        [currentUserAccountID],
        CONST.REPORT.WORKSPACE_CHAT_ROOMS.ANNOUNCE,
        CONST.REPORT.CHAT_TYPE.POLICY_ANNOUNCE,
        policyID,
        CONST.POLICY.OWNER_ACCOUNT_ID_FAKE,
        false,
        policyName,
        null,
        undefined,

        // #announce contains all policy members so notifying always should be opt-in only.
        CONST.REPORT.NOTIFICATION_PREFERENCE.DAILY,
    );
    const announceChatReportID = announceChatData.reportID;
    const announceCreatedAction = buildOptimisticCreatedReportAction(CONST.POLICY.OWNER_EMAIL_FAKE);
    const announceReportActionData = {
        [announceCreatedAction.reportActionID]: announceCreatedAction,
    };

    const adminsChatData = buildOptimisticChatReport(
        [currentUserAccountID],
        CONST.REPORT.WORKSPACE_CHAT_ROOMS.ADMINS,
        CONST.REPORT.CHAT_TYPE.POLICY_ADMINS,
        policyID,
        CONST.POLICY.OWNER_ACCOUNT_ID_FAKE,
        false,
        policyName,
    );
    const adminsChatReportID = adminsChatData.reportID;
    const adminsCreatedAction = buildOptimisticCreatedReportAction(CONST.POLICY.OWNER_EMAIL_FAKE);
    const adminsReportActionData = {
        [adminsCreatedAction.reportActionID]: adminsCreatedAction,
    };

    const expenseChatData = buildOptimisticChatReport([currentUserAccountID], '', CONST.REPORT.CHAT_TYPE.POLICY_EXPENSE_CHAT, policyID, currentUserAccountID, true, policyName);
    const expenseChatReportID = expenseChatData.reportID;
    const expenseReportCreatedAction = buildOptimisticCreatedReportAction(currentUserEmail);
    const expenseReportActionData = {
        [expenseReportCreatedAction.reportActionID]: expenseReportCreatedAction,
    };

    return {
        announceChatReportID,
        announceChatData,
        announceReportActionData,
        announceCreatedReportActionID: announceCreatedAction.reportActionID,
        adminsChatReportID,
        adminsChatData,
        adminsReportActionData,
        adminsCreatedReportActionID: adminsCreatedAction.reportActionID,
        expenseChatReportID,
        expenseChatData,
        expenseReportActionData,
        expenseCreatedReportActionID: expenseReportCreatedAction.reportActionID,
    };
}

/**
 * Builds an optimistic Task Report with a randomly generated reportID
 *
 * @param {Number} ownerAccountID - Account ID of the person generating the Task.
 * @param {String} assigneeAccountID - AccountID of the other person participating in the Task.
 * @param {String} parentReportID - Report ID of the chat where the Task is.
 * @param {String} title - Task title.
 * @param {String} description - Task description.
 * @param {String} policyID - PolicyID of the parent report
 *
 * @returns {Object}
 */

function buildOptimisticTaskReport(ownerAccountID, assigneeAccountID = 0, parentReportID, title, description, policyID = CONST.POLICY.OWNER_EMAIL_FAKE) {
    return {
        reportID: generateReportID(),
        reportName: title,
        description,
        ownerAccountID,
        participantAccountIDs: assigneeAccountID && assigneeAccountID !== ownerAccountID ? [assigneeAccountID] : [],
        managerID: assigneeAccountID,
        type: CONST.REPORT.TYPE.TASK,
        parentReportID,
        policyID,
        stateNum: CONST.REPORT.STATE_NUM.OPEN,
        statusNum: CONST.REPORT.STATUS.OPEN,
        notificationPreference: CONST.REPORT.NOTIFICATION_PREFERENCE.ALWAYS,
    };
}

/**
 * A helper method to create transaction thread
 *
 * @param {Object} reportAction - the parent IOU report action from which to create the thread
 *
 * @param {String} moneyRequestReportID - the reportID which the report action belong to
 *
 * @returns {Object}
 */
function buildTransactionThread(reportAction, moneyRequestReportID) {
    const participantAccountIDs = _.uniq([currentUserAccountID, Number(reportAction.actorAccountID)]);
    return buildOptimisticChatReport(
        participantAccountIDs,
        getTransactionReportName(reportAction),
        '',
        lodashGet(getReport(moneyRequestReportID), 'policyID', CONST.POLICY.OWNER_EMAIL_FAKE),
        CONST.POLICY.OWNER_ACCOUNT_ID_FAKE,
        false,
        '',
        undefined,
        undefined,
        CONST.REPORT.NOTIFICATION_PREFERENCE.ALWAYS,
        reportAction.reportActionID,
        moneyRequestReportID,
    );
}

/**
 * @param {Object} report
 * @returns {Boolean}
 */
function isUnread(report) {
    if (!report) {
        return false;
    }

    // lastVisibleActionCreated and lastReadTime are both datetime strings and can be compared directly
    const lastVisibleActionCreated = report.lastVisibleActionCreated || '';
    const lastReadTime = report.lastReadTime || '';
    return lastReadTime < lastVisibleActionCreated;
}

/**
 * @param {Object} report
 * @param {Object} allReportsDict
 * @returns {Boolean}
 */
function isIOUOwnedByCurrentUser(report, allReportsDict = null) {
    const allAvailableReports = allReportsDict || allReports;
    if (!report || !allAvailableReports) {
        return false;
    }

    let reportToLook = report;
    if (report.iouReportID) {
        const iouReport = allAvailableReports[`${ONYXKEYS.COLLECTION.REPORT}${report.iouReportID}`];
        if (iouReport) {
            reportToLook = iouReport;
        }
    }

    return reportToLook.ownerAccountID === currentUserAccountID;
}

/**
 * Assuming the passed in report is a default room, lets us know whether we can see it or not, based on permissions and
 * the various subsets of users we've allowed to use default rooms.
 *
 * @param {Object} report
 * @param {Array<Object>} policies
 * @param {Array<String>} betas
 * @return {Boolean}
 */
function canSeeDefaultRoom(report, policies, betas) {
    // Include archived rooms
    if (isArchivedRoom(report)) {
        return true;
    }

    // Include default rooms for free plan policies (domain rooms aren't included in here because they do not belong to a policy)
    if (getPolicyType(report, policies) === CONST.POLICY.TYPE.FREE) {
        return true;
    }

    // Include domain rooms with Partner Managers (Expensify accounts) in them for accounts that are on a domain with an Approved Accountant
    if (isDomainRoom(report) && doesDomainHaveApprovedAccountant && hasExpensifyEmails(lodashGet(report, ['participantAccountIDs'], []))) {
        return true;
    }

    // If the room has an assigned guide, it can be seen.
    if (hasExpensifyGuidesEmails(lodashGet(report, ['participantAccountIDs'], []))) {
        return true;
    }

    // Include any admins and announce rooms, since only non partner-managed domain rooms are on the beta now.
    if (isAdminRoom(report) || isAnnounceRoom(report)) {
        return true;
    }

    // For all other cases, just check that the user belongs to the default rooms beta
    return Permissions.canUseDefaultRooms(betas);
}

/**
 * @param {Object} report
 * @param {Object | null} policies
 * @param {Array<String> | null} betas
 * @param {Object} allReportActions
 * @returns {Boolean}
 */
function canAccessReport(report, policies, betas, allReportActions) {
    if (isThread(report) && ReportActionsUtils.isPendingRemove(ReportActionsUtils.getParentReportAction(report, allReportActions))) {
        return false;
    }

    // We hide default rooms (it's basically just domain rooms now) from people who aren't on the defaultRooms beta.
    if (isDefaultRoom(report) && !canSeeDefaultRoom(report, policies, betas)) {
        return false;
    }

    return true;
}
/**
 * Check if the report is the parent report of the currently viewed report or at least one child report has report action
 * @param {Object} report
 * @param {String} currentReportId
 * @returns {Boolean}
 */
function shouldHideReport(report, currentReportId) {
    const parentReport = getParentReport(getReport(currentReportId));
    const reportActions = ReportActionsUtils.getAllReportActions(report.reportID);
    const isChildReportHasComment = _.some(reportActions, (reportAction) => (reportAction.childVisibleActionCount || 0) > 0);
    return parentReport.reportID !== report.reportID && !isChildReportHasComment;
}

/**
 * Takes several pieces of data from Onyx and evaluates if a report should be shown in the option list (either when searching
 * for reports or the reports shown in the LHN).
 *
 * This logic is very specific and the order of the logic is very important. It should fail quickly in most cases and also
 * filter out the majority of reports before filtering out very specific minority of reports.
 *
 * @param {Object} report
 * @param {String | Null | Undefined} currentReportId
 * @param {Boolean} isInGSDMode
 * @param {String[]} betas
 * @param {Object} policies
 * @param {Object} allReportActions
 * @param {Boolean} excludeEmptyChats
 * @returns {boolean}
 */
function shouldReportBeInOptionList(report, currentReportId, isInGSDMode, betas, policies, allReportActions, excludeEmptyChats = false) {
    const isInDefaultMode = !isInGSDMode;

    // Exclude reports that have no data because there wouldn't be anything to show in the option item.
    // This can happen if data is currently loading from the server or a report is in various stages of being created.
    // This can also happen for anyone accessing a public room or archived room for which they don't have access to the underlying policy.
    if (
        !report ||
        !report.reportID ||
        !report.type ||
        report.reportName === undefined ||
        report.isHidden ||
        (report.participantAccountIDs &&
            report.participantAccountIDs.length === 0 &&
            !isChatThread(report) &&
            !isPublicRoom(report) &&
            !isUserCreatedPolicyRoom(report) &&
            !isArchivedRoom(report) &&
            !isMoneyRequestReport(report) &&
            !isTaskReport(report))
    ) {
        return false;
    }

    if (!canAccessReport(report, policies, betas, allReportActions)) {
        return false;
    }

    // Include the currently viewed report. If we excluded the currently viewed report, then there
    // would be no way to highlight it in the options list and it would be confusing to users because they lose
    // a sense of context.
    if (report.reportID === currentReportId) {
        return true;
    }

    // Include reports that are relevant to the user in any view mode. Criteria include having a draft or having a GBR showing.
    if (report.hasDraft || requiresAttentionFromCurrentUser(report)) {
        return true;
    }
    const lastVisibleMessage = ReportActionsUtils.getLastVisibleMessage(report.reportID);
    const isEmptyChat = !report.lastMessageText && !report.lastMessageTranslationKey && !lastVisibleMessage.lastMessageText && !lastVisibleMessage.lastMessageTranslationKey;
    const canHideReport = shouldHideReport(report, currentReportId);

    // Include reports if they are pinned
    if (report.isPinned) {
        return true;
    }

    // Hide only chat threads that haven't been commented on (other threads are actionable)
    if (isChatThread(report) && canHideReport && isEmptyChat) {
        return false;
    }

    // Include reports that have errors from trying to add a workspace
    // If we excluded it, then the red-brock-road pattern wouldn't work for the user to resolve the error
    if (report.errorFields && report.errorFields.addWorkspaceRoom) {
        return true;
    }

    // All unread chats (even archived ones) in GSD mode will be shown. This is because GSD mode is specifically for focusing the user on the most relevant chats, primarily, the unread ones
    if (isInGSDMode) {
        return isUnread(report);
    }

    // Archived reports should always be shown when in default (most recent) mode. This is because you should still be able to access and search for the chats to find them.
    if (isInDefaultMode && isArchivedRoom(report)) {
        return true;
    }

    // Hide chats between two users that haven't been commented on from the LNH
    if (excludeEmptyChats && isEmptyChat && isChatReport(report) && !isChatRoom(report) && !isPolicyExpenseChat(report) && canHideReport) {
        return false;
    }

    return true;
}

/**
 * Attempts to find a report in onyx with the provided list of participants. Does not include threads, task, money request, room, and policy expense chat.
 * @param {Array<Number>} newParticipantList
 * @returns {Array|undefined}
 */
function getChatByParticipants(newParticipantList) {
    const sortedNewParticipantList = _.sortBy(newParticipantList);
    return _.find(allReports, (report) => {
        // If the report has been deleted, or there are no participants (like an empty #admins room) then skip it
        if (
            !report ||
            _.isEmpty(report.participantAccountIDs) ||
            isChatThread(report) ||
            isTaskReport(report) ||
            isMoneyRequestReport(report) ||
            isChatRoom(report) ||
            isPolicyExpenseChat(report)
        ) {
            return false;
        }

        // Only return the chat if it has all the participants
        return _.isEqual(sortedNewParticipantList, _.sortBy(report.participantAccountIDs));
    });
}

/**
 * Attempts to find a report in onyx with the provided list of participants in given policy
 * @param {Array} newParticipantList
 * @param {String} policyID
 * @returns {object|undefined}
 */
function getChatByParticipantsAndPolicy(newParticipantList, policyID) {
    newParticipantList.sort();
    return _.find(allReports, (report) => {
        // If the report has been deleted, or there are no participants (like an empty #admins room) then skip it
        if (!report || !report.participantAccountIDs) {
            return false;
        }

        // Only return the room if it has all the participants and is not a policy room
        return report.policyID === policyID && _.isEqual(newParticipantList, _.sortBy(report.participantAccountIDs));
    });
}

/**
 * @param {String} policyID
 * @returns {Array}
 */
function getAllPolicyReports(policyID) {
    return _.filter(allReports, (report) => report && report.policyID === policyID);
}

/**
 * Returns true if Chronos is one of the chat participants (1:1)
 * @param {Object} report
 * @returns {Boolean}
 */
function chatIncludesChronos(report) {
    return report.participantAccountIDs && _.contains(report.participantAccountIDs, CONST.ACCOUNT_ID.CHRONOS);
}

/**
 * Can only flag if:
 *
 * - It was written by someone else and isn't a whisper
 * - It's a welcome message whisper
 * - It's an ADDCOMMENT that is not an attachment
 *
 * @param {Object} reportAction
 * @param {number} reportID
 * @returns {Boolean}
 */
function canFlagReportAction(reportAction, reportID) {
    const report = getReport(reportID);
    const isCurrentUserAction = reportAction.actorAccountID === currentUserAccountID;

    if (ReportActionsUtils.isWhisperAction(reportAction)) {
        // Allow flagging welcome message whispers as they can be set by any room creator
        if (report.welcomeMessage && !isCurrentUserAction && lodashGet(reportAction, 'originalMessage.html') === report.welcomeMessage) {
            return true;
        }

        // Disallow flagging the rest of whisper as they are sent by us
        return false;
    }

    return (
        !isCurrentUserAction &&
        reportAction.actionName === CONST.REPORT.ACTIONS.TYPE.ADDCOMMENT &&
        !ReportActionsUtils.isDeletedAction(reportAction) &&
        !ReportActionsUtils.isCreatedTaskReportAction(reportAction) &&
        isAllowedToComment(report)
    );
}

/**
 * Whether flag comment page should show
 *
 * @param {Object} reportAction
 * @param {Object} report
 * @returns {Boolean}
 */

function shouldShowFlagComment(reportAction, report) {
    return (
        canFlagReportAction(reportAction, report.reportID) &&
        !isArchivedRoom(report) &&
        !chatIncludesChronos(report) &&
        !isConciergeChatReport(report.reportID) &&
        reportAction.actorAccountID !== CONST.ACCOUNT_ID.CONCIERGE
    );
}

/**
 * @param {Object} report
 * @param {String} report.lastReadTime
 * @param {Array} sortedAndFilteredReportActions - reportActions for the report, sorted newest to oldest, and filtered for only those that should be visible
 *
 * @returns {String|null}
 */
function getNewMarkerReportActionID(report, sortedAndFilteredReportActions) {
    if (!isUnread(report)) {
        return '';
    }

    const newMarkerIndex = _.findLastIndex(sortedAndFilteredReportActions, (reportAction) => (reportAction.created || '') > report.lastReadTime);

    return _.has(sortedAndFilteredReportActions[newMarkerIndex], 'reportActionID') ? sortedAndFilteredReportActions[newMarkerIndex].reportActionID : '';
}

/**
 * Performs the markdown conversion, and replaces code points > 127 with C escape sequences
 * Used for compatibility with the backend auth validator for AddComment, and to account for MD in comments
 * @param {String} textComment
 * @returns {Number} The comment's total length as seen from the backend
 */
function getCommentLength(textComment) {
    return getParsedComment(textComment)
        .replace(/[^ -~]/g, '\\u????')
        .trim().length;
}

/**
 * @param {String|null} url
 * @returns {String}
 */
function getRouteFromLink(url) {
    if (!url) {
        return '';
    }

    // Get the reportID from URL
    let route = url;
    _.each(linkingConfig.prefixes, (prefix) => {
        const localWebAndroidRegEx = /^(http:\/\/([0-9]{1,3})\.([0-9]{1,3})\.([0-9]{1,3})\.([0-9]{1,3}))/;
        if (route.startsWith(prefix)) {
            route = route.replace(prefix, '');
        } else if (localWebAndroidRegEx.test(route)) {
            route = route.replace(localWebAndroidRegEx, '');
        } else {
            return;
        }

        // Remove the port if it's a localhost URL
        if (/^:\d+/.test(route)) {
            route = route.replace(/:\d+/, '');
        }

        // Remove the leading slash if exists
        if (route.startsWith('/')) {
            route = route.replace('/', '');
        }
    });
    return route;
}

/**
 * @param {String} route
 * @returns {Object}
 */
function parseReportRouteParams(route) {
    let parsingRoute = route;
    if (parsingRoute.at(0) === '/') {
        // remove the first slash
        parsingRoute = parsingRoute.slice(1);
    }

    if (!parsingRoute.startsWith(Url.addTrailingForwardSlash(ROUTES.REPORT))) {
        return {reportID: '', isSubReportPageRoute: false};
    }

    const pathSegments = parsingRoute.split('/');

    const reportIDSegment = pathSegments[1];

    // Check for "undefined" or any other unwanted string values
    if (!reportIDSegment || reportIDSegment === 'undefined') {
        return {reportID: '', isSubReportPageRoute: false};
    }

    return {
        reportID: reportIDSegment,
        isSubReportPageRoute: pathSegments.length > 2,
    };
}

/**
 * @param {String|null} url
 * @returns {String}
 */
function getReportIDFromLink(url) {
    const route = getRouteFromLink(url);
    const {reportID, isSubReportPageRoute} = parseReportRouteParams(route);
    if (isSubReportPageRoute) {
        // We allow the Sub-Report deep link routes (settings, details, etc.) to be handled by their respective component pages
        return '';
    }
    return reportID;
}

/**
 * Check if the chat report is linked to an iou that is waiting for the current user to add a credit bank account.
 *
 * @param {Object} chatReport
 * @returns {Boolean}
 */
function hasIOUWaitingOnCurrentUserBankAccount(chatReport) {
    if (chatReport.iouReportID) {
        const iouReport = allReports[`${ONYXKEYS.COLLECTION.REPORT}${chatReport.iouReportID}`];
        if (iouReport && iouReport.isWaitingOnBankAccount && iouReport.ownerAccountID === currentUserAccountID) {
            return true;
        }
    }

    return false;
}

/**
 * Users can request money:
 * - in policy expense chats only if they are in a role of a member in the chat (in other words, if it's their policy expense chat)
 * - in an open or submitted expense report tied to a policy expense chat the user owns
 *     - employee can request money in submitted expense report only if the policy has Instant Submit settings turned on
 * - in an IOU report, which is not settled yet
 * - in DM chat
 *
 * @param {Object} report
 * @param {Array<Number>} participants
 * @returns {Boolean}
 */
function canRequestMoney(report, participants) {
    // User cannot request money in chat thread or in task report
    if (isChatThread(report) || isTaskReport(report)) {
        return false;
    }

    // Prevent requesting money if pending IOU report waiting for their bank account already exists
    if (hasIOUWaitingOnCurrentUserBankAccount(report)) {
        return false;
    }

    // In case of expense reports, we have to look at the parent workspace chat to get the isOwnPolicyExpenseChat property
    let isOwnPolicyExpenseChat = report.isOwnPolicyExpenseChat || false;
    if (isExpenseReport(report) && getParentReport(report)) {
        isOwnPolicyExpenseChat = getParentReport(report).isOwnPolicyExpenseChat;
    }

    // In case there are no other participants than the current user and it's not user's own policy expense chat, they can't request money from such report
    if (participants.length === 0 && !isOwnPolicyExpenseChat) {
        return false;
    }

    // User can request money in any IOU report, unless paid, but user can only request money in an expense report
    // which is tied to their workspace chat.
    if (isMoneyRequestReport(report)) {
        return ((isExpenseReport(report) && isOwnPolicyExpenseChat) || isIOUReport(report)) && !isReportApproved(report) && !isSettled(report.reportID);
    }

    // In case of policy expense chat, users can only request money from their own policy expense chat
    return !isPolicyExpenseChat(report) || isOwnPolicyExpenseChat;
}

/**
 * Helper method to define what money request options we want to show for particular method.
 * There are 3 money request options: Request, Split and Send:
 * - Request option should show for:
 *     - DMs
 *     - own policy expense chats
 *     - open and processing expense reports tied to own policy expense chat
 *     - unsettled IOU reports
 * - Send option should show for:
 *     - DMs
 * - Split options should show for:
 *     - chat/ policy rooms with more than 1 participants
 *     - groups chats with 3 and more participants
 *     - corporate workspace chats
 *
 * None of the options should show in chat threads or if there is some special Expensify account
 * as a participant of the report.
 *
 * @param {Object} report
 * @param {Array<Number>} reportParticipants
 * @returns {Array}
 */
function getMoneyRequestOptions(report, reportParticipants) {
    // In any thread or task report, we do not allow any new money requests yet
    if (isChatThread(report) || isTaskReport(report)) {
        return [];
    }

    const participants = _.filter(reportParticipants, (accountID) => currentUserPersonalDetails.accountID !== accountID);

    // We don't allow IOU actions if an Expensify account is a participant of the report, unless the policy that the report is on is owned by an Expensify account
    const doParticipantsIncludeExpensifyAccounts = lodashIntersection(reportParticipants, CONST.EXPENSIFY_ACCOUNT_IDS).length > 0;
    const isPolicyOwnedByExpensifyAccounts = report.policyID ? CONST.EXPENSIFY_ACCOUNT_IDS.includes(getPolicy(report.policyID).ownerAccountID || 0) : false;
    if (doParticipantsIncludeExpensifyAccounts && !isPolicyOwnedByExpensifyAccounts) {
        return [];
    }

    const hasSingleParticipantInReport = participants.length === 1;
    const hasMultipleParticipants = participants.length > 1;

    // User created policy rooms and default rooms like #admins or #announce will always have the Split Bill option
    // unless there are no participants at all (e.g. #admins room for a policy with only 1 admin)
    // DM chats will have the Split Bill option only when there are at least 3 people in the chat.
    // There is no Split Bill option for IOU or Expense reports which are threads
    if (
        (isChatRoom(report) && participants.length > 0) ||
        (hasMultipleParticipants && !isPolicyExpenseChat(report) && !isMoneyRequestReport(report)) ||
        (isControlPolicyExpenseChat(report) && report.isOwnPolicyExpenseChat)
    ) {
        return [CONST.IOU.TYPE.SPLIT];
    }

    // DM chats that only have 2 people will see the Send / Request money options.
    // IOU and open or processing expense reports should show the Request option.
    // Workspace chats should only see the Request money option or Split option in case of Control policies
    return [
        ...(canRequestMoney(report, participants) ? [CONST.IOU.TYPE.REQUEST] : []),

        // Send money option should be visible only in DMs
        ...(isChatReport(report) && !isPolicyExpenseChat(report) && hasSingleParticipantInReport ? [CONST.IOU.TYPE.SEND] : []),
    ];
}

/**
 * Allows a user to leave a policy room according to the following conditions of the visibility or chatType rNVP:
 * `public` - Anyone can leave (because anybody can join)
 * `public_announce` - Only non-policy members can leave (it's auto-shared with policy members)
 * `policy_admins` - Nobody can leave (it's auto-shared with all policy admins)
 * `policy_announce` - Nobody can leave (it's auto-shared with all policy members)
 * `policyExpenseChat` - Nobody can leave (it's auto-shared with all policy members)
 * `policy` - Anyone can leave (though only policy members can join)
 * `domain` - Nobody can leave (it's auto-shared with domain members)
 * `dm` - Nobody can leave (it's auto-shared with users)
 * `private` - Anybody can leave (though you can only be invited to join)
 *
 * @param {Object} report
 * @param {String} report.visibility
 * @param {String} report.chatType
 * @param {Boolean} isPolicyMember
 * @returns {Boolean}
 */
function canLeaveRoom(report, isPolicyMember) {
    if (_.isEmpty(report.visibility)) {
        if (
            report.chatType === CONST.REPORT.CHAT_TYPE.POLICY_ADMINS ||
            report.chatType === CONST.REPORT.CHAT_TYPE.POLICY_ANNOUNCE ||
            report.chatType === CONST.REPORT.CHAT_TYPE.POLICY_EXPENSE_CHAT ||
            report.chatType === CONST.REPORT.CHAT_TYPE.DOMAIN_ALL ||
            _.isEmpty(report.chatType)
        ) {
            // DM chats don't have a chatType
            return false;
        }
    } else if (isPublicAnnounceRoom(report) && isPolicyMember) {
        return false;
    }
    return true;
}

/**
 * @param {Number[]} participantAccountIDs
 * @returns {Boolean}
 */
function isCurrentUserTheOnlyParticipant(participantAccountIDs) {
    return participantAccountIDs && participantAccountIDs.length === 1 && participantAccountIDs[0] === currentUserAccountID;
}

/**
 * Returns display names for those that can see the whisper.
 * However, it returns "you" if the current user is the only one who can see it besides the person that sent it.
 *
 * @param {Number[]} participantAccountIDs
 * @returns {string}
 */
function getWhisperDisplayNames(participantAccountIDs) {
    const isWhisperOnlyVisibleToCurrentUser = isCurrentUserTheOnlyParticipant(participantAccountIDs);

    // When the current user is the only participant, the display name needs to be "you" because that's the only person reading it
    if (isWhisperOnlyVisibleToCurrentUser) {
        return Localize.translateLocal('common.youAfterPreposition');
    }

    return _.map(participantAccountIDs, (accountID) => getDisplayNameForParticipant(accountID, !isWhisperOnlyVisibleToCurrentUser)).join(', ');
}

/**
 * Show subscript on workspace chats / threads and expense requests
 * @param {Object} report
 * @returns {Boolean}
 */
function shouldReportShowSubscript(report) {
    if (isArchivedRoom(report)) {
        return false;
    }

    if (isPolicyExpenseChat(report) && !isChatThread(report) && !isTaskReport(report) && !report.isOwnPolicyExpenseChat) {
        return true;
    }

    if (isPolicyExpenseChat(report) && !isThread(report) && !isTaskReport(report)) {
        return true;
    }

    if (isExpenseRequest(report)) {
        return true;
    }

    if (isWorkspaceTaskReport(report)) {
        return true;
    }

    if (isWorkspaceThread(report)) {
        return true;
    }

    return false;
}

/**
 * Return true if reports data exists
 * @returns {Boolean}
 */
function isReportDataReady() {
    return !_.isEmpty(allReports) && _.some(_.keys(allReports), (key) => allReports[key] && allReports[key].reportID);
}

/**
 * Return true if reportID from path is valid
 * @param {String} reportIDFromPath
 * @returns {Boolean}
 */
function isValidReportIDFromPath(reportIDFromPath) {
    return typeof reportIDFromPath === 'string' && !['', 'null', '0'].includes(reportIDFromPath);
}

/**
 * Return the errors we have when creating a chat or a workspace room
 * @param {Object} report
 * @returns {Object} errors
 */
function getAddWorkspaceRoomOrChatReportErrors(report) {
    // We are either adding a workspace room, or we're creating a chat, it isn't possible for both of these to have errors for the same report at the same time, so
    // simply looking up the first truthy value will get the relevant property if it's set.
    return lodashGet(report, 'errorFields.addWorkspaceRoom') || lodashGet(report, 'errorFields.createChat');
}

/**
 * Returns true if write actions like assign task, money request, send message should be disabled on a report
 * @param {Object} report
 * @returns {Boolean}
 */
function canUserPerformWriteAction(report) {
    const reportErrors = getAddWorkspaceRoomOrChatReportErrors(report);
    return !isArchivedRoom(report) && _.isEmpty(reportErrors) && isAllowedToComment(report) && !isAnonymousUser;
}

/**
 * Returns ID of the original report from which the given reportAction is first created.
 *
 * @param {String} reportID
 * @param {Object} reportAction
 * @returns {String}
 */
function getOriginalReportID(reportID, reportAction) {
    const currentReportAction = ReportActionsUtils.getReportAction(reportID, reportAction.reportActionID);
    return isThreadFirstChat(reportAction, reportID) && _.isEmpty(currentReportAction) ? lodashGet(allReports, [`${ONYXKEYS.COLLECTION.REPORT}${reportID}`, 'parentReportID']) : reportID;
}

/**
 * Return the pendingAction and the errors we have when creating a chat or a workspace room offline
 * @param {Object} report
 * @returns {Object} pending action , errors
 */
function getReportOfflinePendingActionAndErrors(report) {
    // We are either adding a workspace room, or we're creating a chat, it isn't possible for both of these to be pending, or to have errors for the same report at the same time, so
    // simply looking up the first truthy value for each case will get the relevant property if it's set.
    const addWorkspaceRoomOrChatPendingAction = lodashGet(report, 'pendingFields.addWorkspaceRoom') || lodashGet(report, 'pendingFields.createChat');
    const addWorkspaceRoomOrChatErrors = getAddWorkspaceRoomOrChatReportErrors(report);
    return {addWorkspaceRoomOrChatPendingAction, addWorkspaceRoomOrChatErrors};
}

/**
 * @param {String} policyOwner
 * @returns {String|null}
 */
function getPolicyExpenseChatReportIDByOwner(policyOwner) {
    const policyWithOwner = _.find(allPolicies, (policy) => policy.owner === policyOwner);
    if (!policyWithOwner) {
        return null;
    }

    const expenseChat = _.find(allReports, (report) => isPolicyExpenseChat(report) && report.policyID === policyWithOwner.id);
    if (!expenseChat) {
        return null;
    }
    return expenseChat.reportID;
}

/**
 * Check if the report can create the request with type is iouType
 * @param {Object} report
 * @param {Array} betas
 * @param {String} iouType
 * @returns {Boolean}
 */
function canCreateRequest(report, betas, iouType) {
    const participantAccountIDs = lodashGet(report, 'participantAccountIDs', []);
    if (!canUserPerformWriteAction(report)) {
        return false;
    }
    return getMoneyRequestOptions(report, participantAccountIDs, betas).includes(iouType);
}

/**
 * @param {String} policyID
 * @param {Array} accountIDs
 * @returns {Array}
 */
function getWorkspaceChats(policyID, accountIDs) {
    return _.filter(allReports, (report) => isPolicyExpenseChat(report) && lodashGet(report, 'policyID', '') === policyID && _.contains(accountIDs, lodashGet(report, 'ownerAccountID', '')));
}

/**
 * @param {Object|null} report
 * @param {Object|null} policy - the workspace the report is on, null if the user isn't a member of the workspace
 * @returns {Boolean}
 */
function shouldDisableRename(report, policy) {
    if (isDefaultRoom(report) || isArchivedRoom(report) || isChatThread(report) || isMoneyRequestReport(report) || isPolicyExpenseChat(report)) {
        return true;
    }

    // if the linked workspace is null, that means the person isn't a member of the workspace the report is in
    // which means this has to be a public room we want to disable renaming for
    if (!policy) {
        return true;
    }

    // If there is a linked workspace, that means the user is a member of the workspace the report is in.
    // Still, we only want policy owners and admins to be able to modify the name.
    return !_.keys(loginList).includes(policy.owner) && policy.role !== CONST.POLICY.ROLE.ADMIN;
}

/**
 * Returns the onyx data needed for the task assignee chat
 * @param {Number} accountID
 * @param {Number} assigneeAccountID
 * @param {String} taskReportID
 * @param {String} assigneeChatReportID
 * @param {String} parentReportID
 * @param {String} title
 * @param {Object} assigneeChatReport
 * @returns {Object}
 */
function getTaskAssigneeChatOnyxData(accountID, assigneeAccountID, taskReportID, assigneeChatReportID, parentReportID, title, assigneeChatReport) {
    // Set if we need to add a comment to the assignee chat notifying them that they have been assigned a task
    let optimisticAssigneeAddComment;
    // Set if this is a new chat that needs to be created for the assignee
    let optimisticChatCreatedReportAction;
    const currentTime = DateUtils.getDBTime();
    const optimisticData = [];
    const successData = [];
    const failureData = [];

    // You're able to assign a task to someone you haven't chatted with before - so we need to optimistically create the chat and the chat reportActions
    // Only add the assignee chat report to onyx if we haven't already set it optimistically
    if (assigneeChatReport.isOptimisticReport && lodashGet(assigneeChatReport, 'pendingFields.createChat') !== CONST.RED_BRICK_ROAD_PENDING_ACTION.ADD) {
        optimisticChatCreatedReportAction = buildOptimisticCreatedReportAction(assigneeChatReportID);
        optimisticData.push(
            {
                onyxMethod: Onyx.METHOD.MERGE,
                key: `${ONYXKEYS.COLLECTION.REPORT}${assigneeChatReportID}`,
                value: {
                    pendingFields: {
                        createChat: CONST.RED_BRICK_ROAD_PENDING_ACTION.ADD,
                    },
                    isHidden: false,
                },
            },
            {
                onyxMethod: Onyx.METHOD.MERGE,
                key: `${ONYXKEYS.COLLECTION.REPORT_ACTIONS}${assigneeChatReportID}`,
                value: {[optimisticChatCreatedReportAction.reportActionID]: optimisticChatCreatedReportAction},
            },
        );

        successData.push({
            onyxMethod: Onyx.METHOD.MERGE,
            key: `${ONYXKEYS.COLLECTION.REPORT}${assigneeChatReportID}`,
            value: {
                pendingFields: {
                    createChat: null,
                },
                isOptimisticReport: false,
            },
        });

        failureData.push(
            {
                onyxMethod: Onyx.METHOD.SET,
                key: `${ONYXKEYS.COLLECTION.REPORT}${assigneeChatReportID}`,
                value: null,
            },
            {
                onyxMethod: Onyx.METHOD.MERGE,
                key: `${ONYXKEYS.COLLECTION.REPORT_ACTIONS}${assigneeChatReportID}`,
                value: {[optimisticChatCreatedReportAction.reportActionID]: {pendingAction: null}},
            },
            // If we failed, we want to remove the optimistic personal details as it was likely due to an invalid login
            {
                onyxMethod: Onyx.METHOD.MERGE,
                key: ONYXKEYS.PERSONAL_DETAILS_LIST,
                value: {
                    [assigneeAccountID]: null,
                },
            },
        );
    }

    // If you're choosing to share the task in the same DM as the assignee then we don't need to create another reportAction indicating that you've been assigned
    if (assigneeChatReportID !== parentReportID) {
        const displayname = lodashGet(allPersonalDetails, [assigneeAccountID, 'displayName']) || lodashGet(allPersonalDetails, [assigneeAccountID, 'login'], '');
        optimisticAssigneeAddComment = buildOptimisticTaskCommentReportAction(taskReportID, title, assigneeAccountID, `assigned to ${displayname}`, parentReportID);
        const lastAssigneeCommentText = formatReportLastMessageText(optimisticAssigneeAddComment.reportAction.message[0].text);
        const optimisticAssigneeReport = {
            lastVisibleActionCreated: currentTime,
            lastMessageText: lastAssigneeCommentText,
            lastActorAccountID: accountID,
            lastReadTime: currentTime,
        };

        optimisticData.push(
            {
                onyxMethod: Onyx.METHOD.MERGE,
                key: `${ONYXKEYS.COLLECTION.REPORT_ACTIONS}${assigneeChatReportID}`,
                value: {[optimisticAssigneeAddComment.reportAction.reportActionID]: optimisticAssigneeAddComment.reportAction},
            },
            {
                onyxMethod: Onyx.METHOD.MERGE,
                key: `${ONYXKEYS.COLLECTION.REPORT}${assigneeChatReportID}`,
                value: optimisticAssigneeReport,
            },
        );
        failureData.push({
            onyxMethod: Onyx.METHOD.MERGE,
            key: `${ONYXKEYS.COLLECTION.REPORT_ACTIONS}${assigneeChatReportID}`,
            value: {[optimisticAssigneeAddComment.reportAction.reportActionID]: {pendingAction: null}},
        });
    }

    return {
        optimisticData,
        successData,
        failureData,
        optimisticAssigneeAddComment,
        optimisticChatCreatedReportAction,
    };
}

/**
 * Return the mention message of a list accounntID
 * @param {Array<String>} accountIDs
 * @returns {String}
 */
function getMentionMessage(accountIDs) {
    const listMention = _.map(accountIDs, (accountID) => {
        const personalDetail = lodashGet(allPersonalDetails, accountID);
        const displayNameOrLogin =
            LocalePhoneNumber.formatPhoneNumber(lodashGet(personalDetail, 'login', '')) || lodashGet(personalDetail, 'displayName', '') || Localize.translateLocal('common.hidden');
        return `@${displayNameOrLogin}`;
    });
    return listMention.join(' and ');
}

/**
 * Returns an array of the participants Ids of a report
 *
 * @param {Object} report
 * @returns {Array}
 */
function getParticipantsIDs(report) {
    if (!report) {
        return [];
    }

    const participants = report.participantAccountIDs || [];

    // Build participants list for IOU/expense reports
    if (isMoneyRequestReport(report)) {
        return _.chain([report.managerID, report.ownerAccountID, ...participants])
            .compact()
            .uniq()
            .value();
    }
    return participants;
}

/**
 * Return iou report action display message
 *
 * @param {Object} reportAction report action
 * @returns {String}
 */
function getIOUReportActionDisplayMessage(reportAction) {
    const originalMessage = _.get(reportAction, 'originalMessage', {});
    let displayMessage;
    if (originalMessage.type === CONST.IOU.REPORT_ACTION_TYPE.PAY) {
        const {IOUReportID} = originalMessage;
        const {amount, currency} = originalMessage.IOUDetails || originalMessage;
        const formattedAmount = CurrencyUtils.convertToDisplayString(amount, currency);
        const iouReport = getReport(IOUReportID);
        const payerName = isExpenseReport(iouReport) ? getPolicyName(iouReport) : getDisplayNameForParticipant(iouReport.managerID, true);
        let translationKey;
        switch (originalMessage.paymentType) {
            case CONST.IOU.PAYMENT_TYPE.ELSEWHERE:
                translationKey = 'iou.paidElsewhereWithAmount';
                break;
            case CONST.IOU.PAYMENT_TYPE.EXPENSIFY:
            case CONST.IOU.PAYMENT_TYPE.VBBA:
                translationKey = 'iou.paidUsingExpensifyWithAmount';
                break;
            default:
                translationKey = '';
                break;
        }
        displayMessage = Localize.translateLocal(translationKey, {amount: formattedAmount, payer: payerName});
    } else {
        const transaction = TransactionUtils.getTransaction(originalMessage.IOUTransactionID);
        const {amount, currency, comment} = getTransactionDetails(transaction);
        const formattedAmount = CurrencyUtils.convertToDisplayString(amount, currency);
        const isRequestSettled = isSettled(originalMessage.IOUReportID);
        if (isRequestSettled) {
            displayMessage = Localize.translateLocal('iou.payerSettled', {
                amount: formattedAmount,
            });
        } else {
            displayMessage = Localize.translateLocal('iou.requestedAmount', {
                formattedAmount,
                comment,
            });
        }
    }
    return displayMessage;
}

/**
 * Return room channel log display message
 * @param {Object} reportAction
 * @returns {String}
 */
function getRoomChannelLogMemberMessage(reportAction) {
    const title = reportAction.actionName === CONST.REPORT.ACTIONS.TYPE.ROOMCHANGELOG.INVITE_TO_ROOM ? 'invited' : 'removed';
    return `${title} ${getMentionMessage(reportAction.originalMessage.targetAccountIDs)}`;
}

/**
 * Checks if a report is a group chat.
 *
 * A report is a group chat if it meets the following conditions:
 * - Not a chat thread.
 * - Not a task report.
 * - Not a money request / IOU report.
 * - Not an archived room.
 * - Not a public / admin / announce chat room (chat type doesn't match any of the specified types).
 * - More than 2 participants.
 *
 * @param {Object} report
 * @returns {Boolean}
 */
function isGroupChat(report) {
    return (
        report &&
        !isChatThread(report) &&
        !isTaskReport(report) &&
        !isMoneyRequestReport(report) &&
        !isArchivedRoom(report) &&
        !Object.values(CONST.REPORT.CHAT_TYPE).includes(getChatType(report)) &&
        lodashGet(report, 'participantAccountIDs.length', 0) > 2
    );
}

/**
 * @param {Object} report
 * @returns {Boolean}
 */
function isReportDraft(report) {
    return isExpenseReport(report) && lodashGet(report, 'stateNum') === CONST.REPORT.STATE_NUM.OPEN && lodashGet(report, 'statusNum') === CONST.REPORT.STATUS.OPEN;
}

/**
 * @param {Object} report
 * @returns {Boolean}
 */
function shouldUseFullTitleToDisplay(report) {
    return isMoneyRequestReport(report) || isPolicyExpenseChat(report) || isChatRoom(report) || isChatThread(report) || isTaskReport(report);
}

/**
 *
 * @param {String} type
 * @param {String} policyID
 * @returns {Object}
 */
function getRoom(type, policyID) {
    const room = _.find(allReports, (report) => report && report.policyID === policyID && report.chatType === type && !isThread(report));
    return room;
}

export {
    getReportParticipantsTitle,
    isReportMessageAttachment,
    findLastAccessedReport,
    canEditReportAction,
    canFlagReportAction,
    shouldShowFlagComment,
    isActionCreator,
    canDeleteReportAction,
    canLeaveRoom,
    sortReportsByLastRead,
    isDefaultRoom,
    isAdminRoom,
    isAdminsOnlyPostingRoom,
    isAnnounceRoom,
    isUserCreatedPolicyRoom,
    isChatRoom,
    getChatRoomSubtitle,
    getParentNavigationSubtitle,
    getPolicyName,
    getPolicyType,
    isArchivedRoom,
    isExpensifyOnlyParticipantInReport,
    canCreateTaskInReport,
    isPolicyExpenseChatAdmin,
    isPolicyAdmin,
    isPublicRoom,
    isPublicAnnounceRoom,
    isConciergeChatReport,
    isCurrentUserTheOnlyParticipant,
    hasAutomatedExpensifyAccountIDs,
    hasExpensifyGuidesEmails,
    requiresAttentionFromCurrentUser,
    isIOUOwnedByCurrentUser,
    getMoneyRequestReimbursableTotal,
    getMoneyRequestSpendBreakdown,
    canShowReportRecipientLocalTime,
    formatReportLastMessageText,
    chatIncludesConcierge,
    isPolicyExpenseChat,
    isControlPolicyExpenseChat,
    isControlPolicyExpenseReport,
    getIconsForParticipants,
    getIcons,
    getRoomWelcomeMessage,
    getDisplayNamesWithTooltips,
    getDisplayNamesStringFromTooltips,
    getReportName,
    getReport,
    getReportIDFromLink,
    getRouteFromLink,
    getDeletedParentActionMessageForChatReport,
    getLastVisibleMessage,
    navigateToDetailsPage,
    generateReportID,
    hasReportNameError,
    isUnread,
    isUnreadWithMention,
    buildOptimisticWorkspaceChats,
    buildOptimisticTaskReport,
    buildOptimisticChatReport,
    buildOptimisticClosedReportAction,
    buildOptimisticCreatedReportAction,
    buildOptimisticEditedTaskReportAction,
    buildOptimisticIOUReport,
    buildOptimisticApprovedReportAction,
    buildOptimisticSubmittedReportAction,
    buildOptimisticExpenseReport,
    buildOptimisticIOUReportAction,
    buildOptimisticReportPreview,
    buildOptimisticModifiedExpenseReportAction,
    updateReportPreview,
    buildOptimisticTaskReportAction,
    buildOptimisticAddCommentReportAction,
    buildOptimisticTaskCommentReportAction,
    updateOptimisticParentReportAction,
    getOptimisticDataForParentReportAction,
    shouldReportBeInOptionList,
    getChatByParticipants,
    getChatByParticipantsAndPolicy,
    getAllPolicyReports,
    getIOUReportActionMessage,
    getDisplayNameForParticipant,
    getWorkspaceIcon,
    isOptimisticPersonalDetail,
    shouldDisableDetailPage,
    isChatReport,
    isCurrentUserSubmitter,
    isExpenseReport,
    isExpenseRequest,
    isIOUReport,
    isTaskReport,
    isOpenTaskReport,
    isCanceledTaskReport,
    isCompletedTaskReport,
    isReportManager,
    isReportApproved,
    isMoneyRequestReport,
    isMoneyRequest,
    chatIncludesChronos,
    getNewMarkerReportActionID,
    canSeeDefaultRoom,
    getDefaultWorkspaceAvatar,
    getCommentLength,
    getParsedComment,
    getMoneyRequestOptions,
    canCreateRequest,
    hasIOUWaitingOnCurrentUserBankAccount,
    canRequestMoney,
    getWhisperDisplayNames,
    getWorkspaceAvatar,
    isThread,
    isChatThread,
    isThreadParent,
    isThreadFirstChat,
    isChildReport,
    shouldReportShowSubscript,
    isReportDataReady,
    isValidReportIDFromPath,
    isSettled,
    isAllowedToComment,
    getBankAccountRoute,
    getParentReport,
    getRootParentReport,
    getReportPreviewMessage,
    getModifiedExpenseMessage,
    canUserPerformWriteAction,
    getOriginalReportID,
    canAccessReport,
    getAddWorkspaceRoomOrChatReportErrors,
    getReportOfflinePendingActionAndErrors,
    isDM,
    getPolicy,
    getPolicyExpenseChatReportIDByOwner,
    getWorkspaceChats,
    shouldDisableRename,
    hasSingleParticipant,
    getReportRecipientAccountIDs,
    isOneOnOneChat,
    getTransactionReportName,
    getTransactionDetails,
    getTaskAssigneeChatOnyxData,
    getParticipantsIDs,
    canEditMoneyRequest,
    canEditFieldOfMoneyRequest,
    buildTransactionThread,
    areAllRequestsBeingSmartScanned,
    getTransactionsWithReceipts,
    hasOnlyDistanceRequestTransactions,
    hasNonReimbursableTransactions,
    hasMissingSmartscanFields,
    getIOUReportActionDisplayMessage,
    isWaitingForAssigneeToCompleteTask,
    isGroupChat,
    isReportDraft,
    shouldUseFullTitleToDisplay,
    parseReportRouteParams,
    getReimbursementQueuedActionMessage,
    getPersonalDetailsForAccountID,
<<<<<<< HEAD
    getRoomChannelLogMemberMessage,
=======
    getRoom,
>>>>>>> da2c79e5
};<|MERGE_RESOLUTION|>--- conflicted
+++ resolved
@@ -4353,9 +4353,6 @@
     parseReportRouteParams,
     getReimbursementQueuedActionMessage,
     getPersonalDetailsForAccountID,
-<<<<<<< HEAD
     getRoomChannelLogMemberMessage,
-=======
     getRoom,
->>>>>>> da2c79e5
 };