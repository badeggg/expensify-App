--- conflicted
+++ resolved
@@ -4461,9 +4461,6 @@
     getChannelLogMemberMessage,
     getRoom,
     shouldDisableWelcomeMessage,
-<<<<<<< HEAD
     navigateToPrivateNotes,
-=======
     canEditWriteCapability,
->>>>>>> 8c909d1a
 };