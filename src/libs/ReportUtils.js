--- conflicted
+++ resolved
@@ -1188,15 +1188,7 @@
         avatar: lodashGet(currentUserPersonalDetails, 'avatar', getDefaultAvatar(currentUserEmail)),
         isAttachment: false,
         originalMessage,
-<<<<<<< HEAD
         message: getIOUReportActionMessage(type, amount, textForNewCommentDecoded, currency, paymentType, isSettlingUp),
-        person: [{
-            style: 'strong',
-            text: lodashGet(currentUserPersonalDetails, 'displayName', currentUserEmail),
-            type: 'TEXT',
-        }],
-=======
-        message: getIOUReportActionMessage(type, amount, participants, textForNewCommentDecoded, currency, paymentType, isSettlingUp),
         person: [
             {
                 style: 'strong',
@@ -1204,7 +1196,6 @@
                 type: 'TEXT',
             },
         ],
->>>>>>> 45c32120
         reportActionID: NumberUtils.rand64(),
         shouldShow: true,
         created: DateUtils.getDBTime(),
