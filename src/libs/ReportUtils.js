--- conflicted
+++ resolved
@@ -1371,13 +1371,10 @@
         category: TransactionUtils.getCategory(transaction),
         billable: TransactionUtils.getBillable(transaction),
         tag: TransactionUtils.getTag(transaction),
-<<<<<<< HEAD
+        mccGroup: TransactionUtils.getMCCGroup(transaction),
+        cardID: TransactionUtils.getCardID(transaction),
         originalAmount: TransactionUtils.getOriginalAmount(transaction),
         originalCurrency: TransactionUtils.getOriginalCurrency(transaction),
-=======
-        mccGroup: TransactionUtils.getMCCGroup(transaction),
->>>>>>> 9ee6be9d
-        cardID: TransactionUtils.getCardID(transaction),
     };
 }
 
