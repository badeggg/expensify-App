--- conflicted
+++ resolved
@@ -1,9 +1,5 @@
-<<<<<<< HEAD
 import Onyx, {OnyxEntry, OnyxUpdate} from 'react-native-onyx';
-=======
-import Onyx, {OnyxEntry} from 'react-native-onyx';
 import CONST from '@src/CONST';
->>>>>>> 27a51a44
 import ONYXKEYS from '@src/ONYXKEYS';
 import * as OnyxTypes from '@src/types/onyx';
 import {PersonalDetails, PersonalDetailsList} from '@src/types/onyx';
