--- conflicted
+++ resolved
@@ -221,11 +221,8 @@
     SEND_INVOICE: 'SendInvoice',
     PAY_INVOICE: 'PayInvoice',
     MARK_AS_CASH: 'MarkAsCash',
-<<<<<<< HEAD
     UPDATE_SUBSCRIPTION_TYPE: 'UpdateSubscriptionType',
-=======
     SIGN_UP_USER: 'SignUpUser',
->>>>>>> 1426c4e4
 } as const;
 
 type WriteCommand = ValueOf<typeof WRITE_COMMANDS>;
@@ -447,12 +444,9 @@
     [WRITE_COMMANDS.SEND_INVOICE]: Parameters.SendInvoiceParams;
     [WRITE_COMMANDS.PAY_INVOICE]: Parameters.PayInvoiceParams;
     [WRITE_COMMANDS.MARK_AS_CASH]: Parameters.MarkAsCashParams;
-<<<<<<< HEAD
 
     [WRITE_COMMANDS.UPDATE_SUBSCRIPTION_TYPE]: Parameters.UpdateSubscriptionTypeParams;
-=======
     [WRITE_COMMANDS.SIGN_UP_USER]: Parameters.SignUpUserParams;
->>>>>>> 1426c4e4
 };
 
 const READ_COMMANDS = {
