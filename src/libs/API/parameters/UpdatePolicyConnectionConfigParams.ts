--- conflicted
+++ resolved
@@ -2,15 +2,9 @@
 
 type UpdatePolicyConnectionConfigParams<TConnectionName extends ConnectionName, TSettingName extends keyof Connections[TConnectionName]['config']> = {
     policyID: string;
-<<<<<<< HEAD
-    connectionName: string;
-    settingName: ValueOf<typeof CONST.QUICK_BOOKS_CONFIG>;
-    settingValue: string | boolean;
-=======
     connectionName: TConnectionName;
     settingName: TSettingName;
     settingValue: Connections[TConnectionName]['config'][TSettingName];
->>>>>>> 2815cf2f
     idempotencyKey: string;
 };
 
