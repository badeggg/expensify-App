import {parsePhoneNumber} from 'awesome-phonenumber';
import {addYears, endOfMonth, format, isAfter, isBefore, isSameDay, isValid, isWithinInterval, parse, parseISO, startOfDay, subYears} from 'date-fns';
import {URL_REGEX_WITH_REQUIRED_PROTOCOL} from 'expensify-common/lib/Url';
import isDate from 'lodash/isDate';
import isEmpty from 'lodash/isEmpty';
import isObject from 'lodash/isObject';
import CONST from '@src/CONST';
import {Report} from '@src/types/onyx';
import * as OnyxCommon from '@src/types/onyx/OnyxCommon';
import * as CardUtils from './CardUtils';
import DateUtils from './DateUtils';
import * as LoginUtils from './LoginUtils';
import StringUtils from './StringUtils';

/**
 * Implements the Luhn Algorithm, a checksum formula used to validate credit card
 * numbers.
 */
function validateCardNumber(value: string): boolean {
    let sum = 0;
    for (let i = 0; i < value.length; i++) {
        let intVal = parseInt(value.substr(i, 1), 10);
        if (i % 2 === 0) {
            intVal *= 2;
            if (intVal > 9) {
                intVal = 1 + (intVal % 10);
            }
        }
        sum += intVal;
    }
    return sum % 10 === 0;
}

/**
 * Validating that this is a valid address (PO boxes are not allowed)
 */
function isValidAddress(value: string): boolean {
    if (!CONST.REGEX.ANY_VALUE.test(value)) {
        return false;
    }

    return !CONST.REGEX.PO_BOX.test(value);
}

/**
 * Validate date fields
 */
function isValidDate(date: string | Date): boolean {
    if (!date) {
        return false;
    }

    const pastDate = subYears(new Date(), 1000);
    const futureDate = addYears(new Date(), 1000);
    const testDate = new Date(date);
    return isValid(testDate) && isAfter(testDate, pastDate) && isBefore(testDate, futureDate);
}

/**
 * Validate that date entered isn't a future date.
 */
function isValidPastDate(date: string | Date): boolean {
    if (!date) {
        return false;
    }

    const pastDate = subYears(new Date(), 1000);
    const currentDate = new Date();
    const testDate = startOfDay(new Date(date));
    return isValid(testDate) && isAfter(testDate, pastDate) && isBefore(testDate, currentDate);
}

/**
 * Used to validate a value that is "required".
 */
function isRequiredFulfilled(value: string | Date | unknown[] | Record<string, unknown>): boolean {
    if (typeof value === 'string') {
        return !StringUtils.isEmptyString(value);
    }

    if (isDate(value)) {
        return isValidDate(value);
    }
    if (Array.isArray(value) || isObject(value)) {
        return !isEmpty(value);
    }
    return Boolean(value);
}

/**
 * Used to add requiredField error to the fields passed.
 */
function getFieldRequiredErrors(values: OnyxCommon.Errors, requiredFields: string[]) {
    const errors: OnyxCommon.Errors = {};
    requiredFields.forEach((fieldKey) => {
        if (isRequiredFulfilled(values[fieldKey])) {
            return;
        }
        errors[fieldKey] = 'common.error.fieldRequired';
    });
    return errors;
}

/**
 * Validates that this is a valid expiration date. Supports the following formats:
 * 1. MM/YY
 * 2. MM/YYYY
 * 3. MMYY
 * 4. MMYYYY
 */
function isValidExpirationDate(string: string): boolean {
    if (!CONST.REGEX.CARD_EXPIRATION_DATE.test(string)) {
        return false;
    }

    // Use the last of the month to check if the expiration date is in the future or not
    const expirationDate = `${CardUtils.getYearFromExpirationDateString(string)}-${CardUtils.getMonthFromExpirationDateString(string)}-01`;
    return isAfter(new Date(expirationDate), endOfMonth(new Date()));
}

/**
 * Validates that this is a valid security code
 * in the XXX or XXXX format.
 */
function isValidSecurityCode(string: string): boolean {
    return CONST.REGEX.CARD_SECURITY_CODE.test(string);
}

/**
 * Validates a debit card number (15 or 16 digits).
 */
function isValidDebitCard(string: string): boolean {
    if (!CONST.REGEX.CARD_NUMBER.test(string)) {
        return false;
    }

    return validateCardNumber(string);
}

function isValidIndustryCode(code: string): boolean {
    return CONST.REGEX.INDUSTRY_CODE.test(code);
}

function isValidZipCode(zipCode: string): boolean {
    return CONST.REGEX.ZIP_CODE.test(zipCode);
}

function isValidSSNLastFour(ssnLast4: string): boolean {
    return CONST.REGEX.SSN_LAST_FOUR.test(ssnLast4);
}

function isValidSSNFullNine(ssnFull9: string): boolean {
    return CONST.REGEX.SSN_FULL_NINE.test(ssnFull9);
}

/**
 * Validate that a date meets the minimum age requirement.
 */
function meetsMinimumAgeRequirement(date: string): boolean {
    const testDate = new Date(date);
    const minDate = subYears(new Date(), CONST.DATE_BIRTH.MIN_AGE_FOR_PAYMENT);
    return isValid(testDate) && (isSameDay(testDate, minDate) || isBefore(testDate, minDate));
}

/**
 * Validate that a date meets the maximum age requirement.
 */
function meetsMaximumAgeRequirement(date: string): boolean {
    const testDate = new Date(date);
    const maxDate = subYears(new Date(), CONST.DATE_BIRTH.MAX_AGE);
    return isValid(testDate) && (isSameDay(testDate, maxDate) || isAfter(testDate, maxDate));
}

/**
 * Validate that given date is in a specified range of years before now.
 */
function getAgeRequirementError(date: string, minimumAge: number, maximumAge: number): string | Array<string | Record<string, string>> {
    const currentDate = startOfDay(new Date());
    const testDate = parse(date, CONST.DATE.FNS_FORMAT_STRING, currentDate);

    if (!isValid(testDate)) {
        return 'common.error.dateInvalid';
    }

    const maximalDate = subYears(currentDate, minimumAge);
    const minimalDate = subYears(currentDate, maximumAge);

    if (isWithinInterval(testDate, {start: minimalDate, end: maximalDate})) {
        return '';
    }

    if (isSameDay(testDate, maximalDate) || isAfter(testDate, maximalDate)) {
        return ['privatePersonalDetails.error.dateShouldBeBefore', {dateString: format(maximalDate, CONST.DATE.FNS_FORMAT_STRING)}];
    }

    return ['privatePersonalDetails.error.dateShouldBeAfter', {dateString: format(minimalDate, CONST.DATE.FNS_FORMAT_STRING)}];
}

/**
 * Validate that given date is not in the past.
 */
function getDatePassedError(inputDate: string): string {
    const currentDate = new Date();
    const parsedDate = new Date(`${inputDate}T00:00:00`); // set time to 00:00:00 for accurate comparison

    // If input date is not valid, return an error
    if (!isValid(parsedDate)) {
        return 'common.error.dateInvalid';
    }

    // Clear time for currentDate so comparison is based solely on the date
    currentDate.setHours(0, 0, 0, 0);

    if (parsedDate < currentDate) {
        return 'common.error.dateInvalid';
    }

    return '';
}

/**
 * Similar to backend, checks whether a website has a valid URL or not.
 * http/https/ftp URL scheme required.
 */
function isValidWebsite(url: string): boolean {
    return new RegExp(`^${URL_REGEX_WITH_REQUIRED_PROTOCOL}$`, 'i').test(url);
}

function validateIdentity(identity: Record<string, string>): Record<string, boolean> {
    const requiredFields = ['firstName', 'lastName', 'street', 'city', 'zipCode', 'state', 'ssnLast4', 'dob'];
    const errors: Record<string, boolean> = {};

    // Check that all required fields are filled
    requiredFields.forEach((fieldName) => {
        if (isRequiredFulfilled(identity[fieldName])) {
            return;
        }
        errors[fieldName] = true;
    });

    if (!isValidAddress(identity.street)) {
        errors.street = true;
    }

    if (!isValidZipCode(identity.zipCode)) {
        errors.zipCode = true;
    }

    // dob field has multiple validations/errors, we are handling it temporarily like this.
    if (!isValidDate(identity.dob) || !meetsMaximumAgeRequirement(identity.dob)) {
        errors.dob = true;
    } else if (!meetsMinimumAgeRequirement(identity.dob)) {
        errors.dobAge = true;
    }

    if (!isValidSSNLastFour(identity.ssnLast4)) {
        errors.ssnLast4 = true;
    }

    return errors;
}

function isValidUSPhone(phoneNumber = '', isCountryCodeOptional?: boolean): boolean {
    const phone = phoneNumber || '';
    const regionCode = isCountryCodeOptional ? CONST.COUNTRY.US : undefined;

    const parsedPhoneNumber = parsePhoneNumber(phone, {regionCode});
    return parsedPhoneNumber.possible && parsedPhoneNumber.regionCode === CONST.COUNTRY.US;
}

function isValidValidateCode(validateCode: string): boolean {
    return Boolean(validateCode.match(CONST.VALIDATE_CODE_REGEX_STRING));
}

function isValidRecoveryCode(recoveryCode: string): boolean {
    return Boolean(recoveryCode.match(CONST.RECOVERY_CODE_REGEX_STRING));
}

function isValidTwoFactorCode(code: string): boolean {
    return Boolean(code.match(CONST.REGEX.CODE_2FA));
}

/**
 * Checks whether a value is a numeric string including `(`, `)`, `-` and optional leading `+`
 */
function isNumericWithSpecialChars(input: string): boolean {
    return /^\+?[\d\\+]*$/.test(LoginUtils.getPhoneNumberWithoutSpecialChars(input));
}

/**
 * Checks the given number is a valid US Routing Number
 * using ABA routingNumber checksum algorithm: http://www.brainjar.com/js/validation/
 */
function isValidRoutingNumber(routingNumber: string): boolean {
    let n = 0;
    for (let i = 0; i < routingNumber.length; i += 3) {
        n += parseInt(routingNumber.charAt(i), 10) * 3 + parseInt(routingNumber.charAt(i + 1), 10) * 7 + parseInt(routingNumber.charAt(i + 2), 10);
    }

    // If the resulting sum is an even multiple of ten (but not zero),
    // the ABA routing number is valid.
    if (n !== 0 && n % 10 === 0) {
        return true;
    }
    return false;
}

/**
 * Checks that the provided name doesn't contain any commas or semicolons
 */
function isValidDisplayName(name: string): boolean {
    return !name.includes(',') && !name.includes(';');
}

/**
 * Checks that the provided legal name doesn't contain special characters
 */
function isValidLegalName(name: string): boolean {
    return CONST.REGEX.ALPHABETIC_AND_LATIN_CHARS.test(name);
}

/**
 * Checks if the provided string includes any of the provided reserved words
 */
function doesContainReservedWord(value: string, reservedWords: string[]): boolean {
    const valueToCheck = value.trim().toLowerCase();
    return reservedWords.some((reservedWord) => valueToCheck.includes(reservedWord.toLowerCase()));
}

/**
 * Checks if is one of the certain names which are reserved for default rooms
 * and should not be used for policy rooms.
 */
function isReservedRoomName(roomName: string): boolean {
    return (CONST.REPORT.RESERVED_ROOM_NAMES as readonly string[]).includes(roomName);
}

/**
 * Checks if the room name already exists.
 */
function isExistingRoomName(roomName: string, reports: Record<string, Report>, policyID: string): boolean {
    return Object.values(reports).some((report) => report && report.policyID === policyID && report.reportName === roomName);
}

/**
 * Checks if a room name is valid by checking that:
 * - It starts with a hash '#'
 * - After the first character, it contains only lowercase letters, numbers, and dashes
 * - It's between 1 and MAX_ROOM_NAME_LENGTH characters long
 */
function isValidRoomName(roomName: string): boolean {
    return CONST.REGEX.ROOM_NAME.test(roomName);
}

/**
 * Checks if tax ID consists of 9 digits
 */
function isValidTaxID(taxID: string): boolean {
    return CONST.REGEX.TAX_ID.test(taxID);
}

/**
 * Checks if a string value is a number.
 */
function isNumeric(value: string): boolean {
    if (typeof value !== 'string') {
        return false;
    }
    return /^\d*$/.test(value);
}

/**
 * Checks that the provided accountID is a number and bigger than 0.
 */
function isValidAccountRoute(accountID: number): boolean {
    return CONST.REGEX.NUMBER.test(String(accountID)) && accountID > 0;
}

<<<<<<< HEAD
/**
 * Validates that the date and time are at least one minute in the future.
 * data - A date and time string in 'YYYY-MM-DD HH:mm:ss.sssZ' format
 * returns an object containing the error messages for the date and time
 */
const validateDateTimeIsAtLeastOneMinuteInFuture = (data: string): {dateValidationErrorKey: string; timeValidationErrorKey: string} => {
    if (!data) {
        return {
            dateValidationErrorKey: '',
            timeValidationErrorKey: '',
        };
    }
    const parsedInputData = parseISO(data);

    const dateValidationErrorKey = DateUtils.getDayValidationErrorKey(parsedInputData);
    const timeValidationErrorKey = DateUtils.getTimeValidationErrorKey(parsedInputData);
    return {
        dateValidationErrorKey,
        timeValidationErrorKey,
    };
};
=======
type ValuesType = Record<string, unknown>;

/**
 * This function is used to remove invisible characters from strings before validation and submission.
 */
function prepareValues(values: ValuesType): ValuesType {
    const trimmedStringValues: ValuesType = {};

    for (const [inputID, inputValue] of Object.entries(values)) {
        if (typeof inputValue === 'string') {
            trimmedStringValues[inputID] = StringUtils.removeInvisibleCharacters(inputValue);
        } else {
            trimmedStringValues[inputID] = inputValue;
        }
    }

    return trimmedStringValues;
}
>>>>>>> 2033420f

export {
    meetsMinimumAgeRequirement,
    meetsMaximumAgeRequirement,
    getAgeRequirementError,
    isValidAddress,
    isValidDate,
    isValidPastDate,
    isValidSecurityCode,
    isValidExpirationDate,
    isValidDebitCard,
    isValidIndustryCode,
    isValidZipCode,
    isRequiredFulfilled,
    getFieldRequiredErrors,
    isValidUSPhone,
    isValidWebsite,
    validateIdentity,
    isValidTwoFactorCode,
    isNumericWithSpecialChars,
    isValidRoutingNumber,
    isValidSSNLastFour,
    isValidSSNFullNine,
    isReservedRoomName,
    isExistingRoomName,
    isValidRoomName,
    isValidTaxID,
    isValidValidateCode,
    isValidDisplayName,
    isValidLegalName,
    doesContainReservedWord,
    isNumeric,
    isValidAccountRoute,
    getDatePassedError,
    isValidRecoveryCode,
<<<<<<< HEAD
    validateDateTimeIsAtLeastOneMinuteInFuture,
=======
    prepareValues,
>>>>>>> 2033420f
};<|MERGE_RESOLUTION|>--- conflicted
+++ resolved
@@ -376,7 +376,6 @@
     return CONST.REGEX.NUMBER.test(String(accountID)) && accountID > 0;
 }
 
-<<<<<<< HEAD
 /**
  * Validates that the date and time are at least one minute in the future.
  * data - A date and time string in 'YYYY-MM-DD HH:mm:ss.sssZ' format
@@ -398,7 +397,6 @@
         timeValidationErrorKey,
     };
 };
-=======
 type ValuesType = Record<string, unknown>;
 
 /**
@@ -417,7 +415,6 @@
 
     return trimmedStringValues;
 }
->>>>>>> 2033420f
 
 export {
     meetsMinimumAgeRequirement,
@@ -453,9 +450,6 @@
     isValidAccountRoute,
     getDatePassedError,
     isValidRecoveryCode,
-<<<<<<< HEAD
     validateDateTimeIsAtLeastOneMinuteInFuture,
-=======
     prepareValues,
->>>>>>> 2033420f
 };