import {addYears, endOfMonth, format, isAfter, isBefore, isSameDay, isValid, isWithinInterval, parse, parseISO, startOfDay, subYears} from 'date-fns';
import Str from 'expensify-common/lib/str';
import {URL_REGEX_WITH_REQUIRED_PROTOCOL} from 'expensify-common/lib/Url';
import isDate from 'lodash/isDate';
import isEmpty from 'lodash/isEmpty';
import isObject from 'lodash/isObject';
import type {OnyxCollection} from 'react-native-onyx';
import type {FormInputErrors, FormOnyxKeys, FormOnyxValues} from '@components/Form/types';
import CONST from '@src/CONST';
import type {OnyxFormKey} from '@src/ONYXKEYS';
import type {Report} from '@src/types/onyx';
import * as CardUtils from './CardUtils';
import DateUtils from './DateUtils';
import type {MaybePhraseKey} from './Localize';
import * as LoginUtils from './LoginUtils';
import {parsePhoneNumber} from './PhoneNumber';
import StringUtils from './StringUtils';

/**
 * Implements the Luhn Algorithm, a checksum formula used to validate credit card
 * numbers.
 */
function validateCardNumber(value: string): boolean {
    let sum = 0;
    for (let i = 0; i < value.length; i++) {
        let intVal = parseInt(value.substr(i, 1), 10);
        if (i % 2 === 0) {
            intVal *= 2;
            if (intVal > 9) {
                intVal = 1 + (intVal % 10);
            }
        }
        sum += intVal;
    }
    return sum % 10 === 0;
}

/**
 * Validating that this is a valid address (PO boxes are not allowed)
 */
function isValidAddress(value: string): boolean {
    if (!CONST.REGEX.ANY_VALUE.test(value) || value.match(CONST.REGEX.EMOJIS)) {
        return false;
    }

    return !CONST.REGEX.PO_BOX.test(value);
}

/**
 * Validate date fields
 */
function isValidDate(date: string | Date): boolean {
    if (!date) {
        return false;
    }

    const pastDate = subYears(new Date(), 1000);
    const futureDate = addYears(new Date(), 1000);
    const testDate = new Date(date);
    return isValid(testDate) && isAfter(testDate, pastDate) && isBefore(testDate, futureDate);
}

/**
 * Validate that date entered isn't a future date.
 */
function isValidPastDate(date: string | Date): boolean {
    if (!date) {
        return false;
    }

    const pastDate = subYears(new Date(), 1000);
    const currentDate = new Date();
    const testDate = startOfDay(new Date(date));
    return isValid(testDate) && isAfter(testDate, pastDate) && isBefore(testDate, currentDate);
}

/**
 * Used to validate a value that is "required".
 * @param value - field value
 */
<<<<<<< HEAD
function isRequiredFulfilled(value: string | boolean | Date | unknown[] | Record<string, unknown> | null): boolean {
=======
function isRequiredFulfilled(value?: string | boolean | Date): boolean {
    if (!value) {
        return false;
    }
>>>>>>> 9a598e04
    if (typeof value === 'string') {
        return !StringUtils.isEmptyString(value);
    }

    if (isDate(value)) {
        return isValidDate(value);
    }
    if (Array.isArray(value) || isObject(value)) {
        return !isEmpty(value);
    }
    return Boolean(value);
}

/**
 * Used to add requiredField error to the fields passed.
 * @param values - all form values
 * @param requiredFields - required fields for particular form
 */
function getFieldRequiredErrors<TFormID extends OnyxFormKey>(values: FormOnyxValues<TFormID>, requiredFields: Array<FormOnyxKeys<TFormID>>): FormInputErrors<TFormID> {
    const errors: FormInputErrors<TFormID> = {};

    requiredFields.forEach((fieldKey) => {
        if (isRequiredFulfilled(values[fieldKey] as keyof FormOnyxValues)) {
            return;
        }

        errors[fieldKey] = 'common.error.fieldRequired';
    });

    return errors;
}

/**
 * Validates that this is a valid expiration date. Supports the following formats:
 * 1. MM/YY
 * 2. MM/YYYY
 * 3. MMYY
 * 4. MMYYYY
 */
function isValidExpirationDate(string: string): boolean {
    if (!CONST.REGEX.CARD_EXPIRATION_DATE.test(string)) {
        return false;
    }

    // Use the last of the month to check if the expiration date is in the future or not
    const expirationDate = `${CardUtils.getYearFromExpirationDateString(string)}-${CardUtils.getMonthFromExpirationDateString(string)}-01`;
    return isAfter(new Date(expirationDate), endOfMonth(new Date()));
}

/**
 * Validates that this is a valid security code
 * in the XXX or XXXX format.
 */
function isValidSecurityCode(string: string): boolean {
    return CONST.REGEX.CARD_SECURITY_CODE.test(string);
}

/**
 * Validates a debit card number (15 or 16 digits).
 */
function isValidDebitCard(string: string): boolean {
    if (!CONST.REGEX.CARD_NUMBER.test(string)) {
        return false;
    }

    return validateCardNumber(string);
}

function isValidIndustryCode(code: string): boolean {
    return CONST.REGEX.INDUSTRY_CODE.test(code);
}

function isValidZipCode(zipCode: string): boolean {
    return CONST.REGEX.ZIP_CODE.test(zipCode);
}

function isValidSSNLastFour(ssnLast4: string): boolean {
    return CONST.REGEX.SSN_LAST_FOUR.test(ssnLast4);
}

function isValidSSNFullNine(ssnFull9: string): boolean {
    return CONST.REGEX.SSN_FULL_NINE.test(ssnFull9);
}

/**
 * Validate that a date meets the minimum age requirement.
 */
function meetsMinimumAgeRequirement(date: string): boolean {
    const testDate = new Date(date);
    const minDate = subYears(new Date(), CONST.DATE_BIRTH.MIN_AGE_FOR_PAYMENT);
    return isValid(testDate) && (isSameDay(testDate, minDate) || isBefore(testDate, minDate));
}

/**
 * Validate that a date meets the maximum age requirement.
 */
function meetsMaximumAgeRequirement(date: string): boolean {
    const testDate = new Date(date);
    const maxDate = subYears(new Date(), CONST.DATE_BIRTH.MAX_AGE);
    return isValid(testDate) && (isSameDay(testDate, maxDate) || isAfter(testDate, maxDate));
}

/**
 * Validate that given date is in a specified range of years before now.
 */
function getAgeRequirementError(date: string, minimumAge: number, maximumAge: number): MaybePhraseKey {
    const currentDate = startOfDay(new Date());
    const testDate = parse(date, CONST.DATE.FNS_FORMAT_STRING, currentDate);

    if (!isValid(testDate)) {
        return 'common.error.dateInvalid';
    }

    const maximalDate = subYears(currentDate, minimumAge);
    const minimalDate = subYears(currentDate, maximumAge);

    if (isWithinInterval(testDate, {start: minimalDate, end: maximalDate})) {
        return '';
    }

    if (isSameDay(testDate, maximalDate) || isAfter(testDate, maximalDate)) {
        return ['privatePersonalDetails.error.dateShouldBeBefore', {dateString: format(maximalDate, CONST.DATE.FNS_FORMAT_STRING)}];
    }

    return ['privatePersonalDetails.error.dateShouldBeAfter', {dateString: format(minimalDate, CONST.DATE.FNS_FORMAT_STRING)}];
}

/**
 * Validate that given date is not in the past.
 */
function getDatePassedError(inputDate: string): string {
    const currentDate = new Date();
    const parsedDate = new Date(`${inputDate}T00:00:00`); // set time to 00:00:00 for accurate comparison

    // If input date is not valid, return an error
    if (!isValid(parsedDate)) {
        return 'common.error.dateInvalid';
    }

    // Clear time for currentDate so comparison is based solely on the date
    currentDate.setHours(0, 0, 0, 0);

    if (parsedDate < currentDate) {
        return 'common.error.dateInvalid';
    }

    return '';
}

/**
 * Similar to backend, checks whether a website has a valid URL or not.
 * http/https/ftp URL scheme required.
 */
function isValidWebsite(url: string): boolean {
    const isLowerCase = url === url.toLowerCase();
    return new RegExp(`^${URL_REGEX_WITH_REQUIRED_PROTOCOL}$`, 'i').test(url) && isLowerCase;
}

function validateIdentity(identity: Record<string, string>): Record<string, boolean> {
    const requiredFields = ['firstName', 'lastName', 'street', 'city', 'zipCode', 'state', 'ssnLast4', 'dob'];
    const errors: Record<string, boolean> = {};

    // Check that all required fields are filled
    requiredFields.forEach((fieldName) => {
        if (isRequiredFulfilled(identity[fieldName])) {
            return;
        }
        errors[fieldName] = true;
    });

    if (!isValidAddress(identity.street)) {
        errors.street = true;
    }

    if (!isValidZipCode(identity.zipCode)) {
        errors.zipCode = true;
    }

    // dob field has multiple validations/errors, we are handling it temporarily like this.
    if (!isValidDate(identity.dob) || !meetsMaximumAgeRequirement(identity.dob)) {
        errors.dob = true;
    } else if (!meetsMinimumAgeRequirement(identity.dob)) {
        errors.dobAge = true;
    }

    if (!isValidSSNLastFour(identity.ssnLast4)) {
        errors.ssnLast4 = true;
    }

    return errors;
}

function isValidUSPhone(phoneNumber = '', isCountryCodeOptional?: boolean): boolean {
    const phone = phoneNumber || '';
    const regionCode = isCountryCodeOptional ? CONST.COUNTRY.US : undefined;

    // When we pass regionCode as an option to parsePhoneNumber it wrongly assumes inputs like '=15123456789' as valid
    // so we need to check if it is a valid phone.
    if (regionCode && !Str.isValidPhone(phone)) {
        return false;
    }

    const parsedPhoneNumber = parsePhoneNumber(phone, {regionCode});
    return parsedPhoneNumber.possible && parsedPhoneNumber.regionCode === CONST.COUNTRY.US;
}

function isValidValidateCode(validateCode: string): boolean {
    return Boolean(validateCode.match(CONST.VALIDATE_CODE_REGEX_STRING));
}

function isValidRecoveryCode(recoveryCode: string): boolean {
    return Boolean(recoveryCode.match(CONST.RECOVERY_CODE_REGEX_STRING));
}

function isValidTwoFactorCode(code: string): boolean {
    return Boolean(code.match(CONST.REGEX.CODE_2FA));
}

/**
 * Checks whether a value is a numeric string including `(`, `)`, `-` and optional leading `+`
 */
function isNumericWithSpecialChars(input: string): boolean {
    return /^\+?[\d\\+]*$/.test(LoginUtils.getPhoneNumberWithoutSpecialChars(input));
}

/**
 * Checks the given number is a valid US Routing Number
 * using ABA routingNumber checksum algorithm: http://www.brainjar.com/js/validation/
 */
function isValidRoutingNumber(routingNumber: string): boolean {
    let n = 0;
    for (let i = 0; i < routingNumber.length; i += 3) {
        n += parseInt(routingNumber.charAt(i), 10) * 3 + parseInt(routingNumber.charAt(i + 1), 10) * 7 + parseInt(routingNumber.charAt(i + 2), 10);
    }

    // If the resulting sum is an even multiple of ten (but not zero),
    // the ABA routing number is valid.
    if (n !== 0 && n % 10 === 0) {
        return true;
    }
    return false;
}

/**
 * Checks that the provided name doesn't contain any emojis
 */
function isValidCompanyName(name: string) {
    return !name.match(CONST.REGEX.EMOJIS);
}

/**
 * Checks that the provided name doesn't contain any commas or semicolons
 */
function isValidDisplayName(name: string): boolean {
    return !name.includes(',') && !name.includes(';');
}

/**
 * Checks that the provided legal name doesn't contain special characters
 */
function isValidLegalName(name: string): boolean {
    const hasAccentedChars = Boolean(name.match(CONST.REGEX.ACCENT_LATIN_CHARS));
    return CONST.REGEX.ALPHABETIC_AND_LATIN_CHARS.test(name) && !hasAccentedChars;
}

/**
 * Checks that the provided name doesn't contain special characters or numbers
 */
function isValidPersonName(value: string) {
    return /^[^\d^!#$%*=<>;{}"]+$/.test(value);
}

/**
 * Checks if the provided string includes any of the provided reserved words
 */
function doesContainReservedWord(value: string, reservedWords: typeof CONST.DISPLAY_NAME.RESERVED_NAMES): boolean {
    const valueToCheck = value.trim().toLowerCase();
    return reservedWords.some((reservedWord) => valueToCheck.includes(reservedWord.toLowerCase()));
}

/**
 * Checks if is one of the certain names which are reserved for default rooms
 * and should not be used for policy rooms.
 */
function isReservedRoomName(roomName: string): boolean {
    return (CONST.REPORT.RESERVED_ROOM_NAMES as readonly string[]).includes(roomName);
}

/**
 * Checks if the room name already exists.
 */
function isExistingRoomName(roomName: string, reports: OnyxCollection<Report>, policyID: string): boolean {
    return Object.values(reports ?? {}).some((report) => report && report.policyID === policyID && report.reportName === roomName);
}

/**
 * Checks if a room name is valid by checking that:
 * - It starts with a hash '#'
 * - After the first character, it contains only lowercase letters, numbers, and dashes
 * - It's between 1 and MAX_ROOM_NAME_LENGTH characters long
 */
function isValidRoomName(roomName: string): boolean {
    return CONST.REGEX.ROOM_NAME.test(roomName);
}

/**
 * Checks if tax ID consists of 9 digits
 */
function isValidTaxID(taxID: string): boolean {
    return CONST.REGEX.TAX_ID.test(taxID);
}

/**
 * Checks if a string value is a number.
 */
function isNumeric(value: string): boolean {
    if (typeof value !== 'string') {
        return false;
    }
    return /^\d*$/.test(value);
}

/**
 * Checks that the provided accountID is a number and bigger than 0.
 */
function isValidAccountRoute(accountID: number): boolean {
    return CONST.REGEX.NUMBER.test(String(accountID)) && accountID > 0;
}

type DateTimeValidationErrorKeys = {
    dateValidationErrorKey: string;
    timeValidationErrorKey: string;
};
/**
 * Validates that the date and time are at least one minute in the future.
 * data - A date and time string in 'YYYY-MM-DD HH:mm:ss.sssZ' format
 * returns an object containing the error messages for the date and time
 */
const validateDateTimeIsAtLeastOneMinuteInFuture = (data: string): DateTimeValidationErrorKeys => {
    if (!data) {
        return {
            dateValidationErrorKey: '',
            timeValidationErrorKey: '',
        };
    }
    const parsedInputData = parseISO(data);

    const dateValidationErrorKey = DateUtils.getDayValidationErrorKey(parsedInputData);
    const timeValidationErrorKey = DateUtils.getTimeValidationErrorKey(parsedInputData);
    return {
        dateValidationErrorKey,
        timeValidationErrorKey,
    };
};

type ValuesType = Record<string, unknown>;

/**
 * This function is used to remove invisible characters from strings before validation and submission.
 */
function prepareValues(values: ValuesType): ValuesType {
    const trimmedStringValues: ValuesType = {};

    for (const [inputID, inputValue] of Object.entries(values)) {
        if (typeof inputValue === 'string') {
            trimmedStringValues[inputID] = StringUtils.removeInvisibleCharacters(inputValue);
        } else {
            trimmedStringValues[inputID] = inputValue;
        }
    }

    return trimmedStringValues;
}

export {
    meetsMinimumAgeRequirement,
    meetsMaximumAgeRequirement,
    getAgeRequirementError,
    isValidAddress,
    isValidDate,
    isValidPastDate,
    isValidSecurityCode,
    isValidExpirationDate,
    isValidDebitCard,
    isValidIndustryCode,
    isValidZipCode,
    isRequiredFulfilled,
    getFieldRequiredErrors,
    isValidUSPhone,
    isValidWebsite,
    validateIdentity,
    isValidTwoFactorCode,
    isNumericWithSpecialChars,
    isValidRoutingNumber,
    isValidSSNLastFour,
    isValidSSNFullNine,
    isReservedRoomName,
    isExistingRoomName,
    isValidRoomName,
    isValidTaxID,
    isValidValidateCode,
    isValidCompanyName,
    isValidDisplayName,
    isValidLegalName,
    doesContainReservedWord,
    isNumeric,
    isValidAccountRoute,
    getDatePassedError,
    isValidRecoveryCode,
    validateDateTimeIsAtLeastOneMinuteInFuture,
    prepareValues,
    isValidPersonName,
};<|MERGE_RESOLUTION|>--- conflicted
+++ resolved
@@ -78,14 +78,10 @@
  * Used to validate a value that is "required".
  * @param value - field value
  */
-<<<<<<< HEAD
-function isRequiredFulfilled(value: string | boolean | Date | unknown[] | Record<string, unknown> | null): boolean {
-=======
-function isRequiredFulfilled(value?: string | boolean | Date): boolean {
+function isRequiredFulfilled(value?: string | boolean | Date | unknown[] | Record<string, unknown> | null): boolean {
     if (!value) {
         return false;
     }
->>>>>>> 9a598e04
     if (typeof value === 'string') {
         return !StringUtils.isEmptyString(value);
     }
