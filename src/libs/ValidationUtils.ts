--- conflicted
+++ resolved
@@ -75,11 +75,7 @@
 /**
  * Used to validate a value that is "required".
  */
-<<<<<<< HEAD
-function isRequiredFulfilled(value: string | boolean | Date | unknown[] | Record<string, unknown>): boolean {
-=======
-function isRequiredFulfilled(value: string | Date | unknown[] | Record<string, unknown> | null): boolean {
->>>>>>> a1b15956
+function isRequiredFulfilled(value: string | boolean | Date | unknown[] | Record<string, unknown> | null): boolean {
     if (typeof value === 'string') {
         return !StringUtils.isEmptyString(value);
     }
