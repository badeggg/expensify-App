/* eslint-disable rulesdir/prefer-underscore-method */
import Str from 'expensify-common/lib/str';
import type {OnyxCollection, OnyxEntry} from 'react-native-onyx';
import Onyx from 'react-native-onyx';
import type {ValueOf} from 'type-fest';
import CONST from '@src/CONST';
import ONYXKEYS from '@src/ONYXKEYS';
import type {PersonalDetails, PersonalDetailsList, TransactionViolation} from '@src/types/onyx';
import type Beta from '@src/types/onyx/Beta';
import type Policy from '@src/types/onyx/Policy';
import type Report from '@src/types/onyx/Report';
import type {ReportActions} from '@src/types/onyx/ReportAction';
import type ReportAction from '@src/types/onyx/ReportAction';
import type DeepValueOf from '@src/types/utils/DeepValueOf';
import * as CollectionUtils from './CollectionUtils';
import * as LocalePhoneNumber from './LocalePhoneNumber';
import * as Localize from './Localize';
import * as OptionsListUtils from './OptionsListUtils';
import * as PersonalDetailsUtils from './PersonalDetailsUtils';
import * as ReportActionsUtils from './ReportActionsUtils';
import * as ReportUtils from './ReportUtils';
import * as TaskUtils from './TaskUtils';
import * as UserUtils from './UserUtils';

const visibleReportActionItems: ReportActions = {};
const lastReportActions: ReportActions = {};

Onyx.connect({
    key: ONYXKEYS.COLLECTION.REPORT_ACTIONS,
    callback: (actions, key) => {
        if (!key || !actions) {
            return;
        }
        const reportID = CollectionUtils.extractCollectionItemID(key);

        const actionsArray: ReportAction[] = ReportActionsUtils.getSortedReportActions(Object.values(actions));
        lastReportActions[reportID] = actionsArray[actionsArray.length - 1];

        // The report is only visible if it is the last action not deleted that
        // does not match a closed or created state.
        const reportActionsForDisplay = actionsArray.filter(
            (reportAction, actionKey) =>
                ReportActionsUtils.shouldReportActionBeVisible(reportAction, actionKey) &&
                !ReportActionsUtils.isWhisperAction(reportAction) &&
                reportAction.actionName !== CONST.REPORT.ACTIONS.TYPE.CREATED &&
                reportAction.pendingAction !== CONST.RED_BRICK_ROAD_PENDING_ACTION.DELETE,
        );
        visibleReportActionItems[reportID] = reportActionsForDisplay[reportActionsForDisplay.length - 1];
    },
});

// Session can remain stale because the only way for the current user to change is to
// sign out and sign in, which would clear out all the Onyx
// data anyway and cause SidebarLinks to rerender.
let currentUserAccountID: number | undefined;
Onyx.connect({
    key: ONYXKEYS.SESSION,
    callback: (session) => {
        if (!session) {
            return;
        }

        currentUserAccountID = session.accountID;
    },
});

let resolveSidebarIsReadyPromise: (args?: unknown[]) => void;

let sidebarIsReadyPromise = new Promise((resolve) => {
    resolveSidebarIsReadyPromise = resolve;
});

function resetIsSidebarLoadedReadyPromise() {
    sidebarIsReadyPromise = new Promise((resolve) => {
        resolveSidebarIsReadyPromise = resolve;
    });
}

function isSidebarLoadedReady(): Promise<unknown> {
    return sidebarIsReadyPromise;
}

function compareStringDates(a: string, b: string): 0 | 1 | -1 {
    if (a < b) {
        return -1;
    }
    if (a > b) {
        return 1;
    }
    return 0;
}

function setIsSidebarLoadedReady() {
    resolveSidebarIsReadyPromise();
}

// Define a cache object to store the memoized results
const reportIDsCache = new Map<string, string[]>();

// Function to set a key-value pair while maintaining the maximum key limit
function setWithLimit<TKey, TValue>(map: Map<TKey, TValue>, key: TKey, value: TValue) {
    if (map.size >= 5) {
        // If the map has reached its limit, remove the first (oldest) key-value pair
        const firstKey = map.keys().next().value;
        map.delete(firstKey);
    }
    map.set(key, value);
}

// Variable to verify if ONYX actions are loaded
let hasInitialReportActions = false;

/**
 * @returns An array of reportIDs sorted in the proper order
 */
function getOrderedReportIDs(
    currentReportId: string | null,
    allReports: Record<string, Report>,
    betas: Beta[],
    policies: Record<string, Policy>,
    priorityMode: ValueOf<typeof CONST.PRIORITY_MODE>,
    allReportActions: OnyxCollection<ReportAction[]>,
    transactionViolations: OnyxCollection<TransactionViolation[]>,
    currentPolicyID = '',
    policyMemberAccountIDs: number[] = [],
): string[] {
    const currentReportActions = allReportActions?.[`${ONYXKEYS.COLLECTION.REPORT_ACTIONS}${currentReportId}`];
    let reportActionCount = currentReportActions?.length ?? 0;
    reportActionCount = Math.max(reportActionCount, 1);

    // Generate a unique cache key based on the function arguments
    const cachedReportsKey = JSON.stringify(
        [currentReportId, allReports, betas, policies, priorityMode, reportActionCount],
        // Exclude some properties not to overwhelm a cached key value with huge data, which we don't need to store in a cacheKey
        (key, value: unknown) => (['participantAccountIDs', 'participants', 'lastMessageText', 'visibleChatMemberAccountIDs'].includes(key) ? undefined : value),
    );

    // Check if the result is already in the cache
    const cachedIDs = reportIDsCache.get(cachedReportsKey);
    if (cachedIDs && hasInitialReportActions) {
        return cachedIDs;
    }

    // This is needed to prevent caching when Onyx is empty for a second render
    hasInitialReportActions = Object.values(lastReportActions).length > 0;

    const isInGSDMode = priorityMode === CONST.PRIORITY_MODE.GSD;
    const isInDefaultMode = !isInGSDMode;
    const allReportsDictValues = Object.values(allReports);

    // Filter out all the reports that shouldn't be displayed
    let reportsToDisplay = allReportsDictValues.filter((report) => {
        const parentReportActionsKey = `${ONYXKEYS.COLLECTION.REPORT_ACTIONS}${report?.parentReportID}`;
        const parentReportActions = allReportActions?.[parentReportActionsKey];
        const parentReportAction = parentReportActions?.find((action) => action && report && action?.reportActionID === report?.parentReportActionID);
        const doesReportHaveViolations =
            betas.includes(CONST.BETAS.VIOLATIONS) && !!parentReportAction && ReportUtils.doesTransactionThreadHaveViolations(report, transactionViolations, parentReportAction);
        return ReportUtils.shouldReportBeInOptionList({
            report,
            currentReportId: currentReportId ?? '',
            isInGSDMode,
            betas,
            policies,
            excludeEmptyChats: true,
            doesReportHaveViolations,
        });
    });

    if (reportsToDisplay.length === 0) {
        // Display Concierge chat report when there is no report to be displayed
        const conciergeChatReport = allReportsDictValues.find(ReportUtils.isConciergeChatReport);
        if (conciergeChatReport) {
            reportsToDisplay.push(conciergeChatReport);
        }
    }

    // The LHN is split into four distinct groups, and each group is sorted a little differently. The groups will ALWAYS be in this order:
    // 1. Pinned/GBR - Always sorted by reportDisplayName
    // 2. Drafts - Always sorted by reportDisplayName
    // 3. Non-archived reports and settled IOUs
    //      - Sorted by lastVisibleActionCreated in default (most recent) view mode
    //      - Sorted by reportDisplayName in GSD (focus) view mode
    // 4. Archived reports
    //      - Sorted by lastVisibleActionCreated in default (most recent) view mode
    //      - Sorted by reportDisplayName in GSD (focus) view mode
    const pinnedAndGBRReports: Report[] = [];
    const draftReports: Report[] = [];
    const nonArchivedReports: Report[] = [];
    const archivedReports: Report[] = [];

    if (currentPolicyID || policyMemberAccountIDs.length > 0) {
        reportsToDisplay = reportsToDisplay.filter((report) => ReportUtils.doesReportBelongToWorkspace(report, currentPolicyID, policyMemberAccountIDs));
    }
    // There are a few properties that need to be calculated for the report which are used when sorting reports.
    reportsToDisplay.forEach((report) => {
        // Normally, the spread operator would be used here to clone the report and prevent the need to reassign the params.
        // However, this code needs to be very performant to handle thousands of reports, so in the interest of speed, we're just going to disable this lint rule and add
        // the reportDisplayName property to the report object directly.
        // eslint-disable-next-line no-param-reassign
        report.displayName = ReportUtils.getReportName(report);

        // eslint-disable-next-line no-param-reassign
        report.iouReportAmount = ReportUtils.getMoneyRequestReimbursableTotal(report, allReports);

        const isPinned = report.isPinned ?? false;
        const reportAction = ReportActionsUtils.getReportAction(report.parentReportID ?? '', report.parentReportActionID ?? '');
        if (isPinned || ReportUtils.requiresAttentionFromCurrentUser(report, reportAction)) {
            pinnedAndGBRReports.push(report);
        } else if (report.hasDraft) {
            draftReports.push(report);
        } else if (ReportUtils.isArchivedRoom(report)) {
            archivedReports.push(report);
        } else {
            nonArchivedReports.push(report);
        }
    });

    // Sort each group of reports accordingly
    pinnedAndGBRReports.sort((a, b) => (a?.displayName && b?.displayName ? a.displayName.toLowerCase().localeCompare(b.displayName.toLowerCase()) : 0));
    draftReports.sort((a, b) => (a?.displayName && b?.displayName ? a.displayName.toLowerCase().localeCompare(b.displayName.toLowerCase()) : 0));

    if (isInDefaultMode) {
        nonArchivedReports.sort((a, b) => {
            const compareDates = a?.lastVisibleActionCreated && b?.lastVisibleActionCreated ? compareStringDates(b.lastVisibleActionCreated, a.lastVisibleActionCreated) : 0;
            const compareDisplayNames = a?.displayName && b?.displayName ? a.displayName.toLowerCase().localeCompare(b.displayName.toLowerCase()) : 0;
            return compareDates || compareDisplayNames;
        });
        // For archived reports ensure that most recent reports are at the top by reversing the order
        archivedReports.sort((a, b) => (a?.lastVisibleActionCreated && b?.lastVisibleActionCreated ? compareStringDates(b.lastVisibleActionCreated, a.lastVisibleActionCreated) : 0));
    } else {
        nonArchivedReports.sort((a, b) => (a?.displayName && b?.displayName ? a.displayName.toLowerCase().localeCompare(b.displayName.toLowerCase()) : 0));
        archivedReports.sort((a, b) => (a?.displayName && b?.displayName ? a.displayName.toLowerCase().localeCompare(b.displayName.toLowerCase()) : 0));
    }

    // Now that we have all the reports grouped and sorted, they must be flattened into an array and only return the reportID.
    // The order the arrays are concatenated in matters and will determine the order that the groups are displayed in the sidebar.
    const LHNReports = [...pinnedAndGBRReports, ...draftReports, ...nonArchivedReports, ...archivedReports].map((report) => report.reportID);
    setWithLimit(reportIDsCache, cachedReportsKey, LHNReports);
    return LHNReports;
}

type ActorDetails = {
    displayName?: string;
    firstName?: string;
    lastName?: string;
    accountID?: number;
};

/**
 * Gets all the data necessary for rendering an OptionRowLHN component
 */
function getOptionData({
    report,
    reportActions,
    personalDetails,
    preferredLocale,
    policy,
    parentReportAction,
    hasViolations,
}: {
    report: OnyxEntry<Report>;
    reportActions: OnyxEntry<ReportActions>;
    personalDetails: OnyxEntry<PersonalDetailsList>;
    preferredLocale: DeepValueOf<typeof CONST.LOCALES>;
    policy: OnyxEntry<Policy> | undefined;
    parentReportAction: OnyxEntry<ReportAction> | undefined;
    hasViolations: boolean;
}): ReportUtils.OptionData | undefined {
    // When a user signs out, Onyx is cleared. Due to the lazy rendering with a virtual list, it's possible for
    // this method to be called after the Onyx data has been cleared out. In that case, it's fine to do
    // a null check here and return early.
    if (!report || !personalDetails) {
        return;
    }

    const result: ReportUtils.OptionData = {
        text: '',
        alternateText: null,
        allReportErrors: undefined,
        brickRoadIndicator: null,
        tooltipText: null,
        subtitle: null,
        login: null,
        accountID: null,
        reportID: '',
        phoneNumber: null,
        isUnread: null,
        isUnreadWithMention: null,
        hasDraftComment: false,
        keyForList: null,
        searchText: null,
        isPinned: false,
        hasOutstandingChildRequest: false,
        isIOUReportOwner: null,
        iouReportAmount: 0,
        isChatRoom: false,
        isArchivedRoom: false,
        shouldShowSubscript: false,
        isPolicyExpenseChat: false,
        isMoneyRequestReport: false,
        isExpenseRequest: false,
        isWaitingOnBankAccount: false,
        isAllowedToComment: true,
        isDeletedParentAction: false,
    };

    const participantPersonalDetailList: PersonalDetails[] = Object.values(OptionsListUtils.getPersonalDetailsForAccountIDs(report.participantAccountIDs ?? [], personalDetails));
    const personalDetail = participantPersonalDetailList[0] ?? {};
    const hasErrors = Object.keys(result.allReportErrors ?? {}).length !== 0;

    result.isThread = ReportUtils.isChatThread(report);
    result.isChatRoom = ReportUtils.isChatRoom(report);
    result.isTaskReport = ReportUtils.isTaskReport(report);
    result.parentReportAction = parentReportAction;
    result.isArchivedRoom = ReportUtils.isArchivedRoom(report);
    result.isPolicyExpenseChat = ReportUtils.isPolicyExpenseChat(report);
    result.isExpenseRequest = ReportUtils.isExpenseRequest(report);
    result.isMoneyRequestReport = ReportUtils.isMoneyRequestReport(report);
    result.shouldShowSubscript = ReportUtils.shouldReportShowSubscript(report);
<<<<<<< HEAD
    result.pendingAction = report.pendingFields ? report.pendingFields.addWorkspaceRoom ?? report.pendingFields.createChat : undefined;
    result.allReportErrors = OptionsListUtils.getAllReportErrors(report, reportActions) as OnyxCommon.Errors;
=======
    result.pendingAction = report.pendingFields ? report.pendingFields.addWorkspaceRoom || report.pendingFields.createChat : undefined;
    // @ts-expect-error TODO: Remove this once OptionsListUtils (https://github.com/Expensify/App/issues/24921) is migrated to TypeScript.
    result.allReportErrors = OptionsListUtils.getAllReportErrors(report, reportActions);
>>>>>>> 0d0b0a8c
    result.brickRoadIndicator = hasErrors || hasViolations ? CONST.BRICK_ROAD_INDICATOR_STATUS.ERROR : '';
    result.ownerAccountID = report.ownerAccountID;
    result.managerID = report.managerID;
    result.reportID = report.reportID;
    result.policyID = report.policyID;
    result.stateNum = report.stateNum;
    result.statusNum = report.statusNum;
    result.isUnread = ReportUtils.isUnread(report);
    result.isUnreadWithMention = ReportUtils.isUnreadWithMention(report);
    result.hasDraftComment = report.hasDraft;
    result.isPinned = report.isPinned;
    result.iouReportID = report.iouReportID;
    result.keyForList = String(report.reportID);
    result.tooltipText = ReportUtils.getReportParticipantsTitle(report.visibleChatMemberAccountIDs ?? []);
    result.hasOutstandingChildRequest = report.hasOutstandingChildRequest;
    result.parentReportID = report.parentReportID ?? '';
    result.isWaitingOnBankAccount = report.isWaitingOnBankAccount;
    result.notificationPreference = report.notificationPreference;
    result.isAllowedToComment = ReportUtils.canUserPerformWriteAction(report);
    result.chatType = report.chatType;
    result.isDeletedParentAction = report.isDeletedParentAction;

    const hasMultipleParticipants = participantPersonalDetailList.length > 1 || result.isChatRoom || result.isPolicyExpenseChat || ReportUtils.isExpenseReport(report);
    const subtitle = ReportUtils.getChatRoomSubtitle(report);

    const login = Str.removeSMSDomain(personalDetail?.login ?? '');
    const status = personalDetail?.status ?? '';
    const formattedLogin = Str.isSMSLogin(login) ? LocalePhoneNumber.formatPhoneNumber(login) : login;

    // We only create tooltips for the first 10 users or so since some reports have hundreds of users, causing performance to degrade.
    const displayNamesWithTooltips = ReportUtils.getDisplayNamesWithTooltips((participantPersonalDetailList || []).slice(0, 10), hasMultipleParticipants);
    const lastMessageTextFromReport = OptionsListUtils.getLastMessageTextForReport(report);

    // If the last actor's details are not currently saved in Onyx Collection,
    // then try to get that from the last report action if that action is valid
    // to get data from.
    let lastActorDetails: ActorDetails | null = report.lastActorAccountID && personalDetails?.[report.lastActorAccountID] ? personalDetails[report.lastActorAccountID] : null;
    if (!lastActorDetails && visibleReportActionItems[report.reportID]) {
        const lastActorDisplayName = visibleReportActionItems[report.reportID]?.person?.[0]?.text;
        lastActorDetails = lastActorDisplayName
            ? {
                  displayName: lastActorDisplayName,
                  accountID: report.lastActorAccountID,
              }
            : null;
    }

    const shouldShowDisplayName = hasMultipleParticipants && lastActorDetails?.accountID && Number(lastActorDetails.accountID) !== currentUserAccountID;
    const lastActorName = lastActorDetails?.firstName ?? lastActorDetails?.displayName;
    const lastActorDisplayName = shouldShowDisplayName ? lastActorName : '';

    let lastMessageText = lastMessageTextFromReport;

    const reportAction = lastReportActions?.[report.reportID];
    if (result.isArchivedRoom) {
        const archiveReason = (reportAction?.actionName === CONST.REPORT.ACTIONS.TYPE.CLOSED && reportAction?.originalMessage?.reason) || CONST.REPORT.ARCHIVE_REASON.DEFAULT;

        switch (archiveReason) {
            case CONST.REPORT.ARCHIVE_REASON.ACCOUNT_CLOSED:
            case CONST.REPORT.ARCHIVE_REASON.REMOVED_FROM_POLICY:
            case CONST.REPORT.ARCHIVE_REASON.POLICY_DELETED: {
                lastMessageText = Localize.translate(preferredLocale, `reportArchiveReasons.${archiveReason}`, {
                    policyName: ReportUtils.getPolicyName(report, false, policy),
                    displayName: PersonalDetailsUtils.getDisplayNameOrDefault(lastActorDetails),
                });
                break;
            }
            default: {
                lastMessageText = Localize.translate(preferredLocale, `reportArchiveReasons.default`);
            }
        }
    }

    const isThreadMessage =
        ReportUtils.isThread(report) && reportAction?.actionName === CONST.REPORT.ACTIONS.TYPE.ADDCOMMENT && reportAction?.pendingAction !== CONST.RED_BRICK_ROAD_PENDING_ACTION.DELETE;

    if ((result.isChatRoom || result.isPolicyExpenseChat || result.isThread || result.isTaskReport || isThreadMessage) && !result.isArchivedRoom) {
        const lastAction = visibleReportActionItems[report.reportID];

        if (lastAction?.actionName === CONST.REPORT.ACTIONS.TYPE.RENAMED) {
            const newName = lastAction?.originalMessage?.newName ?? '';
            result.alternateText = Localize.translate(preferredLocale, 'newRoomPage.roomRenamedTo', {newName});
        } else if (ReportActionsUtils.isTaskAction(lastAction)) {
            result.alternateText = TaskUtils.getTaskReportActionMessage(lastAction.actionName);
        } else if (
            lastAction?.actionName === CONST.REPORT.ACTIONS.TYPE.ROOMCHANGELOG.INVITE_TO_ROOM ||
            lastAction?.actionName === CONST.REPORT.ACTIONS.TYPE.ROOMCHANGELOG.REMOVE_FROM_ROOM ||
            lastAction?.actionName === CONST.REPORT.ACTIONS.TYPE.POLICYCHANGELOG.INVITE_TO_ROOM ||
            lastAction?.actionName === CONST.REPORT.ACTIONS.TYPE.POLICYCHANGELOG.REMOVE_FROM_ROOM
        ) {
            const targetAccountIDs = lastAction?.originalMessage?.targetAccountIDs ?? [];
            const verb =
                lastAction.actionName === CONST.REPORT.ACTIONS.TYPE.ROOMCHANGELOG.INVITE_TO_ROOM || lastAction.actionName === CONST.REPORT.ACTIONS.TYPE.POLICYCHANGELOG.INVITE_TO_ROOM
                    ? Localize.translate(preferredLocale, 'workspace.invite.invited')
                    : Localize.translate(preferredLocale, 'workspace.invite.removed');
            const users = Localize.translate(preferredLocale, targetAccountIDs.length > 1 ? 'workspace.invite.users' : 'workspace.invite.user');
            result.alternateText = `${verb} ${targetAccountIDs.length} ${users}`;

            const roomName = lastAction?.originalMessage?.roomName ?? '';
            if (roomName) {
                const preposition =
                    lastAction.actionName === CONST.REPORT.ACTIONS.TYPE.ROOMCHANGELOG.INVITE_TO_ROOM || lastAction.actionName === CONST.REPORT.ACTIONS.TYPE.POLICYCHANGELOG.INVITE_TO_ROOM
                        ? ` ${Localize.translate(preferredLocale, 'workspace.invite.to')}`
                        : ` ${Localize.translate(preferredLocale, 'workspace.invite.from')}`;
                result.alternateText += `${preposition} ${roomName}`;
            }
        } else if (lastAction?.actionName !== CONST.REPORT.ACTIONS.TYPE.REPORTPREVIEW && lastActorDisplayName && lastMessageTextFromReport) {
            result.alternateText = `${lastActorDisplayName}: ${lastMessageText}`;
        } else {
            result.alternateText = lastMessageTextFromReport.length > 0 ? lastMessageText : Localize.translate(preferredLocale, 'report.noActivityYet');
        }
    } else {
        if (!lastMessageText) {
            // Here we get the beginning of chat history message and append the display name for each user, adding pronouns if there are any.
            // We also add a fullstop after the final name, the word "and" before the final name and commas between all previous names.
            lastMessageText =
                Localize.translate(preferredLocale, 'reportActionsView.beginningOfChatHistory') +
                displayNamesWithTooltips
                    .map(({displayName, pronouns}, index) => {
                        const formattedText = !pronouns ? displayName : `${displayName} (${pronouns})`;

                        if (index === displayNamesWithTooltips.length - 1) {
                            return `${formattedText}.`;
                        }
                        if (index === displayNamesWithTooltips.length - 2) {
                            return `${formattedText} ${Localize.translate(preferredLocale, 'common.and')}`;
                        }
                        if (index < displayNamesWithTooltips.length - 2) {
                            return `${formattedText},`;
                        }

                        return '';
                    })
                    .join(' ');
        }

        result.alternateText = lastMessageText || formattedLogin;
    }

    result.isIOUReportOwner = ReportUtils.isIOUOwnedByCurrentUser(result as Report);
    result.iouReportAmount = ReportUtils.getMoneyRequestReimbursableTotal(result as Report);

    if (!hasMultipleParticipants) {
        result.accountID = personalDetail.accountID;
        result.login = personalDetail.login;
        result.phoneNumber = personalDetail.phoneNumber;
    }

    const reportName = ReportUtils.getReportName(report, policy);

    result.text = reportName;
    result.subtitle = subtitle;
    result.participantsList = participantPersonalDetailList;

    result.icons = ReportUtils.getIcons(report, personalDetails, UserUtils.getAvatar(personalDetail.avatar, personalDetail.accountID), '', -1, policy);
    result.searchText = OptionsListUtils.getSearchText(report, reportName, participantPersonalDetailList, result.isChatRoom || result.isPolicyExpenseChat, result.isThread);
    result.displayNamesWithTooltips = displayNamesWithTooltips;

    if (status) {
        result.status = status;
    }
    result.type = report.type;

    return result;
}

export default {
    getOptionData,
    getOrderedReportIDs,
    setIsSidebarLoadedReady,
    isSidebarLoadedReady,
    resetIsSidebarLoadedReadyPromise,
};<|MERGE_RESOLUTION|>--- conflicted
+++ resolved
@@ -317,14 +317,9 @@
     result.isExpenseRequest = ReportUtils.isExpenseRequest(report);
     result.isMoneyRequestReport = ReportUtils.isMoneyRequestReport(report);
     result.shouldShowSubscript = ReportUtils.shouldReportShowSubscript(report);
-<<<<<<< HEAD
     result.pendingAction = report.pendingFields ? report.pendingFields.addWorkspaceRoom ?? report.pendingFields.createChat : undefined;
-    result.allReportErrors = OptionsListUtils.getAllReportErrors(report, reportActions) as OnyxCommon.Errors;
-=======
-    result.pendingAction = report.pendingFields ? report.pendingFields.addWorkspaceRoom || report.pendingFields.createChat : undefined;
     // @ts-expect-error TODO: Remove this once OptionsListUtils (https://github.com/Expensify/App/issues/24921) is migrated to TypeScript.
     result.allReportErrors = OptionsListUtils.getAllReportErrors(report, reportActions);
->>>>>>> 0d0b0a8c
     result.brickRoadIndicator = hasErrors || hasViolations ? CONST.BRICK_ROAD_INDICATOR_STATUS.ERROR : '';
     result.ownerAccountID = report.ownerAccountID;
     result.managerID = report.managerID;
