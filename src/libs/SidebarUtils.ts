--- conflicted
+++ resolved
@@ -64,13 +64,8 @@
     allReports: OnyxCollection<Report>,
     betas: OnyxEntry<Beta[]>,
     policies: OnyxCollection<Policy>,
-<<<<<<< HEAD
     priorityMode: PriorityMode,
-    allReportActions: OnyxCollection<ReportActions>,
-=======
-    priorityMode: OnyxEntry<ValueOf<typeof CONST.PRIORITY_MODE>>,
     allReportActions: OnyxCollection<ReportAction[]>,
->>>>>>> 4e599b2c
     transactionViolations: OnyxCollection<TransactionViolation[]>,
     currentPolicyID = '',
     policyMemberAccountIDs: number[] = [],
@@ -78,21 +73,13 @@
     const isInGSDMode = priorityMode === CONST.PRIORITY_MODE.GSD;
     const isInDefaultMode = !isInGSDMode;
     const allReportsDictValues = Object.values(allReports ?? {});
-<<<<<<< HEAD
-
-=======
->>>>>>> 4e599b2c
     // Filter out all the reports that shouldn't be displayed
     let reportsToDisplay = allReportsDictValues.filter((report) => {
         const parentReportActionsKey = `${ONYXKEYS.COLLECTION.REPORT_ACTIONS}${report?.parentReportID}`;
         const parentReportActions = allReportActions?.[parentReportActionsKey];
-        const parentReportAction = parentReportActions?.[report?.parentReportActionID ?? ''];
+        const parentReportAction = parentReportActions?.find((action) => action && report && action?.reportActionID === report?.parentReportActionID);
         const doesReportHaveViolations =
-<<<<<<< HEAD
-            !!betas && betas.includes(CONST.BETAS.VIOLATIONS) && !!parentReportAction && ReportUtils.doesTransactionThreadHaveViolations(report, transactionViolations, parentReportAction);
-=======
             !!betas?.includes(CONST.BETAS.VIOLATIONS) && !!parentReportAction && ReportUtils.doesTransactionThreadHaveViolations(report, transactionViolations, parentReportAction);
->>>>>>> 4e599b2c
         return ReportUtils.shouldReportBeInOptionList({
             report,
             currentReportId: currentReportId ?? '',
@@ -128,18 +115,9 @@
     const archivedReports: Array<OnyxEntry<Report>> = [];
 
     if (currentPolicyID || policyMemberAccountIDs.length > 0) {
-<<<<<<< HEAD
-        reportsToDisplay = reportsToDisplay.filter((report) => {
-            if (!report) {
-                return false;
-            }
-            return report.reportID === currentReportId || ReportUtils.doesReportBelongToWorkspace(report, policyMemberAccountIDs, currentPolicyID);
-        });
-=======
         reportsToDisplay = reportsToDisplay.filter(
             (report) => report?.reportID === currentReportId || ReportUtils.doesReportBelongToWorkspace(report, policyMemberAccountIDs, currentPolicyID),
         );
->>>>>>> 4e599b2c
     }
     // There are a few properties that need to be calculated for the report which are used when sorting reports.
     reportsToDisplay.forEach((report) => {
