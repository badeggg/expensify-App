--- conflicted
+++ resolved
@@ -60,23 +60,6 @@
     return 0;
 }
 
-<<<<<<< HEAD
-// Define a cache object to store the memoized results
-const reportIDsCache = new Map<string, string[]>();
-
-// Function to set a key-value pair while maintaining the maximum key limit
-function setWithLimit<TKey, TValue>(map: Map<TKey, TValue>, key: TKey, value: TValue) {
-    if (map.size >= 5) {
-        // If the map has reached its limit, remove the first (oldest) key-value pair
-        const firstKey = map.keys().next().value;
-        map.delete(firstKey);
-    }
-    map.set(key, value);
-}
-
-// Variable to verify if ONYX actions are loaded
-let hasInitialReportActions = false;
-
 function filterDisplayName(displayName: string): string {
     if (CONST.REGEX.INVALID_DISPLAY_NAME_ONLY_LHN.test(displayName)) {
         return displayName;
@@ -84,8 +67,6 @@
     return displayName.replace(CONST.REGEX.INVALID_DISPLAY_NAME_LHN, '');
 }
 
-=======
->>>>>>> c261148c
 /**
  * @returns An array of reportIDs sorted in the proper order
  */
