--- conflicted
+++ resolved
@@ -332,27 +332,16 @@
         } else if (ReportActionsUtils.isTaskAction(lastAction)) {
             result.alternateText = ReportUtils.formatReportLastMessageText(TaskUtils.getTaskReportActionMessage(lastAction).text);
         } else if (
-<<<<<<< HEAD
-            lastActionName === CONST.REPORT.ACTIONS.TYPE.ROOMCHANGELOG.INVITE_TO_ROOM ||
-            lastActionName === CONST.REPORT.ACTIONS.TYPE.ROOMCHANGELOG.REMOVE_FROM_ROOM ||
-            lastActionName === CONST.REPORT.ACTIONS.TYPE.POLICYCHANGELOG.INVITE_TO_ROOM ||
-            lastActionName === CONST.REPORT.ACTIONS.TYPE.POLICYCHANGELOG.REMOVE_FROM_ROOM
-=======
-            lastAction?.actionName === CONST.REPORT.ACTIONS.TYPE.ROOM_CHANGE_LOG.INVITE_TO_ROOM ||
-            lastAction?.actionName === CONST.REPORT.ACTIONS.TYPE.ROOM_CHANGE_LOG.REMOVE_FROM_ROOM ||
-            lastAction?.actionName === CONST.REPORT.ACTIONS.TYPE.POLICY_CHANGE_LOG.INVITE_TO_ROOM ||
-            lastAction?.actionName === CONST.REPORT.ACTIONS.TYPE.POLICY_CHANGE_LOG.REMOVE_FROM_ROOM
->>>>>>> 915a1b64
+            lastActionName === CONST.REPORT.ACTIONS.TYPE.ROOM_CHANGE_LOG.INVITE_TO_ROOM ||
+            lastActionName === CONST.REPORT.ACTIONS.TYPE.ROOM_CHANGE_LOG.REMOVE_FROM_ROOM ||
+            lastActionName === CONST.REPORT.ACTIONS.TYPE.POLICY_CHANGE_LOG.INVITE_TO_ROOM ||
+            lastActionName === CONST.REPORT.ACTIONS.TYPE.POLICY_CHANGE_LOG.REMOVE_FROM_ROOM
         ) {
             const lastActionOriginalMessage = lastAction.actionName ? lastAction?.originalMessage as ChangeLog : null ;
             const targetAccountIDs = lastActionOriginalMessage?.targetAccountIDs ?? []
             const targetAccountIDsLength = targetAccountIDs.length ?? report.lastMessageHtml?.match(/<mention-user[^>]*><\/mention-user>/g)?.length ?? 0;
             const verb =
-<<<<<<< HEAD
-                lastActionName === CONST.REPORT.ACTIONS.TYPE.ROOMCHANGELOG.INVITE_TO_ROOM || lastActionName === CONST.REPORT.ACTIONS.TYPE.POLICYCHANGELOG.INVITE_TO_ROOM
-=======
-                lastAction.actionName === CONST.REPORT.ACTIONS.TYPE.ROOM_CHANGE_LOG.INVITE_TO_ROOM || lastAction.actionName === CONST.REPORT.ACTIONS.TYPE.POLICY_CHANGE_LOG.INVITE_TO_ROOM
->>>>>>> 915a1b64
+                lastActionName === CONST.REPORT.ACTIONS.TYPE.ROOM_CHANGE_LOG.INVITE_TO_ROOM || lastActionName === CONST.REPORT.ACTIONS.TYPE.POLICY_CHANGE_LOG.INVITE_TO_ROOM
                     ? Localize.translate(preferredLocale, 'workspace.invite.invited')
                     : Localize.translate(preferredLocale, 'workspace.invite.removed');
             const users = Localize.translate(preferredLocale, targetAccountIDsLength > 1 ? 'workspace.invite.users' : 'workspace.invite.user');
