--- conflicted
+++ resolved
@@ -42,13 +42,8 @@
     }
 
     // For local files, we won't have a thumbnail yet
-<<<<<<< HEAD
-    if (isReceiptImage && (path.startsWith('blob:') || path.startsWith('file:'))) {
+    if (isReceiptImage && typeof path === 'string' && (path.startsWith('blob:') || path.startsWith('file:'))) {
         return {image: path, isLocalFile: true, filename};
-=======
-    if (isReceiptImage && typeof path === 'string' && (path.startsWith('blob:') || path.startsWith('file:'))) {
-        return {thumbnail: null, image: path, isLocalFile: true, filename};
->>>>>>> 0eb6d02b
     }
 
     if (isReceiptImage) {
