--- conflicted
+++ resolved
@@ -1,14 +1,6 @@
 import Str from 'expensify-common/lib/str';
 import _ from 'lodash';
-<<<<<<< HEAD
-=======
-import type {ImageSourcePropType} from 'react-native';
 import type {OnyxEntry} from 'react-native-onyx';
-import ReceiptDoc from '@assets/images/receipt-doc.png';
-import ReceiptGeneric from '@assets/images/receipt-generic.png';
-import ReceiptHTML from '@assets/images/receipt-html.png';
-import ReceiptSVG from '@assets/images/receipt-svg.png';
->>>>>>> 0251342e
 import CONST from '@src/CONST';
 import ROUTES from '@src/ROUTES';
 import type {Transaction} from '@src/types/onyx';
@@ -18,7 +10,7 @@
 type ThumbnailAndImageURI = {
     image?: string;
     thumbnail?: string;
-    transaction?: Transaction;
+    transaction?: OnyxEntry<Transaction>;
     isLocalFile?: boolean;
     isThumbnail?: boolean;
     filename?: string;
@@ -36,15 +28,9 @@
     if (Object.hasOwn(transaction?.pendingFields ?? {}, 'waypoints')) {
         return {isThumbnail: true, isLocalFile: true};
     }
-<<<<<<< HEAD
-    // If there're errors, we need to display them in preview. We can store many files in errors, but we just need to get the last one
-    const errors = _.findLast(transaction.errors) as ReceiptError | undefined;
-    // URI to image, i.e. blob:new.expensify.com/9ef3a018-4067-47c6-b29f-5f1bd35f213d or expensify.com/receipts/w_e616108497ef940b7210ec6beb5a462d01a878f4.jpg
-=======
-    // URI to image, i.e. blob:new.expensify.com/9ef3a018-4067-47c6-b29f-5f1bd35f213d or expensify.com/receipts/w_e616108497ef940b7210ec6beb5a462d01a878f4.jpg
     // If there're errors, we need to display them in preview. We can store many files in errors, but we just need to get the last one
     const errors = _.findLast(transaction?.errors) as ReceiptError | undefined;
->>>>>>> 0251342e
+    // URI to image, i.e. blob:new.expensify.com/9ef3a018-4067-47c6-b29f-5f1bd35f213d or expensify.com/receipts/w_e616108497ef940b7210ec6beb5a462d01a878f4.jpg
     const path = errors?.source ?? transaction?.receipt?.source ?? receiptPath ?? '';
     // filename of uploaded image or last part of remote URI
     const filename = errors?.filename ?? transaction?.filename ?? receiptFileName ?? '';
