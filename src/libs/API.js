import _ from 'underscore';
import Onyx from 'react-native-onyx';
import CONST from '../CONST';
import CONFIG from '../CONFIG';
import ONYXKEYS from '../ONYXKEYS';
import redirectToSignIn from './actions/SignInRedirect';
import * as Network from './Network';
import isViaExpensifyCashNative from './isViaExpensifyCashNative';

let isAuthenticating;
let credentials;
Onyx.connect({
    key: ONYXKEYS.CREDENTIALS,
    callback: val => credentials = val,
});

let authToken;
Onyx.connect({
    key: ONYXKEYS.SESSION,
    callback: val => authToken = val ? val.authToken : null,
});

/**
 * Does this command require an authToken?
 *
 * @param {String} command
 * @return {Boolean}
 */
function isAuthTokenRequired(command) {
    return !_.contains([
        'Log',
        'Graphite_Timer',
        'Authenticate',
        'GetAccountStatus',
        'SetPassword',
        'User_SignUp',
        'ResendValidateCode',
        'ResetPassword',
        'User_ReopenAccount',
        'ValidateEmail',
    ], command);
}

/**
 * Adds default values to our request data
 *
 * @param {String} command
 * @param {Object} parameters
 * @returns {Object}
 */
function addDefaultValuesToParameters(command, parameters) {
    const finalParameters = {...parameters};

    if (isAuthTokenRequired(command) && !parameters.authToken) {
        // If we end up here with no authToken it means we are trying to make an API request before we are signed in.
        // In this case, we should cancel the current request by pausing the queue and clearing the remaining requests.
        if (!authToken) {
            redirectToSignIn();

            console.debug('A request was made without an authToken', {command, parameters});
            Network.pauseRequestQueue();
            Network.clearRequestQueue();
            return;
        }

        finalParameters.authToken = authToken;
    }

    finalParameters.referer = CONFIG.EXPENSIFY.EXPENSIFY_CASH_REFERER;

    // This application does not save its authToken in cookies like the classic Expensify app.
    // Setting api_setCookie to false will ensure that the Expensify API doesn't set any cookies
    // and prevents interfering with the cookie authToken that Expensify classic uses.
    finalParameters.api_setCookie = false;
    return finalParameters;
}

// Tie into the network layer to add auth token to the parameters of all requests
Network.registerParameterEnhancer(addDefaultValuesToParameters);

/**
 * @throws {Error} If the "parameters" object has a null or undefined value for any of the given parameterNames
 *
 * @param {String[]} parameterNames Array of the required parameter names
 * @param {Object} parameters A map from available parameter names to their values
 * @param {String} commandName The name of the API command
 */
function requireParameters(parameterNames, parameters, commandName) {
    parameterNames.forEach((parameterName) => {
        if (!_(parameters).has(parameterName)
            || parameters[parameterName] === null
            || parameters[parameterName] === undefined
        ) {
            const propertiesToRedact = ['authToken', 'password', 'partnerUserSecret', 'twoFactorAuthCode'];
            const parametersCopy = _.chain(parameters)
                .clone()
                .mapObject((val, key) => (_.contains(propertiesToRedact, key) ? '<redacted>' : val))
                .value();
            const keys = _(parametersCopy).keys().join(', ') || 'none';

            let error = `Parameter ${parameterName} is required for "${commandName}". `;
            error += `Supplied parameters: ${keys}`;
            throw new Error(error);
        }
    });
}

/**
 * Function used to handle expired auth tokens. It re-authenticates with the API and
 * then replays the original request
 *
 * @param {String} originalCommand
 * @param {Object} [originalParameters]
 * @param {String} [originalType]
 * @returns {Promise}
 */
function handleExpiredAuthToken(originalCommand, originalParameters, originalType) {
    // When the authentication process is running, and more API requests will be requeued and they will
    // be performed after authentication is done.
    if (isAuthenticating) {
        return Network.post(originalCommand, originalParameters, originalType);
    }

    // Prevent any more requests from being processed while authentication happens
    Network.pauseRequestQueue();
    isAuthenticating = true;

    // eslint-disable-next-line no-use-before-define
    return reauthenticate(originalCommand)
        .then(() => {
            // Now that the API is authenticated, make the original request again with the new authToken
            const params = addDefaultValuesToParameters(originalCommand, originalParameters);
            return Network.post(originalCommand, params, originalType);
        })
        .catch(() => (

            // If the request did not succeed because of a networking issue or the server did not respond requeue the
            // original request.
            Network.post(originalCommand, originalParameters, originalType)
        ));
}

Network.registerResponseHandler((queuedRequest, response) => {
    if (response.jsonCode === 407) {
        // Credentials haven't been initialized. We will not be able to re-authenticates with the API
        const unableToReauthenticate = (!credentials || !credentials.autoGeneratedLogin
            || !credentials.autoGeneratedPassword);

        // There are some API requests that should not be retried when there is an auth failure like
        // creating and deleting logins. In those cases, they should handle the original response instead
        // of the new response created by handleExpiredAuthToken.
        if (queuedRequest.data.doNotRetry || unableToReauthenticate) {
            queuedRequest.resolve(response);
            return;
        }

        handleExpiredAuthToken(queuedRequest.command, queuedRequest.data, queuedRequest.type)
            .then(queuedRequest.resolve)
            .catch(queuedRequest.reject);
        return;
    }

    queuedRequest.resolve(response);
});

Network.registerErrorHandler((queuedRequest, error) => {
    console.debug('[API] Handled error when making request', error);

    // Set an error state and signify we are done loading
    Onyx.merge(ONYXKEYS.SESSION, {loading: false, error: 'Cannot connect to server'});

    // Reject the queued request with an API offline error so that the original caller can handle it.
    queuedRequest.reject(new Error(CONST.ERROR.API_OFFLINE));
});

/**
 * @param {Object} parameters
 * @param {String} [parameters.useExpensifyLogin]
 * @param {String} parameters.partnerName
 * @param {String} parameters.partnerPassword
 * @param {String} parameters.partnerUserID
 * @param {String} parameters.partnerUserSecret
 * @param {String} [parameters.twoFactorAuthCode]
 * @param {String} [parameters.email]
 * @returns {Promise}
 */
function Authenticate(parameters) {
    const commandName = 'Authenticate';

    requireParameters([
        'partnerName',
        'partnerPassword',
        'partnerUserID',
        'partnerUserSecret',
    ], parameters, commandName);

    return Network.post(commandName, {
        // When authenticating for the first time, we pass useExpensifyLogin as true so we check
        // for credentials for the expensify partnerID to let users Authenticate with their expensify user
        // and password.
        useExpensifyLogin: parameters.useExpensifyLogin,
        partnerName: parameters.partnerName,
        partnerPassword: parameters.partnerPassword,
        partnerUserID: parameters.partnerUserID,
        partnerUserSecret: parameters.partnerUserSecret,
        twoFactorAuthCode: parameters.twoFactorAuthCode,
        doNotRetry: true,

        // Force this request to be made because the network queue is paused when re-authentication is happening
        forceNetworkRequest: true,

        // Add email param so the first Authenticate request is logged on the server w/ this email
        email: parameters.email,
    })
        .then((response) => {
            // If we didn't get a 200 response from Authenticate we either failed to Authenticate with
            // an expensify login or the login credentials we created after the initial authentication.
            // In both cases, we need the user to sign in again with their expensify credentials
            if (response.jsonCode !== 200) {
                switch (response.jsonCode) {
                    case 401:
                        throw new Error('passwordForm.error.incorrectLoginOrPassword');
                    case 402:
                        throw new Error('passwordForm.error.twoFactorAuthenticationEnabled');
                    case 403:
                        throw new Error('passwordForm.error.invalidLoginOrPassword');
                    case 404:
                        throw new Error('passwordForm.error.unableToResetPassword');
                    case 405:
                        throw new Error('passwordForm.error.noAccess');
                    case 413:
                        throw new Error('passwordForm.error.accountLocked');
                    default:
                        throw new Error('passwordForm.error.fallback');
                }
            }
            return response;
        });
}

/**
 * Reauthenticate using the stored credentials and redirect to the sign in page if unable to do so.
 *
 * @param {String} [command] command name for loggin purposes
 * @returns {Promise}
 */
function reauthenticate(command = '') {
    return Authenticate({
        useExpensifyLogin: false,
        partnerName: CONFIG.EXPENSIFY.PARTNER_NAME,
        partnerPassword: CONFIG.EXPENSIFY.PARTNER_PASSWORD,
        partnerUserID: credentials.autoGeneratedLogin,
        partnerUserSecret: credentials.autoGeneratedPassword,
    })
        .then((response) => {
            // If authentication fails throw so that we hit
            // the catch below and redirect to sign in
            if (response.jsonCode !== 200) {
                throw new Error(response.message);
            }

            // Update authToken in Onyx and in our local variables so that API requests will use the
            // new authToken
            Onyx.merge(ONYXKEYS.SESSION, {
                authToken: response.authToken,
                encryptedAuthToken: response.encryptedAuthToken,
            });
            authToken = response.authToken;

            // The authentication process is finished so the network can be unpaused to continue
            // processing requests
            isAuthenticating = false;
            Network.unpauseRequestQueue();
        })

        .catch((error) => {
            // If authentication fails, then the network can be unpaused
            Network.unpauseRequestQueue();
            isAuthenticating = false;

            // When a fetch() fails and the "API is offline" error is thrown we won't log the user out. Most likely they
            // have a spotty connection and will need to try to reauthenticate when they come back online. We will
            // re-throw this error so it can be handled by callers of reauthenticate().
            if (error.message === CONST.ERROR.API_OFFLINE) {
                throw error;
            }

            // If we experience something other than a network error then redirect the user to sign in
            redirectToSignIn(error.message);

            console.debug('Redirecting to Sign In because we failed to reauthenticate', {
                command,
                error: error.message,
            });
        });
}

/**
 * Calls the command=Authenticate API with an accountID, validateCode, and optional 2FA code. This is used specifically
 * for sharing sessions between e.com and this app. It will return an authToken that is used for initiating a session
 * in this app. This API call doesn't have any special handling (like retries or special error handling).
 *
 * @param {Object} parameters
 * @param {String} parameters.accountID
 * @param {String} parameters.validateCode
 * @param {String} [parameters.twoFactorAuthCode]
 * @returns {Promise<unknown>}
 */
function AuthenticateWithAccountID(parameters) {
    const commandName = 'Authenticate';

    requireParameters([
        'accountID',
        'validateCode',
    ], parameters, commandName);

    return Network.post(commandName, {
        accountID: parameters.accountID,
        validateCode: parameters.validateCode,
        twoFactorAuthCode: parameters.twoFactorAuthCode,
        doNotRetry: true,
    });
}

/**
 * @param {Object} parameters
 * @param {String} parameters.oldPassword
 * @param {String} parameters.password
 * @returns {Promise}
 */
function ChangePassword(parameters) {
    const commandName = 'ChangePassword';
    requireParameters(['oldPassword', 'password'], parameters, commandName);
    return Network.post(commandName, parameters);
}

/**
 * @param {object} parameters
 * @param {string} parameters.emailList
 * @returns {Promise}
 */
function CreateChatReport(parameters) {
    const commandName = 'CreateChatReport';
    requireParameters(['emailList'],
        parameters, commandName);
    return Network.post(commandName, parameters);
}

/**
 * @param {Object} parameters
 * @param {String} parameters.email
 * @returns {Promise}
 */
function User_SignUp(parameters) {
    const commandName = 'User_SignUp';
    requireParameters([
        'email',
    ], parameters, commandName);
    return Network.post(commandName, parameters);
}

/**
 * @param {Object} parameters
 * @param {String} parameters.authToken
 * @param {String} parameters.partnerName
 * @param {String} parameters.partnerPassword
 * @param {String} parameters.partnerUserID
 * @param {String} parameters.partnerUserSecret
 * @param {Boolean} [parameters.doNotRetry]
 * @param {String} [parameters.email]
 * @returns {Promise}
 */
function CreateLogin(parameters) {
    const commandName = 'CreateLogin';
    requireParameters([
        'authToken',
        'partnerName',
        'partnerPassword',
        'partnerUserID',
        'partnerUserSecret',
    ], parameters, commandName);
    return Network.post(commandName, parameters);
}

/**
 * @param {Object} parameters
 * @param {String} parameters.partnerUserID
 * @param {String} parameters.partnerName
 * @param {String} parameters.partnerPassword
 * @param {Boolean} parameters.doNotRetry
 * @returns {Promise}
 */
function DeleteLogin(parameters) {
    const commandName = 'DeleteLogin';
    requireParameters(['partnerUserID', 'partnerName', 'partnerPassword', 'doNotRetry'],
        parameters, commandName);
    return Network.post(commandName, parameters);
}

/**
 * @param {Object} parameters
 * @param {String} parameters.returnValueList
 * @param {Boolean} shouldUseSecure
 * @returns {Promise}
 */
function Get(parameters, shouldUseSecure = false) {
    const commandName = 'Get';
    requireParameters(['returnValueList'], parameters, commandName);
    return Network.post(commandName, parameters, CONST.NETWORK.METHOD.POST, shouldUseSecure);
}

/**
 * @param {Object} parameters
 * @param {String} parameters.email
 * @returns {Promise}
 */
function GetAccountStatus(parameters) {
    const commandName = 'GetAccountStatus';
    requireParameters(['email'], parameters, commandName);
    return Network.post(commandName, parameters);
}

/**
 * @param {Object} parameters
 * @param {String} parameters.debtorEmail
 * @returns {Promise}
 */
function GetIOUReport(parameters) {
    const commandName = 'GetIOUReport';
    requireParameters(['debtorEmail'], parameters, commandName);
    return Network.post(commandName, parameters);
}

/**
 * @returns {Promise}
 */
function GetPolicyList() {
    const commandName = 'Get';
    const parameters = {
        returnValueList: 'policyList',
    };
    return Network.post(commandName, parameters);
}

/**
 * @returns {Promise}
 */
function GetPolicySummaryList() {
    const commandName = 'Get';
    const parameters = {
        returnValueList: 'policySummaryList',
    };
    return Network.post(commandName, parameters);
}

/**
 * @returns {Promise}
 */
function GetRequestCountryCode() {
    const commandName = 'GetRequestCountryCode';
    return Network.post(commandName);
}

/**
 * @param {Object} parameters
 * @param {String} parameters.message
 * @param {Object} parameters.parameters
 * @param {String} parameters.expensifyCashAppVersion
 * @param {String} [parameters.email]
 * @returns {Promise}
 */
function Log(parameters) {
    const commandName = 'Log';
    requireParameters(['message', 'parameters', 'expensifyCashAppVersion'],
        parameters, commandName);

    // Note: We are forcing Log to run since it requires no authToken and should only be queued when we are offline.
    return Network.post(commandName, {...parameters, forceNetworkRequest: true});
}

/**
 * @param {Object} parameters
 * @param {String} parameters.name
 * @param {Number} parameters.value
 * @returns {Promise}
 */
function Graphite_Timer(parameters) {
    const commandName = 'Graphite_Timer';
    requireParameters(['name', 'value'],
        parameters, commandName);
    return Network.post(commandName, parameters);
}

/**
 * @param {Object} parameters
 * @param {Number} parameters.reportID
 * @param {String} parameters.paymentMethodType
 * @returns {Promise}
 */
function PayIOU(parameters) {
    const commandName = 'PayIOU';
    requireParameters(['reportID', 'paymentMethodType'], parameters, commandName);
    return Network.post(commandName, parameters);
}

/**
 * @param {Object} parameters
 * @param {Number} parameters.reportID
 * @returns {Promise}
 */
function PayWithWallet(parameters) {
    const commandName = 'PayWithWallet';
    requireParameters(['reportID'], parameters, commandName);
    return Network.post(commandName, parameters);
}

/**
 * @param {Object} parameters
 * @param {String} parameters.emailList
 * @returns {Promise}
 */
function PersonalDetails_GetForEmails(parameters) {
    const commandName = 'PersonalDetails_GetForEmails';
    requireParameters(['emailList'],
        parameters, commandName);
    return Network.post(commandName, parameters);
}

/**
 * @param {Object} parameters
 * @param {Object} parameters.details
 * @returns {Promise}
 */
function PersonalDetails_Update(parameters) {
    const commandName = 'PersonalDetails_Update';
    requireParameters(['details'],
        parameters, commandName);
    return Network.post(commandName, parameters);
}

/**
 * @param {Object} parameters
 * @param {String} parameters.socket_id
 * @param {String} parameters.channel_name
 * @returns {Promise}
 */
function Push_Authenticate(parameters) {
    const commandName = 'Push_Authenticate';
    requireParameters(['socket_id', 'channel_name'],
        parameters, commandName);
    return Network.post(commandName, parameters);
}

/**
 * @param {Object} parameters
 * @param {Number} parameters.reportID
 * @param {String} parameters.transactionID
 * @returns {Promise}
 */
function RejectTransaction(parameters) {
    const commandName = 'RejectTransaction';
    requireParameters(['reportID', 'transactionID'], parameters, commandName);
    return Network.post(commandName, parameters);
}

/**
 * @param {Object} parameters
 * @param {String} parameters.reportComment
 * @param {Number} parameters.reportID
 * @param {String} parameters.clientID
 * @param {File|Object} [parameters.file]
 * @returns {Promise}
 */
function Report_AddComment(parameters) {
    const commandName = 'Report_AddComment';
    requireParameters(['reportComment', 'reportID', 'clientID'],
        parameters, commandName);
    return Network.post(commandName, parameters);
}

/**
 * @param {Object} parameters
 * @param {Number} parameters.reportID
 * @returns {Promise}
 */
function Report_GetHistory(parameters) {
    const commandName = 'Report_GetHistory';
    requireParameters(['reportID'],
        parameters, commandName);
    return Network.post(commandName, parameters);
}

/**
 * @param {Object} parameters
 * @param {Number} parameters.reportID
 * @param {Boolean} parameters.pinnedValue
 * @returns {Promise}
 */
function Report_TogglePinned(parameters) {
    const commandName = 'Report_TogglePinned';
    requireParameters(['reportID', 'pinnedValue'],
        parameters, commandName);
    return Network.post(commandName, parameters);
}

/**
 * @param {Object} parameters
 * @param {Number} parameters.reportID
 * @param {Number} parameters.reportActionID
 * @param {String} parameters.reportComment
 * @returns {Promise}
 */
function Report_EditComment(parameters) {
    const commandName = 'Report_EditComment';
    requireParameters(['reportID', 'reportActionID', 'reportComment'], parameters, commandName);
    return Network.post(commandName, parameters);
}

/**
 * @param {Object} parameters
 * @param {Number} parameters.accountID
 * @param {Number} parameters.reportID
 * @param {Number} parameters.sequenceNumber
 * @returns {Promise}
 */
function Report_UpdateLastRead(parameters) {
    const commandName = 'Report_UpdateLastRead';
    requireParameters(['accountID', 'reportID', 'sequenceNumber'], parameters, commandName);
    return Network.post(commandName, parameters);
}

/**
 * @param {Object} parameters
 * @param {Number} parameters.reportID
 * @param {String} parameters.notificationPreference
 * @returns {Promise}
 *
 */
function Report_UpdateNotificationPreference(parameters) {
    const commandName = 'Report_UpdateNotificationPreference';
    requireParameters(['reportID', 'notificationPreference'], parameters, commandName);
    return Network.post(commandName, parameters);
}

/**
 * @param {Object} parameters
 * @param {String} parameters.email
 * @returns {Promise}
 */
function ResendValidateCode(parameters) {
    const commandName = 'ResendValidateCode';
    requireParameters(['email'], parameters, commandName);
    return Network.post(commandName, parameters);
}

/**
 * @param {Object} parameters
 * @param {String} parameters.name
 * @param {String} parameters.value
 * @returns {Promise}
 */
function SetNameValuePair(parameters) {
    const commandName = 'SetNameValuePair';
    requireParameters(['name', 'value'], parameters, commandName);
    return Network.post(commandName, parameters);
}

/**
 * @param {Object} parameters
 * @param {Number} parameters.email
 * @returns {Promise}
 */
function ResetPassword(parameters) {
    const commandName = 'ResetPassword';
    requireParameters(['email'], parameters, commandName);
    return Network.post(commandName, parameters);
}

/**
 * @param {Object} parameters
 * @param {String} parameters.password
 * @param {String} parameters.validateCode
 * @param {String} parameters.accountID
 * @returns {Promise}
 */
function SetPassword(parameters) {
    const commandName = 'SetPassword';
    requireParameters(['accountID', 'password', 'validateCode'], parameters, commandName);
    return Network.post(commandName, parameters);
}

/**
 * @param {Object} parameters
 * @param {String} parameters.subscribed
 * @returns {Promise}
 */
function UpdateAccount(parameters) {
    const commandName = 'UpdateAccount';
    requireParameters(['subscribed'], parameters, commandName);
    return Network.post(commandName, parameters);
}

/**
 * @returns {Promise}
 */
function User_GetBetas() {
    return Network.post('User_GetBetas');
}

/**
 * @param {Object} parameters
 * @param {String} parameters.email
 * @param {Boolean} [parameters.requireCertainty]
 * @returns {Promise}
 */
function User_IsFromPublicDomain(parameters) {
    const commandName = 'User_IsFromPublicDomain';
    requireParameters(['email'], parameters, commandName);
    return Network.post(commandName, {
        ...{requireCertainty: true},
        ...parameters,
    });
}

/**
 * @param {Object} parameters
 * @param {String} parameters.email
 * @returns {Promise}
 */
function User_ReopenAccount(parameters) {
    const commandName = 'User_ReopenAccount';
    requireParameters(['email'], parameters, commandName);
    return Network.post(commandName, parameters);
}

/**
 * @param {Object} parameters
 * @param {String} parameters.email
 * @param {String} parameters.password
 * @returns {Promise}
 */
function User_SecondaryLogin_Send(parameters) {
    const commandName = 'User_SecondaryLogin_Send';
    requireParameters(['email', 'password'], parameters, commandName);
    return Network.post(commandName, parameters);
}

/**
 * @param {Object} parameters
 * @param {File|Object} parameters.file
 * @returns {Promise}
 */
function User_UploadAvatar(parameters) {
    const commandName = 'User_UploadAvatar';
    requireParameters(['file'], parameters, commandName);
    return Network.post(commandName, parameters);
}

/**
 * @param {Object} parameters
 * @param {Number} parameters.accountID
 * @param {String} parameters.validateCode
 * @returns {Promise}
 */
function ValidateEmail(parameters) {
    const commandName = 'ValidateEmail';
    requireParameters(['accountID', 'validateCode'], parameters, commandName);
    return Network.post(commandName, parameters);
}

/**
 * Create a new IOUTransaction
 *
 * @param {Object} parameters
 * @param {String} parameters.comment
 * @param {Array} parameters.debtorEmail
 * @param {String} parameters.currency
 * @param {String} parameters.amount
 * @returns {Promise}
 */
function CreateIOUTransaction(parameters) {
    const commandName = 'CreateIOUTransaction';
    requireParameters(['comment', 'debtorEmail', 'currency', 'amount'], parameters, commandName);
    return Network.post(commandName, parameters);
}

/**
 * Create a new IOU Split
 *
 * @param {Object} parameters
 * @param {String} parameters.splits
 * @param {String} parameters.currency
 * @param {String} parameters.reportID
 * @param {String} parameters.amount
 * @param {String} parameters.comment
 * @returns {Promise}
 */
function CreateIOUSplit(parameters) {
    const commandName = 'CreateIOUSplit';
    requireParameters(['splits', 'currency', 'amount', 'reportID'], parameters, commandName);
    return Network.post(commandName, parameters);
}

/**
 * @returns {Promise}
 */
function Wallet_GetOnfidoSDKToken() {
    return Network.post('Wallet_GetOnfidoSDKToken', {
        // We need to pass this so we can request a token with the correct referrer
        // This value comes from a cross-platform module which returns true for native
        // platforms and false for non-native platforms.
        isViaExpensifyCashNative,
    }, CONST.NETWORK.METHOD.POST, true);
}

/**
 * @returns {Promise}
 */
function Plaid_GetLinkToken() {
    return Network.post('Plaid_GetLinkToken', {}, CONST.NETWORK.METHOD.POST, true);
}

/**
 * @param {Object} parameters
 * @param {String} parameters.currentStep
 * @param {String} [parameters.onfidoData] - JSON string
 * @param {String} [parameters.personalDetails] - JSON string
 * @param {Boolean} [parameters.hasAcceptedTerms]
 * @returns {Promise}
 */
function Wallet_Activate(parameters) {
    const commandName = 'Wallet_Activate';
    requireParameters(['currentStep'], parameters, commandName);
    return Network.post(commandName, parameters, CONST.NETWORK.METHOD.POST, true);
}

/**
 * @param {Object} parameters
 * @param {String} parameters.publicToken
 * @param {Boolean} parameters.allowDebit
 * @param {String} parameters.bank
 * @returns {Promise}
 */
function BankAccount_Get(parameters) {
    const commandName = 'BankAccount_Get';
    requireParameters(['publicToken', 'allowDebit', 'bank'], parameters, commandName);
    return Network.post(commandName, parameters, CONST.NETWORK.METHOD.POST, true);
}

/**
 * @param {Object} parameters
 * @param {Object[]} parameters.employees
 * @param {String} parameters.welcomeNote
 * @param {String} parameters.policyID
 * @returns {Promise}
 */
function Policy_Employees_Merge(parameters) {
    const commandName = 'Policy_Employees_Merge';
    requireParameters(['employees', 'welcomeNote', 'policyID'], parameters, commandName);

    // Always include returnPersonalDetails to ensure we get the employee's personal details in the response
    return Network.post(commandName, {...parameters, returnPersonalDetails: true});
}

/**
 * @param {Object} parameters
 * @param {String} parameters.accountNumber
 * @param {String} parameters.addressName
 * @param {Boolean} parameters.allowDebit
 * @param {Boolean} parameters.confirm
 * @param {Boolean} parameters.isSavings
 * @param {String} parameters.password
 * @param {String} parameters.routingNumber
 * @param {String} parameters.setupType
 * @param {String} parameters.additionalData additional JSON data
 * @returns {Promise}
 */
function BankAccount_Create(parameters) {
    const commandName = 'BankAccount_Create';
    requireParameters([
        'accountNumber',
        'addressName',
        'allowDebit',
        'confirm',
        'isSavings',
        'password',
        'routingNumber',
        'setupType',
        'additionalData',
    ], parameters, commandName);
    return Network.post(commandName, parameters, CONST.NETWORK.METHOD.POST, true);
}

function BankAccount_Validate(parameters) {
    const commandName = 'ValidateBankAccount';
    requireParameters(['bankAccountID', 'validateCode'], parameters, commandName);
    return Network.post(commandName, parameters, CONST.NETWORK.METHOD.POST);
}

/**
 * @param {*} parameters
 * @returns {Promise}
 */
function BankAccount_SetupWithdrawal(parameters) {
    const commandName = 'BankAccount_SetupWithdrawal';
    let allowedParameters = [
        'currentStep', 'policyID', 'bankAccountID', 'useOnfido', 'errorAttemptsCount', 'enableCardAfterVerified',

        // data from bankAccount step:
        'setupType', 'routingNumber', 'accountNumber', 'addressName', 'plaidAccountID', 'ownershipType', 'isSavings',
        'acceptTerms', 'bankName', 'plaidAccessToken', 'alternateRoutingNumber',

        // data from company step:
        'companyName', 'companyTaxID', 'addressStreet', 'addressCity', 'addressState', 'addressZipCode',
        'hasNoConnectionToCannabis', 'incorporationType', 'incorporationState', 'incorporationDate', 'industryCode',
        'website', 'companyPhone', 'ficticiousBusinessName',

        // data from requestor step:
        'firstName', 'lastName', 'dob', 'requestorAddressStreet', 'requestorAddressCity', 'requestorAddressState',
        'requestorAddressZipCode', 'isOnfidoSetupComplete', 'onfidoData', 'isControllingOfficer', 'ssnLast4',

        // data from ACHContract step (which became the "Beneficial Owners" step, but the key is still ACHContract as
        // it's used in several logic:
        'ownsMoreThan25Percent', 'beneficialOwners', 'acceptTermsAndConditions', 'certifyTrueInformation',
    ];

    if (!parameters.useOnfido) {
        allowedParameters = allowedParameters.concat(['passport', 'answers']);
    }

    // Only keep allowed parameters in the additionalData object
    const additionalData = _.pick(parameters, allowedParameters);

    requireParameters(['currentStep'], parameters, commandName);
    return Network.post(
        commandName, {additionalData: JSON.stringify(additionalData), password: parameters.password},
        CONST.NETWORK.METHOD.POST,
        true,
    );
}

/**
 * @param {Object} parameters
 * @param {String[]} data
 * @returns {Promise}
 */
function Mobile_GetConstants(parameters) {
    const commandName = 'Mobile_GetConstants';
    requireParameters(['data'], parameters, commandName);

    // Stringinfy the parameters object as we cannot send an object via FormData
    const finalParameters = parameters;
    finalParameters.data = JSON.stringify(parameters.data);

    return Network.post(commandName, finalParameters);
}

/**
 * @param {Object} parameters
 * @param {Number} [parameters.latitude]
 * @param {Number} [parameters.longitude]
 * @returns {Promise}
 */
function GetPreferredCurrency(parameters) {
    const commandName = 'GetPreferredCurrency';
    return Network.post(commandName, parameters);
}

/**
 * @returns {Promise}
 */
function GetCurrencyList() {
    return Mobile_GetConstants({data: ['currencyList']});
}

/**
 * @returns {Promise}
 */
function User_IsUsingExpensifyCard() {
    return Network.post('User_IsUsingExpensifyCard', {});
}

/**
 * @param {Object} parameters
 * @param {String} [parameters.type]
 * @param {String} [parameters.policyName]
 * @returns {Promise}
 */
function Policy_Create(parameters) {
    const commandName = 'Policy_Create';
    return Network.post(commandName, parameters);
}

/**
 * @param {Object} parameters
 * @param {String} parameters.policyID
 * @param {Array} parameters.emailList
 * @returns {Promise}
 */
function Policy_Employees_Remove(parameters) {
    const commandName = 'Policy_Employees_Remove';
    requireParameters(['policyID', 'emailList'], parameters, commandName);
    return Network.post(commandName, parameters);
}

/**
 * @param {Object} parameters
 * @param {String} parameters.taskID
 * @param {String} parameters.policyID
 * @param {String} parameters.firstName
 * @param {String} parameters.lastName
 * @param {String} parameters.phoneNumber
 * @returns {Promise}
 */
function Inbox_CallUser(parameters) {
    const commandName = 'Inbox_CallUser';
    requireParameters(['taskID', 'policyID', 'firstName', 'lastName', 'phoneNumber'], parameters, commandName);
    return Network.post(commandName, parameters);
}

<<<<<<< HEAD
function GetReportSummaryList(parameters) {
    const commandName = 'Get';
    requireParameters(['reportIDList'], parameters, commandName);
    return Network.post(commandName, {...parameters, returnValueList: 'reportSummaryList'});
=======
/**
 * @param {Object} parameters
 * @param {String} parameters.policyID
 * @param {String} parameters.value - Must be a JSON stringified object
 * @returns {Promise}
 */
function UpdatePolicy(parameters) {
    const commandName = 'UpdatePolicy';
    requireParameters(['policyID', 'value'], parameters, commandName);
    return Network.post(commandName, parameters);
>>>>>>> 874df3f8
}

export {
    Authenticate,
    AuthenticateWithAccountID,
    BankAccount_Create,
    BankAccount_Get,
    BankAccount_SetupWithdrawal,
    BankAccount_Validate,
    ChangePassword,
    CreateChatReport,
    CreateLogin,
    DeleteLogin,
    Get,
    GetAccountStatus,
    GetIOUReport,
    GetPolicyList,
    GetPolicySummaryList,
    GetReportSummaryList,
    GetRequestCountryCode,
    Graphite_Timer,
    Inbox_CallUser,
    Log,
    PayIOU,
    PayWithWallet,
    PersonalDetails_GetForEmails,
    PersonalDetails_Update,
    Plaid_GetLinkToken,
    Policy_Employees_Merge,
    Push_Authenticate,
    RejectTransaction,
    Report_AddComment,
    Report_GetHistory,
    Report_TogglePinned,
    Report_EditComment,
    Report_UpdateLastRead,
    Report_UpdateNotificationPreference,
    ResendValidateCode,
    ResetPassword,
    SetNameValuePair,
    SetPassword,
    UpdateAccount,
    UpdatePolicy,
    User_SignUp,
    User_GetBetas,
    User_IsFromPublicDomain,
    User_IsUsingExpensifyCard,
    User_ReopenAccount,
    User_SecondaryLogin_Send,
    User_UploadAvatar,
    reauthenticate,
    CreateIOUTransaction,
    CreateIOUSplit,
    ValidateEmail,
    Wallet_Activate,
    Wallet_GetOnfidoSDKToken,
    GetPreferredCurrency,
    GetCurrencyList,
    Policy_Create,
    Policy_Employees_Remove,
};<|MERGE_RESOLUTION|>--- conflicted
+++ resolved
@@ -1018,12 +1018,17 @@
     return Network.post(commandName, parameters);
 }
 
-<<<<<<< HEAD
+/**
+ * @param {Object} parameters
+ * @param {String} parameters.reportIDList
+ * @returns {Promise}
+ */
 function GetReportSummaryList(parameters) {
     const commandName = 'Get';
     requireParameters(['reportIDList'], parameters, commandName);
     return Network.post(commandName, {...parameters, returnValueList: 'reportSummaryList'});
-=======
+}
+
 /**
  * @param {Object} parameters
  * @param {String} parameters.policyID
@@ -1034,7 +1039,6 @@
     const commandName = 'UpdatePolicy';
     requireParameters(['policyID', 'value'], parameters, commandName);
     return Network.post(commandName, parameters);
->>>>>>> 874df3f8
 }
 
 export {
