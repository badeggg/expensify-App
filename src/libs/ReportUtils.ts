--- conflicted
+++ resolved
@@ -3901,12 +3901,8 @@
     parentReportActionID = '',
     parentReportID = '',
     description = '',
-<<<<<<< HEAD
-    existingTransactionThreadReportID = '',
-=======
     avatarUrl = '',
     optimisticReportID = '',
->>>>>>> ee54ff83
 ): OptimisticChatReport {
     const participants = participantList.reduce((reportParticipants: Participants, accountID: number) => {
         const participant: ReportParticipant = {
@@ -3942,11 +3938,7 @@
         // For group chats we need to have participants object as we are migrating away from `participantAccountIDs` and `visibleChatMemberAccountIDs`. See https://github.com/Expensify/App/issues/34692
         participants,
         policyID,
-<<<<<<< HEAD
-        reportID: existingTransactionThreadReportID.toString() || generateReportID(),
-=======
         reportID: optimisticReportID || generateReportID(),
->>>>>>> ee54ff83
         reportName,
         stateNum: 0,
         statusNum: 0,
@@ -4389,6 +4381,7 @@
         CONST.REPORT.NOTIFICATION_PREFERENCE.HIDDEN,
         reportAction?.reportActionID,
         moneyRequestReport?.reportID,
+        '',
         '',
         existingTransactionThreadReportID,
     );
