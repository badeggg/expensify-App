import {format} from 'date-fns';
import ExpensiMark from 'expensify-common/lib/ExpensiMark';
import Str from 'expensify-common/lib/str';
import {isEmpty} from 'lodash';
import lodashEscape from 'lodash/escape';
import lodashFindLastIndex from 'lodash/findLastIndex';
import lodashIntersection from 'lodash/intersection';
import lodashIsEqual from 'lodash/isEqual';
import type {OnyxCollection, OnyxEntry, OnyxUpdate} from 'react-native-onyx';
import Onyx from 'react-native-onyx';
import type {ValueOf} from 'type-fest';
import type {FileObject} from '@components/AttachmentModal';
import * as Expensicons from '@components/Icon/Expensicons';
import * as defaultWorkspaceAvatars from '@components/Icon/WorkspaceDefaultAvatars';
import CONST from '@src/CONST';
import type {ParentNavigationSummaryParams, TranslationPaths} from '@src/languages/types';
import ONYXKEYS from '@src/ONYXKEYS';
import type {Route} from '@src/ROUTES';
import ROUTES from '@src/ROUTES';
import type {
    Beta,
    PersonalDetails,
    PersonalDetailsList,
    Policy,
    PolicyReportField,
    Report,
    ReportAction,
    ReportMetadata,
    Session,
    Task,
    Transaction,
    TransactionViolation,
    UserWallet,
} from '@src/types/onyx';
import type {Participant} from '@src/types/onyx/IOU';
import type {Errors, Icon, PendingAction} from '@src/types/onyx/OnyxCommon';
import type {
    ChangeLog,
    IOUMessage,
    OriginalMessageActionName,
    OriginalMessageCreated,
    OriginalMessageReimbursementDequeued,
    OriginalMessageRenamed,
    PaymentMethodType,
    ReimbursementDeQueuedMessage,
} from '@src/types/onyx/OriginalMessage';
import type {Status} from '@src/types/onyx/PersonalDetails';
import type {NotificationPreference, PendingChatMember} from '@src/types/onyx/Report';
import type {Message, ReportActionBase, ReportActions} from '@src/types/onyx/ReportAction';
import type {Receipt, TransactionChanges, WaypointCollection} from '@src/types/onyx/Transaction';
import type {EmptyObject} from '@src/types/utils/EmptyObject';
import {isEmptyObject} from '@src/types/utils/EmptyObject';
import type IconAsset from '@src/types/utils/IconAsset';
import * as store from './actions/ReimbursementAccount/store';
import * as CollectionUtils from './CollectionUtils';
import * as CurrencyUtils from './CurrencyUtils';
import DateUtils from './DateUtils';
import isReportMessageAttachment from './isReportMessageAttachment';
import localeCompare from './LocaleCompare';
import * as LocalePhoneNumber from './LocalePhoneNumber';
import * as Localize from './Localize';
import {isEmailPublicDomain} from './LoginUtils';
import linkingConfig from './Navigation/linkingConfig';
import Navigation from './Navigation/Navigation';
import * as NumberUtils from './NumberUtils';
import Permissions from './Permissions';
import * as PersonalDetailsUtils from './PersonalDetailsUtils';
import * as PhoneNumber from './PhoneNumber';
import * as PolicyUtils from './PolicyUtils';
import type {LastVisibleMessage} from './ReportActionsUtils';
import * as ReportActionsUtils from './ReportActionsUtils';
import shouldAllowRawHTMLMessages from './shouldAllowRawHTMLMessages';
import * as TransactionUtils from './TransactionUtils';
import * as Url from './Url';
import * as UserUtils from './UserUtils';

type WelcomeMessage = {showReportName: boolean; phrase1?: string; phrase2?: string};

type ExpenseOriginalMessage = {
    oldComment?: string;
    newComment?: string;
    comment?: string;
    merchant?: string;
    oldCreated?: string;
    created?: string;
    oldMerchant?: string;
    oldAmount?: number;
    amount?: number;
    oldCurrency?: string;
    currency?: string;
    category?: string;
    oldCategory?: string;
    tag?: string;
    oldTag?: string;
    billable?: string;
    oldBillable?: string;
};

type SpendBreakdown = {
    nonReimbursableSpend: number;
    reimbursableSpend: number;
    totalDisplaySpend: number;
};

type ParticipantDetails = [number, string, UserUtils.AvatarSource, UserUtils.AvatarSource];

type OptimisticAddCommentReportAction = Pick<
    ReportAction,
    | 'reportActionID'
    | 'actionName'
    | 'actorAccountID'
    | 'person'
    | 'automatic'
    | 'avatar'
    | 'created'
    | 'message'
    | 'isFirstItem'
    | 'isAttachment'
    | 'attachmentInfo'
    | 'pendingAction'
    | 'shouldShow'
    | 'originalMessage'
    | 'childReportID'
    | 'parentReportID'
    | 'childType'
    | 'childReportName'
    | 'childManagerAccountID'
    | 'childStatusNum'
    | 'childStateNum'
    | 'errors'
> & {isOptimisticAction: boolean};

type OptimisticReportAction = {
    commentText: string;
    reportAction: OptimisticAddCommentReportAction;
};

type UpdateOptimisticParentReportAction = {
    childVisibleActionCount: number;
    childCommenterCount: number;
    childLastVisibleActionCreated: string;
    childOldestFourAccountIDs: string | undefined;
};

type OptimisticExpenseReport = Pick<
    Report,
    | 'reportID'
    | 'chatReportID'
    | 'policyID'
    | 'type'
    | 'ownerAccountID'
    | 'managerID'
    | 'currency'
    | 'reportName'
    | 'stateNum'
    | 'statusNum'
    | 'total'
    | 'notificationPreference'
    | 'parentReportID'
    | 'lastVisibleActionCreated'
>;

type OptimisticIOUReportAction = Pick<
    ReportAction,
    | 'actionName'
    | 'actorAccountID'
    | 'automatic'
    | 'avatar'
    | 'isAttachment'
    | 'originalMessage'
    | 'message'
    | 'person'
    | 'reportActionID'
    | 'shouldShow'
    | 'created'
    | 'pendingAction'
    | 'receipt'
    | 'whisperedToAccountIDs'
    | 'childReportID'
>;

type ReportRouteParams = {
    reportID: string;
    isSubReportPageRoute: boolean;
};

type ReportOfflinePendingActionAndErrors = {
    reportPendingAction: PendingAction | undefined;
    reportErrors: Errors | null | undefined;
};

type OptimisticApprovedReportAction = Pick<
    ReportAction,
    'actionName' | 'actorAccountID' | 'automatic' | 'avatar' | 'isAttachment' | 'originalMessage' | 'message' | 'person' | 'reportActionID' | 'shouldShow' | 'created' | 'pendingAction'
>;

type OptimisticSubmittedReportAction = Pick<
    ReportAction,
    'actionName' | 'actorAccountID' | 'automatic' | 'avatar' | 'isAttachment' | 'originalMessage' | 'message' | 'person' | 'reportActionID' | 'shouldShow' | 'created' | 'pendingAction'
>;

type OptimisticHoldReportAction = Pick<
    ReportAction,
    'actionName' | 'actorAccountID' | 'automatic' | 'avatar' | 'isAttachment' | 'originalMessage' | 'message' | 'person' | 'reportActionID' | 'shouldShow' | 'created' | 'pendingAction'
>;

type OptimisticCancelPaymentReportAction = Pick<
    ReportAction,
    'actionName' | 'actorAccountID' | 'message' | 'originalMessage' | 'person' | 'reportActionID' | 'shouldShow' | 'created' | 'pendingAction'
>;

type OptimisticEditedTaskReportAction = Pick<
    ReportAction,
    'reportActionID' | 'actionName' | 'pendingAction' | 'actorAccountID' | 'automatic' | 'avatar' | 'created' | 'shouldShow' | 'message' | 'person'
>;

type OptimisticClosedReportAction = Pick<
    ReportAction,
    'actionName' | 'actorAccountID' | 'automatic' | 'avatar' | 'created' | 'message' | 'originalMessage' | 'pendingAction' | 'person' | 'reportActionID' | 'shouldShow'
>;

type OptimisticCreatedReportAction = OriginalMessageCreated &
    Pick<ReportActionBase, 'actorAccountID' | 'automatic' | 'avatar' | 'created' | 'message' | 'person' | 'reportActionID' | 'shouldShow' | 'pendingAction'>;

type OptimisticRenamedReportAction = OriginalMessageRenamed &
    Pick<ReportActionBase, 'actorAccountID' | 'automatic' | 'avatar' | 'created' | 'message' | 'person' | 'reportActionID' | 'shouldShow' | 'pendingAction'>;

type OptimisticChatReport = Pick<
    Report,
    | 'type'
    | 'chatType'
    | 'chatReportID'
    | 'iouReportID'
    | 'isOwnPolicyExpenseChat'
    | 'isPinned'
    | 'lastActorAccountID'
    | 'lastMessageTranslationKey'
    | 'lastMessageHtml'
    | 'lastMessageText'
    | 'lastReadTime'
    | 'lastVisibleActionCreated'
    | 'notificationPreference'
    | 'oldPolicyName'
    | 'ownerAccountID'
    | 'pendingFields'
    | 'parentReportActionID'
    | 'parentReportID'
    | 'participantAccountIDs'
    | 'visibleChatMemberAccountIDs'
    | 'policyID'
    | 'reportID'
    | 'reportName'
    | 'stateNum'
    | 'statusNum'
    | 'visibility'
    | 'description'
    | 'writeCapability'
> & {
    isOptimisticReport: true;
};

type OptimisticTaskReportAction = Pick<
    ReportAction,
    | 'reportActionID'
    | 'actionName'
    | 'actorAccountID'
    | 'automatic'
    | 'avatar'
    | 'created'
    | 'isAttachment'
    | 'message'
    | 'originalMessage'
    | 'person'
    | 'pendingAction'
    | 'shouldShow'
    | 'isFirstItem'
    | 'previousMessage'
    | 'errors'
    | 'linkMetadata'
>;

type OptimisticWorkspaceChats = {
    announceChatReportID: string;
    announceChatData: OptimisticChatReport;
    announceReportActionData: Record<string, OptimisticCreatedReportAction>;
    announceCreatedReportActionID: string;
    adminsChatReportID: string;
    adminsChatData: OptimisticChatReport;
    adminsReportActionData: Record<string, OptimisticCreatedReportAction>;
    adminsCreatedReportActionID: string;
    expenseChatReportID: string;
    expenseChatData: OptimisticChatReport;
    expenseReportActionData: Record<string, OptimisticCreatedReportAction>;
    expenseCreatedReportActionID: string;
};

type OptimisticModifiedExpenseReportAction = Pick<
    ReportAction,
    'actionName' | 'actorAccountID' | 'automatic' | 'avatar' | 'created' | 'isAttachment' | 'message' | 'originalMessage' | 'person' | 'pendingAction' | 'reportActionID' | 'shouldShow'
> & {reportID?: string};

type OptimisticTaskReport = Pick<
    Report,
    | 'reportID'
    | 'reportName'
    | 'description'
    | 'ownerAccountID'
    | 'participantAccountIDs'
    | 'visibleChatMemberAccountIDs'
    | 'managerID'
    | 'type'
    | 'parentReportID'
    | 'policyID'
    | 'stateNum'
    | 'statusNum'
    | 'notificationPreference'
    | 'parentReportActionID'
    | 'lastVisibleActionCreated'
>;

type TransactionDetails = {
    created: string;
    amount: number;
    currency: string;
    merchant: string;
    waypoints?: WaypointCollection | string;
    comment: string;
    category: string;
    billable: boolean;
    tag: string;
    mccGroup?: ValueOf<typeof CONST.MCC_GROUPS>;
    cardID: number;
    originalAmount: number;
    originalCurrency: string;
};

type OptimisticIOUReport = Pick<
    Report,
    | 'cachedTotal'
    | 'type'
    | 'chatReportID'
    | 'currency'
    | 'managerID'
    | 'policyID'
    | 'ownerAccountID'
    | 'participantAccountIDs'
    | 'visibleChatMemberAccountIDs'
    | 'reportID'
    | 'stateNum'
    | 'statusNum'
    | 'total'
    | 'reportName'
    | 'notificationPreference'
    | 'parentReportID'
    | 'lastVisibleActionCreated'
>;
type DisplayNameWithTooltips = Array<Pick<PersonalDetails, 'accountID' | 'pronouns' | 'displayName' | 'login' | 'avatar'>>;

type CustomIcon = {
    src: IconAsset;
    color?: string;
};

type OptionData = {
    text?: string;
    alternateText?: string | null;
    allReportErrors?: Errors;
    brickRoadIndicator?: ValueOf<typeof CONST.BRICK_ROAD_INDICATOR_STATUS> | '' | null;
    tooltipText?: string | null;
    alternateTextMaxLines?: number;
    boldStyle?: boolean;
    customIcon?: CustomIcon;
    subtitle?: string | null;
    login?: string | null;
    accountID?: number | null;
    pronouns?: string;
    status?: Status | null;
    phoneNumber?: string | null;
    isUnread?: boolean | null;
    isUnreadWithMention?: boolean | null;
    hasDraftComment?: boolean | null;
    keyForList?: string | null;
    searchText?: string | null;
    isIOUReportOwner?: boolean | null;
    isArchivedRoom?: boolean | null;
    shouldShowSubscript?: boolean | null;
    isPolicyExpenseChat?: boolean | null;
    isMoneyRequestReport?: boolean | null;
    isExpenseRequest?: boolean | null;
    isAllowedToComment?: boolean | null;
    isThread?: boolean | null;
    isTaskReport?: boolean | null;
    parentReportAction?: OnyxEntry<ReportAction>;
    displayNamesWithTooltips?: DisplayNameWithTooltips | null;
    isDefaultRoom?: boolean;
    isExpenseReport?: boolean;
    isOptimisticPersonalDetail?: boolean;
    selected?: boolean;
    isOptimisticAccount?: boolean;
    isSelected?: boolean;
    descriptiveText?: string;
    notificationPreference?: NotificationPreference | null;
    isDisabled?: boolean | null;
    name?: string | null;
    isSelfDM?: boolean | null;
} & Report;

type OnyxDataTaskAssigneeChat = {
    optimisticData: OnyxUpdate[];
    successData: OnyxUpdate[];
    failureData: OnyxUpdate[];
    optimisticAssigneeAddComment?: OptimisticReportAction;
    optimisticChatCreatedReportAction?: OptimisticCreatedReportAction;
};

type Ancestor = {
    report: Report;
    reportAction: ReportAction;
    shouldDisplayNewMarker: boolean;
    shouldHideThreadDividerLine: boolean;
};

type AncestorIDs = {
    reportIDs: string[];
    reportActionsIDs: string[];
};

type MissingPaymentMethod = 'bankAccount' | 'wallet';

let currentUserEmail: string | undefined;
let currentUserPrivateDomain: string | undefined;
let currentUserAccountID: number | undefined;
let isAnonymousUser = false;

const defaultAvatarBuildingIconTestID = 'SvgDefaultAvatarBuilding Icon';

Onyx.connect({
    key: ONYXKEYS.SESSION,
    callback: (value) => {
        // When signed out, val is undefined
        if (!value) {
            return;
        }

        currentUserEmail = value.email;
        currentUserAccountID = value.accountID;
        isAnonymousUser = value.authTokenType === CONST.AUTH_TOKEN_TYPES.ANONYMOUS;
        currentUserPrivateDomain = isEmailPublicDomain(currentUserEmail ?? '') ? '' : Str.extractEmailDomain(currentUserEmail ?? '');
    },
});

let allPersonalDetails: OnyxCollection<PersonalDetails>;
let allPersonalDetailLogins: string[];
let currentUserPersonalDetails: OnyxEntry<PersonalDetails>;
Onyx.connect({
    key: ONYXKEYS.PERSONAL_DETAILS_LIST,
    callback: (value) => {
        currentUserPersonalDetails = value?.[currentUserAccountID ?? -1] ?? null;
        allPersonalDetails = value ?? {};
        allPersonalDetailLogins = Object.values(allPersonalDetails).map((personalDetail) => personalDetail?.login ?? '');
    },
});

let allReports: OnyxCollection<Report>;
Onyx.connect({
    key: ONYXKEYS.COLLECTION.REPORT,
    waitForCollectionCallback: true,
    callback: (value) => (allReports = value),
});

let doesDomainHaveApprovedAccountant = false;
Onyx.connect({
    key: ONYXKEYS.ACCOUNT,
    callback: (value) => (doesDomainHaveApprovedAccountant = value?.doesDomainHaveApprovedAccountant ?? false),
});

let allPolicies: OnyxCollection<Policy>;
Onyx.connect({
    key: ONYXKEYS.COLLECTION.POLICY,
    waitForCollectionCallback: true,
    callback: (value) => (allPolicies = value),
});

let allBetas: OnyxEntry<Beta[]>;
Onyx.connect({
    key: ONYXKEYS.BETAS,
    callback: (value) => (allBetas = value),
});

let allTransactions: OnyxCollection<Transaction> = {};
Onyx.connect({
    key: ONYXKEYS.COLLECTION.TRANSACTION,
    waitForCollectionCallback: true,
    callback: (value) => {
        if (!value) {
            return;
        }
        allTransactions = Object.fromEntries(Object.entries(value).filter(([, transaction]) => transaction));
    },
});

const reportActionsByReport: OnyxCollection<ReportActions> = {};
Onyx.connect({
    key: ONYXKEYS.COLLECTION.REPORT_ACTIONS,
    callback: (actions, key) => {
        if (!key || !actions) {
            return;
        }

        const reportID = CollectionUtils.extractCollectionItemID(key);
        reportActionsByReport[reportID] = actions;
    },
});

function getCurrentUserAvatarOrDefault(): UserUtils.AvatarSource {
    return currentUserPersonalDetails?.avatar ?? UserUtils.getDefaultAvatarURL(currentUserAccountID);
}

function getCurrentUserDisplayNameOrEmail(): string | undefined {
    return currentUserPersonalDetails?.displayName ?? currentUserEmail;
}

function getChatType(report: OnyxEntry<Report> | Participant | EmptyObject): ValueOf<typeof CONST.REPORT.CHAT_TYPE> | undefined {
    return report?.chatType;
}

/**
 * Get the report given a reportID
 */
function getReport(reportID: string | undefined): OnyxEntry<Report> | EmptyObject {
    if (!allReports) {
        return {};
    }

    return allReports?.[`${ONYXKEYS.COLLECTION.REPORT}${reportID}`] ?? {};
}

/**
 * Returns the parentReport if the given report is a thread
 */
function getParentReport(report: OnyxEntry<Report> | EmptyObject): OnyxEntry<Report> | EmptyObject {
    if (!report?.parentReportID) {
        return {};
    }
    return allReports?.[`${ONYXKEYS.COLLECTION.REPORT}${report.parentReportID}`] ?? {};
}

/**
 * Returns the root parentReport if the given report is nested.
 * Uses recursion to iterate any depth of nested reports.
 */
function getRootParentReport(report: OnyxEntry<Report> | undefined | EmptyObject): OnyxEntry<Report> | EmptyObject {
    if (!report) {
        return {};
    }

    // Returns the current report as the root report, because it does not have a parentReportID
    if (!report?.parentReportID) {
        return report;
    }

    const parentReport = getReport(report?.parentReportID);

    // Runs recursion to iterate a parent report
    return getRootParentReport(!isEmptyObject(parentReport) ? parentReport : null);
}

/**
 * @deprecated Use withOnyx or Onyx.connect() instead
 */
function getPolicy(policyID: string | undefined): Policy | EmptyObject {
    if (!allPolicies || !policyID) {
        return {};
    }
    return allPolicies[`${ONYXKEYS.COLLECTION.POLICY}${policyID}`] ?? {};
}

/**
 * Get the policy type from a given report
 * @param policies must have Onyxkey prefix (i.e 'policy_') for keys
 */
function getPolicyType(report: OnyxEntry<Report>, policies: OnyxCollection<Policy>): string {
    return policies?.[`${ONYXKEYS.COLLECTION.POLICY}${report?.policyID}`]?.type ?? '';
}

/**
 * Get the policy name from a given report
 */
function getPolicyName(report: OnyxEntry<Report> | undefined | EmptyObject, returnEmptyIfNotFound = false, policy: OnyxEntry<Policy> | undefined = undefined): string {
    const noPolicyFound = returnEmptyIfNotFound ? '' : Localize.translateLocal('workspace.common.unavailable');
    if (isEmptyObject(report)) {
        return noPolicyFound;
    }

    if ((!allPolicies || Object.keys(allPolicies).length === 0) && !report?.policyName) {
        return Localize.translateLocal('workspace.common.unavailable');
    }
    const finalPolicy = policy ?? allPolicies?.[`${ONYXKEYS.COLLECTION.POLICY}${report?.policyID}`];

    const parentReport = getRootParentReport(report);

    // Rooms send back the policy name with the reportSummary,
    // since they can also be accessed by people who aren't in the workspace
    // eslint-disable-next-line @typescript-eslint/prefer-nullish-coalescing
    const policyName = finalPolicy?.name || report?.policyName || report?.oldPolicyName || parentReport?.oldPolicyName || noPolicyFound;

    return policyName;
}

/**
 * Returns the concatenated title for the PrimaryLogins of a report
 */
function getReportParticipantsTitle(accountIDs: number[]): string {
    // Somehow it's possible for the logins coming from report.participantAccountIDs to contain undefined values so we use .filter(Boolean) to remove them.
    return accountIDs.filter(Boolean).join(', ');
}

/**
 * Checks if a report is a chat report.
 */
function isChatReport(report: OnyxEntry<Report> | EmptyObject): boolean {
    return report?.type === CONST.REPORT.TYPE.CHAT;
}

/**
 * Checks if a report is an Expense report.
 */
function isExpenseReport(report: OnyxEntry<Report> | EmptyObject): boolean {
    return report?.type === CONST.REPORT.TYPE.EXPENSE;
}

/**
 * Checks if a report is an IOU report using report or reportID
 */
function isIOUReport(reportOrID: OnyxEntry<Report> | string | EmptyObject): boolean {
    const report = typeof reportOrID === 'string' ? allReports?.[`${ONYXKEYS.COLLECTION.REPORT}${reportOrID}`] ?? null : reportOrID;
    return report?.type === CONST.REPORT.TYPE.IOU;
}

/**
 * Checks if a report is an IOU report using report
 */
function isIOUReportUsingReport(report: OnyxEntry<Report> | EmptyObject): report is Report {
    return report?.type === CONST.REPORT.TYPE.IOU;
}
/**
 * Checks if a report is a task report.
 */
function isTaskReport(report: OnyxEntry<Report>): boolean {
    return report?.type === CONST.REPORT.TYPE.TASK;
}

/**
 * Checks if a task has been cancelled
 * When a task is deleted, the parentReportAction is updated to have a isDeletedParentAction deleted flag
 * This is because when you delete a task, we still allow you to chat on the report itself
 * There's another situation where you don't have access to the parentReportAction (because it was created in a chat you don't have access to)
 * In this case, we have added the key to the report itself
 */
function isCanceledTaskReport(report: OnyxEntry<Report> | EmptyObject = {}, parentReportAction: OnyxEntry<ReportAction> | EmptyObject = {}): boolean {
    if (!isEmptyObject(parentReportAction) && (parentReportAction?.message?.[0]?.isDeletedParentAction ?? false)) {
        return true;
    }

    if (!isEmptyObject(report) && report?.isDeletedParentAction) {
        return true;
    }

    return false;
}

/**
 * Checks if a report is an open task report.
 *
 * @param parentReportAction - The parent report action of the report (Used to check if the task has been canceled)
 */
function isOpenTaskReport(report: OnyxEntry<Report>, parentReportAction: OnyxEntry<ReportAction> | EmptyObject = {}): boolean {
    return (
        isTaskReport(report) && !isCanceledTaskReport(report, parentReportAction) && report?.stateNum === CONST.REPORT.STATE_NUM.OPEN && report?.statusNum === CONST.REPORT.STATUS_NUM.OPEN
    );
}

/**
 * Checks if a report is a completed task report.
 */
function isCompletedTaskReport(report: OnyxEntry<Report>): boolean {
    return isTaskReport(report) && report?.stateNum === CONST.REPORT.STATE_NUM.APPROVED && report?.statusNum === CONST.REPORT.STATUS_NUM.APPROVED;
}

/**
 * Checks if the current user is the manager of the supplied report
 */
function isReportManager(report: OnyxEntry<Report>): boolean {
    return Boolean(report && report.managerID === currentUserAccountID);
}

/**
 * Checks if the supplied report has been approved
 */
function isReportApproved(reportOrID: OnyxEntry<Report> | string | EmptyObject): boolean {
    const report = typeof reportOrID === 'string' ? allReports?.[`${ONYXKEYS.COLLECTION.REPORT}${reportOrID}`] ?? null : reportOrID;
    return report?.stateNum === CONST.REPORT.STATE_NUM.APPROVED && report?.statusNum === CONST.REPORT.STATUS_NUM.APPROVED;
}

/**
 * Checks if the supplied report is an expense report in Open state and status.
 */
function isOpenExpenseReport(report: OnyxEntry<Report> | EmptyObject): boolean {
    return isExpenseReport(report) && report?.stateNum === CONST.REPORT.STATE_NUM.OPEN && report?.statusNum === CONST.REPORT.STATUS_NUM.OPEN;
}

/**
 * Checks if the supplied report has a common policy member with the array passed in params.
 */
function hasParticipantInArray(report: Report, policyMemberAccountIDs: number[]) {
    if (!report.participantAccountIDs) {
        return false;
    }

    const policyMemberAccountIDsSet = new Set(policyMemberAccountIDs);

    for (const reportParticipant of report.participantAccountIDs) {
        if (policyMemberAccountIDsSet.has(reportParticipant)) {
            return true;
        }
    }

    return false;
}

/**
 * Whether the Money Request report is settled
 */
function isSettled(reportID: string | undefined): boolean {
    if (!allReports || !reportID) {
        return false;
    }
    const report: Report | EmptyObject = allReports[`${ONYXKEYS.COLLECTION.REPORT}${reportID}`] ?? {};
    if (isEmptyObject(report) || report.isWaitingOnBankAccount) {
        return false;
    }

    // In case the payment is scheduled and we are waiting for the payee to set up their wallet,
    // consider the report as paid as well.
    if (report.isWaitingOnBankAccount && report.statusNum === CONST.REPORT.STATUS_NUM.APPROVED) {
        return true;
    }

    return report?.statusNum === CONST.REPORT.STATUS_NUM.REIMBURSED;
}

/**
 * Whether the current user is the submitter of the report
 */
function isCurrentUserSubmitter(reportID: string): boolean {
    if (!allReports) {
        return false;
    }
    const report = allReports[`${ONYXKEYS.COLLECTION.REPORT}${reportID}`];
    return Boolean(report && report.ownerAccountID === currentUserAccountID);
}

/**
 * Whether the provided report is an Admin room
 */
function isAdminRoom(report: OnyxEntry<Report>): boolean {
    return getChatType(report) === CONST.REPORT.CHAT_TYPE.POLICY_ADMINS;
}

/**
 * Whether the provided report is an Admin-only posting room
 */
function isAdminsOnlyPostingRoom(report: OnyxEntry<Report>): boolean {
    return report?.writeCapability === CONST.REPORT.WRITE_CAPABILITIES.ADMINS;
}

/**
 * Whether the provided report is a Announce room
 */
function isAnnounceRoom(report: OnyxEntry<Report>): boolean {
    return getChatType(report) === CONST.REPORT.CHAT_TYPE.POLICY_ANNOUNCE;
}

/**
 * Whether the provided report is a default room
 */
function isDefaultRoom(report: OnyxEntry<Report>): boolean {
    return CONST.DEFAULT_POLICY_ROOM_CHAT_TYPES.some((type) => type === getChatType(report));
}

/**
 * Whether the provided report is a Domain room
 */
function isDomainRoom(report: OnyxEntry<Report>): boolean {
    return getChatType(report) === CONST.REPORT.CHAT_TYPE.DOMAIN_ALL;
}

/**
 * Whether the provided report is a user created policy room
 */
function isUserCreatedPolicyRoom(report: OnyxEntry<Report>): boolean {
    return getChatType(report) === CONST.REPORT.CHAT_TYPE.POLICY_ROOM;
}

/**
 * Whether the provided report is a Policy Expense chat.
 */
function isPolicyExpenseChat(report: OnyxEntry<Report> | Participant | EmptyObject): boolean {
    return getChatType(report) === CONST.REPORT.CHAT_TYPE.POLICY_EXPENSE_CHAT || (report?.isPolicyExpenseChat ?? false);
}

/**
 * Whether the provided report belongs to a Control policy and is an expense chat
 */
function isControlPolicyExpenseChat(report: OnyxEntry<Report>): boolean {
    return isPolicyExpenseChat(report) && getPolicyType(report, allPolicies) === CONST.POLICY.TYPE.CORPORATE;
}

/**
 * Whether the provided report belongs to a Free, Collect or Control policy
 */
function isGroupPolicy(report: OnyxEntry<Report>): boolean {
    const policyType = getPolicyType(report, allPolicies);
    return policyType === CONST.POLICY.TYPE.CORPORATE || policyType === CONST.POLICY.TYPE.TEAM || policyType === CONST.POLICY.TYPE.FREE;
}

/**
 * Whether the provided report belongs to a Control or Collect policy
 */
function isPaidGroupPolicy(report: OnyxEntry<Report>): boolean {
    const policyType = getPolicyType(report, allPolicies);
    return policyType === CONST.POLICY.TYPE.CORPORATE || policyType === CONST.POLICY.TYPE.TEAM;
}

/**
 * Whether the provided report belongs to a Control or Collect policy and is an expense chat
 */
function isPaidGroupPolicyExpenseChat(report: OnyxEntry<Report>): boolean {
    return isPolicyExpenseChat(report) && isPaidGroupPolicy(report);
}

/**
 * Whether the provided report belongs to a Control policy and is an expense report
 */
function isControlPolicyExpenseReport(report: OnyxEntry<Report>): boolean {
    return isExpenseReport(report) && getPolicyType(report, allPolicies) === CONST.POLICY.TYPE.CORPORATE;
}

/**
 * Whether the provided report belongs to a Control or Collect policy and is an expense report
 */
function isPaidGroupPolicyExpenseReport(report: OnyxEntry<Report>): boolean {
    return isExpenseReport(report) && isPaidGroupPolicy(report);
}

/**
 * Whether the provided report is a chat room
 */
function isChatRoom(report: OnyxEntry<Report>): boolean {
    return isUserCreatedPolicyRoom(report) || isDefaultRoom(report);
}

/**
 * Whether the provided report is a public room
 */
function isPublicRoom(report: OnyxEntry<Report>): boolean {
    return report?.visibility === CONST.REPORT.VISIBILITY.PUBLIC || report?.visibility === CONST.REPORT.VISIBILITY.PUBLIC_ANNOUNCE;
}

/**
 * Whether the provided report is a public announce room
 */
function isPublicAnnounceRoom(report: OnyxEntry<Report>): boolean {
    return report?.visibility === CONST.REPORT.VISIBILITY.PUBLIC_ANNOUNCE;
}

/**
 * If the report is a policy expense, the route should be for adding bank account for that policy
 * else since the report is a personal IOU, the route should be for personal bank account.
 */
function getBankAccountRoute(report: OnyxEntry<Report>): Route {
    return isPolicyExpenseChat(report) ? ROUTES.BANK_ACCOUNT_WITH_STEP_TO_OPEN.getRoute('', report?.policyID) : ROUTES.SETTINGS_ADD_BANK_ACCOUNT;
}

/**
 * Check if personal detail of accountID is empty or optimistic data
 */
function isOptimisticPersonalDetail(accountID: number): boolean {
    return isEmptyObject(allPersonalDetails?.[accountID]) || !!allPersonalDetails?.[accountID]?.isOptimisticPersonalDetail;
}

/**
 * Checks if a report is a task report from a policy expense chat.
 */
function isWorkspaceTaskReport(report: OnyxEntry<Report>): boolean {
    if (!isTaskReport(report)) {
        return false;
    }
    const parentReport = allReports?.[`${ONYXKEYS.COLLECTION.REPORT}${report?.parentReportID}`] ?? null;
    return isPolicyExpenseChat(parentReport);
}

/**
 * Returns true if report has a parent
 */
function isThread(report: OnyxEntry<Report>): boolean {
    return Boolean(report?.parentReportID && report?.parentReportActionID);
}

/**
 * Returns true if report is of type chat and has a parent and is therefore a Thread.
 */
function isChatThread(report: OnyxEntry<Report>): boolean {
    return isThread(report) && report?.type === CONST.REPORT.TYPE.CHAT;
}

function isDM(report: OnyxEntry<Report>): boolean {
    return isChatReport(report) && !getChatType(report) && !isThread(report);
}

function isSelfDM(report: OnyxEntry<Report>): boolean {
    return getChatType(report) === CONST.REPORT.CHAT_TYPE.SELF_DM;
}

/**
 * Only returns true if this is our main 1:1 DM report with Concierge
 */
function isConciergeChatReport(report: OnyxEntry<Report>): boolean {
    return report?.participantAccountIDs?.length === 1 && Number(report.participantAccountIDs?.[0]) === CONST.ACCOUNT_ID.CONCIERGE && !isChatThread(report);
}

function findSelfDMReportID(): string | undefined {
    if (!allReports) {
        return;
    }

    const selfDMReport = Object.values(allReports).find((report) => isSelfDM(report) && !isThread(report));
    return selfDMReport?.reportID;
}

/**
 * Checks if the supplied report belongs to workspace based on the provided params. If the report's policyID is _FAKE_ or has no value, it means this report is a DM.
 * In this case report and workspace members must be compared to determine whether the report belongs to the workspace.
 */
function doesReportBelongToWorkspace(report: Report, policyMemberAccountIDs: number[], policyID?: string) {
    return (
        isConciergeChatReport(report) || (report.policyID === CONST.POLICY.ID_FAKE || !report.policyID ? hasParticipantInArray(report, policyMemberAccountIDs) : report.policyID === policyID)
    );
}

/**
 * Given an array of reports, return them filtered by a policyID and policyMemberAccountIDs.
 */
function filterReportsByPolicyIDAndMemberAccountIDs(reports: Report[], policyMemberAccountIDs: number[] = [], policyID?: string) {
    return reports.filter((report) => !!report && doesReportBelongToWorkspace(report, policyMemberAccountIDs, policyID));
}

/**
 * Given an array of reports, return them sorted by the last read timestamp.
 */
function sortReportsByLastRead(reports: Report[], reportMetadata: OnyxCollection<ReportMetadata>): Array<OnyxEntry<Report>> {
    return reports
        .filter((report) => !!report?.reportID && !!(reportMetadata?.[`${ONYXKEYS.COLLECTION.REPORT_METADATA}${report.reportID}`]?.lastVisitTime ?? report?.lastReadTime))
        .sort((a, b) => {
            const aTime = new Date(reportMetadata?.[`${ONYXKEYS.COLLECTION.REPORT_METADATA}${a?.reportID}`]?.lastVisitTime ?? a?.lastReadTime ?? '');
            const bTime = new Date(reportMetadata?.[`${ONYXKEYS.COLLECTION.REPORT_METADATA}${b?.reportID}`]?.lastVisitTime ?? b?.lastReadTime ?? '');

            return aTime.valueOf() - bTime.valueOf();
        });
}

/**
 * Returns true if report is still being processed
 */
function isProcessingReport(report: OnyxEntry<Report> | EmptyObject): boolean {
    return report?.stateNum === CONST.REPORT.STATE_NUM.SUBMITTED && report?.statusNum === CONST.REPORT.STATUS_NUM.SUBMITTED;
}

/**
 * Check if the report is a single chat report that isn't a thread
 * and personal detail of participant is optimistic data
 */
function shouldDisableDetailPage(report: OnyxEntry<Report>): boolean {
    const participantAccountIDs = report?.participantAccountIDs ?? [];

    if (isChatRoom(report) || isPolicyExpenseChat(report) || isChatThread(report) || isTaskReport(report)) {
        return false;
    }
    if (participantAccountIDs.length === 1) {
        return isOptimisticPersonalDetail(participantAccountIDs[0]);
    }
    return false;
}

/**
 * Returns true if this report has only one participant and it's an Expensify account.
 */
function isExpensifyOnlyParticipantInReport(report: OnyxEntry<Report>): boolean {
    const reportParticipants = report?.participantAccountIDs?.filter((accountID) => accountID !== currentUserAccountID) ?? [];
    return reportParticipants.length === 1 && reportParticipants.some((accountID) => CONST.EXPENSIFY_ACCOUNT_IDS.includes(accountID));
}

/**
 * Returns whether a given report can have tasks created in it.
 * We only prevent the task option if it's a DM/group-DM and the other users are all special Expensify accounts
 *
 */
function canCreateTaskInReport(report: OnyxEntry<Report>): boolean {
    const otherReportParticipants = report?.participantAccountIDs?.filter((accountID) => accountID !== currentUserAccountID) ?? [];
    const areExpensifyAccountsOnlyOtherParticipants = otherReportParticipants?.length >= 1 && otherReportParticipants?.every((accountID) => CONST.EXPENSIFY_ACCOUNT_IDS.includes(accountID));
    if (areExpensifyAccountsOnlyOtherParticipants && isDM(report)) {
        return false;
    }

    return true;
}

/**
 * Returns true if there are any Expensify accounts (i.e. with domain 'expensify.com') in the set of accountIDs
 * by cross-referencing the accountIDs with personalDetails.
 */
function hasExpensifyEmails(accountIDs: number[]): boolean {
    return accountIDs.some((accountID) => Str.extractEmailDomain(allPersonalDetails?.[accountID]?.login ?? '') === CONST.EXPENSIFY_PARTNER_NAME);
}

/**
 * Returns true if there are any guides accounts (team.expensify.com) in a list of accountIDs
 * by cross-referencing the accountIDs with personalDetails since guides that are participants
 * of the user's chats should have their personal details in Onyx.
 */
function hasExpensifyGuidesEmails(accountIDs: number[]): boolean {
    return accountIDs.some((accountID) => Str.extractEmailDomain(allPersonalDetails?.[accountID]?.login ?? '') === CONST.EMAIL.GUIDES_DOMAIN);
}

function findLastAccessedReport(
    reports: OnyxCollection<Report>,
    ignoreDomainRooms: boolean,
    policies: OnyxCollection<Policy>,
    isFirstTimeNewExpensifyUser: boolean,
    openOnAdminRoom = false,
    reportMetadata: OnyxCollection<ReportMetadata> = {},
    policyID?: string,
    policyMemberAccountIDs: number[] = [],
): OnyxEntry<Report> {
    // If it's the user's first time using New Expensify, then they could either have:
    //   - just a Concierge report, if so we'll return that
    //   - their Concierge report, and a separate report that must have deeplinked them to the app before they created their account.
    // If it's the latter, we'll use the deeplinked report over the Concierge report,
    // since the Concierge report would be incorrectly selected over the deep-linked report in the logic below.

    let reportsValues = Object.values(reports ?? {}) as Report[];

    if (!!policyID || policyMemberAccountIDs.length > 0) {
        reportsValues = filterReportsByPolicyIDAndMemberAccountIDs(reportsValues, policyMemberAccountIDs, policyID);
    }

    let sortedReports = sortReportsByLastRead(reportsValues, reportMetadata);

    let adminReport: OnyxEntry<Report> | undefined;
    if (openOnAdminRoom) {
        adminReport = sortedReports.find((report) => {
            const chatType = getChatType(report);
            return chatType === CONST.REPORT.CHAT_TYPE.POLICY_ADMINS;
        });
    }

    if (ignoreDomainRooms) {
        // We allow public announce rooms, admins, and announce rooms through since we bypass the default rooms beta for them.
        // Check where ReportUtils.findLastAccessedReport is called in MainDrawerNavigator.js for more context.
        // Domain rooms are now the only type of default room that are on the defaultRooms beta.
        sortedReports = sortedReports.filter(
            (report) => !isDomainRoom(report) || getPolicyType(report, policies) === CONST.POLICY.TYPE.FREE || hasExpensifyGuidesEmails(report?.participantAccountIDs ?? []),
        );
    }

    if (isFirstTimeNewExpensifyUser) {
        if (sortedReports.length === 1) {
            return sortedReports[0];
        }

        return adminReport ?? sortedReports.find((report) => !isConciergeChatReport(report)) ?? null;
    }

    return adminReport ?? sortedReports.at(-1) ?? null;
}

/**
 * Whether the provided report has expenses
 */
function hasExpenses(reportID?: string): boolean {
    return !!Object.values(allTransactions ?? {}).find((transaction) => `${transaction?.reportID}` === `${reportID}`);
}

/**
 * Whether the provided report is a closed expense report with no expenses
 */
function isClosedExpenseReportWithNoExpenses(report: OnyxEntry<Report>): boolean {
    return report?.statusNum === CONST.REPORT.STATUS_NUM.CLOSED && isExpenseReport(report) && !hasExpenses(report.reportID);
}

/**
 * Whether the provided report is an archived room
 */
function isArchivedRoom(report: OnyxEntry<Report> | EmptyObject): boolean {
    return report?.statusNum === CONST.REPORT.STATUS_NUM.CLOSED && report?.stateNum === CONST.REPORT.STATE_NUM.APPROVED;
}

/**
 * Whether the provided report is the admin's room
 */
function isJoinRequestInAdminRoom(report: OnyxEntry<Report>): boolean {
    if (!report) {
        return false;
    }
    return ReportActionsUtils.isActionableJoinRequestPending(report.reportID);
}

/**
 * Checks if the current user is allowed to comment on the given report.
 */
function isAllowedToComment(report: OnyxEntry<Report>): boolean {
    // Default to allowing all users to post
    const capability = report?.writeCapability ?? CONST.REPORT.WRITE_CAPABILITIES.ALL;

    if (capability === CONST.REPORT.WRITE_CAPABILITIES.ALL) {
        return true;
    }

    // If unauthenticated user opens public chat room using deeplink, they do not have policies available and they cannot comment
    if (!allPolicies) {
        return false;
    }

    // If we've made it here, commenting on this report is restricted.
    // If the user is an admin, allow them to post.
    const policy = allPolicies[`${ONYXKEYS.COLLECTION.POLICY}${report?.policyID}`];
    return policy?.role === CONST.POLICY.ROLE.ADMIN;
}

/**
 * Checks if the current user is the admin of the policy given the policy expense chat.
 */
function isPolicyExpenseChatAdmin(report: OnyxEntry<Report>, policies: OnyxCollection<Policy>): boolean {
    if (!isPolicyExpenseChat(report)) {
        return false;
    }

    const policyRole = policies?.[`${ONYXKEYS.COLLECTION.POLICY}${report?.policyID}`]?.role;

    return policyRole === CONST.POLICY.ROLE.ADMIN;
}

/**
 * Checks if the current user is the admin of the policy.
 */
function isPolicyAdmin(policyID: string, policies: OnyxCollection<Policy>): boolean {
    const policyRole = policies?.[`${ONYXKEYS.COLLECTION.POLICY}${policyID}`]?.role;

    return policyRole === CONST.POLICY.ROLE.ADMIN;
}

/**
 * Returns true if report has a single participant.
 */
function hasSingleParticipant(report: OnyxEntry<Report>): boolean {
    return report?.participantAccountIDs?.length === 1;
}

/**
 * Checks whether all the transactions linked to the IOU report are of the Distance Request type with pending routes
 */
function hasOnlyTransactionsWithPendingRoutes(iouReportID: string | undefined): boolean {
    const transactions = TransactionUtils.getAllReportTransactions(iouReportID);

    // Early return false in case not having any transaction
    if (!transactions || transactions.length === 0) {
        return false;
    }

    return transactions.every((transaction) => TransactionUtils.isFetchingWaypointsFromServer(transaction));
}

/**
 * If the report is a thread and has a chat type set, it is a workspace chat.
 */
function isWorkspaceThread(report: OnyxEntry<Report>): boolean {
    return isThread(report) && isChatReport(report) && !!getChatType(report);
}

/**
 * Returns true if reportAction is the first chat preview of a Thread
 */
function isThreadFirstChat(reportAction: OnyxEntry<ReportAction>, reportID: string): boolean {
    return reportAction?.childReportID?.toString() === reportID;
}

/**
 * Checks if a report is a child report.
 */
function isChildReport(report: OnyxEntry<Report>): boolean {
    return isThread(report) || isTaskReport(report);
}

/**
 * An Expense Request is a thread where the parent report is an Expense Report and
 * the parentReportAction is a transaction.
 */
function isExpenseRequest(report: OnyxEntry<Report>): boolean {
    if (isThread(report)) {
        const parentReportAction = ReportActionsUtils.getParentReportAction(report);
        const parentReport = allReports?.[`${ONYXKEYS.COLLECTION.REPORT}${report?.parentReportID}`] ?? null;
        return isExpenseReport(parentReport) && !isEmptyObject(parentReportAction) && ReportActionsUtils.isTransactionThread(parentReportAction);
    }
    return false;
}

/**
 * An IOU Request is a thread where the parent report is an IOU Report and
 * the parentReportAction is a transaction.
 */
function isIOURequest(report: OnyxEntry<Report>): boolean {
    if (isThread(report)) {
        const parentReportAction = ReportActionsUtils.getParentReportAction(report);
        const parentReport = allReports?.[`${ONYXKEYS.COLLECTION.REPORT}${report?.parentReportID}`] ?? null;
        return isIOUReport(parentReport) && !isEmptyObject(parentReportAction) && ReportActionsUtils.isTransactionThread(parentReportAction);
    }
    return false;
}

/**
 * A Track Expense Report is a thread where the parent the parentReportAction is a transaction, and
 * parentReportAction has type of track.
 */
function isTrackExpenseReport(report: OnyxEntry<Report>): boolean {
    if (isThread(report)) {
        const parentReportAction = ReportActionsUtils.getParentReportAction(report);
        return !isEmptyObject(parentReportAction) && ReportActionsUtils.isTrackExpenseAction(parentReportAction);
    }
    return false;
}

/**
 * Checks if a report is an IOU or expense request.
 */
function isMoneyRequest(reportOrID: OnyxEntry<Report> | string): boolean {
    const report = typeof reportOrID === 'string' ? allReports?.[`${ONYXKEYS.COLLECTION.REPORT}${reportOrID}`] ?? null : reportOrID;
    return isIOURequest(report) || isExpenseRequest(report);
}

/**
 * Checks if a report is an IOU or expense report.
 */
function isMoneyRequestReport(reportOrID: OnyxEntry<Report> | EmptyObject | string): boolean {
    const report = typeof reportOrID === 'object' ? reportOrID : allReports?.[`${ONYXKEYS.COLLECTION.REPORT}${reportOrID}`] ?? null;
    return isIOUReport(report) || isExpenseReport(report);
}

/**
 * Should return true only for personal 1:1 report
 *
 */
function isOneOnOneChat(report: OnyxEntry<Report>): boolean {
    const participantAccountIDs = report?.participantAccountIDs ?? [];
    return (
        !isChatRoom(report) &&
        !isExpenseRequest(report) &&
        !isMoneyRequestReport(report) &&
        !isPolicyExpenseChat(report) &&
        !isTaskReport(report) &&
        isDM(report) &&
        !isIOUReport(report) &&
        participantAccountIDs.length === 1
    );
}

/**
 * Checks if the current user is a payer of the request
 */

function isPayer(session: OnyxEntry<Session>, iouReport: OnyxEntry<Report>) {
    const isApproved = isReportApproved(iouReport);
    const policy = allPolicies?.[`${ONYXKEYS.COLLECTION.POLICY}${iouReport?.policyID}`] ?? null;
    const policyType = policy?.type;
    const isAdmin = policyType !== CONST.POLICY.TYPE.PERSONAL && policy?.role === CONST.POLICY.ROLE.ADMIN;
    const isManager = iouReport?.managerID === session?.accountID;
    if (isPaidGroupPolicy(iouReport)) {
        if (policy?.reimbursementChoice === CONST.POLICY.REIMBURSEMENT_CHOICES.REIMBURSEMENT_YES) {
            const isReimburser = session?.email === policy?.reimburserEmail;
            return isReimburser && (isApproved || isManager);
        }
        if (policy?.reimbursementChoice === CONST.POLICY.REIMBURSEMENT_CHOICES.REIMBURSEMENT_MANUAL) {
            return isAdmin && (isApproved || isManager);
        }
        return false;
    }
    return isAdmin || (isMoneyRequestReport(iouReport) && isManager);
}

/**
 * Get the notification preference given a report
 */
function getReportNotificationPreference(report: OnyxEntry<Report>): string | number {
    return report?.notificationPreference ?? '';
}

/**
 * Checks if the current user is the action's author
 */
function isActionCreator(reportAction: OnyxEntry<ReportAction> | Partial<ReportAction>): boolean {
    return reportAction?.actorAccountID === currentUserAccountID;
}

/**
 * Returns the notification preference of the action's child report if it exists.
 * Otherwise, calculates it based on the action's authorship.
 */
function getChildReportNotificationPreference(reportAction: OnyxEntry<ReportAction> | Partial<ReportAction>): NotificationPreference {
    const childReportNotificationPreference = reportAction?.childReportNotificationPreference ?? '';
    if (childReportNotificationPreference) {
        return childReportNotificationPreference;
    }

    return isActionCreator(reportAction) ? CONST.REPORT.NOTIFICATION_PREFERENCE.ALWAYS : CONST.REPORT.NOTIFICATION_PREFERENCE.HIDDEN;
}

/**
 * Checks whether the supplied report supports adding more transactions to it.
 * Return true if:
 * - report is a non-settled IOU
 * - report is a draft
 * - report is a processing expense report and its policy has Instant reporting frequency
 */
function canAddOrDeleteTransactions(moneyRequestReport: OnyxEntry<Report>): boolean {
    if (!isMoneyRequestReport(moneyRequestReport)) {
        return false;
    }

    if (isReportApproved(moneyRequestReport) || isSettled(moneyRequestReport?.reportID)) {
        return false;
    }

    if (isGroupPolicy(moneyRequestReport) && isProcessingReport(moneyRequestReport) && !PolicyUtils.isInstantSubmitEnabled(getPolicy(moneyRequestReport?.policyID))) {
        return false;
    }

    return true;
}

/**
 * Can only delete if the author is this user and the action is an ADDCOMMENT action or an IOU action in an unsettled report, or if the user is a
 * policy admin
 */
function canDeleteReportAction(reportAction: OnyxEntry<ReportAction>, reportID: string): boolean {
    const report = getReport(reportID);

    const isActionOwner = reportAction?.actorAccountID === currentUserAccountID;
    const policy = allPolicies?.[`${ONYXKEYS.COLLECTION.POLICY}${report?.policyID}`] ?? null;

    if (reportAction?.actionName === CONST.REPORT.ACTIONS.TYPE.IOU) {
        // For now, users cannot delete split actions
        const isSplitAction = reportAction?.originalMessage?.type === CONST.IOU.REPORT_ACTION_TYPE.SPLIT;

        if (isSplitAction) {
            return false;
        }

        if (isActionOwner) {
            if (!isEmptyObject(report) && isMoneyRequestReport(report)) {
                return canAddOrDeleteTransactions(report);
            }
            return true;
        }
    }

    if (
        reportAction?.actionName !== CONST.REPORT.ACTIONS.TYPE.ADDCOMMENT ||
        reportAction?.pendingAction === CONST.RED_BRICK_ROAD_PENDING_ACTION.DELETE ||
        ReportActionsUtils.isCreatedTaskReportAction(reportAction) ||
        reportAction?.actorAccountID === CONST.ACCOUNT_ID.CONCIERGE
    ) {
        return false;
    }

    const isAdmin = policy?.role === CONST.POLICY.ROLE.ADMIN && !isEmptyObject(report) && !isDM(report);

    return isActionOwner || isAdmin;
}

/**
 * Get welcome message based on room type
 */
function getRoomWelcomeMessage(report: OnyxEntry<Report>, isUserPolicyAdmin: boolean): WelcomeMessage {
    const welcomeMessage: WelcomeMessage = {showReportName: true};
    const workspaceName = getPolicyName(report);

    if (isArchivedRoom(report)) {
        welcomeMessage.phrase1 = Localize.translateLocal('reportActionsView.beginningOfArchivedRoomPartOne');
        welcomeMessage.phrase2 = Localize.translateLocal('reportActionsView.beginningOfArchivedRoomPartTwo');
    } else if (isDomainRoom(report)) {
        welcomeMessage.phrase1 = Localize.translateLocal('reportActionsView.beginningOfChatHistoryDomainRoomPartOne', {domainRoom: report?.reportName ?? ''});
        welcomeMessage.phrase2 = Localize.translateLocal('reportActionsView.beginningOfChatHistoryDomainRoomPartTwo');
    } else if (isAdminRoom(report)) {
        welcomeMessage.phrase1 = Localize.translateLocal('reportActionsView.beginningOfChatHistoryAdminRoomPartOne', {workspaceName});
        welcomeMessage.phrase2 = Localize.translateLocal('reportActionsView.beginningOfChatHistoryAdminRoomPartTwo');
    } else if (isAdminsOnlyPostingRoom(report) && !isUserPolicyAdmin) {
        welcomeMessage.phrase1 = Localize.translateLocal('reportActionsView.beginningOfChatHistoryAdminOnlyPostingRoom');
        welcomeMessage.showReportName = false;
    } else if (isAnnounceRoom(report)) {
        welcomeMessage.phrase1 = Localize.translateLocal('reportActionsView.beginningOfChatHistoryAnnounceRoomPartOne', {workspaceName});
        welcomeMessage.phrase2 = Localize.translateLocal('reportActionsView.beginningOfChatHistoryAnnounceRoomPartTwo', {workspaceName});
    } else {
        // Message for user created rooms or other room types.
        welcomeMessage.phrase1 = Localize.translateLocal('reportActionsView.beginningOfChatHistoryUserRoomPartOne');
        welcomeMessage.phrase2 = Localize.translateLocal('reportActionsView.beginningOfChatHistoryUserRoomPartTwo');
    }

    return welcomeMessage;
}

/**
 * Returns true if Concierge is one of the chat participants (1:1 as well as group chats)
 */
function chatIncludesConcierge(report: Partial<OnyxEntry<Report>>): boolean {
    return Boolean(report?.participantAccountIDs?.length && report?.participantAccountIDs?.includes(CONST.ACCOUNT_ID.CONCIERGE));
}

/**
 * Returns true if there is any automated expensify account `in accountIDs
 */
function hasAutomatedExpensifyAccountIDs(accountIDs: number[]): boolean {
    return accountIDs.some((accountID) => CONST.EXPENSIFY_ACCOUNT_IDS.includes(accountID));
}

function getReportRecipientAccountIDs(report: OnyxEntry<Report>, currentLoginAccountID: number): number[] {
    let finalReport: OnyxEntry<Report> = report;
    // In 1:1 chat threads, the participants will be the same as parent report. If a report is specifically a 1:1 chat thread then we will
    // get parent report and use its participants array.
    if (isThread(report) && !(isTaskReport(report) || isMoneyRequestReport(report))) {
        const parentReport = allReports?.[`${ONYXKEYS.COLLECTION.REPORT}${report?.parentReportID}`] ?? null;
        if (hasSingleParticipant(parentReport)) {
            finalReport = parentReport;
        }
    }

    let finalParticipantAccountIDs: number[] | undefined = [];
    if (isMoneyRequestReport(report)) {
        // For money requests i.e the IOU (1:1 person) and Expense (1:* person) reports, use the full `initialParticipantAccountIDs` array
        // and add the `ownerAccountId`. Money request reports don't add `ownerAccountId` in `participantAccountIDs` array
        const defaultParticipantAccountIDs = finalReport?.participantAccountIDs ?? [];
        const setOfParticipantAccountIDs = new Set<number>(report?.ownerAccountID ? [...defaultParticipantAccountIDs, report.ownerAccountID] : defaultParticipantAccountIDs);
        finalParticipantAccountIDs = [...setOfParticipantAccountIDs];
    } else if (isTaskReport(report)) {
        // Task reports `managerID` will change when assignee is changed, in that case the old `managerID` is still present in `participantAccountIDs`
        // array along with the new one. We only need the `managerID` as a participant here.
        finalParticipantAccountIDs = report?.managerID ? [report?.managerID] : [];
    } else {
        finalParticipantAccountIDs = finalReport?.participantAccountIDs;
    }

    const reportParticipants = finalParticipantAccountIDs?.filter((accountID) => accountID !== currentLoginAccountID) ?? [];
    const participantsWithoutExpensifyAccountIDs = reportParticipants.filter((participant) => !CONST.EXPENSIFY_ACCOUNT_IDS.includes(participant ?? 0));
    return participantsWithoutExpensifyAccountIDs;
}

/**
 * Whether the time row should be shown for a report.
 */
function canShowReportRecipientLocalTime(personalDetails: OnyxCollection<PersonalDetails>, report: OnyxEntry<Report>, accountID: number): boolean {
    const reportRecipientAccountIDs = getReportRecipientAccountIDs(report, accountID);
    const hasMultipleParticipants = reportRecipientAccountIDs.length > 1;
    const reportRecipient = personalDetails?.[reportRecipientAccountIDs[0]];
    const reportRecipientTimezone = reportRecipient?.timezone ?? CONST.DEFAULT_TIME_ZONE;
    const isReportParticipantValidated = reportRecipient?.validated ?? false;
    return Boolean(!hasMultipleParticipants && !isChatRoom(report) && !isPolicyExpenseChat(report) && reportRecipient && reportRecipientTimezone?.selected && isReportParticipantValidated);
}

/**
 * Shorten last message text to fixed length and trim spaces.
 */
function formatReportLastMessageText(lastMessageText: string, isModifiedExpenseMessage = false): string {
    if (isModifiedExpenseMessage) {
        return String(lastMessageText).trim().replace(CONST.REGEX.LINE_BREAK, '').trim();
    }
    return String(lastMessageText).trim().replace(CONST.REGEX.LINE_BREAK, ' ').substring(0, CONST.REPORT.LAST_MESSAGE_TEXT_MAX_LENGTH).trim();
}

/**
 * Helper method to return the default avatar associated with the given login
 */
function getDefaultWorkspaceAvatar(workspaceName?: string): IconAsset {
    if (!workspaceName) {
        return defaultWorkspaceAvatars.WorkspaceBuilding;
    }

    // Remove all chars not A-Z or 0-9 including underscore
    const alphaNumeric = workspaceName
        .normalize('NFD')
        .replace(/[^0-9a-z]/gi, '')
        .toUpperCase();

    const workspace = `Workspace${alphaNumeric[0]}` as keyof typeof defaultWorkspaceAvatars;
    const defaultWorkspaceAvatar = defaultWorkspaceAvatars[workspace];

    return !alphaNumeric ? defaultWorkspaceAvatars.WorkspaceBuilding : defaultWorkspaceAvatar;
}

/**
 * Helper method to return the default avatar testID associated with the given login
 */
function getDefaultWorkspaceAvatarTestID(workspaceName: string): string {
    if (!workspaceName) {
        return defaultAvatarBuildingIconTestID;
    }

    // Remove all chars not A-Z or 0-9 including underscore
    const alphaNumeric = workspaceName
        .normalize('NFD')
        .replace(/[^0-9a-z]/gi, '')
        .toLowerCase();

    return !alphaNumeric ? defaultAvatarBuildingIconTestID : `SvgDefaultAvatar_${alphaNumeric[0]} Icon`;
}

function getWorkspaceAvatar(report: OnyxEntry<Report>): UserUtils.AvatarSource {
    const workspaceName = getPolicyName(report, false, allPolicies?.[`${ONYXKEYS.COLLECTION.POLICY}${report?.policyID}`]);
    const avatar = allPolicies?.[`${ONYXKEYS.COLLECTION.POLICY}${report?.policyID}`]?.avatar ?? '';
    return !isEmpty(avatar) ? avatar : getDefaultWorkspaceAvatar(workspaceName);
}

/**
 * Returns the appropriate icons for the given chat report using the stored personalDetails.
 * The Avatar sources can be URLs or Icon components according to the chat type.
 */
function getIconsForParticipants(participants: number[], personalDetails: OnyxCollection<PersonalDetails>): Icon[] {
    const participantDetails: ParticipantDetails[] = [];
    const participantsList = participants || [];

    for (const accountID of participantsList) {
        const avatarSource = UserUtils.getAvatar(personalDetails?.[accountID]?.avatar ?? '', accountID);
        const displayNameLogin = personalDetails?.[accountID]?.displayName ? personalDetails?.[accountID]?.displayName : personalDetails?.[accountID]?.login;
        participantDetails.push([accountID, displayNameLogin ?? '', avatarSource, personalDetails?.[accountID]?.fallbackIcon ?? '']);
    }

    const sortedParticipantDetails = participantDetails.sort((first, second) => {
        // First sort by displayName/login
        const displayNameLoginOrder = localeCompare(first[1], second[1]);
        if (displayNameLoginOrder !== 0) {
            return displayNameLoginOrder;
        }

        // Then fallback on accountID as the final sorting criteria.
        // This will ensure that the order of avatars with same login/displayName
        // stay consistent across all users and devices
        return first[0] - second[0];
    });

    // Now that things are sorted, gather only the avatars (second element in the array) and return those
    const avatars: Icon[] = [];

    for (const sortedParticipantDetail of sortedParticipantDetails) {
        const userIcon = {
            id: sortedParticipantDetail[0],
            source: sortedParticipantDetail[2],
            type: CONST.ICON_TYPE_AVATAR,
            name: sortedParticipantDetail[1],
            fallbackIcon: sortedParticipantDetail[3],
        };
        avatars.push(userIcon);
    }

    return avatars;
}

/**
 * Given a report, return the associated workspace icon.
 */
function getWorkspaceIcon(report: OnyxEntry<Report>, policy: OnyxEntry<Policy> = null): Icon {
    const workspaceName = getPolicyName(report, false, policy);
    const policyExpenseChatAvatarSource = allPolicies?.[`${ONYXKEYS.COLLECTION.POLICY}${report?.policyID}`]?.avatar
        ? allPolicies?.[`${ONYXKEYS.COLLECTION.POLICY}${report?.policyID}`]?.avatar
        : getDefaultWorkspaceAvatar(workspaceName);

    const workspaceIcon: Icon = {
        source: policyExpenseChatAvatarSource ?? '',
        type: CONST.ICON_TYPE_WORKSPACE,
        name: workspaceName,
        id: -1,
    };
    return workspaceIcon;
}

/**
 * Returns the appropriate icons for the given chat report using the stored personalDetails.
 * The Avatar sources can be URLs or Icon components according to the chat type.
 */
function getIcons(
    report: OnyxEntry<Report>,
    personalDetails: OnyxCollection<PersonalDetails>,
    defaultIcon: UserUtils.AvatarSource | null = null,
    defaultName = '',
    defaultAccountID = -1,
    policy: OnyxEntry<Policy> = null,
): Icon[] {
    if (isEmptyObject(report)) {
        const fallbackIcon: Icon = {
            source: defaultIcon ?? Expensicons.FallbackAvatar,
            type: CONST.ICON_TYPE_AVATAR,
            name: defaultName,
            id: defaultAccountID,
        };
        return [fallbackIcon];
    }
    if (isExpenseRequest(report)) {
        const parentReportAction = ReportActionsUtils.getParentReportAction(report);
        const workspaceIcon = getWorkspaceIcon(report, policy);
        const memberIcon = {
            source: UserUtils.getAvatar(personalDetails?.[parentReportAction.actorAccountID ?? -1]?.avatar ?? '', parentReportAction.actorAccountID ?? -1),
            id: parentReportAction.actorAccountID,
            type: CONST.ICON_TYPE_AVATAR,
            name: personalDetails?.[parentReportAction.actorAccountID ?? -1]?.displayName ?? '',
            fallbackIcon: personalDetails?.[parentReportAction.actorAccountID ?? -1]?.fallbackIcon,
        };

        return [memberIcon, workspaceIcon];
    }
    if (isChatThread(report)) {
        const parentReportAction = ReportActionsUtils.getParentReportAction(report);

        const actorAccountID = parentReportAction.actorAccountID;
        const actorDisplayName = PersonalDetailsUtils.getDisplayNameOrDefault(allPersonalDetails?.[actorAccountID ?? -1], '', false);
        const actorIcon = {
            id: actorAccountID,
            source: UserUtils.getAvatar(personalDetails?.[actorAccountID ?? -1]?.avatar ?? '', actorAccountID ?? -1),
            name: actorDisplayName,
            type: CONST.ICON_TYPE_AVATAR,
            fallbackIcon: personalDetails?.[parentReportAction.actorAccountID ?? -1]?.fallbackIcon,
        };

        if (isWorkspaceThread(report)) {
            const workspaceIcon = getWorkspaceIcon(report, policy);
            return [actorIcon, workspaceIcon];
        }
        return [actorIcon];
    }
    if (isTaskReport(report)) {
        const ownerIcon = {
            id: report?.ownerAccountID,
            source: UserUtils.getAvatar(personalDetails?.[report?.ownerAccountID ?? -1]?.avatar ?? '', report?.ownerAccountID ?? -1),
            type: CONST.ICON_TYPE_AVATAR,
            name: personalDetails?.[report?.ownerAccountID ?? -1]?.displayName ?? '',
            fallbackIcon: personalDetails?.[report?.ownerAccountID ?? -1]?.fallbackIcon,
        };

        if (isWorkspaceTaskReport(report)) {
            const workspaceIcon = getWorkspaceIcon(report, policy);
            return [ownerIcon, workspaceIcon];
        }

        return [ownerIcon];
    }
    if (isDomainRoom(report)) {
        // Get domain name after the #. Domain Rooms use our default workspace avatar pattern.
        const domainName = report?.reportName?.substring(1);
        const policyExpenseChatAvatarSource = getDefaultWorkspaceAvatar(domainName);
        const domainIcon: Icon = {
            source: policyExpenseChatAvatarSource,
            type: CONST.ICON_TYPE_WORKSPACE,
            name: domainName ?? '',
            id: -1,
        };
        return [domainIcon];
    }
    if (isAdminRoom(report) || isAnnounceRoom(report) || isChatRoom(report) || isArchivedRoom(report)) {
        const workspaceIcon = getWorkspaceIcon(report, policy);
        return [workspaceIcon];
    }
    if (isPolicyExpenseChat(report) || isExpenseReport(report)) {
        const workspaceIcon = getWorkspaceIcon(report, policy);
        const memberIcon = {
            source: UserUtils.getAvatar(personalDetails?.[report?.ownerAccountID ?? -1]?.avatar ?? '', report?.ownerAccountID ?? -1),
            id: report?.ownerAccountID,
            type: CONST.ICON_TYPE_AVATAR,
            name: personalDetails?.[report?.ownerAccountID ?? -1]?.displayName ?? '',
            fallbackIcon: personalDetails?.[report?.ownerAccountID ?? -1]?.fallbackIcon,
        };
        return isExpenseReport(report) ? [memberIcon, workspaceIcon] : [workspaceIcon, memberIcon];
    }
    if (isIOUReport(report)) {
        const managerIcon = {
            source: UserUtils.getAvatar(personalDetails?.[report?.managerID ?? -1]?.avatar ?? '', report?.managerID ?? -1),
            id: report?.managerID,
            type: CONST.ICON_TYPE_AVATAR,
            name: personalDetails?.[report?.managerID ?? -1]?.displayName ?? '',
            fallbackIcon: personalDetails?.[report?.managerID ?? -1]?.fallbackIcon,
        };
        const ownerIcon = {
            id: report?.ownerAccountID,
            source: UserUtils.getAvatar(personalDetails?.[report?.ownerAccountID ?? -1]?.avatar ?? '', report?.ownerAccountID ?? -1),
            type: CONST.ICON_TYPE_AVATAR,
            name: personalDetails?.[report?.ownerAccountID ?? -1]?.displayName ?? '',
            fallbackIcon: personalDetails?.[report?.ownerAccountID ?? -1]?.fallbackIcon,
        };
        const isManager = currentUserAccountID === report?.managerID;

        return isManager ? [managerIcon, ownerIcon] : [ownerIcon, managerIcon];
    }

    if (isSelfDM(report)) {
        return getIconsForParticipants([currentUserAccountID ?? 0], personalDetails);
    }

    return getIconsForParticipants(report?.participantAccountIDs ?? [], personalDetails);
}

/**
 * Gets the personal details for a login by looking in the ONYXKEYS.PERSONAL_DETAILS_LIST Onyx key (stored in the local variable, allPersonalDetails). If it doesn't exist in Onyx,
 * then a default object is constructed.
 */
function getPersonalDetailsForAccountID(accountID: number): Partial<PersonalDetails> {
    if (!accountID) {
        return {};
    }
    return (
        allPersonalDetails?.[accountID] ?? {
            avatar: UserUtils.getDefaultAvatar(accountID),
            isOptimisticPersonalDetail: true,
        }
    );
}

/**
 * Get the displayName for a single report participant.
 */
function getDisplayNameForParticipant(accountID?: number, shouldUseShortForm = false, shouldFallbackToHidden = true, shouldAddCurrentUserPostfix = false): string {
    if (!accountID) {
        return '';
    }

    const personalDetails = getPersonalDetailsForAccountID(accountID);
    // eslint-disable-next-line @typescript-eslint/prefer-nullish-coalescing
    const formattedLogin = LocalePhoneNumber.formatPhoneNumber(personalDetails.login || '');
    // This is to check if account is an invite/optimistically created one
    // and prevent from falling back to 'Hidden', so a correct value is shown
    // when searching for a new user
    if (personalDetails.isOptimisticPersonalDetail === true) {
        return formattedLogin;
    }

    // For selfDM, we display the user's displayName followed by '(you)' as a postfix
    const shouldAddPostfix = shouldAddCurrentUserPostfix && accountID === currentUserAccountID;

    const longName = PersonalDetailsUtils.getDisplayNameOrDefault(personalDetails, formattedLogin, shouldFallbackToHidden, shouldAddPostfix);

    // If the user's personal details (first name) should be hidden, make sure we return "hidden" instead of the short name
    if (shouldFallbackToHidden && longName === Localize.translateLocal('common.hidden')) {
        return longName;
    }

    const shortName = personalDetails.firstName ? personalDetails.firstName : longName;
    return shouldUseShortForm ? shortName : longName;
}

function getDisplayNamesWithTooltips(
    personalDetailsList: PersonalDetails[] | PersonalDetailsList | OptionData[],
    isMultipleParticipantReport: boolean,
    shouldFallbackToHidden = true,
    shouldAddCurrentUserPostfix = false,
): DisplayNameWithTooltips {
    const personalDetailsListArray = Array.isArray(personalDetailsList) ? personalDetailsList : Object.values(personalDetailsList);

    return personalDetailsListArray
        .map((user) => {
            const accountID = Number(user?.accountID);
            // eslint-disable-next-line @typescript-eslint/prefer-nullish-coalescing
            const displayName = getDisplayNameForParticipant(accountID, isMultipleParticipantReport, shouldFallbackToHidden, shouldAddCurrentUserPostfix) || user?.login || '';
            const avatar = UserUtils.getDefaultAvatar(accountID);

            let pronouns = user?.pronouns ?? undefined;
            if (pronouns?.startsWith(CONST.PRONOUNS.PREFIX)) {
                const pronounTranslationKey = pronouns.replace(CONST.PRONOUNS.PREFIX, '');
                pronouns = Localize.translateLocal(`pronouns.${pronounTranslationKey}` as TranslationPaths);
            }

            return {
                displayName,
                avatar,
                login: user?.login ?? '',
                accountID,
                pronouns,
            };
        })
        .sort((first, second) => {
            // First sort by displayName/login
            const displayNameLoginOrder = localeCompare(first.displayName, second.displayName);
            if (displayNameLoginOrder !== 0) {
                return displayNameLoginOrder;
            }

            // Then fallback on accountID as the final sorting criteria.
            return first.accountID - second.accountID;
        });
}

/**
 * Returns the the display names of the given user accountIDs
 */
function getUserDetailTooltipText(accountID: number, fallbackUserDisplayName = ''): string {
    const displayNameForParticipant = getDisplayNameForParticipant(accountID);
    return displayNameForParticipant || fallbackUserDisplayName;
}

/**
 * For a deleted parent report action within a chat report,
 * let us return the appropriate display message
 *
 * @param reportAction - The deleted report action of a chat report for which we need to return message.
 */
function getDeletedParentActionMessageForChatReport(reportAction: OnyxEntry<ReportAction>): string {
    // By default, let us display [Deleted message]
    let deletedMessageText = Localize.translateLocal('parentReportAction.deletedMessage');
    if (ReportActionsUtils.isCreatedTaskReportAction(reportAction)) {
        // For canceled task report, let us display [Deleted task]
        deletedMessageText = Localize.translateLocal('parentReportAction.deletedTask');
    }
    return deletedMessageText;
}

/**
 * Returns the preview message for `REIMBURSEMENTQUEUED` action
 *

 */
function getReimbursementQueuedActionMessage(reportAction: OnyxEntry<ReportAction>, report: OnyxEntry<Report>, shouldUseShortDisplayName = true): string {
    const submitterDisplayName = getDisplayNameForParticipant(report?.ownerAccountID, shouldUseShortDisplayName) ?? '';
    const originalMessage = reportAction?.originalMessage as IOUMessage | undefined;
    let messageKey: TranslationPaths;
    if (originalMessage?.paymentType === CONST.IOU.PAYMENT_TYPE.EXPENSIFY) {
        messageKey = 'iou.waitingOnEnabledWallet';
    } else {
        messageKey = 'iou.waitingOnBankAccount';
    }

    return Localize.translateLocal(messageKey, {submitterDisplayName});
}

/**
 * Returns the preview message for `REIMBURSEMENTDEQUEUED` action
 */
function getReimbursementDeQueuedActionMessage(reportAction: OnyxEntry<ReportActionBase & OriginalMessageReimbursementDequeued>, report: OnyxEntry<Report> | EmptyObject): string {
    const originalMessage = reportAction?.originalMessage as ReimbursementDeQueuedMessage | undefined;
    const amount = originalMessage?.amount;
    const currency = originalMessage?.currency;
    const formattedAmount = CurrencyUtils.convertToDisplayString(amount, currency);
    if (originalMessage?.cancellationReason === CONST.REPORT.CANCEL_PAYMENT_REASONS.ADMIN) {
        const payerOrApproverName = isExpenseReport(report) ? getPolicyName(report, false) : getDisplayNameForParticipant(report?.managerID) ?? '';
        return Localize.translateLocal('iou.adminCanceledRequest', {manager: payerOrApproverName, amount: formattedAmount});
    }
    const submitterDisplayName = getDisplayNameForParticipant(report?.ownerAccountID, true) ?? '';
    return Localize.translateLocal('iou.canceledRequest', {submitterDisplayName, amount: formattedAmount});
}

/**
 * Builds an optimistic REIMBURSEMENTDEQUEUED report action with a randomly generated reportActionID.
 *
 */
function buildOptimisticCancelPaymentReportAction(expenseReportID: string, amount: number, currency: string): OptimisticCancelPaymentReportAction {
    return {
        actionName: CONST.REPORT.ACTIONS.TYPE.REIMBURSEMENTDEQUEUED,
        actorAccountID: currentUserAccountID,
        message: [
            {
                cancellationReason: CONST.REPORT.CANCEL_PAYMENT_REASONS.ADMIN,
                expenseReportID,
                type: CONST.REPORT.MESSAGE.TYPE.COMMENT,
                text: '',
                amount,
                currency,
            },
        ],
        originalMessage: {
            cancellationReason: CONST.REPORT.CANCEL_PAYMENT_REASONS.ADMIN,
            expenseReportID,
            amount,
            currency,
        },
        person: [
            {
                style: 'strong',
                text: getCurrentUserDisplayNameOrEmail(),
                type: 'TEXT',
            },
        ],
        reportActionID: NumberUtils.rand64(),
        shouldShow: true,
        created: DateUtils.getDBTime(),
        pendingAction: CONST.RED_BRICK_ROAD_PENDING_ACTION.ADD,
    };
}

/**
 * Returns the last visible message for a given report after considering the given optimistic actions
 *
 * @param reportID - the report for which last visible message has to be fetched
 * @param [actionsToMerge] - the optimistic merge actions that needs to be considered while fetching last visible message

 */
function getLastVisibleMessage(reportID: string | undefined, actionsToMerge: ReportActions = {}): LastVisibleMessage {
    const report = getReport(reportID);
    const lastVisibleAction = ReportActionsUtils.getLastVisibleAction(reportID ?? '', actionsToMerge);

    // For Chat Report with deleted parent actions, let us fetch the correct message
    if (ReportActionsUtils.isDeletedParentAction(lastVisibleAction) && !isEmptyObject(report) && isChatReport(report)) {
        const lastMessageText = getDeletedParentActionMessageForChatReport(lastVisibleAction);
        return {
            lastMessageText,
        };
    }

    // Fetch the last visible message for report represented by reportID and based on actions to merge.
    return ReportActionsUtils.getLastVisibleMessage(reportID ?? '', actionsToMerge);
}

/**
 * Checks if a report is an open task report assigned to current user.
 *
 * @param [parentReportAction] - The parent report action of the report (Used to check if the task has been canceled)
 */
function isWaitingForAssigneeToCompleteTask(report: OnyxEntry<Report>, parentReportAction: OnyxEntry<ReportAction> | EmptyObject = {}): boolean {
    return isTaskReport(report) && isReportManager(report) && isOpenTaskReport(report, parentReportAction);
}

function isUnreadWithMention(reportOrOption: OnyxEntry<Report> | OptionData): boolean {
    if (!reportOrOption) {
        return false;
    }
    // lastMentionedTime and lastReadTime are both datetime strings and can be compared directly
    const lastMentionedTime = reportOrOption.lastMentionedTime ?? '';
    const lastReadTime = reportOrOption.lastReadTime ?? '';
    return Boolean('isUnreadWithMention' in reportOrOption && reportOrOption.isUnreadWithMention) || lastReadTime < lastMentionedTime;
}

/**
 * Determines if the option requires action from the current user. This can happen when it:
 - is unread and the user was mentioned in one of the unread comments
 - is for an outstanding task waiting on the user
 - has an outstanding child money request that is waiting for an action from the current user (e.g. pay, approve, add bank account)
 *
 * @param option (report or optionItem)
 * @param parentReportAction (the report action the current report is a thread of)
 */
function requiresAttentionFromCurrentUser(optionOrReport: OnyxEntry<Report> | OptionData, parentReportAction: EmptyObject | OnyxEntry<ReportAction> = {}) {
    if (!optionOrReport) {
        return false;
    }

    if (isJoinRequestInAdminRoom(optionOrReport)) {
        return true;
    }

    if (isArchivedRoom(optionOrReport) || isArchivedRoom(getReport(optionOrReport.parentReportID))) {
        return false;
    }

    if (isUnreadWithMention(optionOrReport)) {
        return true;
    }

    if (isWaitingForAssigneeToCompleteTask(optionOrReport, parentReportAction)) {
        return true;
    }

    // Has a child report that is awaiting action (e.g. approve, pay, add bank account) from current user
    if (optionOrReport.hasOutstandingChildRequest) {
        return true;
    }

    return false;
}

/**
 * Returns number of transactions that are nonReimbursable
 *
 */
function hasNonReimbursableTransactions(iouReportID: string | undefined): boolean {
    const transactions = TransactionUtils.getAllReportTransactions(iouReportID);
    return transactions.filter((transaction) => transaction.reimbursable === false).length > 0;
}

function getMoneyRequestSpendBreakdown(report: OnyxEntry<Report>, allReportsDict: OnyxCollection<Report> = null): SpendBreakdown {
    const allAvailableReports = allReportsDict ?? allReports;
    let moneyRequestReport;
    if (isMoneyRequestReport(report)) {
        moneyRequestReport = report;
    }
    if (allAvailableReports && report?.iouReportID) {
        moneyRequestReport = allAvailableReports[`${ONYXKEYS.COLLECTION.REPORT}${report.iouReportID}`];
    }
    if (moneyRequestReport) {
        let nonReimbursableSpend = moneyRequestReport.nonReimbursableTotal ?? 0;
        let totalSpend = moneyRequestReport.total ?? 0;

        if (nonReimbursableSpend + totalSpend !== 0) {
            // There is a possibility that if the Expense report has a negative total.
            // This is because there are instances where you can get a credit back on your card,
            // or you enter a negative expense to “offset” future expenses
            nonReimbursableSpend = isExpenseReport(moneyRequestReport) ? nonReimbursableSpend * -1 : Math.abs(nonReimbursableSpend);
            totalSpend = isExpenseReport(moneyRequestReport) ? totalSpend * -1 : Math.abs(totalSpend);

            const totalDisplaySpend = totalSpend;
            const reimbursableSpend = totalDisplaySpend - nonReimbursableSpend;

            return {
                nonReimbursableSpend,
                reimbursableSpend,
                totalDisplaySpend,
            };
        }
    }
    return {
        nonReimbursableSpend: 0,
        reimbursableSpend: 0,
        totalDisplaySpend: 0,
    };
}

/**
 * Get the title for a policy expense chat which depends on the role of the policy member seeing this report
 */
function getPolicyExpenseChatName(report: OnyxEntry<Report>, policy: OnyxEntry<Policy> | undefined = undefined): string | undefined {
    const ownerAccountID = report?.ownerAccountID;
    const personalDetails = allPersonalDetails?.[ownerAccountID ?? -1];
    const login = personalDetails ? personalDetails.login : null;
    // eslint-disable-next-line @typescript-eslint/prefer-nullish-coalescing
    const reportOwnerDisplayName = getDisplayNameForParticipant(ownerAccountID) || login || report?.reportName;

    // If the policy expense chat is owned by this user, use the name of the policy as the report name.
    if (report?.isOwnPolicyExpenseChat) {
        return getPolicyName(report, false, policy);
    }

    let policyExpenseChatRole = 'user';
    const policyItem = allPolicies?.[`${ONYXKEYS.COLLECTION.POLICY}${report?.policyID}`];
    if (policyItem) {
        policyExpenseChatRole = policyItem.role || 'user';
    }

    // If this user is not admin and this policy expense chat has been archived because of account merging, this must be an old workspace chat
    // of the account which was merged into the current user's account. Use the name of the policy as the name of the report.
    if (isArchivedRoom(report)) {
        const lastAction = ReportActionsUtils.getLastVisibleAction(report?.reportID ?? '');
        const archiveReason = lastAction?.actionName === CONST.REPORT.ACTIONS.TYPE.CLOSED ? lastAction?.originalMessage?.reason : CONST.REPORT.ARCHIVE_REASON.DEFAULT;
        if (archiveReason === CONST.REPORT.ARCHIVE_REASON.ACCOUNT_MERGED && policyExpenseChatRole !== CONST.POLICY.ROLE.ADMIN) {
            return getPolicyName(report, false, policy);
        }
    }

    // If user can see this report and they are not its owner, they must be an admin and the report name should be the name of the policy member
    return reportOwnerDisplayName;
}

/**
 * Given a report field, check if the field is for the report title.
 */
function isReportFieldOfTypeTitle(reportField: OnyxEntry<PolicyReportField>): boolean {
    return reportField?.type === 'formula' && reportField?.fieldID === CONST.REPORT_FIELD_TITLE_FIELD_ID;
}

/**
 * Check if report fields are available to use in a report
 */
function reportFieldsEnabled(report: Report) {
    return Permissions.canUseReportFields(allBetas ?? []) && isPaidGroupPolicyExpenseReport(report);
}

/**
 * Given a report field, check if the field can be edited or not.
 * For title fields, its considered disabled if `deletable` prop is `true` (https://github.com/Expensify/App/issues/35043#issuecomment-1911275433)
 * For non title fields, its considered disabled if:
 * 1. The user is not admin of the report
 * 2. Report is settled or it is closed
 */
function isReportFieldDisabled(report: OnyxEntry<Report>, reportField: OnyxEntry<PolicyReportField>, policy: OnyxEntry<Policy>): boolean {
    const isReportSettled = isSettled(report?.reportID);
    const isReportClosed = report?.statusNum === CONST.REPORT.STATUS_NUM.CLOSED;
    const isTitleField = isReportFieldOfTypeTitle(reportField);
    const isAdmin = isPolicyAdmin(report?.policyID ?? '', {[`${ONYXKEYS.COLLECTION.POLICY}${policy?.id ?? ''}`]: policy});
    return isTitleField ? !reportField?.deletable : !isAdmin && (isReportSettled || isReportClosed);
}

/**
 * Given a set of report fields, return the field of type formula
 */
function getFormulaTypeReportField(reportFields: Record<string, PolicyReportField>) {
    return Object.values(reportFields).find((field) => field?.type === 'formula');
}

/**
 * Given a set of report fields, return the field that refers to title
 */
function getTitleReportField(reportFields: Record<string, PolicyReportField>) {
    return Object.values(reportFields).find((field) => isReportFieldOfTypeTitle(field));
}

/**
 * Get the key for a report field
 */
function getReportFieldKey(reportFieldId: string) {
    return `expensify_${reportFieldId}`;
}

/**
 * Get the report fields attached to the policy given policyID
 */
function getReportFieldsByPolicyID(policyID: string): Record<string, PolicyReportField> {
    const policyReportFields = Object.entries(allPolicies ?? {}).find(([key]) => key.replace(ONYXKEYS.COLLECTION.POLICY, '') === policyID);
    const fieldList = policyReportFields?.[1]?.fieldList;

    if (!policyReportFields || !fieldList) {
        return {};
    }

    return fieldList;
}

/**
 * Get the report fields that we should display a MoneyReportView gets opened
 */

function getAvailableReportFields(report: Report, policyReportFields: PolicyReportField[]): PolicyReportField[] {
    // Get the report fields that are attached to a report. These will persist even if a field is deleted from the policy.
    const reportFields = Object.values(report.fieldList ?? {});
    const reportIsSettled = isSettled(report.reportID);

    // If the report is settled, we don't want to show any new field that gets added to the policy.
    if (reportIsSettled) {
        return reportFields;
    }

    // If the report is unsettled, we want to merge the new fields that get added to the policy with the fields that
    // are attached to the report.
    const mergedFieldIds = Array.from(new Set([...policyReportFields.map(({fieldID}) => fieldID), ...reportFields.map(({fieldID}) => fieldID)]));

    const fields = mergedFieldIds.map((id) => {
        const field = report?.fieldList?.[getReportFieldKey(id)];

        if (field) {
            return field;
        }

        const policyReportField = policyReportFields.find(({fieldID}) => fieldID === id);

        if (policyReportField) {
            return policyReportField;
        }

        return null;
    });

    return fields.filter(Boolean) as PolicyReportField[];
}

/**
 * Get the title for an IOU or expense chat which will be showing the payer and the amount
 */
function getMoneyRequestReportName(report: OnyxEntry<Report>, policy: OnyxEntry<Policy> | undefined = undefined): string {
    const isReportSettled = isSettled(report?.reportID ?? '');
    const reportFields = isReportSettled ? report?.fieldList : getReportFieldsByPolicyID(report?.policyID ?? '');
    const titleReportField = getFormulaTypeReportField(reportFields ?? {});

    if (titleReportField && report?.reportName && reportFieldsEnabled(report)) {
        return report.reportName;
    }

    const moneyRequestTotal = getMoneyRequestSpendBreakdown(report).totalDisplaySpend;
    const formattedAmount = CurrencyUtils.convertToDisplayString(moneyRequestTotal, report?.currency);
    const payerOrApproverName =
        isExpenseReport(report) && !hasNonReimbursableTransactions(report?.reportID ?? '') ? getPolicyName(report, false, policy) : getDisplayNameForParticipant(report?.managerID) ?? '';
    const payerPaidAmountMessage = Localize.translateLocal('iou.payerPaidAmount', {
        payer: payerOrApproverName,
        amount: formattedAmount,
    });

    if (isReportApproved(report)) {
        return Localize.translateLocal('iou.managerApprovedAmount', {
            manager: payerOrApproverName,
            amount: formattedAmount,
        });
    }

    if (report?.isWaitingOnBankAccount) {
        return `${payerPaidAmountMessage} • ${Localize.translateLocal('iou.pending')}`;
    }

    if (hasNonReimbursableTransactions(report?.reportID)) {
        return Localize.translateLocal('iou.payerSpentAmount', {payer: payerOrApproverName, amount: formattedAmount});
    }

    if (isProcessingReport(report) || isOpenExpenseReport(report) || moneyRequestTotal === 0) {
        return Localize.translateLocal('iou.payerOwesAmount', {payer: payerOrApproverName, amount: formattedAmount});
    }

    return payerPaidAmountMessage;
}

/**
 * Gets transaction created, amount, currency, comment, and waypoints (for distance request)
 * into a flat object. Used for displaying transactions and sending them in API commands
 */

function getTransactionDetails(transaction: OnyxEntry<Transaction>, createdDateFormat: string = CONST.DATE.FNS_FORMAT_STRING): TransactionDetails | undefined {
    if (!transaction) {
        return;
    }
    const report = getReport(transaction?.reportID);
    return {
        created: TransactionUtils.getCreated(transaction, createdDateFormat),
        amount: TransactionUtils.getAmount(transaction, !isEmptyObject(report) && isExpenseReport(report)),
        currency: TransactionUtils.getCurrency(transaction),
        comment: TransactionUtils.getDescription(transaction),
        merchant: TransactionUtils.getMerchant(transaction),
        waypoints: TransactionUtils.getWaypoints(transaction),
        category: TransactionUtils.getCategory(transaction),
        billable: TransactionUtils.getBillable(transaction),
        tag: TransactionUtils.getTag(transaction),
        mccGroup: TransactionUtils.getMCCGroup(transaction),
        cardID: TransactionUtils.getCardID(transaction),
        originalAmount: TransactionUtils.getOriginalAmount(transaction),
        originalCurrency: TransactionUtils.getOriginalCurrency(transaction),
    };
}

/**
 * Can only edit if:
 *
 * - in case of IOU report
 *    - the current user is the requestor and is not settled yet
 * - in case of expense report
 *    - the current user is the requestor and is not settled yet
 *    - the current user is the manager of the report
 *    - or the current user is an admin on the policy the expense report is tied to
 *
 *    This is used in conjunction with canEditRestrictedField to control editing of specific fields like amount, currency, created, receipt, and distance.
 *    On its own, it only controls allowing/disallowing navigating to the editing pages or showing/hiding the 'Edit' icon on report actions
 */
function canEditMoneyRequest(reportAction: OnyxEntry<ReportAction>): boolean {
    const isDeleted = ReportActionsUtils.isDeletedAction(reportAction);

    if (isDeleted) {
        return false;
    }

    // If the report action is not IOU type, return true early
    if (reportAction?.actionName !== CONST.REPORT.ACTIONS.TYPE.IOU) {
        return true;
    }

    // TODO: Uncomment this line when BE starts working properly (Editing Track Expense)
    // if (reportAction.originalMessage.type === CONST.IOU.REPORT_ACTION_TYPE.TRACK) {
    //     return true;
    // }

    if (reportAction.originalMessage.type !== CONST.IOU.REPORT_ACTION_TYPE.CREATE) {
        return false;
    }

    const moneyRequestReportID = reportAction?.originalMessage?.IOUReportID ?? 0;

    if (!moneyRequestReportID) {
        return false;
    }

    const moneyRequestReport = getReport(String(moneyRequestReportID));
    const isRequestor = currentUserAccountID === reportAction?.actorAccountID;

    if (isIOUReport(moneyRequestReport)) {
        return isProcessingReport(moneyRequestReport) && isRequestor;
    }

    const policy = getPolicy(moneyRequestReport?.policyID ?? '');
    const isAdmin = policy.role === CONST.POLICY.ROLE.ADMIN;
    const isManager = currentUserAccountID === moneyRequestReport?.managerID;

    // Admin & managers can always edit coding fields such as tag, category, billable, etc. As long as the report has a state higher than OPEN.
    if ((isAdmin || isManager) && !isOpenExpenseReport(moneyRequestReport)) {
        return true;
    }

    return !isReportApproved(moneyRequestReport) && !isSettled(moneyRequestReport?.reportID) && isRequestor;
}

/**
 * Checks if the current user can edit the provided property of a money request
 *
 */
function canEditFieldOfMoneyRequest(reportAction: OnyxEntry<ReportAction>, fieldToEdit: ValueOf<typeof CONST.EDIT_REQUEST_FIELD>): boolean {
    // A list of fields that cannot be edited by anyone, once a money request has been settled
    const restrictedFields: string[] = [
        CONST.EDIT_REQUEST_FIELD.AMOUNT,
        CONST.EDIT_REQUEST_FIELD.CURRENCY,
        CONST.EDIT_REQUEST_FIELD.MERCHANT,
        CONST.EDIT_REQUEST_FIELD.DATE,
        CONST.EDIT_REQUEST_FIELD.RECEIPT,
        CONST.EDIT_REQUEST_FIELD.DISTANCE,
    ];

    if (!canEditMoneyRequest(reportAction)) {
        return false;
    }

    // If we're editing fields such as category, tag, description, etc. the check above should be enough for handling the permission
    if (!restrictedFields.includes(fieldToEdit)) {
        return true;
    }

    const iouMessage = reportAction?.originalMessage as IOUMessage;
    const moneyRequestReport = allReports?.[`${ONYXKEYS.COLLECTION.REPORT}${iouMessage?.IOUReportID}`] ?? ({} as Report);
    const transaction = allTransactions?.[`${ONYXKEYS.COLLECTION.TRANSACTION}${iouMessage?.IOUTransactionID}`] ?? ({} as Transaction);

    if (isSettled(String(moneyRequestReport.reportID)) || isReportApproved(String(moneyRequestReport.reportID))) {
        return false;
    }

    if (fieldToEdit === CONST.EDIT_REQUEST_FIELD.AMOUNT || fieldToEdit === CONST.EDIT_REQUEST_FIELD.CURRENCY) {
        if (TransactionUtils.isCardTransaction(transaction)) {
            return false;
        }

        if (TransactionUtils.isDistanceRequest(transaction)) {
            const policy = getPolicy(moneyRequestReport?.reportID ?? '');
            const isAdmin = isExpenseReport(moneyRequestReport) && policy.role === CONST.POLICY.ROLE.ADMIN;
            const isManager = isExpenseReport(moneyRequestReport) && currentUserAccountID === moneyRequestReport?.managerID;

            return isAdmin || isManager;
        }
    }

    if (fieldToEdit === CONST.EDIT_REQUEST_FIELD.RECEIPT) {
        const isRequestor = currentUserAccountID === reportAction?.actorAccountID;
        return !TransactionUtils.isReceiptBeingScanned(transaction) && !TransactionUtils.isDistanceRequest(transaction) && isRequestor;
    }

    return true;
}

/**
 * Can only edit if:
 *
 * - It was written by the current user
 * - It's an ADDCOMMENT that is not an attachment
 * - It's money request where conditions for editability are defined in canEditMoneyRequest method
 * - It's not pending deletion
 */
function canEditReportAction(reportAction: OnyxEntry<ReportAction>): boolean {
    const isCommentOrIOU = reportAction?.actionName === CONST.REPORT.ACTIONS.TYPE.ADDCOMMENT || reportAction?.actionName === CONST.REPORT.ACTIONS.TYPE.IOU;

    return Boolean(
        reportAction?.actorAccountID === currentUserAccountID &&
            isCommentOrIOU &&
            canEditMoneyRequest(reportAction) && // Returns true for non-IOU actions
            !ReportActionsUtils.isReportActionAttachment(reportAction) &&
            !ReportActionsUtils.isDeletedAction(reportAction) &&
            !ReportActionsUtils.isCreatedTaskReportAction(reportAction) &&
            reportAction?.pendingAction !== CONST.RED_BRICK_ROAD_PENDING_ACTION.DELETE,
    );
}

/**
 * Gets all transactions on an IOU report with a receipt
 */
function getTransactionsWithReceipts(iouReportID: string | undefined): Transaction[] {
    const transactions = TransactionUtils.getAllReportTransactions(iouReportID);
    return transactions.filter((transaction) => TransactionUtils.hasReceipt(transaction));
}

/**
 * For report previews, we display a "Receipt scan in progress" indicator
 * instead of the report total only when we have no report total ready to show. This is the case when
 * all requests are receipts that are being SmartScanned. As soon as we have a non-receipt request,
 * or as soon as one receipt request is done scanning, we have at least one
 * "ready" money request, and we remove this indicator to show the partial report total.
 */
function areAllRequestsBeingSmartScanned(iouReportID: string, reportPreviewAction: OnyxEntry<ReportAction>): boolean {
    const transactionsWithReceipts = getTransactionsWithReceipts(iouReportID);
    // If we have more requests than requests with receipts, we have some manual requests
    if (ReportActionsUtils.getNumberOfMoneyRequests(reportPreviewAction) > transactionsWithReceipts.length) {
        return false;
    }
    return transactionsWithReceipts.every((transaction) => TransactionUtils.isReceiptBeingScanned(transaction));
}

/**
 * Check if any of the transactions in the report has required missing fields
 *
 */
function hasMissingSmartscanFields(iouReportID: string): boolean {
    return TransactionUtils.getAllReportTransactions(iouReportID).some((transaction) => TransactionUtils.hasMissingSmartscanFields(transaction));
}

/**
 * Get the transactions related to a report preview with receipts
 * Get the details linked to the IOU reportAction
 *
 * NOTE: This method is only meant to be used inside this action file. Do not export and use it elsewhere. Use withOnyx or Onyx.connect() instead.
 */
function getLinkedTransaction(reportAction: OnyxEntry<ReportAction | OptimisticIOUReportAction>): Transaction | EmptyObject {
    let transactionID = '';

    if (reportAction?.actionName === CONST.REPORT.ACTIONS.TYPE.IOU) {
        transactionID = (reportAction?.originalMessage as IOUMessage)?.IOUTransactionID ?? '';
    }

    return allTransactions?.[`${ONYXKEYS.COLLECTION.TRANSACTION}${transactionID}`] ?? {};
}

/**
 * Retrieve the particular transaction object given its ID.
 *
 * NOTE: This method is only meant to be used inside this action file. Do not export and use it elsewhere. Use withOnyx or Onyx.connect() instead.
 */
function getTransaction(transactionID: string): OnyxEntry<Transaction> | EmptyObject {
    return allTransactions?.[`${ONYXKEYS.COLLECTION.TRANSACTION}${transactionID}`] ?? {};
}

/**
 * Given a parent IOU report action get report name for the LHN.
 */
function getTransactionReportName(reportAction: OnyxEntry<ReportAction | OptimisticIOUReportAction>): string {
    if (ReportActionsUtils.isReversedTransaction(reportAction)) {
        return Localize.translateLocal('parentReportAction.reversedTransaction');
    }

    if (ReportActionsUtils.isDeletedAction(reportAction)) {
        if (ReportActionsUtils.isTrackExpenseAction(reportAction)) {
            return Localize.translateLocal('parentReportAction.deletedExpense');
        }
        return Localize.translateLocal('parentReportAction.deletedRequest');
    }

    const transaction = getLinkedTransaction(reportAction);

    if (ReportActionsUtils.isTrackExpenseAction(reportAction)) {
        if (isEmptyObject(transaction)) {
            return Localize.translateLocal('iou.trackExpense');
        }
        const transactionDetails = getTransactionDetails(transaction);
        return Localize.translateLocal('iou.threadTrackReportName', {
            formattedAmount: CurrencyUtils.convertToDisplayString(transactionDetails?.amount ?? 0, transactionDetails?.currency) ?? '',
            comment: (!TransactionUtils.isMerchantMissing(transaction) ? transactionDetails?.merchant : transactionDetails?.comment) ?? '',
        });
    }

    if (isEmptyObject(transaction)) {
        // Transaction data might be empty on app's first load, if so we fallback to Request
        return Localize.translateLocal('iou.request');
    }

    if (TransactionUtils.isFetchingWaypointsFromServer(transaction)) {
        return Localize.translateLocal('iou.routePending');
    }

    if (TransactionUtils.hasReceipt(transaction) && TransactionUtils.isReceiptBeingScanned(transaction)) {
        return Localize.translateLocal('iou.receiptScanning');
    }

    if (TransactionUtils.hasMissingSmartscanFields(transaction)) {
        return Localize.translateLocal('iou.receiptMissingDetails');
    }

    const transactionDetails = getTransactionDetails(transaction);

    return Localize.translateLocal(ReportActionsUtils.isSentMoneyReportAction(reportAction) ? 'iou.threadSentMoneyReportName' : 'iou.threadRequestReportName', {
        formattedAmount: CurrencyUtils.convertToDisplayString(transactionDetails?.amount ?? 0, transactionDetails?.currency) ?? '',
        comment: (!TransactionUtils.isMerchantMissing(transaction) ? transactionDetails?.merchant : transactionDetails?.comment) ?? '',
    });
}

/**
 * Get money request message for an IOU report
 *
 * @param [iouReportAction] This is always an IOU action. When necessary, report preview actions will be unwrapped and the child iou report action is passed here (the original report preview
 *     action will be passed as `originalReportAction` in this case).
 * @param [originalReportAction] This can be either a report preview action or the IOU action. This will be the original report preview action in cases where `iouReportAction` was unwrapped
 *     from a report preview action. Otherwise, it will be the same as `iouReportAction`.
 */
function getReportPreviewMessage(
    report: OnyxEntry<Report> | EmptyObject,
    iouReportAction: OnyxEntry<ReportAction> | EmptyObject = {},
    shouldConsiderScanningReceiptOrPendingRoute = false,
    isPreviewMessageForParentChatReport = false,
    policy: OnyxEntry<Policy> = null,
    isForListPreview = false,
    originalReportAction: OnyxEntry<ReportAction> | EmptyObject = iouReportAction,
): string {
    const reportActionMessage = iouReportAction?.message?.[0].html ?? '';

    if (isEmptyObject(report) || !report?.reportID) {
        // The iouReport is not found locally after SignIn because the OpenApp API won't return iouReports if they're settled
        // As a temporary solution until we know how to solve this the best, we just use the message that returned from BE
        return reportActionMessage;
    }

    if (!isEmptyObject(iouReportAction) && !isIOUReport(report) && iouReportAction && ReportActionsUtils.isSplitBillAction(iouReportAction)) {
        // This covers group chats where the last action is a split bill action
        const linkedTransaction = getLinkedTransaction(iouReportAction);
        if (isEmptyObject(linkedTransaction)) {
            return reportActionMessage;
        }

        if (!isEmptyObject(linkedTransaction)) {
            if (TransactionUtils.isReceiptBeingScanned(linkedTransaction)) {
                return Localize.translateLocal('iou.receiptScanning');
            }

            if (TransactionUtils.hasMissingSmartscanFields(linkedTransaction)) {
                return Localize.translateLocal('iou.receiptMissingDetails');
            }

            const transactionDetails = getTransactionDetails(linkedTransaction);
            const formattedAmount = CurrencyUtils.convertToDisplayString(transactionDetails?.amount ?? 0, transactionDetails?.currency ?? '');
            return Localize.translateLocal('iou.didSplitAmount', {formattedAmount, comment: transactionDetails?.comment ?? ''});
        }
    }

    if (!isEmptyObject(iouReportAction) && !isIOUReport(report) && iouReportAction && ReportActionsUtils.isTrackExpenseAction(iouReportAction)) {
        // This covers group chats where the last action is a track expense action
        const linkedTransaction = getLinkedTransaction(iouReportAction);
        if (isEmptyObject(linkedTransaction)) {
            return reportActionMessage;
        }

        if (!isEmptyObject(linkedTransaction)) {
            if (TransactionUtils.isReceiptBeingScanned(linkedTransaction)) {
                return Localize.translateLocal('iou.receiptScanning');
            }

            if (TransactionUtils.hasMissingSmartscanFields(linkedTransaction)) {
                return Localize.translateLocal('iou.receiptMissingDetails');
            }

            const transactionDetails = getTransactionDetails(linkedTransaction);
            const formattedAmount = CurrencyUtils.convertToDisplayString(transactionDetails?.amount ?? 0, transactionDetails?.currency ?? '');
            return Localize.translateLocal('iou.trackedAmount', {formattedAmount, comment: transactionDetails?.comment ?? ''});
        }
    }

    const containsNonReimbursable = hasNonReimbursableTransactions(report.reportID);
    const totalAmount = getMoneyRequestSpendBreakdown(report).totalDisplaySpend;
    const policyName = getPolicyName(report, false, policy);
    const payerName = isExpenseReport(report) && !containsNonReimbursable ? policyName : getDisplayNameForParticipant(report.managerID, !isPreviewMessageForParentChatReport);

    const formattedAmount = CurrencyUtils.convertToDisplayString(totalAmount, report.currency);

    if (isReportApproved(report) && isPaidGroupPolicy(report)) {
        return Localize.translateLocal('iou.managerApprovedAmount', {
            manager: payerName ?? '',
            amount: formattedAmount,
        });
    }

    let linkedTransaction;
    if (!isEmptyObject(iouReportAction) && shouldConsiderScanningReceiptOrPendingRoute && iouReportAction && ReportActionsUtils.isMoneyRequestAction(iouReportAction)) {
        linkedTransaction = getLinkedTransaction(iouReportAction);
    }

    if (!isEmptyObject(linkedTransaction) && TransactionUtils.hasReceipt(linkedTransaction) && TransactionUtils.isReceiptBeingScanned(linkedTransaction)) {
        return Localize.translateLocal('iou.receiptScanning');
    }

    if (!isEmptyObject(linkedTransaction) && TransactionUtils.isFetchingWaypointsFromServer(linkedTransaction) && !TransactionUtils.getAmount(linkedTransaction)) {
        return Localize.translateLocal('iou.routePending');
    }

    const originalMessage = iouReportAction?.originalMessage as IOUMessage | undefined;

    // Show Paid preview message if it's settled or if the amount is paid & stuck at receivers end for only chat reports.
    if (isSettled(report.reportID) || (report.isWaitingOnBankAccount && isPreviewMessageForParentChatReport)) {
        // A settled report preview message can come in three formats "paid ... elsewhere" or "paid ... with Expensify"
        let translatePhraseKey: TranslationPaths = 'iou.paidElsewhereWithAmount';
        if (isPreviewMessageForParentChatReport) {
            translatePhraseKey = 'iou.payerPaidAmount';
        } else if (
            [CONST.IOU.PAYMENT_TYPE.VBBA, CONST.IOU.PAYMENT_TYPE.EXPENSIFY].some((paymentType) => paymentType === originalMessage?.paymentType) ||
            !!reportActionMessage.match(/ (with Expensify|using Expensify)$/) ||
            report.isWaitingOnBankAccount
        ) {
            translatePhraseKey = 'iou.paidWithExpensifyWithAmount';
        }

        let actualPayerName = report.managerID === currentUserAccountID ? '' : getDisplayNameForParticipant(report.managerID, true);
        actualPayerName = actualPayerName && isForListPreview && !isPreviewMessageForParentChatReport ? `${actualPayerName}:` : actualPayerName;
        const payerDisplayName = isPreviewMessageForParentChatReport ? payerName : actualPayerName;

        return Localize.translateLocal(translatePhraseKey, {amount: formattedAmount, payer: payerDisplayName ?? ''});
    }

    if (report.isWaitingOnBankAccount) {
        const submitterDisplayName = getDisplayNameForParticipant(report.ownerAccountID ?? -1, true) ?? '';
        return Localize.translateLocal('iou.waitingOnBankAccount', {submitterDisplayName});
    }

    const lastActorID = iouReportAction?.actorAccountID;
    let amount = originalMessage?.amount;
    let currency = originalMessage?.currency ? originalMessage?.currency : report.currency;

    if (!isEmptyObject(linkedTransaction)) {
        amount = TransactionUtils.getAmount(linkedTransaction, isExpenseReport(report));
        currency = TransactionUtils.getCurrency(linkedTransaction);
    }

    if (isEmptyObject(linkedTransaction) && !isEmptyObject(iouReportAction)) {
        linkedTransaction = getLinkedTransaction(iouReportAction);
    }

    let comment = !isEmptyObject(linkedTransaction) ? TransactionUtils.getDescription(linkedTransaction) : undefined;
    if (!isEmptyObject(originalReportAction) && ReportActionsUtils.isReportPreviewAction(originalReportAction) && ReportActionsUtils.getNumberOfMoneyRequests(originalReportAction) !== 1) {
        comment = undefined;
    }

    // if we have the amount in the originalMessage and lastActorID, we can use that to display the preview message for the latest request
    if (amount !== undefined && lastActorID && !isPreviewMessageForParentChatReport) {
        const amountToDisplay = CurrencyUtils.convertToDisplayString(Math.abs(amount), currency);

        // We only want to show the actor name in the preview if it's not the current user who took the action
        const requestorName = lastActorID && lastActorID !== currentUserAccountID ? getDisplayNameForParticipant(lastActorID, !isPreviewMessageForParentChatReport) : '';
        return `${requestorName ? `${requestorName}: ` : ''}${Localize.translateLocal('iou.requestedAmount', {formattedAmount: amountToDisplay, comment})}`;
    }

    if (containsNonReimbursable) {
        return Localize.translateLocal('iou.payerSpentAmount', {payer: payerName ?? '', amount: formattedAmount});
    }

    return Localize.translateLocal('iou.payerOwesAmount', {payer: payerName ?? '', amount: formattedAmount, comment});
}

/**
 * Given the updates user made to the request, compose the originalMessage
 * object of the modified expense action.
 *
 * At the moment, we only allow changing one transaction field at a time.
 */
function getModifiedExpenseOriginalMessage(oldTransaction: OnyxEntry<Transaction>, transactionChanges: TransactionChanges, isFromExpenseReport: boolean): ExpenseOriginalMessage {
    const originalMessage: ExpenseOriginalMessage = {};
    // Remark: Comment field is the only one which has new/old prefixes for the keys (newComment/ oldComment),
    // all others have old/- pattern such as oldCreated/created
    if ('comment' in transactionChanges) {
        originalMessage.oldComment = TransactionUtils.getDescription(oldTransaction);
        originalMessage.newComment = transactionChanges?.comment;
    }
    if ('created' in transactionChanges) {
        originalMessage.oldCreated = TransactionUtils.getCreated(oldTransaction);
        originalMessage.created = transactionChanges?.created;
    }
    if ('merchant' in transactionChanges) {
        originalMessage.oldMerchant = TransactionUtils.getMerchant(oldTransaction);
        originalMessage.merchant = transactionChanges?.merchant;
    }

    // The amount is always a combination of the currency and the number value so when one changes we need to store both
    // to match how we handle the modified expense action in oldDot
    if ('amount' in transactionChanges || 'currency' in transactionChanges) {
        originalMessage.oldAmount = TransactionUtils.getAmount(oldTransaction, isFromExpenseReport);
        originalMessage.amount = transactionChanges?.amount ?? transactionChanges.oldAmount;
        originalMessage.oldCurrency = TransactionUtils.getCurrency(oldTransaction);
        originalMessage.currency = transactionChanges?.currency ?? transactionChanges.oldCurrency;
    }

    if ('category' in transactionChanges) {
        originalMessage.oldCategory = TransactionUtils.getCategory(oldTransaction);
        originalMessage.category = transactionChanges?.category;
    }

    if ('tag' in transactionChanges) {
        originalMessage.oldTag = TransactionUtils.getTag(oldTransaction);
        originalMessage.tag = transactionChanges?.tag;
    }

    if ('billable' in transactionChanges) {
        const oldBillable = TransactionUtils.getBillable(oldTransaction);
        originalMessage.oldBillable = oldBillable ? Localize.translateLocal('common.billable').toLowerCase() : Localize.translateLocal('common.nonBillable').toLowerCase();
        originalMessage.billable = transactionChanges?.billable ? Localize.translateLocal('common.billable').toLowerCase() : Localize.translateLocal('common.nonBillable').toLowerCase();
    }

    return originalMessage;
}

/**
 * Check if original message is an object and can be used as a ChangeLog type
 * @param originalMessage
 */
function isChangeLogObject(originalMessage?: ChangeLog): ChangeLog | undefined {
    if (originalMessage && typeof originalMessage === 'object') {
        return originalMessage;
    }
    return undefined;
}

/**
 * Build invited usernames for admin chat threads
 * @param parentReportAction
 * @param parentReportActionMessage
 */
function getAdminRoomInvitedParticipants(parentReportAction: ReportAction | Record<string, never>, parentReportActionMessage: string) {
    if (!parentReportAction?.originalMessage) {
        return parentReportActionMessage || Localize.translateLocal('parentReportAction.deletedMessage');
    }
    const originalMessage = isChangeLogObject(parentReportAction.originalMessage);
    const participantAccountIDs = originalMessage?.targetAccountIDs ?? [];

    const participants = participantAccountIDs.map((id) => {
        const name = getDisplayNameForParticipant(id);
        if (name && name?.length > 0) {
            return name;
        }
        return Localize.translateLocal('common.hidden');
    });
    const users = participants.length > 1 ? participants.join(` ${Localize.translateLocal('common.and')} `) : participants[0];
    if (!users) {
        return parentReportActionMessage;
    }
    const actionType = parentReportAction.actionName;
    const isInviteAction = actionType === CONST.REPORT.ACTIONS.TYPE.ROOMCHANGELOG.INVITE_TO_ROOM || actionType === CONST.REPORT.ACTIONS.TYPE.POLICYCHANGELOG.INVITE_TO_ROOM;

    const verbKey = isInviteAction ? 'workspace.invite.invited' : 'workspace.invite.removed';
    const prepositionKey = isInviteAction ? 'workspace.invite.to' : 'workspace.invite.from';

    const verb = Localize.translateLocal(verbKey);
    const preposition = Localize.translateLocal(prepositionKey);

    const roomName = originalMessage?.roomName ?? '';

    return roomName ? `${verb} ${users} ${preposition} ${roomName}` : `${verb} ${users}`;
}

/**
 * Get the title for a report.
 */
function getReportName(report: OnyxEntry<Report>, policy: OnyxEntry<Policy> = null): string {
    let formattedName: string | undefined;
    const parentReportAction = ReportActionsUtils.getParentReportAction(report);
    if (isChatThread(report)) {
        if (!isEmptyObject(parentReportAction) && ReportActionsUtils.isTransactionThread(parentReportAction)) {
            formattedName = getTransactionReportName(parentReportAction);
            if (isArchivedRoom(report)) {
                formattedName += ` (${Localize.translateLocal('common.archived')})`;
            }
            return formattedName;
        }

        if (parentReportAction?.message?.[0]?.isDeletedParentAction) {
            return Localize.translateLocal('parentReportAction.deletedMessage');
        }

        const isAttachment = ReportActionsUtils.isReportActionAttachment(!isEmptyObject(parentReportAction) ? parentReportAction : null);
        const parentReportActionMessage = (
            ReportActionsUtils.isApprovedOrSubmittedReportAction(parentReportAction)
                ? ReportActionsUtils.getReportActionMessageText(parentReportAction)
                : parentReportAction?.message?.[0]?.text ?? ''
        ).replace(/(\r\n|\n|\r)/gm, ' ');
        if (isAttachment && parentReportActionMessage) {
            return `[${Localize.translateLocal('common.attachment')}]`;
        }
        if (
            parentReportAction?.message?.[0]?.moderationDecision?.decision === CONST.MODERATION.MODERATOR_DECISION_PENDING_HIDE ||
            parentReportAction?.message?.[0]?.moderationDecision?.decision === CONST.MODERATION.MODERATOR_DECISION_HIDDEN ||
            parentReportAction?.message?.[0]?.moderationDecision?.decision === CONST.MODERATION.MODERATOR_DECISION_PENDING_REMOVE
        ) {
            return Localize.translateLocal('parentReportAction.hiddenMessage');
        }
        if (isAdminRoom(report) || isUserCreatedPolicyRoom(report)) {
            return getAdminRoomInvitedParticipants(parentReportAction, parentReportActionMessage);
        }
        if (parentReportActionMessage && isArchivedRoom(report)) {
            return `${parentReportActionMessage} (${Localize.translateLocal('common.archived')})`;
        }
        return parentReportActionMessage;
    }

    if (isClosedExpenseReportWithNoExpenses(report)) {
        return Localize.translateLocal('parentReportAction.deletedReport');
    }

    if (isTaskReport(report) && isCanceledTaskReport(report, parentReportAction)) {
        return Localize.translateLocal('parentReportAction.deletedTask');
    }

    if (isChatRoom(report) || isTaskReport(report)) {
        formattedName = report?.reportName;
    }

    if (isPolicyExpenseChat(report)) {
        formattedName = getPolicyExpenseChatName(report, policy);
    }

    if (isMoneyRequestReport(report)) {
        formattedName = getMoneyRequestReportName(report, policy);
    }

    if (isArchivedRoom(report)) {
        formattedName += ` (${Localize.translateLocal('common.archived')})`;
    }

    if (isSelfDM(report)) {
        formattedName = getDisplayNameForParticipant(currentUserAccountID, undefined, undefined, true);
    }

    if (formattedName) {
        return formattedName;
    }

    // Not a room or PolicyExpenseChat, generate title from first 5 other participants
    const participantAccountIDs = report?.participantAccountIDs?.slice(0, 6) ?? [];
    const participantsWithoutCurrentUser = participantAccountIDs.filter((accountID) => accountID !== currentUserAccountID);
    const isMultipleParticipantReport = participantsWithoutCurrentUser.length > 1;
    if (participantsWithoutCurrentUser.length > 5) {
        participantsWithoutCurrentUser.pop();
    }
    return participantsWithoutCurrentUser.map((accountID) => getDisplayNameForParticipant(accountID, isMultipleParticipantReport)).join(', ');
}

/**
 * Get either the policyName or domainName the chat is tied to
 */
function getChatRoomSubtitle(report: OnyxEntry<Report>): string | undefined {
    if (isChatThread(report)) {
        return '';
    }
    if (!isDefaultRoom(report) && !isUserCreatedPolicyRoom(report) && !isPolicyExpenseChat(report)) {
        return '';
    }
    if (getChatType(report) === CONST.REPORT.CHAT_TYPE.DOMAIN_ALL) {
        // The domainAll rooms are just #domainName, so we ignore the prefix '#' to get the domainName
        return report?.reportName?.substring(1) ?? '';
    }
    if ((isPolicyExpenseChat(report) && !!report?.isOwnPolicyExpenseChat) || isExpenseReport(report)) {
        return Localize.translateLocal('workspace.common.workspace');
    }
    if (isArchivedRoom(report)) {
        return report?.oldPolicyName ?? '';
    }
    return getPolicyName(report);
}

/**
 * Get pending members for reports
 */
function getPendingChatMembers(accountIDs: number[], previousPendingChatMembers: PendingChatMember[], pendingAction: PendingAction): PendingChatMember[] {
    const pendingChatMembers = accountIDs.map((accountID) => ({accountID: accountID.toString(), pendingAction}));
    return [...previousPendingChatMembers, ...pendingChatMembers];
}

/**
 * Gets the parent navigation subtitle for the report
 */
function getParentNavigationSubtitle(report: OnyxEntry<Report>): ParentNavigationSummaryParams {
    const parentReport = getParentReport(report);
    if (isEmptyObject(parentReport)) {
        return {};
    }

    return {
        reportName: getReportName(parentReport),
        workspaceName: getPolicyName(parentReport, true),
    };
}

/**
 * Navigate to the details page of a given report
 */
function navigateToDetailsPage(report: OnyxEntry<Report>) {
    const participantAccountIDs = report?.participantAccountIDs ?? [];

    if (isSelfDM(report)) {
        Navigation.navigate(ROUTES.PROFILE.getRoute(currentUserAccountID ?? 0));
        return;
    }

    if (isOneOnOneChat(report)) {
        Navigation.navigate(ROUTES.PROFILE.getRoute(participantAccountIDs[0]));
        return;
    }
    if (report?.reportID) {
        Navigation.navigate(ROUTES.REPORT_WITH_ID_DETAILS.getRoute(report?.reportID));
    }
}

/**
 * Go back to the details page of a given report
 */
function goBackToDetailsPage(report: OnyxEntry<Report>) {
    if (isOneOnOneChat(report)) {
        Navigation.goBack(ROUTES.PROFILE.getRoute(report?.participantAccountIDs?.[0] ?? ''));
        return;
    }
    Navigation.goBack(ROUTES.REPORT_SETTINGS.getRoute(report?.reportID ?? ''));
}

/**
 * Generate a random reportID up to 53 bits aka 9,007,199,254,740,991 (Number.MAX_SAFE_INTEGER).
 * There were approximately 98,000,000 reports with sequential IDs generated before we started using this approach, those make up roughly one billionth of the space for these numbers,
 * so we live with the 1 in a billion chance of a collision with an older ID until we can switch to 64-bit IDs.
 *
 * In a test of 500M reports (28 years of reports at our current max rate) we got 20-40 collisions meaning that
 * this is more than random enough for our needs.
 */
function generateReportID(): string {
    return (Math.floor(Math.random() * 2 ** 21) * 2 ** 32 + Math.floor(Math.random() * 2 ** 32)).toString();
}

function hasReportNameError(report: OnyxEntry<Report>): boolean {
    return !isEmptyObject(report?.errorFields?.reportName);
}

/**
 * For comments shorter than or equal to 10k chars, convert the comment from MD into HTML because that's how it is stored in the database
 * For longer comments, skip parsing, but still escape the text, and display plaintext for performance reasons. It takes over 40s to parse a 100k long string!!
 */
function getParsedComment(text: string): string {
    const parser = new ExpensiMark();
    const textWithMention = text.replace(CONST.REGEX.SHORT_MENTION, (match) => {
        const mention = match.substring(1);

        if (!Str.isValidEmail(mention) && currentUserPrivateDomain) {
            const mentionWithEmailDomain = `${mention}@${currentUserPrivateDomain}`;
            if (allPersonalDetailLogins.includes(mentionWithEmailDomain)) {
                return `@${mentionWithEmailDomain}`;
            }
        }
        if (Str.isValidPhone(mention)) {
            const mentionWithSmsDomain = PhoneNumber.addSMSDomainIfPhoneNumber(mention);
            if (allPersonalDetailLogins.includes(mentionWithSmsDomain)) {
                return `@${mentionWithSmsDomain}`;
            }
        }

        return match;
    });

    return text.length <= CONST.MAX_MARKUP_LENGTH ? parser.replace(textWithMention, {shouldEscapeText: !shouldAllowRawHTMLMessages()}) : lodashEscape(text);
}

function getReportDescriptionText(report: Report): string {
    if (!report.description) {
        return '';
    }

    const parser = new ExpensiMark();
    return parser.htmlToText(report.description);
}

function getPolicyDescriptionText(policy: OnyxEntry<Policy>): string {
    if (!policy?.description) {
        return '';
    }

    const parser = new ExpensiMark();
    return parser.htmlToText(policy.description);
}

function buildOptimisticAddCommentReportAction(text?: string, file?: FileObject, actorAccountID?: number): OptimisticReportAction {
    const parser = new ExpensiMark();
    const commentText = getParsedComment(text ?? '');
    const isAttachment = !text && file !== undefined;
    const attachmentInfo = isAttachment ? file : {};
    const htmlForNewComment = isAttachment ? CONST.ATTACHMENT_UPLOADING_MESSAGE_HTML : commentText;
    const accountID = actorAccountID ?? currentUserAccountID;

    // Remove HTML from text when applying optimistic offline comment
    const textForNewComment = isAttachment ? CONST.ATTACHMENT_MESSAGE_TEXT : parser.htmlToText(htmlForNewComment);
    return {
        commentText,
        reportAction: {
            reportActionID: NumberUtils.rand64(),
            actionName: CONST.REPORT.ACTIONS.TYPE.ADDCOMMENT,
            actorAccountID: accountID,
            person: [
                {
                    style: 'strong',
                    text: allPersonalDetails?.[accountID ?? -1]?.displayName ?? currentUserEmail,
                    type: 'TEXT',
                },
            ],
            automatic: false,
            avatar: allPersonalDetails?.[accountID ?? -1]?.avatar ?? UserUtils.getDefaultAvatarURL(accountID),
            created: DateUtils.getDBTimeWithSkew(),
            message: [
                {
                    translationKey: isAttachment ? CONST.TRANSLATION_KEYS.ATTACHMENT : '',
                    type: CONST.REPORT.MESSAGE.TYPE.COMMENT,
                    html: htmlForNewComment,
                    text: textForNewComment,
                },
            ],
            isFirstItem: false,
            isAttachment,
            attachmentInfo,
            pendingAction: CONST.RED_BRICK_ROAD_PENDING_ACTION.ADD,
            shouldShow: true,
            isOptimisticAction: true,
        },
    };
}

/**
 * update optimistic parent reportAction when a comment is added or remove in the child report
 * @param parentReportAction - Parent report action of the child report
 * @param lastVisibleActionCreated - Last visible action created of the child report
 * @param type - The type of action in the child report
 */

function updateOptimisticParentReportAction(parentReportAction: OnyxEntry<ReportAction>, lastVisibleActionCreated: string, type: string): UpdateOptimisticParentReportAction {
    let childVisibleActionCount = parentReportAction?.childVisibleActionCount ?? 0;
    let childCommenterCount = parentReportAction?.childCommenterCount ?? 0;
    let childOldestFourAccountIDs = parentReportAction?.childOldestFourAccountIDs;

    if (type === CONST.RED_BRICK_ROAD_PENDING_ACTION.ADD) {
        childVisibleActionCount += 1;
        const oldestFourAccountIDs = childOldestFourAccountIDs ? childOldestFourAccountIDs.split(',') : [];
        if (oldestFourAccountIDs.length < 4) {
            const index = oldestFourAccountIDs.findIndex((accountID) => accountID === currentUserAccountID?.toString());
            if (index === -1) {
                childCommenterCount += 1;
                oldestFourAccountIDs.push(currentUserAccountID?.toString() ?? '');
            }
        }
        childOldestFourAccountIDs = oldestFourAccountIDs.join(',');
    } else if (type === CONST.RED_BRICK_ROAD_PENDING_ACTION.DELETE) {
        if (childVisibleActionCount > 0) {
            childVisibleActionCount -= 1;
        }

        if (childVisibleActionCount === 0) {
            childCommenterCount = 0;
            childOldestFourAccountIDs = '';
        }
    }

    return {
        childVisibleActionCount,
        childCommenterCount,
        childLastVisibleActionCreated: lastVisibleActionCreated,
        childOldestFourAccountIDs,
    };
}

/**
 * Get optimistic data of parent report action
 * @param reportID The reportID of the report that is updated
 * @param lastVisibleActionCreated Last visible action created of the child report
 * @param type The type of action in the child report
 * @param parentReportID Custom reportID to be updated
 * @param parentReportActionID Custom reportActionID to be updated
 */
function getOptimisticDataForParentReportAction(reportID: string, lastVisibleActionCreated: string, type: string, parentReportID = '', parentReportActionID = ''): OnyxUpdate | EmptyObject {
    const report = getReport(reportID);
    if (!report || isEmptyObject(report)) {
        return {};
    }
    const parentReportAction = ReportActionsUtils.getParentReportAction(report);
    if (!parentReportAction || isEmptyObject(parentReportAction)) {
        return {};
    }

    const optimisticParentReportAction = updateOptimisticParentReportAction(parentReportAction, lastVisibleActionCreated, type);
    return {
        onyxMethod: Onyx.METHOD.MERGE,
        key: `${ONYXKEYS.COLLECTION.REPORT_ACTIONS}${parentReportID || report?.parentReportID}`,
        value: {
            [parentReportActionID || (report?.parentReportActionID ?? '')]: optimisticParentReportAction,
        },
    };
}

/**
 * Builds an optimistic reportAction for the parent report when a task is created
 * @param taskReportID - Report ID of the task
 * @param taskTitle - Title of the task
 * @param taskAssigneeAccountID - AccountID of the person assigned to the task
 * @param text - Text of the comment
 * @param parentReportID - Report ID of the parent report
 */
function buildOptimisticTaskCommentReportAction(taskReportID: string, taskTitle: string, taskAssigneeAccountID: number, text: string, parentReportID: string): OptimisticReportAction {
    const reportAction = buildOptimisticAddCommentReportAction(text);
    if (reportAction.reportAction.message) {
        reportAction.reportAction.message[0].taskReportID = taskReportID;
    }

    // These parameters are not saved on the reportAction, but are used to display the task in the UI
    // Added when we fetch the reportActions on a report
    reportAction.reportAction.originalMessage = {
        html: reportAction.reportAction.message?.[0].html,
        taskReportID: reportAction.reportAction.message?.[0].taskReportID,
    };
    reportAction.reportAction.childReportID = taskReportID;
    reportAction.reportAction.parentReportID = parentReportID;
    reportAction.reportAction.childType = CONST.REPORT.TYPE.TASK;
    reportAction.reportAction.childReportName = taskTitle;
    reportAction.reportAction.childManagerAccountID = taskAssigneeAccountID;
    reportAction.reportAction.childStatusNum = CONST.REPORT.STATUS_NUM.OPEN;
    reportAction.reportAction.childStateNum = CONST.REPORT.STATE_NUM.OPEN;

    return reportAction;
}

/**
 * Builds an optimistic IOU report with a randomly generated reportID
 *
 * @param payeeAccountID - AccountID of the person generating the IOU.
 * @param payerAccountID - AccountID of the other person participating in the IOU.
 * @param total - IOU amount in the smallest unit of the currency.
 * @param chatReportID - Report ID of the chat where the IOU is.
 * @param currency - IOU currency.
 * @param isSendingMoney - If we send money the IOU should be created as settled
 */

function buildOptimisticIOUReport(payeeAccountID: number, payerAccountID: number, total: number, chatReportID: string, currency: string, isSendingMoney = false): OptimisticIOUReport {
    const formattedTotal = CurrencyUtils.convertToDisplayString(total, currency);
    const personalDetails = getPersonalDetailsForAccountID(payerAccountID);
    const payerEmail = 'login' in personalDetails ? personalDetails.login : '';

    // When creating a report the participantsAccountIDs and visibleChatMemberAccountIDs are the same
    const participantsAccountIDs = [payeeAccountID, payerAccountID];

    return {
        type: CONST.REPORT.TYPE.IOU,
        cachedTotal: formattedTotal,
        chatReportID,
        currency,
        managerID: payerAccountID,
        ownerAccountID: payeeAccountID,
        participantAccountIDs: participantsAccountIDs,
        visibleChatMemberAccountIDs: participantsAccountIDs,
        reportID: generateReportID(),
        stateNum: isSendingMoney ? CONST.REPORT.STATE_NUM.APPROVED : CONST.REPORT.STATE_NUM.SUBMITTED,
        statusNum: isSendingMoney ? CONST.REPORT.STATUS_NUM.REIMBURSED : CONST.REPORT.STATE_NUM.SUBMITTED,
        total,

        // We don't translate reportName because the server response is always in English
        reportName: `${payerEmail} owes ${formattedTotal}`,
        notificationPreference: CONST.REPORT.NOTIFICATION_PREFERENCE.HIDDEN,
        parentReportID: chatReportID,
        lastVisibleActionCreated: DateUtils.getDBTime(),
    };
}

function getHumanReadableStatus(statusNum: number): string {
    const status = Object.keys(CONST.REPORT.STATUS_NUM).find((key) => CONST.REPORT.STATUS_NUM[key as keyof typeof CONST.REPORT.STATUS_NUM] === statusNum);
    return status ? `${status.charAt(0)}${status.slice(1).toLowerCase()}` : '';
}

/**
 * Populates the report field formula with the values from the report and policy.
 * Currently, this only supports optimistic expense reports.
 * Each formula field is either replaced with a value, or removed.
 * If after all replacements the formula is empty, the original formula is returned.
 * See {@link https://help.expensify.com/articles/expensify-classic/insights-and-custom-reporting/Custom-Templates}
 */
function populateOptimisticReportFormula(formula: string, report: OptimisticExpenseReport, policy: Policy | EmptyObject): string {
    const createdDate = report.lastVisibleActionCreated ? new Date(report.lastVisibleActionCreated) : undefined;
    const result = formula
        // We don't translate because the server response is always in English
        .replaceAll('{report:type}', 'Expense Report')
        .replaceAll('{report:startdate}', createdDate ? format(createdDate, CONST.DATE.FNS_FORMAT_STRING) : '')
        .replaceAll('{report:total}', report.total !== undefined ? CurrencyUtils.convertToDisplayString(Math.abs(report.total), report.currency).toString() : '')
        .replaceAll('{report:currency}', report.currency ?? '')
        .replaceAll('{report:policyname}', policy.name ?? '')
        .replaceAll('{report:created}', createdDate ? format(createdDate, CONST.DATE.FNS_DATE_TIME_FORMAT_STRING) : '')
        .replaceAll('{report:created:yyyy-MM-dd}', createdDate ? format(createdDate, CONST.DATE.FNS_FORMAT_STRING) : '')
        .replaceAll('{report:status}', report.statusNum !== undefined ? getHumanReadableStatus(report.statusNum) : '')
        .replaceAll('{user:email}', currentUserEmail ?? '')
        .replaceAll('{user:email|frontPart}', currentUserEmail ? currentUserEmail.split('@')[0] : '')
        .replaceAll(/\{report:(.+)}/g, '');

    return result.trim().length ? result : formula;
}

/**
 * Builds an optimistic Expense report with a randomly generated reportID
 *
 * @param chatReportID - Report ID of the PolicyExpenseChat where the Expense Report is
 * @param policyID - The policy ID of the PolicyExpenseChat
 * @param payeeAccountID - AccountID of the employee (payee)
 * @param total - Amount in cents
 * @param currency
 */
function buildOptimisticExpenseReport(chatReportID: string, policyID: string, payeeAccountID: number, total: number, currency: string): OptimisticExpenseReport {
    // The amount for Expense reports are stored as negative value in the database
    const storedTotal = total * -1;
    const policyName = getPolicyName(allReports?.[`${ONYXKEYS.COLLECTION.REPORT}${chatReportID}`]);
    const formattedTotal = CurrencyUtils.convertToDisplayString(storedTotal, currency);
    const policy = getPolicy(policyID);

    const isInstantSubmitEnabled = PolicyUtils.isInstantSubmitEnabled(policy);

    const stateNum = isInstantSubmitEnabled ? CONST.REPORT.STATE_NUM.SUBMITTED : CONST.REPORT.STATE_NUM.OPEN;
    const statusNum = isInstantSubmitEnabled ? CONST.REPORT.STATUS_NUM.SUBMITTED : CONST.REPORT.STATUS_NUM.OPEN;

    const expenseReport: OptimisticExpenseReport = {
        reportID: generateReportID(),
        chatReportID,
        policyID,
        type: CONST.REPORT.TYPE.EXPENSE,
        ownerAccountID: payeeAccountID,
        currency,
        // We don't translate reportName because the server response is always in English
        reportName: `${policyName} owes ${formattedTotal}`,
        stateNum,
        statusNum,
        total: storedTotal,
        notificationPreference: CONST.REPORT.NOTIFICATION_PREFERENCE.HIDDEN,
        parentReportID: chatReportID,
        lastVisibleActionCreated: DateUtils.getDBTime(),
    };

    // The account defined in the policy submitsTo field is the approver/ manager for this report
    if (policy?.submitsTo) {
        expenseReport.managerID = policy.submitsTo;
    }

    const titleReportField = getTitleReportField(getReportFieldsByPolicyID(policyID) ?? {});
    if (!!titleReportField && reportFieldsEnabled(expenseReport)) {
        expenseReport.reportName = populateOptimisticReportFormula(titleReportField.defaultValue, expenseReport, policy);
    }

    return expenseReport;
}

/**
 * @param iouReportID - the report ID of the IOU report the action belongs to
 * @param type - IOUReportAction type. Can be oneOf(create, decline, cancel, pay, split)
 * @param total - IOU total in cents
 * @param comment - IOU comment
 * @param currency - IOU currency
 * @param paymentType - IOU paymentMethodType. Can be oneOf(Elsewhere, Expensify)
 * @param isSettlingUp - Whether we are settling up an IOU
 */
function getIOUReportActionMessage(iouReportID: string, type: string, total: number, comment: string, currency: string, paymentType = '', isSettlingUp = false): [Message] {
    const report = getReport(iouReportID);
    const amount =
        type === CONST.IOU.REPORT_ACTION_TYPE.PAY
            ? CurrencyUtils.convertToDisplayString(getMoneyRequestSpendBreakdown(!isEmptyObject(report) ? report : null).totalDisplaySpend, currency)
            : CurrencyUtils.convertToDisplayString(total, currency);

    let paymentMethodMessage;
    switch (paymentType) {
        case CONST.IOU.PAYMENT_TYPE.VBBA:
        case CONST.IOU.PAYMENT_TYPE.EXPENSIFY:
            paymentMethodMessage = ' with Expensify';
            break;
        default:
            paymentMethodMessage = ` elsewhere`;
            break;
    }

    let iouMessage;
    switch (type) {
        case CONST.REPORT.ACTIONS.TYPE.APPROVED:
            iouMessage = `approved ${amount}`;
            break;
        case CONST.REPORT.ACTIONS.TYPE.SUBMITTED:
            iouMessage = `submitted ${amount}`;
            break;
        case CONST.IOU.REPORT_ACTION_TYPE.CREATE:
            iouMessage = `requested ${amount}${comment && ` for ${comment}`}`;
            break;
        case CONST.IOU.REPORT_ACTION_TYPE.TRACK:
            iouMessage = `tracking ${amount}${comment && ` for ${comment}`}`;
            break;
        case CONST.IOU.REPORT_ACTION_TYPE.SPLIT:
            iouMessage = `split ${amount}${comment && ` for ${comment}`}`;
            break;
        case CONST.IOU.REPORT_ACTION_TYPE.DELETE:
            iouMessage = `deleted the ${amount} request${comment && ` for ${comment}`}`;
            break;
        case CONST.IOU.REPORT_ACTION_TYPE.PAY:
            iouMessage = isSettlingUp ? `paid ${amount}${paymentMethodMessage}` : `sent ${amount}${comment && ` for ${comment}`}${paymentMethodMessage}`;
            break;
        default:
            break;
    }

    return [
        {
            html: lodashEscape(iouMessage),
            text: iouMessage ?? '',
            isEdited: false,
            type: CONST.REPORT.MESSAGE.TYPE.COMMENT,
        },
    ];
}

/**
 * Builds an optimistic IOU reportAction object
 *
 * @param type - IOUReportAction type. Can be oneOf(create, delete, pay, split).
 * @param amount - IOU amount in cents.
 * @param currency
 * @param comment - User comment for the IOU.
 * @param participants - An array with participants details.
 * @param [transactionID] - Not required if the IOUReportAction type is 'pay'
 * @param [paymentType] - Only required if the IOUReportAction type is 'pay'. Can be oneOf(elsewhere, Expensify).
 * @param [iouReportID] - Only required if the IOUReportActions type is oneOf(decline, cancel, pay). Generates a randomID as default.
 * @param [isSettlingUp] - Whether we are settling up an IOU.
 * @param [isSendMoneyFlow] - Whether this is send money flow
 * @param [receipt]
 * @param [isOwnPolicyExpenseChat] - Whether this is an expense report create from the current user's policy expense chat
 */
function buildOptimisticIOUReportAction(
    type: ValueOf<typeof CONST.IOU.REPORT_ACTION_TYPE>,
    amount: number,
    currency: string,
    comment: string,
    participants: Participant[],
    transactionID: string,
    paymentType?: PaymentMethodType,
    iouReportID = '',
    isSettlingUp = false,
    isSendMoneyFlow = false,
    receipt: Receipt = {},
    isOwnPolicyExpenseChat = false,
    created = DateUtils.getDBTime(),
): OptimisticIOUReportAction {
    const IOUReportID = iouReportID || generateReportID();

    const originalMessage: IOUMessage = {
        amount,
        comment,
        currency,
        IOUTransactionID: transactionID,
        IOUReportID,
        type,
    };

    if (type === CONST.IOU.REPORT_ACTION_TYPE.PAY) {
        // In send money flow, we store amount, comment, currency in IOUDetails when type = pay
        if (isSendMoneyFlow) {
            const keys = ['amount', 'comment', 'currency'] as const;
            keys.forEach((key) => {
                delete originalMessage[key];
            });
            originalMessage.IOUDetails = {amount, comment, currency};
            originalMessage.paymentType = paymentType;
        } else {
            // In case of pay money request action, we dont store the comment
            // and there is no single transctionID to link the action to.
            delete originalMessage.IOUTransactionID;
            delete originalMessage.comment;
            originalMessage.paymentType = paymentType;
        }
    }

    // IOUs of type split only exist in group DMs and those don't have an iouReport so we need to delete the IOUReportID key
    if (type === CONST.IOU.REPORT_ACTION_TYPE.SPLIT) {
        delete originalMessage.IOUReportID;
        // Split bill made from a policy expense chat only have the payee's accountID as the participant because the payer could be any policy admin
        if (isOwnPolicyExpenseChat) {
            originalMessage.participantAccountIDs = currentUserAccountID ? [currentUserAccountID] : [];
        } else {
            originalMessage.participantAccountIDs = currentUserAccountID
                ? [currentUserAccountID, ...participants.map((participant) => participant.accountID ?? -1)]
                : participants.map((participant) => participant.accountID ?? -1);
        }
    }

    return {
        actionName: CONST.REPORT.ACTIONS.TYPE.IOU,
        actorAccountID: currentUserAccountID,
        automatic: false,
        avatar: getCurrentUserAvatarOrDefault(),
        isAttachment: false,
        originalMessage,
        message: getIOUReportActionMessage(iouReportID, type, amount, comment, currency, paymentType, isSettlingUp),
        person: [
            {
                style: 'strong',
                text: getCurrentUserDisplayNameOrEmail(),
                type: 'TEXT',
            },
        ],
        reportActionID: NumberUtils.rand64(),
        shouldShow: true,
        created,
        pendingAction: CONST.RED_BRICK_ROAD_PENDING_ACTION.ADD,
        whisperedToAccountIDs: [CONST.IOU.RECEIPT_STATE.SCANREADY, CONST.IOU.RECEIPT_STATE.SCANNING].some((value) => value === receipt?.state) ? [currentUserAccountID ?? -1] : [],
    };
}

/**
 * Builds an optimistic APPROVED report action with a randomly generated reportActionID.
 */
function buildOptimisticApprovedReportAction(amount: number, currency: string, expenseReportID: string): OptimisticApprovedReportAction {
    const originalMessage = {
        amount,
        currency,
        expenseReportID,
    };

    return {
        actionName: CONST.REPORT.ACTIONS.TYPE.APPROVED,
        actorAccountID: currentUserAccountID,
        automatic: false,
        avatar: getCurrentUserAvatarOrDefault(),
        isAttachment: false,
        originalMessage,
        message: getIOUReportActionMessage(expenseReportID, CONST.REPORT.ACTIONS.TYPE.APPROVED, Math.abs(amount), '', currency),
        person: [
            {
                style: 'strong',
                text: getCurrentUserDisplayNameOrEmail(),
                type: 'TEXT',
            },
        ],
        reportActionID: NumberUtils.rand64(),
        shouldShow: true,
        created: DateUtils.getDBTime(),
        pendingAction: CONST.RED_BRICK_ROAD_PENDING_ACTION.ADD,
    };
}

/**
 * Builds an optimistic MOVED report action with a randomly generated reportActionID.
 * This action is used when we move reports across workspaces.
 */
function buildOptimisticMovedReportAction(fromPolicyID: string, toPolicyID: string, newParentReportID: string, movedReportID: string, policyName: string): ReportAction {
    const originalMessage = {
        fromPolicyID,
        toPolicyID,
        newParentReportID,
        movedReportID,
    };

    const movedActionMessage = [
        {
            html: `moved the report to the <a href='${CONST.NEW_EXPENSIFY_URL}r/${newParentReportID}' target='_blank' rel='noreferrer noopener'>${policyName}</a> workspace`,
            text: `moved the report to the ${policyName} workspace`,
            type: CONST.REPORT.MESSAGE.TYPE.COMMENT,
        },
    ];

    return {
        actionName: CONST.REPORT.ACTIONS.TYPE.MOVED,
        actorAccountID: currentUserAccountID,
        automatic: false,
        avatar: getCurrentUserAvatarOrDefault(),
        isAttachment: false,
        originalMessage,
        message: movedActionMessage,
        person: [
            {
                style: 'strong',
                text: getCurrentUserDisplayNameOrEmail(),
                type: 'TEXT',
            },
        ],
        reportActionID: NumberUtils.rand64(),
        shouldShow: true,
        created: DateUtils.getDBTime(),
        pendingAction: CONST.RED_BRICK_ROAD_PENDING_ACTION.ADD,
    };
}

/**
 * Builds an optimistic SUBMITTED report action with a randomly generated reportActionID.
 *
 */
function buildOptimisticSubmittedReportAction(amount: number, currency: string, expenseReportID: string): OptimisticSubmittedReportAction {
    const originalMessage = {
        amount,
        currency,
        expenseReportID,
    };

    return {
        actionName: CONST.REPORT.ACTIONS.TYPE.SUBMITTED,
        actorAccountID: currentUserAccountID,
        automatic: false,
        avatar: getCurrentUserAvatarOrDefault(),
        isAttachment: false,
        originalMessage,
        message: getIOUReportActionMessage(expenseReportID, CONST.REPORT.ACTIONS.TYPE.SUBMITTED, Math.abs(amount), '', currency),
        person: [
            {
                style: 'strong',
                text: getCurrentUserDisplayNameOrEmail(),
                type: 'TEXT',
            },
        ],
        reportActionID: NumberUtils.rand64(),
        shouldShow: true,
        created: DateUtils.getDBTime(),
        pendingAction: CONST.RED_BRICK_ROAD_PENDING_ACTION.ADD,
    };
}

/**
 * Builds an optimistic report preview action with a randomly generated reportActionID.
 *
 * @param chatReport
 * @param iouReport
 * @param [comment] - User comment for the IOU.
 * @param [transaction] - optimistic first transaction of preview
 */
function buildOptimisticReportPreview(chatReport: OnyxEntry<Report>, iouReport: Report, comment = '', transaction: OnyxEntry<Transaction> = null, childReportID?: string): ReportAction {
    const hasReceipt = TransactionUtils.hasReceipt(transaction);
    const isReceiptBeingScanned = hasReceipt && TransactionUtils.isReceiptBeingScanned(transaction);
    const message = getReportPreviewMessage(iouReport);
    const created = DateUtils.getDBTime();
    return {
        reportActionID: NumberUtils.rand64(),
        reportID: chatReport?.reportID,
        actionName: CONST.REPORT.ACTIONS.TYPE.REPORTPREVIEW,
        pendingAction: CONST.RED_BRICK_ROAD_PENDING_ACTION.ADD,
        originalMessage: {
            linkedReportID: iouReport?.reportID,
        },
        message: [
            {
                html: message,
                text: message,
                isEdited: false,
                type: CONST.REPORT.MESSAGE.TYPE.COMMENT,
            },
        ],
        created,
        accountID: iouReport?.managerID ?? 0,
        // The preview is initially whispered if created with a receipt, so the actor is the current user as well
        actorAccountID: hasReceipt ? currentUserAccountID : iouReport?.managerID ?? 0,
        childReportID: childReportID ?? iouReport?.reportID,
        childMoneyRequestCount: 1,
        childLastMoneyRequestComment: comment,
        childRecentReceiptTransactionIDs: hasReceipt && !isEmptyObject(transaction) ? {[transaction?.transactionID ?? '']: created} : undefined,
        whisperedToAccountIDs: isReceiptBeingScanned ? [currentUserAccountID ?? -1] : [],
    };
}

/**
 * Builds an optimistic modified expense action with a randomly generated reportActionID.
 */
function buildOptimisticModifiedExpenseReportAction(
    transactionThread: OnyxEntry<Report>,
    oldTransaction: OnyxEntry<Transaction>,
    transactionChanges: TransactionChanges,
    isFromExpenseReport: boolean,
): OptimisticModifiedExpenseReportAction {
    const originalMessage = getModifiedExpenseOriginalMessage(oldTransaction, transactionChanges, isFromExpenseReport);
    return {
        actionName: CONST.REPORT.ACTIONS.TYPE.MODIFIEDEXPENSE,
        actorAccountID: currentUserAccountID,
        automatic: false,
        avatar: getCurrentUserAvatarOrDefault(),
        created: DateUtils.getDBTime(),
        isAttachment: false,
        message: [
            {
                // Currently we are composing the message from the originalMessage and message is only used in OldDot and not in the App
                text: 'You',
                style: 'strong',
                type: CONST.REPORT.MESSAGE.TYPE.TEXT,
            },
        ],
        originalMessage,
        person: [
            {
                style: 'strong',
                text: currentUserPersonalDetails?.displayName ?? String(currentUserAccountID),
                type: 'TEXT',
            },
        ],
        pendingAction: CONST.RED_BRICK_ROAD_PENDING_ACTION.ADD,
        reportActionID: NumberUtils.rand64(),
        reportID: transactionThread?.reportID,
        shouldShow: true,
    };
}

/**
 * Updates a report preview action that exists for an IOU report.
 *
 * @param [comment] - User comment for the IOU.
 * @param [transaction] - optimistic newest transaction of a report preview
 *
 */
function updateReportPreview(iouReport: OnyxEntry<Report>, reportPreviewAction: ReportAction, isPayRequest = false, comment = '', transaction: OnyxEntry<Transaction> = null): ReportAction {
    const hasReceipt = TransactionUtils.hasReceipt(transaction);
    const recentReceiptTransactions = reportPreviewAction?.childRecentReceiptTransactionIDs ?? {};
    const transactionsToKeep = TransactionUtils.getRecentTransactions(recentReceiptTransactions);
    const previousTransactionsArray = Object.entries(recentReceiptTransactions ?? {}).map(([key, value]) => (transactionsToKeep.includes(key) ? {[key]: value} : null));
    const previousTransactions: Record<string, string> = {};

    for (const obj of previousTransactionsArray) {
        for (const key in obj) {
            if (obj) {
                previousTransactions[key] = obj[key];
            }
        }
    }

    const message = getReportPreviewMessage(iouReport, reportPreviewAction);
    return {
        ...reportPreviewAction,
        message: [
            {
                html: message,
                text: message,
                isEdited: false,
                type: CONST.REPORT.MESSAGE.TYPE.COMMENT,
            },
        ],
        childLastMoneyRequestComment: comment || reportPreviewAction?.childLastMoneyRequestComment,
        childMoneyRequestCount: (reportPreviewAction?.childMoneyRequestCount ?? 0) + (isPayRequest ? 0 : 1),
        childRecentReceiptTransactionIDs: hasReceipt
            ? {
                  ...(transaction && {[transaction.transactionID]: transaction?.created}),
                  ...previousTransactions,
              }
            : recentReceiptTransactions,
        // As soon as we add a transaction without a receipt to the report, it will have ready money requests,
        // so we remove the whisper
        whisperedToAccountIDs: hasReceipt ? reportPreviewAction?.whisperedToAccountIDs : [],
    };
}

function buildOptimisticTaskReportAction(taskReportID: string, actionName: OriginalMessageActionName, message = ''): OptimisticTaskReportAction {
    const originalMessage = {
        taskReportID,
        type: actionName,
        text: message,
    };
    return {
        actionName,
        actorAccountID: currentUserAccountID,
        automatic: false,
        avatar: getCurrentUserAvatarOrDefault(),
        isAttachment: false,
        originalMessage,
        message: [
            {
                text: message,
                taskReportID,
                type: CONST.REPORT.MESSAGE.TYPE.TEXT,
            },
        ],
        person: [
            {
                style: 'strong',
                text: currentUserPersonalDetails?.displayName ?? String(currentUserAccountID),
                type: 'TEXT',
            },
        ],
        reportActionID: NumberUtils.rand64(),
        shouldShow: true,
        created: DateUtils.getDBTime(),
        isFirstItem: false,
        pendingAction: CONST.RED_BRICK_ROAD_PENDING_ACTION.ADD,
    };
}

/**
 * Builds an optimistic chat report with a randomly generated reportID and as much information as we currently have
 */
function buildOptimisticChatReport(
    participantList: number[],
    reportName: string = CONST.REPORT.DEFAULT_REPORT_NAME,
    chatType: ValueOf<typeof CONST.REPORT.CHAT_TYPE> | undefined = undefined,
    policyID: string = CONST.POLICY.OWNER_EMAIL_FAKE,
    ownerAccountID: number = CONST.REPORT.OWNER_ACCOUNT_ID_FAKE,
    isOwnPolicyExpenseChat = false,
    oldPolicyName = '',
    visibility: ValueOf<typeof CONST.REPORT.VISIBILITY> | undefined = undefined,
    writeCapability: ValueOf<typeof CONST.REPORT.WRITE_CAPABILITIES> | undefined = undefined,
    notificationPreference: NotificationPreference = CONST.REPORT.NOTIFICATION_PREFERENCE.ALWAYS,
    parentReportActionID = '',
    parentReportID = '',
    description = '',
): OptimisticChatReport {
    const currentTime = DateUtils.getDBTime();
    const isNewlyCreatedWorkspaceChat = chatType === CONST.REPORT.CHAT_TYPE.POLICY_EXPENSE_CHAT && isOwnPolicyExpenseChat;
    return {
        isOptimisticReport: true,
        type: CONST.REPORT.TYPE.CHAT,
        chatType,
        isOwnPolicyExpenseChat,
        isPinned: reportName === CONST.REPORT.WORKSPACE_CHAT_ROOMS.ADMINS || isNewlyCreatedWorkspaceChat,
        lastActorAccountID: 0,
        lastMessageTranslationKey: '',
        lastMessageHtml: '',
        lastMessageText: undefined,
        lastReadTime: currentTime,
        lastVisibleActionCreated: currentTime,
        notificationPreference,
        oldPolicyName,
        ownerAccountID: ownerAccountID || CONST.REPORT.OWNER_ACCOUNT_ID_FAKE,
        parentReportActionID,
        parentReportID,
        // When creating a report the participantsAccountIDs and visibleChatMemberAccountIDs are the same
        participantAccountIDs: participantList,
        visibleChatMemberAccountIDs: participantList,
        policyID,
        reportID: generateReportID(),
        reportName,
        stateNum: 0,
        statusNum: 0,
        visibility,
        description,
        writeCapability,
    };
}

/**
 * Returns the necessary reportAction onyx data to indicate that the chat has been created optimistically
 * @param [created] - Action created time
 */
function buildOptimisticCreatedReportAction(emailCreatingAction: string, created = DateUtils.getDBTime()): OptimisticCreatedReportAction {
    return {
        reportActionID: NumberUtils.rand64(),
        actionName: CONST.REPORT.ACTIONS.TYPE.CREATED,
        pendingAction: CONST.RED_BRICK_ROAD_PENDING_ACTION.ADD,
        actorAccountID: currentUserAccountID,
        message: [
            {
                type: CONST.REPORT.MESSAGE.TYPE.TEXT,
                style: 'strong',
                text: emailCreatingAction,
            },
            {
                type: CONST.REPORT.MESSAGE.TYPE.TEXT,
                style: 'normal',
                text: ' created this report',
            },
        ],
        person: [
            {
                type: CONST.REPORT.MESSAGE.TYPE.TEXT,
                style: 'strong',
                text: getCurrentUserDisplayNameOrEmail(),
            },
        ],
        automatic: false,
        avatar: getCurrentUserAvatarOrDefault(),
        created,
        shouldShow: true,
    };
}

/**
 * Returns the necessary reportAction onyx data to indicate that the room has been renamed
 */
function buildOptimisticRenamedRoomReportAction(newName: string, oldName: string): OptimisticRenamedReportAction {
    const now = DateUtils.getDBTime();
    return {
        reportActionID: NumberUtils.rand64(),
        actionName: CONST.REPORT.ACTIONS.TYPE.RENAMED,
        pendingAction: CONST.RED_BRICK_ROAD_PENDING_ACTION.ADD,
        actorAccountID: currentUserAccountID,
        message: [
            {
                type: CONST.REPORT.MESSAGE.TYPE.TEXT,
                style: 'strong',
                text: 'You',
            },
            {
                type: CONST.REPORT.MESSAGE.TYPE.TEXT,
                style: 'normal',
                text: ` renamed this report. New title is '${newName}' (previously '${oldName}').`,
            },
        ],
        person: [
            {
                type: CONST.REPORT.MESSAGE.TYPE.TEXT,
                style: 'strong',
                text: getCurrentUserDisplayNameOrEmail(),
            },
        ],
        originalMessage: {
            oldName,
            newName,
            html: `Room renamed to ${newName}`,
            lastModified: now,
        },
        automatic: false,
        avatar: getCurrentUserAvatarOrDefault(),
        created: now,
        shouldShow: true,
    };
}

/**
 * Returns the necessary reportAction onyx data to indicate that the transaction has been put on hold optimistically
 * @param [created] - Action created time
 */
function buildOptimisticHoldReportAction(comment: string, created = DateUtils.getDBTime()): OptimisticHoldReportAction {
    return {
        reportActionID: NumberUtils.rand64(),
        actionName: CONST.REPORT.ACTIONS.TYPE.HOLD,
        pendingAction: CONST.RED_BRICK_ROAD_PENDING_ACTION.ADD,
        actorAccountID: currentUserAccountID,
        message: [
            {
                type: CONST.REPORT.MESSAGE.TYPE.TEXT,
                style: 'normal',
                text: Localize.translateLocal('iou.heldRequest', {comment}),
            },
            {
                type: CONST.REPORT.MESSAGE.TYPE.COMMENT,
                text: comment,
            },
        ],
        person: [
            {
                type: CONST.REPORT.MESSAGE.TYPE.TEXT,
                style: 'strong',
                text: getCurrentUserDisplayNameOrEmail(),
            },
        ],
        automatic: false,
        avatar: getCurrentUserAvatarOrDefault(),
        created,
        shouldShow: true,
    };
}

/**
 * Returns the necessary reportAction onyx data to indicate that the transaction has been removed from hold optimistically
 * @param [created] - Action created time
 */
function buildOptimisticUnHoldReportAction(created = DateUtils.getDBTime()): OptimisticSubmittedReportAction {
    return {
        reportActionID: NumberUtils.rand64(),
        actionName: CONST.REPORT.ACTIONS.TYPE.UNHOLD,
        pendingAction: CONST.RED_BRICK_ROAD_PENDING_ACTION.ADD,
        actorAccountID: currentUserAccountID,
        message: [
            {
                type: CONST.REPORT.MESSAGE.TYPE.TEXT,
                style: 'normal',
                text: Localize.translateLocal('iou.unheldRequest'),
            },
        ],
        person: [
            {
                type: CONST.REPORT.MESSAGE.TYPE.TEXT,
                style: 'normal',
                text: getCurrentUserDisplayNameOrEmail(),
            },
        ],
        automatic: false,
        avatar: getCurrentUserAvatarOrDefault(),
        created,
        shouldShow: true,
    };
}

function buildOptimisticEditedTaskFieldReportAction({title, description}: Task): OptimisticEditedTaskReportAction {
    // We do not modify title & description in one request, so we need to create a different optimistic action for each field modification
    let field = '';
    let value = '';
    if (title !== undefined) {
        field = 'task title';
        value = title;
    } else if (description !== undefined) {
        field = 'description';
        value = description;
    }

    let changelog = 'edited this task';
    if (field && value) {
        changelog = `updated the ${field} to ${value}`;
    } else if (field) {
        changelog = `removed the ${field}`;
    }

    return {
        reportActionID: NumberUtils.rand64(),
        actionName: CONST.REPORT.ACTIONS.TYPE.TASKEDITED,
        pendingAction: CONST.RED_BRICK_ROAD_PENDING_ACTION.ADD,
        actorAccountID: currentUserAccountID,
        message: [
            {
                type: CONST.REPORT.MESSAGE.TYPE.COMMENT,
                text: changelog,
                html: changelog,
            },
        ],
        person: [
            {
                type: CONST.REPORT.MESSAGE.TYPE.TEXT,
                style: 'strong',
                text: getCurrentUserDisplayNameOrEmail(),
            },
        ],
        automatic: false,
        avatar: getCurrentUserAvatarOrDefault(),
        created: DateUtils.getDBTime(),
        shouldShow: false,
    };
}

function buildOptimisticChangedTaskAssigneeReportAction(assigneeAccountID: number): OptimisticEditedTaskReportAction {
    return {
        reportActionID: NumberUtils.rand64(),
        actionName: CONST.REPORT.ACTIONS.TYPE.TASKEDITED,
        pendingAction: CONST.RED_BRICK_ROAD_PENDING_ACTION.ADD,
        actorAccountID: currentUserAccountID,
        message: [
            {
                type: CONST.REPORT.MESSAGE.TYPE.COMMENT,
                text: `assigned to ${getDisplayNameForParticipant(assigneeAccountID)}`,
                html: `assigned to <mention-user accountID=${assigneeAccountID}></mention-user>`,
            },
        ],
        person: [
            {
                type: CONST.REPORT.MESSAGE.TYPE.TEXT,
                style: 'strong',
                text: getCurrentUserDisplayNameOrEmail(),
            },
        ],
        automatic: false,
        avatar: getCurrentUserAvatarOrDefault(),
        created: DateUtils.getDBTime(),
        shouldShow: false,
    };
}

/**
 * Returns the necessary reportAction onyx data to indicate that a chat has been archived
 *
 * @param reason - A reason why the chat has been archived
 */
function buildOptimisticClosedReportAction(emailClosingReport: string, policyName: string, reason: string = CONST.REPORT.ARCHIVE_REASON.DEFAULT): OptimisticClosedReportAction {
    return {
        actionName: CONST.REPORT.ACTIONS.TYPE.CLOSED,
        actorAccountID: currentUserAccountID,
        automatic: false,
        avatar: getCurrentUserAvatarOrDefault(),
        created: DateUtils.getDBTime(),
        message: [
            {
                type: CONST.REPORT.MESSAGE.TYPE.TEXT,
                style: 'strong',
                text: emailClosingReport,
            },
            {
                type: CONST.REPORT.MESSAGE.TYPE.TEXT,
                style: 'normal',
                text: ' closed this report',
            },
        ],
        originalMessage: {
            policyName,
            reason,
        },
        pendingAction: CONST.RED_BRICK_ROAD_PENDING_ACTION.ADD,
        person: [
            {
                type: CONST.REPORT.MESSAGE.TYPE.TEXT,
                style: 'strong',
                text: getCurrentUserDisplayNameOrEmail(),
            },
        ],
        reportActionID: NumberUtils.rand64(),
        shouldShow: true,
    };
}

function buildOptimisticWorkspaceChats(policyID: string, policyName: string): OptimisticWorkspaceChats {
    const announceChatData = buildOptimisticChatReport(
        currentUserAccountID ? [currentUserAccountID] : [],
        CONST.REPORT.WORKSPACE_CHAT_ROOMS.ANNOUNCE,
        CONST.REPORT.CHAT_TYPE.POLICY_ANNOUNCE,
        policyID,
        CONST.POLICY.OWNER_ACCOUNT_ID_FAKE,
        false,
        policyName,
        undefined,
        undefined,

        // #announce contains all policy members so notifying always should be opt-in only.
        CONST.REPORT.NOTIFICATION_PREFERENCE.DAILY,
    );
    const announceChatReportID = announceChatData.reportID;
    const announceCreatedAction = buildOptimisticCreatedReportAction(CONST.POLICY.OWNER_EMAIL_FAKE);
    const announceReportActionData = {
        [announceCreatedAction.reportActionID]: announceCreatedAction,
    };
    const pendingChatMembers = getPendingChatMembers(currentUserAccountID ? [currentUserAccountID] : [], [], CONST.RED_BRICK_ROAD_PENDING_ACTION.ADD);
    const adminsChatData = {
        ...buildOptimisticChatReport(
            [currentUserAccountID ?? -1],
            CONST.REPORT.WORKSPACE_CHAT_ROOMS.ADMINS,
            CONST.REPORT.CHAT_TYPE.POLICY_ADMINS,
            policyID,
            CONST.POLICY.OWNER_ACCOUNT_ID_FAKE,
            false,
            policyName,
        ),
        pendingChatMembers,
    };
    const adminsChatReportID = adminsChatData.reportID;
    const adminsCreatedAction = buildOptimisticCreatedReportAction(CONST.POLICY.OWNER_EMAIL_FAKE);
    const adminsReportActionData = {
        [adminsCreatedAction.reportActionID]: adminsCreatedAction,
    };

    const expenseChatData = buildOptimisticChatReport([currentUserAccountID ?? -1], '', CONST.REPORT.CHAT_TYPE.POLICY_EXPENSE_CHAT, policyID, currentUserAccountID, true, policyName);
    const expenseChatReportID = expenseChatData.reportID;
    const expenseReportCreatedAction = buildOptimisticCreatedReportAction(currentUserEmail ?? '');
    const expenseReportActionData = {
        [expenseReportCreatedAction.reportActionID]: expenseReportCreatedAction,
    };

    return {
        announceChatReportID,
        announceChatData,
        announceReportActionData,
        announceCreatedReportActionID: announceCreatedAction.reportActionID,
        adminsChatReportID,
        adminsChatData,
        adminsReportActionData,
        adminsCreatedReportActionID: adminsCreatedAction.reportActionID,
        expenseChatReportID,
        expenseChatData,
        expenseReportActionData,
        expenseCreatedReportActionID: expenseReportCreatedAction.reportActionID,
    };
}

/**
 * Builds an optimistic Task Report with a randomly generated reportID
 *
 * @param ownerAccountID - Account ID of the person generating the Task.
 * @param assigneeAccountID - AccountID of the other person participating in the Task.
 * @param parentReportID - Report ID of the chat where the Task is.
 * @param title - Task title.
 * @param description - Task description.
 * @param policyID - PolicyID of the parent report
 */

function buildOptimisticTaskReport(
    ownerAccountID: number,
    assigneeAccountID = 0,
    parentReportID?: string,
    title?: string,
    description?: string,
    policyID: string = CONST.POLICY.OWNER_EMAIL_FAKE,
): OptimisticTaskReport {
    // When creating a report the participantsAccountIDs and visibleChatMemberAccountIDs are the same
    const participantsAccountIDs = assigneeAccountID && assigneeAccountID !== ownerAccountID ? [assigneeAccountID] : [];

    return {
        reportID: generateReportID(),
        reportName: title,
        description,
        ownerAccountID,
        participantAccountIDs: participantsAccountIDs,
        visibleChatMemberAccountIDs: participantsAccountIDs,
        managerID: assigneeAccountID,
        type: CONST.REPORT.TYPE.TASK,
        parentReportID,
        policyID,
        stateNum: CONST.REPORT.STATE_NUM.OPEN,
        statusNum: CONST.REPORT.STATUS_NUM.OPEN,
        notificationPreference: CONST.REPORT.NOTIFICATION_PREFERENCE.ALWAYS,
        lastVisibleActionCreated: DateUtils.getDBTime(),
    };
}

/**
 * A helper method to create transaction thread
 *
 * @param reportAction - the parent IOU report action from which to create the thread
 * @param moneyRequestReport - the report which the report action belongs to
 */
function buildTransactionThread(reportAction: OnyxEntry<ReportAction | OptimisticIOUReportAction>, moneyRequestReport: Report): OptimisticChatReport {
    const participantAccountIDs = [...new Set([currentUserAccountID, Number(reportAction?.actorAccountID)])].filter(Boolean) as number[];
    return buildOptimisticChatReport(
        participantAccountIDs,
        getTransactionReportName(reportAction),
        undefined,
        moneyRequestReport.policyID,
        CONST.POLICY.OWNER_ACCOUNT_ID_FAKE,
        false,
        '',
        undefined,
        undefined,
        CONST.REPORT.NOTIFICATION_PREFERENCE.HIDDEN,
        reportAction?.reportActionID,
        moneyRequestReport.reportID,
    );
}

/**
 * Build optimistic money request entities:
 *
 * 1. CREATED action for the iouReport
 * 2. IOU action for the iouReport linked to the transaction thread via `childReportID`
 * 3. Transaction Thread linked to the IOU action via `parentReportActionID`
 * 4. CREATED action for the Transaction Thread
 */
function buildOptimisticMoneyRequestEntities(
    iouReport: Report,
    type: ValueOf<typeof CONST.IOU.REPORT_ACTION_TYPE>,
    amount: number,
    currency: string,
    comment: string,
    payeeEmail: string,
    participants: Participant[],
    transactionID: string,
    paymentType?: PaymentMethodType,
    isSettlingUp = false,
    isSendMoneyFlow = false,
    receipt: Receipt = {},
    isOwnPolicyExpenseChat = false,
): [OptimisticCreatedReportAction, OptimisticIOUReportAction, OptimisticChatReport, OptimisticCreatedReportAction] {
    const iouActionCreationTime = DateUtils.getDBTime();

    // The `CREATED` action must be optimistically generated before the IOU action so that it won't appear after the IOU action in the chat.
    const createdActionForIOUReport = buildOptimisticCreatedReportAction(payeeEmail, DateUtils.subtractMillisecondsFromDateTime(iouActionCreationTime, 1));
    const iouAction = buildOptimisticIOUReportAction(
        type,
        amount,
        currency,
        comment,
        participants,
        transactionID,
        paymentType,
        iouReport.reportID,
        isSettlingUp,
        isSendMoneyFlow,
        receipt,
        isOwnPolicyExpenseChat,
        iouActionCreationTime,
    );

    // Create optimistic transactionThread and the `CREATED` action for it
    const transactionThread = buildTransactionThread(iouAction, iouReport);
    const createdActionForTransactionThread = buildOptimisticCreatedReportAction(payeeEmail);

    // The IOU action and the transactionThread are co-dependent as parent-child, so we need to link them together
    iouAction.childReportID = transactionThread.reportID;

    return [createdActionForIOUReport, iouAction, transactionThread, createdActionForTransactionThread];
}

function isUnread(report: OnyxEntry<Report>): boolean {
    if (!report) {
        return false;
    }

    // lastVisibleActionCreated and lastReadTime are both datetime strings and can be compared directly
    const lastVisibleActionCreated = report.lastVisibleActionCreated ?? '';
    const lastReadTime = report.lastReadTime ?? '';
    const lastMentionedTime = report.lastMentionedTime ?? '';

    // If the user was mentioned and the comment got deleted the lastMentionedTime will be more recent than the lastVisibleActionCreated
    return lastReadTime < lastVisibleActionCreated || lastReadTime < lastMentionedTime;
}

function isIOUOwnedByCurrentUser(report: OnyxEntry<Report>, allReportsDict: OnyxCollection<Report> = null): boolean {
    const allAvailableReports = allReportsDict ?? allReports;
    if (!report || !allAvailableReports) {
        return false;
    }

    let reportToLook = report;
    if (report.iouReportID) {
        const iouReport = allAvailableReports[`${ONYXKEYS.COLLECTION.REPORT}${report.iouReportID}`];
        if (iouReport) {
            reportToLook = iouReport;
        }
    }

    return reportToLook.ownerAccountID === currentUserAccountID;
}

/**
 * Assuming the passed in report is a default room, lets us know whether we can see it or not, based on permissions and
 * the various subsets of users we've allowed to use default rooms.
 */
function canSeeDefaultRoom(report: OnyxEntry<Report>, policies: OnyxCollection<Policy>, betas: OnyxEntry<Beta[]>): boolean {
    // Include archived rooms
    if (isArchivedRoom(report)) {
        return true;
    }

    // Include default rooms for free plan policies (domain rooms aren't included in here because they do not belong to a policy)
    if (getPolicyType(report, policies) === CONST.POLICY.TYPE.FREE) {
        return true;
    }

    // Include domain rooms with Partner Managers (Expensify accounts) in them for accounts that are on a domain with an Approved Accountant
    if (isDomainRoom(report) && doesDomainHaveApprovedAccountant && hasExpensifyEmails(report?.participantAccountIDs ?? [])) {
        return true;
    }

    // If the room has an assigned guide, it can be seen.
    if (hasExpensifyGuidesEmails(report?.participantAccountIDs ?? [])) {
        return true;
    }

    // Include any admins and announce rooms, since only non partner-managed domain rooms are on the beta now.
    if (isAdminRoom(report) || isAnnounceRoom(report)) {
        return true;
    }

    // For all other cases, just check that the user belongs to the default rooms beta
    return Permissions.canUseDefaultRooms(betas ?? []);
}

function canAccessReport(report: OnyxEntry<Report>, policies: OnyxCollection<Policy>, betas: OnyxEntry<Beta[]>): boolean {
    // We hide default rooms (it's basically just domain rooms now) from people who aren't on the defaultRooms beta.
    if (isDefaultRoom(report) && !canSeeDefaultRoom(report, policies, betas)) {
        return false;
    }

    return true;
}

/**
 * Check if the report is the parent report of the currently viewed report or at least one child report has report action
 */
function shouldHideReport(report: OnyxEntry<Report>, currentReportId: string): boolean {
    const currentReport = getReport(currentReportId);
    const parentReport = getParentReport(!isEmptyObject(currentReport) ? currentReport : null);
    const reportActions = ReportActionsUtils.getAllReportActions(report?.reportID ?? '');
    const isChildReportHasComment = Object.values(reportActions ?? {})?.some((reportAction) => (reportAction?.childVisibleActionCount ?? 0) > 0);
    return parentReport?.reportID !== report?.reportID && !isChildReportHasComment;
}

/**
 * Checks to see if a report's parentAction is a money request that contains a violation
 */
function doesTransactionThreadHaveViolations(report: OnyxEntry<Report>, transactionViolations: OnyxCollection<TransactionViolation[]>, parentReportAction: OnyxEntry<ReportAction>): boolean {
    if (parentReportAction?.actionName !== CONST.REPORT.ACTIONS.TYPE.IOU) {
        return false;
    }
    const {IOUTransactionID, IOUReportID} = parentReportAction.originalMessage ?? {};
    if (!IOUTransactionID || !IOUReportID) {
        return false;
    }
    if (!isCurrentUserSubmitter(IOUReportID)) {
        return false;
    }
    if (report?.stateNum !== CONST.REPORT.STATE_NUM.OPEN && report?.stateNum !== CONST.REPORT.STATE_NUM.SUBMITTED) {
        return false;
    }
    return TransactionUtils.hasViolation(IOUTransactionID, transactionViolations);
}

/**
 * Checks to see if a report contains a violation
 */
function hasViolations(reportID: string, transactionViolations: OnyxCollection<TransactionViolation[]>): boolean {
    const transactions = TransactionUtils.getAllReportTransactions(reportID);
    return transactions.some((transaction) => TransactionUtils.hasViolation(transaction.transactionID, transactionViolations));
}

/**
 * Takes several pieces of data from Onyx and evaluates if a report should be shown in the option list (either when searching
 * for reports or the reports shown in the LHN).
 *
 * This logic is very specific and the order of the logic is very important. It should fail quickly in most cases and also
 * filter out the majority of reports before filtering out very specific minority of reports.
 */
function shouldReportBeInOptionList({
    report,
    currentReportId,
    isInGSDMode,
    betas,
    policies,
    excludeEmptyChats,
    doesReportHaveViolations,
    includeSelfDM = false,
}: {
    report: OnyxEntry<Report>;
    currentReportId: string;
    isInGSDMode: boolean;
    betas: OnyxEntry<Beta[]>;
    policies: OnyxCollection<Policy>;
    excludeEmptyChats: boolean;
    doesReportHaveViolations: boolean;
    includeSelfDM?: boolean;
}) {
    const isInDefaultMode = !isInGSDMode;
    // Exclude reports that have no data because there wouldn't be anything to show in the option item.
    // This can happen if data is currently loading from the server or a report is in various stages of being created.
    // This can also happen for anyone accessing a public room or archived room for which they don't have access to the underlying policy.
    // Optionally exclude reports that do not belong to currently active workspace

    if (
        !report?.reportID ||
        !report?.type ||
        report?.reportName === undefined ||
        // eslint-disable-next-line @typescript-eslint/prefer-nullish-coalescing
        report?.isHidden ||
        // eslint-disable-next-line @typescript-eslint/prefer-nullish-coalescing
        report?.participantAccountIDs?.includes(CONST.ACCOUNT_ID.NOTIFICATIONS) ||
        (report?.participantAccountIDs?.length === 0 &&
            !isChatThread(report) &&
            !isPublicRoom(report) &&
            !isUserCreatedPolicyRoom(report) &&
            !isArchivedRoom(report) &&
            !isMoneyRequestReport(report) &&
            !isTaskReport(report) &&
            !isSelfDM(report))
    ) {
        return false;
    }
    if (!canAccessReport(report, policies, betas)) {
        return false;
    }

    // Include the currently viewed report. If we excluded the currently viewed report, then there
    // would be no way to highlight it in the options list and it would be confusing to users because they lose
    // a sense of context.
    if (report.reportID === currentReportId) {
        return true;
    }

    // Include reports that are relevant to the user in any view mode. Criteria include having a draft or having a GBR showing.
    // eslint-disable-next-line @typescript-eslint/prefer-nullish-coalescing
    if (report.hasDraft || requiresAttentionFromCurrentUser(report)) {
        return true;
    }
    const lastVisibleMessage = ReportActionsUtils.getLastVisibleMessage(report.reportID);
    const isEmptyChat = !report.lastMessageText && !report.lastMessageTranslationKey && !lastVisibleMessage.lastMessageText && !lastVisibleMessage.lastMessageTranslationKey;
    const canHideReport = shouldHideReport(report, currentReportId);

    // Include reports if they are pinned
    if (report.isPinned) {
        return true;
    }

    const reportIsSettled = report.statusNum === CONST.REPORT.STATUS_NUM.REIMBURSED;

    // Always show IOU reports with violations unless they are reimbursed
    if (isExpenseRequest(report) && doesReportHaveViolations && !reportIsSettled) {
        return true;
    }

    // Hide only chat threads that haven't been commented on (other threads are actionable)
    if (isChatThread(report) && canHideReport && isEmptyChat) {
        return false;
    }

    // Include reports that have errors from trying to add a workspace
    // If we excluded it, then the red-brock-road pattern wouldn't work for the user to resolve the error
    if (report.errorFields?.addWorkspaceRoom) {
        return true;
    }

    // All unread chats (even archived ones) in GSD mode will be shown. This is because GSD mode is specifically for focusing the user on the most relevant chats, primarily, the unread ones
    if (isInGSDMode) {
        return isUnread(report) && report.notificationPreference !== CONST.REPORT.NOTIFICATION_PREFERENCE.MUTE;
    }

    // Archived reports should always be shown when in default (most recent) mode. This is because you should still be able to access and search for the chats to find them.
    if (isInDefaultMode && isArchivedRoom(report)) {
        return true;
    }

    // Hide chats between two users that haven't been commented on from the LNH
    if (excludeEmptyChats && isEmptyChat && isChatReport(report) && !isChatRoom(report) && !isPolicyExpenseChat(report) && canHideReport) {
        return false;
    }

    if (isSelfDM(report)) {
        return includeSelfDM;
    }

    return true;
}

/**
 * Attempts to find a report in onyx with the provided list of participants. Does not include threads, task, money request, room, and policy expense chat.
 */
function getChatByParticipants(newParticipantList: number[], reports: OnyxCollection<Report> = allReports): OnyxEntry<Report> {
    const sortedNewParticipantList = newParticipantList.sort();
    return (
        Object.values(reports ?? {}).find((report) => {
            // If the report has been deleted, or there are no participants (like an empty #admins room) then skip it
            if (
                !report ||
                report.participantAccountIDs?.length === 0 ||
                isChatThread(report) ||
                isTaskReport(report) ||
                isMoneyRequestReport(report) ||
                isChatRoom(report) ||
                isPolicyExpenseChat(report)
            ) {
                return false;
            }

            // Only return the chat if it has all the participants
            return lodashIsEqual(sortedNewParticipantList, report.participantAccountIDs?.sort());
        }) ?? null
    );
}

/**
 * Attempts to find a report in onyx with the provided list of participants in given policy
 */
function getChatByParticipantsAndPolicy(newParticipantList: number[], policyID: string): OnyxEntry<Report> {
    newParticipantList.sort();
    return (
        Object.values(allReports ?? {}).find((report) => {
            // If the report has been deleted, or there are no participants (like an empty #admins room) then skip it
            if (!report?.participantAccountIDs) {
                return false;
            }
            const sortedParticipanctsAccountIDs = report.participantAccountIDs?.sort();
            // Only return the room if it has all the participants and is not a policy room
            return report.policyID === policyID && lodashIsEqual(newParticipantList, sortedParticipanctsAccountIDs);
        }) ?? null
    );
}

function getAllPolicyReports(policyID: string): Array<OnyxEntry<Report>> {
    return Object.values(allReports ?? {}).filter((report) => report?.policyID === policyID);
}

/**
 * Returns true if Chronos is one of the chat participants (1:1)
 */
function chatIncludesChronos(report: OnyxEntry<Report> | EmptyObject): boolean {
    return Boolean(report?.participantAccountIDs?.includes(CONST.ACCOUNT_ID.CHRONOS));
}

/**
 * Can only flag if:
 *
 * - It was written by someone else and isn't a whisper
 * - It's a welcome message whisper
 * - It's an ADDCOMMENT that is not an attachment
 */
function canFlagReportAction(reportAction: OnyxEntry<ReportAction>, reportID: string | undefined): boolean {
    let report = getReport(reportID);

    // If the childReportID exists in reportAction and is equal to the reportID,
    // the report action being evaluated is the parent report action in a thread, and we should get the parent report to evaluate instead.
    if (reportAction?.childReportID?.toString() === reportID?.toString()) {
        report = getReport(report?.parentReportID);
    }
    const isCurrentUserAction = reportAction?.actorAccountID === currentUserAccountID;
    const isOriginalMessageHaveHtml =
        reportAction?.actionName === CONST.REPORT.ACTIONS.TYPE.ADDCOMMENT ||
        reportAction?.actionName === CONST.REPORT.ACTIONS.TYPE.RENAMED ||
        reportAction?.actionName === CONST.REPORT.ACTIONS.TYPE.CHRONOSOOOLIST;
    if (ReportActionsUtils.isWhisperAction(reportAction)) {
        // Allow flagging welcome message whispers as they can be set by any room creator
        if (report?.description && !isCurrentUserAction && isOriginalMessageHaveHtml && reportAction?.originalMessage?.html === report.description) {
            return true;
        }

        // Disallow flagging the rest of whisper as they are sent by us
        return false;
    }

    return Boolean(
        !isCurrentUserAction &&
            reportAction?.actionName === CONST.REPORT.ACTIONS.TYPE.ADDCOMMENT &&
            !ReportActionsUtils.isDeletedAction(reportAction) &&
            !ReportActionsUtils.isCreatedTaskReportAction(reportAction) &&
            !isEmptyObject(report) &&
            report &&
            isAllowedToComment(report),
    );
}

/**
 * Whether flag comment page should show
 */
function shouldShowFlagComment(reportAction: OnyxEntry<ReportAction>, report: OnyxEntry<Report>): boolean {
    return (
        canFlagReportAction(reportAction, report?.reportID) &&
        !isArchivedRoom(report) &&
        !chatIncludesChronos(report) &&
        !isConciergeChatReport(report) &&
        reportAction?.actorAccountID !== CONST.ACCOUNT_ID.CONCIERGE
    );
}

/**
 * @param sortedAndFilteredReportActions - reportActions for the report, sorted newest to oldest, and filtered for only those that should be visible
 */
function getNewMarkerReportActionID(report: OnyxEntry<Report>, sortedAndFilteredReportActions: ReportAction[]): string {
    if (!isUnread(report)) {
        return '';
    }

    const newMarkerIndex = lodashFindLastIndex(sortedAndFilteredReportActions, (reportAction) => (reportAction.created ?? '') > (report?.lastReadTime ?? ''));

    return 'reportActionID' in sortedAndFilteredReportActions[newMarkerIndex] ? sortedAndFilteredReportActions[newMarkerIndex].reportActionID : '';
}

/**
 * Performs the markdown conversion, and replaces code points > 127 with C escape sequences
 * Used for compatibility with the backend auth validator for AddComment, and to account for MD in comments
 * @returns The comment's total length as seen from the backend
 */
function getCommentLength(textComment: string): number {
    return getParsedComment(textComment)
        .replace(/[^ -~]/g, '\\u????')
        .trim().length;
}

function getRouteFromLink(url: string | null): string {
    if (!url) {
        return '';
    }

    // Get the reportID from URL
    let route = url;
    const localWebAndroidRegEx = /^(https:\/\/([0-9]{1,3})\.([0-9]{1,3})\.([0-9]{1,3})\.([0-9]{1,3}))/;
    linkingConfig.prefixes.forEach((prefix) => {
        if (route.startsWith(prefix)) {
            route = route.replace(prefix, '');
        } else if (localWebAndroidRegEx.test(route)) {
            route = route.replace(localWebAndroidRegEx, '');
        } else {
            return;
        }

        // Remove the port if it's a localhost URL
        if (/^:\d+/.test(route)) {
            route = route.replace(/:\d+/, '');
        }

        // Remove the leading slash if exists
        if (route.startsWith('/')) {
            route = route.replace('/', '');
        }
    });
    return route;
}

function parseReportRouteParams(route: string): ReportRouteParams {
    let parsingRoute = route;
    if (parsingRoute.at(0) === '/') {
        // remove the first slash
        parsingRoute = parsingRoute.slice(1);
    }

    if (!parsingRoute.startsWith(Url.addTrailingForwardSlash(ROUTES.REPORT))) {
        return {reportID: '', isSubReportPageRoute: false};
    }

    const pathSegments = parsingRoute.split('/');

    const reportIDSegment = pathSegments[1];

    // Check for "undefined" or any other unwanted string values
    if (!reportIDSegment || reportIDSegment === 'undefined') {
        return {reportID: '', isSubReportPageRoute: false};
    }

    return {
        reportID: reportIDSegment,
        isSubReportPageRoute: pathSegments.length > 2,
    };
}

function getReportIDFromLink(url: string | null): string {
    const route = getRouteFromLink(url);
    const {reportID, isSubReportPageRoute} = parseReportRouteParams(route);
    if (isSubReportPageRoute) {
        // We allow the Sub-Report deep link routes (settings, details, etc.) to be handled by their respective component pages
        return '';
    }
    return reportID;
}

/**
 * Get the report policyID given a reportID
 */
function getReportPolicyID(reportID?: string): string | undefined {
    return getReport(reportID)?.policyID;
}

/**
 * Check if the chat report is linked to an iou that is waiting for the current user to add a credit bank account.
 */
function hasIOUWaitingOnCurrentUserBankAccount(chatReport: OnyxEntry<Report>): boolean {
    if (chatReport?.iouReportID) {
        const iouReport = allReports?.[`${ONYXKEYS.COLLECTION.REPORT}${chatReport?.iouReportID}`];
        if (iouReport?.isWaitingOnBankAccount && iouReport?.ownerAccountID === currentUserAccountID) {
            return true;
        }
    }

    return false;
}

/**
 * Users can request money:
 * - in policy expense chats only if they are in a role of a member in the chat (in other words, if it's their policy expense chat)
 * - in an open or submitted expense report tied to a policy expense chat the user owns
 *     - employee can request money in submitted expense report only if the policy has Instant Submit settings turned on
 * - in an IOU report, which is not settled yet
 * - in a 1:1 DM chat
 */
function canRequestMoney(report: OnyxEntry<Report>, policy: OnyxEntry<Policy>, otherParticipants: number[]): boolean {
    // User cannot request money in chat thread or in task report or in chat room
    if (isChatThread(report) || isTaskReport(report) || isChatRoom(report) || isSelfDM(report)) {
        return false;
    }

    // Users can only request money in DMs if they are a 1:1 DM
    if (isDM(report)) {
        return otherParticipants.length === 1;
    }

    // Prevent requesting money if pending IOU report waiting for their bank account already exists
    if (hasIOUWaitingOnCurrentUserBankAccount(report)) {
        return false;
    }

    let isOwnPolicyExpenseChat = report?.isOwnPolicyExpenseChat ?? false;
    if (isExpenseReport(report) && getParentReport(report)) {
        isOwnPolicyExpenseChat = Boolean(getParentReport(report)?.isOwnPolicyExpenseChat);
    }

    // In case there are no other participants than the current user and it's not user's own policy expense chat, they can't request money from such report
    if (otherParticipants.length === 0 && !isOwnPolicyExpenseChat) {
        return false;
    }

    // User can request money in any IOU report, unless paid, but user can only request money in an expense report
    // which is tied to their workspace chat.
    if (isMoneyRequestReport(report)) {
        const canAddTransactions = canAddOrDeleteTransactions(report);
        return isGroupPolicy(report) ? isOwnPolicyExpenseChat && canAddTransactions : canAddTransactions;
    }

    // In case of policy expense chat, users can only request money from their own policy expense chat
    return !isPolicyExpenseChat(report) || isOwnPolicyExpenseChat;
}

/**
 * Helper method to define what money request options we want to show for particular method.
 * There are 4 money request options: Request, Split, Send and Track expense:
 * - Request option should show for:
 *     - DMs
 *     - own policy expense chats
 *     - open and processing expense reports tied to own policy expense chat
 *     - unsettled IOU reports
 * - Send option should show for:
 *     - DMs
 * - Split options should show for:
 *     - chat/ policy rooms with more than 1 participants
 *     - groups chats with 3 and more participants
 *     - corporate workspace chats
 * - Track expense option should show for:
 *    - Self DMs
 *    - admin rooms
 *
 * None of the options should show in chat threads or if there is some special Expensify account
 * as a participant of the report.
 */
function getMoneyRequestOptions(report: OnyxEntry<Report>, policy: OnyxEntry<Policy>, reportParticipants: number[], canUseTrackExpense = true): Array<ValueOf<typeof CONST.IOU.TYPE>> {
    // In any thread or task report, we do not allow any new money requests yet
    if (isChatThread(report) || isTaskReport(report) || (!canUseTrackExpense && isSelfDM(report))) {
        return [];
    }

    // We don't allow IOU actions if an Expensify account is a participant of the report, unless the policy that the report is on is owned by an Expensify account
    const doParticipantsIncludeExpensifyAccounts = lodashIntersection(reportParticipants, CONST.EXPENSIFY_ACCOUNT_IDS).length > 0;
    const isPolicyOwnedByExpensifyAccounts = report?.policyID ? CONST.EXPENSIFY_ACCOUNT_IDS.includes(getPolicy(report?.policyID ?? '')?.ownerAccountID ?? 0) : false;
    if (doParticipantsIncludeExpensifyAccounts && !isPolicyOwnedByExpensifyAccounts) {
        return [];
    }

    const otherParticipants = reportParticipants.filter((accountID) => currentUserPersonalDetails?.accountID !== accountID);
    const hasSingleOtherParticipantInReport = otherParticipants.length === 1;
    const hasMultipleOtherParticipants = otherParticipants.length > 1;
    let options: Array<ValueOf<typeof CONST.IOU.TYPE>> = [];

    if (isSelfDM(report)) {
        options = [CONST.IOU.TYPE.TRACK_EXPENSE];
    }

    // User created policy rooms and default rooms like #admins or #announce will always have the Split Bill option
    // unless there are no other participants at all (e.g. #admins room for a policy with only 1 admin)
    // DM chats will have the Split Bill option only when there are at least 2 other people in the chat.
    // Your own workspace chats will have the split bill option.
    if ((isChatRoom(report) && otherParticipants.length > 0) || (isDM(report) && hasMultipleOtherParticipants) || (isPolicyExpenseChat(report) && report?.isOwnPolicyExpenseChat)) {
        options = [CONST.IOU.TYPE.SPLIT];
    }

    // TODO: Re-enable this when we have a clarity on track expense in policy expense chat
    // if (canUseTrackExpense && isPolicyExpenseChat(report) && report?.isOwnPolicyExpenseChat) {
    //     options = [...options, CONST.IOU.TYPE.TRACK_EXPENSE];
    // }

    if (canRequestMoney(report, policy, otherParticipants)) {
        options = [...options, CONST.IOU.TYPE.REQUEST];
    }

    // Send money option should be visible only in 1:1 DMs
    if (isDM(report) && hasSingleOtherParticipantInReport) {
        options = [...options, CONST.IOU.TYPE.SEND];
    }

    return options;
}

/**
 * Allows a user to leave a policy room according to the following conditions of the visibility or chatType rNVP:
 * `public` - Anyone can leave (because anybody can join)
 * `public_announce` - Only non-policy members can leave (it's auto-shared with policy members)
 * `policy_admins` - Nobody can leave (it's auto-shared with all policy admins)
 * `policy_announce` - Nobody can leave (it's auto-shared with all policy members)
 * `policyExpenseChat` - Nobody can leave (it's auto-shared with all policy members)
 * `policy` - Anyone can leave (though only policy members can join)
 * `domain` - Nobody can leave (it's auto-shared with domain members)
 * `dm` - Nobody can leave (it's auto-shared with users)
 * `private` - Anybody can leave (though you can only be invited to join)
 */
function canLeaveRoom(report: OnyxEntry<Report>, isPolicyMember: boolean): boolean {
    if (!report?.visibility) {
        if (
            report?.chatType === CONST.REPORT.CHAT_TYPE.POLICY_ADMINS ||
            report?.chatType === CONST.REPORT.CHAT_TYPE.POLICY_ANNOUNCE ||
            report?.chatType === CONST.REPORT.CHAT_TYPE.POLICY_EXPENSE_CHAT ||
            report?.chatType === CONST.REPORT.CHAT_TYPE.DOMAIN_ALL ||
            report?.chatType === CONST.REPORT.CHAT_TYPE.SELF_DM ||
            !report?.chatType
        ) {
            // DM chats don't have a chatType
            return false;
        }
    } else if (isPublicAnnounceRoom(report) && isPolicyMember) {
        return false;
    }
    return true;
}

function isCurrentUserTheOnlyParticipant(participantAccountIDs?: number[]): boolean {
    return Boolean(participantAccountIDs?.length === 1 && participantAccountIDs?.[0] === currentUserAccountID);
}

/**
 * Returns display names for those that can see the whisper.
 * However, it returns "you" if the current user is the only one who can see it besides the person that sent it.
 */
function getWhisperDisplayNames(participantAccountIDs?: number[]): string | undefined {
    const isWhisperOnlyVisibleToCurrentUser = isCurrentUserTheOnlyParticipant(participantAccountIDs);

    // When the current user is the only participant, the display name needs to be "you" because that's the only person reading it
    if (isWhisperOnlyVisibleToCurrentUser) {
        return Localize.translateLocal('common.youAfterPreposition');
    }

    return participantAccountIDs?.map((accountID) => getDisplayNameForParticipant(accountID, !isWhisperOnlyVisibleToCurrentUser)).join(', ');
}

/**
 * Show subscript on workspace chats / threads and expense requests
 */
function shouldReportShowSubscript(report: OnyxEntry<Report>): boolean {
    if (isArchivedRoom(report) && !isWorkspaceThread(report)) {
        return false;
    }

    if (isPolicyExpenseChat(report) && !isChatThread(report) && !isTaskReport(report) && !report?.isOwnPolicyExpenseChat) {
        return true;
    }

    if (isPolicyExpenseChat(report) && !isThread(report) && !isTaskReport(report)) {
        return true;
    }

    if (isExpenseRequest(report)) {
        return true;
    }

    if (isWorkspaceTaskReport(report)) {
        return true;
    }

    if (isWorkspaceThread(report)) {
        return true;
    }

    return false;
}

/**
 * Return true if reports data exists
 */
function isReportDataReady(): boolean {
    return !isEmptyObject(allReports) && Object.keys(allReports ?? {}).some((key) => allReports?.[key]?.reportID);
}

/**
 * Return true if reportID from path is valid
 */
function isValidReportIDFromPath(reportIDFromPath: string): boolean {
    return !['', 'null', '0'].includes(reportIDFromPath);
}

/**
 * Return the errors we have when creating a chat or a workspace room
 */
function getAddWorkspaceRoomOrChatReportErrors(report: OnyxEntry<Report>): Errors | null | undefined {
    // We are either adding a workspace room, or we're creating a chat, it isn't possible for both of these to have errors for the same report at the same time, so
    // simply looking up the first truthy value will get the relevant property if it's set.
    return report?.errorFields?.addWorkspaceRoom ?? report?.errorFields?.createChat;
}

/**
 * Return true if the Money Request report is marked for deletion.
 */
function isMoneyRequestReportPendingDeletion(report: OnyxEntry<Report> | EmptyObject): boolean {
    if (!isMoneyRequestReport(report)) {
        return false;
    }

    const parentReportAction = ReportActionsUtils.getReportAction(report?.parentReportID ?? '', report?.parentReportActionID ?? '');
    return parentReportAction?.pendingAction === CONST.RED_BRICK_ROAD_PENDING_ACTION.DELETE;
}

function canUserPerformWriteAction(report: OnyxEntry<Report>) {
    const reportErrors = getAddWorkspaceRoomOrChatReportErrors(report);

    // If the Money Request report is marked for deletion, let us prevent any further write action.
    if (isMoneyRequestReportPendingDeletion(report)) {
        return false;
    }

    return !isArchivedRoom(report) && isEmptyObject(reportErrors) && report && isAllowedToComment(report) && !isAnonymousUser;
}

/**
 * Returns ID of the original report from which the given reportAction is first created.
 */
function getOriginalReportID(reportID: string, reportAction: OnyxEntry<ReportAction>): string | undefined {
    const currentReportAction = ReportActionsUtils.getReportAction(reportID, reportAction?.reportActionID ?? '');
    return isThreadFirstChat(reportAction, reportID) && Object.keys(currentReportAction ?? {}).length === 0
        ? allReports?.[`${ONYXKEYS.COLLECTION.REPORT}${reportID}`]?.parentReportID
        : reportID;
}

/**
 * Return the pendingAction and the errors resulting from either
 *
 * - creating a workspace room
 * - starting a chat
 * - paying the money request
 *
 * while being offline
 */
function getReportOfflinePendingActionAndErrors(report: OnyxEntry<Report>): ReportOfflinePendingActionAndErrors {
    // It shouldn't be possible for all of these actions to be pending (or to have errors) for the same report at the same time, so just take the first that exists
    const reportPendingAction = report?.pendingFields?.addWorkspaceRoom ?? report?.pendingFields?.createChat ?? report?.pendingFields?.reimbursed;

    const reportErrors = getAddWorkspaceRoomOrChatReportErrors(report);
    return {reportPendingAction, reportErrors};
}

/**
 * Check if the report can create the request with type is iouType
 */
function canCreateRequest(report: OnyxEntry<Report>, policy: OnyxEntry<Policy>, iouType: (typeof CONST.IOU.TYPE)[keyof typeof CONST.IOU.TYPE]): boolean {
    const participantAccountIDs = report?.participantAccountIDs ?? [];
    if (!canUserPerformWriteAction(report)) {
        return false;
    }
    return getMoneyRequestOptions(report, policy, participantAccountIDs).includes(iouType);
}

function getWorkspaceChats(policyID: string, accountIDs: number[]): Array<OnyxEntry<Report>> {
    return Object.values(allReports ?? {}).filter((report) => isPolicyExpenseChat(report) && (report?.policyID ?? '') === policyID && accountIDs.includes(report?.ownerAccountID ?? -1));
}

/**
 * @param policy - the workspace the report is on, null if the user isn't a member of the workspace
 */
function shouldDisableRename(report: OnyxEntry<Report>, policy: OnyxEntry<Policy>): boolean {
    if (isDefaultRoom(report) || isArchivedRoom(report) || isThread(report) || isMoneyRequestReport(report) || isPolicyExpenseChat(report)) {
        return true;
    }

    // if the linked workspace is null, that means the person isn't a member of the workspace the report is in
    // which means this has to be a public room we want to disable renaming for
    if (!policy) {
        return true;
    }

    // If there is a linked workspace, that means the user is a member of the workspace the report is in and is allowed to rename.
    return false;
}

/**
 * @param policy - the workspace the report is on, null if the user isn't a member of the workspace
 */
function canEditWriteCapability(report: OnyxEntry<Report>, policy: OnyxEntry<Policy>): boolean {
    return PolicyUtils.isPolicyAdmin(policy) && !isAdminRoom(report) && !isArchivedRoom(report) && !isThread(report);
}

/**
 * @param policy - the workspace the report is on, null if the user isn't a member of the workspace
 */
function canEditRoomVisibility(report: OnyxEntry<Report>, policy: OnyxEntry<Policy>): boolean {
    return PolicyUtils.isPolicyAdmin(policy) && !isArchivedRoom(report);
}

/**
 * Returns the onyx data needed for the task assignee chat
 */
function getTaskAssigneeChatOnyxData(
    accountID: number,
    assigneeAccountID: number,
    taskReportID: string,
    assigneeChatReportID: string,
    parentReportID: string,
    title: string,
    assigneeChatReport: OnyxEntry<Report>,
): OnyxDataTaskAssigneeChat {
    // Set if we need to add a comment to the assignee chat notifying them that they have been assigned a task
    let optimisticAssigneeAddComment: OptimisticReportAction | undefined;
    // Set if this is a new chat that needs to be created for the assignee
    let optimisticChatCreatedReportAction: OptimisticCreatedReportAction | undefined;
    const currentTime = DateUtils.getDBTime();
    const optimisticData: OnyxUpdate[] = [];
    const successData: OnyxUpdate[] = [];
    const failureData: OnyxUpdate[] = [];

    // You're able to assign a task to someone you haven't chatted with before - so we need to optimistically create the chat and the chat reportActions
    // Only add the assignee chat report to onyx if we haven't already set it optimistically
    if (assigneeChatReport?.isOptimisticReport && assigneeChatReport.pendingFields?.createChat !== CONST.RED_BRICK_ROAD_PENDING_ACTION.ADD) {
        optimisticChatCreatedReportAction = buildOptimisticCreatedReportAction(assigneeChatReportID);
        optimisticData.push(
            {
                onyxMethod: Onyx.METHOD.MERGE,
                key: `${ONYXKEYS.COLLECTION.REPORT}${assigneeChatReportID}`,
                value: {
                    pendingFields: {
                        createChat: CONST.RED_BRICK_ROAD_PENDING_ACTION.ADD,
                    },
                    isHidden: false,
                },
            },
            {
                onyxMethod: Onyx.METHOD.MERGE,
                key: `${ONYXKEYS.COLLECTION.REPORT_ACTIONS}${assigneeChatReportID}`,
                value: {[optimisticChatCreatedReportAction.reportActionID]: optimisticChatCreatedReportAction as Partial<ReportAction>},
            },
        );

        successData.push({
            onyxMethod: Onyx.METHOD.MERGE,
            key: `${ONYXKEYS.COLLECTION.REPORT}${assigneeChatReportID}`,
            value: {
                pendingFields: {
                    createChat: null,
                },
                isOptimisticReport: false,
            },
        });

        failureData.push(
            {
                onyxMethod: Onyx.METHOD.SET,
                key: `${ONYXKEYS.COLLECTION.REPORT}${assigneeChatReportID}`,
                value: null,
            },
            {
                onyxMethod: Onyx.METHOD.MERGE,
                key: `${ONYXKEYS.COLLECTION.REPORT_ACTIONS}${assigneeChatReportID}`,
                value: {[optimisticChatCreatedReportAction.reportActionID]: {pendingAction: null}},
            },
            // If we failed, we want to remove the optimistic personal details as it was likely due to an invalid login
            {
                onyxMethod: Onyx.METHOD.MERGE,
                key: ONYXKEYS.PERSONAL_DETAILS_LIST,
                value: {
                    [assigneeAccountID]: null,
                },
            },
        );
    }

    // If you're choosing to share the task in the same DM as the assignee then we don't need to create another reportAction indicating that you've been assigned
    if (assigneeChatReportID !== parentReportID) {
        // eslint-disable-next-line @typescript-eslint/prefer-nullish-coalescing
        const displayname = allPersonalDetails?.[assigneeAccountID]?.displayName || allPersonalDetails?.[assigneeAccountID]?.login || '';
        optimisticAssigneeAddComment = buildOptimisticTaskCommentReportAction(taskReportID, title, assigneeAccountID, `assigned to ${displayname}`, parentReportID);
        const lastAssigneeCommentText = formatReportLastMessageText(optimisticAssigneeAddComment.reportAction.message?.[0].text ?? '');
        const optimisticAssigneeReport = {
            lastVisibleActionCreated: currentTime,
            lastMessageText: lastAssigneeCommentText,
            lastActorAccountID: accountID,
            lastReadTime: currentTime,
        };

        optimisticData.push(
            {
                onyxMethod: Onyx.METHOD.MERGE,
                key: `${ONYXKEYS.COLLECTION.REPORT_ACTIONS}${assigneeChatReportID}`,
                value: {[optimisticAssigneeAddComment.reportAction.reportActionID ?? '']: optimisticAssigneeAddComment.reportAction as ReportAction},
            },
            {
                onyxMethod: Onyx.METHOD.MERGE,
                key: `${ONYXKEYS.COLLECTION.REPORT}${assigneeChatReportID}`,
                value: optimisticAssigneeReport,
            },
        );
        successData.push({
            onyxMethod: Onyx.METHOD.MERGE,
            key: `${ONYXKEYS.COLLECTION.REPORT_ACTIONS}${assigneeChatReportID}`,
            value: {[optimisticAssigneeAddComment.reportAction.reportActionID ?? '']: {isOptimisticAction: null}},
        });
        failureData.push({
            onyxMethod: Onyx.METHOD.MERGE,
            key: `${ONYXKEYS.COLLECTION.REPORT_ACTIONS}${assigneeChatReportID}`,
            value: {[optimisticAssigneeAddComment.reportAction.reportActionID ?? '']: {pendingAction: null}},
        });
    }

    return {
        optimisticData,
        successData,
        failureData,
        optimisticAssigneeAddComment,
        optimisticChatCreatedReportAction,
    };
}

/**
 * Returns an array of the participants Ids of a report
 *
 * @deprecated Use getVisibleMemberIDs instead
 */
function getParticipantsIDs(report: OnyxEntry<Report>): number[] {
    if (!report) {
        return [];
    }

    const participants = report.participantAccountIDs ?? [];

    // Build participants list for IOU/expense reports
    if (isMoneyRequestReport(report)) {
        const onlyTruthyValues = [report.managerID, report.ownerAccountID, ...participants].filter(Boolean) as number[];
        const onlyUnique = [...new Set([...onlyTruthyValues])];
        return onlyUnique;
    }
    return participants;
}

/**
 * Returns an array of the visible member accountIDs for a report*
 */
function getVisibleMemberIDs(report: OnyxEntry<Report>): number[] {
    if (!report) {
        return [];
    }

    const visibleChatMemberAccountIDs = report.visibleChatMemberAccountIDs ?? [];

    // Build participants list for IOU/expense reports
    if (isMoneyRequestReport(report)) {
        const onlyTruthyValues = [report.managerID, report.ownerAccountID, ...visibleChatMemberAccountIDs].filter(Boolean) as number[];
        const onlyUnique = [...new Set([...onlyTruthyValues])];
        return onlyUnique;
    }
    return visibleChatMemberAccountIDs;
}

/**
 * Return iou report action display message
 */
function getIOUReportActionDisplayMessage(reportAction: OnyxEntry<ReportAction>): string {
    if (reportAction?.actionName !== CONST.REPORT.ACTIONS.TYPE.IOU) {
        return '';
    }
    const originalMessage = reportAction.originalMessage;
    const {IOUReportID} = originalMessage;
    const iouReport = getReport(IOUReportID);
    let translationKey: TranslationPaths;
    if (originalMessage.type === CONST.IOU.REPORT_ACTION_TYPE.PAY) {
        // The `REPORT_ACTION_TYPE.PAY` action type is used for both fulfilling existing requests and sending money. To
        // differentiate between these two scenarios, we check if the `originalMessage` contains the `IOUDetails`
        // property. If it does, it indicates that this is a 'Send money' action.
        const {amount, currency} = originalMessage.IOUDetails ?? originalMessage;
        const formattedAmount = CurrencyUtils.convertToDisplayString(Math.abs(amount), currency) ?? '';

        switch (originalMessage.paymentType) {
            case CONST.IOU.PAYMENT_TYPE.ELSEWHERE:
                translationKey = 'iou.paidElsewhereWithAmount';
                break;
            case CONST.IOU.PAYMENT_TYPE.EXPENSIFY:
            case CONST.IOU.PAYMENT_TYPE.VBBA:
                translationKey = 'iou.paidWithExpensifyWithAmount';
                break;
            default:
                translationKey = 'iou.payerPaidAmount';
                break;
        }
        return Localize.translateLocal(translationKey, {amount: formattedAmount, payer: ''});
    }

    const transaction = getTransaction(originalMessage.IOUTransactionID ?? '');
    const transactionDetails = getTransactionDetails(!isEmptyObject(transaction) ? transaction : null);
    const formattedAmount = CurrencyUtils.convertToDisplayString(transactionDetails?.amount ?? 0, transactionDetails?.currency);
    const isRequestSettled = isSettled(originalMessage.IOUReportID);
    const isApproved = isReportApproved(iouReport);
    if (isRequestSettled) {
        return Localize.translateLocal('iou.payerSettled', {
            amount: formattedAmount,
        });
    }
    if (isApproved) {
        return Localize.translateLocal('iou.approvedAmount', {
            amount: formattedAmount,
        });
    }
    if (ReportActionsUtils.isSplitBillAction(reportAction)) {
        translationKey = 'iou.didSplitAmount';
    } else if (ReportActionsUtils.isTrackExpenseAction(reportAction)) {
        translationKey = 'iou.trackedAmount';
    } else {
        translationKey = 'iou.requestedAmount';
    }
    return Localize.translateLocal(translationKey, {
        formattedAmount,
        comment: transactionDetails?.comment ?? '',
    });
}

/**
 * Checks if a report is a group chat.
 *
 * A report is a group chat if it meets the following conditions:
 * - Not a chat thread.
 * - Not a task report.
 * - Not a money request / IOU report.
 * - Not an archived room.
 * - Not a public / admin / announce chat room (chat type doesn't match any of the specified types).
 * - More than 2 participants.
 *
 */
function isGroupChat(report: OnyxEntry<Report>): boolean {
    return Boolean(
        report &&
            !isChatThread(report) &&
            !isTaskReport(report) &&
            !isMoneyRequestReport(report) &&
            !isArchivedRoom(report) &&
            !Object.values(CONST.REPORT.CHAT_TYPE).some((chatType) => chatType === getChatType(report)) &&
            (report.participantAccountIDs?.length ?? 0) > 1,
    );
}

/**
 * Assume any report without a reportID is unusable.
 */
function isValidReport(report?: OnyxEntry<Report>): boolean {
    return Boolean(report?.reportID);
}

/**
 * Check to see if we are a participant of this report.
 */
function isReportParticipant(accountID: number, report: OnyxEntry<Report>): boolean {
    if (!accountID) {
        return false;
    }

    // If we have a DM AND the accountID we are checking is the current user THEN we won't find them as a participant and must assume they are a participant
    if (isDM(report) && accountID === currentUserAccountID) {
        return true;
    }

    const possibleAccountIDs = report?.participantAccountIDs ?? [];
    if (report?.ownerAccountID) {
        possibleAccountIDs.push(report?.ownerAccountID);
    }
    if (report?.managerID) {
        possibleAccountIDs.push(report?.managerID);
    }
    return possibleAccountIDs.includes(accountID);
}

function shouldUseFullTitleToDisplay(report: OnyxEntry<Report>): boolean {
    return isMoneyRequestReport(report) || isPolicyExpenseChat(report) || isChatRoom(report) || isChatThread(report) || isTaskReport(report);
}

function getRoom(type: ValueOf<typeof CONST.REPORT.CHAT_TYPE>, policyID: string): OnyxEntry<Report> | undefined {
    const room = Object.values(allReports ?? {}).find((report) => report?.policyID === policyID && report?.chatType === type && !isThread(report));
    return room;
}

/**
 *  We only want policy members who are members of the report to be able to modify the report description, but not in thread chat.
 */
function canEditReportDescription(report: OnyxEntry<Report>, policy: OnyxEntry<Policy> | undefined): boolean {
    return (
        !isMoneyRequestReport(report) &&
        !isArchivedRoom(report) &&
        isChatRoom(report) &&
        !isChatThread(report) &&
        !isEmpty(policy) &&
        (getVisibleMemberIDs(report).includes(currentUserAccountID ?? 0) || getParticipantsIDs(report).includes(currentUserAccountID ?? 0))
    );
}

function canEditPolicyDescription(policy: OnyxEntry<Policy>): boolean {
    return PolicyUtils.isPolicyAdmin(policy);
}

/**
 * Checks if report action has error when smart scanning
 */
function hasSmartscanError(reportActions: ReportAction[]) {
    return reportActions.some((action) => {
        if (!ReportActionsUtils.isSplitBillAction(action) && !ReportActionsUtils.isReportPreviewAction(action)) {
            return false;
        }
        const IOUReportID = ReportActionsUtils.getIOUReportIDFromReportActionPreview(action);
        const isReportPreviewError = ReportActionsUtils.isReportPreviewAction(action) && hasMissingSmartscanFields(IOUReportID) && !isSettled(IOUReportID);
        const transactionID = (action.originalMessage as IOUMessage).IOUTransactionID ?? '0';
        const transaction = allTransactions?.[`${ONYXKEYS.COLLECTION.TRANSACTION}${transactionID}`] ?? {};
        const isSplitBillError = ReportActionsUtils.isSplitBillAction(action) && TransactionUtils.hasMissingSmartscanFields(transaction as Transaction);

        return isReportPreviewError || isSplitBillError;
    });
}

function shouldAutoFocusOnKeyPress(event: KeyboardEvent): boolean {
    if (event.key.length > 1) {
        return false;
    }

    // If a key is pressed in combination with Meta, Control or Alt do not focus
    if (event.ctrlKey || event.metaKey) {
        return false;
    }

    if (event.code === 'Space') {
        return false;
    }

    return true;
}

/**
 * Navigates to the appropriate screen based on the presence of a private note for the current user.
 */
function navigateToPrivateNotes(report: OnyxEntry<Report>, session: OnyxEntry<Session>) {
    if (isEmpty(report) || isEmpty(session) || !session.accountID) {
        return;
    }
    const currentUserPrivateNote = report.privateNotes?.[session.accountID]?.note ?? '';
    if (isEmpty(currentUserPrivateNote)) {
        Navigation.navigate(ROUTES.PRIVATE_NOTES_EDIT.getRoute(report.reportID, session.accountID));
        return;
    }
    Navigation.navigate(ROUTES.PRIVATE_NOTES_LIST.getRoute(report.reportID));
}

/**
 * Check if Report has any held expenses
 */
function isHoldCreator(transaction: OnyxEntry<Transaction>, reportID: string): boolean {
    const holdReportAction = ReportActionsUtils.getReportAction(reportID, `${transaction?.comment?.hold ?? ''}`);
    return isActionCreator(holdReportAction);
}

/**
 * Checks if thread replies should be displayed
 */
function shouldDisplayThreadReplies(reportAction: OnyxEntry<ReportAction>, reportID: string): boolean {
    const hasReplies = (reportAction?.childVisibleActionCount ?? 0) > 0;
    return hasReplies && !!reportAction?.childCommenterCount && !isThreadFirstChat(reportAction, reportID);
}

/**
 * Check if money report has any transactions updated optimistically
 */
function hasUpdatedTotal(report: OnyxEntry<Report>): boolean {
    if (!report) {
        return true;
    }

    const transactions = TransactionUtils.getAllReportTransactions(report.reportID);
    const hasPendingTransaction = transactions.some((transaction) => !!transaction.pendingAction);
    const hasTransactionWithDifferentCurrency = transactions.some((transaction) => transaction.currency !== report.currency);

    return !(hasPendingTransaction && hasTransactionWithDifferentCurrency);
}

/**
 * Disable reply in thread action if:
 *
 * - The action is listed in the thread-disabled list
 * - The action is a split bill action
 * - The action is deleted and is not threaded
 * - The action is a whisper action and it's neither a report preview nor IOU action
 * - The action is the thread's first chat
 */
function shouldDisableThread(reportAction: OnyxEntry<ReportAction>, reportID: string): boolean {
    const isSplitBillAction = ReportActionsUtils.isSplitBillAction(reportAction);
    const isDeletedAction = ReportActionsUtils.isDeletedAction(reportAction);
    const isReportPreviewAction = ReportActionsUtils.isReportPreviewAction(reportAction);
    const isIOUAction = ReportActionsUtils.isMoneyRequestAction(reportAction);
    const isWhisperAction = ReportActionsUtils.isWhisperAction(reportAction);

    return (
        CONST.REPORT.ACTIONS.THREAD_DISABLED.some((action: string) => action === reportAction?.actionName) ||
        isSplitBillAction ||
        (isDeletedAction && !reportAction?.childVisibleActionCount) ||
        (isWhisperAction && !isReportPreviewAction && !isIOUAction) ||
        isThreadFirstChat(reportAction, reportID)
    );
}

function getAllAncestorReportActions(report: Report | null | undefined, shouldHideThreadDividerLine: boolean): Ancestor[] {
    if (!report) {
        return [];
    }
    const allAncestors: Ancestor[] = [];
    let parentReportID = report.parentReportID;
    let parentReportActionID = report.parentReportActionID;

    // Store the child of parent report
    let currentReport = report;
    let currentUnread = shouldHideThreadDividerLine;

    while (parentReportID) {
        const parentReport = getReport(parentReportID);
        const parentReportAction = ReportActionsUtils.getReportAction(parentReportID, parentReportActionID ?? '0');

        if (!parentReportAction || ReportActionsUtils.isTransactionThread(parentReportAction) || !parentReport) {
            break;
        }

        const isParentReportActionUnread = ReportActionsUtils.isCurrentActionUnread(parentReport, parentReportAction);
        allAncestors.push({
            report: currentReport,
            reportAction: parentReportAction,
            shouldDisplayNewMarker: isParentReportActionUnread,
            // We should hide the thread divider line if the previous ancestor action is unread
            shouldHideThreadDividerLine: currentUnread,
        });
        parentReportID = parentReport?.parentReportID;
        parentReportActionID = parentReport?.parentReportActionID;
        if (!isEmptyObject(parentReport)) {
            currentReport = parentReport;
            currentUnread = isParentReportActionUnread;
        }
    }

    return allAncestors.reverse();
}

function getAllAncestorReportActionIDs(report: Report | null | undefined): AncestorIDs {
    if (!report) {
        return {
            reportIDs: [],
            reportActionsIDs: [],
        };
    }

    const allAncestorIDs: AncestorIDs = {
        reportIDs: [],
        reportActionsIDs: [],
    };
    let parentReportID = report.parentReportID;
    let parentReportActionID = report.parentReportActionID;

    while (parentReportID) {
        const parentReport = getReport(parentReportID);
        const parentReportAction = ReportActionsUtils.getReportAction(parentReportID, parentReportActionID ?? '0');

        if (!parentReportAction || ReportActionsUtils.isTransactionThread(parentReportAction) || !parentReport) {
            break;
        }

        allAncestorIDs.reportIDs.push(parentReportID ?? '');
        allAncestorIDs.reportActionsIDs.push(parentReportActionID ?? '');

        parentReportID = parentReport?.parentReportID;
        parentReportActionID = parentReport?.parentReportActionID;
    }

    return allAncestorIDs;
}

function canBeAutoReimbursed(report: OnyxEntry<Report>, policy: OnyxEntry<Policy> | EmptyObject): boolean {
    if (isEmptyObject(policy)) {
        return false;
    }
    type CurrencyType = (typeof CONST.DIRECT_REIMBURSEMENT_CURRENCIES)[number];
    const reimbursableTotal = getMoneyRequestSpendBreakdown(report).totalDisplaySpend;
    const autoReimbursementLimit = policy.autoReimbursementLimit ?? 0;
    const isAutoReimbursable =
        isGroupPolicy(report) &&
        policy.reimbursementChoice === CONST.POLICY.REIMBURSEMENT_CHOICES.REIMBURSEMENT_YES &&
        autoReimbursementLimit >= reimbursableTotal &&
        reimbursableTotal > 0 &&
        CONST.DIRECT_REIMBURSEMENT_CURRENCIES.includes(report?.currency as CurrencyType);
    return isAutoReimbursable;
}

function isAllowedToApproveExpenseReport(report: OnyxEntry<Report>, approverAccountID?: number): boolean {
    const policy = getPolicy(report?.policyID);
    const {preventSelfApproval} = policy;

    const isOwner = (approverAccountID ?? currentUserAccountID) === report?.ownerAccountID;

    return !(preventSelfApproval && isOwner);
}

function isAllowedToSubmitDraftExpenseReport(report: OnyxEntry<Report>): boolean {
    const policy = getPolicy(report?.policyID);
    const {submitsTo} = policy;

    return isAllowedToApproveExpenseReport(report, submitsTo);
}

/**
 * What missing payment method does this report action indicate, if any?
 */
function getIndicatedMissingPaymentMethod(userWallet: OnyxEntry<UserWallet>, reportId: string, reportAction: ReportAction): MissingPaymentMethod | undefined {
    const isSubmitterOfUnsettledReport = isCurrentUserSubmitter(reportId) && !isSettled(reportId);
    if (!isSubmitterOfUnsettledReport || reportAction.actionName !== CONST.REPORT.ACTIONS.TYPE.REIMBURSEMENTQUEUED) {
        return undefined;
    }
    const paymentType = reportAction.originalMessage?.paymentType;
    if (paymentType === CONST.IOU.PAYMENT_TYPE.EXPENSIFY) {
        return isEmpty(userWallet) || userWallet.tierName === CONST.WALLET.TIER_NAME.SILVER ? 'wallet' : undefined;
    }

    return !store.hasCreditBankAccount() ? 'bankAccount' : undefined;
}

/**
 * Checks if report chat contains missing payment method
 */
function hasMissingPaymentMethod(userWallet: OnyxEntry<UserWallet>, iouReportID: string): boolean {
    const reportActions = ReportActionsUtils.getAllReportActions(iouReportID);
    return Object.values(reportActions).some((action) => getIndicatedMissingPaymentMethod(userWallet, iouReportID, action) !== undefined);
}

/**
 * Used from money request actions to decide if we need to build an optimistic money request report.
   Create a new report if:
   - we don't have an iouReport set in the chatReport
   - we have one, but it's waiting on the payee adding a bank account
   - we have one but we can't add more transactions to it due to: report is approved or settled, or report is processing and policy isn't on Instant submit reporting frequency
 */
function shouldCreateNewMoneyRequestReport(existingIOUReport: OnyxEntry<Report> | undefined | null, chatReport: OnyxEntry<Report> | null): boolean {
    return !existingIOUReport || hasIOUWaitingOnCurrentUserBankAccount(chatReport) || !canAddOrDeleteTransactions(existingIOUReport);
}

/**
 * Checks if report contains actions with errors
 */
function hasActionsWithErrors(reportID: string): boolean {
    const reportActions = ReportActionsUtils.getAllReportActions(reportID ?? '');
    return Object.values(reportActions ?? {}).some((action) => !isEmptyObject(action.errors));
}

export {
    getReportParticipantsTitle,
    isReportMessageAttachment,
    findLastAccessedReport,
    canBeAutoReimbursed,
    canEditReportAction,
    canFlagReportAction,
    shouldShowFlagComment,
    isActionCreator,
    canDeleteReportAction,
    canLeaveRoom,
    sortReportsByLastRead,
    isDefaultRoom,
    isAdminRoom,
    isAdminsOnlyPostingRoom,
    isAnnounceRoom,
    isUserCreatedPolicyRoom,
    isChatRoom,
    getChatRoomSubtitle,
    getParentNavigationSubtitle,
    getPolicyName,
    getPolicyType,
    isArchivedRoom,
    isClosedExpenseReportWithNoExpenses,
    isExpensifyOnlyParticipantInReport,
    canCreateTaskInReport,
    isPolicyExpenseChatAdmin,
    isPolicyAdmin,
    isPublicRoom,
    isPublicAnnounceRoom,
    isConciergeChatReport,
    isProcessingReport,
    isCurrentUserTheOnlyParticipant,
    hasAutomatedExpensifyAccountIDs,
    hasExpensifyGuidesEmails,
    requiresAttentionFromCurrentUser,
    isIOUOwnedByCurrentUser,
    getMoneyRequestSpendBreakdown,
    canShowReportRecipientLocalTime,
    formatReportLastMessageText,
    chatIncludesConcierge,
    isPolicyExpenseChat,
    isGroupPolicy,
    isPaidGroupPolicy,
    isControlPolicyExpenseChat,
    isControlPolicyExpenseReport,
    isPaidGroupPolicyExpenseChat,
    isPaidGroupPolicyExpenseReport,
    getIconsForParticipants,
    getIcons,
    getRoomWelcomeMessage,
    getDisplayNamesWithTooltips,
    getReportName,
    getReport,
    getReportNotificationPreference,
    getReportIDFromLink,
    getReportPolicyID,
    getRouteFromLink,
    getDeletedParentActionMessageForChatReport,
    getLastVisibleMessage,
    navigateToDetailsPage,
    generateReportID,
    hasReportNameError,
    isUnread,
    isUnreadWithMention,
    buildOptimisticWorkspaceChats,
    buildOptimisticTaskReport,
    buildOptimisticChatReport,
    buildOptimisticClosedReportAction,
    buildOptimisticCreatedReportAction,
    buildOptimisticRenamedRoomReportAction,
    buildOptimisticEditedTaskFieldReportAction,
    buildOptimisticChangedTaskAssigneeReportAction,
    buildOptimisticIOUReport,
    buildOptimisticApprovedReportAction,
    buildOptimisticMovedReportAction,
    buildOptimisticSubmittedReportAction,
    buildOptimisticExpenseReport,
    buildOptimisticIOUReportAction,
    buildOptimisticMoneyRequestEntities,
    buildOptimisticReportPreview,
    buildOptimisticModifiedExpenseReportAction,
    buildOptimisticCancelPaymentReportAction,
    updateReportPreview,
    buildOptimisticTaskReportAction,
    buildOptimisticAddCommentReportAction,
    buildOptimisticTaskCommentReportAction,
    updateOptimisticParentReportAction,
    getOptimisticDataForParentReportAction,
    shouldReportBeInOptionList,
    getChatByParticipants,
    getChatByParticipantsAndPolicy,
    getAllPolicyReports,
    getIOUReportActionMessage,
    getDisplayNameForParticipant,
    getWorkspaceIcon,
    isOptimisticPersonalDetail,
    shouldDisableDetailPage,
    isChatReport,
    isCurrentUserSubmitter,
    isExpenseReport,
    isExpenseRequest,
    isIOUReport,
    isTaskReport,
    isOpenTaskReport,
    isCanceledTaskReport,
    isCompletedTaskReport,
    isReportManager,
    isReportApproved,
    isMoneyRequestReport,
    isMoneyRequest,
    chatIncludesChronos,
    getNewMarkerReportActionID,
    canSeeDefaultRoom,
    getDefaultWorkspaceAvatar,
    getDefaultWorkspaceAvatarTestID,
    getCommentLength,
    getParsedComment,
    getMoneyRequestOptions,
    canCreateRequest,
    hasIOUWaitingOnCurrentUserBankAccount,
    canRequestMoney,
    getWhisperDisplayNames,
    getWorkspaceAvatar,
    isThread,
    isChatThread,
    isThreadFirstChat,
    isChildReport,
    shouldReportShowSubscript,
    isReportDataReady,
    isValidReportIDFromPath,
    isSettled,
    isAllowedToComment,
    getBankAccountRoute,
    getRootParentReport,
    getReportPreviewMessage,
    isMoneyRequestReportPendingDeletion,
    canUserPerformWriteAction,
    getOriginalReportID,
    canAccessReport,
    getAddWorkspaceRoomOrChatReportErrors,
    getReportOfflinePendingActionAndErrors,
    isDM,
    isSelfDM,
    getPolicy,
    getWorkspaceChats,
    shouldDisableRename,
    hasSingleParticipant,
    getReportRecipientAccountIDs,
    isOneOnOneChat,
    isPayer,
    goBackToDetailsPage,
    getTransactionReportName,
    getTransactionDetails,
    getTaskAssigneeChatOnyxData,
    getParticipantsIDs,
    getVisibleMemberIDs,
    canEditMoneyRequest,
    canEditFieldOfMoneyRequest,
    buildTransactionThread,
    areAllRequestsBeingSmartScanned,
    getTransactionsWithReceipts,
    hasOnlyTransactionsWithPendingRoutes,
    hasNonReimbursableTransactions,
    hasMissingSmartscanFields,
    getIOUReportActionDisplayMessage,
    isWaitingForAssigneeToCompleteTask,
    isGroupChat,
    isOpenExpenseReport,
    shouldUseFullTitleToDisplay,
    parseReportRouteParams,
    getReimbursementQueuedActionMessage,
    getReimbursementDeQueuedActionMessage,
    getPersonalDetailsForAccountID,
    getRoom,
    canEditReportDescription,
    doesTransactionThreadHaveViolations,
    hasViolations,
    navigateToPrivateNotes,
    canEditWriteCapability,
    isHoldCreator,
    hasSmartscanError,
    shouldAutoFocusOnKeyPress,
    buildOptimisticHoldReportAction,
    buildOptimisticUnHoldReportAction,
    shouldDisplayThreadReplies,
    shouldDisableThread,
    getUserDetailTooltipText,
    doesReportBelongToWorkspace,
    getChildReportNotificationPreference,
    getAllAncestorReportActions,
    isReportParticipant,
    isValidReport,
    getReportDescriptionText,
    isReportFieldOfTypeTitle,
    hasMissingPaymentMethod,
    isIOUReportUsingReport,
    hasUpdatedTotal,
    isReportFieldDisabled,
    getAvailableReportFields,
    getReportFieldKey,
    reportFieldsEnabled,
    getAllAncestorReportActionIDs,
    getPendingChatMembers,
    canEditRoomVisibility,
    canEditPolicyDescription,
    getPolicyDescriptionText,
<<<<<<< HEAD
    isAllowedToSubmitDraftExpenseReport,
    isAllowedToApproveExpenseReport,
=======
    findSelfDMReportID,
>>>>>>> 4891fe32
    getIndicatedMissingPaymentMethod,
    isJoinRequestInAdminRoom,
    canAddOrDeleteTransactions,
    shouldCreateNewMoneyRequestReport,
    isTrackExpenseReport,
    hasActionsWithErrors,
};

export type {
    ExpenseOriginalMessage,
    OptionData,
    OptimisticChatReport,
    DisplayNameWithTooltips,
    OptimisticTaskReportAction,
    OptimisticAddCommentReportAction,
    OptimisticCreatedReportAction,
    OptimisticClosedReportAction,
    Ancestor,
    OptimisticIOUReportAction,
    TransactionDetails,
};<|MERGE_RESOLUTION|>--- conflicted
+++ resolved
@@ -5668,12 +5668,9 @@
     canEditRoomVisibility,
     canEditPolicyDescription,
     getPolicyDescriptionText,
-<<<<<<< HEAD
     isAllowedToSubmitDraftExpenseReport,
     isAllowedToApproveExpenseReport,
-=======
     findSelfDMReportID,
->>>>>>> 4891fe32
     getIndicatedMissingPaymentMethod,
     isJoinRequestInAdminRoom,
     canAddOrDeleteTransactions,
