import ExpensiMark from 'expensify-common/lib/ExpensiMark';
import Str from 'expensify-common/lib/str';
import {isEmpty} from 'lodash';
import lodashEscape from 'lodash/escape';
import lodashFindLastIndex from 'lodash/findLastIndex';
import lodashIntersection from 'lodash/intersection';
import lodashIsEqual from 'lodash/isEqual';
import type {OnyxCollection, OnyxEntry, OnyxUpdate} from 'react-native-onyx';
import Onyx from 'react-native-onyx';
import type {ValueOf} from 'type-fest';
import * as Expensicons from '@components/Icon/Expensicons';
import * as defaultWorkspaceAvatars from '@components/Icon/WorkspaceDefaultAvatars';
import CONST from '@src/CONST';
import type {ParentNavigationSummaryParams, TranslationPaths} from '@src/languages/types';
import ONYXKEYS from '@src/ONYXKEYS';
import ROUTES from '@src/ROUTES';
import type {
    Beta,
    PersonalDetails,
    PersonalDetailsList,
    Policy,
    PolicyReportField,
    PolicyReportFields,
    Report,
    ReportAction,
    ReportMetadata,
    Session,
    Transaction,
    TransactionViolation,
} from '@src/types/onyx';
import type {Participant} from '@src/types/onyx/IOU';
import type {Errors, Icon, PendingAction} from '@src/types/onyx/OnyxCommon';
import type {ChangeLog, IOUMessage, OriginalMessageActionName, OriginalMessageCreated, PaymentMethodType} from '@src/types/onyx/OriginalMessage';
import type {Status} from '@src/types/onyx/PersonalDetails';
import type {NotificationPreference} from '@src/types/onyx/Report';
import type {Message, ReportActionBase, ReportActions} from '@src/types/onyx/ReportAction';
import type {Receipt, WaypointCollection} from '@src/types/onyx/Transaction';
import type {EmptyObject} from '@src/types/utils/EmptyObject';
import {isEmptyObject} from '@src/types/utils/EmptyObject';
import type IconAsset from '@src/types/utils/IconAsset';
import * as CollectionUtils from './CollectionUtils';
import * as CurrencyUtils from './CurrencyUtils';
import DateUtils from './DateUtils';
import isReportMessageAttachment from './isReportMessageAttachment';
import * as LocalePhoneNumber from './LocalePhoneNumber';
import * as Localize from './Localize';
import linkingConfig from './Navigation/linkingConfig';
import Navigation from './Navigation/Navigation';
import * as NumberUtils from './NumberUtils';
import Permissions from './Permissions';
import * as PersonalDetailsUtils from './PersonalDetailsUtils';
import * as PolicyUtils from './PolicyUtils';
import type {LastVisibleMessage} from './ReportActionsUtils';
import * as ReportActionsUtils from './ReportActionsUtils';
import * as TransactionUtils from './TransactionUtils';
import * as Url from './Url';
import * as UserUtils from './UserUtils';

type WelcomeMessage = {showReportName: boolean; phrase1?: string; phrase2?: string};

type ExpenseOriginalMessage = {
    oldComment?: string;
    newComment?: string;
    comment?: string;
    merchant?: string;
    oldCreated?: string;
    created?: string;
    oldMerchant?: string;
    oldAmount?: number;
    amount?: number;
    oldCurrency?: string;
    currency?: string;
    category?: string;
    oldCategory?: string;
    tag?: string;
    oldTag?: string;
    billable?: string;
    oldBillable?: string;
};

type SpendBreakdown = {
    nonReimbursableSpend: number;
    reimbursableSpend: number;
    totalDisplaySpend: number;
};

type ParticipantDetails = [number, string, UserUtils.AvatarSource, UserUtils.AvatarSource];

type ReportAndWorkspaceName = {
    rootReportName: string;
    workspaceName?: string;
};

type OptimisticAddCommentReportAction = Pick<
    ReportAction,
    | 'reportActionID'
    | 'actionName'
    | 'actorAccountID'
    | 'person'
    | 'automatic'
    | 'avatar'
    | 'created'
    | 'message'
    | 'isFirstItem'
    | 'isAttachment'
    | 'attachmentInfo'
    | 'pendingAction'
    | 'shouldShow'
    | 'originalMessage'
    | 'childReportID'
    | 'parentReportID'
    | 'childType'
    | 'childReportName'
    | 'childManagerAccountID'
    | 'childStatusNum'
    | 'childStateNum'
    | 'errors'
> & {isOptimisticAction: boolean};

type OptimisticReportAction = {
    commentText: string;
    reportAction: OptimisticAddCommentReportAction;
};

type UpdateOptimisticParentReportAction = {
    childVisibleActionCount: number;
    childCommenterCount: number;
    childLastVisibleActionCreated: string;
    childOldestFourAccountIDs: string | undefined;
};

type OptimisticExpenseReport = Pick<
    Report,
    | 'reportID'
    | 'chatReportID'
    | 'policyID'
    | 'type'
    | 'ownerAccountID'
    | 'managerID'
    | 'currency'
    | 'reportName'
    | 'stateNum'
    | 'statusNum'
    | 'total'
    | 'notificationPreference'
    | 'parentReportID'
    | 'lastVisibleActionCreated'
>;

type OptimisticIOUReportAction = Pick<
    ReportAction,
    | 'actionName'
    | 'actorAccountID'
    | 'automatic'
    | 'avatar'
    | 'isAttachment'
    | 'originalMessage'
    | 'message'
    | 'person'
    | 'reportActionID'
    | 'shouldShow'
    | 'created'
    | 'pendingAction'
    | 'receipt'
    | 'whisperedToAccountIDs'
>;

type OptimisticReportPreview = Pick<
    ReportAction,
    | 'actionName'
    | 'reportActionID'
    | 'pendingAction'
    | 'originalMessage'
    | 'message'
    | 'created'
    | 'actorAccountID'
    | 'childMoneyRequestCount'
    | 'childLastMoneyRequestComment'
    | 'childRecentReceiptTransactionIDs'
    | 'childReportID'
    | 'whisperedToAccountIDs'
> & {reportID?: string; accountID?: number};

type UpdateReportPreview = Pick<
    ReportAction,
    'created' | 'message' | 'childLastMoneyRequestComment' | 'childMoneyRequestCount' | 'childRecentReceiptTransactionIDs' | 'whisperedToAccountIDs'
>;

type ReportRouteParams = {
    reportID: string;
    isSubReportPageRoute: boolean;
};

type ReportOfflinePendingActionAndErrors = {
    addWorkspaceRoomOrChatPendingAction: PendingAction | undefined;
    addWorkspaceRoomOrChatErrors: Record<string, string> | null | undefined;
};

type OptimisticApprovedReportAction = Pick<
    ReportAction,
    'actionName' | 'actorAccountID' | 'automatic' | 'avatar' | 'isAttachment' | 'originalMessage' | 'message' | 'person' | 'reportActionID' | 'shouldShow' | 'created' | 'pendingAction'
>;

type OptimisticSubmittedReportAction = Pick<
    ReportAction,
    'actionName' | 'actorAccountID' | 'automatic' | 'avatar' | 'isAttachment' | 'originalMessage' | 'message' | 'person' | 'reportActionID' | 'shouldShow' | 'created' | 'pendingAction'
>;

type OptimisticEditedTaskReportAction = Pick<
    ReportAction,
    'reportActionID' | 'actionName' | 'pendingAction' | 'actorAccountID' | 'automatic' | 'avatar' | 'created' | 'shouldShow' | 'message' | 'person'
>;

type OptimisticClosedReportAction = Pick<
    ReportAction,
    'actionName' | 'actorAccountID' | 'automatic' | 'avatar' | 'created' | 'message' | 'originalMessage' | 'pendingAction' | 'person' | 'reportActionID' | 'shouldShow'
>;

type OptimisticCreatedReportAction = OriginalMessageCreated &
    Pick<ReportActionBase, 'actorAccountID' | 'automatic' | 'avatar' | 'created' | 'message' | 'person' | 'reportActionID' | 'shouldShow' | 'pendingAction'>;

type OptimisticChatReport = Pick<
    Report,
    | 'type'
    | 'chatType'
    | 'isOwnPolicyExpenseChat'
    | 'isPinned'
    | 'lastActorAccountID'
    | 'lastMessageTranslationKey'
    | 'lastMessageHtml'
    | 'lastMessageText'
    | 'lastReadTime'
    | 'lastVisibleActionCreated'
    | 'notificationPreference'
    | 'oldPolicyName'
    | 'ownerAccountID'
    | 'parentReportActionID'
    | 'parentReportID'
    | 'participantAccountIDs'
    | 'visibleChatMemberAccountIDs'
    | 'policyID'
    | 'reportID'
    | 'reportName'
    | 'stateNum'
    | 'statusNum'
    | 'visibility'
    | 'welcomeMessage'
    | 'writeCapability'
>;

type OptimisticTaskReportAction = Pick<
    ReportAction,
    | 'reportActionID'
    | 'actionName'
    | 'actorAccountID'
    | 'automatic'
    | 'avatar'
    | 'created'
    | 'isAttachment'
    | 'message'
    | 'originalMessage'
    | 'person'
    | 'pendingAction'
    | 'shouldShow'
    | 'isFirstItem'
    | 'previousMessage'
    | 'errors'
    | 'linkMetadata'
>;

type OptimisticWorkspaceChats = {
    announceChatReportID: string;
    announceChatData: OptimisticChatReport;
    announceReportActionData: Record<string, OptimisticCreatedReportAction>;
    announceCreatedReportActionID: string;
    adminsChatReportID: string;
    adminsChatData: OptimisticChatReport;
    adminsReportActionData: Record<string, OptimisticCreatedReportAction>;
    adminsCreatedReportActionID: string;
    expenseChatReportID: string;
    expenseChatData: OptimisticChatReport;
    expenseReportActionData: Record<string, OptimisticCreatedReportAction>;
    expenseCreatedReportActionID: string;
};

type OptimisticModifiedExpenseReportAction = Pick<
    ReportAction,
    'actionName' | 'actorAccountID' | 'automatic' | 'avatar' | 'created' | 'isAttachment' | 'message' | 'originalMessage' | 'person' | 'pendingAction' | 'reportActionID' | 'shouldShow'
> & {reportID?: string};

type OptimisticTaskReport = Pick<
    Report,
    | 'reportID'
    | 'reportName'
    | 'description'
    | 'ownerAccountID'
    | 'participantAccountIDs'
    | 'visibleChatMemberAccountIDs'
    | 'managerID'
    | 'type'
    | 'parentReportID'
    | 'policyID'
    | 'stateNum'
    | 'statusNum'
    | 'notificationPreference'
    | 'parentReportActionID'
    | 'lastVisibleActionCreated'
>;

type TransactionDetails =
    | {
          created: string;
          amount: number;
          currency: string;
          merchant: string;
          waypoints?: WaypointCollection;
          comment: string;
          category: string;
          billable: boolean;
          tag: string;
          mccGroup?: ValueOf<typeof CONST.MCC_GROUPS>;
          cardID: number;
          originalAmount: number;
          originalCurrency: string;
      }
    | undefined;

type OptimisticIOUReport = Pick<
    Report,
    | 'cachedTotal'
    | 'type'
    | 'chatReportID'
    | 'currency'
    | 'managerID'
    | 'ownerAccountID'
    | 'participantAccountIDs'
    | 'visibleChatMemberAccountIDs'
    | 'reportID'
    | 'stateNum'
    | 'statusNum'
    | 'total'
    | 'reportName'
    | 'notificationPreference'
    | 'parentReportID'
    | 'lastVisibleActionCreated'
>;
type DisplayNameWithTooltips = Array<Pick<PersonalDetails, 'accountID' | 'pronouns' | 'displayName' | 'login' | 'avatar'>>;

type CustomIcon = {
    src: IconAsset;
    color?: string;
};

type OptionData = {
    text?: string;
    alternateText?: string | null;
    allReportErrors?: Errors;
    brickRoadIndicator?: ValueOf<typeof CONST.BRICK_ROAD_INDICATOR_STATUS> | '' | null;
    tooltipText?: string | null;
    alternateTextMaxLines?: number;
    boldStyle?: boolean;
    customIcon?: CustomIcon;
    subtitle?: string | null;
    login?: string | null;
    accountID?: number | null;
    pronouns?: string;
    status?: Status | null;
    phoneNumber?: string | null;
    isUnread?: boolean | null;
    isUnreadWithMention?: boolean | null;
    hasDraftComment?: boolean | null;
    keyForList?: string | null;
    searchText?: string | null;
    isIOUReportOwner?: boolean | null;
    isArchivedRoom?: boolean | null;
    shouldShowSubscript?: boolean | null;
    isPolicyExpenseChat?: boolean | null;
    isMoneyRequestReport?: boolean | null;
    isExpenseRequest?: boolean | null;
    isAllowedToComment?: boolean | null;
    isThread?: boolean | null;
    isTaskReport?: boolean | null;
    parentReportAction?: OnyxEntry<ReportAction>;
    displayNamesWithTooltips?: DisplayNameWithTooltips | null;
    isDefaultRoom?: boolean;
    isExpenseReport?: boolean;
    isOptimisticPersonalDetail?: boolean;
    selected?: boolean;
    isOptimisticAccount?: boolean;
    isSelected?: boolean;
    descriptiveText?: string;
    notificationPreference?: NotificationPreference | null;
    isDisabled?: boolean | null;
    name?: string | null;
} & Report;

type OnyxDataTaskAssigneeChat = {
    optimisticData: OnyxUpdate[];
    successData: OnyxUpdate[];
    failureData: OnyxUpdate[];
    optimisticAssigneeAddComment?: OptimisticReportAction;
    optimisticChatCreatedReportAction?: OptimisticCreatedReportAction;
};

type Ancestor = {
    report: Report;
    reportAction: ReportAction;
    shouldDisplayNewMarker: boolean;
    shouldHideThreadDividerLine: boolean;
};

type AncestorIDs = {
    reportIDs: string[];
    reportActionsIDs: string[];
};

let currentUserEmail: string | undefined;
let currentUserAccountID: number | undefined;
let isAnonymousUser = false;

const defaultAvatarBuildingIconTestID = 'SvgDefaultAvatarBuilding Icon';

Onyx.connect({
    key: ONYXKEYS.SESSION,
    callback: (value) => {
        // When signed out, val is undefined
        if (!value) {
            return;
        }

        currentUserEmail = value.email;
        currentUserAccountID = value.accountID;
        isAnonymousUser = value.authTokenType === 'anonymousAccount';
    },
});

let allPersonalDetails: OnyxCollection<PersonalDetails>;
let currentUserPersonalDetails: OnyxEntry<PersonalDetails>;
Onyx.connect({
    key: ONYXKEYS.PERSONAL_DETAILS_LIST,
    callback: (value) => {
        currentUserPersonalDetails = value?.[currentUserAccountID ?? -1] ?? null;
        allPersonalDetails = value ?? {};
    },
});

let allReports: OnyxCollection<Report>;
Onyx.connect({
    key: ONYXKEYS.COLLECTION.REPORT,
    waitForCollectionCallback: true,
    callback: (value) => (allReports = value),
});

let doesDomainHaveApprovedAccountant = false;
Onyx.connect({
    key: ONYXKEYS.ACCOUNT,
    callback: (value) => (doesDomainHaveApprovedAccountant = value?.doesDomainHaveApprovedAccountant ?? false),
});

let allPolicies: OnyxCollection<Policy>;
Onyx.connect({
    key: ONYXKEYS.COLLECTION.POLICY,
    waitForCollectionCallback: true,
    callback: (value) => (allPolicies = value),
});

let allPolicyReportFields: OnyxCollection<PolicyReportFields> = {};

Onyx.connect({
    key: ONYXKEYS.COLLECTION.POLICY_REPORT_FIELDS,
    waitForCollectionCallback: true,
    callback: (value) => (allPolicyReportFields = value),
});

let allBetas: OnyxEntry<Beta[]>;
Onyx.connect({
    key: ONYXKEYS.BETAS,
    callback: (value) => (allBetas = value),
});

let allTransactions: OnyxCollection<Transaction> = {};
Onyx.connect({
    key: ONYXKEYS.COLLECTION.TRANSACTION,
    waitForCollectionCallback: true,
    callback: (value) => {
        if (!value) {
            return;
        }
        allTransactions = Object.fromEntries(Object.entries(value).filter(([, transaction]) => transaction));
    },
});

const reportActionsByReport: OnyxCollection<ReportActions> = {};
Onyx.connect({
    key: ONYXKEYS.COLLECTION.REPORT_ACTIONS,
    callback: (actions, key) => {
        if (!key || !actions) {
            return;
        }

        const reportID = CollectionUtils.extractCollectionItemID(key);
        reportActionsByReport[reportID] = actions;
    },
});

function getChatType(report: OnyxEntry<Report>): ValueOf<typeof CONST.REPORT.CHAT_TYPE> | undefined {
    return report?.chatType;
}

/**
 * Get the report given a reportID
 */
function getReport(reportID: string | undefined): OnyxEntry<Report> | EmptyObject {
    /**
     * Using typical string concatenation here due to performance issues
     * with template literals.
     */
    if (!allReports) {
        return {};
    }

    return allReports?.[ONYXKEYS.COLLECTION.REPORT + reportID] ?? {};
}

/**
 * Returns the parentReport if the given report is a thread.
 */
function getParentReport(report: OnyxEntry<Report> | EmptyObject): OnyxEntry<Report> | EmptyObject {
    if (!report?.parentReportID) {
        return {};
    }
    return allReports?.[`${ONYXKEYS.COLLECTION.REPORT}${report.parentReportID}`] ?? {};
}

/**
 * Returns the root parentReport if the given report is nested.
 * Uses recursion to iterate any depth of nested reports.
 */
function getRootParentReport(report: OnyxEntry<Report> | undefined | EmptyObject): OnyxEntry<Report> | EmptyObject {
    if (!report) {
        return {};
    }

    // Returns the current report as the root report, because it does not have a parentReportID
    if (!report?.parentReportID) {
        return report;
    }

    const parentReport = getReport(report?.parentReportID);

    // Runs recursion to iterate a parent report
    return getRootParentReport(!isEmptyObject(parentReport) ? parentReport : null);
}

function getPolicy(policyID: string): Policy | EmptyObject {
    if (!allPolicies || !policyID) {
        return {};
    }
    return allPolicies[`${ONYXKEYS.COLLECTION.POLICY}${policyID}`] ?? {};
}

/**
 * Get the policy type from a given report
 * @param policies must have Onyxkey prefix (i.e 'policy_') for keys
 */
function getPolicyType(report: OnyxEntry<Report>, policies: OnyxCollection<Policy>): string {
    return policies?.[`${ONYXKEYS.COLLECTION.POLICY}${report?.policyID}`]?.type ?? '';
}

/**
 * Get the policy name from a given report
 */
function getPolicyName(report: OnyxEntry<Report> | undefined | EmptyObject, returnEmptyIfNotFound = false, policy: OnyxEntry<Policy> | undefined = undefined): string {
    const noPolicyFound = returnEmptyIfNotFound ? '' : Localize.translateLocal('workspace.common.unavailable');
    if (isEmptyObject(report)) {
        return noPolicyFound;
    }

    if ((!allPolicies || Object.keys(allPolicies).length === 0) && !report?.policyName) {
        return Localize.translateLocal('workspace.common.unavailable');
    }
    const finalPolicy = policy ?? allPolicies?.[`${ONYXKEYS.COLLECTION.POLICY}${report?.policyID}`];

    const parentReport = getRootParentReport(report);

    // Public rooms send back the policy name with the reportSummary,
    // since they can also be accessed by people who aren't in the workspace
    // eslint-disable-next-line @typescript-eslint/prefer-nullish-coalescing
    const policyName = finalPolicy?.name || report?.policyName || report?.oldPolicyName || parentReport?.oldPolicyName || noPolicyFound;

    return policyName;
}

/**
 * Returns the concatenated title for the PrimaryLogins of a report
 */
function getReportParticipantsTitle(accountIDs: number[]): string {
    // Somehow it's possible for the logins coming from report.participantAccountIDs to contain undefined values so we use .filter(Boolean) to remove them.
    return accountIDs.filter(Boolean).join(', ');
}

/**
 * Checks if a report is a chat report.
 */
function isChatReport(report: OnyxEntry<Report> | EmptyObject): boolean {
    return report?.type === CONST.REPORT.TYPE.CHAT;
}

/**
 * Checks if a report is an Expense report.
 */
function isExpenseReport(report: OnyxEntry<Report> | EmptyObject): boolean {
    return report?.type === CONST.REPORT.TYPE.EXPENSE;
}

/**
 * Checks if a report is an IOU report.
 */
function isIOUReport(reportOrID: OnyxEntry<Report> | string | EmptyObject): boolean {
    const report = typeof reportOrID === 'string' ? allReports?.[`${ONYXKEYS.COLLECTION.REPORT}${reportOrID}`] ?? null : reportOrID;
    return report?.type === CONST.REPORT.TYPE.IOU;
}

/**
 * Checks if a report is a task report.
 */
function isTaskReport(report: OnyxEntry<Report>): boolean {
    return report?.type === CONST.REPORT.TYPE.TASK;
}

/**
 * Checks if a task has been cancelled
 * When a task is deleted, the parentReportAction is updated to have a isDeletedParentAction deleted flag
 * This is because when you delete a task, we still allow you to chat on the report itself
 * There's another situation where you don't have access to the parentReportAction (because it was created in a chat you don't have access to)
 * In this case, we have added the key to the report itself
 */
function isCanceledTaskReport(report: OnyxEntry<Report> | EmptyObject = {}, parentReportAction: OnyxEntry<ReportAction> | EmptyObject = {}): boolean {
    if (!isEmptyObject(parentReportAction) && (parentReportAction?.message?.[0]?.isDeletedParentAction ?? false)) {
        return true;
    }

    if (!isEmptyObject(report) && report?.isDeletedParentAction) {
        return true;
    }

    return false;
}

/**
 * Checks if a report is an open task report.
 *
 * @param parentReportAction - The parent report action of the report (Used to check if the task has been canceled)
 */
function isOpenTaskReport(report: OnyxEntry<Report>, parentReportAction: OnyxEntry<ReportAction> | EmptyObject = {}): boolean {
    return (
        isTaskReport(report) && !isCanceledTaskReport(report, parentReportAction) && report?.stateNum === CONST.REPORT.STATE_NUM.OPEN && report?.statusNum === CONST.REPORT.STATUS_NUM.OPEN
    );
}

/**
 * Checks if a report is a completed task report.
 */
function isCompletedTaskReport(report: OnyxEntry<Report>): boolean {
    return isTaskReport(report) && report?.stateNum === CONST.REPORT.STATE_NUM.APPROVED && report?.statusNum === CONST.REPORT.STATUS_NUM.APPROVED;
}

/**
 * Checks if the current user is the manager of the supplied report
 */
function isReportManager(report: OnyxEntry<Report>): boolean {
    return Boolean(report && report.managerID === currentUserAccountID);
}

/**
 * Checks if the supplied report has been approved
 */
function isReportApproved(reportOrID: OnyxEntry<Report> | string | EmptyObject): boolean {
    const report = typeof reportOrID === 'string' ? allReports?.[`${ONYXKEYS.COLLECTION.REPORT}${reportOrID}`] ?? null : reportOrID;
    return report?.stateNum === CONST.REPORT.STATE_NUM.APPROVED && report?.statusNum === CONST.REPORT.STATUS_NUM.APPROVED;
}

/**
 * Checks if the supplied report is an expense report in Open state and status.
 */
function isDraftExpenseReport(report: OnyxEntry<Report> | EmptyObject): boolean {
    return isExpenseReport(report) && report?.stateNum === CONST.REPORT.STATE_NUM.OPEN && report?.statusNum === CONST.REPORT.STATUS_NUM.OPEN;
}

/**
 * Checks if the supplied report has a common policy member with the array passed in params.
 */
function hasParticipantInArray(report: Report, policyMemberAccountIDs: number[]) {
    if (!report.participantAccountIDs) {
        return false;
    }

    const policyMemberAccountIDsSet = new Set(policyMemberAccountIDs);

    for (const reportParticipant of report.participantAccountIDs) {
        if (policyMemberAccountIDsSet.has(reportParticipant)) {
            return true;
        }
    }

    return false;
}

/**
 * Whether the Money Request report is settled
 */
function isSettled(reportID: string | undefined): boolean {
    if (!allReports) {
        return false;
    }
    const report: Report | EmptyObject = allReports[`${ONYXKEYS.COLLECTION.REPORT}${reportID}`] ?? {};
    if (isEmptyObject(report) || report.isWaitingOnBankAccount) {
        return false;
    }

    // In case the payment is scheduled and we are waiting for the payee to set up their wallet,
    // consider the report as paid as well.
    if (report.isWaitingOnBankAccount && report.statusNum === CONST.REPORT.STATUS_NUM.APPROVED) {
        return true;
    }

    return report?.statusNum === CONST.REPORT.STATUS_NUM.REIMBURSED;
}

/**
 * Whether the current user is the submitter of the report
 */
function isCurrentUserSubmitter(reportID: string): boolean {
    if (!allReports) {
        return false;
    }
    const report = allReports[`${ONYXKEYS.COLLECTION.REPORT}${reportID}`];
    return Boolean(report && report.ownerAccountID === currentUserAccountID);
}

/**
 * Whether the provided report is an Admin room
 */
function isAdminRoom(report: OnyxEntry<Report>): boolean {
    return getChatType(report) === CONST.REPORT.CHAT_TYPE.POLICY_ADMINS;
}

/**
 * Whether the provided report is an Admin-only posting room
 */
function isAdminsOnlyPostingRoom(report: OnyxEntry<Report>): boolean {
    return report?.writeCapability === CONST.REPORT.WRITE_CAPABILITIES.ADMINS;
}

/**
 * Whether the provided report is a Announce room
 */
function isAnnounceRoom(report: OnyxEntry<Report>): boolean {
    return getChatType(report) === CONST.REPORT.CHAT_TYPE.POLICY_ANNOUNCE;
}

/**
 * Whether the provided report is a default room
 */
function isDefaultRoom(report: OnyxEntry<Report>): boolean {
    return [CONST.REPORT.CHAT_TYPE.POLICY_ADMINS, CONST.REPORT.CHAT_TYPE.POLICY_ANNOUNCE, CONST.REPORT.CHAT_TYPE.DOMAIN_ALL].some((type) => type === getChatType(report));
}

/**
 * Whether the provided report is a Domain room
 */
function isDomainRoom(report: OnyxEntry<Report>): boolean {
    return getChatType(report) === CONST.REPORT.CHAT_TYPE.DOMAIN_ALL;
}

/**
 * Whether the provided report is a user created policy room
 */
function isUserCreatedPolicyRoom(report: OnyxEntry<Report>): boolean {
    return getChatType(report) === CONST.REPORT.CHAT_TYPE.POLICY_ROOM;
}

/**
 * Whether the provided report is a Policy Expense chat.
 */
function isPolicyExpenseChat(report: OnyxEntry<Report>): boolean {
    return getChatType(report) === CONST.REPORT.CHAT_TYPE.POLICY_EXPENSE_CHAT || (report?.isPolicyExpenseChat ?? false);
}

/**
 * Whether the provided report belongs to a Control policy and is an expense chat
 */
function isControlPolicyExpenseChat(report: OnyxEntry<Report>): boolean {
    return isPolicyExpenseChat(report) && getPolicyType(report, allPolicies) === CONST.POLICY.TYPE.CORPORATE;
}

/**
 * Whether the provided report belongs to a Free, Collect or Control policy
 */
function isGroupPolicy(report: OnyxEntry<Report>): boolean {
    const policyType = getPolicyType(report, allPolicies);
    return policyType === CONST.POLICY.TYPE.CORPORATE || policyType === CONST.POLICY.TYPE.TEAM || policyType === CONST.POLICY.TYPE.FREE;
}

/**
 * Whether the provided report belongs to a Control or Collect policy
 */
function isPaidGroupPolicy(report: OnyxEntry<Report>): boolean {
    const policyType = getPolicyType(report, allPolicies);
    return policyType === CONST.POLICY.TYPE.CORPORATE || policyType === CONST.POLICY.TYPE.TEAM;
}

/**
 * Whether the provided report belongs to a Control or Collect policy and is an expense chat
 */
function isPaidGroupPolicyExpenseChat(report: OnyxEntry<Report>): boolean {
    return isPolicyExpenseChat(report) && isPaidGroupPolicy(report);
}

/**
 * Whether the provided report belongs to a Control policy and is an expense report
 */
function isControlPolicyExpenseReport(report: OnyxEntry<Report>): boolean {
    return isExpenseReport(report) && getPolicyType(report, allPolicies) === CONST.POLICY.TYPE.CORPORATE;
}

/**
 * Whether the provided report belongs to a Control or Collect policy and is an expense report
 */
function isPaidGroupPolicyExpenseReport(report: OnyxEntry<Report>): boolean {
    return isExpenseReport(report) && isPaidGroupPolicy(report);
}

/**
 * Whether the provided report is a chat room
 */
function isChatRoom(report: OnyxEntry<Report>): boolean {
    return isUserCreatedPolicyRoom(report) || isDefaultRoom(report);
}

/**
 * Whether the provided report is a public room
 */
function isPublicRoom(report: OnyxEntry<Report>): boolean {
    return report?.visibility === CONST.REPORT.VISIBILITY.PUBLIC || report?.visibility === CONST.REPORT.VISIBILITY.PUBLIC_ANNOUNCE;
}

/**
 * Whether the provided report is a public announce room
 */
function isPublicAnnounceRoom(report: OnyxEntry<Report>): boolean {
    return report?.visibility === CONST.REPORT.VISIBILITY.PUBLIC_ANNOUNCE;
}

/**
 * If the report is a policy expense, the route should be for adding bank account for that policy
 * else since the report is a personal IOU, the route should be for personal bank account.
 */
function getBankAccountRoute(report: OnyxEntry<Report>): string {
    return isPolicyExpenseChat(report) ? ROUTES.BANK_ACCOUNT_WITH_STEP_TO_OPEN.getRoute('', report?.policyID) : ROUTES.SETTINGS_ADD_BANK_ACCOUNT;
}

/**
 * Check if personal detail of accountID is empty or optimistic data
 */
function isOptimisticPersonalDetail(accountID: number): boolean {
    return isEmptyObject(allPersonalDetails?.[accountID]) || !!allPersonalDetails?.[accountID]?.isOptimisticPersonalDetail;
}

/**
 * Checks if a report is a task report from a policy expense chat.
 */
function isWorkspaceTaskReport(report: OnyxEntry<Report>): boolean {
    if (!isTaskReport(report)) {
        return false;
    }
    const parentReport = allReports?.[`${ONYXKEYS.COLLECTION.REPORT}${report?.parentReportID}`] ?? null;
    return isPolicyExpenseChat(parentReport);
}

/**
 * Returns true if report has a parent
 */
function isThread(report: OnyxEntry<Report>): boolean {
    return Boolean(report?.parentReportID && report?.parentReportActionID);
}

/**
 * Returns true if report is of type chat and has a parent and is therefore a Thread.
 */
function isChatThread(report: OnyxEntry<Report>): boolean {
    return isThread(report) && report?.type === CONST.REPORT.TYPE.CHAT;
}

function isDM(report: OnyxEntry<Report>): boolean {
    return isChatReport(report) && !getChatType(report);
}

/**
 * Only returns true if this is our main 1:1 DM report with Concierge
 */
function isConciergeChatReport(report: OnyxEntry<Report>): boolean {
    return report?.participantAccountIDs?.length === 1 && Number(report.participantAccountIDs?.[0]) === CONST.ACCOUNT_ID.CONCIERGE && !isChatThread(report);
}

/**
 * Checks if the supplied report belongs to workspace based on the provided params. If the report's policyID is _FAKE_ or has no value, it means this report is a DM.
 * In this case report and workspace members must be compared to determine whether the report belongs to the workspace.
 */
function doesReportBelongToWorkspace(report: Report, policyMemberAccountIDs: number[], policyID?: string) {
    return (
        isConciergeChatReport(report) || (report.policyID === CONST.POLICY.ID_FAKE || !report.policyID ? hasParticipantInArray(report, policyMemberAccountIDs) : report.policyID === policyID)
    );
}

/**
 * Given an array of reports, return them filtered by a policyID and policyMemberAccountIDs.
 */
function filterReportsByPolicyIDAndMemberAccountIDs(reports: Report[], policyMemberAccountIDs: number[] = [], policyID?: string) {
    return reports.filter((report) => !!report && doesReportBelongToWorkspace(report, policyMemberAccountIDs, policyID));
}

/**
 * Given an array of reports, return them sorted by the last read timestamp.
 */
function sortReportsByLastRead(reports: Report[], reportMetadata: OnyxCollection<ReportMetadata>): Array<OnyxEntry<Report>> {
    return reports
        .filter((report) => !!report?.reportID && !!(reportMetadata?.[`${ONYXKEYS.COLLECTION.REPORT_METADATA}${report.reportID}`]?.lastVisitTime ?? report?.lastReadTime))
        .sort((a, b) => {
            const aTime = new Date(reportMetadata?.[`${ONYXKEYS.COLLECTION.REPORT_METADATA}${a?.reportID}`]?.lastVisitTime ?? a?.lastReadTime ?? '');
            const bTime = new Date(reportMetadata?.[`${ONYXKEYS.COLLECTION.REPORT_METADATA}${b?.reportID}`]?.lastVisitTime ?? b?.lastReadTime ?? '');

            return aTime.valueOf() - bTime.valueOf();
        });
}

/**
 * Returns true if report is still being processed
 */
function isProcessingReport(report: OnyxEntry<Report> | EmptyObject): boolean {
    return report?.stateNum === CONST.REPORT.STATE_NUM.SUBMITTED && report?.statusNum === CONST.REPORT.STATUS_NUM.SUBMITTED;
}

/**
 * Check if the report is a single chat report that isn't a thread
 * and personal detail of participant is optimistic data
 */
function shouldDisableDetailPage(report: OnyxEntry<Report>): boolean {
    const participantAccountIDs = report?.participantAccountIDs ?? [];

    if (isChatRoom(report) || isPolicyExpenseChat(report) || isChatThread(report) || isTaskReport(report)) {
        return false;
    }
    if (participantAccountIDs.length === 1) {
        return isOptimisticPersonalDetail(participantAccountIDs[0]);
    }
    return false;
}

/**
 * Returns true if this report has only one participant and it's an Expensify account.
 */
function isExpensifyOnlyParticipantInReport(report: OnyxEntry<Report>): boolean {
    const reportParticipants = report?.participantAccountIDs?.filter((accountID) => accountID !== currentUserAccountID) ?? [];
    return reportParticipants.length === 1 && reportParticipants.some((accountID) => CONST.EXPENSIFY_ACCOUNT_IDS.includes(accountID));
}

/**
 * Returns whether a given report can have tasks created in it.
 * We only prevent the task option if it's a DM/group-DM and the other users are all special Expensify accounts
 *
 */
function canCreateTaskInReport(report: OnyxEntry<Report>): boolean {
    const otherReportParticipants = report?.participantAccountIDs?.filter((accountID) => accountID !== currentUserAccountID) ?? [];
    const areExpensifyAccountsOnlyOtherParticipants = otherReportParticipants?.length >= 1 && otherReportParticipants?.every((accountID) => CONST.EXPENSIFY_ACCOUNT_IDS.includes(accountID));
    if (areExpensifyAccountsOnlyOtherParticipants && isDM(report)) {
        return false;
    }

    return true;
}

/**
 * Returns true if there are any Expensify accounts (i.e. with domain 'expensify.com') in the set of accountIDs
 * by cross-referencing the accountIDs with personalDetails.
 */
function hasExpensifyEmails(accountIDs: number[]): boolean {
    return accountIDs.some((accountID) => Str.extractEmailDomain(allPersonalDetails?.[accountID]?.login ?? '') === CONST.EXPENSIFY_PARTNER_NAME);
}

/**
 * Returns true if there are any guides accounts (team.expensify.com) in a list of accountIDs
 * by cross-referencing the accountIDs with personalDetails since guides that are participants
 * of the user's chats should have their personal details in Onyx.
 */
function hasExpensifyGuidesEmails(accountIDs: number[]): boolean {
    return accountIDs.some((accountID) => Str.extractEmailDomain(allPersonalDetails?.[accountID]?.login ?? '') === CONST.EMAIL.GUIDES_DOMAIN);
}

function findLastAccessedReport(
    reports: OnyxCollection<Report>,
    ignoreDomainRooms: boolean,
    policies: OnyxCollection<Policy>,
    isFirstTimeNewExpensifyUser: boolean,
    openOnAdminRoom = false,
    reportMetadata: OnyxCollection<ReportMetadata> = {},
    policyID?: string,
    policyMemberAccountIDs: number[] = [],
): OnyxEntry<Report> {
    // If it's the user's first time using New Expensify, then they could either have:
    //   - just a Concierge report, if so we'll return that
    //   - their Concierge report, and a separate report that must have deeplinked them to the app before they created their account.
    // If it's the latter, we'll use the deeplinked report over the Concierge report,
    // since the Concierge report would be incorrectly selected over the deep-linked report in the logic below.

    let reportsValues = Object.values(reports ?? {}) as Report[];

    if (!!policyID || policyMemberAccountIDs.length > 0) {
        reportsValues = filterReportsByPolicyIDAndMemberAccountIDs(reportsValues, policyMemberAccountIDs, policyID);
    }

    let sortedReports = sortReportsByLastRead(reportsValues, reportMetadata);

    let adminReport: OnyxEntry<Report> | undefined;
    if (openOnAdminRoom) {
        adminReport = sortedReports.find((report) => {
            const chatType = getChatType(report);
            return chatType === CONST.REPORT.CHAT_TYPE.POLICY_ADMINS;
        });
    }

    if (ignoreDomainRooms) {
        // We allow public announce rooms, admins, and announce rooms through since we bypass the default rooms beta for them.
        // Check where ReportUtils.findLastAccessedReport is called in MainDrawerNavigator.js for more context.
        // Domain rooms are now the only type of default room that are on the defaultRooms beta.
        sortedReports = sortedReports.filter(
            (report) => !isDomainRoom(report) || getPolicyType(report, policies) === CONST.POLICY.TYPE.FREE || hasExpensifyGuidesEmails(report?.participantAccountIDs ?? []),
        );
    }

    if (isFirstTimeNewExpensifyUser) {
        if (sortedReports.length === 1) {
            return sortedReports[0];
        }

        return adminReport ?? sortedReports.find((report) => !isConciergeChatReport(report)) ?? null;
    }

    return adminReport ?? sortedReports.at(-1) ?? null;
}

/**
 * Whether the provided report is an archived room
 */
function isArchivedRoom(report: OnyxEntry<Report> | EmptyObject): boolean {
    return report?.statusNum === CONST.REPORT.STATUS_NUM.CLOSED && report?.stateNum === CONST.REPORT.STATE_NUM.APPROVED;
}

/**
 * Checks if the current user is allowed to comment on the given report.
 */
function isAllowedToComment(report: OnyxEntry<Report>): boolean {
    // Default to allowing all users to post
    const capability = report?.writeCapability ?? CONST.REPORT.WRITE_CAPABILITIES.ALL;

    if (capability === CONST.REPORT.WRITE_CAPABILITIES.ALL) {
        return true;
    }

    // If unauthenticated user opens public chat room using deeplink, they do not have policies available and they cannot comment
    if (!allPolicies) {
        return false;
    }

    // If we've made it here, commenting on this report is restricted.
    // If the user is an admin, allow them to post.
    const policy = allPolicies[`${ONYXKEYS.COLLECTION.POLICY}${report?.policyID}`];
    return policy?.role === CONST.POLICY.ROLE.ADMIN;
}

/**
 * Checks if the current user is the admin of the policy given the policy expense chat.
 */
function isPolicyExpenseChatAdmin(report: OnyxEntry<Report>, policies: OnyxCollection<Policy>): boolean {
    if (!isPolicyExpenseChat(report)) {
        return false;
    }

    const policyRole = policies?.[`${ONYXKEYS.COLLECTION.POLICY}${report?.policyID}`]?.role;

    return policyRole === CONST.POLICY.ROLE.ADMIN;
}

/**
 * Checks if the current user is the admin of the policy.
 */
function isPolicyAdmin(policyID: string, policies: OnyxCollection<Policy>): boolean {
    const policyRole = policies?.[`${ONYXKEYS.COLLECTION.POLICY}${policyID}`]?.role;

    return policyRole === CONST.POLICY.ROLE.ADMIN;
}

/**
 * Returns true if report has a single participant.
 */
function hasSingleParticipant(report: OnyxEntry<Report>): boolean {
    return report?.participantAccountIDs?.length === 1;
}

/**
 * Checks whether all the transactions linked to the IOU report are of the Distance Request type
 *
 */
function hasOnlyDistanceRequestTransactions(iouReportID: string | undefined): boolean {
    const transactions = TransactionUtils.getAllReportTransactions(iouReportID);
    return transactions.every((transaction) => TransactionUtils.isDistanceRequest(transaction));
}

/**
 * If the report is a thread and has a chat type set, it is a workspace chat.
 */
function isWorkspaceThread(report: OnyxEntry<Report>): boolean {
    return isThread(report) && isChatReport(report) && !isDM(report);
}

/**
 * Returns true if reportAction is the first chat preview of a Thread
 */
function isThreadFirstChat(reportAction: OnyxEntry<ReportAction>, reportID: string): boolean {
    return reportAction?.childReportID?.toString() === reportID;
}

/**
 * Checks if a report is a child report.
 */
function isChildReport(report: OnyxEntry<Report>): boolean {
    return isThread(report) || isTaskReport(report);
}

/**
 * An Expense Request is a thread where the parent report is an Expense Report and
 * the parentReportAction is a transaction.
 */
function isExpenseRequest(report: OnyxEntry<Report>): boolean {
    if (isThread(report)) {
        const parentReportAction = ReportActionsUtils.getParentReportAction(report);
        const parentReport = allReports?.[`${ONYXKEYS.COLLECTION.REPORT}${report?.parentReportID}`] ?? null;
        return isExpenseReport(parentReport) && !isEmptyObject(parentReportAction) && ReportActionsUtils.isTransactionThread(parentReportAction);
    }
    return false;
}

/**
 * An IOU Request is a thread where the parent report is an IOU Report and
 * the parentReportAction is a transaction.
 */
function isIOURequest(report: OnyxEntry<Report>): boolean {
    if (isThread(report)) {
        const parentReportAction = ReportActionsUtils.getParentReportAction(report);
        const parentReport = allReports?.[`${ONYXKEYS.COLLECTION.REPORT}${report?.parentReportID}`] ?? null;
        return isIOUReport(parentReport) && !isEmptyObject(parentReportAction) && ReportActionsUtils.isTransactionThread(parentReportAction);
    }
    return false;
}

/**
 * Checks if a report is an IOU or expense request.
 */
function isMoneyRequest(reportOrID: OnyxEntry<Report> | string): boolean {
    const report = typeof reportOrID === 'string' ? allReports?.[`${ONYXKEYS.COLLECTION.REPORT}${reportOrID}`] ?? null : reportOrID;
    return isIOURequest(report) || isExpenseRequest(report);
}

/**
 * Checks if a report is an IOU or expense report.
 */
function isMoneyRequestReport(reportOrID: OnyxEntry<Report> | string): boolean {
    const report = typeof reportOrID === 'object' ? reportOrID : allReports?.[`${ONYXKEYS.COLLECTION.REPORT}${reportOrID}`] ?? null;
    return isIOUReport(report) || isExpenseReport(report);
}

/**
 * Should return true only for personal 1:1 report
 *
 */
function isOneOnOneChat(report: OnyxEntry<Report>): boolean {
    const participantAccountIDs = report?.participantAccountIDs ?? [];
    return (
        !isThread(report) &&
        !isChatRoom(report) &&
        !isExpenseRequest(report) &&
        !isMoneyRequestReport(report) &&
        !isPolicyExpenseChat(report) &&
        !isTaskReport(report) &&
        isDM(report) &&
        !isIOUReport(report) &&
        participantAccountIDs.length === 1
    );
}

/**
 * Get the notification preference given a report
 */
function getReportNotificationPreference(report: OnyxEntry<Report>): string | number {
    return report?.notificationPreference ?? '';
}

/**
 * Checks if the current user is the action's author
 */
function isActionCreator(reportAction: OnyxEntry<ReportAction> | Partial<ReportAction>): boolean {
    return reportAction?.actorAccountID === currentUserAccountID;
}

/**
 * Returns the notification preference of the action's child report if it exists.
 * Otherwise, calculates it based on the action's authorship.
 */
function getChildReportNotificationPreference(reportAction: OnyxEntry<ReportAction> | Partial<ReportAction>): NotificationPreference {
    const childReportNotificationPreference = reportAction?.childReportNotificationPreference ?? '';
    if (childReportNotificationPreference) {
        return childReportNotificationPreference;
    }

    return isActionCreator(reportAction) ? CONST.REPORT.NOTIFICATION_PREFERENCE.ALWAYS : CONST.REPORT.NOTIFICATION_PREFERENCE.HIDDEN;
}

/**
 * Can only delete if the author is this user and the action is an ADDCOMMENT action or an IOU action in an unsettled report, or if the user is a
 * policy admin
 */
function canDeleteReportAction(reportAction: OnyxEntry<ReportAction>, reportID: string): boolean {
    const report = getReport(reportID);

    const isActionOwner = reportAction?.actorAccountID === currentUserAccountID;

    if (reportAction?.actionName === CONST.REPORT.ACTIONS.TYPE.IOU) {
        // For now, users cannot delete split actions
        const isSplitAction = reportAction?.originalMessage?.type === CONST.IOU.REPORT_ACTION_TYPE.SPLIT;

        if (isSplitAction || isSettled(String(reportAction?.originalMessage?.IOUReportID)) || (!isEmptyObject(report) && isReportApproved(report))) {
            return false;
        }

        if (isActionOwner) {
            return true;
        }
    }

    if (
        reportAction?.actionName !== CONST.REPORT.ACTIONS.TYPE.ADDCOMMENT ||
        reportAction?.pendingAction === CONST.RED_BRICK_ROAD_PENDING_ACTION.DELETE ||
        ReportActionsUtils.isCreatedTaskReportAction(reportAction) ||
        reportAction?.actorAccountID === CONST.ACCOUNT_ID.CONCIERGE
    ) {
        return false;
    }

    const policy = allPolicies?.[`${ONYXKEYS.COLLECTION.POLICY}${report?.policyID}`];
    const isAdmin = policy?.role === CONST.POLICY.ROLE.ADMIN && !isEmptyObject(report) && !isDM(report);

    return isActionOwner || isAdmin;
}

/**
 * Get welcome message based on room type
 */
function getRoomWelcomeMessage(report: OnyxEntry<Report>, isUserPolicyAdmin: boolean): WelcomeMessage {
    const welcomeMessage: WelcomeMessage = {showReportName: true};
    const workspaceName = getPolicyName(report);

    if (isArchivedRoom(report)) {
        welcomeMessage.phrase1 = Localize.translateLocal('reportActionsView.beginningOfArchivedRoomPartOne');
        welcomeMessage.phrase2 = Localize.translateLocal('reportActionsView.beginningOfArchivedRoomPartTwo');
    } else if (isDomainRoom(report)) {
        welcomeMessage.phrase1 = Localize.translateLocal('reportActionsView.beginningOfChatHistoryDomainRoomPartOne', {domainRoom: report?.reportName ?? ''});
        welcomeMessage.phrase2 = Localize.translateLocal('reportActionsView.beginningOfChatHistoryDomainRoomPartTwo');
    } else if (isAdminRoom(report)) {
        welcomeMessage.phrase1 = Localize.translateLocal('reportActionsView.beginningOfChatHistoryAdminRoomPartOne', {workspaceName});
        welcomeMessage.phrase2 = Localize.translateLocal('reportActionsView.beginningOfChatHistoryAdminRoomPartTwo');
    } else if (isAdminsOnlyPostingRoom(report) && !isUserPolicyAdmin) {
        welcomeMessage.phrase1 = Localize.translateLocal('reportActionsView.beginningOfChatHistoryAdminOnlyPostingRoom');
        welcomeMessage.showReportName = false;
    } else if (isAnnounceRoom(report)) {
        welcomeMessage.phrase1 = Localize.translateLocal('reportActionsView.beginningOfChatHistoryAnnounceRoomPartOne', {workspaceName});
        welcomeMessage.phrase2 = Localize.translateLocal('reportActionsView.beginningOfChatHistoryAnnounceRoomPartTwo', {workspaceName});
    } else {
        // Message for user created rooms or other room types.
        welcomeMessage.phrase1 = Localize.translateLocal('reportActionsView.beginningOfChatHistoryUserRoomPartOne');
        welcomeMessage.phrase2 = Localize.translateLocal('reportActionsView.beginningOfChatHistoryUserRoomPartTwo');
    }

    return welcomeMessage;
}

/**
 * Returns true if Concierge is one of the chat participants (1:1 as well as group chats)
 */
function chatIncludesConcierge(report: OnyxEntry<Report>): boolean {
    return Boolean(report?.participantAccountIDs?.length && report?.participantAccountIDs?.includes(CONST.ACCOUNT_ID.CONCIERGE));
}

/**
 * Returns true if there is any automated expensify account `in accountIDs
 */
function hasAutomatedExpensifyAccountIDs(accountIDs: number[]): boolean {
    return accountIDs.some((accountID) => CONST.EXPENSIFY_ACCOUNT_IDS.includes(accountID));
}

function getReportRecipientAccountIDs(report: OnyxEntry<Report>, currentLoginAccountID: number): number[] {
    let finalReport: OnyxEntry<Report> = report;
    // In 1:1 chat threads, the participants will be the same as parent report. If a report is specifically a 1:1 chat thread then we will
    // get parent report and use its participants array.
    if (isThread(report) && !(isTaskReport(report) || isMoneyRequestReport(report))) {
        const parentReport = allReports?.[`${ONYXKEYS.COLLECTION.REPORT}${report?.parentReportID}`] ?? null;
        if (hasSingleParticipant(parentReport)) {
            finalReport = parentReport;
        }
    }

    let finalParticipantAccountIDs: number[] | undefined = [];
    if (isMoneyRequestReport(report)) {
        // For money requests i.e the IOU (1:1 person) and Expense (1:* person) reports, use the full `initialParticipantAccountIDs` array
        // and add the `ownerAccountId`. Money request reports don't add `ownerAccountId` in `participantAccountIDs` array
        const defaultParticipantAccountIDs = finalReport?.participantAccountIDs ?? [];
        const setOfParticipantAccountIDs = new Set<number>(report?.ownerAccountID ? [...defaultParticipantAccountIDs, report.ownerAccountID] : defaultParticipantAccountIDs);
        finalParticipantAccountIDs = [...setOfParticipantAccountIDs];
    } else if (isTaskReport(report)) {
        // Task reports `managerID` will change when assignee is changed, in that case the old `managerID` is still present in `participantAccountIDs`
        // array along with the new one. We only need the `managerID` as a participant here.
        finalParticipantAccountIDs = report?.managerID ? [report?.managerID] : [];
    } else {
        finalParticipantAccountIDs = finalReport?.participantAccountIDs;
    }

    const reportParticipants = finalParticipantAccountIDs?.filter((accountID) => accountID !== currentLoginAccountID) ?? [];
    const participantsWithoutExpensifyAccountIDs = reportParticipants.filter((participant) => !CONST.EXPENSIFY_ACCOUNT_IDS.includes(participant ?? 0));
    return participantsWithoutExpensifyAccountIDs;
}

/**
 * Whether the time row should be shown for a report.
 */
function canShowReportRecipientLocalTime(personalDetails: OnyxCollection<PersonalDetails>, report: OnyxEntry<Report>, accountID: number): boolean {
    const reportRecipientAccountIDs = getReportRecipientAccountIDs(report, accountID);
    const hasMultipleParticipants = reportRecipientAccountIDs.length > 1;
    const reportRecipient = personalDetails?.[reportRecipientAccountIDs[0]];
    const reportRecipientTimezone = reportRecipient?.timezone ?? CONST.DEFAULT_TIME_ZONE;
    const isReportParticipantValidated = reportRecipient?.validated ?? false;
    return Boolean(!hasMultipleParticipants && !isChatRoom(report) && !isPolicyExpenseChat(report) && reportRecipient && reportRecipientTimezone?.selected && isReportParticipantValidated);
}

/**
 * Shorten last message text to fixed length and trim spaces.
 */
function formatReportLastMessageText(lastMessageText: string, isModifiedExpenseMessage = false): string {
    if (isModifiedExpenseMessage) {
        return String(lastMessageText).trim().replace(CONST.REGEX.LINE_BREAK, '').trim();
    }
    return String(lastMessageText).trim().replace(CONST.REGEX.LINE_BREAK, ' ').substring(0, CONST.REPORT.LAST_MESSAGE_TEXT_MAX_LENGTH).trim();
}

/**
 * Helper method to return the default avatar associated with the given login
 */
function getDefaultWorkspaceAvatar(workspaceName?: string): IconAsset {
    if (!workspaceName) {
        return defaultWorkspaceAvatars.WorkspaceBuilding;
    }

    // Remove all chars not A-Z or 0-9 including underscore
    const alphaNumeric = workspaceName
        .normalize('NFD')
        .replace(/[^0-9a-z]/gi, '')
        .toUpperCase();

    const workspace = `Workspace${alphaNumeric[0]}` as keyof typeof defaultWorkspaceAvatars;
    const defaultWorkspaceAvatar = defaultWorkspaceAvatars[workspace];

    return !alphaNumeric ? defaultWorkspaceAvatars.WorkspaceBuilding : defaultWorkspaceAvatar;
}

/**
 * Helper method to return the default avatar testID associated with the given login
 */
function getDefaultWorkspaceAvatarTestID(workspaceName: string): string {
    if (!workspaceName) {
        return defaultAvatarBuildingIconTestID;
    }

    // Remove all chars not A-Z or 0-9 including underscore
    const alphaNumeric = workspaceName
        .normalize('NFD')
        .replace(/[^0-9a-z]/gi, '')
        .toLowerCase();

    return !alphaNumeric ? defaultAvatarBuildingIconTestID : `SvgDefaultAvatar_${alphaNumeric[0]} Icon`;
}

function getWorkspaceAvatar(report: OnyxEntry<Report>): UserUtils.AvatarSource {
    const workspaceName = getPolicyName(report, false, allPolicies?.[`${ONYXKEYS.COLLECTION.POLICY}${report?.policyID}`]);
    const avatar = allPolicies?.[`${ONYXKEYS.COLLECTION.POLICY}${report?.policyID}`]?.avatar ?? '';
    return !isEmpty(avatar) ? avatar : getDefaultWorkspaceAvatar(workspaceName);
}

/**
 * Returns the appropriate icons for the given chat report using the stored personalDetails.
 * The Avatar sources can be URLs or Icon components according to the chat type.
 */
function getIconsForParticipants(participants: number[], personalDetails: OnyxCollection<PersonalDetails>): Icon[] {
    const participantDetails: ParticipantDetails[] = [];
    const participantsList = participants || [];

    for (const accountID of participantsList) {
        const avatarSource = UserUtils.getAvatar(personalDetails?.[accountID]?.avatar ?? '', accountID);
        const displayNameLogin = personalDetails?.[accountID]?.displayName ? personalDetails?.[accountID]?.displayName : personalDetails?.[accountID]?.login;
        participantDetails.push([accountID, displayNameLogin ?? '', avatarSource, personalDetails?.[accountID]?.fallbackIcon ?? '']);
    }

    const sortedParticipantDetails = participantDetails.sort((first, second) => {
        // First sort by displayName/login
        const displayNameLoginOrder = first[1].localeCompare(second[1]);
        if (displayNameLoginOrder !== 0) {
            return displayNameLoginOrder;
        }

        // Then fallback on accountID as the final sorting criteria.
        // This will ensure that the order of avatars with same login/displayName
        // stay consistent across all users and devices
        return first[0] - second[0];
    });

    // Now that things are sorted, gather only the avatars (second element in the array) and return those
    const avatars: Icon[] = [];

    for (const sortedParticipantDetail of sortedParticipantDetails) {
        const userIcon = {
            id: sortedParticipantDetail[0],
            source: sortedParticipantDetail[2],
            type: CONST.ICON_TYPE_AVATAR,
            name: sortedParticipantDetail[1],
            fallbackIcon: sortedParticipantDetail[3],
        };
        avatars.push(userIcon);
    }

    return avatars;
}

/**
 * Given a report, return the associated workspace icon.
 */
function getWorkspaceIcon(report: OnyxEntry<Report>, policy: OnyxEntry<Policy> = null): Icon {
    const workspaceName = getPolicyName(report, false, policy);
    const policyExpenseChatAvatarSource = allPolicies?.[`${ONYXKEYS.COLLECTION.POLICY}${report?.policyID}`]?.avatar
        ? allPolicies?.[`${ONYXKEYS.COLLECTION.POLICY}${report?.policyID}`]?.avatar
        : getDefaultWorkspaceAvatar(workspaceName);

    const workspaceIcon: Icon = {
        source: policyExpenseChatAvatarSource ?? '',
        type: CONST.ICON_TYPE_WORKSPACE,
        name: workspaceName,
        id: -1,
    };
    return workspaceIcon;
}

/**
 * Returns the appropriate icons for the given chat report using the stored personalDetails.
 * The Avatar sources can be URLs or Icon components according to the chat type.
 */
function getIcons(
    report: OnyxEntry<Report>,
    personalDetails: OnyxCollection<PersonalDetails>,
    defaultIcon: UserUtils.AvatarSource | null = null,
    defaultName = '',
    defaultAccountID = -1,
    policy: OnyxEntry<Policy> = null,
): Icon[] {
    if (isEmptyObject(report)) {
        const fallbackIcon: Icon = {
            source: defaultIcon ?? Expensicons.FallbackAvatar,
            type: CONST.ICON_TYPE_AVATAR,
            name: defaultName,
            id: defaultAccountID,
        };
        return [fallbackIcon];
    }
    if (isExpenseRequest(report)) {
        const parentReportAction = ReportActionsUtils.getParentReportAction(report);
        const workspaceIcon = getWorkspaceIcon(report, policy);
        const memberIcon = {
            source: UserUtils.getAvatar(personalDetails?.[parentReportAction.actorAccountID ?? -1]?.avatar ?? '', parentReportAction.actorAccountID ?? -1),
            id: parentReportAction.actorAccountID,
            type: CONST.ICON_TYPE_AVATAR,
            name: personalDetails?.[parentReportAction.actorAccountID ?? -1]?.displayName ?? '',
            fallbackIcon: personalDetails?.[parentReportAction.actorAccountID ?? -1]?.fallbackIcon,
        };

        return [memberIcon, workspaceIcon];
    }
    if (isChatThread(report)) {
        const parentReportAction = ReportActionsUtils.getParentReportAction(report);

        const actorAccountID = parentReportAction.actorAccountID;
        const actorDisplayName = PersonalDetailsUtils.getDisplayNameOrDefault(allPersonalDetails?.[actorAccountID ?? -1], '', false);
        const actorIcon = {
            id: actorAccountID,
            source: UserUtils.getAvatar(personalDetails?.[actorAccountID ?? -1]?.avatar ?? '', actorAccountID ?? -1),
            name: actorDisplayName,
            type: CONST.ICON_TYPE_AVATAR,
            fallbackIcon: personalDetails?.[parentReportAction.actorAccountID ?? -1]?.fallbackIcon,
        };

        if (isWorkspaceThread(report)) {
            const workspaceIcon = getWorkspaceIcon(report, policy);
            return [actorIcon, workspaceIcon];
        }
        return [actorIcon];
    }
    if (isTaskReport(report)) {
        const ownerIcon = {
            id: report?.ownerAccountID,
            source: UserUtils.getAvatar(personalDetails?.[report?.ownerAccountID ?? -1]?.avatar ?? '', report?.ownerAccountID ?? -1),
            type: CONST.ICON_TYPE_AVATAR,
            name: personalDetails?.[report?.ownerAccountID ?? -1]?.displayName ?? '',
            fallbackIcon: personalDetails?.[report?.ownerAccountID ?? -1]?.fallbackIcon,
        };

        if (isWorkspaceTaskReport(report)) {
            const workspaceIcon = getWorkspaceIcon(report, policy);
            return [ownerIcon, workspaceIcon];
        }

        return [ownerIcon];
    }
    if (isDomainRoom(report)) {
        // Get domain name after the #. Domain Rooms use our default workspace avatar pattern.
        const domainName = report?.reportName?.substring(1);
        const policyExpenseChatAvatarSource = getDefaultWorkspaceAvatar(domainName);
        const domainIcon: Icon = {
            source: policyExpenseChatAvatarSource,
            type: CONST.ICON_TYPE_WORKSPACE,
            name: domainName ?? '',
            id: -1,
        };
        return [domainIcon];
    }
    if (isAdminRoom(report) || isAnnounceRoom(report) || isChatRoom(report) || isArchivedRoom(report)) {
        const workspaceIcon = getWorkspaceIcon(report, policy);
        return [workspaceIcon];
    }
    if (isPolicyExpenseChat(report) || isExpenseReport(report)) {
        const workspaceIcon = getWorkspaceIcon(report, policy);
        const memberIcon = {
            source: UserUtils.getAvatar(personalDetails?.[report?.ownerAccountID ?? -1]?.avatar ?? '', report?.ownerAccountID ?? -1),
            id: report?.ownerAccountID,
            type: CONST.ICON_TYPE_AVATAR,
            name: personalDetails?.[report?.ownerAccountID ?? -1]?.displayName ?? '',
            fallbackIcon: personalDetails?.[report?.ownerAccountID ?? -1]?.fallbackIcon,
        };
        return isExpenseReport(report) ? [memberIcon, workspaceIcon] : [workspaceIcon, memberIcon];
    }
    if (isIOUReport(report)) {
        const managerIcon = {
            source: UserUtils.getAvatar(personalDetails?.[report?.managerID ?? -1]?.avatar ?? '', report?.managerID ?? -1),
            id: report?.managerID,
            type: CONST.ICON_TYPE_AVATAR,
            name: personalDetails?.[report?.managerID ?? -1]?.displayName ?? '',
            fallbackIcon: personalDetails?.[report?.managerID ?? -1]?.fallbackIcon,
        };
        const ownerIcon = {
            id: report?.ownerAccountID,
            source: UserUtils.getAvatar(personalDetails?.[report?.ownerAccountID ?? -1]?.avatar ?? '', report?.ownerAccountID ?? -1),
            type: CONST.ICON_TYPE_AVATAR,
            name: personalDetails?.[report?.ownerAccountID ?? -1]?.displayName ?? '',
            fallbackIcon: personalDetails?.[report?.ownerAccountID ?? -1]?.fallbackIcon,
        };
        const isPayer = currentUserAccountID === report?.managerID;

        return isPayer ? [managerIcon, ownerIcon] : [ownerIcon, managerIcon];
    }

    return getIconsForParticipants(report?.participantAccountIDs ?? [], personalDetails);
}

/**
 * Gets the personal details for a login by looking in the ONYXKEYS.PERSONAL_DETAILS_LIST Onyx key (stored in the local variable, allPersonalDetails). If it doesn't exist in Onyx,
 * then a default object is constructed.
 */
function getPersonalDetailsForAccountID(accountID: number): Partial<PersonalDetails> {
    if (!accountID) {
        return {};
    }
    if (Number(accountID) === CONST.ACCOUNT_ID.CONCIERGE) {
        return {
            accountID,
            displayName: 'Concierge',
            login: CONST.EMAIL.CONCIERGE,
            avatar: UserUtils.getDefaultAvatar(accountID),
        };
    }
    return (
        allPersonalDetails?.[accountID] ?? {
            avatar: UserUtils.getDefaultAvatar(accountID),
            isOptimisticPersonalDetail: true,
        }
    );
}

/**
 * Get the displayName for a single report participant.
 */
function getDisplayNameForParticipant(accountID?: number, shouldUseShortForm = false, shouldFallbackToHidden = true): string {
    if (!accountID) {
        return '';
    }

    const personalDetails = getPersonalDetailsForAccountID(accountID);
    // console.log(personalDetails);
    // eslint-disable-next-line @typescript-eslint/prefer-nullish-coalescing
    const formattedLogin = LocalePhoneNumber.formatPhoneNumber(personalDetails.login || '');
    // This is to check if account is an invite/optimistically created one
    // and prevent from falling back to 'Hidden', so a correct value is shown
    // when searching for a new user
    if (personalDetails.isOptimisticPersonalDetail === true) {
        return formattedLogin;
    }

    const longName = PersonalDetailsUtils.getDisplayNameOrDefault(personalDetails, formattedLogin, shouldFallbackToHidden);

    // If the user's personal details (first name) should be hidden, make sure we return "hidden" instead of the short name
    if (shouldFallbackToHidden && longName === Localize.translateLocal('common.hidden')) {
        return longName;
    }

    const shortName = personalDetails.firstName ? personalDetails.firstName : longName;
    return shouldUseShortForm ? shortName : longName;
}

function getDisplayNamesWithTooltips(
    personalDetailsList: PersonalDetails[] | PersonalDetailsList | OptionData[],
    isMultipleParticipantReport: boolean,
    shouldFallbackToHidden = true,
): DisplayNameWithTooltips {
    const personalDetailsListArray = Array.isArray(personalDetailsList) ? personalDetailsList : Object.values(personalDetailsList);

    return personalDetailsListArray
        .map((user) => {
            const accountID = Number(user?.accountID);
            // eslint-disable-next-line @typescript-eslint/prefer-nullish-coalescing
            const displayName = getDisplayNameForParticipant(accountID, isMultipleParticipantReport, shouldFallbackToHidden) || user?.login || '';
            const avatar = UserUtils.getDefaultAvatar(accountID);

            let pronouns = user?.pronouns ?? undefined;
            if (pronouns?.startsWith(CONST.PRONOUNS.PREFIX)) {
                const pronounTranslationKey = pronouns.replace(CONST.PRONOUNS.PREFIX, '');
                pronouns = Localize.translateLocal(`pronouns.${pronounTranslationKey}` as TranslationPaths);
            }

            return {
                displayName,
                avatar,
                login: user?.login ?? '',
                accountID,
                pronouns,
            };
        })
        .sort((first, second) => {
            // First sort by displayName/login
            const displayNameLoginOrder = first.displayName.localeCompare(second.displayName);
            if (displayNameLoginOrder !== 0) {
                return displayNameLoginOrder;
            }

            // Then fallback on accountID as the final sorting criteria.
            return first.accountID - second.accountID;
        });
}

/**
 * Gets a joined string of display names from the list of display name with tooltip objects.
 *
 */
function getDisplayNamesStringFromTooltips(displayNamesWithTooltips: DisplayNameWithTooltips | undefined) {
    return displayNamesWithTooltips
        ?.map(({displayName}) => displayName)
        .filter(Boolean)
        .join(', ');
}

/**
 * For a deleted parent report action within a chat report,
 * let us return the appropriate display message
 *
 * @param reportAction - The deleted report action of a chat report for which we need to return message.
 */
function getDeletedParentActionMessageForChatReport(reportAction: OnyxEntry<ReportAction>): string {
    // By default, let us display [Deleted message]
    let deletedMessageText = Localize.translateLocal('parentReportAction.deletedMessage');
    if (ReportActionsUtils.isCreatedTaskReportAction(reportAction)) {
        // For canceled task report, let us display [Deleted task]
        deletedMessageText = Localize.translateLocal('parentReportAction.deletedTask');
    }
    return deletedMessageText;
}

/**
 * Returns the preview message for `REIMBURSEMENTQUEUED` action
 *

 */
function getReimbursementQueuedActionMessage(reportAction: OnyxEntry<ReportAction>, report: OnyxEntry<Report>): string {
    const submitterDisplayName = getDisplayNameForParticipant(report?.ownerAccountID, true) ?? '';
    const originalMessage = reportAction?.originalMessage as IOUMessage | undefined;
    let messageKey: TranslationPaths;
    if (originalMessage?.paymentType === CONST.IOU.PAYMENT_TYPE.EXPENSIFY) {
        messageKey = 'iou.waitingOnEnabledWallet';
    } else {
        messageKey = 'iou.waitingOnBankAccount';
    }

    return Localize.translateLocal(messageKey, {submitterDisplayName});
}

/**
 * Returns the preview message for `REIMBURSEMENTDEQUEUED` action
 */
function getReimbursementDeQueuedActionMessage(report: OnyxEntry<Report>): string {
    const submitterDisplayName = getDisplayNameForParticipant(report?.ownerAccountID, true) ?? '';
    const amount = CurrencyUtils.convertToDisplayString(report?.total ?? 0, report?.currency);

    return Localize.translateLocal('iou.canceledRequest', {submitterDisplayName, amount});
}

/**
 * Returns the last visible message for a given report after considering the given optimistic actions
 *
 * @param reportID - the report for which last visible message has to be fetched
 * @param [actionsToMerge] - the optimistic merge actions that needs to be considered while fetching last visible message

 */
function getLastVisibleMessage(reportID: string | undefined, actionsToMerge: ReportActions = {}): LastVisibleMessage {
    const report = getReport(reportID);
    const lastVisibleAction = ReportActionsUtils.getLastVisibleAction(reportID ?? '', actionsToMerge);

    // For Chat Report with deleted parent actions, let us fetch the correct message
    if (ReportActionsUtils.isDeletedParentAction(lastVisibleAction) && !isEmptyObject(report) && isChatReport(report)) {
        const lastMessageText = getDeletedParentActionMessageForChatReport(lastVisibleAction);
        return {
            lastMessageText,
        };
    }

    // Fetch the last visible message for report represented by reportID and based on actions to merge.
    return ReportActionsUtils.getLastVisibleMessage(reportID ?? '', actionsToMerge);
}

/**
 * Checks if a report is an open task report assigned to current user.
 *
 * @param [parentReportAction] - The parent report action of the report (Used to check if the task has been canceled)
 */
function isWaitingForAssigneeToCompleteTask(report: OnyxEntry<Report>, parentReportAction: OnyxEntry<ReportAction> | EmptyObject = {}): boolean {
    return isTaskReport(report) && isReportManager(report) && isOpenTaskReport(report, parentReportAction);
}

function isUnreadWithMention(reportOrOption: OnyxEntry<Report> | OptionData): boolean {
    if (!reportOrOption) {
        return false;
    }
    // lastMentionedTime and lastReadTime are both datetime strings and can be compared directly
    const lastMentionedTime = reportOrOption.lastMentionedTime ?? '';
    const lastReadTime = reportOrOption.lastReadTime ?? '';
    return Boolean('isUnreadWithMention' in reportOrOption && reportOrOption.isUnreadWithMention) || lastReadTime < lastMentionedTime;
}

/**
 * Determines if the option requires action from the current user. This can happen when it:
 - is unread and the user was mentioned in one of the unread comments
 - is for an outstanding task waiting on the user
 - has an outstanding child money request that is waiting for an action from the current user (e.g. pay, approve, add bank account)
 *
 * @param option (report or optionItem)
 * @param parentReportAction (the report action the current report is a thread of)
 */
function requiresAttentionFromCurrentUser(optionOrReport: OnyxEntry<Report> | OptionData, parentReportAction: EmptyObject | OnyxEntry<ReportAction> = {}) {
    if (!optionOrReport) {
        return false;
    }

    if (isArchivedRoom(optionOrReport) || isArchivedRoom(getReport(optionOrReport.parentReportID))) {
        return false;
    }

    if (isUnreadWithMention(optionOrReport)) {
        return true;
    }

    if (isWaitingForAssigneeToCompleteTask(optionOrReport, parentReportAction)) {
        return true;
    }

    // Has a child report that is awaiting action (e.g. approve, pay, add bank account) from current user
    if (optionOrReport.hasOutstandingChildRequest) {
        return true;
    }

    return false;
}

/**
 * Returns number of transactions that are nonReimbursable
 *
 */
function hasNonReimbursableTransactions(iouReportID: string | undefined): boolean {
    const transactions = TransactionUtils.getAllReportTransactions(iouReportID);
    return transactions.filter((transaction) => transaction.reimbursable === false).length > 0;
}

function getMoneyRequestSpendBreakdown(report: OnyxEntry<Report>, allReportsDict: OnyxCollection<Report> = null): SpendBreakdown {
    const allAvailableReports = allReportsDict ?? allReports;
    let moneyRequestReport;
    if (isMoneyRequestReport(report)) {
        moneyRequestReport = report;
    }
    if (allAvailableReports && report?.iouReportID) {
        moneyRequestReport = allAvailableReports[`${ONYXKEYS.COLLECTION.REPORT}${report.iouReportID}`];
    }
    if (moneyRequestReport) {
        let nonReimbursableSpend = moneyRequestReport.nonReimbursableTotal ?? 0;
        let totalSpend = moneyRequestReport.total ?? 0;

        if (nonReimbursableSpend + totalSpend !== 0) {
            // There is a possibility that if the Expense report has a negative total.
            // This is because there are instances where you can get a credit back on your card,
            // or you enter a negative expense to “offset” future expenses
            nonReimbursableSpend = isExpenseReport(moneyRequestReport) ? nonReimbursableSpend * -1 : Math.abs(nonReimbursableSpend);
            totalSpend = isExpenseReport(moneyRequestReport) ? totalSpend * -1 : Math.abs(totalSpend);

            const totalDisplaySpend = totalSpend;
            const reimbursableSpend = totalDisplaySpend - nonReimbursableSpend;

            return {
                nonReimbursableSpend,
                reimbursableSpend,
                totalDisplaySpend,
            };
        }
    }
    return {
        nonReimbursableSpend: 0,
        reimbursableSpend: 0,
        totalDisplaySpend: 0,
    };
}

/**
 * Get the title for a policy expense chat which depends on the role of the policy member seeing this report
 */
function getPolicyExpenseChatName(report: OnyxEntry<Report>, policy: OnyxEntry<Policy> | undefined = undefined): string | undefined {
    const ownerAccountID = report?.ownerAccountID;
    const personalDetails = allPersonalDetails?.[ownerAccountID ?? -1];
    const login = personalDetails ? personalDetails.login : null;
    // eslint-disable-next-line @typescript-eslint/prefer-nullish-coalescing
    const reportOwnerDisplayName = getDisplayNameForParticipant(ownerAccountID) || login || report?.reportName;

    // If the policy expense chat is owned by this user, use the name of the policy as the report name.
    if (report?.isOwnPolicyExpenseChat) {
        return getPolicyName(report, false, policy);
    }

    let policyExpenseChatRole = 'user';
    /**
     * Using typical string concatenation here due to performance issues
     * with template literals.
     */
    const policyItem = allPolicies?.[ONYXKEYS.COLLECTION.POLICY + report?.policyID];
    if (policyItem) {
        policyExpenseChatRole = policyItem.role || 'user';
    }

    // If this user is not admin and this policy expense chat has been archived because of account merging, this must be an old workspace chat
    // of the account which was merged into the current user's account. Use the name of the policy as the name of the report.
    if (isArchivedRoom(report)) {
        const lastAction = ReportActionsUtils.getLastVisibleAction(report?.reportID ?? '');
        const archiveReason = lastAction?.actionName === CONST.REPORT.ACTIONS.TYPE.CLOSED ? lastAction?.originalMessage?.reason : CONST.REPORT.ARCHIVE_REASON.DEFAULT;
        if (archiveReason === CONST.REPORT.ARCHIVE_REASON.ACCOUNT_MERGED && policyExpenseChatRole !== CONST.POLICY.ROLE.ADMIN) {
            return getPolicyName(report, false, policy);
        }
    }

    // If user can see this report and they are not its owner, they must be an admin and the report name should be the name of the policy member
    return reportOwnerDisplayName;
}

/**
 * Given a report field, check if the field is for the report title.
 */
function isReportFieldOfTypeTitle(reportField: OnyxEntry<PolicyReportField>): boolean {
    return reportField?.type === 'formula' && reportField?.fieldID === CONST.REPORT_FIELD_TITLE_FIELD_ID;
}

/**
 * Given a report field, check if the field can be edited or not.
 * For title fields, its considered disabled if `deletable` prop is `true` (https://github.com/Expensify/App/issues/35043#issuecomment-1911275433)
 * For non title fields, its considered disabled if:
 * 1. The user is not admin of the report
 * 2. Report is settled or it is closed
 */
function isReportFieldDisabled(report: OnyxEntry<Report>, reportField: OnyxEntry<PolicyReportField>, policy: OnyxEntry<Policy>): boolean {
    const isReportSettled = isSettled(report?.reportID);
    const isReportClosed = report?.statusNum === CONST.REPORT.STATUS_NUM.CLOSED;
    const isTitleField = isReportFieldOfTypeTitle(reportField);
    const isAdmin = isPolicyAdmin(report?.policyID ?? '', {[`${ONYXKEYS.COLLECTION.POLICY}${policy?.id ?? ''}`]: policy});
    return isTitleField ? !reportField?.deletable : !isAdmin && (isReportSettled || isReportClosed);
}

/**
 * Given a set of report fields, return the field of type formula
 */
function getFormulaTypeReportField(reportFields: PolicyReportFields) {
    return Object.values(reportFields).find((field) => field.type === 'formula');
}

/**
 * Get the report fields attached to the policy given policyID
 */
function getReportFieldsByPolicyID(policyID: string) {
    return Object.entries(allPolicyReportFields ?? {}).find(([key]) => key.replace(ONYXKEYS.COLLECTION.POLICY_REPORT_FIELDS, '') === policyID)?.[1];
}

/**
 * Get the report fields that we should display a MoneyReportView gets opened
 */

function getAvailableReportFields(report: Report, policyReportFields: PolicyReportField[]): PolicyReportField[] {
    // Get the report fields that are attached to a report. These will persist even if a field is deleted from the policy.
    const reportFields = Object.values(report.reportFields ?? {});
    const reportIsSettled = isSettled(report.reportID);

    // If the report is settled, we don't want to show any new field that gets added to the policy.
    if (reportIsSettled) {
        return reportFields;
    }

    // If the report is unsettled, we want to merge the new fields that get added to the policy with the fields that
    // are attached to the report.
    const mergedFieldIds = Array.from(new Set([...policyReportFields.map(({fieldID}) => fieldID), ...reportFields.map(({fieldID}) => fieldID)]));
    return mergedFieldIds.map((id) => report?.reportFields?.[id] ?? policyReportFields.find(({fieldID}) => fieldID === id)) as PolicyReportField[];
}

/**
 * Get the title for an IOU or expense chat which will be showing the payer and the amount
 */
function getMoneyRequestReportName(report: OnyxEntry<Report>, policy: OnyxEntry<Policy> | undefined = undefined): string {
    const isReportSettled = isSettled(report?.reportID ?? '');
    const reportFields = isReportSettled ? report?.reportFields : getReportFieldsByPolicyID(report?.policyID ?? '');
    const titleReportField = getFormulaTypeReportField(reportFields ?? {});

    if (titleReportField && report?.reportName && Permissions.canUseReportFields(allBetas ?? [])) {
        return report.reportName;
    }

    const moneyRequestTotal = getMoneyRequestSpendBreakdown(report).totalDisplaySpend;
    const formattedAmount = CurrencyUtils.convertToDisplayString(moneyRequestTotal, report?.currency, hasOnlyDistanceRequestTransactions(report?.reportID));
    const payerOrApproverName = isExpenseReport(report) ? getPolicyName(report, false, policy) : getDisplayNameForParticipant(report?.managerID) ?? '';
    const payerPaidAmountMessage = Localize.translateLocal('iou.payerPaidAmount', {
        payer: payerOrApproverName,
        amount: formattedAmount,
    });

    if (isReportApproved(report)) {
        return Localize.translateLocal('iou.managerApprovedAmount', {
            manager: payerOrApproverName,
            amount: formattedAmount,
        });
    }

    if (report?.isWaitingOnBankAccount) {
        return `${payerPaidAmountMessage} • ${Localize.translateLocal('iou.pending')}`;
    }

    if (report?.isCancelledIOU) {
        return `${payerPaidAmountMessage} • ${Localize.translateLocal('iou.canceled')}`;
    }

    if (hasNonReimbursableTransactions(report?.reportID)) {
        return Localize.translateLocal('iou.payerSpentAmount', {payer: payerOrApproverName, amount: formattedAmount});
    }

    if (isProcessingReport(report) || isDraftExpenseReport(report) || moneyRequestTotal === 0) {
        return Localize.translateLocal('iou.payerOwesAmount', {payer: payerOrApproverName, amount: formattedAmount});
    }

    return payerPaidAmountMessage;
}

/**
 * Gets transaction created, amount, currency, comment, and waypoints (for distance request)
 * into a flat object. Used for displaying transactions and sending them in API commands
 */

function getTransactionDetails(transaction: OnyxEntry<Transaction>, createdDateFormat: string = CONST.DATE.FNS_FORMAT_STRING): TransactionDetails {
    if (!transaction) {
        return;
    }
    const report = getReport(transaction?.reportID);
    return {
        created: TransactionUtils.getCreated(transaction, createdDateFormat),
        amount: TransactionUtils.getAmount(transaction, !isEmptyObject(report) && isExpenseReport(report)),
        currency: TransactionUtils.getCurrency(transaction),
        comment: TransactionUtils.getDescription(transaction),
        merchant: TransactionUtils.getMerchant(transaction),
        waypoints: TransactionUtils.getWaypoints(transaction),
        category: TransactionUtils.getCategory(transaction),
        billable: TransactionUtils.getBillable(transaction),
        tag: TransactionUtils.getTag(transaction),
        mccGroup: TransactionUtils.getMCCGroup(transaction),
        cardID: TransactionUtils.getCardID(transaction),
        originalAmount: TransactionUtils.getOriginalAmount(transaction),
        originalCurrency: TransactionUtils.getOriginalCurrency(transaction),
    };
}

/**
 * Can only edit if:
 *
 * - in case of IOU report
 *    - the current user is the requestor and is not settled yet
 * - in case of expense report
 *    - the current user is the requestor and is not settled yet
 *    - the current user is the manager of the report
 *    - or the current user is an admin on the policy the expense report is tied to
 *
 *    This is used in conjunction with canEditRestrictedField to control editing of specific fields like amount, currency, created, receipt, and distance.
 *    On its own, it only controls allowing/disallowing navigating to the editing pages or showing/hiding the 'Edit' icon on report actions
 */
function canEditMoneyRequest(reportAction: OnyxEntry<ReportAction>): boolean {
    const isDeleted = ReportActionsUtils.isDeletedAction(reportAction);

    if (isDeleted) {
        return false;
    }

    // If the report action is not IOU type, return true early
    if (reportAction?.actionName !== CONST.REPORT.ACTIONS.TYPE.IOU) {
        return true;
    }

    if (reportAction.originalMessage.type !== CONST.IOU.REPORT_ACTION_TYPE.CREATE) {
        return false;
    }

    const moneyRequestReportID = reportAction?.originalMessage?.IOUReportID ?? 0;

    if (!moneyRequestReportID) {
        return false;
    }

    const moneyRequestReport = getReport(String(moneyRequestReportID));
    const isRequestor = currentUserAccountID === reportAction?.actorAccountID;

    if (isIOUReport(moneyRequestReport)) {
        return isProcessingReport(moneyRequestReport) && isRequestor;
    }

    const policy = getPolicy(moneyRequestReport?.policyID ?? '');
    const isAdmin = policy.role === CONST.POLICY.ROLE.ADMIN;
    const isManager = currentUserAccountID === moneyRequestReport?.managerID;

    // Admin & managers can always edit coding fields such as tag, category, billable, etc. As long as the report has a state higher than OPEN.
    if ((isAdmin || isManager) && !isDraftExpenseReport(moneyRequestReport)) {
        return true;
    }

    return !isReportApproved(moneyRequestReport) && !isSettled(moneyRequestReport?.reportID) && isRequestor;
}

/**
 * Checks if the current user can edit the provided property of a money request
 *
 */
function canEditFieldOfMoneyRequest(reportAction: OnyxEntry<ReportAction>, fieldToEdit: ValueOf<typeof CONST.EDIT_REQUEST_FIELD>): boolean {
    // A list of fields that cannot be edited by anyone, once a money request has been settled
    const restrictedFields: string[] = [
        CONST.EDIT_REQUEST_FIELD.AMOUNT,
        CONST.EDIT_REQUEST_FIELD.CURRENCY,
        CONST.EDIT_REQUEST_FIELD.MERCHANT,
        CONST.EDIT_REQUEST_FIELD.DATE,
        CONST.EDIT_REQUEST_FIELD.RECEIPT,
        CONST.EDIT_REQUEST_FIELD.DISTANCE,
    ];

    if (!canEditMoneyRequest(reportAction)) {
        return false;
    }

    // If we're editing fields such as category, tag, description, etc. the check above should be enough for handling the permission
    if (!restrictedFields.includes(fieldToEdit)) {
        return true;
    }

    const iouMessage = reportAction?.originalMessage as IOUMessage;
    const moneyRequestReport = allReports?.[`${ONYXKEYS.COLLECTION.REPORT}${iouMessage?.IOUReportID}`] ?? ({} as Report);
    const transaction = allTransactions?.[`${ONYXKEYS.COLLECTION.TRANSACTION}${iouMessage?.IOUTransactionID}`] ?? ({} as Transaction);

    if (isSettled(String(moneyRequestReport.reportID)) || isReportApproved(String(moneyRequestReport.reportID))) {
        return false;
    }

    if (fieldToEdit === CONST.EDIT_REQUEST_FIELD.AMOUNT || fieldToEdit === CONST.EDIT_REQUEST_FIELD.CURRENCY) {
        if (TransactionUtils.isCardTransaction(transaction)) {
            return false;
        }

        if (TransactionUtils.isDistanceRequest(transaction)) {
            const policy = getPolicy(moneyRequestReport?.reportID ?? '');
            const isAdmin = isExpenseReport(moneyRequestReport) && policy.role === CONST.POLICY.ROLE.ADMIN;
            const isManager = isExpenseReport(moneyRequestReport) && currentUserAccountID === moneyRequestReport?.managerID;

            return isAdmin || isManager;
        }
    }

    if (fieldToEdit === CONST.EDIT_REQUEST_FIELD.RECEIPT) {
        const isRequestor = currentUserAccountID === reportAction?.actorAccountID;
        return !TransactionUtils.isReceiptBeingScanned(transaction) && !TransactionUtils.isDistanceRequest(transaction) && isRequestor;
    }

    return true;
}

/**
 * Can only edit if:
 *
 * - It was written by the current user
 * - It's an ADDCOMMENT that is not an attachment
 * - It's money request where conditions for editability are defined in canEditMoneyRequest method
 * - It's not pending deletion
 */
function canEditReportAction(reportAction: OnyxEntry<ReportAction>): boolean {
    const isCommentOrIOU = reportAction?.actionName === CONST.REPORT.ACTIONS.TYPE.ADDCOMMENT || reportAction?.actionName === CONST.REPORT.ACTIONS.TYPE.IOU;

    return Boolean(
        reportAction?.actorAccountID === currentUserAccountID &&
            isCommentOrIOU &&
            canEditMoneyRequest(reportAction) && // Returns true for non-IOU actions
            !isReportMessageAttachment(reportAction?.message?.[0] ?? {type: '', text: ''}) &&
            !ReportActionsUtils.isDeletedAction(reportAction) &&
            !ReportActionsUtils.isCreatedTaskReportAction(reportAction) &&
            reportAction?.pendingAction !== CONST.RED_BRICK_ROAD_PENDING_ACTION.DELETE,
    );
}

/**
 * Gets all transactions on an IOU report with a receipt
 */
function getTransactionsWithReceipts(iouReportID: string | undefined): Transaction[] {
    const transactions = TransactionUtils.getAllReportTransactions(iouReportID);
    return transactions.filter((transaction) => TransactionUtils.hasReceipt(transaction));
}

/**
 * For report previews, we display a "Receipt scan in progress" indicator
 * instead of the report total only when we have no report total ready to show. This is the case when
 * all requests are receipts that are being SmartScanned. As soon as we have a non-receipt request,
 * or as soon as one receipt request is done scanning, we have at least one
 * "ready" money request, and we remove this indicator to show the partial report total.
 */
function areAllRequestsBeingSmartScanned(iouReportID: string, reportPreviewAction: OnyxEntry<ReportAction>): boolean {
    const transactionsWithReceipts = getTransactionsWithReceipts(iouReportID);
    // If we have more requests than requests with receipts, we have some manual requests
    if (ReportActionsUtils.getNumberOfMoneyRequests(reportPreviewAction) > transactionsWithReceipts.length) {
        return false;
    }
    return transactionsWithReceipts.every((transaction) => TransactionUtils.isReceiptBeingScanned(transaction));
}

/**
 * Check if any of the transactions in the report has required missing fields
 *
 */
function hasMissingSmartscanFields(iouReportID: string): boolean {
    const transactionsWithReceipts = getTransactionsWithReceipts(iouReportID);
    return transactionsWithReceipts.some((transaction) => TransactionUtils.hasMissingSmartscanFields(transaction));
}

/**
 * Given a parent IOU report action get report name for the LHN.
 */
function getTransactionReportName(reportAction: OnyxEntry<ReportAction>): string {
    if (ReportActionsUtils.isReversedTransaction(reportAction)) {
        return Localize.translateLocal('parentReportAction.reversedTransaction');
    }

    if (ReportActionsUtils.isDeletedAction(reportAction)) {
        return Localize.translateLocal('parentReportAction.deletedRequest');
    }

    const transaction = TransactionUtils.getLinkedTransaction(reportAction);
    if (isEmptyObject(transaction)) {
        // Transaction data might be empty on app's first load, if so we fallback to Request
        return Localize.translateLocal('iou.request');
    }
    if (TransactionUtils.hasReceipt(transaction) && TransactionUtils.isReceiptBeingScanned(transaction)) {
        return Localize.translateLocal('iou.receiptScanning');
    }

    if (TransactionUtils.hasMissingSmartscanFields(transaction)) {
        return Localize.translateLocal('iou.receiptMissingDetails');
    }

    const transactionDetails = getTransactionDetails(transaction);

    return Localize.translateLocal(ReportActionsUtils.isSentMoneyReportAction(reportAction) ? 'iou.threadSentMoneyReportName' : 'iou.threadRequestReportName', {
        formattedAmount: CurrencyUtils.convertToDisplayString(transactionDetails?.amount ?? 0, transactionDetails?.currency, TransactionUtils.isDistanceRequest(transaction)) ?? '',
        comment: (!TransactionUtils.isMerchantMissing(transaction) ? transactionDetails?.merchant : transactionDetails?.comment) ?? '',
    });
}

/**
 * Return held and full amount formatted with used currency
 */
function getNonHeldAmount(report: Report): number {
    const transactions = TransactionUtils.getAllReportTransactions(report.reportID);

    const nonHeldAmount = transactions.reduce((previousValue, transaction) => {
        if (!TransactionUtils.isOnHold(transaction)) {
            return previousValue + transaction.amount * -1;
        }
        return previousValue;
    }, 0);

    return nonHeldAmount;
}

/**
 * Get money request message for an IOU report
 *
 * @param [reportAction] This can be either a report preview action or the IOU action
 */
function getReportPreviewMessage(
    report: OnyxEntry<Report> | EmptyObject,
    reportAction: OnyxEntry<ReportAction> | EmptyObject = {},
    shouldConsiderReceiptBeingScanned = false,
    isPreviewMessageForParentChatReport = false,
    policy: OnyxEntry<Policy> = null,
    isForListPreview = false,
): string {
    const reportActionMessage = reportAction?.message?.[0].html ?? '';

    if (isEmptyObject(report) || !report?.reportID) {
        // The iouReport is not found locally after SignIn because the OpenApp API won't return iouReports if they're settled
        // As a temporary solution until we know how to solve this the best, we just use the message that returned from BE
        return reportActionMessage;
    }

    if (!isEmptyObject(reportAction) && !isIOUReport(report) && reportAction && ReportActionsUtils.isSplitBillAction(reportAction)) {
        // This covers group chats where the last action is a split bill action
        const linkedTransaction = TransactionUtils.getLinkedTransaction(reportAction);
        if (isEmptyObject(linkedTransaction)) {
            return reportActionMessage;
        }

        if (!isEmptyObject(linkedTransaction)) {
            if (TransactionUtils.isReceiptBeingScanned(linkedTransaction)) {
                return Localize.translateLocal('iou.receiptScanning');
            }

            if (TransactionUtils.hasMissingSmartscanFields(linkedTransaction)) {
                return Localize.translateLocal('iou.receiptMissingDetails');
            }

            const transactionDetails = getTransactionDetails(linkedTransaction);
            const formattedAmount = CurrencyUtils.convertToDisplayString(transactionDetails?.amount ?? 0, transactionDetails?.currency ?? '');
            return Localize.translateLocal('iou.didSplitAmount', {formattedAmount, comment: transactionDetails?.comment ?? ''});
        }
    }

<<<<<<< HEAD
    let totalAmount = getMoneyRequestReimbursableTotal(report);
    if (report && report.optimisticFlowStatus === CONST.REPORT.OPTIMISTIC_FLOW_STATUS.PARTIAL) {
        totalAmount = getNonHeldAmount(report);
    }

=======
    const totalAmount = getMoneyRequestSpendBreakdown(report).totalDisplaySpend;
>>>>>>> 3ab4e6e1
    const policyName = getPolicyName(report, false, policy);
    const payerName = isExpenseReport(report) ? policyName : getDisplayNameForParticipant(report.managerID, !isPreviewMessageForParentChatReport);

    const formattedAmount = CurrencyUtils.convertToDisplayString(totalAmount, report.currency);

    if (isReportApproved(report) && isPaidGroupPolicy(report)) {
        return Localize.translateLocal('iou.managerApprovedAmount', {
            manager: payerName ?? '',
            amount: formattedAmount,
        });
    }

    if (!isEmptyObject(reportAction) && shouldConsiderReceiptBeingScanned && reportAction && ReportActionsUtils.isMoneyRequestAction(reportAction)) {
        const linkedTransaction = TransactionUtils.getLinkedTransaction(reportAction);

        if (!isEmptyObject(linkedTransaction) && TransactionUtils.hasReceipt(linkedTransaction) && TransactionUtils.isReceiptBeingScanned(linkedTransaction)) {
            return Localize.translateLocal('iou.receiptScanning');
        }
    }
    const originalMessage = reportAction?.originalMessage as IOUMessage | undefined;

    // Show Paid preview message if it's settled or if the amount is paid & stuck at receivers end for only chat reports.
    if (isSettled(report.reportID) || (report.isWaitingOnBankAccount && isPreviewMessageForParentChatReport)) {
        // A settled report preview message can come in three formats "paid ... elsewhere" or "paid ... with Expensify"
        let translatePhraseKey: TranslationPaths = 'iou.paidElsewhereWithAmount';
        if (
            [CONST.IOU.PAYMENT_TYPE.VBBA, CONST.IOU.PAYMENT_TYPE.EXPENSIFY].some((paymentType) => paymentType === originalMessage?.paymentType) ||
            !!reportActionMessage.match(/ (with Expensify|using Expensify)$/) ||
            report.isWaitingOnBankAccount
        ) {
            translatePhraseKey = 'iou.paidWithExpensifyWithAmount';
        }

        let actualPayerName = report.managerID === currentUserAccountID ? '' : getDisplayNameForParticipant(report.managerID, true);
        actualPayerName = actualPayerName && isForListPreview && !isPreviewMessageForParentChatReport ? `${actualPayerName}:` : actualPayerName;
        const payerDisplayName = isPreviewMessageForParentChatReport ? payerName : actualPayerName;

        return Localize.translateLocal(translatePhraseKey, {amount: formattedAmount, payer: payerDisplayName ?? ''});
    }

    if (report.isWaitingOnBankAccount) {
        const submitterDisplayName = getDisplayNameForParticipant(report.ownerAccountID ?? -1, true) ?? '';
        return Localize.translateLocal('iou.waitingOnBankAccount', {submitterDisplayName});
    }

    const containsNonReimbursable = hasNonReimbursableTransactions(report.reportID);

    const lastActorID = reportAction?.actorAccountID;

    // if we have the amount in the originalMessage and lastActorID, we can use that to display the preview message for the latest request
    if (originalMessage?.amount !== undefined && lastActorID && !isPreviewMessageForParentChatReport) {
        const amount = originalMessage?.amount;
        const currency = originalMessage?.currency ?? report.currency ?? '';
        const amountToDisplay = CurrencyUtils.convertToDisplayString(Math.abs(amount), currency);

        // We only want to show the actor name in the preview if it's not the current user who took the action
        const requestorName = lastActorID && lastActorID !== currentUserAccountID ? getDisplayNameForParticipant(lastActorID, !isPreviewMessageForParentChatReport) : '';
        return `${requestorName ? `${requestorName}: ` : ''}${Localize.translateLocal('iou.requestedAmount', {formattedAmount: amountToDisplay})}`;
    }

    return Localize.translateLocal(containsNonReimbursable ? 'iou.payerSpentAmount' : 'iou.payerOwesAmount', {payer: payerName ?? '', amount: formattedAmount});
}

/**
 * Given the updates user made to the request, compose the originalMessage
 * object of the modified expense action.
 *
 * At the moment, we only allow changing one transaction field at a time.
 */
function getModifiedExpenseOriginalMessage(oldTransaction: OnyxEntry<Transaction>, transactionChanges: ExpenseOriginalMessage, isFromExpenseReport: boolean): ExpenseOriginalMessage {
    const originalMessage: ExpenseOriginalMessage = {};
    // Remark: Comment field is the only one which has new/old prefixes for the keys (newComment/ oldComment),
    // all others have old/- pattern such as oldCreated/created
    if ('comment' in transactionChanges) {
        originalMessage.oldComment = TransactionUtils.getDescription(oldTransaction);
        originalMessage.newComment = transactionChanges?.comment;
    }
    if ('created' in transactionChanges) {
        originalMessage.oldCreated = TransactionUtils.getCreated(oldTransaction);
        originalMessage.created = transactionChanges?.created;
    }
    if ('merchant' in transactionChanges) {
        originalMessage.oldMerchant = TransactionUtils.getMerchant(oldTransaction);
        originalMessage.merchant = transactionChanges?.merchant;
    }

    // The amount is always a combination of the currency and the number value so when one changes we need to store both
    // to match how we handle the modified expense action in oldDot
    if ('amount' in transactionChanges || 'currency' in transactionChanges) {
        originalMessage.oldAmount = TransactionUtils.getAmount(oldTransaction, isFromExpenseReport);
        originalMessage.amount = transactionChanges?.amount ?? transactionChanges.oldAmount;
        originalMessage.oldCurrency = TransactionUtils.getCurrency(oldTransaction);
        originalMessage.currency = transactionChanges?.currency ?? transactionChanges.oldCurrency;
    }

    if ('category' in transactionChanges) {
        originalMessage.oldCategory = TransactionUtils.getCategory(oldTransaction);
        originalMessage.category = transactionChanges?.category;
    }

    if ('tag' in transactionChanges) {
        originalMessage.oldTag = TransactionUtils.getTag(oldTransaction);
        originalMessage.tag = transactionChanges?.tag;
    }

    if ('billable' in transactionChanges) {
        const oldBillable = TransactionUtils.getBillable(oldTransaction);
        originalMessage.oldBillable = oldBillable ? Localize.translateLocal('common.billable').toLowerCase() : Localize.translateLocal('common.nonBillable').toLowerCase();
        originalMessage.billable = transactionChanges?.billable ? Localize.translateLocal('common.billable').toLowerCase() : Localize.translateLocal('common.nonBillable').toLowerCase();
    }

    return originalMessage;
}

/**
 * Check if original message is an object and can be used as a ChangeLog type
 * @param originalMessage
 */
function isChangeLogObject(originalMessage?: ChangeLog): ChangeLog | undefined {
    if (originalMessage && typeof originalMessage === 'object') {
        return originalMessage;
    }
    return undefined;
}

/**
 * Build invited usernames for admin chat threads
 * @param parentReportAction
 * @param parentReportActionMessage
 */
function getAdminRoomInvitedParticipants(parentReportAction: ReportAction | Record<string, never>, parentReportActionMessage: string) {
    if (!parentReportAction?.originalMessage) {
        return parentReportActionMessage || Localize.translateLocal('parentReportAction.deletedMessage');
    }
    const originalMessage = isChangeLogObject(parentReportAction.originalMessage);
    const participantAccountIDs = originalMessage?.targetAccountIDs ?? [];

    const participants = participantAccountIDs.map((id) => {
        const name = getDisplayNameForParticipant(id);
        if (name && name?.length > 0) {
            return name;
        }
        return Localize.translateLocal('common.hidden');
    });
    const users = participants.length > 1 ? participants.join(` ${Localize.translateLocal('common.and')} `) : participants[0];
    if (!users) {
        return parentReportActionMessage;
    }
    const actionType = parentReportAction.actionName;
    const isInviteAction = actionType === CONST.REPORT.ACTIONS.TYPE.ROOMCHANGELOG.INVITE_TO_ROOM || actionType === CONST.REPORT.ACTIONS.TYPE.POLICYCHANGELOG.INVITE_TO_ROOM;

    const verbKey = isInviteAction ? 'workspace.invite.invited' : 'workspace.invite.removed';
    const prepositionKey = isInviteAction ? 'workspace.invite.to' : 'workspace.invite.from';

    const verb = Localize.translateLocal(verbKey);
    const preposition = Localize.translateLocal(prepositionKey);

    const roomName = originalMessage?.roomName ?? '';

    return roomName ? `${verb} ${users} ${preposition} ${roomName}` : `${verb} ${users}`;
}

/**
 * Get the title for a report.
 */
function getReportName(report: OnyxEntry<Report>, policy: OnyxEntry<Policy> = null): string {
    let formattedName: string | undefined;
    const parentReportAction = ReportActionsUtils.getParentReportAction(report);
    if (isChatThread(report)) {
        if (!isEmptyObject(parentReportAction) && ReportActionsUtils.isTransactionThread(parentReportAction)) {
            return getTransactionReportName(parentReportAction);
        }

        const isAttachment = ReportActionsUtils.isReportActionAttachment(!isEmptyObject(parentReportAction) ? parentReportAction : null);
        const parentReportActionMessage = (parentReportAction?.message?.[0]?.text ?? '').replace(/(\r\n|\n|\r)/gm, ' ');
        if (isAttachment && parentReportActionMessage) {
            return `[${Localize.translateLocal('common.attachment')}]`;
        }
        if (
            parentReportAction?.message?.[0]?.moderationDecision?.decision === CONST.MODERATION.MODERATOR_DECISION_PENDING_HIDE ||
            parentReportAction?.message?.[0]?.moderationDecision?.decision === CONST.MODERATION.MODERATOR_DECISION_HIDDEN ||
            parentReportAction?.message?.[0]?.moderationDecision?.decision === CONST.MODERATION.MODERATOR_DECISION_PENDING_REMOVE
        ) {
            return Localize.translateLocal('parentReportAction.hiddenMessage');
        }
        if (isAdminRoom(report) || isUserCreatedPolicyRoom(report)) {
            return getAdminRoomInvitedParticipants(parentReportAction, parentReportActionMessage);
        }
        return parentReportActionMessage || Localize.translateLocal('parentReportAction.deletedMessage');
    }

    if (isTaskReport(report) && isCanceledTaskReport(report, parentReportAction)) {
        return Localize.translateLocal('parentReportAction.deletedTask');
    }

    if (isChatRoom(report) || isTaskReport(report)) {
        formattedName = report?.reportName;
    }

    if (isPolicyExpenseChat(report)) {
        formattedName = getPolicyExpenseChatName(report, policy);
    }

    if (isMoneyRequestReport(report)) {
        formattedName = getMoneyRequestReportName(report, policy);
    }

    if (isArchivedRoom(report)) {
        formattedName += ` (${Localize.translateLocal('common.archived')})`;
    }

    if (formattedName) {
        return formattedName;
    }

    // Not a room or PolicyExpenseChat, generate title from participants
    const participantAccountIDs = report?.participantAccountIDs ?? [];
    const participantsWithoutCurrentUser = participantAccountIDs.filter((accountID) => accountID !== currentUserAccountID);
    const isMultipleParticipantReport = participantsWithoutCurrentUser.length > 1;

    return participantsWithoutCurrentUser.map((accountID) => getDisplayNameForParticipant(accountID, isMultipleParticipantReport)).join(', ');
}

/**
 * Recursively navigates through thread parents to get the root report and workspace name.
 * The recursion stops when we find a non thread or money request report, whichever comes first.
 */
function getRootReportAndWorkspaceName(report: OnyxEntry<Report>): ReportAndWorkspaceName {
    if (!report) {
        return {
            rootReportName: '',
        };
    }
    if (isChildReport(report) && !isMoneyRequestReport(report) && !isTaskReport(report)) {
        const parentReport = allReports?.[`${ONYXKEYS.COLLECTION.REPORT}${report?.parentReportID}`] ?? null;
        return getRootReportAndWorkspaceName(parentReport);
    }

    if (isIOURequest(report)) {
        return {
            rootReportName: getReportName(report),
        };
    }
    if (isExpenseRequest(report)) {
        return {
            rootReportName: getReportName(report),
            workspaceName: isIOUReport(report) ? CONST.POLICY.OWNER_EMAIL_FAKE : getPolicyName(report, true),
        };
    }

    return {
        rootReportName: getReportName(report),
        workspaceName: getPolicyName(report, true),
    };
}

/**
 * Get either the policyName or domainName the chat is tied to
 */
function getChatRoomSubtitle(report: OnyxEntry<Report>): string | undefined {
    if (isChatThread(report)) {
        return '';
    }
    if (!isDefaultRoom(report) && !isUserCreatedPolicyRoom(report) && !isPolicyExpenseChat(report)) {
        return '';
    }
    if (getChatType(report) === CONST.REPORT.CHAT_TYPE.DOMAIN_ALL) {
        // The domainAll rooms are just #domainName, so we ignore the prefix '#' to get the domainName
        return report?.reportName?.substring(1) ?? '';
    }
    if ((isPolicyExpenseChat(report) && !!report?.isOwnPolicyExpenseChat) || isExpenseReport(report)) {
        return Localize.translateLocal('workspace.common.workspace');
    }
    if (isArchivedRoom(report)) {
        return report?.oldPolicyName ?? '';
    }
    return getPolicyName(report);
}

/**
 * Gets the parent navigation subtitle for the report
 */
function getParentNavigationSubtitle(report: OnyxEntry<Report>): ParentNavigationSummaryParams {
    if (isThread(report)) {
        const parentReport = allReports?.[`${ONYXKEYS.COLLECTION.REPORT}${report?.parentReportID}`] ?? null;
        const {rootReportName, workspaceName} = getRootReportAndWorkspaceName(parentReport);
        if (!rootReportName) {
            return {};
        }

        return {rootReportName, workspaceName};
    }
    return {};
}

/**
 * Navigate to the details page of a given report
 */
function navigateToDetailsPage(report: OnyxEntry<Report>) {
    const participantAccountIDs = report?.participantAccountIDs ?? [];

    if (isOneOnOneChat(report)) {
        Navigation.navigate(ROUTES.PROFILE.getRoute(participantAccountIDs[0]));
        return;
    }
    if (report?.reportID) {
        Navigation.navigate(ROUTES.REPORT_WITH_ID_DETAILS.getRoute(report?.reportID));
    }
}

/**
 * Go back to the details page of a given report
 */
function goBackToDetailsPage(report: OnyxEntry<Report>) {
    if (isOneOnOneChat(report)) {
        Navigation.goBack(ROUTES.PROFILE.getRoute(report?.participantAccountIDs?.[0] ?? ''));
        return;
    }
    Navigation.goBack(ROUTES.REPORT_SETTINGS.getRoute(report?.reportID ?? ''));
}

/**
 * Generate a random reportID up to 53 bits aka 9,007,199,254,740,991 (Number.MAX_SAFE_INTEGER).
 * There were approximately 98,000,000 reports with sequential IDs generated before we started using this approach, those make up roughly one billionth of the space for these numbers,
 * so we live with the 1 in a billion chance of a collision with an older ID until we can switch to 64-bit IDs.
 *
 * In a test of 500M reports (28 years of reports at our current max rate) we got 20-40 collisions meaning that
 * this is more than random enough for our needs.
 */
function generateReportID(): string {
    return (Math.floor(Math.random() * 2 ** 21) * 2 ** 32 + Math.floor(Math.random() * 2 ** 32)).toString();
}

function hasReportNameError(report: OnyxEntry<Report>): boolean {
    return !isEmptyObject(report?.errorFields?.reportName);
}

/**
 * For comments shorter than or equal to 10k chars, convert the comment from MD into HTML because that's how it is stored in the database
 * For longer comments, skip parsing, but still escape the text, and display plaintext for performance reasons. It takes over 40s to parse a 100k long string!!
 */
function getParsedComment(text: string): string {
    const parser = new ExpensiMark();
    return text.length <= CONST.MAX_MARKUP_LENGTH ? parser.replace(text) : lodashEscape(text);
}

function buildOptimisticAddCommentReportAction(text?: string, file?: File, actorAccountID?: number): OptimisticReportAction {
    const parser = new ExpensiMark();
    const commentText = getParsedComment(text ?? '');
    const isAttachment = !text && file !== undefined;
    const attachmentInfo = isAttachment ? file : {};
    const htmlForNewComment = isAttachment ? CONST.ATTACHMENT_UPLOADING_MESSAGE_HTML : commentText;
    const accountID = actorAccountID ?? currentUserAccountID;

    // Remove HTML from text when applying optimistic offline comment
    const textForNewComment = isAttachment ? CONST.ATTACHMENT_MESSAGE_TEXT : parser.htmlToText(htmlForNewComment);
    return {
        commentText,
        reportAction: {
            reportActionID: NumberUtils.rand64(),
            actionName: CONST.REPORT.ACTIONS.TYPE.ADDCOMMENT,
            actorAccountID: accountID,
            person: [
                {
                    style: 'strong',
                    text: allPersonalDetails?.[accountID ?? -1]?.displayName ?? currentUserEmail,
                    type: 'TEXT',
                },
            ],
            automatic: false,
            avatar: allPersonalDetails?.[accountID ?? -1]?.avatar ?? UserUtils.getDefaultAvatarURL(accountID),
            created: DateUtils.getDBTimeWithSkew(),
            message: [
                {
                    translationKey: isAttachment ? CONST.TRANSLATION_KEYS.ATTACHMENT : '',
                    type: CONST.REPORT.MESSAGE.TYPE.COMMENT,
                    html: htmlForNewComment,
                    text: textForNewComment,
                },
            ],
            isFirstItem: false,
            isAttachment,
            attachmentInfo,
            pendingAction: CONST.RED_BRICK_ROAD_PENDING_ACTION.ADD,
            shouldShow: true,
        },
    };
}

/**
 * update optimistic parent reportAction when a comment is added or remove in the child report
 * @param parentReportAction - Parent report action of the child report
 * @param lastVisibleActionCreated - Last visible action created of the child report
 * @param type - The type of action in the child report
 */

function updateOptimisticParentReportAction(parentReportAction: OnyxEntry<ReportAction>, lastVisibleActionCreated: string, type: string): UpdateOptimisticParentReportAction {
    let childVisibleActionCount = parentReportAction?.childVisibleActionCount ?? 0;
    let childCommenterCount = parentReportAction?.childCommenterCount ?? 0;
    let childOldestFourAccountIDs = parentReportAction?.childOldestFourAccountIDs;

    if (type === CONST.RED_BRICK_ROAD_PENDING_ACTION.ADD) {
        childVisibleActionCount += 1;
        const oldestFourAccountIDs = childOldestFourAccountIDs ? childOldestFourAccountIDs.split(',') : [];
        if (oldestFourAccountIDs.length < 4) {
            const index = oldestFourAccountIDs.findIndex((accountID) => accountID === currentUserAccountID?.toString());
            if (index === -1) {
                childCommenterCount += 1;
                oldestFourAccountIDs.push(currentUserAccountID?.toString() ?? '');
            }
        }
        childOldestFourAccountIDs = oldestFourAccountIDs.join(',');
    } else if (type === CONST.RED_BRICK_ROAD_PENDING_ACTION.DELETE) {
        if (childVisibleActionCount > 0) {
            childVisibleActionCount -= 1;
        }

        if (childVisibleActionCount === 0) {
            childCommenterCount = 0;
            childOldestFourAccountIDs = '';
        }
    }

    return {
        childVisibleActionCount,
        childCommenterCount,
        childLastVisibleActionCreated: lastVisibleActionCreated,
        childOldestFourAccountIDs,
    };
}

/**
 * Get optimistic data of parent report action
 * @param reportID The reportID of the report that is updated
 * @param lastVisibleActionCreated Last visible action created of the child report
 * @param type The type of action in the child report
 * @param parentReportID Custom reportID to be updated
 * @param parentReportActionID Custom reportActionID to be updated
 */
function getOptimisticDataForParentReportAction(reportID: string, lastVisibleActionCreated: string, type: string, parentReportID = '', parentReportActionID = ''): OnyxUpdate | EmptyObject {
    const report = getReport(reportID);
    if (!report || isEmptyObject(report)) {
        return {};
    }
    const parentReportAction = ReportActionsUtils.getParentReportAction(report);
    if (!parentReportAction || isEmptyObject(parentReportAction)) {
        return {};
    }

    const optimisticParentReportAction = updateOptimisticParentReportAction(parentReportAction, lastVisibleActionCreated, type);
    return {
        onyxMethod: Onyx.METHOD.MERGE,
        key: `${ONYXKEYS.COLLECTION.REPORT_ACTIONS}${parentReportID || report?.parentReportID}`,
        value: {
            [parentReportActionID || (report?.parentReportActionID ?? '')]: optimisticParentReportAction,
        },
    };
}

/**
 * Builds an optimistic reportAction for the parent report when a task is created
 * @param taskReportID - Report ID of the task
 * @param taskTitle - Title of the task
 * @param taskAssigneeAccountID - AccountID of the person assigned to the task
 * @param text - Text of the comment
 * @param parentReportID - Report ID of the parent report
 */
function buildOptimisticTaskCommentReportAction(taskReportID: string, taskTitle: string, taskAssigneeAccountID: number, text: string, parentReportID: string): OptimisticReportAction {
    const reportAction = buildOptimisticAddCommentReportAction(text);
    if (reportAction.reportAction.message) {
        reportAction.reportAction.message[0].taskReportID = taskReportID;
    }

    // These parameters are not saved on the reportAction, but are used to display the task in the UI
    // Added when we fetch the reportActions on a report
    reportAction.reportAction.originalMessage = {
        html: reportAction.reportAction.message?.[0].html,
        taskReportID: reportAction.reportAction.message?.[0].taskReportID,
    };
    reportAction.reportAction.childReportID = taskReportID;
    reportAction.reportAction.parentReportID = parentReportID;
    reportAction.reportAction.childType = CONST.REPORT.TYPE.TASK;
    reportAction.reportAction.childReportName = taskTitle;
    reportAction.reportAction.childManagerAccountID = taskAssigneeAccountID;
    reportAction.reportAction.childStatusNum = CONST.REPORT.STATUS_NUM.OPEN;
    reportAction.reportAction.childStateNum = CONST.REPORT.STATE_NUM.OPEN;

    return reportAction;
}

/**
 * Builds an optimistic IOU report with a randomly generated reportID
 *
 * @param payeeAccountID - AccountID of the person generating the IOU.
 * @param payerAccountID - AccountID of the other person participating in the IOU.
 * @param total - IOU amount in the smallest unit of the currency.
 * @param chatReportID - Report ID of the chat where the IOU is.
 * @param currency - IOU currency.
 * @param isSendingMoney - If we send money the IOU should be created as settled
 */

function buildOptimisticIOUReport(payeeAccountID: number, payerAccountID: number, total: number, chatReportID: string, currency: string, isSendingMoney = false): OptimisticIOUReport {
    const formattedTotal = CurrencyUtils.convertToDisplayString(total, currency);
    const personalDetails = getPersonalDetailsForAccountID(payerAccountID);
    const payerEmail = 'login' in personalDetails ? personalDetails.login : '';

    // When creating a report the participantsAccountIDs and visibleChatMemberAccountIDs are the same
    const participantsAccountIDs = [payeeAccountID, payerAccountID];

    return {
        type: CONST.REPORT.TYPE.IOU,
        cachedTotal: formattedTotal,
        chatReportID,
        currency,
        managerID: payerAccountID,
        ownerAccountID: payeeAccountID,
        participantAccountIDs: participantsAccountIDs,
        visibleChatMemberAccountIDs: participantsAccountIDs,
        reportID: generateReportID(),
        stateNum: isSendingMoney ? CONST.REPORT.STATE_NUM.APPROVED : CONST.REPORT.STATE_NUM.SUBMITTED,
        statusNum: isSendingMoney ? CONST.REPORT.STATUS_NUM.REIMBURSED : CONST.REPORT.STATE_NUM.SUBMITTED,
        total,

        // We don't translate reportName because the server response is always in English
        reportName: `${payerEmail} owes ${formattedTotal}`,
        notificationPreference: CONST.REPORT.NOTIFICATION_PREFERENCE.HIDDEN,
        parentReportID: chatReportID,
        lastVisibleActionCreated: DateUtils.getDBTime(),
    };
}

/**
 * Builds an optimistic Expense report with a randomly generated reportID
 *
 * @param chatReportID - Report ID of the PolicyExpenseChat where the Expense Report is
 * @param policyID - The policy ID of the PolicyExpenseChat
 * @param payeeAccountID - AccountID of the employee (payee)
 * @param total - Amount in cents
 * @param currency
 */

function buildOptimisticExpenseReport(chatReportID: string, policyID: string, payeeAccountID: number, total: number, currency: string): OptimisticExpenseReport {
    // The amount for Expense reports are stored as negative value in the database
    const storedTotal = total * -1;
    const policyName = getPolicyName(allReports?.[`${ONYXKEYS.COLLECTION.REPORT}${chatReportID}`]);
    const formattedTotal = CurrencyUtils.convertToDisplayString(storedTotal, currency);
    const policy = getPolicy(policyID);

    const isFree = policy?.type === CONST.POLICY.TYPE.FREE;

    // Define the state and status of the report based on whether the policy is free or paid
    const stateNum = isFree ? CONST.REPORT.STATE_NUM.SUBMITTED : CONST.REPORT.STATE_NUM.OPEN;
    const statusNum = isFree ? CONST.REPORT.STATUS_NUM.SUBMITTED : CONST.REPORT.STATUS_NUM.OPEN;

    const expenseReport: OptimisticExpenseReport = {
        reportID: generateReportID(),
        chatReportID,
        policyID,
        type: CONST.REPORT.TYPE.EXPENSE,
        ownerAccountID: payeeAccountID,
        currency,

        // We don't translate reportName because the server response is always in English
        reportName: `${policyName} owes ${formattedTotal}`,
        stateNum,
        statusNum,
        total: storedTotal,
        notificationPreference: CONST.REPORT.NOTIFICATION_PREFERENCE.HIDDEN,
        parentReportID: chatReportID,
        lastVisibleActionCreated: DateUtils.getDBTime(),
    };

    // The account defined in the policy submitsTo field is the approver/ manager for this report
    if (policy?.submitsTo) {
        expenseReport.managerID = policy.submitsTo;
    }

    return expenseReport;
}

/**
 * @param iouReportID - the report ID of the IOU report the action belongs to
 * @param type - IOUReportAction type. Can be oneOf(create, decline, cancel, pay, split)
 * @param total - IOU total in cents
 * @param comment - IOU comment
 * @param currency - IOU currency
 * @param paymentType - IOU paymentMethodType. Can be oneOf(Elsewhere, Expensify)
 * @param isSettlingUp - Whether we are settling up an IOU
 */
function getIOUReportActionMessage(iouReportID: string, type: string, total: number, comment: string, currency: string, paymentType = '', isSettlingUp = false): [Message] {
    const report = getReport(iouReportID);
    const amount =
        type === CONST.IOU.REPORT_ACTION_TYPE.PAY
            ? CurrencyUtils.convertToDisplayString(getMoneyRequestSpendBreakdown(!isEmptyObject(report) ? report : null).totalDisplaySpend, currency)
            : CurrencyUtils.convertToDisplayString(total, currency);

    let paymentMethodMessage;
    switch (paymentType) {
        case CONST.IOU.PAYMENT_TYPE.VBBA:
        case CONST.IOU.PAYMENT_TYPE.EXPENSIFY:
            paymentMethodMessage = ' with Expensify';
            break;
        default:
            paymentMethodMessage = ` elsewhere`;
            break;
    }

    let iouMessage;
    switch (type) {
        case CONST.REPORT.ACTIONS.TYPE.APPROVED:
            iouMessage = `approved ${amount}`;
            break;
        case CONST.REPORT.ACTIONS.TYPE.SUBMITTED:
            iouMessage = `submitted ${amount}`;
            break;
        case CONST.IOU.REPORT_ACTION_TYPE.CREATE:
            iouMessage = `requested ${amount}${comment && ` for ${comment}`}`;
            break;
        case CONST.IOU.REPORT_ACTION_TYPE.SPLIT:
            iouMessage = `split ${amount}${comment && ` for ${comment}`}`;
            break;
        case CONST.IOU.REPORT_ACTION_TYPE.DELETE:
            iouMessage = `deleted the ${amount} request${comment && ` for ${comment}`}`;
            break;
        case CONST.IOU.REPORT_ACTION_TYPE.PAY:
            iouMessage = isSettlingUp ? `paid ${amount}${paymentMethodMessage}` : `sent ${amount}${comment && ` for ${comment}`}${paymentMethodMessage}`;
            break;
        default:
            break;
    }

    return [
        {
            html: lodashEscape(iouMessage),
            text: iouMessage ?? '',
            isEdited: false,
            type: CONST.REPORT.MESSAGE.TYPE.COMMENT,
        },
    ];
}

/**
 * Builds an optimistic IOU reportAction object
 *
 * @param type - IOUReportAction type. Can be oneOf(create, delete, pay, split).
 * @param amount - IOU amount in cents.
 * @param currency
 * @param comment - User comment for the IOU.
 * @param participants - An array with participants details.
 * @param [transactionID] - Not required if the IOUReportAction type is 'pay'
 * @param [paymentType] - Only required if the IOUReportAction type is 'pay'. Can be oneOf(elsewhere, Expensify).
 * @param [iouReportID] - Only required if the IOUReportActions type is oneOf(decline, cancel, pay). Generates a randomID as default.
 * @param [isSettlingUp] - Whether we are settling up an IOU.
 * @param [isSendMoneyFlow] - Whether this is send money flow
 * @param [receipt]
 * @param [isOwnPolicyExpenseChat] - Whether this is an expense report create from the current user's policy expense chat
 */

function buildOptimisticIOUReportAction(
    type: ValueOf<typeof CONST.IOU.REPORT_ACTION_TYPE>,
    amount: number,
    currency: string,
    comment: string,
    participants: Participant[],
    transactionID: string,
    paymentType: PaymentMethodType,
    iouReportID = '',
    isSettlingUp = false,
    isSendMoneyFlow = false,
    receipt: Receipt = {},
    isOwnPolicyExpenseChat = false,
    created = DateUtils.getDBTime(),
): OptimisticIOUReportAction {
    const IOUReportID = iouReportID || generateReportID();

    const originalMessage: IOUMessage = {
        amount,
        comment,
        currency,
        IOUTransactionID: transactionID,
        IOUReportID,
        type,
    };

    if (type === CONST.IOU.REPORT_ACTION_TYPE.PAY) {
        // In send money flow, we store amount, comment, currency in IOUDetails when type = pay
        if (isSendMoneyFlow) {
            const keys = ['amount', 'comment', 'currency'] as const;
            keys.forEach((key) => {
                delete originalMessage[key];
            });
            originalMessage.IOUDetails = {amount, comment, currency};
            originalMessage.paymentType = paymentType;
        } else {
            // In case of pay money request action, we dont store the comment
            // and there is no single transctionID to link the action to.
            delete originalMessage.IOUTransactionID;
            delete originalMessage.comment;
            originalMessage.paymentType = paymentType;
        }
    }

    // IOUs of type split only exist in group DMs and those don't have an iouReport so we need to delete the IOUReportID key
    if (type === CONST.IOU.REPORT_ACTION_TYPE.SPLIT) {
        delete originalMessage.IOUReportID;
        // Split bill made from a policy expense chat only have the payee's accountID as the participant because the payer could be any policy admin
        if (isOwnPolicyExpenseChat) {
            originalMessage.participantAccountIDs = currentUserAccountID ? [currentUserAccountID] : [];
        } else {
            originalMessage.participantAccountIDs = currentUserAccountID
                ? [currentUserAccountID, ...participants.map((participant) => participant.accountID)]
                : participants.map((participant) => participant.accountID);
        }
    }

    return {
        actionName: CONST.REPORT.ACTIONS.TYPE.IOU,
        actorAccountID: currentUserAccountID,
        automatic: false,
        avatar: currentUserPersonalDetails?.avatar ?? UserUtils.getDefaultAvatarURL(currentUserAccountID),
        isAttachment: false,
        originalMessage,
        message: getIOUReportActionMessage(iouReportID, type, amount, comment, currency, paymentType, isSettlingUp),
        person: [
            {
                style: 'strong',
                text: currentUserPersonalDetails?.displayName ?? currentUserEmail,
                type: 'TEXT',
            },
        ],
        reportActionID: NumberUtils.rand64(),
        shouldShow: true,
        created,
        pendingAction: CONST.RED_BRICK_ROAD_PENDING_ACTION.ADD,
        whisperedToAccountIDs: [CONST.IOU.RECEIPT_STATE.SCANREADY, CONST.IOU.RECEIPT_STATE.SCANNING].some((value) => value === receipt?.state) ? [currentUserAccountID ?? -1] : [],
    };
}

/**
 * Builds an optimistic APPROVED report action with a randomly generated reportActionID.
 */
function buildOptimisticApprovedReportAction(amount: number, currency: string, expenseReportID: string): OptimisticApprovedReportAction {
    const originalMessage = {
        amount,
        currency,
        expenseReportID,
    };

    return {
        actionName: CONST.REPORT.ACTIONS.TYPE.APPROVED,
        actorAccountID: currentUserAccountID,
        automatic: false,
        avatar: currentUserPersonalDetails?.avatar ?? UserUtils.getDefaultAvatarURL(currentUserAccountID),
        isAttachment: false,
        originalMessage,
        message: getIOUReportActionMessage(expenseReportID, CONST.REPORT.ACTIONS.TYPE.APPROVED, Math.abs(amount), '', currency),
        person: [
            {
                style: 'strong',
                text: currentUserPersonalDetails?.displayName ?? currentUserEmail,
                type: 'TEXT',
            },
        ],
        reportActionID: NumberUtils.rand64(),
        shouldShow: true,
        created: DateUtils.getDBTime(),
        pendingAction: CONST.RED_BRICK_ROAD_PENDING_ACTION.ADD,
    };
}

/**
 * Builds an optimistic MOVED report action with a randomly generated reportActionID.
 * This action is used when we move reports across workspaces.
 */
function buildOptimisticMovedReportAction(fromPolicyID: string, toPolicyID: string, newParentReportID: string, movedReportID: string, policyName: string): ReportAction {
    const originalMessage = {
        fromPolicyID,
        toPolicyID,
        newParentReportID,
        movedReportID,
    };

    const movedActionMessage = [
        {
            html: `moved the report to the <a href='${CONST.NEW_EXPENSIFY_URL}r/${newParentReportID}' target='_blank' rel='noreferrer noopener'>${policyName}</a> workspace`,
            text: `moved the report to the ${policyName} workspace`,
            type: CONST.REPORT.MESSAGE.TYPE.COMMENT,
        },
    ];

    return {
        actionName: CONST.REPORT.ACTIONS.TYPE.MOVED,
        actorAccountID: currentUserAccountID,
        automatic: false,
        avatar: currentUserPersonalDetails?.avatar ?? UserUtils.getDefaultAvatarURL(currentUserAccountID),
        isAttachment: false,
        originalMessage,
        message: movedActionMessage,
        person: [
            {
                style: 'strong',
                text: currentUserPersonalDetails?.displayName ?? currentUserEmail,
                type: 'TEXT',
            },
        ],
        reportActionID: NumberUtils.rand64(),
        shouldShow: true,
        created: DateUtils.getDBTime(),
        pendingAction: CONST.RED_BRICK_ROAD_PENDING_ACTION.ADD,
    };
}

/**
 * Builds an optimistic SUBMITTED report action with a randomly generated reportActionID.
 *
 */
function buildOptimisticSubmittedReportAction(amount: number, currency: string, expenseReportID: string): OptimisticSubmittedReportAction {
    const originalMessage = {
        amount,
        currency,
        expenseReportID,
    };

    return {
        actionName: CONST.REPORT.ACTIONS.TYPE.SUBMITTED,
        actorAccountID: currentUserAccountID,
        automatic: false,
        avatar: currentUserPersonalDetails?.avatar ?? UserUtils.getDefaultAvatar(currentUserAccountID),
        isAttachment: false,
        originalMessage,
        message: getIOUReportActionMessage(expenseReportID, CONST.REPORT.ACTIONS.TYPE.SUBMITTED, Math.abs(amount), '', currency),
        person: [
            {
                style: 'strong',
                text: currentUserPersonalDetails?.displayName ?? currentUserEmail,
                type: 'TEXT',
            },
        ],
        reportActionID: NumberUtils.rand64(),
        shouldShow: true,
        created: DateUtils.getDBTime(),
        pendingAction: CONST.RED_BRICK_ROAD_PENDING_ACTION.ADD,
    };
}

/**
 * Builds an optimistic report preview action with a randomly generated reportActionID.
 *
 * @param chatReport
 * @param iouReport
 * @param [comment] - User comment for the IOU.
 * @param [transaction] - optimistic first transaction of preview
 */
function buildOptimisticReportPreview(
    chatReport: OnyxEntry<Report>,
    iouReport: OnyxEntry<Report>,
    comment = '',
    transaction: OnyxEntry<Transaction> = null,
    childReportID?: string,
): OptimisticReportPreview {
    const hasReceipt = TransactionUtils.hasReceipt(transaction);
    const isReceiptBeingScanned = hasReceipt && TransactionUtils.isReceiptBeingScanned(transaction);
    const message = getReportPreviewMessage(iouReport);
    const created = DateUtils.getDBTime();
    return {
        reportActionID: NumberUtils.rand64(),
        reportID: chatReport?.reportID,
        actionName: CONST.REPORT.ACTIONS.TYPE.REPORTPREVIEW,
        pendingAction: CONST.RED_BRICK_ROAD_PENDING_ACTION.ADD,
        originalMessage: {
            linkedReportID: iouReport?.reportID,
        },
        message: [
            {
                html: message,
                text: message,
                isEdited: false,
                type: CONST.REPORT.MESSAGE.TYPE.COMMENT,
            },
        ],
        created,
        accountID: iouReport?.managerID ?? 0,
        // The preview is initially whispered if created with a receipt, so the actor is the current user as well
        actorAccountID: hasReceipt ? currentUserAccountID : iouReport?.managerID ?? 0,
        childMoneyRequestCount: 1,
        childLastMoneyRequestComment: comment,
<<<<<<< HEAD
        childRecentReceiptTransactionIDs: hasReceipt && isNotEmptyObject(transaction) ? {[transaction?.transactionID ?? '']: created} : undefined,
        childReportID,
=======
        childRecentReceiptTransactionIDs: hasReceipt && !isEmptyObject(transaction) ? {[transaction?.transactionID ?? '']: created} : undefined,
>>>>>>> 3ab4e6e1
        whisperedToAccountIDs: isReceiptBeingScanned ? [currentUserAccountID ?? -1] : [],
    };
}

/**
 * Builds an optimistic modified expense action with a randomly generated reportActionID.
 */
function buildOptimisticModifiedExpenseReportAction(
    transactionThread: OnyxEntry<Transaction>,
    oldTransaction: OnyxEntry<Transaction>,
    transactionChanges: ExpenseOriginalMessage,
    isFromExpenseReport: boolean,
): OptimisticModifiedExpenseReportAction {
    const originalMessage = getModifiedExpenseOriginalMessage(oldTransaction, transactionChanges, isFromExpenseReport);
    return {
        actionName: CONST.REPORT.ACTIONS.TYPE.MODIFIEDEXPENSE,
        actorAccountID: currentUserAccountID,
        automatic: false,
        avatar: currentUserPersonalDetails?.avatar ?? UserUtils.getDefaultAvatarURL(currentUserAccountID),
        created: DateUtils.getDBTime(),
        isAttachment: false,
        message: [
            {
                // Currently we are composing the message from the originalMessage and message is only used in OldDot and not in the App
                text: 'You',
                style: 'strong',
                type: CONST.REPORT.MESSAGE.TYPE.TEXT,
            },
        ],
        originalMessage,
        person: [
            {
                style: 'strong',
                text: currentUserPersonalDetails?.displayName ?? String(currentUserAccountID),
                type: 'TEXT',
            },
        ],
        pendingAction: CONST.RED_BRICK_ROAD_PENDING_ACTION.ADD,
        reportActionID: NumberUtils.rand64(),
        reportID: transactionThread?.reportID,
        shouldShow: true,
    };
}

/**
 * Updates a report preview action that exists for an IOU report.
 *
 * @param [comment] - User comment for the IOU.
 * @param [transaction] - optimistic newest transaction of a report preview
 *
 */
function updateReportPreview(
    iouReport: OnyxEntry<Report>,
    reportPreviewAction: OnyxEntry<ReportAction>,
    isPayRequest = false,
    comment = '',
    transaction: OnyxEntry<Transaction> = null,
): UpdateReportPreview {
    const hasReceipt = TransactionUtils.hasReceipt(transaction);
    const recentReceiptTransactions = reportPreviewAction?.childRecentReceiptTransactionIDs ?? {};
    const transactionsToKeep = TransactionUtils.getRecentTransactions(recentReceiptTransactions);
    const previousTransactionsArray = Object.entries(recentReceiptTransactions ?? {}).map(([key, value]) => (transactionsToKeep.includes(key) ? {[key]: value} : null));
    const previousTransactions: Record<string, string> = {};

    for (const obj of previousTransactionsArray) {
        for (const key in obj) {
            if (obj) {
                previousTransactions[key] = obj[key];
            }
        }
    }

    const message = getReportPreviewMessage(iouReport, reportPreviewAction);
    return {
        ...reportPreviewAction,
        created: DateUtils.getDBTime(),
        message: [
            {
                html: message,
                text: message,
                isEdited: false,
                type: CONST.REPORT.MESSAGE.TYPE.COMMENT,
            },
        ],
        childLastMoneyRequestComment: comment || reportPreviewAction?.childLastMoneyRequestComment,
        childMoneyRequestCount: (reportPreviewAction?.childMoneyRequestCount ?? 0) + (isPayRequest ? 0 : 1),
        childRecentReceiptTransactionIDs: hasReceipt
            ? {
                  ...(transaction && {[transaction.transactionID]: transaction?.created}),
                  ...previousTransactions,
              }
            : recentReceiptTransactions,
        // As soon as we add a transaction without a receipt to the report, it will have ready money requests,
        // so we remove the whisper
        whisperedToAccountIDs: hasReceipt ? reportPreviewAction?.whisperedToAccountIDs : [],
    };
}

function buildOptimisticTaskReportAction(taskReportID: string, actionName: OriginalMessageActionName, message = ''): OptimisticTaskReportAction {
    const originalMessage = {
        taskReportID,
        type: actionName,
        text: message,
    };
    return {
        actionName,
        actorAccountID: currentUserAccountID,
        automatic: false,
        avatar: currentUserPersonalDetails?.avatar ?? UserUtils.getDefaultAvatarURL(currentUserAccountID),
        isAttachment: false,
        originalMessage,
        message: [
            {
                text: message,
                taskReportID,
                type: CONST.REPORT.MESSAGE.TYPE.TEXT,
            },
        ],
        person: [
            {
                style: 'strong',
                text: currentUserPersonalDetails?.displayName ?? String(currentUserAccountID),
                type: 'TEXT',
            },
        ],
        reportActionID: NumberUtils.rand64(),
        shouldShow: true,
        created: DateUtils.getDBTime(),
        isFirstItem: false,
        pendingAction: CONST.RED_BRICK_ROAD_PENDING_ACTION.ADD,
    };
}

/**
 * Builds an optimistic chat report with a randomly generated reportID and as much information as we currently have
 */
function buildOptimisticChatReport(
    participantList: number[],
    reportName: string = CONST.REPORT.DEFAULT_REPORT_NAME,
    chatType: ValueOf<typeof CONST.REPORT.CHAT_TYPE> | undefined = undefined,
    policyID: string = CONST.POLICY.OWNER_EMAIL_FAKE,
    ownerAccountID: number = CONST.REPORT.OWNER_ACCOUNT_ID_FAKE,
    isOwnPolicyExpenseChat = false,
    oldPolicyName = '',
    visibility: ValueOf<typeof CONST.REPORT.VISIBILITY> | undefined = undefined,
    writeCapability: ValueOf<typeof CONST.REPORT.WRITE_CAPABILITIES> | undefined = undefined,
    notificationPreference: NotificationPreference = CONST.REPORT.NOTIFICATION_PREFERENCE.ALWAYS,
    parentReportActionID = '',
    parentReportID = '',
    welcomeMessage = '',
): OptimisticChatReport {
    const currentTime = DateUtils.getDBTime();
    const isNewlyCreatedWorkspaceChat = chatType === CONST.REPORT.CHAT_TYPE.POLICY_EXPENSE_CHAT && isOwnPolicyExpenseChat;
    return {
        type: CONST.REPORT.TYPE.CHAT,
        chatType,
        isOwnPolicyExpenseChat,
        isPinned: reportName === CONST.REPORT.WORKSPACE_CHAT_ROOMS.ADMINS || isNewlyCreatedWorkspaceChat,
        lastActorAccountID: 0,
        lastMessageTranslationKey: '',
        lastMessageHtml: '',
        lastMessageText: undefined,
        lastReadTime: currentTime,
        lastVisibleActionCreated: currentTime,
        notificationPreference,
        oldPolicyName,
        ownerAccountID: ownerAccountID || CONST.REPORT.OWNER_ACCOUNT_ID_FAKE,
        parentReportActionID,
        parentReportID,
        // When creating a report the participantsAccountIDs and visibleChatMemberAccountIDs are the same
        participantAccountIDs: participantList,
        visibleChatMemberAccountIDs: participantList,
        policyID,
        reportID: generateReportID(),
        reportName,
        stateNum: 0,
        statusNum: 0,
        visibility,
        welcomeMessage,
        writeCapability,
    };
}

/**
 * Returns the necessary reportAction onyx data to indicate that the chat has been created optimistically
 * @param [created] - Action created time
 */
function buildOptimisticCreatedReportAction(emailCreatingAction: string, created = DateUtils.getDBTime()): OptimisticCreatedReportAction {
    return {
        reportActionID: NumberUtils.rand64(),
        actionName: CONST.REPORT.ACTIONS.TYPE.CREATED,
        pendingAction: CONST.RED_BRICK_ROAD_PENDING_ACTION.ADD,
        actorAccountID: currentUserAccountID,
        message: [
            {
                type: CONST.REPORT.MESSAGE.TYPE.TEXT,
                style: 'strong',
                text: emailCreatingAction,
            },
            {
                type: CONST.REPORT.MESSAGE.TYPE.TEXT,
                style: 'normal',
                text: ' created this report',
            },
        ],
        person: [
            {
                type: CONST.REPORT.MESSAGE.TYPE.TEXT,
                style: 'strong',
                text: allPersonalDetails?.[currentUserAccountID ?? '']?.displayName ?? currentUserEmail,
            },
        ],
        automatic: false,
        avatar: allPersonalDetails?.[currentUserAccountID ?? '']?.avatar ?? UserUtils.getDefaultAvatarURL(currentUserAccountID),
        created,
        shouldShow: true,
    };
}

/**
 * Returns the necessary reportAction onyx data to indicate that the transaction has been put on hold optimistically
 * @param [created] - Action created time
 */
function buildOptimisticHoldReportAction(comment: string, created = DateUtils.getDBTime()): OptimisticSubmittedReportAction {
    return {
        reportActionID: NumberUtils.rand64(),
        actionName: CONST.REPORT.ACTIONS.TYPE.HOLD,
        pendingAction: CONST.RED_BRICK_ROAD_PENDING_ACTION.ADD,
        actorAccountID: currentUserAccountID,
        message: [
            {
                type: CONST.REPORT.MESSAGE.TYPE.TEXT,
                style: 'normal',
                text: `held this money request with the comment: ${comment}`,
            },
            {
                type: CONST.REPORT.MESSAGE.TYPE.COMMENT,
                text: comment,
            },
        ],
        person: [
            {
                type: CONST.REPORT.MESSAGE.TYPE.TEXT,
                style: 'strong',
                text: allPersonalDetails?.[currentUserAccountID ?? '']?.displayName ?? currentUserEmail,
            },
        ],
        automatic: false,
        avatar: allPersonalDetails?.[currentUserAccountID ?? '']?.avatar ?? UserUtils.getDefaultAvatarURL(currentUserAccountID),
        created,
        shouldShow: true,
    };
}

/**
 * Returns the necessary reportAction onyx data to indicate that the transaction has been removed from hold optimistically
 * @param [created] - Action created time
 */
function buildOptimisticUnHoldReportAction(created = DateUtils.getDBTime()): OptimisticSubmittedReportAction {
    return {
        reportActionID: NumberUtils.rand64(),
        actionName: CONST.REPORT.ACTIONS.TYPE.UNHOLD,
        pendingAction: CONST.RED_BRICK_ROAD_PENDING_ACTION.ADD,
        actorAccountID: currentUserAccountID,
        message: [
            {
                type: CONST.REPORT.MESSAGE.TYPE.TEXT,
                style: 'normal',
                text: `unheld this money request`,
            },
        ],
        person: [
            {
                type: CONST.REPORT.MESSAGE.TYPE.TEXT,
                style: 'normal',
                text: allPersonalDetails?.[currentUserAccountID ?? '']?.displayName ?? currentUserEmail,
            },
        ],
        automatic: false,
        avatar: allPersonalDetails?.[currentUserAccountID ?? '']?.avatar ?? UserUtils.getDefaultAvatarURL(currentUserAccountID),
        created,
        shouldShow: true,
    };
}

/**
 * Returns the necessary reportAction onyx data to indicate that a task report has been edited
 */
function buildOptimisticEditedTaskReportAction(emailEditingTask: string): OptimisticEditedTaskReportAction {
    return {
        reportActionID: NumberUtils.rand64(),
        actionName: CONST.REPORT.ACTIONS.TYPE.TASKEDITED,
        pendingAction: CONST.RED_BRICK_ROAD_PENDING_ACTION.ADD,
        actorAccountID: currentUserAccountID,
        message: [
            {
                type: CONST.REPORT.MESSAGE.TYPE.TEXT,
                style: 'strong',
                text: emailEditingTask,
            },
            {
                type: CONST.REPORT.MESSAGE.TYPE.TEXT,
                style: 'normal',
                text: ' edited this task',
            },
        ],
        person: [
            {
                type: CONST.REPORT.MESSAGE.TYPE.TEXT,
                style: 'strong',
                text: allPersonalDetails?.[currentUserAccountID ?? '']?.displayName ?? currentUserEmail,
            },
        ],
        automatic: false,
        avatar: allPersonalDetails?.[currentUserAccountID ?? '']?.avatar ?? UserUtils.getDefaultAvatarURL(currentUserAccountID),
        created: DateUtils.getDBTime(),
        shouldShow: false,
    };
}

/**
 * Returns the necessary reportAction onyx data to indicate that a chat has been archived
 *
 * @param reason - A reason why the chat has been archived
 */
function buildOptimisticClosedReportAction(emailClosingReport: string, policyName: string, reason: string = CONST.REPORT.ARCHIVE_REASON.DEFAULT): OptimisticClosedReportAction {
    return {
        actionName: CONST.REPORT.ACTIONS.TYPE.CLOSED,
        actorAccountID: currentUserAccountID,
        automatic: false,
        avatar: allPersonalDetails?.[currentUserAccountID ?? '']?.avatar ?? UserUtils.getDefaultAvatarURL(currentUserAccountID),
        created: DateUtils.getDBTime(),
        message: [
            {
                type: CONST.REPORT.MESSAGE.TYPE.TEXT,
                style: 'strong',
                text: emailClosingReport,
            },
            {
                type: CONST.REPORT.MESSAGE.TYPE.TEXT,
                style: 'normal',
                text: ' closed this report',
            },
        ],
        originalMessage: {
            policyName,
            reason,
        },
        pendingAction: CONST.RED_BRICK_ROAD_PENDING_ACTION.ADD,
        person: [
            {
                type: CONST.REPORT.MESSAGE.TYPE.TEXT,
                style: 'strong',
                text: allPersonalDetails?.[currentUserAccountID ?? '']?.displayName ?? currentUserEmail,
            },
        ],
        reportActionID: NumberUtils.rand64(),
        shouldShow: true,
    };
}

function buildOptimisticWorkspaceChats(policyID: string, policyName: string): OptimisticWorkspaceChats {
    const announceChatData = buildOptimisticChatReport(
        currentUserAccountID ? [currentUserAccountID] : [],
        CONST.REPORT.WORKSPACE_CHAT_ROOMS.ANNOUNCE,
        CONST.REPORT.CHAT_TYPE.POLICY_ANNOUNCE,
        policyID,
        CONST.POLICY.OWNER_ACCOUNT_ID_FAKE,
        false,
        policyName,
        undefined,
        undefined,

        // #announce contains all policy members so notifying always should be opt-in only.
        CONST.REPORT.NOTIFICATION_PREFERENCE.DAILY,
    );
    const announceChatReportID = announceChatData.reportID;
    const announceCreatedAction = buildOptimisticCreatedReportAction(CONST.POLICY.OWNER_EMAIL_FAKE);
    const announceReportActionData = {
        [announceCreatedAction.reportActionID]: announceCreatedAction,
    };

    const adminsChatData = buildOptimisticChatReport(
        [currentUserAccountID ?? -1],
        CONST.REPORT.WORKSPACE_CHAT_ROOMS.ADMINS,
        CONST.REPORT.CHAT_TYPE.POLICY_ADMINS,
        policyID,
        CONST.POLICY.OWNER_ACCOUNT_ID_FAKE,
        false,
        policyName,
    );
    const adminsChatReportID = adminsChatData.reportID;
    const adminsCreatedAction = buildOptimisticCreatedReportAction(CONST.POLICY.OWNER_EMAIL_FAKE);
    const adminsReportActionData = {
        [adminsCreatedAction.reportActionID]: adminsCreatedAction,
    };

    const expenseChatData = buildOptimisticChatReport([currentUserAccountID ?? -1], '', CONST.REPORT.CHAT_TYPE.POLICY_EXPENSE_CHAT, policyID, currentUserAccountID, true, policyName);
    const expenseChatReportID = expenseChatData.reportID;
    const expenseReportCreatedAction = buildOptimisticCreatedReportAction(currentUserEmail ?? '');
    const expenseReportActionData = {
        [expenseReportCreatedAction.reportActionID]: expenseReportCreatedAction,
    };

    return {
        announceChatReportID,
        announceChatData,
        announceReportActionData,
        announceCreatedReportActionID: announceCreatedAction.reportActionID,
        adminsChatReportID,
        adminsChatData,
        adminsReportActionData,
        adminsCreatedReportActionID: adminsCreatedAction.reportActionID,
        expenseChatReportID,
        expenseChatData,
        expenseReportActionData,
        expenseCreatedReportActionID: expenseReportCreatedAction.reportActionID,
    };
}

/**
 * Builds an optimistic Task Report with a randomly generated reportID
 *
 * @param ownerAccountID - Account ID of the person generating the Task.
 * @param assigneeAccountID - AccountID of the other person participating in the Task.
 * @param parentReportID - Report ID of the chat where the Task is.
 * @param title - Task title.
 * @param description - Task description.
 * @param policyID - PolicyID of the parent report
 */

function buildOptimisticTaskReport(
    ownerAccountID: number,
    assigneeAccountID = 0,
    parentReportID?: string,
    title?: string,
    description?: string,
    policyID: string = CONST.POLICY.OWNER_EMAIL_FAKE,
): OptimisticTaskReport {
    // When creating a report the participantsAccountIDs and visibleChatMemberAccountIDs are the same
    const participantsAccountIDs = assigneeAccountID && assigneeAccountID !== ownerAccountID ? [assigneeAccountID] : [];

    return {
        reportID: generateReportID(),
        reportName: title,
        description,
        ownerAccountID,
        participantAccountIDs: participantsAccountIDs,
        visibleChatMemberAccountIDs: participantsAccountIDs,
        managerID: assigneeAccountID,
        type: CONST.REPORT.TYPE.TASK,
        parentReportID,
        policyID,
        stateNum: CONST.REPORT.STATE_NUM.OPEN,
        statusNum: CONST.REPORT.STATUS_NUM.OPEN,
        notificationPreference: CONST.REPORT.NOTIFICATION_PREFERENCE.ALWAYS,
        lastVisibleActionCreated: DateUtils.getDBTime(),
    };
}

/**
 * A helper method to create transaction thread
 *
 * @param reportAction - the parent IOU report action from which to create the thread
 *
 * @param moneyRequestReportID - the reportID which the report action belong to
 */
function buildTransactionThread(reportAction: OnyxEntry<ReportAction>, moneyRequestReportID: string): OptimisticChatReport {
    const participantAccountIDs = [...new Set([currentUserAccountID, Number(reportAction?.actorAccountID)])].filter(Boolean) as number[];
    return buildOptimisticChatReport(
        participantAccountIDs,
        getTransactionReportName(reportAction),
        undefined,
        getReport(moneyRequestReportID)?.policyID ?? CONST.POLICY.OWNER_EMAIL_FAKE,
        CONST.POLICY.OWNER_ACCOUNT_ID_FAKE,
        false,
        '',
        undefined,
        undefined,
        CONST.REPORT.NOTIFICATION_PREFERENCE.HIDDEN,
        reportAction?.reportActionID,
        moneyRequestReportID,
    );
}

function isUnread(report: OnyxEntry<Report>): boolean {
    if (!report) {
        return false;
    }

    // lastVisibleActionCreated and lastReadTime are both datetime strings and can be compared directly
    const lastVisibleActionCreated = report.lastVisibleActionCreated ?? '';
    const lastReadTime = report.lastReadTime ?? '';
    return lastReadTime < lastVisibleActionCreated;
}

function isIOUOwnedByCurrentUser(report: OnyxEntry<Report>, allReportsDict: OnyxCollection<Report> = null): boolean {
    const allAvailableReports = allReportsDict ?? allReports;
    if (!report || !allAvailableReports) {
        return false;
    }

    let reportToLook = report;
    if (report.iouReportID) {
        const iouReport = allAvailableReports[`${ONYXKEYS.COLLECTION.REPORT}${report.iouReportID}`];
        if (iouReport) {
            reportToLook = iouReport;
        }
    }

    return reportToLook.ownerAccountID === currentUserAccountID;
}

/**
 * Assuming the passed in report is a default room, lets us know whether we can see it or not, based on permissions and
 * the various subsets of users we've allowed to use default rooms.
 */
function canSeeDefaultRoom(report: OnyxEntry<Report>, policies: OnyxCollection<Policy>, betas: OnyxEntry<Beta[]>): boolean {
    // Include archived rooms
    if (isArchivedRoom(report)) {
        return true;
    }

    // Include default rooms for free plan policies (domain rooms aren't included in here because they do not belong to a policy)
    if (getPolicyType(report, policies) === CONST.POLICY.TYPE.FREE) {
        return true;
    }

    // Include domain rooms with Partner Managers (Expensify accounts) in them for accounts that are on a domain with an Approved Accountant
    if (isDomainRoom(report) && doesDomainHaveApprovedAccountant && hasExpensifyEmails(report?.participantAccountIDs ?? [])) {
        return true;
    }

    // If the room has an assigned guide, it can be seen.
    if (hasExpensifyGuidesEmails(report?.participantAccountIDs ?? [])) {
        return true;
    }

    // Include any admins and announce rooms, since only non partner-managed domain rooms are on the beta now.
    if (isAdminRoom(report) || isAnnounceRoom(report)) {
        return true;
    }

    // For all other cases, just check that the user belongs to the default rooms beta
    return Permissions.canUseDefaultRooms(betas ?? []);
}

function canAccessReport(report: OnyxEntry<Report>, policies: OnyxCollection<Policy>, betas: OnyxEntry<Beta[]>): boolean {
    // We hide default rooms (it's basically just domain rooms now) from people who aren't on the defaultRooms beta.
    if (isDefaultRoom(report) && !canSeeDefaultRoom(report, policies, betas)) {
        return false;
    }

    return true;
}

/**
 * Check if the report is the parent report of the currently viewed report or at least one child report has report action
 */
function shouldHideReport(report: OnyxEntry<Report>, currentReportId: string): boolean {
    const currentReport = getReport(currentReportId);
    const parentReport = getParentReport(!isEmptyObject(currentReport) ? currentReport : null);
    const reportActions = ReportActionsUtils.getAllReportActions(report?.reportID ?? '');
    const isChildReportHasComment = Object.values(reportActions ?? {})?.some((reportAction) => (reportAction?.childVisibleActionCount ?? 0) > 0);
    return parentReport?.reportID !== report?.reportID && !isChildReportHasComment;
}

/**
 * Checks to see if a report's parentAction is a money request that contains a violation
 */
function doesTransactionThreadHaveViolations(report: OnyxEntry<Report>, transactionViolations: OnyxCollection<TransactionViolation[]>, parentReportAction: OnyxEntry<ReportAction>): boolean {
    if (parentReportAction?.actionName !== CONST.REPORT.ACTIONS.TYPE.IOU) {
        return false;
    }
    const {IOUTransactionID, IOUReportID} = parentReportAction.originalMessage ?? {};
    if (!IOUTransactionID || !IOUReportID) {
        return false;
    }
    if (!isCurrentUserSubmitter(IOUReportID)) {
        return false;
    }
    if (report?.stateNum !== CONST.REPORT.STATE_NUM.OPEN && report?.stateNum !== CONST.REPORT.STATE_NUM.SUBMITTED) {
        return false;
    }
    return TransactionUtils.hasViolation(IOUTransactionID, transactionViolations);
}

/**
 * Checks to see if a report contains a violation
 */
function hasViolations(reportID: string, transactionViolations: OnyxCollection<TransactionViolation[]>): boolean {
    const transactions = TransactionUtils.getAllReportTransactions(reportID);
    return transactions.some((transaction) => TransactionUtils.hasViolation(transaction.transactionID, transactionViolations));
}

/**
 * Takes several pieces of data from Onyx and evaluates if a report should be shown in the option list (either when searching
 * for reports or the reports shown in the LHN).
 *
 * This logic is very specific and the order of the logic is very important. It should fail quickly in most cases and also
 * filter out the majority of reports before filtering out very specific minority of reports.
 */
function shouldReportBeInOptionList({
    report,
    currentReportId,
    isInGSDMode,
    betas,
    policies,
    excludeEmptyChats,
    doesReportHaveViolations,
}: {
    report: OnyxEntry<Report>;
    currentReportId: string;
    isInGSDMode: boolean;
    betas: Beta[];
    policies: OnyxCollection<Policy>;
    excludeEmptyChats: boolean;
    doesReportHaveViolations: boolean;
}) {
    const isInDefaultMode = !isInGSDMode;
    // Exclude reports that have no data because there wouldn't be anything to show in the option item.
    // This can happen if data is currently loading from the server or a report is in various stages of being created.
    // This can also happen for anyone accessing a public room or archived room for which they don't have access to the underlying policy.
    // Optionally exclude reports that do not belong to currently active workspace

    if (
        !report?.reportID ||
        !report?.type ||
        report?.reportName === undefined ||
        // eslint-disable-next-line @typescript-eslint/prefer-nullish-coalescing
        report?.isHidden ||
        // eslint-disable-next-line @typescript-eslint/prefer-nullish-coalescing
        report?.participantAccountIDs?.includes(CONST.ACCOUNT_ID.NOTIFICATIONS) ||
        (report?.participantAccountIDs?.length === 0 &&
            !isChatThread(report) &&
            !isPublicRoom(report) &&
            !isUserCreatedPolicyRoom(report) &&
            !isArchivedRoom(report) &&
            !isMoneyRequestReport(report) &&
            !isTaskReport(report))
    ) {
        return false;
    }
    if (!canAccessReport(report, policies, betas)) {
        return false;
    }

    // Include the currently viewed report. If we excluded the currently viewed report, then there
    // would be no way to highlight it in the options list and it would be confusing to users because they lose
    // a sense of context.
    if (report.reportID === currentReportId) {
        return true;
    }

    // Include reports that are relevant to the user in any view mode. Criteria include having a draft or having a GBR showing.
    // eslint-disable-next-line @typescript-eslint/prefer-nullish-coalescing
    if (report.hasDraft || requiresAttentionFromCurrentUser(report)) {
        return true;
    }
    const lastVisibleMessage = ReportActionsUtils.getLastVisibleMessage(report.reportID);
    const isEmptyChat = !report.lastMessageText && !report.lastMessageTranslationKey && !lastVisibleMessage.lastMessageText && !lastVisibleMessage.lastMessageTranslationKey;
    const canHideReport = shouldHideReport(report, currentReportId);

    // Include reports if they are pinned
    if (report.isPinned) {
        return true;
    }

    // Hide only chat threads that haven't been commented on (other threads are actionable)
    if (isChatThread(report) && canHideReport && isEmptyChat) {
        return false;
    }

    // Include reports that have errors from trying to add a workspace
    // If we excluded it, then the red-brock-road pattern wouldn't work for the user to resolve the error
    if (report.errorFields?.addWorkspaceRoom) {
        return true;
    }

    // Always show IOU reports with violations
    if (isExpenseRequest(report) && doesReportHaveViolations) {
        return true;
    }

    // All unread chats (even archived ones) in GSD mode will be shown. This is because GSD mode is specifically for focusing the user on the most relevant chats, primarily, the unread ones
    if (isInGSDMode) {
        return isUnread(report) && report.notificationPreference !== CONST.REPORT.NOTIFICATION_PREFERENCE.MUTE;
    }

    // Archived reports should always be shown when in default (most recent) mode. This is because you should still be able to access and search for the chats to find them.
    if (isInDefaultMode && isArchivedRoom(report)) {
        return true;
    }

    // Hide chats between two users that haven't been commented on from the LNH
    if (excludeEmptyChats && isEmptyChat && isChatReport(report) && !isChatRoom(report) && !isPolicyExpenseChat(report) && canHideReport) {
        return false;
    }

    return true;
}

/**
 * Attempts to find a report in onyx with the provided list of participants. Does not include threads, task, money request, room, and policy expense chat.
 */
function getChatByParticipants(newParticipantList: number[]): OnyxEntry<Report> {
    const sortedNewParticipantList = newParticipantList.sort();
    return (
        Object.values(allReports ?? {}).find((report) => {
            // If the report has been deleted, or there are no participants (like an empty #admins room) then skip it
            if (
                !report ||
                report.participantAccountIDs?.length === 0 ||
                isChatThread(report) ||
                isTaskReport(report) ||
                isMoneyRequestReport(report) ||
                isChatRoom(report) ||
                isPolicyExpenseChat(report)
            ) {
                return false;
            }

            // Only return the chat if it has all the participants
            return lodashIsEqual(sortedNewParticipantList, report.participantAccountIDs?.sort());
        }) ?? null
    );
}

/**
 * Attempts to find a report in onyx with the provided list of participants in given policy
 */
function getChatByParticipantsAndPolicy(newParticipantList: number[], policyID: string): OnyxEntry<Report> {
    newParticipantList.sort();
    return (
        Object.values(allReports ?? {}).find((report) => {
            // If the report has been deleted, or there are no participants (like an empty #admins room) then skip it
            if (!report?.participantAccountIDs) {
                return false;
            }
            const sortedParticipanctsAccountIDs = report.participantAccountIDs?.sort();
            // Only return the room if it has all the participants and is not a policy room
            return report.policyID === policyID && lodashIsEqual(newParticipantList, sortedParticipanctsAccountIDs);
        }) ?? null
    );
}

function getAllPolicyReports(policyID: string): Array<OnyxEntry<Report>> {
    return Object.values(allReports ?? {}).filter((report) => report?.policyID === policyID);
}

/**
 * Returns true if Chronos is one of the chat participants (1:1)
 */
function chatIncludesChronos(report: OnyxEntry<Report> | EmptyObject): boolean {
    return Boolean(report?.participantAccountIDs?.includes(CONST.ACCOUNT_ID.CHRONOS));
}

/**
 * Can only flag if:
 *
 * - It was written by someone else and isn't a whisper
 * - It's a welcome message whisper
 * - It's an ADDCOMMENT that is not an attachment
 */
function canFlagReportAction(reportAction: OnyxEntry<ReportAction>, reportID: string | undefined): boolean {
    const report = getReport(reportID);
    const isCurrentUserAction = reportAction?.actorAccountID === currentUserAccountID;
    const isOriginalMessageHaveHtml =
        reportAction?.actionName === CONST.REPORT.ACTIONS.TYPE.ADDCOMMENT ||
        reportAction?.actionName === CONST.REPORT.ACTIONS.TYPE.RENAMED ||
        reportAction?.actionName === CONST.REPORT.ACTIONS.TYPE.CHRONOSOOOLIST;
    if (ReportActionsUtils.isWhisperAction(reportAction)) {
        // Allow flagging welcome message whispers as they can be set by any room creator
        if (report?.welcomeMessage && !isCurrentUserAction && isOriginalMessageHaveHtml && reportAction?.originalMessage?.html === report.welcomeMessage) {
            return true;
        }

        // Disallow flagging the rest of whisper as they are sent by us
        return false;
    }

    return Boolean(
        !isCurrentUserAction &&
            reportAction?.actionName === CONST.REPORT.ACTIONS.TYPE.ADDCOMMENT &&
            !ReportActionsUtils.isDeletedAction(reportAction) &&
            !ReportActionsUtils.isCreatedTaskReportAction(reportAction) &&
            !isEmptyObject(report) &&
            report &&
            isAllowedToComment(report),
    );
}

/**
 * Whether flag comment page should show
 */
function shouldShowFlagComment(reportAction: OnyxEntry<ReportAction>, report: OnyxEntry<Report>): boolean {
    return (
        canFlagReportAction(reportAction, report?.reportID) &&
        !isArchivedRoom(report) &&
        !chatIncludesChronos(report) &&
        !isConciergeChatReport(report) &&
        reportAction?.actorAccountID !== CONST.ACCOUNT_ID.CONCIERGE
    );
}

/**
 * @param sortedAndFilteredReportActions - reportActions for the report, sorted newest to oldest, and filtered for only those that should be visible
 */
function getNewMarkerReportActionID(report: OnyxEntry<Report>, sortedAndFilteredReportActions: ReportAction[]): string {
    if (!isUnread(report)) {
        return '';
    }

    const newMarkerIndex = lodashFindLastIndex(sortedAndFilteredReportActions, (reportAction) => (reportAction.created ?? '') > (report?.lastReadTime ?? ''));

    return 'reportActionID' in sortedAndFilteredReportActions[newMarkerIndex] ? sortedAndFilteredReportActions[newMarkerIndex].reportActionID : '';
}

/**
 * Performs the markdown conversion, and replaces code points > 127 with C escape sequences
 * Used for compatibility with the backend auth validator for AddComment, and to account for MD in comments
 * @returns The comment's total length as seen from the backend
 */
function getCommentLength(textComment: string): number {
    return getParsedComment(textComment)
        .replace(/[^ -~]/g, '\\u????')
        .trim().length;
}

function getRouteFromLink(url: string | null): string {
    if (!url) {
        return '';
    }

    // Get the reportID from URL
    let route = url;
    const localWebAndroidRegEx = /^(https:\/\/([0-9]{1,3})\.([0-9]{1,3})\.([0-9]{1,3})\.([0-9]{1,3}))/;
    linkingConfig.prefixes.forEach((prefix) => {
        if (route.startsWith(prefix)) {
            route = route.replace(prefix, '');
        } else if (localWebAndroidRegEx.test(route)) {
            route = route.replace(localWebAndroidRegEx, '');
        } else {
            return;
        }

        // Remove the port if it's a localhost URL
        if (/^:\d+/.test(route)) {
            route = route.replace(/:\d+/, '');
        }

        // Remove the leading slash if exists
        if (route.startsWith('/')) {
            route = route.replace('/', '');
        }
    });
    return route;
}

function parseReportRouteParams(route: string): ReportRouteParams {
    let parsingRoute = route;
    if (parsingRoute.at(0) === '/') {
        // remove the first slash
        parsingRoute = parsingRoute.slice(1);
    }

    if (!parsingRoute.startsWith(Url.addTrailingForwardSlash(ROUTES.REPORT))) {
        return {reportID: '', isSubReportPageRoute: false};
    }

    const pathSegments = parsingRoute.split('/');

    const reportIDSegment = pathSegments[1];

    // Check for "undefined" or any other unwanted string values
    if (!reportIDSegment || reportIDSegment === 'undefined') {
        return {reportID: '', isSubReportPageRoute: false};
    }

    return {
        reportID: reportIDSegment,
        isSubReportPageRoute: pathSegments.length > 2,
    };
}

function getReportIDFromLink(url: string | null): string {
    const route = getRouteFromLink(url);
    const {reportID, isSubReportPageRoute} = parseReportRouteParams(route);
    if (isSubReportPageRoute) {
        // We allow the Sub-Report deep link routes (settings, details, etc.) to be handled by their respective component pages
        return '';
    }
    return reportID;
}

/**
 * Get the report policyID given a reportID
 */
function getReportPolicyID(reportID?: string): string | undefined {
    return getReport(reportID)?.policyID;
}

/**
 * Check if the chat report is linked to an iou that is waiting for the current user to add a credit bank account.
 */
function hasIOUWaitingOnCurrentUserBankAccount(chatReport: OnyxEntry<Report>): boolean {
    if (chatReport?.iouReportID) {
        const iouReport = allReports?.[`${ONYXKEYS.COLLECTION.REPORT}${chatReport?.iouReportID}`];
        if (iouReport?.isWaitingOnBankAccount && iouReport?.ownerAccountID === currentUserAccountID) {
            return true;
        }
    }

    return false;
}

/**
 * Users can request money:
 * - in policy expense chats only if they are in a role of a member in the chat (in other words, if it's their policy expense chat)
 * - in an open or submitted expense report tied to a policy expense chat the user owns
 *     - employee can request money in submitted expense report only if the policy has Instant Submit settings turned on
 * - in an IOU report, which is not settled yet
 * - in a 1:1 DM chat
 */
function canRequestMoney(report: OnyxEntry<Report>, policy: OnyxEntry<Policy>, otherParticipants: number[]): boolean {
    // User cannot request money in chat thread or in task report or in chat room
    if (isChatThread(report) || isTaskReport(report) || isChatRoom(report)) {
        return false;
    }

    // Users can only request money in DMs if they are a 1:1 DM
    if (isDM(report)) {
        return otherParticipants.length === 1;
    }

    // Prevent requesting money if pending IOU report waiting for their bank account already exists
    if (hasIOUWaitingOnCurrentUserBankAccount(report)) {
        return false;
    }

    // In case of expense reports, we have to look at the parent workspace chat to get the isOwnPolicyExpenseChat property
    let isOwnPolicyExpenseChat = report?.isOwnPolicyExpenseChat ?? false;
    if (isExpenseReport(report) && getParentReport(report)) {
        isOwnPolicyExpenseChat = Boolean(getParentReport(report)?.isOwnPolicyExpenseChat);
    }

    // In case there are no other participants than the current user and it's not user's own policy expense chat, they can't request money from such report
    if (otherParticipants.length === 0 && !isOwnPolicyExpenseChat) {
        return false;
    }

    // User can request money in any IOU report, unless paid, but user can only request money in an expense report
    // which is tied to their workspace chat.
    if (isMoneyRequestReport(report)) {
        const isOwnExpenseReport = isExpenseReport(report) && isOwnPolicyExpenseChat;
        if (isOwnExpenseReport && PolicyUtils.isPaidGroupPolicy(policy)) {
            return isDraftExpenseReport(report);
        }
        return (isOwnExpenseReport || isIOUReport(report)) && !isReportApproved(report) && !isSettled(report?.reportID);
    }

    // In case of policy expense chat, users can only request money from their own policy expense chat
    return !isPolicyExpenseChat(report) || isOwnPolicyExpenseChat;
}

/**
 * Helper method to define what money request options we want to show for particular method.
 * There are 3 money request options: Request, Split and Send:
 * - Request option should show for:
 *     - DMs
 *     - own policy expense chats
 *     - open and processing expense reports tied to own policy expense chat
 *     - unsettled IOU reports
 * - Send option should show for:
 *     - DMs
 * - Split options should show for:
 *     - chat/ policy rooms with more than 1 participants
 *     - groups chats with 3 and more participants
 *     - corporate workspace chats
 *
 * None of the options should show in chat threads or if there is some special Expensify account
 * as a participant of the report.
 */
function getMoneyRequestOptions(report: OnyxEntry<Report>, policy: OnyxEntry<Policy>, reportParticipants: number[]): Array<ValueOf<typeof CONST.IOU.TYPE>> {
    // In any thread or task report, we do not allow any new money requests yet
    if (isChatThread(report) || isTaskReport(report)) {
        return [];
    }

    // We don't allow IOU actions if an Expensify account is a participant of the report, unless the policy that the report is on is owned by an Expensify account
    const doParticipantsIncludeExpensifyAccounts = lodashIntersection(reportParticipants, CONST.EXPENSIFY_ACCOUNT_IDS).length > 0;
    const isPolicyOwnedByExpensifyAccounts = report?.policyID ? CONST.EXPENSIFY_ACCOUNT_IDS.includes(getPolicy(report?.policyID ?? '')?.ownerAccountID ?? 0) : false;
    if (doParticipantsIncludeExpensifyAccounts && !isPolicyOwnedByExpensifyAccounts) {
        return [];
    }

    const otherParticipants = reportParticipants.filter((accountID) => currentUserPersonalDetails?.accountID !== accountID);
    const hasSingleOtherParticipantInReport = otherParticipants.length === 1;
    const hasMultipleOtherParticipants = otherParticipants.length > 1;
    let options: Array<ValueOf<typeof CONST.IOU.TYPE>> = [];

    // User created policy rooms and default rooms like #admins or #announce will always have the Split Bill option
    // unless there are no other participants at all (e.g. #admins room for a policy with only 1 admin)
    // DM chats will have the Split Bill option only when there are at least 2 other people in the chat.
    // Your own workspace chats will have the split bill option.
    if ((isChatRoom(report) && otherParticipants.length > 0) || (isDM(report) && hasMultipleOtherParticipants) || (isPolicyExpenseChat(report) && report?.isOwnPolicyExpenseChat)) {
        options = [CONST.IOU.TYPE.SPLIT];
    }

    if (canRequestMoney(report, policy, otherParticipants)) {
        options = [...options, CONST.IOU.TYPE.REQUEST];
    }

    // Send money option should be visible only in 1:1 DMs
    if (isDM(report) && hasSingleOtherParticipantInReport) {
        options = [...options, CONST.IOU.TYPE.SEND];
    }

    return options;
}

/**
 * Allows a user to leave a policy room according to the following conditions of the visibility or chatType rNVP:
 * `public` - Anyone can leave (because anybody can join)
 * `public_announce` - Only non-policy members can leave (it's auto-shared with policy members)
 * `policy_admins` - Nobody can leave (it's auto-shared with all policy admins)
 * `policy_announce` - Nobody can leave (it's auto-shared with all policy members)
 * `policyExpenseChat` - Nobody can leave (it's auto-shared with all policy members)
 * `policy` - Anyone can leave (though only policy members can join)
 * `domain` - Nobody can leave (it's auto-shared with domain members)
 * `dm` - Nobody can leave (it's auto-shared with users)
 * `private` - Anybody can leave (though you can only be invited to join)
 */
function canLeaveRoom(report: OnyxEntry<Report>, isPolicyMember: boolean): boolean {
    if (!report?.visibility) {
        if (
            report?.chatType === CONST.REPORT.CHAT_TYPE.POLICY_ADMINS ||
            report?.chatType === CONST.REPORT.CHAT_TYPE.POLICY_ANNOUNCE ||
            report?.chatType === CONST.REPORT.CHAT_TYPE.POLICY_EXPENSE_CHAT ||
            report?.chatType === CONST.REPORT.CHAT_TYPE.DOMAIN_ALL ||
            !report?.chatType
        ) {
            // DM chats don't have a chatType
            return false;
        }
    } else if (isPublicAnnounceRoom(report) && isPolicyMember) {
        return false;
    }
    return true;
}

function isCurrentUserTheOnlyParticipant(participantAccountIDs?: number[]): boolean {
    return Boolean(participantAccountIDs?.length === 1 && participantAccountIDs?.[0] === currentUserAccountID);
}

/**
 * Returns display names for those that can see the whisper.
 * However, it returns "you" if the current user is the only one who can see it besides the person that sent it.
 */
function getWhisperDisplayNames(participantAccountIDs?: number[]): string | undefined {
    const isWhisperOnlyVisibleToCurrentUser = isCurrentUserTheOnlyParticipant(participantAccountIDs);

    // When the current user is the only participant, the display name needs to be "you" because that's the only person reading it
    if (isWhisperOnlyVisibleToCurrentUser) {
        return Localize.translateLocal('common.youAfterPreposition');
    }

    return participantAccountIDs?.map((accountID) => getDisplayNameForParticipant(accountID, !isWhisperOnlyVisibleToCurrentUser)).join(', ');
}

/**
 * Show subscript on workspace chats / threads and expense requests
 */
function shouldReportShowSubscript(report: OnyxEntry<Report>): boolean {
    if (isArchivedRoom(report) && !isWorkspaceThread(report)) {
        return false;
    }

    if (isPolicyExpenseChat(report) && !isChatThread(report) && !isTaskReport(report) && !report?.isOwnPolicyExpenseChat) {
        return true;
    }

    if (isPolicyExpenseChat(report) && !isThread(report) && !isTaskReport(report)) {
        return true;
    }

    if (isExpenseRequest(report)) {
        return true;
    }

    if (isWorkspaceTaskReport(report)) {
        return true;
    }

    if (isWorkspaceThread(report)) {
        return true;
    }

    return false;
}

/**
 * Return true if reports data exists
 */
function isReportDataReady(): boolean {
    return !isEmptyObject(allReports) && Object.keys(allReports ?? {}).some((key) => allReports?.[key]?.reportID);
}

/**
 * Return true if reportID from path is valid
 */
function isValidReportIDFromPath(reportIDFromPath: string): boolean {
    return !['', 'null', '0'].includes(reportIDFromPath);
}

/**
 * Return the errors we have when creating a chat or a workspace room
 */
function getAddWorkspaceRoomOrChatReportErrors(report: OnyxEntry<Report>): Record<string, string> | null | undefined {
    // We are either adding a workspace room, or we're creating a chat, it isn't possible for both of these to have errors for the same report at the same time, so
    // simply looking up the first truthy value will get the relevant property if it's set.
    return report?.errorFields?.addWorkspaceRoom ?? report?.errorFields?.createChat;
}

/**
 * Return true if the Money Request report is marked for deletion.
 */
function isMoneyRequestReportPendingDeletion(report: OnyxEntry<Report>): boolean {
    if (!isMoneyRequestReport(report)) {
        return false;
    }

    const parentReportAction = ReportActionsUtils.getReportAction(report?.parentReportID ?? '', report?.parentReportActionID ?? '');
    return parentReportAction?.pendingAction === CONST.RED_BRICK_ROAD_PENDING_ACTION.DELETE;
}

function canUserPerformWriteAction(report: OnyxEntry<Report>) {
    const reportErrors = getAddWorkspaceRoomOrChatReportErrors(report);
<<<<<<< HEAD
=======

    // If the Money Request report is marked for deletion, let us prevent any further write action.
    if (isMoneyRequestReportPendingDeletion(report)) {
        return false;
    }

>>>>>>> 3ab4e6e1
    return !isArchivedRoom(report) && isEmptyObject(reportErrors) && report && isAllowedToComment(report) && !isAnonymousUser;
}

/**
 * Returns ID of the original report from which the given reportAction is first created.
 */
function getOriginalReportID(reportID: string, reportAction: OnyxEntry<ReportAction>): string | undefined {
    const currentReportAction = ReportActionsUtils.getReportAction(reportID, reportAction?.reportActionID ?? '');
    return isThreadFirstChat(reportAction, reportID) && Object.keys(currentReportAction ?? {}).length === 0
        ? allReports?.[`${ONYXKEYS.COLLECTION.REPORT}${reportID}`]?.parentReportID
        : reportID;
}

/**
 * Return the pendingAction and the errors we have when creating a chat or a workspace room offline
 */
function getReportOfflinePendingActionAndErrors(report: OnyxEntry<Report>): ReportOfflinePendingActionAndErrors {
    // We are either adding a workspace room, or we're creating a chat, it isn't possible for both of these to be pending, or to have errors for the same report at the same time, so
    // simply looking up the first truthy value for each case will get the relevant property if it's set.
    const addWorkspaceRoomOrChatPendingAction = report?.pendingFields?.addWorkspaceRoom ?? report?.pendingFields?.createChat;
    const addWorkspaceRoomOrChatErrors = getAddWorkspaceRoomOrChatReportErrors(report);
    return {addWorkspaceRoomOrChatPendingAction, addWorkspaceRoomOrChatErrors};
}

function getPolicyExpenseChatReportIDByOwner(policyOwner: string): string | null {
    const policyWithOwner = Object.values(allPolicies ?? {}).find((policy) => policy?.owner === policyOwner);
    if (!policyWithOwner) {
        return null;
    }

    const expenseChat = Object.values(allReports ?? {}).find((report) => isPolicyExpenseChat(report) && report?.policyID === policyWithOwner.id);
    if (!expenseChat) {
        return null;
    }
    return expenseChat.reportID;
}

/**
 * Check if the report can create the request with type is iouType
 */
function canCreateRequest(report: OnyxEntry<Report>, policy: OnyxEntry<Policy>, iouType: (typeof CONST.IOU.TYPE)[keyof typeof CONST.IOU.TYPE]): boolean {
    const participantAccountIDs = report?.participantAccountIDs ?? [];
    if (!canUserPerformWriteAction(report)) {
        return false;
    }
    return getMoneyRequestOptions(report, policy, participantAccountIDs).includes(iouType);
}

function getWorkspaceChats(policyID: string, accountIDs: number[]): Array<OnyxEntry<Report>> {
    return Object.values(allReports ?? {}).filter((report) => isPolicyExpenseChat(report) && (report?.policyID ?? '') === policyID && accountIDs.includes(report?.ownerAccountID ?? -1));
}

/**
 * @param policy - the workspace the report is on, null if the user isn't a member of the workspace
 */
function shouldDisableRename(report: OnyxEntry<Report>, policy: OnyxEntry<Policy>): boolean {
    if (isDefaultRoom(report) || isArchivedRoom(report) || isThread(report) || isMoneyRequestReport(report) || isPolicyExpenseChat(report)) {
        return true;
    }

    // if the linked workspace is null, that means the person isn't a member of the workspace the report is in
    // which means this has to be a public room we want to disable renaming for
    if (!policy) {
        return true;
    }

    // If there is a linked workspace, that means the user is a member of the workspace the report is in and is allowed to rename.
    return false;
}

/**
 * @param policy - the workspace the report is on, null if the user isn't a member of the workspace
 */
function canEditWriteCapability(report: OnyxEntry<Report>, policy: OnyxEntry<Policy>): boolean {
    return PolicyUtils.isPolicyAdmin(policy) && !isAdminRoom(report) && !isArchivedRoom(report) && !isThread(report);
}

/**
 * Returns the onyx data needed for the task assignee chat
 */
function getTaskAssigneeChatOnyxData(
    accountID: number,
    assigneeAccountID: number,
    taskReportID: string,
    assigneeChatReportID: string,
    parentReportID: string,
    title: string,
    assigneeChatReport: OnyxEntry<Report>,
): OnyxDataTaskAssigneeChat {
    // Set if we need to add a comment to the assignee chat notifying them that they have been assigned a task
    let optimisticAssigneeAddComment: OptimisticReportAction | undefined;
    // Set if this is a new chat that needs to be created for the assignee
    let optimisticChatCreatedReportAction: OptimisticCreatedReportAction | undefined;
    const currentTime = DateUtils.getDBTime();
    const optimisticData: OnyxUpdate[] = [];
    const successData: OnyxUpdate[] = [];
    const failureData: OnyxUpdate[] = [];

    // You're able to assign a task to someone you haven't chatted with before - so we need to optimistically create the chat and the chat reportActions
    // Only add the assignee chat report to onyx if we haven't already set it optimistically
    if (assigneeChatReport?.isOptimisticReport && assigneeChatReport.pendingFields?.createChat !== CONST.RED_BRICK_ROAD_PENDING_ACTION.ADD) {
        optimisticChatCreatedReportAction = buildOptimisticCreatedReportAction(assigneeChatReportID);
        optimisticData.push(
            {
                onyxMethod: Onyx.METHOD.MERGE,
                key: `${ONYXKEYS.COLLECTION.REPORT}${assigneeChatReportID}`,
                value: {
                    pendingFields: {
                        createChat: CONST.RED_BRICK_ROAD_PENDING_ACTION.ADD,
                    },
                    isHidden: false,
                },
            },
            {
                onyxMethod: Onyx.METHOD.MERGE,
                key: `${ONYXKEYS.COLLECTION.REPORT_ACTIONS}${assigneeChatReportID}`,
                value: {[optimisticChatCreatedReportAction.reportActionID]: optimisticChatCreatedReportAction as Partial<ReportAction>},
            },
        );

        successData.push({
            onyxMethod: Onyx.METHOD.MERGE,
            key: `${ONYXKEYS.COLLECTION.REPORT}${assigneeChatReportID}`,
            value: {
                pendingFields: {
                    createChat: null,
                },
                isOptimisticReport: false,
            },
        });

        failureData.push(
            {
                onyxMethod: Onyx.METHOD.SET,
                key: `${ONYXKEYS.COLLECTION.REPORT}${assigneeChatReportID}`,
                value: null,
            },
            {
                onyxMethod: Onyx.METHOD.MERGE,
                key: `${ONYXKEYS.COLLECTION.REPORT_ACTIONS}${assigneeChatReportID}`,
                value: {[optimisticChatCreatedReportAction.reportActionID]: {pendingAction: null}},
            },
            // If we failed, we want to remove the optimistic personal details as it was likely due to an invalid login
            {
                onyxMethod: Onyx.METHOD.MERGE,
                key: ONYXKEYS.PERSONAL_DETAILS_LIST,
                value: {
                    [assigneeAccountID]: null,
                },
            },
        );
    }

    // If you're choosing to share the task in the same DM as the assignee then we don't need to create another reportAction indicating that you've been assigned
    if (assigneeChatReportID !== parentReportID) {
        // eslint-disable-next-line @typescript-eslint/prefer-nullish-coalescing
        const displayname = allPersonalDetails?.[assigneeAccountID]?.displayName || allPersonalDetails?.[assigneeAccountID]?.login || '';
        optimisticAssigneeAddComment = buildOptimisticTaskCommentReportAction(taskReportID, title, assigneeAccountID, `assigned to ${displayname}`, parentReportID);
        const lastAssigneeCommentText = formatReportLastMessageText(optimisticAssigneeAddComment.reportAction.message?.[0].text ?? '');
        const optimisticAssigneeReport = {
            lastVisibleActionCreated: currentTime,
            lastMessageText: lastAssigneeCommentText,
            lastActorAccountID: accountID,
            lastReadTime: currentTime,
        };

        optimisticData.push(
            {
                onyxMethod: Onyx.METHOD.MERGE,
                key: `${ONYXKEYS.COLLECTION.REPORT_ACTIONS}${assigneeChatReportID}`,
                value: {[optimisticAssigneeAddComment.reportAction.reportActionID ?? '']: optimisticAssigneeAddComment.reportAction as ReportAction},
            },
            {
                onyxMethod: Onyx.METHOD.MERGE,
                key: `${ONYXKEYS.COLLECTION.REPORT}${assigneeChatReportID}`,
                value: optimisticAssigneeReport,
            },
        );
        failureData.push({
            onyxMethod: Onyx.METHOD.MERGE,
            key: `${ONYXKEYS.COLLECTION.REPORT_ACTIONS}${assigneeChatReportID}`,
            value: {[optimisticAssigneeAddComment.reportAction.reportActionID ?? '']: {pendingAction: null}},
        });
    }

    return {
        optimisticData,
        successData,
        failureData,
        optimisticAssigneeAddComment,
        optimisticChatCreatedReportAction,
    };
}

/**
 * Returns an array of the participants Ids of a report
 *
 * @deprecated Use getVisibleMemberIDs instead
 */
function getParticipantsIDs(report: OnyxEntry<Report>): number[] {
    if (!report) {
        return [];
    }

    const participants = report.participantAccountIDs ?? [];

    // Build participants list for IOU/expense reports
    if (isMoneyRequestReport(report)) {
        const onlyTruthyValues = [report.managerID, report.ownerAccountID, ...participants].filter(Boolean) as number[];
        const onlyUnique = [...new Set([...onlyTruthyValues])];
        return onlyUnique;
    }
    return participants;
}

/**
 * Returns an array of the visible member accountIDs for a report*
 */
function getVisibleMemberIDs(report: OnyxEntry<Report>): number[] {
    if (!report) {
        return [];
    }

    const visibleChatMemberAccountIDs = report.visibleChatMemberAccountIDs ?? [];

    // Build participants list for IOU/expense reports
    if (isMoneyRequestReport(report)) {
        const onlyTruthyValues = [report.managerID, report.ownerAccountID, ...visibleChatMemberAccountIDs].filter(Boolean) as number[];
        const onlyUnique = [...new Set([...onlyTruthyValues])];
        return onlyUnique;
    }
    return visibleChatMemberAccountIDs;
}

/**
 * Return iou report action display message
 */
function getIOUReportActionDisplayMessage(reportAction: OnyxEntry<ReportAction>): string {
    if (reportAction?.actionName !== CONST.REPORT.ACTIONS.TYPE.IOU) {
        return '';
    }
    const originalMessage = reportAction.originalMessage;
    const {IOUReportID} = originalMessage;
    const iouReport = getReport(IOUReportID);
    let translationKey: TranslationPaths;
    if (originalMessage.type === CONST.IOU.REPORT_ACTION_TYPE.PAY) {
        // The `REPORT_ACTION_TYPE.PAY` action type is used for both fulfilling existing requests and sending money. To
        // differentiate between these two scenarios, we check if the `originalMessage` contains the `IOUDetails`
        // property. If it does, it indicates that this is a 'Send money' action.
        const {amount, currency} = originalMessage.IOUDetails ?? originalMessage;
        const formattedAmount = CurrencyUtils.convertToDisplayString(amount, currency) ?? '';
        const payerName = isExpenseReport(iouReport) ? getPolicyName(iouReport) : getDisplayNameForParticipant(iouReport?.managerID, true);

        switch (originalMessage.paymentType) {
            case CONST.IOU.PAYMENT_TYPE.ELSEWHERE:
                translationKey = 'iou.paidElsewhereWithAmount';
                break;
            case CONST.IOU.PAYMENT_TYPE.EXPENSIFY:
            case CONST.IOU.PAYMENT_TYPE.VBBA:
                translationKey = 'iou.paidWithExpensifyWithAmount';
                break;
            default:
                translationKey = 'iou.payerPaidAmount';
                break;
        }
        return Localize.translateLocal(translationKey, {amount: formattedAmount, payer: payerName ?? ''});
    }

    const transaction = TransactionUtils.getTransaction(originalMessage.IOUTransactionID ?? '');
    const transactionDetails = getTransactionDetails(!isEmptyObject(transaction) ? transaction : null);
    const formattedAmount = CurrencyUtils.convertToDisplayString(transactionDetails?.amount ?? 0, transactionDetails?.currency);
    const isRequestSettled = isSettled(originalMessage.IOUReportID);
    const isApproved = isReportApproved(iouReport);
    if (isRequestSettled) {
        return Localize.translateLocal('iou.payerSettled', {
            amount: formattedAmount,
        });
    }
    if (isApproved) {
        return Localize.translateLocal('iou.approvedAmount', {
            amount: formattedAmount,
        });
    }
    translationKey = ReportActionsUtils.isSplitBillAction(reportAction) ? 'iou.didSplitAmount' : 'iou.requestedAmount';
    return Localize.translateLocal(translationKey, {
        formattedAmount,
        comment: transactionDetails?.comment ?? '',
    });
}

/**
 * Checks if a report is a group chat.
 *
 * A report is a group chat if it meets the following conditions:
 * - Not a chat thread.
 * - Not a task report.
 * - Not a money request / IOU report.
 * - Not an archived room.
 * - Not a public / admin / announce chat room (chat type doesn't match any of the specified types).
 * - More than 2 participants.
 *
 */
function isGroupChat(report: OnyxEntry<Report>): boolean {
    return Boolean(
        report &&
            !isChatThread(report) &&
            !isTaskReport(report) &&
            !isMoneyRequestReport(report) &&
            !isArchivedRoom(report) &&
            !Object.values(CONST.REPORT.CHAT_TYPE).some((chatType) => chatType === getChatType(report)) &&
            (report.participantAccountIDs?.length ?? 0) > 2,
    );
}

/**
 * Assume any report without a reportID is unusable.
 */
function isValidReport(report?: OnyxEntry<Report>): boolean {
    return Boolean(report?.reportID);
}

/**
 * Check to see if we are a participant of this report.
 */
function isReportParticipant(accountID: number, report: OnyxEntry<Report>): boolean {
    if (!accountID) {
        return false;
    }

    // If we have a DM AND the accountID we are checking is the current user THEN we won't find them as a participant and must assume they are a participant
    if (isDM(report) && accountID === currentUserAccountID) {
        return true;
    }

    const possibleAccountIDs = report?.participantAccountIDs ?? [];
    if (report?.ownerAccountID) {
        possibleAccountIDs.push(report?.ownerAccountID);
    }
    if (report?.managerID) {
        possibleAccountIDs.push(report?.managerID);
    }
    return possibleAccountIDs.includes(accountID);
}

function shouldUseFullTitleToDisplay(report: OnyxEntry<Report>): boolean {
    return isMoneyRequestReport(report) || isPolicyExpenseChat(report) || isChatRoom(report) || isChatThread(report) || isTaskReport(report);
}

function getRoom(type: ValueOf<typeof CONST.REPORT.CHAT_TYPE>, policyID: string): OnyxEntry<Report> | undefined {
    const room = Object.values(allReports ?? {}).find((report) => report?.policyID === policyID && report?.chatType === type && !isThread(report));
    return room;
}

/**
 *  We only want policy owners and admins to be able to modify the welcome message, but not in thread chat.
 */
function shouldDisableWelcomeMessage(report: OnyxEntry<Report>, policy: OnyxEntry<Policy>): boolean {
    return isMoneyRequestReport(report) || isArchivedRoom(report) || !isChatRoom(report) || isChatThread(report) || !PolicyUtils.isPolicyAdmin(policy);
}
/**
 * Checks if report action has error when smart scanning
 */
function hasSmartscanError(reportActions: ReportAction[]) {
    return reportActions.some((action) => {
        if (!ReportActionsUtils.isSplitBillAction(action) && !ReportActionsUtils.isReportPreviewAction(action)) {
            return false;
        }
        const IOUReportID = ReportActionsUtils.getIOUReportIDFromReportActionPreview(action);
        const isReportPreviewError = ReportActionsUtils.isReportPreviewAction(action) && hasMissingSmartscanFields(IOUReportID) && !isSettled(IOUReportID);
        const transactionID = (action.originalMessage as IOUMessage).IOUTransactionID ?? '0';
        const transaction = allTransactions?.[`${ONYXKEYS.COLLECTION.TRANSACTION}${transactionID}`] ?? {};
        const isSplitBillError = ReportActionsUtils.isSplitBillAction(action) && TransactionUtils.hasMissingSmartscanFields(transaction as Transaction);

        return isReportPreviewError || isSplitBillError;
    });
}

function shouldAutoFocusOnKeyPress(event: KeyboardEvent): boolean {
    if (event.key.length > 1) {
        return false;
    }

    // If a key is pressed in combination with Meta, Control or Alt do not focus
    if (event.ctrlKey || event.metaKey) {
        return false;
    }

    if (event.code === 'Space') {
        return false;
    }

    return true;
}

/**
 * Navigates to the appropriate screen based on the presence of a private note for the current user.
 */
function navigateToPrivateNotes(report: Report, session: Session) {
    if (isEmpty(report) || isEmpty(session) || !session.accountID) {
        return;
    }
    const currentUserPrivateNote = report.privateNotes?.[session.accountID]?.note ?? '';
    if (isEmpty(currentUserPrivateNote)) {
        Navigation.navigate(ROUTES.PRIVATE_NOTES_EDIT.getRoute(report.reportID, session.accountID));
        return;
    }
    Navigation.navigate(ROUTES.PRIVATE_NOTES_LIST.getRoute(report.reportID));
}

/**
 * Check if Report has any held expenses
 */
function isHoldCreator(transaction: Transaction, reportID: string): boolean {
    const holdReportAction = ReportActionsUtils.getReportAction(reportID, `${transaction.comment?.hold}`);
    return isActionCreator(holdReportAction);
}

/**
 * Check if Report has any held expenses
 */
function hasHeldExpenses(iouReportID: string): boolean {
    const transactions = TransactionUtils.getAllReportTransactions(iouReportID);
    return transactions.some((transaction) => TransactionUtils.isOnHold(transaction));
}

/**
 * Check if all expenses in the Report are on hold
 */
function hasOnlyHeldExpenses(iouReportID: string): boolean {
    const transactions = TransactionUtils.getAllReportTransactions(iouReportID);
    return !transactions.some((transaction) => !TransactionUtils.isOnHold(transaction));
}

/**
 * Return held and full amount formatted with used currency
 */
function getNonHeldAndFullAmount(iouReportID: string): string[] {
    // const transactions = TransactionUtils.getAllReportTransactions(iouReportID);
    // const usedCurrency = transactions[0].currency;
    //
    // let fullAmount = 0;
    // const nonheldAmount = transactions.reduce((previousValue, transaction) => {
    //     fullAmount += transaction.amount * -1;
    //     if (!TransactionUtils.isOnHold(transaction)) {
    //         return previousValue + transaction.amount * -1;
    //     }
    //     return previousValue;
    // }, 0);

    // return [CurrencyUtils.convertToDisplayString(nonheldAmount, usedCurrency), CurrencyUtils.convertToDisplayString(fullAmount, usedCurrency)];
    return ['Unheld', 'All'];
}

/**
 * Checks if thread replies should be displayed
 */
function shouldDisplayThreadReplies(reportAction: OnyxEntry<ReportAction>, reportID: string): boolean {
    const hasReplies = (reportAction?.childVisibleActionCount ?? 0) > 0;
    return hasReplies && !!reportAction?.childCommenterCount && !isThreadFirstChat(reportAction, reportID);
}

/**
 * Disable reply in thread action if:
 *
 * - The action is listed in the thread-disabled list
 * - The action is a split bill action
 * - The action is deleted and is not threaded
 * - The action is a whisper action and it's neither a report preview nor IOU action
 * - The action is the thread's first chat
 */
function shouldDisableThread(reportAction: OnyxEntry<ReportAction>, reportID: string): boolean {
    const isSplitBillAction = ReportActionsUtils.isSplitBillAction(reportAction);
    const isDeletedAction = ReportActionsUtils.isDeletedAction(reportAction);
    const isReportPreviewAction = ReportActionsUtils.isReportPreviewAction(reportAction);
    const isIOUAction = ReportActionsUtils.isMoneyRequestAction(reportAction);
    const isWhisperAction = ReportActionsUtils.isWhisperAction(reportAction);

    return (
        CONST.REPORT.ACTIONS.THREAD_DISABLED.some((action: string) => action === reportAction?.actionName) ||
        isSplitBillAction ||
        (isDeletedAction && !reportAction?.childVisibleActionCount) ||
        (isWhisperAction && !isReportPreviewAction && !isIOUAction) ||
        isThreadFirstChat(reportAction, reportID)
    );
}

function getAllAncestorReportActions(report: Report | null | undefined, shouldHideThreadDividerLine: boolean): Ancestor[] {
    if (!report) {
        return [];
    }
    const allAncestors: Ancestor[] = [];
    let parentReportID = report.parentReportID;
    let parentReportActionID = report.parentReportActionID;

    // Store the child of parent report
    let currentReport = report;
    let currentUnread = shouldHideThreadDividerLine;

    while (parentReportID) {
        const parentReport = getReport(parentReportID);
        const parentReportAction = ReportActionsUtils.getReportAction(parentReportID, parentReportActionID ?? '0');

        if (!parentReportAction || ReportActionsUtils.isTransactionThread(parentReportAction) || !parentReport) {
            break;
        }

        const isParentReportActionUnread = ReportActionsUtils.isCurrentActionUnread(parentReport, parentReportAction);
        allAncestors.push({
            report: currentReport,
            reportAction: parentReportAction,
            shouldDisplayNewMarker: isParentReportActionUnread,
            // We should hide the thread divider line if the previous ancestor action is unread
            shouldHideThreadDividerLine: currentUnread,
        });
        parentReportID = parentReport?.parentReportID;
        parentReportActionID = parentReport?.parentReportActionID;
        if (!isEmptyObject(parentReport)) {
            currentReport = parentReport;
            currentUnread = isParentReportActionUnread;
        }
    }

    return allAncestors.reverse();
}

function getAllAncestorReportActionIDs(report: Report | null | undefined): AncestorIDs {
    if (!report) {
        return {
            reportIDs: [],
            reportActionsIDs: [],
        };
    }

    const allAncestorIDs: AncestorIDs = {
        reportIDs: [],
        reportActionsIDs: [],
    };
    let parentReportID = report.parentReportID;
    let parentReportActionID = report.parentReportActionID;

    while (parentReportID) {
        const parentReport = getReport(parentReportID);
        const parentReportAction = ReportActionsUtils.getReportAction(parentReportID, parentReportActionID ?? '0');

        if (!parentReportAction || ReportActionsUtils.isTransactionThread(parentReportAction) || !parentReport) {
            break;
        }

        allAncestorIDs.reportIDs.push(parentReportID ?? '');
        allAncestorIDs.reportActionsIDs.push(parentReportActionID ?? '');

        parentReportID = parentReport?.parentReportID;
        parentReportActionID = parentReport?.parentReportActionID;
    }

    return allAncestorIDs;
}

function canBeAutoReimbursed(report: OnyxEntry<Report>, policy: OnyxEntry<Policy> = null): boolean {
    if (!policy) {
        return false;
    }
    type CurrencyType = (typeof CONST.DIRECT_REIMBURSEMENT_CURRENCIES)[number];
    const reimbursableTotal = getMoneyRequestSpendBreakdown(report).totalDisplaySpend;
    const autoReimbursementLimit = policy.autoReimbursementLimit ?? 0;
    const isAutoReimbursable =
        isGroupPolicy(report) &&
        policy.reimbursementChoice === CONST.POLICY.REIMBURSEMENT_CHOICES.REIMBURSEMENT_YES &&
        autoReimbursementLimit >= reimbursableTotal &&
        reimbursableTotal > 0 &&
        CONST.DIRECT_REIMBURSEMENT_CURRENCIES.includes(report?.currency as CurrencyType);
    return isAutoReimbursable;
}

export {
    getReportParticipantsTitle,
    isReportMessageAttachment,
    findLastAccessedReport,
    canBeAutoReimbursed,
    canEditReportAction,
    canFlagReportAction,
    shouldShowFlagComment,
    isActionCreator,
    canDeleteReportAction,
    canLeaveRoom,
    sortReportsByLastRead,
    isDefaultRoom,
    isAdminRoom,
    isAdminsOnlyPostingRoom,
    isAnnounceRoom,
    isUserCreatedPolicyRoom,
    isChatRoom,
    getChatRoomSubtitle,
    getParentNavigationSubtitle,
    getPolicyName,
    getPolicyType,
    isArchivedRoom,
    isExpensifyOnlyParticipantInReport,
    canCreateTaskInReport,
    isPolicyExpenseChatAdmin,
    isPolicyAdmin,
    isPublicRoom,
    isPublicAnnounceRoom,
    isConciergeChatReport,
    isProcessingReport,
    isCurrentUserTheOnlyParticipant,
    hasAutomatedExpensifyAccountIDs,
    hasExpensifyGuidesEmails,
    requiresAttentionFromCurrentUser,
    isIOUOwnedByCurrentUser,
    getMoneyRequestSpendBreakdown,
    canShowReportRecipientLocalTime,
    formatReportLastMessageText,
    chatIncludesConcierge,
    isPolicyExpenseChat,
    isGroupPolicy,
    isPaidGroupPolicy,
    isControlPolicyExpenseChat,
    isControlPolicyExpenseReport,
    isPaidGroupPolicyExpenseChat,
    isPaidGroupPolicyExpenseReport,
    getIconsForParticipants,
    getIcons,
    getRoomWelcomeMessage,
    getDisplayNamesWithTooltips,
    getDisplayNamesStringFromTooltips,
    getReportName,
    getReport,
    getReportNotificationPreference,
    getReportIDFromLink,
    getReportPolicyID,
    getRouteFromLink,
    getDeletedParentActionMessageForChatReport,
    getLastVisibleMessage,
    navigateToDetailsPage,
    generateReportID,
    hasReportNameError,
    isUnread,
    isUnreadWithMention,
    buildOptimisticWorkspaceChats,
    buildOptimisticTaskReport,
    buildOptimisticChatReport,
    buildOptimisticClosedReportAction,
    buildOptimisticCreatedReportAction,
    buildOptimisticEditedTaskReportAction,
    buildOptimisticIOUReport,
    buildOptimisticApprovedReportAction,
    buildOptimisticMovedReportAction,
    buildOptimisticSubmittedReportAction,
    buildOptimisticExpenseReport,
    buildOptimisticIOUReportAction,
    buildOptimisticReportPreview,
    buildOptimisticModifiedExpenseReportAction,
    updateReportPreview,
    buildOptimisticTaskReportAction,
    buildOptimisticAddCommentReportAction,
    buildOptimisticTaskCommentReportAction,
    updateOptimisticParentReportAction,
    getOptimisticDataForParentReportAction,
    shouldReportBeInOptionList,
    getChatByParticipants,
    getChatByParticipantsAndPolicy,
    getAllPolicyReports,
    getIOUReportActionMessage,
    getDisplayNameForParticipant,
    getWorkspaceIcon,
    isOptimisticPersonalDetail,
    shouldDisableDetailPage,
    isChatReport,
    isCurrentUserSubmitter,
    isExpenseReport,
    isExpenseRequest,
    isIOUReport,
    isTaskReport,
    isOpenTaskReport,
    isCanceledTaskReport,
    isCompletedTaskReport,
    isReportManager,
    isReportApproved,
    isMoneyRequestReport,
    isMoneyRequest,
    chatIncludesChronos,
    getNewMarkerReportActionID,
    canSeeDefaultRoom,
    getDefaultWorkspaceAvatar,
    getDefaultWorkspaceAvatarTestID,
    getCommentLength,
    getParsedComment,
    getMoneyRequestOptions,
    canCreateRequest,
    hasIOUWaitingOnCurrentUserBankAccount,
    canRequestMoney,
    getWhisperDisplayNames,
    getWorkspaceAvatar,
    isThread,
    isChatThread,
    isThreadFirstChat,
    isChildReport,
    shouldReportShowSubscript,
    isReportDataReady,
    isValidReportIDFromPath,
    isSettled,
    isAllowedToComment,
    getBankAccountRoute,
    getParentReport,
    getRootParentReport,
    getReportPreviewMessage,
    isMoneyRequestReportPendingDeletion,
    canUserPerformWriteAction,
    getOriginalReportID,
    canAccessReport,
    getAddWorkspaceRoomOrChatReportErrors,
    getReportOfflinePendingActionAndErrors,
    isDM,
    getPolicy,
    getPolicyExpenseChatReportIDByOwner,
    getWorkspaceChats,
    shouldDisableRename,
    hasSingleParticipant,
    getReportRecipientAccountIDs,
    isOneOnOneChat,
    goBackToDetailsPage,
    getTransactionReportName,
    getTransactionDetails,
    getTaskAssigneeChatOnyxData,
    getParticipantsIDs,
    getVisibleMemberIDs,
    canEditMoneyRequest,
    canEditFieldOfMoneyRequest,
    buildTransactionThread,
    areAllRequestsBeingSmartScanned,
    getTransactionsWithReceipts,
    hasOnlyDistanceRequestTransactions,
    hasNonReimbursableTransactions,
    hasMissingSmartscanFields,
    getIOUReportActionDisplayMessage,
    isWaitingForAssigneeToCompleteTask,
    isGroupChat,
    isDraftExpenseReport,
    shouldUseFullTitleToDisplay,
    parseReportRouteParams,
    getReimbursementQueuedActionMessage,
    getReimbursementDeQueuedActionMessage,
    getPersonalDetailsForAccountID,
    getRoom,
    doesTransactionThreadHaveViolations,
    hasViolations,
    shouldDisableWelcomeMessage,
    navigateToPrivateNotes,
    canEditWriteCapability,
    isHoldCreator,
    hasHeldExpenses,
    hasOnlyHeldExpenses,
    getNonHeldAndFullAmount,
    hasSmartscanError,
    shouldAutoFocusOnKeyPress,
    buildOptimisticHoldReportAction,
    buildOptimisticUnHoldReportAction,
    shouldDisplayThreadReplies,
    shouldDisableThread,
    doesReportBelongToWorkspace,
    getChildReportNotificationPreference,
    getAllAncestorReportActions,
    isReportParticipant,
    isValidReport,
    isReportFieldOfTypeTitle,
    isReportFieldDisabled,
    getAvailableReportFields,
    getAllAncestorReportActionIDs,
};

<<<<<<< HEAD
export type {ExpenseOriginalMessage, OptionData, OptimisticChatReport};
=======
export type {
    ExpenseOriginalMessage,
    OptionData,
    OptimisticChatReport,
    DisplayNameWithTooltips,
    OptimisticTaskReportAction,
    OptimisticAddCommentReportAction,
    OptimisticCreatedReportAction,
    OptimisticClosedReportAction,
    Ancestor,
};
>>>>>>> 3ab4e6e1
<|MERGE_RESOLUTION|>--- conflicted
+++ resolved
@@ -1617,7 +1617,6 @@
     }
 
     const personalDetails = getPersonalDetailsForAccountID(accountID);
-    // console.log(personalDetails);
     // eslint-disable-next-line @typescript-eslint/prefer-nullish-coalescing
     const formattedLogin = LocalePhoneNumber.formatPhoneNumber(personalDetails.login || '');
     // This is to check if account is an invite/optimistically created one
@@ -2278,15 +2277,8 @@
         }
     }
 
-<<<<<<< HEAD
-    let totalAmount = getMoneyRequestReimbursableTotal(report);
-    if (report && report.optimisticFlowStatus === CONST.REPORT.OPTIMISTIC_FLOW_STATUS.PARTIAL) {
-        totalAmount = getNonHeldAmount(report);
-    }
-
-=======
     const totalAmount = getMoneyRequestSpendBreakdown(report).totalDisplaySpend;
->>>>>>> 3ab4e6e1
+
     const policyName = getPolicyName(report, false, policy);
     const payerName = isExpenseReport(report) ? policyName : getDisplayNameForParticipant(report.managerID, !isPreviewMessageForParentChatReport);
 
@@ -3173,12 +3165,7 @@
         actorAccountID: hasReceipt ? currentUserAccountID : iouReport?.managerID ?? 0,
         childMoneyRequestCount: 1,
         childLastMoneyRequestComment: comment,
-<<<<<<< HEAD
-        childRecentReceiptTransactionIDs: hasReceipt && isNotEmptyObject(transaction) ? {[transaction?.transactionID ?? '']: created} : undefined,
-        childReportID,
-=======
         childRecentReceiptTransactionIDs: hasReceipt && !isEmptyObject(transaction) ? {[transaction?.transactionID ?? '']: created} : undefined,
->>>>>>> 3ab4e6e1
         whisperedToAccountIDs: isReceiptBeingScanned ? [currentUserAccountID ?? -1] : [],
     };
 }
@@ -4317,15 +4304,12 @@
 
 function canUserPerformWriteAction(report: OnyxEntry<Report>) {
     const reportErrors = getAddWorkspaceRoomOrChatReportErrors(report);
-<<<<<<< HEAD
-=======
 
     // If the Money Request report is marked for deletion, let us prevent any further write action.
     if (isMoneyRequestReportPendingDeletion(report)) {
         return false;
     }
 
->>>>>>> 3ab4e6e1
     return !isArchivedRoom(report) && isEmptyObject(reportErrors) && report && isAllowedToComment(report) && !isAnonymousUser;
 }
 
@@ -5097,9 +5081,6 @@
     getAllAncestorReportActionIDs,
 };
 
-<<<<<<< HEAD
-export type {ExpenseOriginalMessage, OptionData, OptimisticChatReport};
-=======
 export type {
     ExpenseOriginalMessage,
     OptionData,
@@ -5110,5 +5091,4 @@
     OptimisticCreatedReportAction,
     OptimisticClosedReportAction,
     Ancestor,
-};
->>>>>>> 3ab4e6e1
+};