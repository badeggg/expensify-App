import {format} from 'date-fns';
import ExpensiMark from 'expensify-common/lib/ExpensiMark';
import Str from 'expensify-common/lib/str';
import {isEmpty} from 'lodash';
import lodashEscape from 'lodash/escape';
import lodashFindLastIndex from 'lodash/findLastIndex';
import lodashIntersection from 'lodash/intersection';
import lodashIsEqual from 'lodash/isEqual';
import type {OnyxCollection, OnyxEntry, OnyxUpdate} from 'react-native-onyx';
import Onyx from 'react-native-onyx';
import type {ValueOf} from 'type-fest';
import type {FileObject} from '@components/AttachmentModal';
import {FallbackAvatar} from '@components/Icon/Expensicons';
import * as defaultGroupAvatars from '@components/Icon/GroupDefaultAvatars';
import * as defaultWorkspaceAvatars from '@components/Icon/WorkspaceDefaultAvatars';
import type {IOUAction, IOUType} from '@src/CONST';
import CONST from '@src/CONST';
import type {ParentNavigationSummaryParams, TranslationPaths} from '@src/languages/types';
import ONYXKEYS from '@src/ONYXKEYS';
import type {Route} from '@src/ROUTES';
import ROUTES from '@src/ROUTES';
import type {
    Beta,
    PersonalDetails,
    PersonalDetailsList,
    Policy,
    PolicyReportField,
    Report,
    ReportAction,
    ReportMetadata,
    Session,
    Task,
    TaxRate,
    Transaction,
    TransactionViolation,
    UserWallet,
} from '@src/types/onyx';
import type {Participant} from '@src/types/onyx/IOU';
import type {Errors, Icon, PendingAction} from '@src/types/onyx/OnyxCommon';
import type {
    ChangeLog,
    IOUMessage,
    OriginalMessageActionName,
    OriginalMessageCreated,
    OriginalMessageReimbursementDequeued,
    OriginalMessageRenamed,
    PaymentMethodType,
    ReimbursementDeQueuedMessage,
} from '@src/types/onyx/OriginalMessage';
import type {Status} from '@src/types/onyx/PersonalDetails';
import type {NotificationPreference, Participants, PendingChatMember, Participant as ReportParticipant} from '@src/types/onyx/Report';
import type {Message, ReportActionBase, ReportActions} from '@src/types/onyx/ReportAction';
import type {Receipt, TransactionChanges, WaypointCollection} from '@src/types/onyx/Transaction';
import type {EmptyObject} from '@src/types/utils/EmptyObject';
import {isEmptyObject} from '@src/types/utils/EmptyObject';
import type IconAsset from '@src/types/utils/IconAsset';
import * as IOU from './actions/IOU';
import * as store from './actions/ReimbursementAccount/store';
import * as CurrencyUtils from './CurrencyUtils';
import DateUtils from './DateUtils';
import {hasValidDraftComment} from './DraftCommentUtils';
import originalGetReportPolicyID from './getReportPolicyID';
import isReportMessageAttachment from './isReportMessageAttachment';
import localeCompare from './LocaleCompare';
import * as LocalePhoneNumber from './LocalePhoneNumber';
import * as Localize from './Localize';
import {isEmailPublicDomain} from './LoginUtils';
import ModifiedExpenseMessage from './ModifiedExpenseMessage';
import linkingConfig from './Navigation/linkingConfig';
import Navigation from './Navigation/Navigation';
import * as NumberUtils from './NumberUtils';
import Permissions from './Permissions';
import * as PersonalDetailsUtils from './PersonalDetailsUtils';
import * as PhoneNumber from './PhoneNumber';
import * as PolicyUtils from './PolicyUtils';
import type {LastVisibleMessage} from './ReportActionsUtils';
import * as ReportActionsUtils from './ReportActionsUtils';
import * as TransactionUtils from './TransactionUtils';
import * as Url from './Url';
import * as UserUtils from './UserUtils';

type AvatarRange = 1 | 2 | 3 | 4 | 5 | 6 | 7 | 8 | 9 | 10 | 11 | 12 | 13 | 14 | 15 | 16 | 17 | 18;

type WelcomeMessage = {showReportName: boolean; phrase1?: string; phrase2?: string};

type ExpenseOriginalMessage = {
    oldComment?: string;
    newComment?: string;
    comment?: string;
    merchant?: string;
    oldCreated?: string;
    created?: string;
    oldMerchant?: string;
    oldAmount?: number;
    amount?: number;
    oldCurrency?: string;
    currency?: string;
    category?: string;
    oldCategory?: string;
    tag?: string;
    oldTag?: string;
    billable?: string;
    oldBillable?: string;
    oldTaxAmount?: number;
    taxAmount?: number;
    taxRate?: string;
    oldTaxRate?: string;
};

type SpendBreakdown = {
    nonReimbursableSpend: number;
    reimbursableSpend: number;
    totalDisplaySpend: number;
};

type ParticipantDetails = [number, string, UserUtils.AvatarSource, UserUtils.AvatarSource];

type OptimisticAddCommentReportAction = Pick<
    ReportAction,
    | 'reportActionID'
    | 'actionName'
    | 'actorAccountID'
    | 'person'
    | 'automatic'
    | 'avatar'
    | 'created'
    | 'message'
    | 'isFirstItem'
    | 'isAttachment'
    | 'attachmentInfo'
    | 'pendingAction'
    | 'shouldShow'
    | 'originalMessage'
    | 'childReportID'
    | 'parentReportID'
    | 'childType'
    | 'childReportName'
    | 'childManagerAccountID'
    | 'childStatusNum'
    | 'childStateNum'
    | 'errors'
    | 'childVisibleActionCount'
    | 'childCommenterCount'
    | 'childLastVisibleActionCreated'
    | 'childOldestFourAccountIDs'
> & {isOptimisticAction: boolean};

type OptimisticReportAction = {
    commentText: string;
    reportAction: OptimisticAddCommentReportAction;
};

type UpdateOptimisticParentReportAction = {
    childVisibleActionCount: number;
    childCommenterCount: number;
    childLastVisibleActionCreated: string;
    childOldestFourAccountIDs: string | undefined;
};

type OptimisticExpenseReport = Pick<
    Report,
    | 'reportID'
    | 'chatReportID'
    | 'policyID'
    | 'type'
    | 'ownerAccountID'
    | 'managerID'
    | 'currency'
    | 'reportName'
    | 'stateNum'
    | 'statusNum'
    | 'total'
    | 'nonReimbursableTotal'
    | 'notificationPreference'
    | 'parentReportID'
    | 'lastVisibleActionCreated'
>;

type OptimisticIOUReportAction = Pick<
    ReportAction,
    | 'actionName'
    | 'actorAccountID'
    | 'automatic'
    | 'avatar'
    | 'isAttachment'
    | 'originalMessage'
    | 'message'
    | 'person'
    | 'reportActionID'
    | 'shouldShow'
    | 'created'
    | 'pendingAction'
    | 'receipt'
    | 'whisperedToAccountIDs'
    | 'childReportID'
    | 'childVisibleActionCount'
    | 'childCommenterCount'
>;

type ReportRouteParams = {
    reportID: string;
    isSubReportPageRoute: boolean;
};

type ReportOfflinePendingActionAndErrors = {
    reportPendingAction: PendingAction | undefined;
    reportErrors: Errors | null | undefined;
};

type OptimisticApprovedReportAction = Pick<
    ReportAction,
    'actionName' | 'actorAccountID' | 'automatic' | 'avatar' | 'isAttachment' | 'originalMessage' | 'message' | 'person' | 'reportActionID' | 'shouldShow' | 'created' | 'pendingAction'
>;

type OptimisticSubmittedReportAction = Pick<
    ReportAction,
    | 'actionName'
    | 'actorAccountID'
    | 'adminAccountID'
    | 'automatic'
    | 'avatar'
    | 'isAttachment'
    | 'originalMessage'
    | 'message'
    | 'person'
    | 'reportActionID'
    | 'shouldShow'
    | 'created'
    | 'pendingAction'
>;

type OptimisticHoldReportAction = Pick<
    ReportAction,
    'actionName' | 'actorAccountID' | 'automatic' | 'avatar' | 'isAttachment' | 'originalMessage' | 'message' | 'person' | 'reportActionID' | 'shouldShow' | 'created' | 'pendingAction'
>;

type OptimisticCancelPaymentReportAction = Pick<
    ReportAction,
    'actionName' | 'actorAccountID' | 'message' | 'originalMessage' | 'person' | 'reportActionID' | 'shouldShow' | 'created' | 'pendingAction'
>;

type OptimisticEditedTaskReportAction = Pick<
    ReportAction,
    'reportActionID' | 'actionName' | 'pendingAction' | 'actorAccountID' | 'automatic' | 'avatar' | 'created' | 'shouldShow' | 'message' | 'person'
>;

type OptimisticClosedReportAction = Pick<
    ReportAction,
    'actionName' | 'actorAccountID' | 'automatic' | 'avatar' | 'created' | 'message' | 'originalMessage' | 'pendingAction' | 'person' | 'reportActionID' | 'shouldShow'
>;

type OptimisticCreatedReportAction = OriginalMessageCreated &
    Pick<ReportActionBase, 'actorAccountID' | 'automatic' | 'avatar' | 'created' | 'message' | 'person' | 'reportActionID' | 'shouldShow' | 'pendingAction'>;

type OptimisticRenamedReportAction = OriginalMessageRenamed &
    Pick<ReportActionBase, 'actorAccountID' | 'automatic' | 'avatar' | 'created' | 'message' | 'person' | 'reportActionID' | 'shouldShow' | 'pendingAction'>;

type OptimisticChatReport = Pick<
    Report,
    | 'type'
    | 'chatType'
    | 'chatReportID'
    | 'iouReportID'
    | 'isOwnPolicyExpenseChat'
    | 'isPinned'
    | 'lastActorAccountID'
    | 'lastMessageTranslationKey'
    | 'lastMessageHtml'
    | 'lastMessageText'
    | 'lastReadTime'
    | 'lastVisibleActionCreated'
    | 'notificationPreference'
    | 'oldPolicyName'
    | 'ownerAccountID'
    | 'pendingFields'
    | 'parentReportActionID'
    | 'parentReportID'
    | 'participants'
    | 'participantAccountIDs'
    | 'visibleChatMemberAccountIDs'
    | 'policyID'
    | 'reportID'
    | 'reportName'
    | 'stateNum'
    | 'statusNum'
    | 'visibility'
    | 'description'
    | 'writeCapability'
    | 'avatarUrl'
> & {
    isOptimisticReport: true;
};

type OptimisticTaskReportAction = Pick<
    ReportAction,
    | 'reportActionID'
    | 'actionName'
    | 'actorAccountID'
    | 'automatic'
    | 'avatar'
    | 'created'
    | 'isAttachment'
    | 'message'
    | 'originalMessage'
    | 'person'
    | 'pendingAction'
    | 'shouldShow'
    | 'isFirstItem'
    | 'previousMessage'
    | 'errors'
    | 'linkMetadata'
>;

type OptimisticWorkspaceChats = {
    announceChatReportID: string;
    announceChatData: OptimisticChatReport;
    announceReportActionData: Record<string, OptimisticCreatedReportAction>;
    announceCreatedReportActionID: string;
    adminsChatReportID: string;
    adminsChatData: OptimisticChatReport;
    adminsReportActionData: Record<string, OptimisticCreatedReportAction>;
    adminsCreatedReportActionID: string;
    expenseChatReportID: string;
    expenseChatData: OptimisticChatReport;
    expenseReportActionData: Record<string, OptimisticCreatedReportAction>;
    expenseCreatedReportActionID: string;
};

type OptimisticModifiedExpenseReportAction = Pick<
    ReportAction,
    'actionName' | 'actorAccountID' | 'automatic' | 'avatar' | 'created' | 'isAttachment' | 'message' | 'originalMessage' | 'person' | 'pendingAction' | 'reportActionID' | 'shouldShow'
> & {reportID?: string};

type OptimisticTaskReport = Pick<
    Report,
    | 'reportID'
    | 'reportName'
    | 'description'
    | 'ownerAccountID'
    | 'participantAccountIDs'
    | 'visibleChatMemberAccountIDs'
    | 'managerID'
    | 'type'
    | 'parentReportID'
    | 'policyID'
    | 'stateNum'
    | 'statusNum'
    | 'notificationPreference'
    | 'parentReportActionID'
    | 'lastVisibleActionCreated'
>;

type TransactionDetails = {
    created: string;
    amount: number;
    taxAmount?: number;
    taxCode?: string;
    currency: string;
    merchant: string;
    waypoints?: WaypointCollection | string;
    comment: string;
    category: string;
    billable: boolean;
    tag: string;
    mccGroup?: ValueOf<typeof CONST.MCC_GROUPS>;
    cardID: number;
    originalAmount: number;
    originalCurrency: string;
};

type OptimisticIOUReport = Pick<
    Report,
    | 'cachedTotal'
    | 'type'
    | 'chatReportID'
    | 'currency'
    | 'managerID'
    | 'policyID'
    | 'ownerAccountID'
    | 'participantAccountIDs'
    | 'visibleChatMemberAccountIDs'
    | 'reportID'
    | 'stateNum'
    | 'statusNum'
    | 'total'
    | 'reportName'
    | 'notificationPreference'
    | 'parentReportID'
    | 'lastVisibleActionCreated'
>;
type DisplayNameWithTooltips = Array<Pick<PersonalDetails, 'accountID' | 'pronouns' | 'displayName' | 'login' | 'avatar'>>;

type CustomIcon = {
    src: IconAsset;
    color?: string;
};

type OptionData = {
    text?: string;
    alternateText?: string;
    allReportErrors?: Errors;
    brickRoadIndicator?: ValueOf<typeof CONST.BRICK_ROAD_INDICATOR_STATUS> | '' | null;
    tooltipText?: string | null;
    alternateTextMaxLines?: number;
    boldStyle?: boolean;
    customIcon?: CustomIcon;
    subtitle?: string;
    login?: string;
    accountID?: number;
    pronouns?: string;
    status?: Status | null;
    phoneNumber?: string;
    isUnread?: boolean | null;
    isUnreadWithMention?: boolean | null;
    hasDraftComment?: boolean | null;
    keyForList?: string;
    searchText?: string;
    isIOUReportOwner?: boolean | null;
    isArchivedRoom?: boolean | null;
    shouldShowSubscript?: boolean | null;
    isPolicyExpenseChat?: boolean | null;
    isMoneyRequestReport?: boolean | null;
    isExpenseRequest?: boolean | null;
    isAllowedToComment?: boolean | null;
    isThread?: boolean | null;
    isTaskReport?: boolean | null;
    parentReportAction?: OnyxEntry<ReportAction>;
    displayNamesWithTooltips?: DisplayNameWithTooltips | null;
    isDefaultRoom?: boolean;
    isExpenseReport?: boolean;
    isOptimisticPersonalDetail?: boolean;
    selected?: boolean;
    isOptimisticAccount?: boolean;
    isSelected?: boolean;
    descriptiveText?: string;
    notificationPreference?: NotificationPreference | null;
    isDisabled?: boolean | null;
    name?: string | null;
    isSelfDM?: boolean;
    reportID?: string;
    enabled?: boolean;
    data?: Partial<TaxRate>;
} & Report;

type OnyxDataTaskAssigneeChat = {
    optimisticData: OnyxUpdate[];
    successData: OnyxUpdate[];
    failureData: OnyxUpdate[];
    optimisticAssigneeAddComment?: OptimisticReportAction;
    optimisticChatCreatedReportAction?: OptimisticCreatedReportAction;
};

type Ancestor = {
    report: Report;
    reportAction: ReportAction;
    shouldDisplayNewMarker: boolean;
};

type AncestorIDs = {
    reportIDs: string[];
    reportActionsIDs: string[];
};

type MissingPaymentMethod = 'bankAccount' | 'wallet';

type OutstandingChildRequest = {
    hasOutstandingChildRequest?: boolean;
};

let currentUserEmail: string | undefined;
let currentUserPrivateDomain: string | undefined;
let currentUserAccountID: number | undefined;
let isAnonymousUser = false;

const defaultAvatarBuildingIconTestID = 'SvgDefaultAvatarBuilding Icon';

Onyx.connect({
    key: ONYXKEYS.SESSION,
    callback: (value) => {
        // When signed out, val is undefined
        if (!value) {
            return;
        }

        currentUserEmail = value.email;
        currentUserAccountID = value.accountID;
        isAnonymousUser = value.authTokenType === CONST.AUTH_TOKEN_TYPES.ANONYMOUS;
        currentUserPrivateDomain = isEmailPublicDomain(currentUserEmail ?? '') ? '' : Str.extractEmailDomain(currentUserEmail ?? '');
    },
});

let allPersonalDetails: OnyxCollection<PersonalDetails>;
let allPersonalDetailLogins: string[];
let currentUserPersonalDetails: OnyxEntry<PersonalDetails>;
Onyx.connect({
    key: ONYXKEYS.PERSONAL_DETAILS_LIST,
    callback: (value) => {
        currentUserPersonalDetails = value?.[currentUserAccountID ?? -1] ?? null;
        allPersonalDetails = value ?? {};
        allPersonalDetailLogins = Object.values(allPersonalDetails).map((personalDetail) => personalDetail?.login ?? '');
    },
});

let allReports: OnyxCollection<Report>;
Onyx.connect({
    key: ONYXKEYS.COLLECTION.REPORT,
    waitForCollectionCallback: true,
    callback: (value) => (allReports = value),
});

let allPolicies: OnyxCollection<Policy>;
Onyx.connect({
    key: ONYXKEYS.COLLECTION.POLICY,
    waitForCollectionCallback: true,
    callback: (value) => (allPolicies = value),
});

let allBetas: OnyxEntry<Beta[]>;
Onyx.connect({
    key: ONYXKEYS.BETAS,
    callback: (value) => (allBetas = value),
});

let allTransactions: OnyxCollection<Transaction> = {};
Onyx.connect({
    key: ONYXKEYS.COLLECTION.TRANSACTION,
    waitForCollectionCallback: true,
    callback: (value) => {
        if (!value) {
            return;
        }
        allTransactions = Object.fromEntries(Object.entries(value).filter(([, transaction]) => transaction));
    },
});

let allReportActions: OnyxCollection<ReportActions>;
Onyx.connect({
    key: ONYXKEYS.COLLECTION.REPORT_ACTIONS,
    waitForCollectionCallback: true,
    callback: (actions) => {
        if (!actions) {
            return;
        }
        allReportActions = actions;
    },
});

let lastUpdatedReport: OnyxEntry<Report>;

Onyx.connect({
    key: ONYXKEYS.COLLECTION.REPORT,
    callback: (value) => {
        if (!value) {
            return;
        }

        lastUpdatedReport = value;
    },
});

function getLastUpdatedReport(): OnyxEntry<Report> {
    return lastUpdatedReport;
}

function getCurrentUserAvatarOrDefault(): UserUtils.AvatarSource {
    return currentUserPersonalDetails?.avatar ?? UserUtils.getDefaultAvatarURL(currentUserAccountID);
}

function getCurrentUserDisplayNameOrEmail(): string | undefined {
    return currentUserPersonalDetails?.displayName ?? currentUserEmail;
}

function getChatType(report: OnyxEntry<Report> | Participant | EmptyObject): ValueOf<typeof CONST.REPORT.CHAT_TYPE> | undefined {
    return report?.chatType;
}

/**
 * Get the report given a reportID
 */
function getReport(reportID: string | undefined): OnyxEntry<Report> {
    if (!allReports) {
        return null;
    }

    return allReports?.[`${ONYXKEYS.COLLECTION.REPORT}${reportID}`];
}

/**
 * Returns the parentReport if the given report is a thread
 */
function getParentReport(report: OnyxEntry<Report> | EmptyObject): OnyxEntry<Report> | EmptyObject {
    if (!report?.parentReportID) {
        return {};
    }
    return allReports?.[`${ONYXKEYS.COLLECTION.REPORT}${report.parentReportID}`] ?? {};
}

/**
 * Returns the root parentReport if the given report is nested.
 * Uses recursion to iterate any depth of nested reports.
 */
function getRootParentReport(report: OnyxEntry<Report> | undefined | EmptyObject): OnyxEntry<Report> | EmptyObject {
    if (!report) {
        return {};
    }

    // Returns the current report as the root report, because it does not have a parentReportID
    if (!report?.parentReportID) {
        return report;
    }

    const parentReport = getReport(report?.parentReportID);

    // Runs recursion to iterate a parent report
    return getRootParentReport(!isEmptyObject(parentReport) ? parentReport : null);
}

/**
 * Returns the policy of the report
 */
function getPolicy(policyID: string | undefined): Policy | EmptyObject {
    if (!allPolicies || !policyID) {
        return {};
    }
    return allPolicies[`${ONYXKEYS.COLLECTION.POLICY}${policyID}`] ?? {};
}

/**
 * Get the policy type from a given report
 * @param policies must have Onyxkey prefix (i.e 'policy_') for keys
 */
function getPolicyType(report: OnyxEntry<Report>, policies: OnyxCollection<Policy>): string {
    return policies?.[`${ONYXKEYS.COLLECTION.POLICY}${report?.policyID}`]?.type ?? '';
}

/**
 * Get the policy name from a given report
 */
function getPolicyName(report: OnyxEntry<Report> | undefined | EmptyObject, returnEmptyIfNotFound = false, policy: OnyxEntry<Policy> | undefined = undefined): string {
    const noPolicyFound = returnEmptyIfNotFound ? '' : Localize.translateLocal('workspace.common.unavailable');
    if (isEmptyObject(report)) {
        return noPolicyFound;
    }

    if ((!allPolicies || Object.keys(allPolicies).length === 0) && !report?.policyName) {
        return Localize.translateLocal('workspace.common.unavailable');
    }
    const finalPolicy = policy ?? allPolicies?.[`${ONYXKEYS.COLLECTION.POLICY}${report?.policyID}`];

    const parentReport = getRootParentReport(report);

    // Rooms send back the policy name with the reportSummary,
    // since they can also be accessed by people who aren't in the workspace
    // eslint-disable-next-line @typescript-eslint/prefer-nullish-coalescing
    const policyName = finalPolicy?.name || report?.policyName || report?.oldPolicyName || parentReport?.oldPolicyName || noPolicyFound;

    return policyName;
}

/**
 * Returns the concatenated title for the PrimaryLogins of a report
 */
function getReportParticipantsTitle(accountIDs: number[]): string {
    // Somehow it's possible for the logins coming from report.participantAccountIDs to contain undefined values so we use .filter(Boolean) to remove them.
    return accountIDs.filter(Boolean).join(', ');
}

/**
 * Checks if a report is a chat report.
 */
function isChatReport(report: OnyxEntry<Report> | EmptyObject): boolean {
    return report?.type === CONST.REPORT.TYPE.CHAT;
}

/**
 * Checks if a report is an Expense report.
 */
function isExpenseReport(report: OnyxEntry<Report> | EmptyObject): boolean {
    return report?.type === CONST.REPORT.TYPE.EXPENSE;
}

/**
 * Checks if a report is an IOU report using report or reportID
 */
function isIOUReport(reportOrID: OnyxEntry<Report> | string | EmptyObject): boolean {
    const report = typeof reportOrID === 'string' ? allReports?.[`${ONYXKEYS.COLLECTION.REPORT}${reportOrID}`] ?? null : reportOrID;
    return report?.type === CONST.REPORT.TYPE.IOU;
}

/**
 * Checks if a report is an IOU report using report
 */
function isIOUReportUsingReport(report: OnyxEntry<Report> | EmptyObject): report is Report {
    return report?.type === CONST.REPORT.TYPE.IOU;
}
/**
 * Checks if a report is a task report.
 */
function isTaskReport(report: OnyxEntry<Report>): boolean {
    return report?.type === CONST.REPORT.TYPE.TASK;
}

/**
 * Checks if a task has been cancelled
 * When a task is deleted, the parentReportAction is updated to have a isDeletedParentAction deleted flag
 * This is because when you delete a task, we still allow you to chat on the report itself
 * There's another situation where you don't have access to the parentReportAction (because it was created in a chat you don't have access to)
 * In this case, we have added the key to the report itself
 */
function isCanceledTaskReport(report: OnyxEntry<Report> | EmptyObject = {}, parentReportAction: OnyxEntry<ReportAction> | EmptyObject = {}): boolean {
    if (!isEmptyObject(parentReportAction) && (parentReportAction?.message?.[0]?.isDeletedParentAction ?? false)) {
        return true;
    }

    if (!isEmptyObject(report) && report?.isDeletedParentAction) {
        return true;
    }

    return false;
}

/**
 * Checks if a report is an open task report.
 *
 * @param parentReportAction - The parent report action of the report (Used to check if the task has been canceled)
 */
function isOpenTaskReport(report: OnyxEntry<Report>, parentReportAction: OnyxEntry<ReportAction> | EmptyObject = {}): boolean {
    return (
        isTaskReport(report) && !isCanceledTaskReport(report, parentReportAction) && report?.stateNum === CONST.REPORT.STATE_NUM.OPEN && report?.statusNum === CONST.REPORT.STATUS_NUM.OPEN
    );
}

/**
 * Checks if a report is a completed task report.
 */
function isCompletedTaskReport(report: OnyxEntry<Report>): boolean {
    return isTaskReport(report) && report?.stateNum === CONST.REPORT.STATE_NUM.APPROVED && report?.statusNum === CONST.REPORT.STATUS_NUM.APPROVED;
}

/**
 * Checks if the current user is the manager of the supplied report
 */
function isReportManager(report: OnyxEntry<Report>): boolean {
    return Boolean(report && report.managerID === currentUserAccountID);
}

/**
 * Checks if the supplied report has been approved
 */
function isReportApproved(reportOrID: OnyxEntry<Report> | string | EmptyObject): boolean {
    const report = typeof reportOrID === 'string' ? allReports?.[`${ONYXKEYS.COLLECTION.REPORT}${reportOrID}`] ?? null : reportOrID;
    return report?.stateNum === CONST.REPORT.STATE_NUM.APPROVED && report?.statusNum === CONST.REPORT.STATUS_NUM.APPROVED;
}

/**
 * Checks if the supplied report is an expense report in Open state and status.
 */
function isOpenExpenseReport(report: OnyxEntry<Report> | EmptyObject): boolean {
    return isExpenseReport(report) && report?.stateNum === CONST.REPORT.STATE_NUM.OPEN && report?.statusNum === CONST.REPORT.STATUS_NUM.OPEN;
}

/**
 * Checks if the supplied report has a member with the array passed in params.
 */
function hasParticipantInArray(report: OnyxEntry<Report>, memberAccountIDs: number[]) {
    if (!report?.participants) {
        return false;
    }

    const memberAccountIDsSet = new Set(memberAccountIDs);

    for (const accountID in report.participants) {
        if (memberAccountIDsSet.has(Number(accountID))) {
            return true;
        }
    }

    return false;
}

/**
 * Whether the Money Request report is settled
 */
function isSettled(reportID: string | undefined): boolean {
    if (!allReports || !reportID) {
        return false;
    }
    const report: Report | EmptyObject = allReports[`${ONYXKEYS.COLLECTION.REPORT}${reportID}`] ?? {};
    if (isEmptyObject(report) || report.isWaitingOnBankAccount) {
        return false;
    }

    // In case the payment is scheduled and we are waiting for the payee to set up their wallet,
    // consider the report as paid as well.
    if (report.isWaitingOnBankAccount && report.statusNum === CONST.REPORT.STATUS_NUM.APPROVED) {
        return true;
    }

    return report?.statusNum === CONST.REPORT.STATUS_NUM.REIMBURSED;
}

/**
 * Whether the current user is the submitter of the report
 */
function isCurrentUserSubmitter(reportID: string): boolean {
    if (!allReports) {
        return false;
    }
    const report = allReports[`${ONYXKEYS.COLLECTION.REPORT}${reportID}`];
    return Boolean(report && report.ownerAccountID === currentUserAccountID);
}

/**
 * Whether the provided report is an Admin room
 */
function isAdminRoom(report: OnyxEntry<Report>): boolean {
    return getChatType(report) === CONST.REPORT.CHAT_TYPE.POLICY_ADMINS;
}

/**
 * Whether the provided report is an Admin-only posting room
 */
function isAdminsOnlyPostingRoom(report: OnyxEntry<Report>): boolean {
    return report?.writeCapability === CONST.REPORT.WRITE_CAPABILITIES.ADMINS;
}

/**
 * Whether the provided report is a Announce room
 */
function isAnnounceRoom(report: OnyxEntry<Report>): boolean {
    return getChatType(report) === CONST.REPORT.CHAT_TYPE.POLICY_ANNOUNCE;
}

/**
 * Whether the provided report is a default room
 */
function isDefaultRoom(report: OnyxEntry<Report>): boolean {
    return CONST.DEFAULT_POLICY_ROOM_CHAT_TYPES.some((type) => type === getChatType(report));
}

/**
 * Whether the provided report is a Domain room
 */
function isDomainRoom(report: OnyxEntry<Report>): boolean {
    return getChatType(report) === CONST.REPORT.CHAT_TYPE.DOMAIN_ALL;
}

/**
 * Whether the provided report is a user created policy room
 */
function isUserCreatedPolicyRoom(report: OnyxEntry<Report>): boolean {
    return getChatType(report) === CONST.REPORT.CHAT_TYPE.POLICY_ROOM;
}

/**
 * Whether the provided report is a Policy Expense chat.
 */
function isPolicyExpenseChat(report: OnyxEntry<Report> | Participant | EmptyObject): boolean {
    return getChatType(report) === CONST.REPORT.CHAT_TYPE.POLICY_EXPENSE_CHAT || (report?.isPolicyExpenseChat ?? false);
}

/**
 * Whether the provided report belongs to a Control policy and is an expense chat
 */
function isControlPolicyExpenseChat(report: OnyxEntry<Report>): boolean {
    return isPolicyExpenseChat(report) && getPolicyType(report, allPolicies) === CONST.POLICY.TYPE.CORPORATE;
}

/**
 * Whether the provided report belongs to a Free, Collect or Control policy
 */
function isGroupPolicy(report: OnyxEntry<Report>): boolean {
    const policyType = getPolicyType(report, allPolicies);
    return policyType === CONST.POLICY.TYPE.CORPORATE || policyType === CONST.POLICY.TYPE.TEAM || policyType === CONST.POLICY.TYPE.FREE;
}

/**
 * Whether the provided report belongs to a Control or Collect policy
 */
function isPaidGroupPolicy(report: OnyxEntry<Report>): boolean {
    const policyType = getPolicyType(report, allPolicies);
    return policyType === CONST.POLICY.TYPE.CORPORATE || policyType === CONST.POLICY.TYPE.TEAM;
}

/**
 * Whether the provided report belongs to a Control or Collect policy and is an expense chat
 */
function isPaidGroupPolicyExpenseChat(report: OnyxEntry<Report>): boolean {
    return isPolicyExpenseChat(report) && isPaidGroupPolicy(report);
}

/**
 * Whether the provided report belongs to a Control policy and is an expense report
 */
function isControlPolicyExpenseReport(report: OnyxEntry<Report>): boolean {
    return isExpenseReport(report) && getPolicyType(report, allPolicies) === CONST.POLICY.TYPE.CORPORATE;
}

/**
 * Whether the provided report belongs to a Control or Collect policy and is an expense report
 */
function isPaidGroupPolicyExpenseReport(report: OnyxEntry<Report>): boolean {
    return isExpenseReport(report) && isPaidGroupPolicy(report);
}

/**
 * Whether the provided report is a chat room
 */
function isChatRoom(report: OnyxEntry<Report>): boolean {
    return isUserCreatedPolicyRoom(report) || isDefaultRoom(report);
}

/**
 * Whether the provided report is a public room
 */
function isPublicRoom(report: OnyxEntry<Report>): boolean {
    return report?.visibility === CONST.REPORT.VISIBILITY.PUBLIC || report?.visibility === CONST.REPORT.VISIBILITY.PUBLIC_ANNOUNCE;
}

/**
 * Whether the provided report is a public announce room
 */
function isPublicAnnounceRoom(report: OnyxEntry<Report>): boolean {
    return report?.visibility === CONST.REPORT.VISIBILITY.PUBLIC_ANNOUNCE;
}

/**
 * If the report is a policy expense, the route should be for adding bank account for that policy
 * else since the report is a personal IOU, the route should be for personal bank account.
 */
function getBankAccountRoute(report: OnyxEntry<Report>): Route {
    return isPolicyExpenseChat(report) ? ROUTES.BANK_ACCOUNT_WITH_STEP_TO_OPEN.getRoute('', report?.policyID) : ROUTES.SETTINGS_ADD_BANK_ACCOUNT;
}

/**
 * Check if personal detail of accountID is empty or optimistic data
 */
function isOptimisticPersonalDetail(accountID: number): boolean {
    return isEmptyObject(allPersonalDetails?.[accountID]) || !!allPersonalDetails?.[accountID]?.isOptimisticPersonalDetail;
}

/**
 * Checks if a report is a task report from a policy expense chat.
 */
function isWorkspaceTaskReport(report: OnyxEntry<Report>): boolean {
    if (!isTaskReport(report)) {
        return false;
    }
    const parentReport = allReports?.[`${ONYXKEYS.COLLECTION.REPORT}${report?.parentReportID}`] ?? null;
    return isPolicyExpenseChat(parentReport);
}

/**
 * Returns true if report has a parent
 */
function isThread(report: OnyxEntry<Report>): boolean {
    return Boolean(report?.parentReportID && report?.parentReportActionID);
}

/**
 * Returns true if report is of type chat and has a parent and is therefore a Thread.
 */
function isChatThread(report: OnyxEntry<Report>): boolean {
    return isThread(report) && report?.type === CONST.REPORT.TYPE.CHAT;
}

function isDM(report: OnyxEntry<Report>): boolean {
    return isChatReport(report) && !getChatType(report) && !isThread(report);
}

function isSelfDM(report: OnyxEntry<Report>): boolean {
    return getChatType(report) === CONST.REPORT.CHAT_TYPE.SELF_DM;
}

function isGroupChat(report: OnyxEntry<Report> | Partial<Report>): boolean {
    return getChatType(report) === CONST.REPORT.CHAT_TYPE.GROUP;
}

/**
 * Only returns true if this is our main 1:1 DM report with Concierge
 */
function isConciergeChatReport(report: OnyxEntry<Report>): boolean {
    return report?.participantAccountIDs?.length === 1 && Number(report.participantAccountIDs?.[0]) === CONST.ACCOUNT_ID.CONCIERGE && !isChatThread(report);
}

function findSelfDMReportID(): string | undefined {
    if (!allReports) {
        return;
    }

    const selfDMReport = Object.values(allReports).find((report) => isSelfDM(report) && !isThread(report));
    return selfDMReport?.reportID;
}

/**
 * Checks if the supplied report belongs to workspace based on the provided params. If the report's policyID is _FAKE_ or has no value, it means this report is a DM.
 * In this case report and workspace members must be compared to determine whether the report belongs to the workspace.
 */
function doesReportBelongToWorkspace(report: OnyxEntry<Report>, policyMemberAccountIDs: number[], policyID?: string) {
    return (
        isConciergeChatReport(report) ||
        (report?.policyID === CONST.POLICY.ID_FAKE || !report?.policyID ? hasParticipantInArray(report, policyMemberAccountIDs) : report?.policyID === policyID)
    );
}

/**
 * Given an array of reports, return them filtered by a policyID and policyMemberAccountIDs.
 */
function filterReportsByPolicyIDAndMemberAccountIDs(reports: Report[], policyMemberAccountIDs: number[] = [], policyID?: string) {
    return reports.filter((report) => !!report && doesReportBelongToWorkspace(report, policyMemberAccountIDs, policyID));
}

/**
 * Given an array of reports, return them sorted by the last read timestamp.
 */
function sortReportsByLastRead(reports: Array<OnyxEntry<Report>>, reportMetadata: OnyxCollection<ReportMetadata>): Array<OnyxEntry<Report>> {
    return reports
        .filter((report) => !!report?.reportID && !!(reportMetadata?.[`${ONYXKEYS.COLLECTION.REPORT_METADATA}${report.reportID}`]?.lastVisitTime ?? report?.lastReadTime))
        .sort((a, b) => {
            const aTime = new Date(reportMetadata?.[`${ONYXKEYS.COLLECTION.REPORT_METADATA}${a?.reportID}`]?.lastVisitTime ?? a?.lastReadTime ?? '');
            const bTime = new Date(reportMetadata?.[`${ONYXKEYS.COLLECTION.REPORT_METADATA}${b?.reportID}`]?.lastVisitTime ?? b?.lastReadTime ?? '');

            return aTime.valueOf() - bTime.valueOf();
        });
}

/**
 * Returns true if report is still being processed
 */
function isProcessingReport(report: OnyxEntry<Report> | EmptyObject): boolean {
    return report?.stateNum === CONST.REPORT.STATE_NUM.SUBMITTED && report?.statusNum === CONST.REPORT.STATUS_NUM.SUBMITTED;
}

/**
 * Check if the report is a single chat report that isn't a thread
 * and personal detail of participant is optimistic data
 */
function shouldDisableDetailPage(report: OnyxEntry<Report>): boolean {
    const participantAccountIDs = report?.participantAccountIDs ?? [];

    if (isChatRoom(report) || isPolicyExpenseChat(report) || isChatThread(report) || isTaskReport(report)) {
        return false;
    }
    if (participantAccountIDs.length === 1) {
        return isOptimisticPersonalDetail(participantAccountIDs[0]);
    }
    return false;
}

/**
 * Returns true if this report has only one participant and it's an Expensify account.
 */
function isExpensifyOnlyParticipantInReport(report: OnyxEntry<Report>): boolean {
    const reportParticipants = report?.participantAccountIDs?.filter((accountID) => accountID !== currentUserAccountID) ?? [];
    return reportParticipants.length === 1 && reportParticipants.some((accountID) => CONST.EXPENSIFY_ACCOUNT_IDS.includes(accountID));
}

/**
 * Returns whether a given report can have tasks created in it.
 * We only prevent the task option if it's a DM/group-DM and the other users are all special Expensify accounts
 *
 */
function canCreateTaskInReport(report: OnyxEntry<Report>): boolean {
    const otherReportParticipants = report?.participantAccountIDs?.filter((accountID) => accountID !== currentUserAccountID) ?? [];
    const areExpensifyAccountsOnlyOtherParticipants = otherReportParticipants?.length >= 1 && otherReportParticipants?.every((accountID) => CONST.EXPENSIFY_ACCOUNT_IDS.includes(accountID));
    if (areExpensifyAccountsOnlyOtherParticipants && isDM(report)) {
        return false;
    }

    return true;
}

/**
 * Returns true if there are any guides accounts (team.expensify.com) in a list of accountIDs
 * by cross-referencing the accountIDs with personalDetails since guides that are participants
 * of the user's chats should have their personal details in Onyx.
 */
function hasExpensifyGuidesEmails(accountIDs: number[]): boolean {
    return accountIDs.some((accountID) => Str.extractEmailDomain(allPersonalDetails?.[accountID]?.login ?? '') === CONST.EMAIL.GUIDES_DOMAIN);
}

function findLastAccessedReport(
    reports: OnyxCollection<Report>,
    ignoreDomainRooms: boolean,
    policies: OnyxCollection<Policy>,
    isFirstTimeNewExpensifyUser: boolean,
    openOnAdminRoom = false,
    reportMetadata: OnyxCollection<ReportMetadata> = {},
    policyID?: string,
    policyMemberAccountIDs: number[] = [],
): OnyxEntry<Report> {
    // If it's the user's first time using New Expensify, then they could either have:
    //   - just a Concierge report, if so we'll return that
    //   - their Concierge report, and a separate report that must have deeplinked them to the app before they created their account.
    // If it's the latter, we'll use the deeplinked report over the Concierge report,
    // since the Concierge report would be incorrectly selected over the deep-linked report in the logic below.

    let reportsValues = Object.values(reports ?? {}) as Report[];

    if (!!policyID || policyMemberAccountIDs.length > 0) {
        reportsValues = filterReportsByPolicyIDAndMemberAccountIDs(reportsValues, policyMemberAccountIDs, policyID);
    }

    let sortedReports = sortReportsByLastRead(reportsValues, reportMetadata);

    let adminReport: OnyxEntry<Report> | undefined;
    if (openOnAdminRoom) {
        adminReport = sortedReports.find((report) => {
            const chatType = getChatType(report);
            return chatType === CONST.REPORT.CHAT_TYPE.POLICY_ADMINS;
        });
    }

    if (ignoreDomainRooms) {
        // We allow public announce rooms, admins, and announce rooms through since we bypass the default rooms beta for them.
        // Check where ReportUtils.findLastAccessedReport is called in MainDrawerNavigator.js for more context.
        // Domain rooms are now the only type of default room that are on the defaultRooms beta.
        sortedReports = sortedReports.filter(
            (report) => !isDomainRoom(report) || getPolicyType(report, policies) === CONST.POLICY.TYPE.FREE || hasExpensifyGuidesEmails(report?.participantAccountIDs ?? []),
        );
    }

    if (isFirstTimeNewExpensifyUser) {
        if (sortedReports.length === 1) {
            return sortedReports[0];
        }

        return adminReport ?? sortedReports.find((report) => !isConciergeChatReport(report)) ?? null;
    }

    return adminReport ?? sortedReports.at(-1) ?? null;
}

/**
 * Whether the provided report has expenses
 */
function hasExpenses(reportID?: string): boolean {
    return !!Object.values(allTransactions ?? {}).find((transaction) => `${transaction?.reportID}` === `${reportID}`);
}

/**
 * Whether the provided report is a closed expense report with no expenses
 */
function isClosedExpenseReportWithNoExpenses(report: OnyxEntry<Report>): boolean {
    return report?.statusNum === CONST.REPORT.STATUS_NUM.CLOSED && isExpenseReport(report) && !hasExpenses(report.reportID);
}

/**
 * Whether the provided report is an archived room
 */
function isArchivedRoom(report: OnyxEntry<Report> | EmptyObject): boolean {
    return report?.statusNum === CONST.REPORT.STATUS_NUM.CLOSED && report?.stateNum === CONST.REPORT.STATE_NUM.APPROVED;
}

/**
 * Whether the provided report is the admin's room
 */
function isJoinRequestInAdminRoom(report: OnyxEntry<Report>): boolean {
    if (!report) {
        return false;
    }
    // If this policy isn't owned by Expensify,
    // Account manager/guide should not have the workspace join request pinned to their LHN,
    // since they are not a part of the company, and should not action it on their behalf.
    if (report.policyID) {
        const policy = getPolicy(report.policyID);
        if (!PolicyUtils.isExpensifyTeam(policy.owner) && PolicyUtils.isExpensifyTeam(currentUserPersonalDetails?.login)) {
            return false;
        }
    }
    return ReportActionsUtils.isActionableJoinRequestPending(report.reportID);
}

/**
 * Checks if the current user is allowed to comment on the given report.
 */
function isAllowedToComment(report: OnyxEntry<Report>): boolean {
    // Default to allowing all users to post
    const capability = report?.writeCapability ?? CONST.REPORT.WRITE_CAPABILITIES.ALL;

    if (capability === CONST.REPORT.WRITE_CAPABILITIES.ALL) {
        return true;
    }

    // If unauthenticated user opens public chat room using deeplink, they do not have policies available and they cannot comment
    if (!allPolicies) {
        return false;
    }

    // If we've made it here, commenting on this report is restricted.
    // If the user is an admin, allow them to post.
    const policy = allPolicies[`${ONYXKEYS.COLLECTION.POLICY}${report?.policyID}`];
    return policy?.role === CONST.POLICY.ROLE.ADMIN;
}

/**
 * Checks if the current user is the admin of the policy given the policy expense chat.
 */
function isPolicyExpenseChatAdmin(report: OnyxEntry<Report>, policies: OnyxCollection<Policy>): boolean {
    if (!isPolicyExpenseChat(report)) {
        return false;
    }

    const policyRole = policies?.[`${ONYXKEYS.COLLECTION.POLICY}${report?.policyID}`]?.role;

    return policyRole === CONST.POLICY.ROLE.ADMIN;
}

/**
 * Checks if the current user is the admin of the policy.
 */
function isPolicyAdmin(policyID: string, policies: OnyxCollection<Policy>): boolean {
    const policyRole = policies?.[`${ONYXKEYS.COLLECTION.POLICY}${policyID}`]?.role;

    return policyRole === CONST.POLICY.ROLE.ADMIN;
}

/**
 * Returns true if report has a single participant.
 */
function hasSingleParticipant(report: OnyxEntry<Report>): boolean {
    return report?.participantAccountIDs?.length === 1;
}

/**
 * Checks whether all the transactions linked to the IOU report are of the Distance Request type with pending routes
 */
function hasOnlyTransactionsWithPendingRoutes(iouReportID: string | undefined): boolean {
    const transactions = TransactionUtils.getAllReportTransactions(iouReportID);

    // Early return false in case not having any transaction
    if (!transactions || transactions.length === 0) {
        return false;
    }

    return transactions.every((transaction) => TransactionUtils.isFetchingWaypointsFromServer(transaction));
}

/**
 * If the report is a thread and has a chat type set, it is a workspace chat.
 */
function isWorkspaceThread(report: OnyxEntry<Report>): boolean {
    const chatType = getChatType(report);
    return isThread(report) && isChatReport(report) && CONST.WORKSPACE_ROOM_TYPES.some((type) => chatType === type);
}

/**
 * Returns true if reportAction is the first chat preview of a Thread
 */
function isThreadFirstChat(reportAction: OnyxEntry<ReportAction>, reportID: string): boolean {
    return reportAction?.childReportID?.toString() === reportID;
}

/**
 * Checks if a report is a child report.
 */
function isChildReport(report: OnyxEntry<Report>): boolean {
    return isThread(report) || isTaskReport(report);
}

/**
 * An Expense Request is a thread where the parent report is an Expense Report and
 * the parentReportAction is a transaction.
 */
function isExpenseRequest(report: OnyxEntry<Report>): boolean {
    if (isThread(report)) {
        const parentReportAction = ReportActionsUtils.getParentReportAction(report);
        const parentReport = allReports?.[`${ONYXKEYS.COLLECTION.REPORT}${report?.parentReportID}`] ?? null;
        return isExpenseReport(parentReport) && !isEmptyObject(parentReportAction) && ReportActionsUtils.isTransactionThread(parentReportAction);
    }
    return false;
}

/**
 * An IOU Request is a thread where the parent report is an IOU Report and
 * the parentReportAction is a transaction.
 */
function isIOURequest(report: OnyxEntry<Report>): boolean {
    if (isThread(report)) {
        const parentReportAction = ReportActionsUtils.getParentReportAction(report);
        const parentReport = allReports?.[`${ONYXKEYS.COLLECTION.REPORT}${report?.parentReportID}`] ?? null;
        return isIOUReport(parentReport) && !isEmptyObject(parentReportAction) && ReportActionsUtils.isTransactionThread(parentReportAction);
    }
    return false;
}

/**
 * A Track Expense Report is a thread where the parent the parentReportAction is a transaction, and
 * parentReportAction has type of track.
 */
function isTrackExpenseReport(report: OnyxEntry<Report>): boolean {
    if (isThread(report)) {
        const parentReportAction = ReportActionsUtils.getParentReportAction(report);
        return !isEmptyObject(parentReportAction) && ReportActionsUtils.isTrackExpenseAction(parentReportAction);
    }
    return false;
}

/**
 * Checks if a report is an IOU or expense request.
 */
function isMoneyRequest(reportOrID: OnyxEntry<Report> | string): boolean {
    const report = typeof reportOrID === 'string' ? allReports?.[`${ONYXKEYS.COLLECTION.REPORT}${reportOrID}`] ?? null : reportOrID;
    return isIOURequest(report) || isExpenseRequest(report);
}

/**
 * Checks if a report is an IOU or expense report.
 */
function isMoneyRequestReport(reportOrID: OnyxEntry<Report> | EmptyObject | string): boolean {
    const report = typeof reportOrID === 'object' ? reportOrID : allReports?.[`${ONYXKEYS.COLLECTION.REPORT}${reportOrID}`] ?? null;
    return isIOUReport(report) || isExpenseReport(report);
}

/**
 * Checks if a report has only one transaction associated with it
 */
function isOneTransactionReport(reportID: string): boolean {
    const reportActions = allReportActions?.[`${ONYXKEYS.COLLECTION.REPORT_ACTIONS}${reportID}`] ?? ([] as ReportAction[]);
    return ReportActionsUtils.getOneTransactionThreadReportID(reportID, reportActions) !== null;
}

/**
 * Checks if a report is a transaction thread associated with a report that has only one transaction
 */
function isOneTransactionThread(reportID: string, parentReportID: string): boolean {
    const parentReportActions = allReportActions?.[`${ONYXKEYS.COLLECTION.REPORT_ACTIONS}${parentReportID}`] ?? ([] as ReportAction[]);
    const transactionThreadReportID = ReportActionsUtils.getOneTransactionThreadReportID(parentReportID, parentReportActions);
    return reportID === transactionThreadReportID;
}

/**
 * Should return true only for personal 1:1 report
 *
 */
function isOneOnOneChat(report: OnyxEntry<Report>): boolean {
    const participantAccountIDs = report?.participantAccountIDs ?? [];
    return (
        !isChatRoom(report) &&
        !isExpenseRequest(report) &&
        !isMoneyRequestReport(report) &&
        !isPolicyExpenseChat(report) &&
        !isTaskReport(report) &&
        isDM(report) &&
        !isIOUReport(report) &&
        participantAccountIDs.length === 1
    );
}

/**
 * Checks if the current user is a payer of the expense
 */

function isPayer(session: OnyxEntry<Session>, iouReport: OnyxEntry<Report>) {
    const isApproved = isReportApproved(iouReport);
    const policy = allPolicies?.[`${ONYXKEYS.COLLECTION.POLICY}${iouReport?.policyID}`] ?? null;
    const policyType = policy?.type;
    const isAdmin = policyType !== CONST.POLICY.TYPE.PERSONAL && policy?.role === CONST.POLICY.ROLE.ADMIN;
    const isManager = iouReport?.managerID === session?.accountID;
    if (isPaidGroupPolicy(iouReport)) {
        if (policy?.reimbursementChoice === CONST.POLICY.REIMBURSEMENT_CHOICES.REIMBURSEMENT_YES) {
            const isReimburser = session?.email === policy?.achAccount?.reimburser;
            return (!policy?.achAccount?.reimburser || isReimburser) && (isApproved || isManager);
        }
        if (policy?.reimbursementChoice === CONST.POLICY.REIMBURSEMENT_CHOICES.REIMBURSEMENT_MANUAL) {
            return isAdmin && (isApproved || isManager);
        }
        return false;
    }
    return isAdmin || (isMoneyRequestReport(iouReport) && isManager);
}

/**
 * Get the notification preference given a report
 */
function getReportNotificationPreference(report: OnyxEntry<Report>): string | number {
    return report?.notificationPreference ?? '';
}

/**
 * Checks if the current user is the action's author
 */
function isActionCreator(reportAction: OnyxEntry<ReportAction> | Partial<ReportAction>): boolean {
    return reportAction?.actorAccountID === currentUserAccountID;
}

/**
 * Returns the notification preference of the action's child report if it exists.
 * Otherwise, calculates it based on the action's authorship.
 */
function getChildReportNotificationPreference(reportAction: OnyxEntry<ReportAction> | Partial<ReportAction>): NotificationPreference {
    const childReportNotificationPreference = reportAction?.childReportNotificationPreference ?? '';
    if (childReportNotificationPreference) {
        return childReportNotificationPreference;
    }

    return isActionCreator(reportAction) ? CONST.REPORT.NOTIFICATION_PREFERENCE.ALWAYS : CONST.REPORT.NOTIFICATION_PREFERENCE.HIDDEN;
}

/**
 * Checks whether the supplied report supports adding more transactions to it.
 * Return true if:
 * - report is a non-settled IOU
 * - report is a draft
 * - report is a processing expense report and its policy has Instant reporting frequency
 */
function canAddOrDeleteTransactions(moneyRequestReport: OnyxEntry<Report>): boolean {
    if (!isMoneyRequestReport(moneyRequestReport)) {
        return false;
    }

    if (isReportApproved(moneyRequestReport) || isSettled(moneyRequestReport?.reportID)) {
        return false;
    }

    if (isGroupPolicy(moneyRequestReport) && isProcessingReport(moneyRequestReport) && !PolicyUtils.isInstantSubmitEnabled(getPolicy(moneyRequestReport?.policyID))) {
        return false;
    }

    return true;
}

/**
 * Can only delete if the author is this user and the action is an ADD_COMMENT action or an IOU action in an unsettled report, or if the user is a
 * policy admin
 */
function canDeleteReportAction(reportAction: OnyxEntry<ReportAction>, reportID: string): boolean {
    const report = getReport(reportID);

    const isActionOwner = reportAction?.actorAccountID === currentUserAccountID;
    const policy = allPolicies?.[`${ONYXKEYS.COLLECTION.POLICY}${report?.policyID}`] ?? null;

    if (reportAction?.actionName === CONST.REPORT.ACTIONS.TYPE.IOU) {
        // For now, users cannot delete split actions
        const isSplitAction = reportAction?.originalMessage?.type === CONST.IOU.REPORT_ACTION_TYPE.SPLIT;

        if (isSplitAction) {
            return false;
        }

        const linkedReport = isThreadFirstChat(reportAction, reportID) ? getReport(report?.parentReportID) : report;
        if (isActionOwner) {
            if (!isEmptyObject(linkedReport) && isMoneyRequestReport(linkedReport)) {
                return canAddOrDeleteTransactions(linkedReport);
            }
            return true;
        }
    }

    if (
        reportAction?.actionName !== CONST.REPORT.ACTIONS.TYPE.ADD_COMMENT ||
        reportAction?.pendingAction === CONST.RED_BRICK_ROAD_PENDING_ACTION.DELETE ||
        ReportActionsUtils.isCreatedTaskReportAction(reportAction) ||
        reportAction?.actorAccountID === CONST.ACCOUNT_ID.CONCIERGE
    ) {
        return false;
    }

    const isAdmin = policy?.role === CONST.POLICY.ROLE.ADMIN && !isEmptyObject(report) && !isDM(report);

    return isActionOwner || isAdmin;
}

/**
 * Get welcome message based on room type
 */
function getRoomWelcomeMessage(report: OnyxEntry<Report>, isUserPolicyAdmin: boolean): WelcomeMessage {
    const welcomeMessage: WelcomeMessage = {showReportName: true};
    const workspaceName = getPolicyName(report);

    if (isArchivedRoom(report)) {
        welcomeMessage.phrase1 = Localize.translateLocal('reportActionsView.beginningOfArchivedRoomPartOne');
        welcomeMessage.phrase2 = Localize.translateLocal('reportActionsView.beginningOfArchivedRoomPartTwo');
    } else if (isDomainRoom(report)) {
        welcomeMessage.phrase1 = Localize.translateLocal('reportActionsView.beginningOfChatHistoryDomainRoomPartOne', {domainRoom: report?.reportName ?? ''});
        welcomeMessage.phrase2 = Localize.translateLocal('reportActionsView.beginningOfChatHistoryDomainRoomPartTwo');
    } else if (isAdminRoom(report)) {
        welcomeMessage.phrase1 = Localize.translateLocal('reportActionsView.beginningOfChatHistoryAdminRoomPartOne', {workspaceName});
        welcomeMessage.phrase2 = Localize.translateLocal('reportActionsView.beginningOfChatHistoryAdminRoomPartTwo');
    } else if (isAdminsOnlyPostingRoom(report) && !isUserPolicyAdmin) {
        welcomeMessage.phrase1 = Localize.translateLocal('reportActionsView.beginningOfChatHistoryAdminOnlyPostingRoom');
        welcomeMessage.showReportName = false;
    } else if (isAnnounceRoom(report)) {
        welcomeMessage.phrase1 = Localize.translateLocal('reportActionsView.beginningOfChatHistoryAnnounceRoomPartOne', {workspaceName});
        welcomeMessage.phrase2 = Localize.translateLocal('reportActionsView.beginningOfChatHistoryAnnounceRoomPartTwo', {workspaceName});
    } else {
        // Message for user created rooms or other room types.
        welcomeMessage.phrase1 = Localize.translateLocal('reportActionsView.beginningOfChatHistoryUserRoomPartOne');
        welcomeMessage.phrase2 = Localize.translateLocal('reportActionsView.beginningOfChatHistoryUserRoomPartTwo');
    }

    return welcomeMessage;
}

/**
 * Returns true if Concierge is one of the chat participants (1:1 as well as group chats)
 */
function chatIncludesConcierge(report: Partial<OnyxEntry<Report>>): boolean {
    return Boolean(report?.participantAccountIDs?.length && report?.participantAccountIDs?.includes(CONST.ACCOUNT_ID.CONCIERGE));
}

/**
 * Returns true if there is any automated expensify account `in accountIDs
 */
function hasAutomatedExpensifyAccountIDs(accountIDs: number[]): boolean {
    return accountIDs.some((accountID) => CONST.EXPENSIFY_ACCOUNT_IDS.includes(accountID));
}

function getReportRecipientAccountIDs(report: OnyxEntry<Report>, currentLoginAccountID: number): number[] {
    let finalReport: OnyxEntry<Report> = report;
    // In 1:1 chat threads, the participants will be the same as parent report. If a report is specifically a 1:1 chat thread then we will
    // get parent report and use its participants array.
    if (isThread(report) && !(isTaskReport(report) || isMoneyRequestReport(report))) {
        const parentReport = allReports?.[`${ONYXKEYS.COLLECTION.REPORT}${report?.parentReportID}`] ?? null;
        if (hasSingleParticipant(parentReport)) {
            finalReport = parentReport;
        }
    }

    let finalParticipantAccountIDs: number[] | undefined = [];
    if (isMoneyRequestReport(report)) {
        // For money requests i.e the IOU (1:1 person) and Expense (1:* person) reports, use the full `initialParticipantAccountIDs` array
        // and add the `ownerAccountId`. Money request reports don't add `ownerAccountId` in `participantAccountIDs` array
        const defaultParticipantAccountIDs = finalReport?.participantAccountIDs ?? [];
        const setOfParticipantAccountIDs = new Set<number>(report?.ownerAccountID ? [...defaultParticipantAccountIDs, report.ownerAccountID] : defaultParticipantAccountIDs);
        finalParticipantAccountIDs = [...setOfParticipantAccountIDs];
    } else if (isTaskReport(report)) {
        // Task reports `managerID` will change when assignee is changed, in that case the old `managerID` is still present in `participantAccountIDs`
        // array along with the new one. We only need the `managerID` as a participant here.
        finalParticipantAccountIDs = report?.managerID ? [report?.managerID] : [];
    } else {
        finalParticipantAccountIDs = finalReport?.participantAccountIDs;
    }

    const reportParticipants = finalParticipantAccountIDs?.filter((accountID) => accountID !== currentLoginAccountID) ?? [];
    const participantsWithoutExpensifyAccountIDs = reportParticipants.filter((participant) => !CONST.EXPENSIFY_ACCOUNT_IDS.includes(participant ?? 0));
    return participantsWithoutExpensifyAccountIDs;
}

/**
 * Whether the time row should be shown for a report.
 */
function canShowReportRecipientLocalTime(personalDetails: OnyxCollection<PersonalDetails>, report: OnyxEntry<Report>, accountID: number): boolean {
    const reportRecipientAccountIDs = getReportRecipientAccountIDs(report, accountID);
    const hasMultipleParticipants = reportRecipientAccountIDs.length > 1;
    const reportRecipient = personalDetails?.[reportRecipientAccountIDs[0]];
    const reportRecipientTimezone = reportRecipient?.timezone ?? CONST.DEFAULT_TIME_ZONE;
    const isReportParticipantValidated = reportRecipient?.validated ?? false;
    return Boolean(
        !hasMultipleParticipants &&
            !isChatRoom(report) &&
            !isPolicyExpenseChat(getRootParentReport(report)) &&
            reportRecipient &&
            reportRecipientTimezone?.selected &&
            isReportParticipantValidated,
    );
}

/**
 * Shorten last message text to fixed length and trim spaces.
 */
function formatReportLastMessageText(lastMessageText: string, isModifiedExpenseMessage = false): string {
    if (isModifiedExpenseMessage) {
        return String(lastMessageText).trim().replace(CONST.REGEX.LINE_BREAK, '').trim();
    }
    return String(lastMessageText).trim().replace(CONST.REGEX.LINE_BREAK, ' ').substring(0, CONST.REPORT.LAST_MESSAGE_TEXT_MAX_LENGTH).trim();
}

/**
 * Helper method to return the default avatar associated with the given login
 */
function getDefaultWorkspaceAvatar(workspaceName?: string): IconAsset {
    if (!workspaceName) {
        return defaultWorkspaceAvatars.WorkspaceBuilding;
    }

    // Remove all chars not A-Z or 0-9 including underscore
    const alphaNumeric = workspaceName
        .normalize('NFD')
        .replace(/[^0-9a-z]/gi, '')
        .toUpperCase();

    const workspace = `Workspace${alphaNumeric[0]}` as keyof typeof defaultWorkspaceAvatars;
    const defaultWorkspaceAvatar = defaultWorkspaceAvatars[workspace];

    return !alphaNumeric ? defaultWorkspaceAvatars.WorkspaceBuilding : defaultWorkspaceAvatar;
}

/**
 * Helper method to return the default avatar testID associated with the given login
 */
function getDefaultWorkspaceAvatarTestID(workspaceName: string): string {
    if (!workspaceName) {
        return defaultAvatarBuildingIconTestID;
    }

    // Remove all chars not A-Z or 0-9 including underscore
    const alphaNumeric = workspaceName
        .normalize('NFD')
        .replace(/[^0-9a-z]/gi, '')
        .toLowerCase();

    return !alphaNumeric ? defaultAvatarBuildingIconTestID : `SvgDefaultAvatar_${alphaNumeric[0]} Icon`;
}

function getWorkspaceAvatar(report: OnyxEntry<Report>): UserUtils.AvatarSource {
    const workspaceName = getPolicyName(report, false, allPolicies?.[`${ONYXKEYS.COLLECTION.POLICY}${report?.policyID}`]);
    const avatar = allPolicies?.[`${ONYXKEYS.COLLECTION.POLICY}${report?.policyID}`]?.avatar ?? '';
    return !isEmpty(avatar) ? avatar : getDefaultWorkspaceAvatar(workspaceName);
}

/**
 * Helper method to return the default avatar associated with the given reportID
 */
function getDefaultGroupAvatar(reportID?: string): IconAsset {
    if (!reportID) {
        return defaultGroupAvatars.Avatar1;
    }
    const reportIDHashBucket: AvatarRange = ((Number(reportID) % CONST.DEFAULT_GROUP_AVATAR_COUNT) + 1) as AvatarRange;
    return defaultGroupAvatars[`Avatar${reportIDHashBucket}`];
}

/**
 * Returns the appropriate icons for the given chat report using the stored personalDetails.
 * The Avatar sources can be URLs or Icon components according to the chat type.
 */
function getIconsForParticipants(participants: number[], personalDetails: OnyxCollection<PersonalDetails>): Icon[] {
    const participantDetails: ParticipantDetails[] = [];
    const participantsList = participants || [];

    for (const accountID of participantsList) {
        const avatarSource = personalDetails?.[accountID]?.avatar ?? FallbackAvatar;
        const displayNameLogin = personalDetails?.[accountID]?.displayName ? personalDetails?.[accountID]?.displayName : personalDetails?.[accountID]?.login;
        participantDetails.push([accountID, displayNameLogin ?? '', avatarSource, personalDetails?.[accountID]?.fallbackIcon ?? '']);
    }

    const sortedParticipantDetails = participantDetails.sort((first, second) => {
        // First sort by displayName/login
        const displayNameLoginOrder = localeCompare(first[1], second[1]);
        if (displayNameLoginOrder !== 0) {
            return displayNameLoginOrder;
        }

        // Then fallback on accountID as the final sorting criteria.
        // This will ensure that the order of avatars with same login/displayName
        // stay consistent across all users and devices
        return first[0] - second[0];
    });

    // Now that things are sorted, gather only the avatars (second element in the array) and return those
    const avatars: Icon[] = [];

    for (const sortedParticipantDetail of sortedParticipantDetails) {
        const userIcon = {
            id: sortedParticipantDetail[0],
            source: sortedParticipantDetail[2],
            type: CONST.ICON_TYPE_AVATAR,
            name: sortedParticipantDetail[1],
            fallbackIcon: sortedParticipantDetail[3],
        };
        avatars.push(userIcon);
    }

    return avatars;
}

/**
 * Given a report, return the associated workspace icon.
 */
function getWorkspaceIcon(report: OnyxEntry<Report>, policy: OnyxEntry<Policy> = null): Icon {
    const workspaceName = getPolicyName(report, false, policy);
    const policyExpenseChatAvatarSource = allPolicies?.[`${ONYXKEYS.COLLECTION.POLICY}${report?.policyID}`]?.avatar
        ? allPolicies?.[`${ONYXKEYS.COLLECTION.POLICY}${report?.policyID}`]?.avatar
        : getDefaultWorkspaceAvatar(workspaceName);

    const workspaceIcon: Icon = {
        source: policyExpenseChatAvatarSource ?? '',
        type: CONST.ICON_TYPE_WORKSPACE,
        name: workspaceName,
        id: -1,
    };
    return workspaceIcon;
}

/**
 * Gets the personal details for a login by looking in the ONYXKEYS.PERSONAL_DETAILS_LIST Onyx key (stored in the local variable, allPersonalDetails). If it doesn't exist in Onyx,
 * then a default object is constructed.
 */
function getPersonalDetailsForAccountID(accountID: number): Partial<PersonalDetails> {
    if (!accountID) {
        return {};
    }

    const defaultDetails = {
        isOptimisticPersonalDetail: true,
    };

    return allPersonalDetails?.[accountID] ?? defaultDetails;
}

/**
 * Get the displayName for a single report participant.
 */
function getDisplayNameForParticipant(accountID?: number, shouldUseShortForm = false, shouldFallbackToHidden = true, shouldAddCurrentUserPostfix = false): string {
    if (!accountID) {
        return '';
    }

    const personalDetails = getPersonalDetailsForAccountID(accountID);
    // eslint-disable-next-line @typescript-eslint/prefer-nullish-coalescing
    const formattedLogin = LocalePhoneNumber.formatPhoneNumber(personalDetails.login || '');
    // This is to check if account is an invite/optimistically created one
    // and prevent from falling back to 'Hidden', so a correct value is shown
    // when searching for a new user
    if (personalDetails.isOptimisticPersonalDetail === true) {
        return formattedLogin;
    }

    // For selfDM, we display the user's displayName followed by '(you)' as a postfix
    const shouldAddPostfix = shouldAddCurrentUserPostfix && accountID === currentUserAccountID;

    const longName = PersonalDetailsUtils.getDisplayNameOrDefault(personalDetails, formattedLogin, shouldFallbackToHidden, shouldAddPostfix);

    // If the user's personal details (first name) should be hidden, make sure we return "hidden" instead of the short name
    if (shouldFallbackToHidden && longName === Localize.translateLocal('common.hidden')) {
        return longName;
    }

    const shortName = personalDetails.firstName ? personalDetails.firstName : longName;
    return shouldUseShortForm ? shortName : longName;
}

function getParticipantAccountIDs(reportID: string) {
    const report = getReport(reportID);
    if (!report || !report.participants) {
        return [];
    }

    const accountIDStrings = Object.keys(report.participants);
    return accountIDStrings.map((accountID) => Number(accountID));
}

function buildParticipantsFromAccountIDs(accountIDs: number[]): Participants {
    const finalParticipants: Participants = {};
    return accountIDs.reduce((participants, accountID) => {
        // eslint-disable-next-line no-param-reassign
        participants[accountID] = {hidden: false};
        return participants;
    }, finalParticipants);
}

/**
 * Returns the report name if the report is a group chat
 */
function getGroupChatName(participantAccountIDs?: number[], shouldApplyLimit = false, reportID = ''): string | undefined {
    // If we have a reportID always try to get the name from the report.
    if (reportID) {
        const reportKey = `${ONYXKEYS.COLLECTION.REPORT}${reportID}`;
        const reportName = allReports?.[reportKey]?.reportName;
        if (reportName) {
            return reportName;
        }
    }

    // Get participantAccountIDs from participants object
    let participants = participantAccountIDs ?? getParticipantAccountIDs(reportID);
    if (shouldApplyLimit) {
        participants = participants.slice(0, 5);
    }
    const isMultipleParticipantReport = participants.length > 1;

    if (isMultipleParticipantReport) {
        return participants
            .map((participant) => getDisplayNameForParticipant(participant, isMultipleParticipantReport))
            .sort((first, second) => localeCompare(first ?? '', second ?? ''))
            .filter(Boolean)
            .join(', ');
    }

    return Localize.translateLocal('groupChat.defaultReportName', {displayName: getDisplayNameForParticipant(participants[0], false)});
}

function getVisibleChatMemberAccountIDs(reportID: string): number[] {
    const report = getReport(reportID);
    if (!report || !report.participants) {
        return [];
    }
    const visibleParticipantAccountIDs = Object.entries(report.participants).reduce<number[]>((accountIDs, [accountID, participant]) => {
        if (participant && !participant.hidden) {
            accountIDs.push(Number(accountID));
        }
        return accountIDs;
    }, []);
    return visibleParticipantAccountIDs;
}

function getParticipants(reportID: string) {
    const report = getReport(reportID);
    if (!report) {
        return {};
    }

    return report.participants;
}

/**
 * Returns the appropriate icons for the given chat report using the stored personalDetails.
 * The Avatar sources can be URLs or Icon components according to the chat type.
 */
function getIcons(
    report: OnyxEntry<Report>,
    personalDetails: OnyxCollection<PersonalDetails>,
    defaultIcon: UserUtils.AvatarSource | null = null,
    defaultName = '',
    defaultAccountID = -1,
    policy: OnyxEntry<Policy> = null,
): Icon[] {
    if (isEmptyObject(report)) {
        const fallbackIcon: Icon = {
            source: defaultIcon ?? FallbackAvatar,
            type: CONST.ICON_TYPE_AVATAR,
            name: defaultName,
            id: defaultAccountID,
        };
        return [fallbackIcon];
    }
    if (isExpenseRequest(report)) {
        const parentReportAction = ReportActionsUtils.getParentReportAction(report);
        const workspaceIcon = getWorkspaceIcon(report, policy);
        const memberIcon = {
            source: personalDetails?.[parentReportAction.actorAccountID ?? -1]?.avatar ?? FallbackAvatar,
            id: parentReportAction.actorAccountID,
            type: CONST.ICON_TYPE_AVATAR,
            name: personalDetails?.[parentReportAction.actorAccountID ?? -1]?.displayName ?? '',
            fallbackIcon: personalDetails?.[parentReportAction.actorAccountID ?? -1]?.fallbackIcon,
        };

        return [memberIcon, workspaceIcon];
    }
    if (isChatThread(report)) {
        const parentReportAction = ReportActionsUtils.getParentReportAction(report);

        const actorAccountID = parentReportAction.actorAccountID;
        const actorDisplayName = PersonalDetailsUtils.getDisplayNameOrDefault(allPersonalDetails?.[actorAccountID ?? -1], '', false);
        const actorIcon = {
            id: actorAccountID,
            source: personalDetails?.[actorAccountID ?? -1]?.avatar ?? FallbackAvatar,
            name: actorDisplayName,
            type: CONST.ICON_TYPE_AVATAR,
            fallbackIcon: personalDetails?.[parentReportAction.actorAccountID ?? -1]?.fallbackIcon,
        };

        if (isWorkspaceThread(report)) {
            const workspaceIcon = getWorkspaceIcon(report, policy);
            return [actorIcon, workspaceIcon];
        }
        return [actorIcon];
    }
    if (isTaskReport(report)) {
        const ownerIcon = {
            id: report?.ownerAccountID,
            source: personalDetails?.[report?.ownerAccountID ?? -1]?.avatar ?? FallbackAvatar,
            type: CONST.ICON_TYPE_AVATAR,
            name: personalDetails?.[report?.ownerAccountID ?? -1]?.displayName ?? '',
            fallbackIcon: personalDetails?.[report?.ownerAccountID ?? -1]?.fallbackIcon,
        };

        if (isWorkspaceTaskReport(report)) {
            const workspaceIcon = getWorkspaceIcon(report, policy);
            return [ownerIcon, workspaceIcon];
        }

        return [ownerIcon];
    }
    if (isDomainRoom(report)) {
        // Get domain name after the #. Domain Rooms use our default workspace avatar pattern.
        const domainName = report?.reportName?.substring(1);
        const policyExpenseChatAvatarSource = getDefaultWorkspaceAvatar(domainName);
        const domainIcon: Icon = {
            source: policyExpenseChatAvatarSource,
            type: CONST.ICON_TYPE_WORKSPACE,
            name: domainName ?? '',
            id: -1,
        };
        return [domainIcon];
    }
    if (isAdminRoom(report) || isAnnounceRoom(report) || isChatRoom(report) || isArchivedRoom(report)) {
        const workspaceIcon = getWorkspaceIcon(report, policy);
        return [workspaceIcon];
    }
    if (isPolicyExpenseChat(report) || isExpenseReport(report)) {
        const workspaceIcon = getWorkspaceIcon(report, policy);
        const memberIcon = {
            source: personalDetails?.[report?.ownerAccountID ?? -1]?.avatar ?? FallbackAvatar,
            id: report?.ownerAccountID,
            type: CONST.ICON_TYPE_AVATAR,
            name: personalDetails?.[report?.ownerAccountID ?? -1]?.displayName ?? '',
            fallbackIcon: personalDetails?.[report?.ownerAccountID ?? -1]?.fallbackIcon,
        };
        return isExpenseReport(report) ? [memberIcon, workspaceIcon] : [workspaceIcon, memberIcon];
    }
    if (isIOUReport(report)) {
        const managerIcon = {
            source: personalDetails?.[report?.managerID ?? -1]?.avatar ?? FallbackAvatar,
            id: report?.managerID,
            type: CONST.ICON_TYPE_AVATAR,
            name: personalDetails?.[report?.managerID ?? -1]?.displayName ?? '',
            fallbackIcon: personalDetails?.[report?.managerID ?? -1]?.fallbackIcon,
        };
        const ownerIcon = {
            id: report?.ownerAccountID,
            source: personalDetails?.[report?.ownerAccountID ?? -1]?.avatar ?? FallbackAvatar,
            type: CONST.ICON_TYPE_AVATAR,
            name: personalDetails?.[report?.ownerAccountID ?? -1]?.displayName ?? '',
            fallbackIcon: personalDetails?.[report?.ownerAccountID ?? -1]?.fallbackIcon,
        };
        const isManager = currentUserAccountID === report?.managerID;

        // For one transaction IOUs, display a simplified report icon
        if (isOneTransactionReport(report?.reportID ?? '0')) {
            return [ownerIcon];
        }

        return isManager ? [managerIcon, ownerIcon] : [ownerIcon, managerIcon];
    }

    if (isSelfDM(report)) {
        return getIconsForParticipants([currentUserAccountID ?? 0], personalDetails);
    }

    if (isGroupChat(report)) {
        const groupChatIcon = {
            // eslint-disable-next-line @typescript-eslint/prefer-nullish-coalescing
            source: report.avatarUrl || getDefaultGroupAvatar(report.reportID),
            id: -1,
            type: CONST.ICON_TYPE_AVATAR,
            name: getGroupChatName(undefined, true, report.reportID ?? ''),
        };
        return [groupChatIcon];
    }

    return getIconsForParticipants(report?.participantAccountIDs ?? [], personalDetails);
}

function getDisplayNamesWithTooltips(
    personalDetailsList: PersonalDetails[] | PersonalDetailsList | OptionData[],
    isMultipleParticipantReport: boolean,
    shouldFallbackToHidden = true,
    shouldAddCurrentUserPostfix = false,
): DisplayNameWithTooltips {
    const personalDetailsListArray = Array.isArray(personalDetailsList) ? personalDetailsList : Object.values(personalDetailsList);

    return personalDetailsListArray
        .map((user) => {
            const accountID = Number(user?.accountID);
            // eslint-disable-next-line @typescript-eslint/prefer-nullish-coalescing
            const displayName = getDisplayNameForParticipant(accountID, isMultipleParticipantReport, shouldFallbackToHidden, shouldAddCurrentUserPostfix) || user?.login || '';
            const avatar = user && 'avatar' in user ? user.avatar : FallbackAvatar;

            let pronouns = user?.pronouns ?? undefined;
            if (pronouns?.startsWith(CONST.PRONOUNS.PREFIX)) {
                const pronounTranslationKey = pronouns.replace(CONST.PRONOUNS.PREFIX, '');
                pronouns = Localize.translateLocal(`pronouns.${pronounTranslationKey}` as TranslationPaths);
            }

            return {
                displayName,
                avatar,
                login: user?.login ?? '',
                accountID,
                pronouns,
            };
        })
        .sort((first, second) => {
            // First sort by displayName/login
            const displayNameLoginOrder = localeCompare(first.displayName, second.displayName);
            if (displayNameLoginOrder !== 0) {
                return displayNameLoginOrder;
            }

            // Then fallback on accountID as the final sorting criteria.
            return first.accountID - second.accountID;
        });
}

/**
 * Returns the the display names of the given user accountIDs
 */
function getUserDetailTooltipText(accountID: number, fallbackUserDisplayName = ''): string {
    const displayNameForParticipant = getDisplayNameForParticipant(accountID);
    return displayNameForParticipant || fallbackUserDisplayName;
}

/**
 * For a deleted parent report action within a chat report,
 * let us return the appropriate display message
 *
 * @param reportAction - The deleted report action of a chat report for which we need to return message.
 */
function getDeletedParentActionMessageForChatReport(reportAction: OnyxEntry<ReportAction>): string {
    // By default, let us display [Deleted message]
    let deletedMessageText = Localize.translateLocal('parentReportAction.deletedMessage');
    if (ReportActionsUtils.isCreatedTaskReportAction(reportAction)) {
        // For canceled task report, let us display [Deleted task]
        deletedMessageText = Localize.translateLocal('parentReportAction.deletedTask');
    }
    return deletedMessageText;
}

/**
 * Returns the preview message for `REIMBURSEMENT_QUEUED` action
 */
function getReimbursementQueuedActionMessage(reportAction: OnyxEntry<ReportAction>, report: OnyxEntry<Report>, shouldUseShortDisplayName = true): string {
    const submitterDisplayName = getDisplayNameForParticipant(report?.ownerAccountID, shouldUseShortDisplayName) ?? '';
    const originalMessage = reportAction?.originalMessage as IOUMessage | undefined;
    let messageKey: TranslationPaths;
    if (originalMessage?.paymentType === CONST.IOU.PAYMENT_TYPE.EXPENSIFY) {
        messageKey = 'iou.waitingOnEnabledWallet';
    } else {
        messageKey = 'iou.waitingOnBankAccount';
    }

    return Localize.translateLocal(messageKey, {submitterDisplayName});
}

/**
 * Returns the preview message for `REIMBURSEMENT_DEQUEUED` action
 */
function getReimbursementDeQueuedActionMessage(
    reportAction: OnyxEntry<ReportActionBase & OriginalMessageReimbursementDequeued>,
    report: OnyxEntry<Report> | EmptyObject,
    isLHNPreview = false,
): string {
    const originalMessage = reportAction?.originalMessage as ReimbursementDeQueuedMessage | undefined;
    const amount = originalMessage?.amount;
    const currency = originalMessage?.currency;
    const formattedAmount = CurrencyUtils.convertToDisplayString(amount, currency);
    if (originalMessage?.cancellationReason === CONST.REPORT.CANCEL_PAYMENT_REASONS.ADMIN) {
        const payerOrApproverName = report?.managerID === currentUserAccountID || !isLHNPreview ? '' : getDisplayNameForParticipant(report?.managerID, true);
        return Localize.translateLocal('iou.adminCanceledRequest', {manager: payerOrApproverName, amount: formattedAmount});
    }
    const submitterDisplayName = getDisplayNameForParticipant(report?.ownerAccountID, true) ?? '';
    return Localize.translateLocal('iou.canceledRequest', {submitterDisplayName, amount: formattedAmount});
}

/**
 * Builds an optimistic REIMBURSEMENT_DEQUEUED report action with a randomly generated reportActionID.
 *
 */
function buildOptimisticCancelPaymentReportAction(expenseReportID: string, amount: number, currency: string): OptimisticCancelPaymentReportAction {
    return {
        actionName: CONST.REPORT.ACTIONS.TYPE.REIMBURSEMENT_DEQUEUED,
        actorAccountID: currentUserAccountID,
        message: [
            {
                cancellationReason: CONST.REPORT.CANCEL_PAYMENT_REASONS.ADMIN,
                expenseReportID,
                type: CONST.REPORT.MESSAGE.TYPE.COMMENT,
                text: '',
                amount,
                currency,
            },
        ],
        originalMessage: {
            cancellationReason: CONST.REPORT.CANCEL_PAYMENT_REASONS.ADMIN,
            expenseReportID,
            amount,
            currency,
        },
        person: [
            {
                style: 'strong',
                text: getCurrentUserDisplayNameOrEmail(),
                type: 'TEXT',
            },
        ],
        reportActionID: NumberUtils.rand64(),
        shouldShow: true,
        created: DateUtils.getDBTime(),
        pendingAction: CONST.RED_BRICK_ROAD_PENDING_ACTION.ADD,
    };
}

/**
 * Returns the last visible message for a given report after considering the given optimistic actions
 *
 * @param reportID - the report for which last visible message has to be fetched
 * @param [actionsToMerge] - the optimistic merge actions that needs to be considered while fetching last visible message

 */
function getLastVisibleMessage(reportID: string | undefined, actionsToMerge: ReportActions = {}): LastVisibleMessage {
    const report = getReport(reportID);
    const lastVisibleAction = ReportActionsUtils.getLastVisibleAction(reportID ?? '', actionsToMerge);

    // For Chat Report with deleted parent actions, let us fetch the correct message
    if (ReportActionsUtils.isDeletedParentAction(lastVisibleAction) && !isEmptyObject(report) && isChatReport(report)) {
        const lastMessageText = getDeletedParentActionMessageForChatReport(lastVisibleAction);
        return {
            lastMessageText,
        };
    }

    // Fetch the last visible message for report represented by reportID and based on actions to merge.
    return ReportActionsUtils.getLastVisibleMessage(reportID ?? '', actionsToMerge);
}

/**
 * Checks if a report is an open task report assigned to current user.
 *
 * @param [parentReportAction] - The parent report action of the report (Used to check if the task has been canceled)
 */
function isWaitingForAssigneeToCompleteTask(report: OnyxEntry<Report>, parentReportAction: OnyxEntry<ReportAction> | EmptyObject = {}): boolean {
    return isTaskReport(report) && isReportManager(report) && isOpenTaskReport(report, parentReportAction);
}

function isUnreadWithMention(reportOrOption: OnyxEntry<Report> | OptionData): boolean {
    if (!reportOrOption) {
        return false;
    }
    // lastMentionedTime and lastReadTime are both datetime strings and can be compared directly
    const lastMentionedTime = reportOrOption.lastMentionedTime ?? '';
    const lastReadTime = reportOrOption.lastReadTime ?? '';
    return Boolean('isUnreadWithMention' in reportOrOption && reportOrOption.isUnreadWithMention) || lastReadTime < lastMentionedTime;
}

/**
 * Determines if the option requires action from the current user. This can happen when it:
 *  - is unread and the user was mentioned in one of the unread comments
 *  - is for an outstanding task waiting on the user
 *  - has an outstanding child expense that is waiting for an action from the current user (e.g. pay, approve, add bank account)
 *
 * @param option (report or optionItem)
 * @param parentReportAction (the report action the current report is a thread of)
 */
function requiresAttentionFromCurrentUser(optionOrReport: OnyxEntry<Report> | OptionData, parentReportAction: EmptyObject | OnyxEntry<ReportAction> = {}) {
    if (!optionOrReport) {
        return false;
    }

    if (isJoinRequestInAdminRoom(optionOrReport)) {
        return true;
    }

    if (isArchivedRoom(optionOrReport) || isArchivedRoom(getReport(optionOrReport.parentReportID))) {
        return false;
    }

    if (isUnreadWithMention(optionOrReport)) {
        return true;
    }

    if (isWaitingForAssigneeToCompleteTask(optionOrReport, parentReportAction)) {
        return true;
    }

    // Has a child report that is awaiting action (e.g. approve, pay, add bank account) from current user
    if (optionOrReport.hasOutstandingChildRequest) {
        return true;
    }

    return false;
}

/**
 * Returns number of transactions that are nonReimbursable
 *
 */
function hasNonReimbursableTransactions(iouReportID: string | undefined): boolean {
    const transactions = TransactionUtils.getAllReportTransactions(iouReportID);
    return transactions.filter((transaction) => transaction.reimbursable === false).length > 0;
}

function getMoneyRequestSpendBreakdown(report: OnyxEntry<Report>, allReportsDict: OnyxCollection<Report> = null): SpendBreakdown {
    const allAvailableReports = allReportsDict ?? allReports;
    let moneyRequestReport;
    if (isMoneyRequestReport(report)) {
        moneyRequestReport = report;
    }
    if (allAvailableReports && report?.iouReportID) {
        moneyRequestReport = allAvailableReports[`${ONYXKEYS.COLLECTION.REPORT}${report.iouReportID}`];
    }
    if (moneyRequestReport) {
        let nonReimbursableSpend = moneyRequestReport.nonReimbursableTotal ?? 0;
        let totalSpend = moneyRequestReport.total ?? 0;

        if (nonReimbursableSpend + totalSpend !== 0) {
            // There is a possibility that if the Expense report has a negative total.
            // This is because there are instances where you can get a credit back on your card,
            // or you enter a negative expense to “offset” future expenses
            nonReimbursableSpend = isExpenseReport(moneyRequestReport) ? nonReimbursableSpend * -1 : Math.abs(nonReimbursableSpend);
            totalSpend = isExpenseReport(moneyRequestReport) ? totalSpend * -1 : Math.abs(totalSpend);

            const totalDisplaySpend = totalSpend;
            const reimbursableSpend = totalDisplaySpend - nonReimbursableSpend;

            return {
                nonReimbursableSpend,
                reimbursableSpend,
                totalDisplaySpend,
            };
        }
    }
    return {
        nonReimbursableSpend: 0,
        reimbursableSpend: 0,
        totalDisplaySpend: 0,
    };
}

/**
 * Get the title for a policy expense chat which depends on the role of the policy member seeing this report
 */
function getPolicyExpenseChatName(report: OnyxEntry<Report>, policy: OnyxEntry<Policy> | undefined = undefined): string | undefined {
    const ownerAccountID = report?.ownerAccountID;
    const personalDetails = allPersonalDetails?.[ownerAccountID ?? -1];
    const login = personalDetails ? personalDetails.login : null;
    // eslint-disable-next-line @typescript-eslint/prefer-nullish-coalescing
    const reportOwnerDisplayName = getDisplayNameForParticipant(ownerAccountID) || login || report?.reportName;

    // If the policy expense chat is owned by this user, use the name of the policy as the report name.
    if (report?.isOwnPolicyExpenseChat) {
        return getPolicyName(report, false, policy);
    }

    let policyExpenseChatRole = 'user';
    const policyItem = allPolicies?.[`${ONYXKEYS.COLLECTION.POLICY}${report?.policyID}`];
    if (policyItem) {
        policyExpenseChatRole = policyItem.role || 'user';
    }

    // If this user is not admin and this policy expense chat has been archived because of account merging, this must be an old workspace chat
    // of the account which was merged into the current user's account. Use the name of the policy as the name of the report.
    if (isArchivedRoom(report)) {
        const lastAction = ReportActionsUtils.getLastVisibleAction(report?.reportID ?? '');
        const archiveReason = lastAction?.actionName === CONST.REPORT.ACTIONS.TYPE.CLOSED ? lastAction?.originalMessage?.reason : CONST.REPORT.ARCHIVE_REASON.DEFAULT;
        if (archiveReason === CONST.REPORT.ARCHIVE_REASON.ACCOUNT_MERGED && policyExpenseChatRole !== CONST.POLICY.ROLE.ADMIN) {
            return getPolicyName(report, false, policy);
        }
    }

    // If user can see this report and they are not its owner, they must be an admin and the report name should be the name of the policy member
    return reportOwnerDisplayName;
}

/**
 * Given a report field, check if the field is for the report title.
 */
function isReportFieldOfTypeTitle(reportField: OnyxEntry<PolicyReportField>): boolean {
    return reportField?.type === 'formula' && reportField?.fieldID === CONST.REPORT_FIELD_TITLE_FIELD_ID;
}

/**
 * Check if report fields are available to use in a report
 */
function reportFieldsEnabled(report: Report) {
    return Permissions.canUseReportFields(allBetas ?? []) && isPaidGroupPolicyExpenseReport(report);
}

/**
 * Given a report field, check if the field can be edited or not.
 * For title fields, its considered disabled if `deletable` prop is `true` (https://github.com/Expensify/App/issues/35043#issuecomment-1911275433)
 * For non title fields, its considered disabled if:
 * 1. The user is not admin of the report
 * 2. Report is settled or it is closed
 */
function isReportFieldDisabled(report: OnyxEntry<Report>, reportField: OnyxEntry<PolicyReportField>, policy: OnyxEntry<Policy>): boolean {
    const isReportSettled = isSettled(report?.reportID);
    const isReportClosed = report?.statusNum === CONST.REPORT.STATUS_NUM.CLOSED;
    const isTitleField = isReportFieldOfTypeTitle(reportField);
    const isAdmin = isPolicyAdmin(report?.policyID ?? '', {[`${ONYXKEYS.COLLECTION.POLICY}${policy?.id ?? ''}`]: policy});
    return isTitleField ? !reportField?.deletable : !isAdmin && (isReportSettled || isReportClosed);
}

/**
 * Given a set of report fields, return the field of type formula
 */
function getFormulaTypeReportField(reportFields: Record<string, PolicyReportField>) {
    return Object.values(reportFields).find((field) => field?.type === 'formula');
}

/**
 * Given a set of report fields, return the field that refers to title
 */
function getTitleReportField(reportFields: Record<string, PolicyReportField>) {
    return Object.values(reportFields).find((field) => isReportFieldOfTypeTitle(field));
}

/**
 * Get the key for a report field
 */
function getReportFieldKey(reportFieldId: string) {
    return `expensify_${reportFieldId}`;
}

/**
 * Get the report fields attached to the policy given policyID
 */
function getReportFieldsByPolicyID(policyID: string): Record<string, PolicyReportField> {
    const policyReportFields = Object.entries(allPolicies ?? {}).find(([key]) => key.replace(ONYXKEYS.COLLECTION.POLICY, '') === policyID);
    const fieldList = policyReportFields?.[1]?.fieldList;

    if (!policyReportFields || !fieldList) {
        return {};
    }

    return fieldList;
}

/**
 * Get the report fields that we should display a MoneyReportView gets opened
 */

function getAvailableReportFields(report: Report, policyReportFields: PolicyReportField[]): PolicyReportField[] {
    // Get the report fields that are attached to a report. These will persist even if a field is deleted from the policy.
    const reportFields = Object.values(report.fieldList ?? {});
    const reportIsSettled = isSettled(report.reportID);

    // If the report is settled, we don't want to show any new field that gets added to the policy.
    if (reportIsSettled) {
        return reportFields;
    }

    // If the report is unsettled, we want to merge the new fields that get added to the policy with the fields that
    // are attached to the report.
    const mergedFieldIds = Array.from(new Set([...policyReportFields.map(({fieldID}) => fieldID), ...reportFields.map(({fieldID}) => fieldID)]));

    const fields = mergedFieldIds.map((id) => {
        const field = report?.fieldList?.[getReportFieldKey(id)];

        if (field) {
            return field;
        }

        const policyReportField = policyReportFields.find(({fieldID}) => fieldID === id);

        if (policyReportField) {
            return policyReportField;
        }

        return null;
    });

    return fields.filter(Boolean) as PolicyReportField[];
}

/**
 * Get the title for an IOU or expense chat which will be showing the payer and the amount
 */
function getMoneyRequestReportName(report: OnyxEntry<Report>, policy: OnyxEntry<Policy> | undefined = undefined): string {
    const isReportSettled = isSettled(report?.reportID ?? '');
    const reportFields = isReportSettled ? report?.fieldList : getReportFieldsByPolicyID(report?.policyID ?? '');
    const titleReportField = getFormulaTypeReportField(reportFields ?? {});

    if (titleReportField && report?.reportName && reportFieldsEnabled(report)) {
        return report.reportName;
    }

    const moneyRequestTotal = getMoneyRequestSpendBreakdown(report).totalDisplaySpend;
    const formattedAmount = CurrencyUtils.convertToDisplayString(moneyRequestTotal, report?.currency);
    let payerOrApproverName = isExpenseReport(report) ? getPolicyName(report, false, policy) : getDisplayNameForParticipant(report?.managerID) ?? '';
    const payerPaidAmountMessage = Localize.translateLocal('iou.payerPaidAmount', {
        payer: payerOrApproverName,
        amount: formattedAmount,
    });

    if (isReportApproved(report)) {
        return Localize.translateLocal('iou.managerApprovedAmount', {
            manager: payerOrApproverName,
            amount: formattedAmount,
        });
    }

    if (report?.isWaitingOnBankAccount) {
        return `${payerPaidAmountMessage} ${CONST.DOT_SEPARATOR} ${Localize.translateLocal('iou.pending')}`;
    }

    if (!isSettled(report?.reportID) && hasNonReimbursableTransactions(report?.reportID)) {
        payerOrApproverName = getDisplayNameForParticipant(report?.ownerAccountID) ?? '';
        return Localize.translateLocal('iou.payerSpentAmount', {payer: payerOrApproverName, amount: formattedAmount});
    }

    if (isProcessingReport(report) || isOpenExpenseReport(report) || moneyRequestTotal === 0) {
        return Localize.translateLocal('iou.payerOwesAmount', {payer: payerOrApproverName, amount: formattedAmount});
    }

    return payerPaidAmountMessage;
}

/**
 * Gets transaction created, amount, currency, comment, and waypoints (for distance expense)
 * into a flat object. Used for displaying transactions and sending them in API commands
 */

function getTransactionDetails(transaction: OnyxEntry<Transaction>, createdDateFormat: string = CONST.DATE.FNS_FORMAT_STRING): TransactionDetails | undefined {
    if (!transaction) {
        return;
    }
    const report = getReport(transaction?.reportID);
    return {
        created: TransactionUtils.getCreated(transaction, createdDateFormat),
        amount: TransactionUtils.getAmount(transaction, !isEmptyObject(report) && isExpenseReport(report)),
        taxAmount: TransactionUtils.getTaxAmount(transaction, !isEmptyObject(report) && isExpenseReport(report)),
        taxCode: TransactionUtils.getTaxCode(transaction),
        currency: TransactionUtils.getCurrency(transaction),
        comment: TransactionUtils.getDescription(transaction),
        merchant: TransactionUtils.getMerchant(transaction),
        waypoints: TransactionUtils.getWaypoints(transaction),
        category: TransactionUtils.getCategory(transaction),
        billable: TransactionUtils.getBillable(transaction),
        tag: TransactionUtils.getTag(transaction),
        mccGroup: TransactionUtils.getMCCGroup(transaction),
        cardID: TransactionUtils.getCardID(transaction),
        originalAmount: TransactionUtils.getOriginalAmount(transaction),
        originalCurrency: TransactionUtils.getOriginalCurrency(transaction),
    };
}

/**
 * Can only edit if:
 *
 * - in case of IOU report
 *    - the current user is the requestor and is not settled yet
 * - in case of expense report
 *    - the current user is the requestor and is not settled yet
 *    - the current user is the manager of the report
 *    - or the current user is an admin on the policy the expense report is tied to
 *
 *    This is used in conjunction with canEditRestrictedField to control editing of specific fields like amount, currency, created, receipt, and distance.
 *    On its own, it only controls allowing/disallowing navigating to the editing pages or showing/hiding the 'Edit' icon on report actions
 */
function canEditMoneyRequest(reportAction: OnyxEntry<ReportAction>): boolean {
    const isDeleted = ReportActionsUtils.isDeletedAction(reportAction);

    if (isDeleted) {
        return false;
    }

    // If the report action is not IOU type, return true early
    if (reportAction?.actionName !== CONST.REPORT.ACTIONS.TYPE.IOU) {
        return true;
    }

    // TODO: Uncomment this line when BE starts working properly (Editing Track Expense)
    // if (reportAction.originalMessage.type === CONST.IOU.REPORT_ACTION_TYPE.TRACK) {
    //     return true;
    // }

    if (reportAction.originalMessage.type !== CONST.IOU.REPORT_ACTION_TYPE.CREATE) {
        return false;
    }

    const moneyRequestReportID = reportAction?.originalMessage?.IOUReportID ?? 0;

    if (!moneyRequestReportID) {
        return false;
    }

    const moneyRequestReport = getReport(String(moneyRequestReportID));
    const isRequestor = currentUserAccountID === reportAction?.actorAccountID;

    if (isIOUReport(moneyRequestReport)) {
        return isProcessingReport(moneyRequestReport) && isRequestor;
    }

    const policy = getPolicy(moneyRequestReport?.policyID ?? '');
    const isAdmin = policy.role === CONST.POLICY.ROLE.ADMIN;
    const isManager = currentUserAccountID === moneyRequestReport?.managerID;

    // Admin & managers can always edit coding fields such as tag, category, billable, etc. As long as the report has a state higher than OPEN.
    if ((isAdmin || isManager) && !isOpenExpenseReport(moneyRequestReport)) {
        return true;
    }

    return !isReportApproved(moneyRequestReport) && !isSettled(moneyRequestReport?.reportID) && isRequestor;
}

/**
 * Checks if the current user can edit the provided property of an expense
 *
 */
function canEditFieldOfMoneyRequest(reportAction: OnyxEntry<ReportAction>, fieldToEdit: ValueOf<typeof CONST.EDIT_REQUEST_FIELD>): boolean {
    // A list of fields that cannot be edited by anyone, once an expense has been settled
    const restrictedFields: string[] = [
        CONST.EDIT_REQUEST_FIELD.AMOUNT,
        CONST.EDIT_REQUEST_FIELD.CURRENCY,
        CONST.EDIT_REQUEST_FIELD.MERCHANT,
        CONST.EDIT_REQUEST_FIELD.DATE,
        CONST.EDIT_REQUEST_FIELD.RECEIPT,
        CONST.EDIT_REQUEST_FIELD.DISTANCE,
    ];

    if (!canEditMoneyRequest(reportAction)) {
        return false;
    }

    // If we're editing fields such as category, tag, description, etc. the check above should be enough for handling the permission
    if (!restrictedFields.includes(fieldToEdit)) {
        return true;
    }

    const iouMessage = reportAction?.originalMessage as IOUMessage;
    const moneyRequestReport = allReports?.[`${ONYXKEYS.COLLECTION.REPORT}${iouMessage?.IOUReportID}`] ?? ({} as Report);
    const transaction = allTransactions?.[`${ONYXKEYS.COLLECTION.TRANSACTION}${iouMessage?.IOUTransactionID}`] ?? ({} as Transaction);

    if (isSettled(String(moneyRequestReport.reportID)) || isReportApproved(String(moneyRequestReport.reportID))) {
        return false;
    }

    if (fieldToEdit === CONST.EDIT_REQUEST_FIELD.AMOUNT || fieldToEdit === CONST.EDIT_REQUEST_FIELD.CURRENCY) {
        if (TransactionUtils.isCardTransaction(transaction)) {
            return false;
        }

        if (TransactionUtils.isDistanceRequest(transaction)) {
            const policy = getPolicy(moneyRequestReport?.reportID ?? '');
            const isAdmin = isExpenseReport(moneyRequestReport) && policy.role === CONST.POLICY.ROLE.ADMIN;
            const isManager = isExpenseReport(moneyRequestReport) && currentUserAccountID === moneyRequestReport?.managerID;

            return isAdmin || isManager;
        }
    }

    if (fieldToEdit === CONST.EDIT_REQUEST_FIELD.RECEIPT) {
        const isRequestor = currentUserAccountID === reportAction?.actorAccountID;
        return !TransactionUtils.isReceiptBeingScanned(transaction) && !TransactionUtils.isDistanceRequest(transaction) && isRequestor;
    }

    return true;
}

/**
 * Can only edit if:
 *
 * - It was written by the current user
 * - It's an ADD_COMMENT that is not an attachment
 * - It's an expense where conditions for editability are defined in canEditMoneyRequest method
 * - It's not pending deletion
 */
function canEditReportAction(reportAction: OnyxEntry<ReportAction>): boolean {
    const isCommentOrIOU = reportAction?.actionName === CONST.REPORT.ACTIONS.TYPE.ADD_COMMENT || reportAction?.actionName === CONST.REPORT.ACTIONS.TYPE.IOU;

    return Boolean(
        reportAction?.actorAccountID === currentUserAccountID &&
            isCommentOrIOU &&
            canEditMoneyRequest(reportAction) && // Returns true for non-IOU actions
            !ReportActionsUtils.isReportActionAttachment(reportAction) &&
            !ReportActionsUtils.isDeletedAction(reportAction) &&
            !ReportActionsUtils.isCreatedTaskReportAction(reportAction) &&
            reportAction?.pendingAction !== CONST.RED_BRICK_ROAD_PENDING_ACTION.DELETE,
    );
}

/**
 * Gets all transactions on an IOU report with a receipt
 */
function getTransactionsWithReceipts(iouReportID: string | undefined): Transaction[] {
    const transactions = TransactionUtils.getAllReportTransactions(iouReportID);
    return transactions.filter((transaction) => TransactionUtils.hasReceipt(transaction));
}

/**
 * For report previews, we display a "Receipt scan in progress" indicator
 * instead of the report total only when we have no report total ready to show. This is the case when
 * all requests are receipts that are being SmartScanned. As soon as we have a non-receipt request,
 * or as soon as one receipt request is done scanning, we have at least one
 * "ready" expense, and we remove this indicator to show the partial report total.
 */
function areAllRequestsBeingSmartScanned(iouReportID: string, reportPreviewAction: OnyxEntry<ReportAction>): boolean {
    const transactionsWithReceipts = getTransactionsWithReceipts(iouReportID);
    // If we have more requests than requests with receipts, we have some manual requests
    if (ReportActionsUtils.getNumberOfMoneyRequests(reportPreviewAction) > transactionsWithReceipts.length) {
        return false;
    }
    return transactionsWithReceipts.every((transaction) => TransactionUtils.isReceiptBeingScanned(transaction));
}

/**
 * Check if any of the transactions in the report has required missing fields
 *
 */
function hasMissingSmartscanFields(iouReportID: string): boolean {
    return TransactionUtils.getAllReportTransactions(iouReportID).some((transaction) => TransactionUtils.hasMissingSmartscanFields(transaction));
}

/**
 * Get the transactions related to a report preview with receipts
 * Get the details linked to the IOU reportAction
 *
 * NOTE: This method is only meant to be used inside this action file. Do not export and use it elsewhere. Use withOnyx or Onyx.connect() instead.
 */
function getLinkedTransaction(reportAction: OnyxEntry<ReportAction | OptimisticIOUReportAction>): Transaction | EmptyObject {
    let transactionID = '';

    if (reportAction?.actionName === CONST.REPORT.ACTIONS.TYPE.IOU) {
        transactionID = (reportAction?.originalMessage as IOUMessage)?.IOUTransactionID ?? '';
    }

    return allTransactions?.[`${ONYXKEYS.COLLECTION.TRANSACTION}${transactionID}`] ?? {};
}

/**
 * Given a parent IOU report action get report name for the LHN.
 */
function getTransactionReportName(reportAction: OnyxEntry<ReportAction | OptimisticIOUReportAction>): string {
    if (ReportActionsUtils.isReversedTransaction(reportAction)) {
        return Localize.translateLocal('parentReportAction.reversedTransaction');
    }

    if (ReportActionsUtils.isDeletedAction(reportAction)) {
        return Localize.translateLocal('parentReportAction.deletedExpense');
    }

    const transaction = getLinkedTransaction(reportAction);

    if (ReportActionsUtils.isTrackExpenseAction(reportAction)) {
        if (isEmptyObject(transaction)) {
            return Localize.translateLocal('iou.trackExpense');
        }
        const transactionDetails = getTransactionDetails(transaction);
        return Localize.translateLocal('iou.threadTrackReportName', {
            formattedAmount: CurrencyUtils.convertToDisplayString(transactionDetails?.amount ?? 0, transactionDetails?.currency) ?? '',
            comment: (!TransactionUtils.isMerchantMissing(transaction) ? transactionDetails?.merchant : transactionDetails?.comment) ?? '',
        });
    }

    if (isEmptyObject(transaction)) {
        // Transaction data might be empty on app's first load, if so we fallback to Expense
        return Localize.translateLocal('iou.expense');
    }

    if (TransactionUtils.isFetchingWaypointsFromServer(transaction)) {
        return Localize.translateLocal('iou.routePending');
    }

    if (TransactionUtils.hasReceipt(transaction) && TransactionUtils.isReceiptBeingScanned(transaction)) {
        return Localize.translateLocal('iou.receiptScanning');
    }

    if (TransactionUtils.hasMissingSmartscanFields(transaction)) {
        return Localize.translateLocal('iou.receiptMissingDetails');
    }

    const transactionDetails = getTransactionDetails(transaction);

    return Localize.translateLocal(ReportActionsUtils.isSentMoneyReportAction(reportAction) ? 'iou.threadPaySomeoneReportName' : 'iou.threadExpenseReportName', {
        formattedAmount: CurrencyUtils.convertToDisplayString(transactionDetails?.amount ?? 0, transactionDetails?.currency) ?? '',
        comment: (!TransactionUtils.isMerchantMissing(transaction) ? transactionDetails?.merchant : transactionDetails?.comment) ?? '',
    });
}

/**
 * Get expense message for an IOU report
 *
 * @param [iouReportAction] This is always an IOU action. When necessary, report preview actions will be unwrapped and the child iou report action is passed here (the original report preview
 *     action will be passed as `originalReportAction` in this case).
 * @param [originalReportAction] This can be either a report preview action or the IOU action. This will be the original report preview action in cases where `iouReportAction` was unwrapped
 *     from a report preview action. Otherwise, it will be the same as `iouReportAction`.
 */
function getReportPreviewMessage(
    report: OnyxEntry<Report> | EmptyObject,
    iouReportAction: OnyxEntry<ReportAction> | EmptyObject = {},
    shouldConsiderScanningReceiptOrPendingRoute = false,
    isPreviewMessageForParentChatReport = false,
    policy: OnyxEntry<Policy> = null,
    isForListPreview = false,
    originalReportAction: OnyxEntry<ReportAction> | EmptyObject = iouReportAction,
): string {
    const reportActionMessage = iouReportAction?.message?.[0]?.html ?? '';

    if (isEmptyObject(report) || !report?.reportID) {
        // The iouReport is not found locally after SignIn because the OpenApp API won't return iouReports if they're settled
        // As a temporary solution until we know how to solve this the best, we just use the message that returned from BE
        return reportActionMessage;
    }

    if (!isEmptyObject(iouReportAction) && !isIOUReport(report) && iouReportAction && ReportActionsUtils.isSplitBillAction(iouReportAction)) {
        // This covers group chats where the last action is a split expense action
        const linkedTransaction = getLinkedTransaction(iouReportAction);
        if (isEmptyObject(linkedTransaction)) {
            return reportActionMessage;
        }

        if (!isEmptyObject(linkedTransaction)) {
            if (TransactionUtils.isReceiptBeingScanned(linkedTransaction)) {
                return Localize.translateLocal('iou.receiptScanning');
            }

            if (TransactionUtils.hasMissingSmartscanFields(linkedTransaction)) {
                return Localize.translateLocal('iou.receiptMissingDetails');
            }

            const transactionDetails = getTransactionDetails(linkedTransaction);
            const formattedAmount = CurrencyUtils.convertToDisplayString(transactionDetails?.amount ?? 0, transactionDetails?.currency ?? '');
            return Localize.translateLocal('iou.didSplitAmount', {formattedAmount, comment: transactionDetails?.comment ?? ''});
        }
    }

    if (!isEmptyObject(iouReportAction) && !isIOUReport(report) && iouReportAction && ReportActionsUtils.isTrackExpenseAction(iouReportAction)) {
        // This covers group chats where the last action is a track expense action
        const linkedTransaction = getLinkedTransaction(iouReportAction);
        if (isEmptyObject(linkedTransaction)) {
            return reportActionMessage;
        }

        if (!isEmptyObject(linkedTransaction)) {
            if (TransactionUtils.isReceiptBeingScanned(linkedTransaction)) {
                return Localize.translateLocal('iou.receiptScanning');
            }

            if (TransactionUtils.hasMissingSmartscanFields(linkedTransaction)) {
                return Localize.translateLocal('iou.receiptMissingDetails');
            }

            const transactionDetails = getTransactionDetails(linkedTransaction);
            const formattedAmount = CurrencyUtils.convertToDisplayString(transactionDetails?.amount ?? 0, transactionDetails?.currency ?? '');
            return Localize.translateLocal('iou.trackedAmount', {formattedAmount, comment: transactionDetails?.comment ?? ''});
        }
    }

    const containsNonReimbursable = hasNonReimbursableTransactions(report.reportID);
    const totalAmount = getMoneyRequestSpendBreakdown(report).totalDisplaySpend;

    const policyName = getPolicyName(report, false, policy);
    const payerName = isExpenseReport(report) ? policyName : getDisplayNameForParticipant(report.managerID, !isPreviewMessageForParentChatReport);

    const formattedAmount = CurrencyUtils.convertToDisplayString(totalAmount, report.currency);

    if (isReportApproved(report) && isPaidGroupPolicy(report)) {
        return Localize.translateLocal('iou.managerApprovedAmount', {
            manager: payerName ?? '',
            amount: formattedAmount,
        });
    }

    let linkedTransaction;
    if (!isEmptyObject(iouReportAction) && shouldConsiderScanningReceiptOrPendingRoute && iouReportAction && ReportActionsUtils.isMoneyRequestAction(iouReportAction)) {
        linkedTransaction = getLinkedTransaction(iouReportAction);
    }

    if (!isEmptyObject(linkedTransaction) && TransactionUtils.hasReceipt(linkedTransaction) && TransactionUtils.isReceiptBeingScanned(linkedTransaction)) {
        return Localize.translateLocal('iou.receiptScanning');
    }

    if (!isEmptyObject(linkedTransaction) && TransactionUtils.isFetchingWaypointsFromServer(linkedTransaction) && !TransactionUtils.getAmount(linkedTransaction)) {
        return Localize.translateLocal('iou.routePending');
    }

    const originalMessage = iouReportAction?.originalMessage as IOUMessage | undefined;

    // Show Paid preview message if it's settled or if the amount is paid & stuck at receivers end for only chat reports.
    if (isSettled(report.reportID) || (report.isWaitingOnBankAccount && isPreviewMessageForParentChatReport)) {
        // A settled report preview message can come in three formats "paid ... elsewhere" or "paid ... with Expensify"
        let translatePhraseKey: TranslationPaths = 'iou.paidElsewhereWithAmount';
        if (isPreviewMessageForParentChatReport) {
            translatePhraseKey = 'iou.payerPaidAmount';
        } else if (
            [CONST.IOU.PAYMENT_TYPE.VBBA, CONST.IOU.PAYMENT_TYPE.EXPENSIFY].some((paymentType) => paymentType === originalMessage?.paymentType) ||
            !!reportActionMessage.match(/ (with Expensify|using Expensify)$/) ||
            report.isWaitingOnBankAccount
        ) {
            translatePhraseKey = 'iou.paidWithExpensifyWithAmount';
        }

        let actualPayerName = report.managerID === currentUserAccountID ? '' : getDisplayNameForParticipant(report.managerID, true);
        actualPayerName = actualPayerName && isForListPreview && !isPreviewMessageForParentChatReport ? `${actualPayerName}:` : actualPayerName;
        const payerDisplayName = isPreviewMessageForParentChatReport ? payerName : actualPayerName;

        return Localize.translateLocal(translatePhraseKey, {amount: formattedAmount, payer: payerDisplayName ?? ''});
    }

    if (report.isWaitingOnBankAccount) {
        const submitterDisplayName = getDisplayNameForParticipant(report.ownerAccountID ?? -1, true) ?? '';
        return Localize.translateLocal('iou.waitingOnBankAccount', {submitterDisplayName});
    }

    const lastActorID = iouReportAction?.actorAccountID;
    let amount = originalMessage?.amount;
    let currency = originalMessage?.currency ? originalMessage?.currency : report.currency;

    if (!isEmptyObject(linkedTransaction)) {
        amount = TransactionUtils.getAmount(linkedTransaction, isExpenseReport(report));
        currency = TransactionUtils.getCurrency(linkedTransaction);
    }

    if (isEmptyObject(linkedTransaction) && !isEmptyObject(iouReportAction)) {
        linkedTransaction = getLinkedTransaction(iouReportAction);
    }

    let comment = !isEmptyObject(linkedTransaction) ? TransactionUtils.getDescription(linkedTransaction) : undefined;
    if (!isEmptyObject(originalReportAction) && ReportActionsUtils.isReportPreviewAction(originalReportAction) && ReportActionsUtils.getNumberOfMoneyRequests(originalReportAction) !== 1) {
        comment = undefined;
    }

    // if we have the amount in the originalMessage and lastActorID, we can use that to display the preview message for the latest expense
    if (amount !== undefined && lastActorID && !isPreviewMessageForParentChatReport) {
        const amountToDisplay = CurrencyUtils.convertToDisplayString(Math.abs(amount), currency);

        // We only want to show the actor name in the preview if it's not the current user who took the action
        const requestorName = lastActorID && lastActorID !== currentUserAccountID ? getDisplayNameForParticipant(lastActorID, !isPreviewMessageForParentChatReport) : '';
        return `${requestorName ? `${requestorName}: ` : ''}${Localize.translateLocal('iou.submittedAmount', {formattedAmount: amountToDisplay, comment})}`;
    }

    if (containsNonReimbursable) {
        return Localize.translateLocal('iou.payerSpentAmount', {payer: getDisplayNameForParticipant(report.ownerAccountID) ?? '', amount: formattedAmount});
    }

    return Localize.translateLocal('iou.payerOwesAmount', {payer: payerName ?? '', amount: formattedAmount, comment});
}

/**
 * Given the updates user made to the expense, compose the originalMessage
 * object of the modified expense action.
 *
 * At the moment, we only allow changing one transaction field at a time.
 */
function getModifiedExpenseOriginalMessage(
    oldTransaction: OnyxEntry<Transaction>,
    transactionChanges: TransactionChanges,
    isFromExpenseReport: boolean,
    policy: OnyxEntry<Policy>,
): ExpenseOriginalMessage {
    const originalMessage: ExpenseOriginalMessage = {};
    // Remark: Comment field is the only one which has new/old prefixes for the keys (newComment/ oldComment),
    // all others have old/- pattern such as oldCreated/created
    if ('comment' in transactionChanges) {
        originalMessage.oldComment = TransactionUtils.getDescription(oldTransaction);
        originalMessage.newComment = transactionChanges?.comment;
    }
    if ('created' in transactionChanges) {
        originalMessage.oldCreated = TransactionUtils.getCreated(oldTransaction);
        originalMessage.created = transactionChanges?.created;
    }
    if ('merchant' in transactionChanges) {
        originalMessage.oldMerchant = TransactionUtils.getMerchant(oldTransaction);
        originalMessage.merchant = transactionChanges?.merchant;
    }

    // The amount is always a combination of the currency and the number value so when one changes we need to store both
    // to match how we handle the modified expense action in oldDot
    if ('amount' in transactionChanges || 'currency' in transactionChanges) {
        originalMessage.oldAmount = TransactionUtils.getAmount(oldTransaction, isFromExpenseReport);
        originalMessage.amount = transactionChanges?.amount ?? transactionChanges.oldAmount;
        originalMessage.oldCurrency = TransactionUtils.getCurrency(oldTransaction);
        originalMessage.currency = transactionChanges?.currency ?? transactionChanges.oldCurrency;
    }

    if ('category' in transactionChanges) {
        originalMessage.oldCategory = TransactionUtils.getCategory(oldTransaction);
        originalMessage.category = transactionChanges?.category;
    }

    if ('tag' in transactionChanges) {
        originalMessage.oldTag = TransactionUtils.getTag(oldTransaction);
        originalMessage.tag = transactionChanges?.tag;
    }

    if ('taxAmount' in transactionChanges) {
        originalMessage.oldTaxAmount = TransactionUtils.getTaxAmount(oldTransaction, isFromExpenseReport);
        originalMessage.taxAmount = transactionChanges?.taxAmount;
        originalMessage.currency = TransactionUtils.getCurrency(oldTransaction);
    }

    if ('taxCode' in transactionChanges) {
        originalMessage.oldTaxRate = policy?.taxRates?.taxes[TransactionUtils.getTaxCode(oldTransaction)]?.value;
        originalMessage.taxRate = transactionChanges?.taxCode && policy?.taxRates?.taxes[transactionChanges?.taxCode].value;
    }

    if ('billable' in transactionChanges) {
        const oldBillable = TransactionUtils.getBillable(oldTransaction);
        originalMessage.oldBillable = oldBillable ? Localize.translateLocal('common.billable').toLowerCase() : Localize.translateLocal('common.nonBillable').toLowerCase();
        originalMessage.billable = transactionChanges?.billable ? Localize.translateLocal('common.billable').toLowerCase() : Localize.translateLocal('common.nonBillable').toLowerCase();
    }

    return originalMessage;
}

/**
 * Check if original message is an object and can be used as a ChangeLog type
 * @param originalMessage
 */
function isChangeLogObject(originalMessage?: ChangeLog): ChangeLog | undefined {
    if (originalMessage && typeof originalMessage === 'object') {
        return originalMessage;
    }
    return undefined;
}

/**
 * Build invited usernames for admin chat threads
 * @param parentReportAction
 * @param parentReportActionMessage
 */
function getAdminRoomInvitedParticipants(parentReportAction: ReportAction | Record<string, never>, parentReportActionMessage: string) {
    if (!parentReportAction?.originalMessage) {
        return parentReportActionMessage || Localize.translateLocal('parentReportAction.deletedMessage');
    }
    const originalMessage = isChangeLogObject(parentReportAction.originalMessage);
    const participantAccountIDs = originalMessage?.targetAccountIDs ?? [];

    const participants = participantAccountIDs.map((id) => {
        const name = getDisplayNameForParticipant(id);
        if (name && name?.length > 0) {
            return name;
        }
        return Localize.translateLocal('common.hidden');
    });
    const users = participants.length > 1 ? participants.join(` ${Localize.translateLocal('common.and')} `) : participants[0];
    if (!users) {
        return parentReportActionMessage;
    }
    const actionType = parentReportAction.actionName;
    const isInviteAction = actionType === CONST.REPORT.ACTIONS.TYPE.ROOM_CHANGE_LOG.INVITE_TO_ROOM || actionType === CONST.REPORT.ACTIONS.TYPE.POLICY_CHANGE_LOG.INVITE_TO_ROOM;

    const verbKey = isInviteAction ? 'workspace.invite.invited' : 'workspace.invite.removed';
    const prepositionKey = isInviteAction ? 'workspace.invite.to' : 'workspace.invite.from';

    const verb = Localize.translateLocal(verbKey);
    const preposition = Localize.translateLocal(prepositionKey);

    const roomName = originalMessage?.roomName ?? '';

    return roomName ? `${verb} ${users} ${preposition} ${roomName}` : `${verb} ${users}`;
}

/**
 * Get the report action message for a report action.
 */
function getReportActionMessage(reportAction: ReportAction | EmptyObject, parentReportID?: string) {
    if (isEmptyObject(reportAction)) {
        return '';
    }
    if (ReportActionsUtils.isApprovedOrSubmittedReportAction(reportAction)) {
        return ReportActionsUtils.getReportActionMessageText(reportAction);
    }
    if (ReportActionsUtils.isReimbursementQueuedAction(reportAction)) {
        return getReimbursementQueuedActionMessage(reportAction, getReport(parentReportID), false);
    }
    return Str.removeSMSDomain(reportAction?.message?.[0]?.text ?? '');
}

/**
 * Get the title for a report.
 */
function getReportName(report: OnyxEntry<Report>, policy: OnyxEntry<Policy> = null): string {
    let formattedName: string | undefined;
    const parentReportAction = ReportActionsUtils.getParentReportAction(report);
    if (isChatThread(report)) {
        if (!isEmptyObject(parentReportAction) && ReportActionsUtils.isTransactionThread(parentReportAction)) {
            formattedName = getTransactionReportName(parentReportAction);
            if (isArchivedRoom(report)) {
                formattedName += ` (${Localize.translateLocal('common.archived')})`;
            }
            return formattedName;
        }

        if (parentReportAction?.message?.[0]?.isDeletedParentAction) {
            return Localize.translateLocal('parentReportAction.deletedMessage');
        }

        const isAttachment = ReportActionsUtils.isReportActionAttachment(!isEmptyObject(parentReportAction) ? parentReportAction : null);
        const parentReportActionMessage = getReportActionMessage(parentReportAction, report?.parentReportID).replace(/(\r\n|\n|\r)/gm, ' ');
        if (isAttachment && parentReportActionMessage) {
            return `[${Localize.translateLocal('common.attachment')}]`;
        }
        if (
            parentReportAction?.message?.[0]?.moderationDecision?.decision === CONST.MODERATION.MODERATOR_DECISION_PENDING_HIDE ||
            parentReportAction?.message?.[0]?.moderationDecision?.decision === CONST.MODERATION.MODERATOR_DECISION_HIDDEN ||
            parentReportAction?.message?.[0]?.moderationDecision?.decision === CONST.MODERATION.MODERATOR_DECISION_PENDING_REMOVE
        ) {
            return Localize.translateLocal('parentReportAction.hiddenMessage');
        }
        if (isAdminRoom(report) || isUserCreatedPolicyRoom(report)) {
            return getAdminRoomInvitedParticipants(parentReportAction, parentReportActionMessage);
        }
        if (parentReportActionMessage && isArchivedRoom(report)) {
            return `${parentReportActionMessage} (${Localize.translateLocal('common.archived')})`;
        }
        if (ReportActionsUtils.isModifiedExpenseAction(parentReportAction)) {
            return ModifiedExpenseMessage.getForReportAction(report?.reportID, parentReportAction);
        }
        return parentReportActionMessage;
    }

    if (isClosedExpenseReportWithNoExpenses(report)) {
        return Localize.translateLocal('parentReportAction.deletedReport');
    }

    if (isTaskReport(report) && isCanceledTaskReport(report, parentReportAction)) {
        return Localize.translateLocal('parentReportAction.deletedTask');
    }

    if (isGroupChat(report)) {
        return getGroupChatName(undefined, true, report?.reportID) ?? '';
    }

    if (isChatRoom(report) || isTaskReport(report)) {
        formattedName = report?.reportName;
    }

    if (isPolicyExpenseChat(report)) {
        formattedName = getPolicyExpenseChatName(report, policy);
    }

    if (isMoneyRequestReport(report)) {
        formattedName = getMoneyRequestReportName(report, policy);
    }

    if (isArchivedRoom(report)) {
        formattedName += ` (${Localize.translateLocal('common.archived')})`;
    }

    if (isSelfDM(report)) {
        formattedName = getDisplayNameForParticipant(currentUserAccountID, undefined, undefined, true);
    }

    if (formattedName) {
        return formattedName;
    }

    // Not a room or PolicyExpenseChat, generate title from first 5 other participants
    const participantAccountIDs = report?.participantAccountIDs?.slice(0, 6) ?? [];
    const participantsWithoutCurrentUser = participantAccountIDs.filter((accountID) => accountID !== currentUserAccountID);
    const isMultipleParticipantReport = participantsWithoutCurrentUser.length > 1;
    if (participantsWithoutCurrentUser.length > 5) {
        participantsWithoutCurrentUser.pop();
    }
    return participantsWithoutCurrentUser.map((accountID) => getDisplayNameForParticipant(accountID, isMultipleParticipantReport)).join(', ');
}

/**
 * Get the payee name given a report.
 */
function getPayeeName(report: OnyxEntry<Report>): string | undefined {
    if (isEmptyObject(report)) {
        return undefined;
    }

    const participantAccountIDs = report?.participantAccountIDs ?? [];
    const participantsWithoutCurrentUser = participantAccountIDs.filter((accountID) => accountID !== currentUserAccountID);
    if (participantsWithoutCurrentUser.length === 0) {
        return undefined;
    }
    return getDisplayNameForParticipant(participantsWithoutCurrentUser[0], true);
}

/**
 * Get either the policyName or domainName the chat is tied to
 */
function getChatRoomSubtitle(report: OnyxEntry<Report>): string | undefined {
    if (isChatThread(report)) {
        return '';
    }
    if (!isDefaultRoom(report) && !isUserCreatedPolicyRoom(report) && !isPolicyExpenseChat(report)) {
        return '';
    }
    if (getChatType(report) === CONST.REPORT.CHAT_TYPE.DOMAIN_ALL) {
        // The domainAll rooms are just #domainName, so we ignore the prefix '#' to get the domainName
        return report?.reportName?.substring(1) ?? '';
    }
    if ((isPolicyExpenseChat(report) && !!report?.isOwnPolicyExpenseChat) || isExpenseReport(report)) {
        return Localize.translateLocal('workspace.common.workspace');
    }
    if (isArchivedRoom(report)) {
        return report?.oldPolicyName ?? '';
    }
    return getPolicyName(report);
}

/**
 * Get pending members for reports
 */
function getPendingChatMembers(accountIDs: number[], previousPendingChatMembers: PendingChatMember[], pendingAction: PendingAction): PendingChatMember[] {
    const pendingChatMembers = accountIDs.map((accountID) => ({accountID: accountID.toString(), pendingAction}));
    return [...previousPendingChatMembers, ...pendingChatMembers];
}

/**
 * Gets the parent navigation subtitle for the report
 */
function getParentNavigationSubtitle(report: OnyxEntry<Report>): ParentNavigationSummaryParams {
    const parentReport = getParentReport(report);
    if (isEmptyObject(parentReport)) {
        return {};
    }

    return {
        reportName: getReportName(parentReport),
        workspaceName: getPolicyName(parentReport, true),
    };
}

/**
 * Navigate to the details page of a given report
 */
function navigateToDetailsPage(report: OnyxEntry<Report>) {
    const participantAccountIDs = report?.participantAccountIDs ?? [];

    if (isSelfDM(report)) {
        Navigation.navigate(ROUTES.PROFILE.getRoute(currentUserAccountID ?? 0));
        return;
    }

    if (isOneOnOneChat(report)) {
        Navigation.navigate(ROUTES.PROFILE.getRoute(participantAccountIDs[0]));
        return;
    }
    if (report?.reportID) {
        Navigation.navigate(ROUTES.REPORT_WITH_ID_DETAILS.getRoute(report?.reportID));
    }
}

/**
 * Go back to the details page of a given report
 */
function goBackToDetailsPage(report: OnyxEntry<Report>) {
    if (isOneOnOneChat(report)) {
        Navigation.goBack(ROUTES.PROFILE.getRoute(report?.participantAccountIDs?.[0] ?? ''));
        return;
    }
    Navigation.goBack(ROUTES.REPORT_SETTINGS.getRoute(report?.reportID ?? ''));
}

/**
 * Generate a random reportID up to 53 bits aka 9,007,199,254,740,991 (Number.MAX_SAFE_INTEGER).
 * There were approximately 98,000,000 reports with sequential IDs generated before we started using this approach, those make up roughly one billionth of the space for these numbers,
 * so we live with the 1 in a billion chance of a collision with an older ID until we can switch to 64-bit IDs.
 *
 * In a test of 500M reports (28 years of reports at our current max rate) we got 20-40 collisions meaning that
 * this is more than random enough for our needs.
 */
function generateReportID(): string {
    return (Math.floor(Math.random() * 2 ** 21) * 2 ** 32 + Math.floor(Math.random() * 2 ** 32)).toString();
}

function hasReportNameError(report: OnyxEntry<Report>): boolean {
    return !isEmptyObject(report?.errorFields?.reportName);
}

/**
 * Adds a domain to a short mention, converting it into a full mention with email or SMS domain.
 * @param mention The user mention to be converted.
 * @returns The converted mention as a full mention string or undefined if conversion is not applicable.
 */
function addDomainToShortMention(mention: string): string | undefined {
    if (!Str.isValidEmail(mention) && currentUserPrivateDomain) {
        const mentionWithEmailDomain = `${mention}@${currentUserPrivateDomain}`;
        if (allPersonalDetailLogins.includes(mentionWithEmailDomain)) {
            return mentionWithEmailDomain;
        }
    }
    if (Str.isValidE164Phone(mention)) {
        const mentionWithSmsDomain = PhoneNumber.addSMSDomainIfPhoneNumber(mention);
        if (allPersonalDetailLogins.includes(mentionWithSmsDomain)) {
            return mentionWithSmsDomain;
        }
    }
    return undefined;
}

/**
 * For comments shorter than or equal to 10k chars, convert the comment from MD into HTML because that's how it is stored in the database
 * For longer comments, skip parsing, but still escape the text, and display plaintext for performance reasons. It takes over 40s to parse a 100k long string!!
 */
function getParsedComment(text: string, shouldEscapeText?: boolean): string {
    const parser = new ExpensiMark();
    const textWithMention = text.replace(CONST.REGEX.SHORT_MENTION, (match) => {
        const mention = match.substring(1);
        const mentionWithDomain = addDomainToShortMention(mention);
        return mentionWithDomain ? `@${mentionWithDomain}` : match;
    });

    return text.length <= CONST.MAX_MARKUP_LENGTH ? parser.replace(textWithMention, {shouldEscapeText}) : lodashEscape(text);
}

function getReportDescriptionText(report: Report): string {
    if (!report.description) {
        return '';
    }

    const parser = new ExpensiMark();
    return parser.htmlToText(report.description);
}

function getPolicyDescriptionText(policy: OnyxEntry<Policy>): string {
    if (!policy?.description) {
        return '';
    }

    const parser = new ExpensiMark();
    return parser.htmlToText(policy.description);
}

function buildOptimisticAddCommentReportAction(text?: string, file?: FileObject, actorAccountID?: number, createdOffset = 0, shouldEscapeText?: boolean): OptimisticReportAction {
    const parser = new ExpensiMark();
    const commentText = getParsedComment(text ?? '', shouldEscapeText);
    const isAttachmentOnly = file && !text;
    const isTextOnly = text && !file;

    let htmlForNewComment;
    let textForNewComment;
    if (isAttachmentOnly) {
        htmlForNewComment = CONST.ATTACHMENT_UPLOADING_MESSAGE_HTML;
        textForNewComment = CONST.ATTACHMENT_UPLOADING_MESSAGE_HTML;
    } else if (isTextOnly) {
        htmlForNewComment = commentText;
        textForNewComment = parser.htmlToText(htmlForNewComment);
    } else {
        htmlForNewComment = `${commentText}\n${CONST.ATTACHMENT_UPLOADING_MESSAGE_HTML}`;
        textForNewComment = `${commentText}\n${CONST.ATTACHMENT_UPLOADING_MESSAGE_HTML}`;
    }

    const isAttachment = !text && file !== undefined;
    const attachmentInfo = file ?? {};
    const accountID = actorAccountID ?? currentUserAccountID;

    // Remove HTML from text when applying optimistic offline comment
    return {
        commentText,
        reportAction: {
            reportActionID: NumberUtils.rand64(),
            actionName: CONST.REPORT.ACTIONS.TYPE.ADD_COMMENT,
            actorAccountID: accountID,
            person: [
                {
                    style: 'strong',
                    text: allPersonalDetails?.[accountID ?? -1]?.displayName ?? currentUserEmail,
                    type: 'TEXT',
                },
            ],
            automatic: false,
<<<<<<< HEAD
            avatar: allPersonalDetails?.[accountID ?? -1]?.avatar,
            created: DateUtils.getDBTimeWithSkew(),
=======
            avatar: allPersonalDetails?.[accountID ?? -1]?.avatar ?? UserUtils.getDefaultAvatarURL(accountID),
            created: DateUtils.getDBTimeWithSkew(Date.now() + createdOffset),
>>>>>>> 995f914e
            message: [
                {
                    translationKey: isAttachmentOnly ? CONST.TRANSLATION_KEYS.ATTACHMENT : '',
                    type: CONST.REPORT.MESSAGE.TYPE.COMMENT,
                    html: htmlForNewComment,
                    text: textForNewComment,
                },
            ],
            isFirstItem: false,
            isAttachment,
            attachmentInfo,
            pendingAction: CONST.RED_BRICK_ROAD_PENDING_ACTION.ADD,
            shouldShow: true,
            isOptimisticAction: true,
        },
    };
}

/**
 * update optimistic parent reportAction when a comment is added or remove in the child report
 * @param parentReportAction - Parent report action of the child report
 * @param lastVisibleActionCreated - Last visible action created of the child report
 * @param type - The type of action in the child report
 */

function updateOptimisticParentReportAction(parentReportAction: OnyxEntry<ReportAction>, lastVisibleActionCreated: string, type: string): UpdateOptimisticParentReportAction {
    let childVisibleActionCount = parentReportAction?.childVisibleActionCount ?? 0;
    let childCommenterCount = parentReportAction?.childCommenterCount ?? 0;
    let childOldestFourAccountIDs = parentReportAction?.childOldestFourAccountIDs;

    if (type === CONST.RED_BRICK_ROAD_PENDING_ACTION.ADD) {
        childVisibleActionCount += 1;
        const oldestFourAccountIDs = childOldestFourAccountIDs ? childOldestFourAccountIDs.split(',') : [];
        if (oldestFourAccountIDs.length < 4) {
            const index = oldestFourAccountIDs.findIndex((accountID) => accountID === currentUserAccountID?.toString());
            if (index === -1) {
                childCommenterCount += 1;
                oldestFourAccountIDs.push(currentUserAccountID?.toString() ?? '');
            }
        }
        childOldestFourAccountIDs = oldestFourAccountIDs.join(',');
    } else if (type === CONST.RED_BRICK_ROAD_PENDING_ACTION.DELETE) {
        if (childVisibleActionCount > 0) {
            childVisibleActionCount -= 1;
        }

        if (childVisibleActionCount === 0) {
            childCommenterCount = 0;
            childOldestFourAccountIDs = '';
        }
    }

    return {
        childVisibleActionCount,
        childCommenterCount,
        childLastVisibleActionCreated: lastVisibleActionCreated,
        childOldestFourAccountIDs,
    };
}

/**
 * Builds an optimistic reportAction for the parent report when a task is created
 * @param taskReportID - Report ID of the task
 * @param taskTitle - Title of the task
 * @param taskAssigneeAccountID - AccountID of the person assigned to the task
 * @param text - Text of the comment
 * @param parentReportID - Report ID of the parent report
 * @param createdOffset - The offset for task's created time that created via a loop
 */
function buildOptimisticTaskCommentReportAction(
    taskReportID: string,
    taskTitle: string,
    taskAssigneeAccountID: number,
    text: string,
    parentReportID: string,
    actorAccountID?: number,
    createdOffset = 0,
    repliesConfig?: {
        childVisibleActionCount?: number;
        childCommenterCount?: number;
        childLastVisibleActionCreated?: string;
        childOldestFourAccountIDs?: string;
    },
): OptimisticReportAction {
    const reportAction = buildOptimisticAddCommentReportAction(text, undefined, undefined, createdOffset);
    if (reportAction.reportAction.message?.[0]) {
        reportAction.reportAction.message[0].taskReportID = taskReportID;
    }

    // These parameters are not saved on the reportAction, but are used to display the task in the UI
    // Added when we fetch the reportActions on a report
    reportAction.reportAction.originalMessage = {
        html: reportAction.reportAction.message?.[0]?.html,
        taskReportID: reportAction.reportAction.message?.[0]?.taskReportID,
    };
    reportAction.reportAction.childReportID = taskReportID;
    reportAction.reportAction.parentReportID = parentReportID;
    reportAction.reportAction.childType = CONST.REPORT.TYPE.TASK;
    reportAction.reportAction.childReportName = taskTitle;
    reportAction.reportAction.childManagerAccountID = taskAssigneeAccountID;
    reportAction.reportAction.childStatusNum = CONST.REPORT.STATUS_NUM.OPEN;
    reportAction.reportAction.childStateNum = CONST.REPORT.STATE_NUM.OPEN;

    if (actorAccountID) {
        reportAction.reportAction.actorAccountID = actorAccountID;
    }

    if (repliesConfig?.childVisibleActionCount) {
        reportAction.reportAction.childVisibleActionCount = repliesConfig.childVisibleActionCount;
    }

    if (repliesConfig?.childCommenterCount) {
        reportAction.reportAction.childCommenterCount = repliesConfig.childCommenterCount;
    }

    if (repliesConfig?.childLastVisibleActionCreated) {
        reportAction.reportAction.childLastVisibleActionCreated = repliesConfig.childLastVisibleActionCreated;
    }

    if (repliesConfig?.childOldestFourAccountIDs) {
        reportAction.reportAction.childOldestFourAccountIDs = repliesConfig.childOldestFourAccountIDs;
    }

    return reportAction;
}

/**
 * Builds an optimistic IOU report with a randomly generated reportID
 *
 * @param payeeAccountID - AccountID of the person generating the IOU.
 * @param payerAccountID - AccountID of the other person participating in the IOU.
 * @param total - IOU amount in the smallest unit of the currency.
 * @param chatReportID - Report ID of the chat where the IOU is.
 * @param currency - IOU currency.
 * @param isSendingMoney - If we pay someone the IOU should be created as settled
 */

function buildOptimisticIOUReport(payeeAccountID: number, payerAccountID: number, total: number, chatReportID: string, currency: string, isSendingMoney = false): OptimisticIOUReport {
    const formattedTotal = CurrencyUtils.convertToDisplayString(total, currency);
    const personalDetails = getPersonalDetailsForAccountID(payerAccountID);
    const payerEmail = 'login' in personalDetails ? personalDetails.login : '';

    // When creating a report the participantsAccountIDs and visibleChatMemberAccountIDs are the same
    const participantsAccountIDs = [payeeAccountID, payerAccountID];

    return {
        type: CONST.REPORT.TYPE.IOU,
        cachedTotal: formattedTotal,
        chatReportID,
        currency,
        managerID: payerAccountID,
        ownerAccountID: payeeAccountID,
        participantAccountIDs: participantsAccountIDs,
        visibleChatMemberAccountIDs: participantsAccountIDs,
        reportID: generateReportID(),
        stateNum: isSendingMoney ? CONST.REPORT.STATE_NUM.APPROVED : CONST.REPORT.STATE_NUM.SUBMITTED,
        statusNum: isSendingMoney ? CONST.REPORT.STATUS_NUM.REIMBURSED : CONST.REPORT.STATE_NUM.SUBMITTED,
        total,

        // We don't translate reportName because the server response is always in English
        reportName: `${payerEmail} owes ${formattedTotal}`,
        notificationPreference: CONST.REPORT.NOTIFICATION_PREFERENCE.HIDDEN,
        parentReportID: chatReportID,
        lastVisibleActionCreated: DateUtils.getDBTime(),
    };
}

function getHumanReadableStatus(statusNum: number): string {
    const status = Object.keys(CONST.REPORT.STATUS_NUM).find((key) => CONST.REPORT.STATUS_NUM[key as keyof typeof CONST.REPORT.STATUS_NUM] === statusNum);
    return status ? `${status.charAt(0)}${status.slice(1).toLowerCase()}` : '';
}

/**
 * Populates the report field formula with the values from the report and policy.
 * Currently, this only supports optimistic expense reports.
 * Each formula field is either replaced with a value, or removed.
 * If after all replacements the formula is empty, the original formula is returned.
 * See {@link https://help.expensify.com/articles/expensify-classic/insights-and-custom-reporting/Custom-Templates}
 */
function populateOptimisticReportFormula(formula: string, report: OptimisticExpenseReport, policy: Policy | EmptyObject): string {
    const createdDate = report.lastVisibleActionCreated ? new Date(report.lastVisibleActionCreated) : undefined;
    const result = formula
        // We don't translate because the server response is always in English
        .replaceAll('{report:type}', 'Expense Report')
        .replaceAll('{report:startdate}', createdDate ? format(createdDate, CONST.DATE.FNS_FORMAT_STRING) : '')
        .replaceAll('{report:total}', report.total !== undefined ? CurrencyUtils.convertToDisplayString(Math.abs(report.total), report.currency).toString() : '')
        .replaceAll('{report:currency}', report.currency ?? '')
        .replaceAll('{report:policyname}', policy.name ?? '')
        .replaceAll('{report:created}', createdDate ? format(createdDate, CONST.DATE.FNS_DATE_TIME_FORMAT_STRING) : '')
        .replaceAll('{report:created:yyyy-MM-dd}', createdDate ? format(createdDate, CONST.DATE.FNS_FORMAT_STRING) : '')
        .replaceAll('{report:status}', report.statusNum !== undefined ? getHumanReadableStatus(report.statusNum) : '')
        .replaceAll('{user:email}', currentUserEmail ?? '')
        .replaceAll('{user:email|frontPart}', currentUserEmail ? currentUserEmail.split('@')[0] : '')
        .replaceAll(/\{report:(.+)}/g, '');

    return result.trim().length ? result : formula;
}

/**
 * Builds an optimistic Expense report with a randomly generated reportID
 *
 * @param chatReportID - Report ID of the PolicyExpenseChat where the Expense Report is
 * @param policyID - The policy ID of the PolicyExpenseChat
 * @param payeeAccountID - AccountID of the employee (payee)
 * @param total - Amount in cents
 * @param currency
 * @param reimbursable – Whether the expense is reimbursable
 */
function buildOptimisticExpenseReport(chatReportID: string, policyID: string, payeeAccountID: number, total: number, currency: string, reimbursable = true): OptimisticExpenseReport {
    // The amount for Expense reports are stored as negative value in the database
    const storedTotal = total * -1;
    const policyName = getPolicyName(allReports?.[`${ONYXKEYS.COLLECTION.REPORT}${chatReportID}`]);
    const formattedTotal = CurrencyUtils.convertToDisplayString(storedTotal, currency);
    const policy = getPolicy(policyID);

    const isInstantSubmitEnabled = PolicyUtils.isInstantSubmitEnabled(policy);

    const stateNum = isInstantSubmitEnabled ? CONST.REPORT.STATE_NUM.SUBMITTED : CONST.REPORT.STATE_NUM.OPEN;
    const statusNum = isInstantSubmitEnabled ? CONST.REPORT.STATUS_NUM.SUBMITTED : CONST.REPORT.STATUS_NUM.OPEN;

    const expenseReport: OptimisticExpenseReport = {
        reportID: generateReportID(),
        chatReportID,
        policyID,
        type: CONST.REPORT.TYPE.EXPENSE,
        ownerAccountID: payeeAccountID,
        currency,
        // We don't translate reportName because the server response is always in English
        reportName: `${policyName} owes ${formattedTotal}`,
        stateNum,
        statusNum,
        total: storedTotal,
        nonReimbursableTotal: reimbursable ? 0 : storedTotal,
        notificationPreference: CONST.REPORT.NOTIFICATION_PREFERENCE.HIDDEN,
        parentReportID: chatReportID,
        lastVisibleActionCreated: DateUtils.getDBTime(),
    };

    // The account defined in the policy submitsTo field is the approver/ manager for this report
    if (policy?.submitsTo) {
        expenseReport.managerID = policy.submitsTo;
    }

    const titleReportField = getTitleReportField(getReportFieldsByPolicyID(policyID) ?? {});
    if (!!titleReportField && reportFieldsEnabled(expenseReport)) {
        expenseReport.reportName = populateOptimisticReportFormula(titleReportField.defaultValue, expenseReport, policy);
    }

    return expenseReport;
}

/**
 * @param iouReportID - the report ID of the IOU report the action belongs to
 * @param type - IOUReportAction type. Can be oneOf(create, decline, cancel, pay, split)
 * @param total - IOU total in cents
 * @param comment - IOU comment
 * @param currency - IOU currency
 * @param paymentType - IOU paymentMethodType. Can be oneOf(Elsewhere, Expensify)
 * @param isSettlingUp - Whether we are settling up an IOU
 */
function getIOUReportActionMessage(iouReportID: string, type: string, total: number, comment: string, currency: string, paymentType = '', isSettlingUp = false): [Message] {
    const report = getReport(iouReportID);
    const amount =
        type === CONST.IOU.REPORT_ACTION_TYPE.PAY
            ? CurrencyUtils.convertToDisplayString(getMoneyRequestSpendBreakdown(!isEmptyObject(report) ? report : null).totalDisplaySpend, currency)
            : CurrencyUtils.convertToDisplayString(total, currency);

    let paymentMethodMessage;
    switch (paymentType) {
        case CONST.IOU.PAYMENT_TYPE.VBBA:
        case CONST.IOU.PAYMENT_TYPE.EXPENSIFY:
            paymentMethodMessage = ' with Expensify';
            break;
        default:
            paymentMethodMessage = ` elsewhere`;
            break;
    }

    let iouMessage;
    switch (type) {
        case CONST.REPORT.ACTIONS.TYPE.APPROVED:
            iouMessage = `approved ${amount}`;
            break;
        case CONST.REPORT.ACTIONS.TYPE.SUBMITTED:
            iouMessage = `submitted ${amount}`;
            break;
        case CONST.IOU.REPORT_ACTION_TYPE.CREATE:
            iouMessage = `submitted ${amount}${comment && ` for ${comment}`}`;
            break;
        case CONST.IOU.REPORT_ACTION_TYPE.TRACK:
            iouMessage = `tracking ${amount}${comment && ` for ${comment}`}`;
            break;
        case CONST.IOU.REPORT_ACTION_TYPE.SPLIT:
            iouMessage = `split ${amount}${comment && ` for ${comment}`}`;
            break;
        case CONST.IOU.REPORT_ACTION_TYPE.DELETE:
            iouMessage = `deleted the ${amount} expense${comment && ` for ${comment}`}`;
            break;
        case CONST.IOU.REPORT_ACTION_TYPE.PAY:
            iouMessage = isSettlingUp ? `paid ${amount}${paymentMethodMessage}` : `sent ${amount}${comment && ` for ${comment}`}${paymentMethodMessage}`;
            break;
        default:
            break;
    }

    return [
        {
            html: lodashEscape(iouMessage),
            text: iouMessage ?? '',
            isEdited: false,
            type: CONST.REPORT.MESSAGE.TYPE.COMMENT,
        },
    ];
}

/**
 * Builds an optimistic IOU reportAction object
 *
 * @param type - IOUReportAction type. Can be oneOf(create, delete, pay, split).
 * @param amount - IOU amount in cents.
 * @param currency
 * @param comment - User comment for the IOU.
 * @param participants - An array with participants details.
 * @param [transactionID] - Not required if the IOUReportAction type is 'pay'
 * @param [paymentType] - Only required if the IOUReportAction type is 'pay'. Can be oneOf(elsewhere, Expensify).
 * @param [iouReportID] - Only required if the IOUReportActions type is oneOf(decline, cancel, pay). Generates a randomID as default.
 * @param [isSettlingUp] - Whether we are settling up an IOU.
 * @param [isSendMoneyFlow] - Whether this is pay someone flow
 * @param [receipt]
 * @param [isOwnPolicyExpenseChat] - Whether this is an expense report create from the current user's policy expense chat
 */
function buildOptimisticIOUReportAction(
    type: ValueOf<typeof CONST.IOU.REPORT_ACTION_TYPE>,
    amount: number,
    currency: string,
    comment: string,
    participants: Participant[],
    transactionID: string,
    paymentType?: PaymentMethodType,
    iouReportID = '',
    isSettlingUp = false,
    isSendMoneyFlow = false,
    receipt: Receipt = {},
    isOwnPolicyExpenseChat = false,
    created = DateUtils.getDBTime(),
    linkedExpenseReportAction: ReportAction | EmptyObject = {},
): OptimisticIOUReportAction {
    const IOUReportID = iouReportID || generateReportID();

    const originalMessage: IOUMessage = {
        amount,
        comment,
        currency,
        IOUTransactionID: transactionID,
        IOUReportID,
        type,
    };

    if (type === CONST.IOU.REPORT_ACTION_TYPE.PAY) {
        // In pay someone flow, we store amount, comment, currency in IOUDetails when type = pay
        if (isSendMoneyFlow) {
            const keys = ['amount', 'comment', 'currency'] as const;
            keys.forEach((key) => {
                delete originalMessage[key];
            });
            originalMessage.IOUDetails = {amount, comment, currency};
            originalMessage.paymentType = paymentType;
        } else {
            // In case of pay someone action, we dont store the comment
            // and there is no single transctionID to link the action to.
            delete originalMessage.IOUTransactionID;
            delete originalMessage.comment;
            originalMessage.paymentType = paymentType;
        }
    }

    // IOUs of type split only exist in group DMs and those don't have an iouReport so we need to delete the IOUReportID key
    if (type === CONST.IOU.REPORT_ACTION_TYPE.SPLIT) {
        delete originalMessage.IOUReportID;
        // Split expense made from a policy expense chat only have the payee's accountID as the participant because the payer could be any policy admin
        if (isOwnPolicyExpenseChat) {
            originalMessage.participantAccountIDs = currentUserAccountID ? [currentUserAccountID] : [];
        } else {
            originalMessage.participantAccountIDs = currentUserAccountID
                ? [currentUserAccountID, ...participants.map((participant) => participant.accountID ?? -1)]
                : participants.map((participant) => participant.accountID ?? -1);
        }
    }

    return {
        ...linkedExpenseReportAction,
        actionName: CONST.REPORT.ACTIONS.TYPE.IOU,
        actorAccountID: currentUserAccountID,
        automatic: false,
        avatar: getCurrentUserAvatarOrDefault(),
        isAttachment: false,
        originalMessage,
        message: getIOUReportActionMessage(iouReportID, type, amount, comment, currency, paymentType, isSettlingUp),
        person: [
            {
                style: 'strong',
                text: getCurrentUserDisplayNameOrEmail(),
                type: 'TEXT',
            },
        ],
        reportActionID: NumberUtils.rand64(),
        shouldShow: true,
        created,
        pendingAction: CONST.RED_BRICK_ROAD_PENDING_ACTION.ADD,
        whisperedToAccountIDs: [CONST.IOU.RECEIPT_STATE.SCANREADY, CONST.IOU.RECEIPT_STATE.SCANNING].some((value) => value === receipt?.state) ? [currentUserAccountID ?? -1] : [],
    };
}

/**
 * Builds an optimistic APPROVED report action with a randomly generated reportActionID.
 */
function buildOptimisticApprovedReportAction(amount: number, currency: string, expenseReportID: string): OptimisticApprovedReportAction {
    const originalMessage = {
        amount,
        currency,
        expenseReportID,
    };

    return {
        actionName: CONST.REPORT.ACTIONS.TYPE.APPROVED,
        actorAccountID: currentUserAccountID,
        automatic: false,
        avatar: getCurrentUserAvatarOrDefault(),
        isAttachment: false,
        originalMessage,
        message: getIOUReportActionMessage(expenseReportID, CONST.REPORT.ACTIONS.TYPE.APPROVED, Math.abs(amount), '', currency),
        person: [
            {
                style: 'strong',
                text: getCurrentUserDisplayNameOrEmail(),
                type: 'TEXT',
            },
        ],
        reportActionID: NumberUtils.rand64(),
        shouldShow: true,
        created: DateUtils.getDBTime(),
        pendingAction: CONST.RED_BRICK_ROAD_PENDING_ACTION.ADD,
    };
}

/**
 * Builds an optimistic MOVED report action with a randomly generated reportActionID.
 * This action is used when we move reports across workspaces.
 */
function buildOptimisticMovedReportAction(fromPolicyID: string, toPolicyID: string, newParentReportID: string, movedReportID: string, policyName: string): ReportAction {
    const originalMessage = {
        fromPolicyID,
        toPolicyID,
        newParentReportID,
        movedReportID,
    };

    const movedActionMessage = [
        {
            html: `moved the report to the <a href='${CONST.NEW_EXPENSIFY_URL}r/${newParentReportID}' target='_blank' rel='noreferrer noopener'>${policyName}</a> workspace`,
            text: `moved the report to the ${policyName} workspace`,
            type: CONST.REPORT.MESSAGE.TYPE.COMMENT,
        },
    ];

    return {
        actionName: CONST.REPORT.ACTIONS.TYPE.MOVED,
        actorAccountID: currentUserAccountID,
        automatic: false,
        avatar: getCurrentUserAvatarOrDefault(),
        isAttachment: false,
        originalMessage,
        message: movedActionMessage,
        person: [
            {
                style: 'strong',
                text: getCurrentUserDisplayNameOrEmail(),
                type: 'TEXT',
            },
        ],
        reportActionID: NumberUtils.rand64(),
        shouldShow: true,
        created: DateUtils.getDBTime(),
        pendingAction: CONST.RED_BRICK_ROAD_PENDING_ACTION.ADD,
    };
}

/**
 * Builds an optimistic SUBMITTED report action with a randomly generated reportActionID.
 *
 */
function buildOptimisticSubmittedReportAction(amount: number, currency: string, expenseReportID: string, adminAccountID: number | undefined): OptimisticSubmittedReportAction {
    const originalMessage = {
        amount,
        currency,
        expenseReportID,
    };

    return {
        actionName: CONST.REPORT.ACTIONS.TYPE.SUBMITTED,
        actorAccountID: currentUserAccountID,
        adminAccountID,
        automatic: false,
        avatar: getCurrentUserAvatarOrDefault(),
        isAttachment: false,
        originalMessage,
        message: getIOUReportActionMessage(expenseReportID, CONST.REPORT.ACTIONS.TYPE.SUBMITTED, Math.abs(amount), '', currency),
        person: [
            {
                style: 'strong',
                text: getCurrentUserDisplayNameOrEmail(),
                type: 'TEXT',
            },
        ],
        reportActionID: NumberUtils.rand64(),
        shouldShow: true,
        created: DateUtils.getDBTime(),
        pendingAction: CONST.RED_BRICK_ROAD_PENDING_ACTION.ADD,
    };
}

/**
 * Builds an optimistic report preview action with a randomly generated reportActionID.
 *
 * @param chatReport
 * @param iouReport
 * @param [comment] - User comment for the IOU.
 * @param [transaction] - optimistic first transaction of preview
 */
function buildOptimisticReportPreview(chatReport: OnyxEntry<Report>, iouReport: Report, comment = '', transaction: OnyxEntry<Transaction> = null, childReportID?: string): ReportAction {
    const hasReceipt = TransactionUtils.hasReceipt(transaction);
    const isReceiptBeingScanned = hasReceipt && TransactionUtils.isReceiptBeingScanned(transaction);
    const message = getReportPreviewMessage(iouReport);
    const created = DateUtils.getDBTime();
    return {
        reportActionID: NumberUtils.rand64(),
        reportID: chatReport?.reportID,
        actionName: CONST.REPORT.ACTIONS.TYPE.REPORT_PREVIEW,
        pendingAction: CONST.RED_BRICK_ROAD_PENDING_ACTION.ADD,
        originalMessage: {
            linkedReportID: iouReport?.reportID,
        },
        message: [
            {
                html: message,
                text: message,
                isEdited: false,
                type: CONST.REPORT.MESSAGE.TYPE.COMMENT,
            },
        ],
        created,
        accountID: iouReport?.managerID ?? 0,
        // The preview is initially whispered if created with a receipt, so the actor is the current user as well
        actorAccountID: hasReceipt ? currentUserAccountID : iouReport?.managerID ?? 0,
        childReportID: childReportID ?? iouReport?.reportID,
        childMoneyRequestCount: 1,
        childLastMoneyRequestComment: comment,
        childRecentReceiptTransactionIDs: hasReceipt && !isEmptyObject(transaction) ? {[transaction?.transactionID ?? '']: created} : undefined,
        whisperedToAccountIDs: isReceiptBeingScanned ? [currentUserAccountID ?? -1] : [],
    };
}

/**
 * Builds an optimistic modified expense action with a randomly generated reportActionID.
 */
function buildOptimisticModifiedExpenseReportAction(
    transactionThread: OnyxEntry<Report>,
    oldTransaction: OnyxEntry<Transaction>,
    transactionChanges: TransactionChanges,
    isFromExpenseReport: boolean,
    policy: OnyxEntry<Policy>,
): OptimisticModifiedExpenseReportAction {
    const originalMessage = getModifiedExpenseOriginalMessage(oldTransaction, transactionChanges, isFromExpenseReport, policy);
    return {
        actionName: CONST.REPORT.ACTIONS.TYPE.MODIFIED_EXPENSE,
        actorAccountID: currentUserAccountID,
        automatic: false,
        avatar: getCurrentUserAvatarOrDefault(),
        created: DateUtils.getDBTime(),
        isAttachment: false,
        message: [
            {
                // Currently we are composing the message from the originalMessage and message is only used in OldDot and not in the App
                text: 'You',
                style: 'strong',
                type: CONST.REPORT.MESSAGE.TYPE.TEXT,
            },
        ],
        originalMessage,
        person: [
            {
                style: 'strong',
                text: currentUserPersonalDetails?.displayName ?? String(currentUserAccountID),
                type: 'TEXT',
            },
        ],
        pendingAction: CONST.RED_BRICK_ROAD_PENDING_ACTION.ADD,
        reportActionID: NumberUtils.rand64(),
        reportID: transactionThread?.reportID,
        shouldShow: true,
    };
}

/**
 * Builds an optimistic modified expense action for a tracked expense move with a randomly generated reportActionID.
 * @param transactionThreadID - The reportID of the transaction thread
 * @param movedToReportID - The reportID of the report the transaction is moved to
 */
function buildOptimisticMovedTrackedExpenseModifiedReportAction(transactionThreadID: string, movedToReportID: string): OptimisticModifiedExpenseReportAction {
    return {
        actionName: CONST.REPORT.ACTIONS.TYPE.MODIFIED_EXPENSE,
        actorAccountID: currentUserAccountID,
        automatic: false,
        avatar: getCurrentUserAvatarOrDefault(),
        created: DateUtils.getDBTime(),
        isAttachment: false,
        message: [
            {
                // Currently we are composing the message from the originalMessage and message is only used in OldDot and not in the App
                text: 'You',
                style: 'strong',
                type: CONST.REPORT.MESSAGE.TYPE.TEXT,
            },
        ],
        originalMessage: {
            movedToReportID,
        },
        person: [
            {
                style: 'strong',
                text: currentUserPersonalDetails?.displayName ?? String(currentUserAccountID),
                type: 'TEXT',
            },
        ],
        pendingAction: CONST.RED_BRICK_ROAD_PENDING_ACTION.ADD,
        reportActionID: NumberUtils.rand64(),
        reportID: transactionThreadID,
        shouldShow: true,
    };
}

/**
 * Updates a report preview action that exists for an IOU report.
 *
 * @param [comment] - User comment for the IOU.
 * @param [transaction] - optimistic newest transaction of a report preview
 *
 */
function updateReportPreview(iouReport: OnyxEntry<Report>, reportPreviewAction: ReportAction, isPayRequest = false, comment = '', transaction: OnyxEntry<Transaction> = null): ReportAction {
    const hasReceipt = TransactionUtils.hasReceipt(transaction);
    const recentReceiptTransactions = reportPreviewAction?.childRecentReceiptTransactionIDs ?? {};
    const transactionsToKeep = TransactionUtils.getRecentTransactions(recentReceiptTransactions);
    const previousTransactionsArray = Object.entries(recentReceiptTransactions ?? {}).map(([key, value]) => (transactionsToKeep.includes(key) ? {[key]: value} : null));
    const previousTransactions: Record<string, string> = {};

    for (const obj of previousTransactionsArray) {
        for (const key in obj) {
            if (obj) {
                previousTransactions[key] = obj[key];
            }
        }
    }

    const message = getReportPreviewMessage(iouReport, reportPreviewAction);
    return {
        ...reportPreviewAction,
        message: [
            {
                html: message,
                text: message,
                isEdited: false,
                type: CONST.REPORT.MESSAGE.TYPE.COMMENT,
            },
        ],
        childLastMoneyRequestComment: comment || reportPreviewAction?.childLastMoneyRequestComment,
        childMoneyRequestCount: (reportPreviewAction?.childMoneyRequestCount ?? 0) + (isPayRequest ? 0 : 1),
        childRecentReceiptTransactionIDs: hasReceipt
            ? {
                  ...(transaction && {[transaction.transactionID]: transaction?.created}),
                  ...previousTransactions,
              }
            : recentReceiptTransactions,
        // As soon as we add a transaction without a receipt to the report, it will have ready expenses,
        // so we remove the whisper
        whisperedToAccountIDs: hasReceipt ? reportPreviewAction?.whisperedToAccountIDs : [],
    };
}

function buildOptimisticTaskReportAction(
    taskReportID: string,
    actionName: OriginalMessageActionName,
    message = '',
    actorAccountID = currentUserAccountID,
    createdOffset = 0,
): OptimisticTaskReportAction {
    const originalMessage = {
        taskReportID,
        type: actionName,
        text: message,
    };
    return {
        actionName,
        actorAccountID,
        automatic: false,
        avatar: getCurrentUserAvatarOrDefault(),
        isAttachment: false,
        originalMessage,
        message: [
            {
                text: message,
                taskReportID,
                type: CONST.REPORT.MESSAGE.TYPE.TEXT,
            },
        ],
        person: [
            {
                style: 'strong',
                text: currentUserPersonalDetails?.displayName ?? String(currentUserAccountID),
                type: 'TEXT',
            },
        ],
        reportActionID: NumberUtils.rand64(),
        shouldShow: true,
        created: DateUtils.getDBTimeWithSkew(Date.now() + createdOffset),
        isFirstItem: false,
        pendingAction: CONST.RED_BRICK_ROAD_PENDING_ACTION.ADD,
    };
}

/**
 * Builds an optimistic chat report with a randomly generated reportID and as much information as we currently have
 */
function buildOptimisticChatReport(
    participantList: number[],
    reportName: string = CONST.REPORT.DEFAULT_REPORT_NAME,
    chatType: ValueOf<typeof CONST.REPORT.CHAT_TYPE> | undefined = undefined,
    policyID: string = CONST.POLICY.OWNER_EMAIL_FAKE,
    ownerAccountID: number = CONST.REPORT.OWNER_ACCOUNT_ID_FAKE,
    isOwnPolicyExpenseChat = false,
    oldPolicyName = '',
    visibility: ValueOf<typeof CONST.REPORT.VISIBILITY> | undefined = undefined,
    writeCapability: ValueOf<typeof CONST.REPORT.WRITE_CAPABILITIES> | undefined = undefined,
    notificationPreference: NotificationPreference = CONST.REPORT.NOTIFICATION_PREFERENCE.ALWAYS,
    parentReportActionID = '',
    parentReportID = '',
    description = '',
    avatarUrl = '',
    optimisticReportID = '',
): OptimisticChatReport {
    const participants = participantList.reduce((reportParticipants: Participants, accountID: number) => {
        const participant: ReportParticipant = {
            hidden: false,
            role: accountID === currentUserAccountID ? CONST.REPORT.ROLE.ADMIN : CONST.REPORT.ROLE.MEMBER,
        };
        // eslint-disable-next-line no-param-reassign
        reportParticipants[accountID] = participant;
        return reportParticipants;
    }, {} as Participants);
    const currentTime = DateUtils.getDBTime();
    const isNewlyCreatedWorkspaceChat = chatType === CONST.REPORT.CHAT_TYPE.POLICY_EXPENSE_CHAT && isOwnPolicyExpenseChat;
    return {
        isOptimisticReport: true,
        type: CONST.REPORT.TYPE.CHAT,
        chatType,
        isOwnPolicyExpenseChat,
        isPinned: reportName === CONST.REPORT.WORKSPACE_CHAT_ROOMS.ADMINS || isNewlyCreatedWorkspaceChat,
        lastActorAccountID: 0,
        lastMessageTranslationKey: '',
        lastMessageHtml: '',
        lastMessageText: undefined,
        lastReadTime: currentTime,
        lastVisibleActionCreated: currentTime,
        notificationPreference,
        oldPolicyName,
        ownerAccountID: ownerAccountID || CONST.REPORT.OWNER_ACCOUNT_ID_FAKE,
        parentReportActionID,
        parentReportID,
        // When creating a report the participantsAccountIDs and visibleChatMemberAccountIDs are the same
        participantAccountIDs: participantList,
        visibleChatMemberAccountIDs: participantList,
        // For group chats we need to have participants object as we are migrating away from `participantAccountIDs` and `visibleChatMemberAccountIDs`. See https://github.com/Expensify/App/issues/34692
        participants,
        policyID,
        reportID: optimisticReportID || generateReportID(),
        reportName,
        stateNum: 0,
        statusNum: 0,
        visibility,
        description,
        writeCapability,
        avatarUrl,
    };
}

function buildOptimisticGroupChatReport(participantAccountIDs: number[], reportName: string, avatarUri: string, optimisticReportID?: string) {
    return buildOptimisticChatReport(
        participantAccountIDs,
        reportName,
        CONST.REPORT.CHAT_TYPE.GROUP,
        undefined,
        undefined,
        undefined,
        undefined,
        undefined,
        undefined,
        CONST.REPORT.NOTIFICATION_PREFERENCE.HIDDEN,
        undefined,
        undefined,
        undefined,
        avatarUri,
        optimisticReportID,
    );
}

/**
 * Returns the necessary reportAction onyx data to indicate that the chat has been created optimistically
 * @param [created] - Action created time
 */
function buildOptimisticCreatedReportAction(emailCreatingAction: string, created = DateUtils.getDBTime()): OptimisticCreatedReportAction {
    return {
        reportActionID: NumberUtils.rand64(),
        actionName: CONST.REPORT.ACTIONS.TYPE.CREATED,
        pendingAction: CONST.RED_BRICK_ROAD_PENDING_ACTION.ADD,
        actorAccountID: currentUserAccountID,
        message: [
            {
                type: CONST.REPORT.MESSAGE.TYPE.TEXT,
                style: 'strong',
                text: emailCreatingAction,
            },
            {
                type: CONST.REPORT.MESSAGE.TYPE.TEXT,
                style: 'normal',
                text: ' created this report',
            },
        ],
        person: [
            {
                type: CONST.REPORT.MESSAGE.TYPE.TEXT,
                style: 'strong',
                text: getCurrentUserDisplayNameOrEmail(),
            },
        ],
        automatic: false,
        avatar: getCurrentUserAvatarOrDefault(),
        created,
        shouldShow: true,
    };
}

/**
 * Returns the necessary reportAction onyx data to indicate that the room has been renamed
 */
function buildOptimisticRenamedRoomReportAction(newName: string, oldName: string): OptimisticRenamedReportAction {
    const now = DateUtils.getDBTime();
    return {
        reportActionID: NumberUtils.rand64(),
        actionName: CONST.REPORT.ACTIONS.TYPE.RENAMED,
        pendingAction: CONST.RED_BRICK_ROAD_PENDING_ACTION.ADD,
        actorAccountID: currentUserAccountID,
        message: [
            {
                type: CONST.REPORT.MESSAGE.TYPE.TEXT,
                style: 'strong',
                text: 'You',
            },
            {
                type: CONST.REPORT.MESSAGE.TYPE.TEXT,
                style: 'normal',
                text: ` renamed this report. New title is '${newName}' (previously '${oldName}').`,
            },
        ],
        person: [
            {
                type: CONST.REPORT.MESSAGE.TYPE.TEXT,
                style: 'strong',
                text: getCurrentUserDisplayNameOrEmail(),
            },
        ],
        originalMessage: {
            oldName,
            newName,
            html: `Room renamed to ${newName}`,
            lastModified: now,
        },
        automatic: false,
        avatar: getCurrentUserAvatarOrDefault(),
        created: now,
        shouldShow: true,
    };
}

/**
 * Returns the necessary reportAction onyx data to indicate that the transaction has been put on hold optimistically
 * @param [created] - Action created time
 */
function buildOptimisticHoldReportAction(created = DateUtils.getDBTime()): OptimisticHoldReportAction {
    return {
        reportActionID: NumberUtils.rand64(),
        actionName: CONST.REPORT.ACTIONS.TYPE.HOLD,
        pendingAction: CONST.RED_BRICK_ROAD_PENDING_ACTION.ADD,
        actorAccountID: currentUserAccountID,
        message: [
            {
                type: CONST.REPORT.MESSAGE.TYPE.TEXT,
                style: 'normal',
                text: Localize.translateLocal('iou.heldExpense'),
            },
        ],
        person: [
            {
                type: CONST.REPORT.MESSAGE.TYPE.TEXT,
                style: 'strong',
                text: getCurrentUserDisplayNameOrEmail(),
            },
        ],
        automatic: false,
        avatar: getCurrentUserAvatarOrDefault(),
        created,
        shouldShow: true,
    };
}

/**
 * Returns the necessary reportAction onyx data to indicate that the transaction has been put on hold optimistically
 * @param [created] - Action created time
 */
function buildOptimisticHoldReportActionComment(comment: string, created = DateUtils.getDBTime()): OptimisticHoldReportAction {
    return {
        reportActionID: NumberUtils.rand64(),
        actionName: CONST.REPORT.ACTIONS.TYPE.ADD_COMMENT,
        pendingAction: CONST.RED_BRICK_ROAD_PENDING_ACTION.ADD,
        actorAccountID: currentUserAccountID,
        message: [
            {
                type: CONST.REPORT.MESSAGE.TYPE.TEXT,
                style: 'normal',
                text: comment,
            },
        ],
        person: [
            {
                type: CONST.REPORT.MESSAGE.TYPE.TEXT,
                style: 'strong',
                text: getCurrentUserDisplayNameOrEmail(),
            },
        ],
        automatic: false,
        avatar: getCurrentUserAvatarOrDefault(),
        created,
        shouldShow: true,
    };
}

/**
 * Returns the necessary reportAction onyx data to indicate that the transaction has been removed from hold optimistically
 * @param [created] - Action created time
 */
function buildOptimisticUnHoldReportAction(created = DateUtils.getDBTime()): OptimisticHoldReportAction {
    return {
        reportActionID: NumberUtils.rand64(),
        actionName: CONST.REPORT.ACTIONS.TYPE.UNHOLD,
        pendingAction: CONST.RED_BRICK_ROAD_PENDING_ACTION.ADD,
        actorAccountID: currentUserAccountID,
        message: [
            {
                type: CONST.REPORT.MESSAGE.TYPE.TEXT,
                style: 'normal',
                text: Localize.translateLocal('iou.unheldExpense'),
            },
        ],
        person: [
            {
                type: CONST.REPORT.MESSAGE.TYPE.TEXT,
                style: 'normal',
                text: getCurrentUserDisplayNameOrEmail(),
            },
        ],
        automatic: false,
        avatar: getCurrentUserAvatarOrDefault(),
        created,
        shouldShow: true,
    };
}

function buildOptimisticEditedTaskFieldReportAction({title, description}: Task): OptimisticEditedTaskReportAction {
    // We do not modify title & description in one request, so we need to create a different optimistic action for each field modification
    let field = '';
    let value = '';
    if (title !== undefined) {
        field = 'task title';
        value = title;
    } else if (description !== undefined) {
        field = 'description';
        value = description;
    }

    let changelog = 'edited this task';
    if (field && value) {
        changelog = `updated the ${field} to ${value}`;
    } else if (field) {
        changelog = `removed the ${field}`;
    }

    return {
        reportActionID: NumberUtils.rand64(),
        actionName: CONST.REPORT.ACTIONS.TYPE.TASK_EDITED,
        pendingAction: CONST.RED_BRICK_ROAD_PENDING_ACTION.ADD,
        actorAccountID: currentUserAccountID,
        message: [
            {
                type: CONST.REPORT.MESSAGE.TYPE.COMMENT,
                text: changelog,
                html: changelog,
            },
        ],
        person: [
            {
                type: CONST.REPORT.MESSAGE.TYPE.TEXT,
                style: 'strong',
                text: getCurrentUserDisplayNameOrEmail(),
            },
        ],
        automatic: false,
        avatar: getCurrentUserAvatarOrDefault(),
        created: DateUtils.getDBTime(),
        shouldShow: false,
    };
}

function buildOptimisticChangedTaskAssigneeReportAction(assigneeAccountID: number): OptimisticEditedTaskReportAction {
    return {
        reportActionID: NumberUtils.rand64(),
        actionName: CONST.REPORT.ACTIONS.TYPE.TASK_EDITED,
        pendingAction: CONST.RED_BRICK_ROAD_PENDING_ACTION.ADD,
        actorAccountID: currentUserAccountID,
        message: [
            {
                type: CONST.REPORT.MESSAGE.TYPE.COMMENT,
                text: `assigned to ${getDisplayNameForParticipant(assigneeAccountID)}`,
                html: `assigned to <mention-user accountID=${assigneeAccountID}></mention-user>`,
            },
        ],
        person: [
            {
                type: CONST.REPORT.MESSAGE.TYPE.TEXT,
                style: 'strong',
                text: getCurrentUserDisplayNameOrEmail(),
            },
        ],
        automatic: false,
        avatar: getCurrentUserAvatarOrDefault(),
        created: DateUtils.getDBTime(),
        shouldShow: false,
    };
}

/**
 * Returns the necessary reportAction onyx data to indicate that a chat has been archived
 *
 * @param reason - A reason why the chat has been archived
 */
function buildOptimisticClosedReportAction(emailClosingReport: string, policyName: string, reason: string = CONST.REPORT.ARCHIVE_REASON.DEFAULT): OptimisticClosedReportAction {
    return {
        actionName: CONST.REPORT.ACTIONS.TYPE.CLOSED,
        actorAccountID: currentUserAccountID,
        automatic: false,
        avatar: getCurrentUserAvatarOrDefault(),
        created: DateUtils.getDBTime(),
        message: [
            {
                type: CONST.REPORT.MESSAGE.TYPE.TEXT,
                style: 'strong',
                text: emailClosingReport,
            },
            {
                type: CONST.REPORT.MESSAGE.TYPE.TEXT,
                style: 'normal',
                text: ' closed this report',
            },
        ],
        originalMessage: {
            policyName,
            reason,
        },
        pendingAction: CONST.RED_BRICK_ROAD_PENDING_ACTION.ADD,
        person: [
            {
                type: CONST.REPORT.MESSAGE.TYPE.TEXT,
                style: 'strong',
                text: getCurrentUserDisplayNameOrEmail(),
            },
        ],
        reportActionID: NumberUtils.rand64(),
        shouldShow: true,
    };
}

function buildOptimisticWorkspaceChats(policyID: string, policyName: string): OptimisticWorkspaceChats {
    const announceChatData = buildOptimisticChatReport(
        currentUserAccountID ? [currentUserAccountID] : [],
        CONST.REPORT.WORKSPACE_CHAT_ROOMS.ANNOUNCE,
        CONST.REPORT.CHAT_TYPE.POLICY_ANNOUNCE,
        policyID,
        CONST.POLICY.OWNER_ACCOUNT_ID_FAKE,
        false,
        policyName,
        undefined,
        undefined,

        // #announce contains all policy members so notifying always should be opt-in only.
        CONST.REPORT.NOTIFICATION_PREFERENCE.DAILY,
    );
    const announceChatReportID = announceChatData.reportID;
    const announceCreatedAction = buildOptimisticCreatedReportAction(CONST.POLICY.OWNER_EMAIL_FAKE);
    const announceReportActionData = {
        [announceCreatedAction.reportActionID]: announceCreatedAction,
    };
    const pendingChatMembers = getPendingChatMembers(currentUserAccountID ? [currentUserAccountID] : [], [], CONST.RED_BRICK_ROAD_PENDING_ACTION.ADD);
    const adminsChatData = {
        ...buildOptimisticChatReport(
            [currentUserAccountID ?? -1],
            CONST.REPORT.WORKSPACE_CHAT_ROOMS.ADMINS,
            CONST.REPORT.CHAT_TYPE.POLICY_ADMINS,
            policyID,
            CONST.POLICY.OWNER_ACCOUNT_ID_FAKE,
            false,
            policyName,
        ),
        pendingChatMembers,
    };
    const adminsChatReportID = adminsChatData.reportID;
    const adminsCreatedAction = buildOptimisticCreatedReportAction(CONST.POLICY.OWNER_EMAIL_FAKE);
    const adminsReportActionData = {
        [adminsCreatedAction.reportActionID]: adminsCreatedAction,
    };

    const expenseChatData = buildOptimisticChatReport([currentUserAccountID ?? -1], '', CONST.REPORT.CHAT_TYPE.POLICY_EXPENSE_CHAT, policyID, currentUserAccountID, true, policyName);
    const expenseChatReportID = expenseChatData.reportID;
    const expenseReportCreatedAction = buildOptimisticCreatedReportAction(currentUserEmail ?? '');
    const expenseReportActionData = {
        [expenseReportCreatedAction.reportActionID]: expenseReportCreatedAction,
    };

    return {
        announceChatReportID,
        announceChatData,
        announceReportActionData,
        announceCreatedReportActionID: announceCreatedAction.reportActionID,
        adminsChatReportID,
        adminsChatData,
        adminsReportActionData,
        adminsCreatedReportActionID: adminsCreatedAction.reportActionID,
        expenseChatReportID,
        expenseChatData,
        expenseReportActionData,
        expenseCreatedReportActionID: expenseReportCreatedAction.reportActionID,
    };
}

/**
 * Builds an optimistic Task Report with a randomly generated reportID
 *
 * @param ownerAccountID - Account ID of the person generating the Task.
 * @param assigneeAccountID - AccountID of the other person participating in the Task.
 * @param parentReportID - Report ID of the chat where the Task is.
 * @param title - Task title.
 * @param description - Task description.
 * @param policyID - PolicyID of the parent report
 */

function buildOptimisticTaskReport(
    ownerAccountID: number,
    assigneeAccountID = 0,
    parentReportID?: string,
    title?: string,
    description?: string,
    policyID: string = CONST.POLICY.OWNER_EMAIL_FAKE,
    notificationPreference: NotificationPreference = CONST.REPORT.NOTIFICATION_PREFERENCE.ALWAYS,
): OptimisticTaskReport {
    // When creating a report the participantsAccountIDs and visibleChatMemberAccountIDs are the same
    const participantsAccountIDs = assigneeAccountID && assigneeAccountID !== ownerAccountID ? [assigneeAccountID] : [];

    return {
        reportID: generateReportID(),
        reportName: title,
        description,
        ownerAccountID,
        participantAccountIDs: participantsAccountIDs,
        visibleChatMemberAccountIDs: participantsAccountIDs,
        managerID: assigneeAccountID,
        type: CONST.REPORT.TYPE.TASK,
        parentReportID,
        policyID,
        stateNum: CONST.REPORT.STATE_NUM.OPEN,
        statusNum: CONST.REPORT.STATUS_NUM.OPEN,
        notificationPreference,
        lastVisibleActionCreated: DateUtils.getDBTime(),
    };
}

/**
 * A helper method to create transaction thread
 *
 * @param reportAction - the parent IOU report action from which to create the thread
 * @param moneyRequestReport - the report which the report action belongs to
 */
function buildTransactionThread(
    reportAction: OnyxEntry<ReportAction | OptimisticIOUReportAction>,
    moneyRequestReport: OnyxEntry<Report>,
    existingTransactionThreadReportID?: string,
): OptimisticChatReport {
    const participantAccountIDs = [...new Set([currentUserAccountID, Number(reportAction?.actorAccountID)])].filter(Boolean) as number[];
    const existingTransactionThreadReport = getReport(existingTransactionThreadReportID);

    if (existingTransactionThreadReportID && existingTransactionThreadReport) {
        return {
            ...existingTransactionThreadReport,
            isOptimisticReport: true,
            parentReportActionID: reportAction?.reportActionID,
            parentReportID: moneyRequestReport?.reportID,
            reportName: getTransactionReportName(reportAction),
            policyID: moneyRequestReport?.policyID,
        };
    }

    return buildOptimisticChatReport(
        participantAccountIDs,
        getTransactionReportName(reportAction),
        undefined,
        moneyRequestReport?.policyID,
        CONST.POLICY.OWNER_ACCOUNT_ID_FAKE,
        false,
        '',
        undefined,
        undefined,
        CONST.REPORT.NOTIFICATION_PREFERENCE.HIDDEN,
        reportAction?.reportActionID,
        moneyRequestReport?.reportID,
        '',
        '',
    );
}

/**
 * Build optimistic expense entities:
 *
 * 1. CREATED action for the chatReport
 * 2. CREATED action for the iouReport
 * 3. IOU action for the iouReport linked to the transaction thread via `childReportID`
 * 4. Transaction Thread linked to the IOU action via `parentReportActionID`
 * 5. CREATED action for the Transaction Thread
 */
function buildOptimisticMoneyRequestEntities(
    iouReport: Report,
    type: ValueOf<typeof CONST.IOU.REPORT_ACTION_TYPE>,
    amount: number,
    currency: string,
    comment: string,
    payeeEmail: string,
    participants: Participant[],
    transactionID: string,
    paymentType?: PaymentMethodType,
    isSettlingUp = false,
    isSendMoneyFlow = false,
    receipt: Receipt = {},
    isOwnPolicyExpenseChat = false,
    isPersonalTrackingExpense?: boolean,
    existingTransactionThreadReportID?: string,
    linkedTrackedExpenseReportAction?: ReportAction,
): [OptimisticCreatedReportAction, OptimisticCreatedReportAction, OptimisticIOUReportAction, OptimisticChatReport, OptimisticCreatedReportAction | EmptyObject] {
    const createdActionForChat = buildOptimisticCreatedReportAction(payeeEmail);

    // The `CREATED` action must be optimistically generated before the IOU action so that it won't appear after the IOU action in the chat.
    const iouActionCreationTime = DateUtils.getDBTime();
    const createdActionForIOUReport = buildOptimisticCreatedReportAction(payeeEmail, DateUtils.subtractMillisecondsFromDateTime(iouActionCreationTime, 1));

    const iouAction = buildOptimisticIOUReportAction(
        type,
        amount,
        currency,
        comment,
        participants,
        transactionID,
        paymentType,
        isPersonalTrackingExpense ? '0' : iouReport.reportID,
        isSettlingUp,
        isSendMoneyFlow,
        receipt,
        isOwnPolicyExpenseChat,
        iouActionCreationTime,
        linkedTrackedExpenseReportAction,
    );

    // Create optimistic transactionThread and the `CREATED` action for it, if existingTransactionThreadReportID is undefined
    const transactionThread = buildTransactionThread(iouAction, iouReport, existingTransactionThreadReportID);
    const createdActionForTransactionThread = existingTransactionThreadReportID ? {} : buildOptimisticCreatedReportAction(payeeEmail);

    // The IOU action and the transactionThread are co-dependent as parent-child, so we need to link them together
    iouAction.childReportID = existingTransactionThreadReportID ?? transactionThread.reportID;

    return [createdActionForChat, createdActionForIOUReport, iouAction, transactionThread, createdActionForTransactionThread];
}

function isUnread(report: OnyxEntry<Report>): boolean {
    if (!report) {
        return false;
    }

    // lastVisibleActionCreated and lastReadTime are both datetime strings and can be compared directly
    const lastVisibleActionCreated = report.lastVisibleActionCreated ?? '';
    const lastReadTime = report.lastReadTime ?? '';
    const lastMentionedTime = report.lastMentionedTime ?? '';

    // If the user was mentioned and the comment got deleted the lastMentionedTime will be more recent than the lastVisibleActionCreated
    return lastReadTime < lastVisibleActionCreated || lastReadTime < lastMentionedTime;
}

function isIOUOwnedByCurrentUser(report: OnyxEntry<Report>, allReportsDict: OnyxCollection<Report> = null): boolean {
    const allAvailableReports = allReportsDict ?? allReports;
    if (!report || !allAvailableReports) {
        return false;
    }

    let reportToLook = report;
    if (report.iouReportID) {
        const iouReport = allAvailableReports[`${ONYXKEYS.COLLECTION.REPORT}${report.iouReportID}`];
        if (iouReport) {
            reportToLook = iouReport;
        }
    }

    return reportToLook.ownerAccountID === currentUserAccountID;
}

/**
 * Assuming the passed in report is a default room, lets us know whether we can see it or not, based on permissions and
 * the various subsets of users we've allowed to use default rooms.
 */
function canSeeDefaultRoom(report: OnyxEntry<Report>, policies: OnyxCollection<Policy>, betas: OnyxEntry<Beta[]>): boolean {
    // Include archived rooms
    if (isArchivedRoom(report)) {
        return true;
    }

    // Include default rooms for free plan policies (domain rooms aren't included in here because they do not belong to a policy)
    if (getPolicyType(report, policies) === CONST.POLICY.TYPE.FREE) {
        return true;
    }

    // If the room has an assigned guide, it can be seen.
    if (hasExpensifyGuidesEmails(report?.participantAccountIDs ?? [])) {
        return true;
    }

    // Include any admins and announce rooms, since only non partner-managed domain rooms are on the beta now.
    if (isAdminRoom(report) || isAnnounceRoom(report)) {
        return true;
    }

    // For all other cases, just check that the user belongs to the default rooms beta
    return Permissions.canUseDefaultRooms(betas ?? []);
}

function canAccessReport(report: OnyxEntry<Report>, policies: OnyxCollection<Policy>, betas: OnyxEntry<Beta[]>): boolean {
    // We hide default rooms (it's basically just domain rooms now) from people who aren't on the defaultRooms beta.
    if (isDefaultRoom(report) && !canSeeDefaultRoom(report, policies, betas)) {
        return false;
    }

    if (report?.errorFields?.notFound) {
        return false;
    }

    return true;
}

/**
 * Check if the report is the parent report of the currently viewed report or at least one child report has report action
 */
function shouldHideReport(report: OnyxEntry<Report>, currentReportId: string): boolean {
    const currentReport = getReport(currentReportId);
    const parentReport = getParentReport(!isEmptyObject(currentReport) ? currentReport : null);
    const reportActions = allReportActions?.[`${ONYXKEYS.COLLECTION.REPORT_ACTIONS}${report?.reportID}`] ?? {};
    const isChildReportHasComment = Object.values(reportActions ?? {})?.some((reportAction) => (reportAction?.childVisibleActionCount ?? 0) > 0);
    return parentReport?.reportID !== report?.reportID && !isChildReportHasComment;
}

/**
 * Checks to see if a report's parentAction is an expense that contains a violation
 */
function doesTransactionThreadHaveViolations(report: OnyxEntry<Report>, transactionViolations: OnyxCollection<TransactionViolation[]>, parentReportAction: OnyxEntry<ReportAction>): boolean {
    if (parentReportAction?.actionName !== CONST.REPORT.ACTIONS.TYPE.IOU) {
        return false;
    }
    const {IOUTransactionID, IOUReportID} = parentReportAction.originalMessage ?? {};
    if (!IOUTransactionID || !IOUReportID) {
        return false;
    }
    if (!isCurrentUserSubmitter(IOUReportID)) {
        return false;
    }
    if (report?.stateNum !== CONST.REPORT.STATE_NUM.OPEN && report?.stateNum !== CONST.REPORT.STATE_NUM.SUBMITTED) {
        return false;
    }
    return TransactionUtils.hasViolation(IOUTransactionID, transactionViolations);
}

/**
 * Checks if we should display violation - we display violations when the expense has violation and it is not settled
 */
function shouldDisplayTransactionThreadViolations(
    report: OnyxEntry<Report>,
    transactionViolations: OnyxCollection<TransactionViolation[]>,
    parentReportAction: OnyxEntry<ReportAction>,
): boolean {
    const {IOUReportID} = (parentReportAction?.originalMessage as IOUMessage) ?? {};
    if (isSettled(IOUReportID)) {
        return false;
    }
    return doesTransactionThreadHaveViolations(report, transactionViolations, parentReportAction);
}

/**
 * Checks to see if a report contains a violation
 */
function hasViolations(reportID: string, transactionViolations: OnyxCollection<TransactionViolation[]>): boolean {
    const transactions = TransactionUtils.getAllReportTransactions(reportID);
    return transactions.some((transaction) => TransactionUtils.hasViolation(transaction.transactionID, transactionViolations));
}

/**
 * Takes several pieces of data from Onyx and evaluates if a report should be shown in the option list (either when searching
 * for reports or the reports shown in the LHN).
 *
 * This logic is very specific and the order of the logic is very important. It should fail quickly in most cases and also
 * filter out the majority of reports before filtering out very specific minority of reports.
 */
function shouldReportBeInOptionList({
    report,
    currentReportId,
    isInGSDMode,
    betas,
    policies,
    excludeEmptyChats,
    doesReportHaveViolations,
    includeSelfDM = false,
}: {
    report: OnyxEntry<Report>;
    currentReportId: string;
    isInGSDMode: boolean;
    betas: OnyxEntry<Beta[]>;
    policies: OnyxCollection<Policy>;
    excludeEmptyChats: boolean;
    doesReportHaveViolations: boolean;
    includeSelfDM?: boolean;
}) {
    const isInDefaultMode = !isInGSDMode;
    // Exclude reports that have no data because there wouldn't be anything to show in the option item.
    // This can happen if data is currently loading from the server or a report is in various stages of being created.
    // This can also happen for anyone accessing a public room or archived room for which they don't have access to the underlying policy.
    // Optionally exclude reports that do not belong to currently active workspace

    if (
        !report?.reportID ||
        !report?.type ||
        report?.reportName === undefined ||
        // eslint-disable-next-line @typescript-eslint/prefer-nullish-coalescing
        report?.isHidden ||
        // eslint-disable-next-line @typescript-eslint/prefer-nullish-coalescing
        report?.participantAccountIDs?.includes(CONST.ACCOUNT_ID.NOTIFICATIONS) ||
        (report?.participantAccountIDs?.length === 0 &&
            !isChatThread(report) &&
            !isPublicRoom(report) &&
            !isUserCreatedPolicyRoom(report) &&
            !isArchivedRoom(report) &&
            !isMoneyRequestReport(report) &&
            !isTaskReport(report) &&
            !isSelfDM(report) &&
            !isGroupChat(report))
    ) {
        return false;
    }
    if (!canAccessReport(report, policies, betas)) {
        return false;
    }

    // If this is a transaction thread associated with a report that only has one transaction, omit it
    if (isOneTransactionThread(report.reportID, report.parentReportID ?? '0')) {
        return false;
    }

    // Include the currently viewed report. If we excluded the currently viewed report, then there
    // would be no way to highlight it in the options list and it would be confusing to users because they lose
    // a sense of context.
    if (report.reportID === currentReportId) {
        return true;
    }

    // Retrieve the draft comment for the report and convert it to a boolean
    const hasDraftComment = hasValidDraftComment(report.reportID);

    // Include reports that are relevant to the user in any view mode. Criteria include having a draft or having a GBR showing.
    // eslint-disable-next-line @typescript-eslint/prefer-nullish-coalescing
    if (hasDraftComment || requiresAttentionFromCurrentUser(report)) {
        return true;
    }
    const lastVisibleMessage = ReportActionsUtils.getLastVisibleMessage(report.reportID);
    const isEmptyChat = !report.lastMessageText && !report.lastMessageTranslationKey && !lastVisibleMessage.lastMessageText && !lastVisibleMessage.lastMessageTranslationKey;
    const canHideReport = shouldHideReport(report, currentReportId);

    // Include reports if they are pinned
    if (report.isPinned) {
        return true;
    }

    const reportIsSettled = report.statusNum === CONST.REPORT.STATUS_NUM.REIMBURSED;

    // Always show IOU reports with violations unless they are reimbursed
    if (isExpenseRequest(report) && doesReportHaveViolations && !reportIsSettled) {
        return true;
    }

    // Hide only chat threads that haven't been commented on (other threads are actionable)
    if (isChatThread(report) && canHideReport && isEmptyChat) {
        return false;
    }

    // Include reports that have errors from trying to add a workspace
    // If we excluded it, then the red-brock-road pattern wouldn't work for the user to resolve the error
    if (report.errorFields?.addWorkspaceRoom) {
        return true;
    }

    // All unread chats (even archived ones) in GSD mode will be shown. This is because GSD mode is specifically for focusing the user on the most relevant chats, primarily, the unread ones
    if (isInGSDMode) {
        return isUnread(report) && report.notificationPreference !== CONST.REPORT.NOTIFICATION_PREFERENCE.MUTE;
    }

    // Archived reports should always be shown when in default (most recent) mode. This is because you should still be able to access and search for the chats to find them.
    if (isInDefaultMode && isArchivedRoom(report)) {
        return true;
    }

    // Hide chats between two users that haven't been commented on from the LNH
    if (excludeEmptyChats && isEmptyChat && isChatReport(report) && !isChatRoom(report) && !isPolicyExpenseChat(report) && canHideReport) {
        return false;
    }

    if (isSelfDM(report)) {
        return includeSelfDM;
    }

    return true;
}

/**
 * Attempts to find a report in onyx with the provided list of participants. Does not include threads, task, expense, room, and policy expense chat.
 */
function getChatByParticipants(newParticipantList: number[], reports: OnyxCollection<Report> = allReports): OnyxEntry<Report> {
    const sortedNewParticipantList = newParticipantList.sort();
    return (
        Object.values(reports ?? {}).find((report) => {
            // If the report has been deleted, or there are no participants (like an empty #admins room) then skip it
            if (
                !report ||
                report.participantAccountIDs?.length === 0 ||
                isChatThread(report) ||
                isTaskReport(report) ||
                isMoneyRequestReport(report) ||
                isChatRoom(report) ||
                isPolicyExpenseChat(report) ||
                isGroupChat(report)
            ) {
                return false;
            }

            // Only return the chat if it has all the participants
            return lodashIsEqual(sortedNewParticipantList, report.participantAccountIDs?.sort());
        }) ?? null
    );
}

/**
 * Attempts to find a report in onyx with the provided list of participants in given policy
 */
function getChatByParticipantsAndPolicy(newParticipantList: number[], policyID: string): OnyxEntry<Report> {
    newParticipantList.sort();
    return (
        Object.values(allReports ?? {}).find((report) => {
            // If the report has been deleted, or there are no participants (like an empty #admins room) then skip it
            if (!report?.participantAccountIDs) {
                return false;
            }
            const sortedParticipantsAccountIDs = report.participantAccountIDs?.sort();
            // Only return the room if it has all the participants and is not a policy room
            return report.policyID === policyID && newParticipantList.every((newParticipant) => sortedParticipantsAccountIDs.includes(newParticipant));
        }) ?? null
    );
}

function getAllPolicyReports(policyID: string): Array<OnyxEntry<Report>> {
    return Object.values(allReports ?? {}).filter((report) => report?.policyID === policyID);
}

/**
 * Returns true if Chronos is one of the chat participants (1:1)
 */
function chatIncludesChronos(report: OnyxEntry<Report> | EmptyObject): boolean {
    return Boolean(report?.participantAccountIDs?.includes(CONST.ACCOUNT_ID.CHRONOS));
}

/**
 * Can only flag if:
 *
 * - It was written by someone else and isn't a whisper
 * - It's a welcome message whisper
 * - It's an ADD_COMMENT that is not an attachment
 */
function canFlagReportAction(reportAction: OnyxEntry<ReportAction>, reportID: string | undefined): boolean {
    let report = getReport(reportID);

    // If the childReportID exists in reportAction and is equal to the reportID,
    // the report action being evaluated is the parent report action in a thread, and we should get the parent report to evaluate instead.
    if (reportAction?.childReportID?.toString() === reportID?.toString()) {
        report = getReport(report?.parentReportID);
    }
    const isCurrentUserAction = reportAction?.actorAccountID === currentUserAccountID;
    const isOriginalMessageHaveHtml =
        reportAction?.actionName === CONST.REPORT.ACTIONS.TYPE.ADD_COMMENT ||
        reportAction?.actionName === CONST.REPORT.ACTIONS.TYPE.RENAMED ||
        reportAction?.actionName === CONST.REPORT.ACTIONS.TYPE.CHRONOS_OOO_LIST;
    if (ReportActionsUtils.isWhisperAction(reportAction)) {
        // Allow flagging welcome message whispers as they can be set by any room creator
        if (report?.description && !isCurrentUserAction && isOriginalMessageHaveHtml && reportAction?.originalMessage?.html === report.description) {
            return true;
        }

        // Disallow flagging the rest of whisper as they are sent by us
        return false;
    }

    return Boolean(
        !isCurrentUserAction &&
            reportAction?.actionName === CONST.REPORT.ACTIONS.TYPE.ADD_COMMENT &&
            !ReportActionsUtils.isDeletedAction(reportAction) &&
            !ReportActionsUtils.isCreatedTaskReportAction(reportAction) &&
            !isEmptyObject(report) &&
            report &&
            isAllowedToComment(report),
    );
}

/**
 * Whether flag comment page should show
 */
function shouldShowFlagComment(reportAction: OnyxEntry<ReportAction>, report: OnyxEntry<Report>): boolean {
    return (
        canFlagReportAction(reportAction, report?.reportID) &&
        !isArchivedRoom(report) &&
        !chatIncludesChronos(report) &&
        !isConciergeChatReport(report) &&
        reportAction?.actorAccountID !== CONST.ACCOUNT_ID.CONCIERGE
    );
}

/**
 * @param sortedAndFilteredReportActions - reportActions for the report, sorted newest to oldest, and filtered for only those that should be visible
 */
function getNewMarkerReportActionID(report: OnyxEntry<Report>, sortedAndFilteredReportActions: ReportAction[]): string {
    if (!isUnread(report)) {
        return '';
    }

    const newMarkerIndex = lodashFindLastIndex(sortedAndFilteredReportActions, (reportAction) => (reportAction.created ?? '') > (report?.lastReadTime ?? ''));

    return 'reportActionID' in sortedAndFilteredReportActions[newMarkerIndex] ? sortedAndFilteredReportActions[newMarkerIndex].reportActionID : '';
}

/**
 * Performs the markdown conversion, and replaces code points > 127 with C escape sequences
 * Used for compatibility with the backend auth validator for AddComment, and to account for MD in comments
 * @returns The comment's total length as seen from the backend
 */
function getCommentLength(textComment: string): number {
    return getParsedComment(textComment)
        .replace(/[^ -~]/g, '\\u????')
        .trim().length;
}

function getRouteFromLink(url: string | null): string {
    if (!url) {
        return '';
    }

    // Get the reportID from URL
    let route = url;
    const localWebAndroidRegEx = /^(https:\/\/([0-9]{1,3})\.([0-9]{1,3})\.([0-9]{1,3})\.([0-9]{1,3}))/;
    linkingConfig.prefixes.forEach((prefix) => {
        if (route.startsWith(prefix)) {
            route = route.replace(prefix, '');
        } else if (localWebAndroidRegEx.test(route)) {
            route = route.replace(localWebAndroidRegEx, '');
        } else {
            return;
        }

        // Remove the port if it's a localhost URL
        if (/^:\d+/.test(route)) {
            route = route.replace(/:\d+/, '');
        }

        // Remove the leading slash if exists
        if (route.startsWith('/')) {
            route = route.replace('/', '');
        }
    });
    return route;
}

function parseReportRouteParams(route: string): ReportRouteParams {
    let parsingRoute = route;
    if (parsingRoute.at(0) === '/') {
        // remove the first slash
        parsingRoute = parsingRoute.slice(1);
    }

    if (!parsingRoute.startsWith(Url.addTrailingForwardSlash(ROUTES.REPORT))) {
        return {reportID: '', isSubReportPageRoute: false};
    }

    const pathSegments = parsingRoute.split('/');

    const reportIDSegment = pathSegments[1];

    // Check for "undefined" or any other unwanted string values
    if (!reportIDSegment || reportIDSegment === 'undefined') {
        return {reportID: '', isSubReportPageRoute: false};
    }

    return {
        reportID: reportIDSegment,
        isSubReportPageRoute: pathSegments.length > 2,
    };
}

function getReportIDFromLink(url: string | null): string {
    const route = getRouteFromLink(url);
    const {reportID, isSubReportPageRoute} = parseReportRouteParams(route);
    if (isSubReportPageRoute) {
        // We allow the Sub-Report deep link routes (settings, details, etc.) to be handled by their respective component pages
        return '';
    }
    return reportID;
}

/**
 * Get the report policyID given a reportID
 */
function getReportPolicyID(reportID?: string): string | undefined {
    return originalGetReportPolicyID(reportID);
}

/**
 * Check if the chat report is linked to an iou that is waiting for the current user to add a credit bank account.
 */
function hasIOUWaitingOnCurrentUserBankAccount(chatReport: OnyxEntry<Report>): boolean {
    if (chatReport?.iouReportID) {
        const iouReport = allReports?.[`${ONYXKEYS.COLLECTION.REPORT}${chatReport?.iouReportID}`];
        if (iouReport?.isWaitingOnBankAccount && iouReport?.ownerAccountID === currentUserAccountID) {
            return true;
        }
    }

    return false;
}

/**
 * Users can submit an expense:
 * - in policy expense chats only if they are in a role of a member in the chat (in other words, if it's their policy expense chat)
 * - in an open or submitted expense report tied to a policy expense chat the user owns
 *     - employee can submit expenses in a submitted expense report only if the policy has Instant Submit settings turned on
 * - in an IOU report, which is not settled yet
 * - in a 1:1 DM chat
 */
function canRequestMoney(report: OnyxEntry<Report>, policy: OnyxEntry<Policy>, otherParticipants: number[]): boolean {
    // User cannot submit expenses in a chat thread, task report or in a chat room
    if (isChatThread(report) || isTaskReport(report) || isChatRoom(report) || isSelfDM(report) || isGroupChat(report)) {
        return false;
    }

    // Users can only submit expenses in DMs if they are a 1:1 DM
    if (isDM(report)) {
        return otherParticipants.length === 1;
    }

    // Prevent requesting money if pending IOU report waiting for their bank account already exists
    if (hasIOUWaitingOnCurrentUserBankAccount(report)) {
        return false;
    }

    let isOwnPolicyExpenseChat = report?.isOwnPolicyExpenseChat ?? false;
    if (isExpenseReport(report) && getParentReport(report)) {
        isOwnPolicyExpenseChat = Boolean(getParentReport(report)?.isOwnPolicyExpenseChat);
    }

    // In case there are no other participants than the current user and it's not user's own policy expense chat, they can't submit expenses from such report
    if (otherParticipants.length === 0 && !isOwnPolicyExpenseChat) {
        return false;
    }

    // User can submit expenses in any IOU report, unless paid, but the user can only submit expenses in an expense report
    // which is tied to their workspace chat.
    if (isMoneyRequestReport(report)) {
        const canAddTransactions = canAddOrDeleteTransactions(report);
        return isGroupPolicy(report) ? isOwnPolicyExpenseChat && canAddTransactions : canAddTransactions;
    }

    // In the case of policy expense chat, users can only submit expenses from their own policy expense chat
    return !isPolicyExpenseChat(report) || isOwnPolicyExpenseChat;
}

function isGroupChatAdmin(report: OnyxEntry<Report>, accountID: number) {
    if (!report?.participants) {
        return false;
    }

    const reportParticipants = report.participants ?? {};
    const participant = reportParticipants[accountID];
    return participant?.role === CONST.REPORT.ROLE.ADMIN;
}

/**
 * Helper method to define what expense options we want to show for particular method.
 * There are 4 expense options: Submit, Split, Pay and Track expense:
 * - Submit option should show for:
 *     - DMs
 *     - own policy expense chats
 *     - open and processing expense reports tied to own policy expense chat
 *     - unsettled IOU reports
 * - Pay option should show for:
 *     - DMs
 * - Split options should show for:
 *     - DMs
 *     - chat/policy rooms with more than 1 participant
 *     - groups chats with 2 and more participants
 *     - corporate workspace chats
 * - Track expense option should show for:
 *    - Self DMs
 *    - own policy expense chats
 *    - open and processing expense reports tied to own policy expense chat
 *
 * None of the options should show in chat threads or if there is some special Expensify account
 * as a participant of the report.
 */
function getMoneyRequestOptions(report: OnyxEntry<Report>, policy: OnyxEntry<Policy>, reportParticipants: number[], canUseTrackExpense = true): IOUType[] {
    // In any thread or task report, we do not allow any new expenses yet
    if (isChatThread(report) || isTaskReport(report) || (!canUseTrackExpense && isSelfDM(report))) {
        return [];
    }

    // We don't allow IOU actions if an Expensify account is a participant of the report, unless the policy that the report is on is owned by an Expensify account
    const doParticipantsIncludeExpensifyAccounts = lodashIntersection(reportParticipants, CONST.EXPENSIFY_ACCOUNT_IDS).length > 0;
    const isPolicyOwnedByExpensifyAccounts = report?.policyID ? CONST.EXPENSIFY_ACCOUNT_IDS.includes(getPolicy(report?.policyID ?? '')?.ownerAccountID ?? 0) : false;
    if (doParticipantsIncludeExpensifyAccounts && !isPolicyOwnedByExpensifyAccounts) {
        return [];
    }

    const otherParticipants = reportParticipants.filter((accountID) => currentUserPersonalDetails?.accountID !== accountID);
    const hasSingleOtherParticipantInReport = otherParticipants.length === 1;
    let options: IOUType[] = [];

    if (isSelfDM(report)) {
        options = [CONST.IOU.TYPE.TRACK_EXPENSE];
    }

    // User created policy rooms and default rooms like #admins or #announce will always have the Split Expense option
    // unless there are no other participants at all (e.g. #admins room for a policy with only 1 admin)
    // DM chats will have the Split Expense option.
    // Your own workspace chats will have the split expense option.
    if (
        (isChatRoom(report) && otherParticipants.length > 0) ||
        (isDM(report) && otherParticipants.length > 0) ||
        (isGroupChat(report) && otherParticipants.length > 0) ||
        (isPolicyExpenseChat(report) && report?.isOwnPolicyExpenseChat)
    ) {
        options = [CONST.IOU.TYPE.SPLIT];
    }

    if (canRequestMoney(report, policy, otherParticipants)) {
        options = [...options, CONST.IOU.TYPE.REQUEST];

        // If the user can request money from the workspace report, they can also track expenses
        if (canUseTrackExpense && (isPolicyExpenseChat(report) || isExpenseReport(report))) {
            options = [...options, CONST.IOU.TYPE.TRACK_EXPENSE];
        }
    }

    // Pay someone option should be visible only in 1:1 DMs
    if (isDM(report) && hasSingleOtherParticipantInReport) {
        options = [...options, CONST.IOU.TYPE.SEND];
    }

    return options;
}

/**
 * Allows a user to leave a policy room according to the following conditions of the visibility or chatType rNVP:
 * `public` - Anyone can leave (because anybody can join)
 * `public_announce` - Only non-policy members can leave (it's auto-shared with policy members)
 * `policy_admins` - Nobody can leave (it's auto-shared with all policy admins)
 * `policy_announce` - Nobody can leave (it's auto-shared with all policy members)
 * `policyExpenseChat` - Nobody can leave (it's auto-shared with all policy members)
 * `policy` - Anyone can leave (though only policy members can join)
 * `domain` - Nobody can leave (it's auto-shared with domain members)
 * `dm` - Nobody can leave (it's auto-shared with users)
 * `private` - Anybody can leave (though you can only be invited to join)
 */
function canLeaveRoom(report: OnyxEntry<Report>, isPolicyEmployee: boolean): boolean {
    if (!report?.visibility) {
        if (
            report?.chatType === CONST.REPORT.CHAT_TYPE.POLICY_ADMINS ||
            report?.chatType === CONST.REPORT.CHAT_TYPE.POLICY_ANNOUNCE ||
            report?.chatType === CONST.REPORT.CHAT_TYPE.POLICY_EXPENSE_CHAT ||
            report?.chatType === CONST.REPORT.CHAT_TYPE.DOMAIN_ALL ||
            report?.chatType === CONST.REPORT.CHAT_TYPE.SELF_DM ||
            !report?.chatType
        ) {
            // DM chats don't have a chatType
            return false;
        }
    } else if (isPublicAnnounceRoom(report) && isPolicyEmployee) {
        return false;
    }
    return true;
}

function isCurrentUserTheOnlyParticipant(participantAccountIDs?: number[]): boolean {
    return Boolean(participantAccountIDs?.length === 1 && participantAccountIDs?.[0] === currentUserAccountID);
}

/**
 * Returns display names for those that can see the whisper.
 * However, it returns "you" if the current user is the only one who can see it besides the person that sent it.
 */
function getWhisperDisplayNames(participantAccountIDs?: number[]): string | undefined {
    const isWhisperOnlyVisibleToCurrentUser = isCurrentUserTheOnlyParticipant(participantAccountIDs);

    // When the current user is the only participant, the display name needs to be "you" because that's the only person reading it
    if (isWhisperOnlyVisibleToCurrentUser) {
        return Localize.translateLocal('common.youAfterPreposition');
    }

    return participantAccountIDs?.map((accountID) => getDisplayNameForParticipant(accountID, !isWhisperOnlyVisibleToCurrentUser)).join(', ');
}

/**
 * Show subscript on workspace chats / threads and expense requests
 */
function shouldReportShowSubscript(report: OnyxEntry<Report>): boolean {
    if (isArchivedRoom(report) && !isWorkspaceThread(report)) {
        return false;
    }

    if (isPolicyExpenseChat(report) && !isChatThread(report) && !isTaskReport(report) && !report?.isOwnPolicyExpenseChat) {
        return true;
    }

    if (isPolicyExpenseChat(report) && !isThread(report) && !isTaskReport(report)) {
        return true;
    }

    if (isExpenseRequest(report)) {
        return true;
    }

    if (isExpenseReport(report) && isOneTransactionReport(report?.reportID ?? '')) {
        return true;
    }

    if (isWorkspaceTaskReport(report)) {
        return true;
    }

    if (isWorkspaceThread(report)) {
        return true;
    }

    return false;
}

/**
 * Return true if reports data exists
 */
function isReportDataReady(): boolean {
    return !isEmptyObject(allReports) && Object.keys(allReports ?? {}).some((key) => allReports?.[key]?.reportID);
}

/**
 * Return true if reportID from path is valid
 */
function isValidReportIDFromPath(reportIDFromPath: string): boolean {
    return !['', 'null', '0'].includes(reportIDFromPath);
}

/**
 * Return the errors we have when creating a chat or a workspace room
 */
function getAddWorkspaceRoomOrChatReportErrors(report: OnyxEntry<Report>): Errors | null | undefined {
    // We are either adding a workspace room, or we're creating a chat, it isn't possible for both of these to have errors for the same report at the same time, so
    // simply looking up the first truthy value will get the relevant property if it's set.
    return report?.errorFields?.addWorkspaceRoom ?? report?.errorFields?.createChat;
}

/**
 * Return true if the expense report is marked for deletion.
 */
function isMoneyRequestReportPendingDeletion(report: OnyxEntry<Report> | EmptyObject): boolean {
    if (!isMoneyRequestReport(report)) {
        return false;
    }

    const parentReportAction = ReportActionsUtils.getReportAction(report?.parentReportID ?? '', report?.parentReportActionID ?? '');
    return parentReportAction?.pendingAction === CONST.RED_BRICK_ROAD_PENDING_ACTION.DELETE;
}

function canUserPerformWriteAction(report: OnyxEntry<Report>) {
    const reportErrors = getAddWorkspaceRoomOrChatReportErrors(report);

    // If the expense report is marked for deletion, let us prevent any further write action.
    if (isMoneyRequestReportPendingDeletion(report)) {
        return false;
    }

    return !isArchivedRoom(report) && isEmptyObject(reportErrors) && report && isAllowedToComment(report) && !isAnonymousUser;
}

/**
 * Returns ID of the original report from which the given reportAction is first created.
 */
function getOriginalReportID(reportID: string, reportAction: OnyxEntry<ReportAction>): string | undefined {
    const reportActions = allReportActions?.[`${ONYXKEYS.COLLECTION.REPORT_ACTIONS}${reportID}`];
    const currentReportAction = reportActions?.[reportAction?.reportActionID ?? ''] ?? null;
    const transactionThreadReportID = ReportActionsUtils.getOneTransactionThreadReportID(reportID, reportActions ?? ([] as ReportAction[]));
    if (transactionThreadReportID !== null) {
        return Object.keys(currentReportAction ?? {}).length === 0 ? transactionThreadReportID : reportID;
    }
    return isThreadFirstChat(reportAction, reportID) && Object.keys(currentReportAction ?? {}).length === 0
        ? allReports?.[`${ONYXKEYS.COLLECTION.REPORT}${reportID}`]?.parentReportID
        : reportID;
}

/**
 * Return the pendingAction and the errors resulting from either
 *
 * - creating a workspace room
 * - starting a chat
 * - paying the expense
 *
 * while being offline
 */
function getReportOfflinePendingActionAndErrors(report: OnyxEntry<Report>): ReportOfflinePendingActionAndErrors {
    // It shouldn't be possible for all of these actions to be pending (or to have errors) for the same report at the same time, so just take the first that exists
    const reportPendingAction = report?.pendingFields?.addWorkspaceRoom ?? report?.pendingFields?.createChat ?? report?.pendingFields?.reimbursed;

    const reportErrors = getAddWorkspaceRoomOrChatReportErrors(report);
    return {reportPendingAction, reportErrors};
}

/**
 * Check if the report can create the expense with type is iouType
 */
function canCreateRequest(report: OnyxEntry<Report>, policy: OnyxEntry<Policy>, iouType: (typeof CONST.IOU.TYPE)[keyof typeof CONST.IOU.TYPE]): boolean {
    const participantAccountIDs = report?.participantAccountIDs ?? [];
    if (!canUserPerformWriteAction(report)) {
        return false;
    }
    return getMoneyRequestOptions(report, policy, participantAccountIDs).includes(iouType);
}

function getWorkspaceChats(policyID: string, accountIDs: number[]): Array<OnyxEntry<Report>> {
    return Object.values(allReports ?? {}).filter((report) => isPolicyExpenseChat(report) && (report?.policyID ?? '') === policyID && accountIDs.includes(report?.ownerAccountID ?? -1));
}

/**
 * Gets all reports that relate to the policy
 *
 * @param policyID - the workspace ID to get all associated reports
 */
function getAllWorkspaceReports(policyID: string): Array<OnyxEntry<Report>> {
    return Object.values(allReports ?? {}).filter((report) => (report?.policyID ?? '') === policyID);
}

/**
 * @param policy - the workspace the report is on, null if the user isn't a member of the workspace
 */
function shouldDisableRename(report: OnyxEntry<Report>, policy: OnyxEntry<Policy>): boolean {
    if (isDefaultRoom(report) || isArchivedRoom(report) || isThread(report) || isMoneyRequestReport(report) || isPolicyExpenseChat(report)) {
        return true;
    }

    if (isGroupChat(report)) {
        return false;
    }

    // if the linked workspace is null, that means the person isn't a member of the workspace the report is in
    // which means this has to be a public room we want to disable renaming for
    if (!policy) {
        return true;
    }

    // If there is a linked workspace, that means the user is a member of the workspace the report is in and is allowed to rename.
    return false;
}

/**
 * @param policy - the workspace the report is on, null if the user isn't a member of the workspace
 */
function canEditWriteCapability(report: OnyxEntry<Report>, policy: OnyxEntry<Policy>): boolean {
    return PolicyUtils.isPolicyAdmin(policy) && !isAdminRoom(report) && !isArchivedRoom(report) && !isThread(report);
}

/**
 * @param policy - the workspace the report is on, null if the user isn't a member of the workspace
 */
function canEditRoomVisibility(report: OnyxEntry<Report>, policy: OnyxEntry<Policy>): boolean {
    return PolicyUtils.isPolicyAdmin(policy) && !isArchivedRoom(report);
}

/**
 * Returns the onyx data needed for the task assignee chat
 */
function getTaskAssigneeChatOnyxData(
    accountID: number,
    assigneeAccountID: number,
    taskReportID: string,
    assigneeChatReportID: string,
    parentReportID: string,
    title: string,
    assigneeChatReport: OnyxEntry<Report>,
): OnyxDataTaskAssigneeChat {
    // Set if we need to add a comment to the assignee chat notifying them that they have been assigned a task
    let optimisticAssigneeAddComment: OptimisticReportAction | undefined;
    // Set if this is a new chat that needs to be created for the assignee
    let optimisticChatCreatedReportAction: OptimisticCreatedReportAction | undefined;
    const currentTime = DateUtils.getDBTime();
    const optimisticData: OnyxUpdate[] = [];
    const successData: OnyxUpdate[] = [];
    const failureData: OnyxUpdate[] = [];

    // You're able to assign a task to someone you haven't chatted with before - so we need to optimistically create the chat and the chat reportActions
    // Only add the assignee chat report to onyx if we haven't already set it optimistically
    if (assigneeChatReport?.isOptimisticReport && assigneeChatReport.pendingFields?.createChat !== CONST.RED_BRICK_ROAD_PENDING_ACTION.ADD) {
        optimisticChatCreatedReportAction = buildOptimisticCreatedReportAction(assigneeChatReportID);
        optimisticData.push(
            {
                onyxMethod: Onyx.METHOD.MERGE,
                key: `${ONYXKEYS.COLLECTION.REPORT}${assigneeChatReportID}`,
                value: {
                    pendingFields: {
                        createChat: CONST.RED_BRICK_ROAD_PENDING_ACTION.ADD,
                    },
                    isHidden: false,
                },
            },
            {
                onyxMethod: Onyx.METHOD.MERGE,
                key: `${ONYXKEYS.COLLECTION.REPORT_ACTIONS}${assigneeChatReportID}`,
                value: {[optimisticChatCreatedReportAction.reportActionID]: optimisticChatCreatedReportAction as Partial<ReportAction>},
            },
        );

        successData.push({
            onyxMethod: Onyx.METHOD.MERGE,
            key: `${ONYXKEYS.COLLECTION.REPORT}${assigneeChatReportID}`,
            value: {
                pendingFields: {
                    createChat: null,
                },
                isOptimisticReport: false,
            },
        });

        failureData.push(
            {
                onyxMethod: Onyx.METHOD.SET,
                key: `${ONYXKEYS.COLLECTION.REPORT}${assigneeChatReportID}`,
                value: null,
            },
            {
                onyxMethod: Onyx.METHOD.MERGE,
                key: `${ONYXKEYS.COLLECTION.REPORT_ACTIONS}${assigneeChatReportID}`,
                value: {[optimisticChatCreatedReportAction.reportActionID]: {pendingAction: null}},
            },
            // If we failed, we want to remove the optimistic personal details as it was likely due to an invalid login
            {
                onyxMethod: Onyx.METHOD.MERGE,
                key: ONYXKEYS.PERSONAL_DETAILS_LIST,
                value: {
                    [assigneeAccountID]: null,
                },
            },
        );
    }

    // If you're choosing to share the task in the same DM as the assignee then we don't need to create another reportAction indicating that you've been assigned
    if (assigneeChatReportID !== parentReportID) {
        // eslint-disable-next-line @typescript-eslint/prefer-nullish-coalescing
        const displayname = allPersonalDetails?.[assigneeAccountID]?.displayName || allPersonalDetails?.[assigneeAccountID]?.login || '';
        optimisticAssigneeAddComment = buildOptimisticTaskCommentReportAction(taskReportID, title, assigneeAccountID, `assigned to ${displayname}`, parentReportID);
        const lastAssigneeCommentText = formatReportLastMessageText(optimisticAssigneeAddComment.reportAction.message?.[0]?.text ?? '');
        const optimisticAssigneeReport = {
            lastVisibleActionCreated: currentTime,
            lastMessageText: lastAssigneeCommentText,
            lastActorAccountID: accountID,
            lastReadTime: currentTime,
        };

        optimisticData.push(
            {
                onyxMethod: Onyx.METHOD.MERGE,
                key: `${ONYXKEYS.COLLECTION.REPORT_ACTIONS}${assigneeChatReportID}`,
                value: {[optimisticAssigneeAddComment.reportAction.reportActionID ?? '']: optimisticAssigneeAddComment.reportAction as ReportAction},
            },
            {
                onyxMethod: Onyx.METHOD.MERGE,
                key: `${ONYXKEYS.COLLECTION.REPORT}${assigneeChatReportID}`,
                value: optimisticAssigneeReport,
            },
        );
        successData.push({
            onyxMethod: Onyx.METHOD.MERGE,
            key: `${ONYXKEYS.COLLECTION.REPORT_ACTIONS}${assigneeChatReportID}`,
            value: {[optimisticAssigneeAddComment.reportAction.reportActionID ?? '']: {isOptimisticAction: null}},
        });
        failureData.push({
            onyxMethod: Onyx.METHOD.MERGE,
            key: `${ONYXKEYS.COLLECTION.REPORT_ACTIONS}${assigneeChatReportID}`,
            value: {[optimisticAssigneeAddComment.reportAction.reportActionID ?? '']: {pendingAction: null}},
        });
    }

    return {
        optimisticData,
        successData,
        failureData,
        optimisticAssigneeAddComment,
        optimisticChatCreatedReportAction,
    };
}

/**
 * Return iou report action display message
 */
function getIOUReportActionDisplayMessage(reportAction: OnyxEntry<ReportAction>, transaction?: OnyxEntry<Transaction>): string {
    if (reportAction?.actionName !== CONST.REPORT.ACTIONS.TYPE.IOU) {
        return '';
    }
    const originalMessage = reportAction.originalMessage;
    const {IOUReportID} = originalMessage;
    const iouReport = getReport(IOUReportID);
    let translationKey: TranslationPaths;
    if (originalMessage.type === CONST.IOU.REPORT_ACTION_TYPE.PAY) {
        // The `REPORT_ACTION_TYPE.PAY` action type is used for both fulfilling existing requests and sending money. To
        // differentiate between these two scenarios, we check if the `originalMessage` contains the `IOUDetails`
        // property. If it does, it indicates that this is a 'Pay someone' action.
        const {amount, currency} = originalMessage.IOUDetails ?? originalMessage;
        const formattedAmount = CurrencyUtils.convertToDisplayString(Math.abs(amount), currency) ?? '';

        switch (originalMessage.paymentType) {
            case CONST.IOU.PAYMENT_TYPE.ELSEWHERE:
                translationKey = 'iou.paidElsewhereWithAmount';
                break;
            case CONST.IOU.PAYMENT_TYPE.EXPENSIFY:
            case CONST.IOU.PAYMENT_TYPE.VBBA:
                translationKey = 'iou.paidWithExpensifyWithAmount';
                break;
            default:
                translationKey = 'iou.payerPaidAmount';
                break;
        }
        return Localize.translateLocal(translationKey, {amount: formattedAmount, payer: ''});
    }

    const transactionDetails = getTransactionDetails(!isEmptyObject(transaction) ? transaction : null);
    const formattedAmount = CurrencyUtils.convertToDisplayString(transactionDetails?.amount ?? 0, transactionDetails?.currency);
    const isRequestSettled = isSettled(originalMessage.IOUReportID);
    const isApproved = isReportApproved(iouReport);
    if (isRequestSettled) {
        return Localize.translateLocal('iou.payerSettled', {
            amount: formattedAmount,
        });
    }
    if (isApproved) {
        return Localize.translateLocal('iou.approvedAmount', {
            amount: formattedAmount,
        });
    }
    if (ReportActionsUtils.isSplitBillAction(reportAction)) {
        translationKey = 'iou.didSplitAmount';
    } else if (ReportActionsUtils.isTrackExpenseAction(reportAction)) {
        translationKey = 'iou.trackedAmount';
    } else {
        translationKey = 'iou.submittedAmount';
    }
    return Localize.translateLocal(translationKey, {
        formattedAmount,
        comment: transactionDetails?.comment ?? '',
    });
}

/**
 * Checks if a report is a group chat.
 *
 * A report is a group chat if it meets the following conditions:
 * - Not a chat thread.
 * - Not a task report.
 * - Not an expense / IOU report.
 * - Not an archived room.
 * - Not a public / admin / announce chat room (chat type doesn't match any of the specified types).
 * - More than 2 participants.
 *
 */
function isDeprecatedGroupDM(report: OnyxEntry<Report>): boolean {
    return Boolean(
        report &&
            !isChatThread(report) &&
            !isTaskReport(report) &&
            !isMoneyRequestReport(report) &&
            !isArchivedRoom(report) &&
            !Object.values(CONST.REPORT.CHAT_TYPE).some((chatType) => chatType === getChatType(report)) &&
            (report.participantAccountIDs?.length ?? 0) > 1,
    );
}

/**
 * Assume any report without a reportID is unusable.
 */
function isValidReport(report?: OnyxEntry<Report>): boolean {
    return Boolean(report?.reportID);
}

/**
 * Check to see if we are a participant of this report.
 */
function isReportParticipant(accountID: number, report: OnyxEntry<Report>): boolean {
    if (!accountID) {
        return false;
    }

    // If we have a DM AND the accountID we are checking is the current user THEN we won't find them as a participant and must assume they are a participant
    if (isDM(report) && accountID === currentUserAccountID) {
        return true;
    }

    const possibleAccountIDs = report?.participantAccountIDs ?? [];
    if (report?.ownerAccountID) {
        possibleAccountIDs.push(report?.ownerAccountID);
    }
    if (report?.managerID) {
        possibleAccountIDs.push(report?.managerID);
    }
    return possibleAccountIDs.includes(accountID);
}

function shouldUseFullTitleToDisplay(report: OnyxEntry<Report>): boolean {
    return isMoneyRequestReport(report) || isPolicyExpenseChat(report) || isChatRoom(report) || isChatThread(report) || isTaskReport(report) || isGroupChat(report);
}

function getRoom(type: ValueOf<typeof CONST.REPORT.CHAT_TYPE>, policyID: string): OnyxEntry<Report> | undefined {
    const room = Object.values(allReports ?? {}).find((report) => report?.policyID === policyID && report?.chatType === type && !isThread(report));
    return room;
}

/**
 *  We only want policy members who are members of the report to be able to modify the report description, but not in thread chat.
 */
function canEditReportDescription(report: OnyxEntry<Report>, policy: OnyxEntry<Policy> | undefined): boolean {
    return (
        !isMoneyRequestReport(report) &&
        !isArchivedRoom(report) &&
        isChatRoom(report) &&
        !isChatThread(report) &&
        !isEmpty(policy) &&
        hasParticipantInArray(report, [currentUserAccountID ?? 0])
    );
}

function canEditPolicyDescription(policy: OnyxEntry<Policy>): boolean {
    return PolicyUtils.isPolicyAdmin(policy);
}

/**
 * Checks if report action has error when smart scanning
 */
function hasSmartscanError(reportActions: ReportAction[]) {
    return reportActions.some((action) => {
        if (!ReportActionsUtils.isSplitBillAction(action) && !ReportActionsUtils.isReportPreviewAction(action)) {
            return false;
        }
        const IOUReportID = ReportActionsUtils.getIOUReportIDFromReportActionPreview(action);
        const isReportPreviewError = ReportActionsUtils.isReportPreviewAction(action) && hasMissingSmartscanFields(IOUReportID) && !isSettled(IOUReportID);
        const transactionID = (action.originalMessage as IOUMessage).IOUTransactionID ?? '0';
        const transaction = allTransactions?.[`${ONYXKEYS.COLLECTION.TRANSACTION}${transactionID}`] ?? {};
        const isSplitBillError = ReportActionsUtils.isSplitBillAction(action) && TransactionUtils.hasMissingSmartscanFields(transaction as Transaction);

        return isReportPreviewError || isSplitBillError;
    });
}

function shouldAutoFocusOnKeyPress(event: KeyboardEvent): boolean {
    if (event.key.length > 1) {
        return false;
    }

    // If a key is pressed in combination with Meta, Control or Alt do not focus
    if (event.ctrlKey || event.metaKey) {
        return false;
    }

    if (event.code === 'Space') {
        return false;
    }

    return true;
}

/**
 * Navigates to the appropriate screen based on the presence of a private note for the current user.
 */
function navigateToPrivateNotes(report: OnyxEntry<Report>, session: OnyxEntry<Session>) {
    if (isEmpty(report) || isEmpty(session) || !session.accountID) {
        return;
    }
    const currentUserPrivateNote = report.privateNotes?.[session.accountID]?.note ?? '';
    if (isEmpty(currentUserPrivateNote)) {
        Navigation.navigate(ROUTES.PRIVATE_NOTES_EDIT.getRoute(report.reportID, session.accountID));
        return;
    }
    Navigation.navigate(ROUTES.PRIVATE_NOTES_LIST.getRoute(report.reportID));
}

/**
 * Check if Report has any held expenses
 */
function isHoldCreator(transaction: OnyxEntry<Transaction>, reportID: string): boolean {
    const holdReportAction = ReportActionsUtils.getReportAction(reportID, `${transaction?.comment?.hold ?? ''}`);
    return isActionCreator(holdReportAction);
}

/**
 * Get all held transactions of a iouReport
 */
function getAllHeldTransactions(iouReportID: string): Transaction[] {
    const transactions = TransactionUtils.getAllReportTransactions(iouReportID);
    return transactions.filter((transaction) => TransactionUtils.isOnHold(transaction));
}

/**
 * Check if Report has any held expenses
 */
function hasHeldExpenses(iouReportID?: string): boolean {
    const transactions = TransactionUtils.getAllReportTransactions(iouReportID);
    return transactions.some((transaction) => TransactionUtils.isOnHold(transaction));
}

/**
 * Check if all expenses in the Report are on hold
 */
function hasOnlyHeldExpenses(iouReportID: string): boolean {
    const transactions = TransactionUtils.getAllReportTransactions(iouReportID);
    return !transactions.some((transaction) => !TransactionUtils.isOnHold(transaction));
}

/**
 * Checks if thread replies should be displayed
 */
function shouldDisplayThreadReplies(reportAction: OnyxEntry<ReportAction>, reportID: string): boolean {
    const hasReplies = (reportAction?.childVisibleActionCount ?? 0) > 0;
    return hasReplies && !!reportAction?.childCommenterCount && !isThreadFirstChat(reportAction, reportID);
}

/**
 * Check if money report has any transactions updated optimistically
 */
function hasUpdatedTotal(report: OnyxEntry<Report>, policy: OnyxEntry<Policy>): boolean {
    if (!report) {
        return true;
    }

    const transactions = TransactionUtils.getAllReportTransactions(report.reportID);
    const hasPendingTransaction = transactions.some((transaction) => !!transaction.pendingAction);
    const hasTransactionWithDifferentCurrency = transactions.some((transaction) => transaction.currency !== report.currency);
    const hasDifferentWorkspaceCurrency = report.pendingFields?.createChat && isExpenseReport(report) && report.currency !== policy?.outputCurrency;

    return !(hasPendingTransaction && (hasTransactionWithDifferentCurrency || hasDifferentWorkspaceCurrency)) && !(hasHeldExpenses(report.reportID) && report?.unheldTotal === undefined);
}

/**
 * Return held and full amount formatted with used currency
 */
function getNonHeldAndFullAmount(iouReport: OnyxEntry<Report>, policy: OnyxEntry<Policy>): string[] {
    const transactions = TransactionUtils.getAllReportTransactions(iouReport?.reportID ?? '');
    const hasPendingTransaction = transactions.some((transaction) => !!transaction.pendingAction);

    if (hasUpdatedTotal(iouReport, policy) && hasPendingTransaction) {
        const unheldTotal = transactions.reduce((currentVal, transaction) => currentVal - (!TransactionUtils.isOnHold(transaction) ? transaction.amount : 0), 0);

        return [CurrencyUtils.convertToDisplayString(unheldTotal, iouReport?.currency ?? ''), CurrencyUtils.convertToDisplayString((iouReport?.total ?? 0) * -1, iouReport?.currency ?? '')];
    }

    return [
        CurrencyUtils.convertToDisplayString((iouReport?.unheldTotal ?? 0) * -1, iouReport?.currency ?? ''),
        CurrencyUtils.convertToDisplayString((iouReport?.total ?? 0) * -1, iouReport?.currency ?? ''),
    ];
}

/**
 * Disable reply in thread action if:
 *
 * - The action is listed in the thread-disabled list
 * - The action is a split expense action
 * - The action is deleted and is not threaded
 * - The report is archived and the action is not threaded
 * - The action is a whisper action and it's neither a report preview nor IOU action
 * - The action is the thread's first chat
 */
function shouldDisableThread(reportAction: OnyxEntry<ReportAction>, reportID: string): boolean {
    const isSplitBillAction = ReportActionsUtils.isSplitBillAction(reportAction);
    const isDeletedAction = ReportActionsUtils.isDeletedAction(reportAction);
    const isReportPreviewAction = ReportActionsUtils.isReportPreviewAction(reportAction);
    const isIOUAction = ReportActionsUtils.isMoneyRequestAction(reportAction);
    const isWhisperAction = ReportActionsUtils.isWhisperAction(reportAction) || ReportActionsUtils.isActionableTrackExpense(reportAction);
    const isArchivedReport = isArchivedRoom(getReport(reportID));
    const isActionDisabled = CONST.REPORT.ACTIONS.THREAD_DISABLED.some((action: string) => action === reportAction?.actionName);

    return (
        isActionDisabled ||
        isSplitBillAction ||
        (isDeletedAction && !reportAction?.childVisibleActionCount) ||
        (isArchivedReport && !reportAction?.childVisibleActionCount) ||
        (isWhisperAction && !isReportPreviewAction && !isIOUAction) ||
        isThreadFirstChat(reportAction, reportID)
    );
}

function getAllAncestorReportActions(report: Report | null | undefined): Ancestor[] {
    if (!report) {
        return [];
    }
    const allAncestors: Ancestor[] = [];
    let parentReportID = report.parentReportID;
    let parentReportActionID = report.parentReportActionID;

    // Store the child of parent report
    let currentReport = report;

    while (parentReportID) {
        const parentReport = getReport(parentReportID);
        const parentReportAction = ReportActionsUtils.getReportAction(parentReportID, parentReportActionID ?? '0');

        if (!parentReportAction || ReportActionsUtils.isTransactionThread(parentReportAction) || !parentReport) {
            break;
        }

        const isParentReportActionUnread = ReportActionsUtils.isCurrentActionUnread(parentReport, parentReportAction);
        allAncestors.push({
            report: currentReport,
            reportAction: parentReportAction,
            shouldDisplayNewMarker: isParentReportActionUnread,
        });
        parentReportID = parentReport?.parentReportID;
        parentReportActionID = parentReport?.parentReportActionID;
        if (!isEmptyObject(parentReport)) {
            currentReport = parentReport;
        }
    }

    return allAncestors.reverse();
}

function getAllAncestorReportActionIDs(report: Report | null | undefined, includeTransactionThread = false): AncestorIDs {
    if (!report) {
        return {
            reportIDs: [],
            reportActionsIDs: [],
        };
    }

    const allAncestorIDs: AncestorIDs = {
        reportIDs: [],
        reportActionsIDs: [],
    };
    let parentReportID = report.parentReportID;
    let parentReportActionID = report.parentReportActionID;

    while (parentReportID) {
        const parentReport = getReport(parentReportID);
        const parentReportAction = ReportActionsUtils.getReportAction(parentReportID, parentReportActionID ?? '0');

        if (!parentReportAction || (!includeTransactionThread && ReportActionsUtils.isTransactionThread(parentReportAction)) || !parentReport) {
            break;
        }

        allAncestorIDs.reportIDs.push(parentReportID ?? '');
        allAncestorIDs.reportActionsIDs.push(parentReportActionID ?? '');

        parentReportID = parentReport?.parentReportID;
        parentReportActionID = parentReport?.parentReportActionID;
    }

    return allAncestorIDs;
}

/**
 * Get optimistic data of parent report action
 * @param reportID The reportID of the report that is updated
 * @param lastVisibleActionCreated Last visible action created of the child report
 * @param type The type of action in the child report
 */
function getOptimisticDataForParentReportAction(reportID: string, lastVisibleActionCreated: string, type: string): Array<OnyxUpdate | EmptyObject> {
    const report = getReport(reportID);

    if (!report || isEmptyObject(report)) {
        return [];
    }

    const ancestors = getAllAncestorReportActionIDs(report, true);
    const totalAncestor = ancestors.reportIDs.length;

    return Array.from(Array(totalAncestor), (_, index) => {
        const ancestorReport = getReport(ancestors.reportIDs[index]);

        if (!ancestorReport || isEmptyObject(ancestorReport)) {
            return {} as EmptyObject;
        }

        const ancestorReportAction = ReportActionsUtils.getReportAction(ancestorReport.reportID, ancestors.reportActionsIDs[index]);

        if (!ancestorReportAction || isEmptyObject(ancestorReportAction)) {
            return {} as EmptyObject;
        }

        return {
            onyxMethod: Onyx.METHOD.MERGE,
            key: `${ONYXKEYS.COLLECTION.REPORT_ACTIONS}${ancestorReport.reportID}`,
            value: {
                [ancestorReportAction?.reportActionID ?? '']: updateOptimisticParentReportAction(ancestorReportAction, lastVisibleActionCreated, type),
            },
        };
    });
}

function canBeAutoReimbursed(report: OnyxEntry<Report>, policy: OnyxEntry<Policy> | EmptyObject): boolean {
    if (isEmptyObject(policy)) {
        return false;
    }
    type CurrencyType = (typeof CONST.DIRECT_REIMBURSEMENT_CURRENCIES)[number];
    const reimbursableTotal = getMoneyRequestSpendBreakdown(report).totalDisplaySpend;
    const autoReimbursementLimit = policy.autoReimbursementLimit ?? 0;
    const isAutoReimbursable =
        isGroupPolicy(report) &&
        policy.reimbursementChoice === CONST.POLICY.REIMBURSEMENT_CHOICES.REIMBURSEMENT_YES &&
        autoReimbursementLimit >= reimbursableTotal &&
        reimbursableTotal > 0 &&
        CONST.DIRECT_REIMBURSEMENT_CURRENCIES.includes(report?.currency as CurrencyType);
    return isAutoReimbursable;
}

/** Check if the current user is an owner of the report */
function isReportOwner(report: OnyxEntry<Report>): boolean {
    return report?.ownerAccountID === currentUserPersonalDetails?.accountID;
}

function isAllowedToApproveExpenseReport(report: OnyxEntry<Report>, approverAccountID?: number): boolean {
    const policy = getPolicy(report?.policyID);
    const {preventSelfApproval} = policy;

    const isOwner = (approverAccountID ?? currentUserAccountID) === report?.ownerAccountID;

    return !(preventSelfApproval && isOwner);
}

function isAllowedToSubmitDraftExpenseReport(report: OnyxEntry<Report>): boolean {
    const policy = getPolicy(report?.policyID);
    const {submitsTo} = policy;

    return isAllowedToApproveExpenseReport(report, submitsTo);
}

/**
 * What missing payment method does this report action indicate, if any?
 */
function getIndicatedMissingPaymentMethod(userWallet: OnyxEntry<UserWallet>, reportId: string, reportAction: ReportAction): MissingPaymentMethod | undefined {
    const isSubmitterOfUnsettledReport = isCurrentUserSubmitter(reportId) && !isSettled(reportId);
    if (!isSubmitterOfUnsettledReport || reportAction.actionName !== CONST.REPORT.ACTIONS.TYPE.REIMBURSEMENT_QUEUED) {
        return undefined;
    }
    const paymentType = reportAction.originalMessage?.paymentType;
    if (paymentType === CONST.IOU.PAYMENT_TYPE.EXPENSIFY) {
        return isEmpty(userWallet) || userWallet.tierName === CONST.WALLET.TIER_NAME.SILVER ? 'wallet' : undefined;
    }

    return !store.hasCreditBankAccount() ? 'bankAccount' : undefined;
}

/**
 * Checks if report chat contains missing payment method
 */
function hasMissingPaymentMethod(userWallet: OnyxEntry<UserWallet>, iouReportID: string): boolean {
    const reportActions = allReportActions?.[`${ONYXKEYS.COLLECTION.REPORT_ACTIONS}${iouReportID}`] ?? {};
    return Object.values(reportActions).some((action) => getIndicatedMissingPaymentMethod(userWallet, iouReportID, action) !== undefined);
}

/**
 * Used from expense actions to decide if we need to build an optimistic expense report.
   Create a new report if:
   - we don't have an iouReport set in the chatReport
   - we have one, but it's waiting on the payee adding a bank account
   - we have one but we can't add more transactions to it due to: report is approved or settled, or report is processing and policy isn't on Instant submit reporting frequency
 */
function shouldCreateNewMoneyRequestReport(existingIOUReport: OnyxEntry<Report> | undefined | null, chatReport: OnyxEntry<Report> | null): boolean {
    return !existingIOUReport || hasIOUWaitingOnCurrentUserBankAccount(chatReport) || !canAddOrDeleteTransactions(existingIOUReport);
}

/**
 * Checks if report contains actions with errors
 */
function hasActionsWithErrors(reportID: string): boolean {
    const reportActions = allReportActions?.[`${ONYXKEYS.COLLECTION.REPORT_ACTIONS}${reportID}`] ?? {};
    return Object.values(reportActions).some((action) => !isEmptyObject(action.errors));
}

function canLeavePolicyExpenseChat(report: OnyxEntry<Report>, policy: OnyxEntry<Policy>): boolean {
    return isPolicyExpenseChat(report) && !(PolicyUtils.isPolicyAdmin(policy) || PolicyUtils.isPolicyOwner(policy, currentUserAccountID ?? -1) || isReportOwner(report));
}

function getReportActionActorAccountID(reportAction: OnyxEntry<ReportAction>, iouReport: OnyxEntry<Report> | undefined): number | undefined {
    switch (reportAction?.actionName) {
        case CONST.REPORT.ACTIONS.TYPE.REPORT_PREVIEW:
            return iouReport ? iouReport.managerID : reportAction?.actorAccountID;

        case CONST.REPORT.ACTIONS.TYPE.SUBMITTED:
            return reportAction?.adminAccountID ?? reportAction?.actorAccountID;

        default:
            return reportAction?.actorAccountID;
    }
}

function createDraftTransactionAndNavigateToParticipantSelector(transactionID: string, reportID: string, actionName: IOUAction, reportActionID: string): void {
    const transaction = allTransactions?.[`${ONYXKEYS.COLLECTION.TRANSACTION}${transactionID}`] ?? ({} as Transaction);
    const reportActions = allReportActions?.[`${ONYXKEYS.COLLECTION.REPORT_ACTIONS}${reportID}`] ?? ([] as ReportAction[]);

    if (!transaction || !reportActions) {
        return;
    }

    const linkedTrackedExpenseReportAction = Object.values(reportActions).find((action) => (action.originalMessage as IOUMessage)?.IOUTransactionID === transactionID);

    const transactionAmount = Math.abs(transaction.amount);
    const transactionCreated = format(new Date(transaction.created), CONST.DATE.FNS_FORMAT_STRING);

    IOU.createDraftTransaction({
        ...transaction,
        actionableWhisperReportActionID: reportActionID,
        linkedTrackedExpenseReportAction,
        linkedTrackedExpenseReportID: reportID,
        amount: transactionAmount,
        created: transactionCreated,
    } as Transaction);

    Navigation.navigate(ROUTES.MONEY_REQUEST_STEP_PARTICIPANTS.getRoute(CONST.IOU.TYPE.REQUEST, transactionID, reportID, undefined, actionName));
}

/**
 * @returns the object to update `report.hasOutstandingChildRequest`
 */
function getOutstandingChildRequest(iouReport: OnyxEntry<Report> | EmptyObject): OutstandingChildRequest {
    if (!iouReport || isEmptyObject(iouReport)) {
        return {};
    }

    if (!isExpenseReport(iouReport)) {
        return {
            hasOutstandingChildRequest: iouReport.managerID === currentUserAccountID && iouReport.total !== 0,
        };
    }

    const policy = getPolicy(iouReport.policyID);
    const shouldBeManuallySubmitted = PolicyUtils.isPaidGroupPolicy(policy) && !policy?.harvesting?.enabled;
    const isOwnFreePolicy = PolicyUtils.isFreeGroupPolicy(policy) && PolicyUtils.isPolicyAdmin(policy);
    if (shouldBeManuallySubmitted || isOwnFreePolicy) {
        return {
            hasOutstandingChildRequest: true,
        };
    }

    // We don't need to update hasOutstandingChildRequest in this case
    return {};
}

function canReportBeMentionedWithinPolicy(report: OnyxEntry<Report>, policyID: string): boolean {
    if (report?.policyID !== policyID) {
        return false;
    }

    return isChatRoom(report) && !isThread(report);
}

export {
    addDomainToShortMention,
    areAllRequestsBeingSmartScanned,
    buildOptimisticAddCommentReportAction,
    buildOptimisticApprovedReportAction,
    buildOptimisticCancelPaymentReportAction,
    buildOptimisticChangedTaskAssigneeReportAction,
    buildOptimisticChatReport,
    buildOptimisticClosedReportAction,
    buildOptimisticCreatedReportAction,
    buildOptimisticEditedTaskFieldReportAction,
    buildOptimisticExpenseReport,
    buildOptimisticGroupChatReport,
    buildOptimisticHoldReportAction,
    buildOptimisticHoldReportActionComment,
    buildOptimisticIOUReport,
    buildOptimisticIOUReportAction,
    buildOptimisticModifiedExpenseReportAction,
    buildOptimisticMoneyRequestEntities,
    buildOptimisticMovedReportAction,
    buildOptimisticMovedTrackedExpenseModifiedReportAction,
    buildOptimisticRenamedRoomReportAction,
    buildOptimisticReportPreview,
    buildOptimisticSubmittedReportAction,
    buildOptimisticTaskCommentReportAction,
    buildOptimisticTaskReport,
    buildOptimisticTaskReportAction,
    buildOptimisticUnHoldReportAction,
    buildOptimisticWorkspaceChats,
    buildParticipantsFromAccountIDs,
    buildTransactionThread,
    canAccessReport,
    canAddOrDeleteTransactions,
    canBeAutoReimbursed,
    canCreateRequest,
    canCreateTaskInReport,
    canDeleteReportAction,
    canEditFieldOfMoneyRequest,
    canEditMoneyRequest,
    canEditPolicyDescription,
    canEditReportAction,
    canEditReportDescription,
    canEditRoomVisibility,
    canEditWriteCapability,
    canFlagReportAction,
    canLeavePolicyExpenseChat,
    canLeaveRoom,
    canReportBeMentionedWithinPolicy,
    canRequestMoney,
    canSeeDefaultRoom,
    canShowReportRecipientLocalTime,
    canUserPerformWriteAction,
    chatIncludesChronos,
    chatIncludesConcierge,
    createDraftTransactionAndNavigateToParticipantSelector,
    doesReportBelongToWorkspace,
    doesTransactionThreadHaveViolations,
    findLastAccessedReport,
    findSelfDMReportID,
    formatReportLastMessageText,
    generateReportID,
    getAddWorkspaceRoomOrChatReportErrors,
    getAllAncestorReportActionIDs,
    getAllAncestorReportActions,
    getAllHeldTransactions,
    getAllPolicyReports,
    getAllWorkspaceReports,
    getAvailableReportFields,
    getBankAccountRoute,
    getChatByParticipants,
    getChatByParticipantsAndPolicy,
    getChatRoomSubtitle,
    getChildReportNotificationPreference,
    getCommentLength,
    getDefaultGroupAvatar,
    getDefaultWorkspaceAvatar,
    getDefaultWorkspaceAvatarTestID,
    getDeletedParentActionMessageForChatReport,
    getDisplayNameForParticipant,
    getDisplayNamesWithTooltips,
    getGroupChatName,
    getIOUReportActionDisplayMessage,
    getIOUReportActionMessage,
    getIcons,
    getIconsForParticipants,
    getIndicatedMissingPaymentMethod,
    getLastUpdatedReport,
    getLastVisibleMessage,
    getMoneyRequestOptions,
    getMoneyRequestSpendBreakdown,
    getNewMarkerReportActionID,
    getNonHeldAndFullAmount,
    getOptimisticDataForParentReportAction,
    getOriginalReportID,
    getOutstandingChildRequest,
    getParentNavigationSubtitle,
    getParsedComment,
    getParticipantAccountIDs,
    getParticipants,
    getPayeeName,
    getPendingChatMembers,
    getPersonalDetailsForAccountID,
    getPolicyDescriptionText,
    getPolicyName,
    getPolicyType,
    getReimbursementDeQueuedActionMessage,
    getReimbursementQueuedActionMessage,
    getReport,
    getReportActionActorAccountID,
    getReportDescriptionText,
    getReportFieldKey,
    getReportIDFromLink,
    getReportName,
    getReportNotificationPreference,
    getReportOfflinePendingActionAndErrors,
    getReportParticipantsTitle,
    getReportPolicyID,
    getReportPreviewMessage,
    getReportRecipientAccountIDs,
    getRoom,
    getRoomWelcomeMessage,
    getRootParentReport,
    getRouteFromLink,
    getTaskAssigneeChatOnyxData,
    getTransactionDetails,
    getTransactionReportName,
    getTransactionsWithReceipts,
    getUserDetailTooltipText,
    getVisibleChatMemberAccountIDs,
    getWhisperDisplayNames,
    getWorkspaceAvatar,
    getWorkspaceChats,
    getWorkspaceIcon,
    goBackToDetailsPage,
    hasActionsWithErrors,
    hasAutomatedExpensifyAccountIDs,
    hasExpensifyGuidesEmails,
    hasHeldExpenses,
    hasIOUWaitingOnCurrentUserBankAccount,
    hasMissingPaymentMethod,
    hasMissingSmartscanFields,
    hasNonReimbursableTransactions,
    hasOnlyHeldExpenses,
    hasOnlyTransactionsWithPendingRoutes,
    hasReportNameError,
    hasSingleParticipant,
    hasSmartscanError,
    hasUpdatedTotal,
    hasViolations,
    isActionCreator,
    isAdminRoom,
    isAdminsOnlyPostingRoom,
    isAllowedToApproveExpenseReport,
    isAllowedToComment,
    isAllowedToSubmitDraftExpenseReport,
    isAnnounceRoom,
    isArchivedRoom,
    isCanceledTaskReport,
    isChatReport,
    isChatRoom,
    isChatThread,
    isChildReport,
    isClosedExpenseReportWithNoExpenses,
    isCompletedTaskReport,
    isConciergeChatReport,
    isControlPolicyExpenseChat,
    isControlPolicyExpenseReport,
    isCurrentUserSubmitter,
    isCurrentUserTheOnlyParticipant,
    isDM,
    isDefaultRoom,
    isDeprecatedGroupDM,
    isExpenseReport,
    isExpenseRequest,
    isExpensifyOnlyParticipantInReport,
    isGroupChat,
    isGroupChatAdmin,
    isGroupPolicy,
    isHoldCreator,
    isIOUOwnedByCurrentUser,
    isIOUReport,
    isIOUReportUsingReport,
    isJoinRequestInAdminRoom,
    isMoneyRequest,
    isMoneyRequestReport,
    isMoneyRequestReportPendingDeletion,
    isOneOnOneChat,
    isOneTransactionThread,
    isOpenExpenseReport,
    isOpenTaskReport,
    isOptimisticPersonalDetail,
    isPaidGroupPolicy,
    isPaidGroupPolicyExpenseChat,
    isPaidGroupPolicyExpenseReport,
    isPayer,
    isPolicyAdmin,
    isPolicyExpenseChat,
    isPolicyExpenseChatAdmin,
    isProcessingReport,
    isPublicAnnounceRoom,
    isPublicRoom,
    isReportApproved,
    isReportDataReady,
    isReportFieldDisabled,
    isReportFieldOfTypeTitle,
    isReportManager,
    isReportMessageAttachment,
    isReportOwner,
    isReportParticipant,
    isSelfDM,
    isSettled,
    isTaskReport,
    isThread,
    isThreadFirstChat,
    isTrackExpenseReport,
    isUnread,
    isUnreadWithMention,
    isUserCreatedPolicyRoom,
    isValidReport,
    isValidReportIDFromPath,
    isWaitingForAssigneeToCompleteTask,
    navigateToDetailsPage,
    navigateToPrivateNotes,
    parseReportRouteParams,
    reportFieldsEnabled,
    requiresAttentionFromCurrentUser,
    shouldAutoFocusOnKeyPress,
    shouldCreateNewMoneyRequestReport,
    shouldDisableDetailPage,
    shouldDisableRename,
    shouldDisableThread,
    shouldDisplayThreadReplies,
    shouldDisplayTransactionThreadViolations,
    shouldReportBeInOptionList,
    shouldReportShowSubscript,
    shouldShowFlagComment,
    shouldUseFullTitleToDisplay,
    sortReportsByLastRead,
    updateOptimisticParentReportAction,
    updateReportPreview,
};

export type {
    Ancestor,
    DisplayNameWithTooltips,
    ExpenseOriginalMessage,
    OptimisticAddCommentReportAction,
    OptimisticChatReport,
    OptimisticClosedReportAction,
    OptimisticCreatedReportAction,
    OptimisticIOUReportAction,
    OptimisticTaskReportAction,
    OptionData,
    TransactionDetails,
};<|MERGE_RESOLUTION|>--- conflicted
+++ resolved
@@ -3228,13 +3228,8 @@
                 },
             ],
             automatic: false,
-<<<<<<< HEAD
             avatar: allPersonalDetails?.[accountID ?? -1]?.avatar,
-            created: DateUtils.getDBTimeWithSkew(),
-=======
-            avatar: allPersonalDetails?.[accountID ?? -1]?.avatar ?? UserUtils.getDefaultAvatarURL(accountID),
             created: DateUtils.getDBTimeWithSkew(Date.now() + createdOffset),
->>>>>>> 995f914e
             message: [
                 {
                     translationKey: isAttachmentOnly ? CONST.TRANSLATION_KEYS.ATTACHMENT : '',
@@ -5951,10 +5946,10 @@
 
 /**
  * Used from expense actions to decide if we need to build an optimistic expense report.
-   Create a new report if:
-   - we don't have an iouReport set in the chatReport
-   - we have one, but it's waiting on the payee adding a bank account
-   - we have one but we can't add more transactions to it due to: report is approved or settled, or report is processing and policy isn't on Instant submit reporting frequency
+ Create a new report if:
+ - we don't have an iouReport set in the chatReport
+ - we have one, but it's waiting on the payee adding a bank account
+ - we have one but we can't add more transactions to it due to: report is approved or settled, or report is processing and policy isn't on Instant submit reporting frequency
  */
 function shouldCreateNewMoneyRequestReport(existingIOUReport: OnyxEntry<Report> | undefined | null, chatReport: OnyxEntry<Report> | null): boolean {
     return !existingIOUReport || hasIOUWaitingOnCurrentUserBankAccount(chatReport) || !canAddOrDeleteTransactions(existingIOUReport);
