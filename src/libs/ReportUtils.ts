--- conflicted
+++ resolved
@@ -15,11 +15,7 @@
 import {ParentNavigationSummaryParams, TranslationPaths} from '@src/languages/types';
 import ONYXKEYS from '@src/ONYXKEYS';
 import ROUTES from '@src/ROUTES';
-<<<<<<< HEAD
-import {Beta, Login, PersonalDetails, Policy, Report, ReportAction, Session, Transaction} from '@src/types/onyx';
-=======
-import {Beta, Login, PersonalDetails, PersonalDetailsList, Policy, PolicyTags, Report, ReportAction, Session, Transaction} from '@src/types/onyx';
->>>>>>> 3df907ce
+import {Beta, Login, PersonalDetails, PersonalDetailsList, Policy, Report, ReportAction, Session, Transaction} from '@src/types/onyx';
 import {Errors, Icon, PendingAction} from '@src/types/onyx/OnyxCommon';
 import {IOUMessage, OriginalMessageActionName, OriginalMessageCreated} from '@src/types/onyx/OriginalMessage';
 import {NotificationPreference} from '@src/types/onyx/Report';
@@ -405,23 +401,6 @@
     callback: (value) => (loginList = value),
 });
 
-<<<<<<< HEAD
-=======
-let allPolicyTags: Record<string, PolicyTags | null> = {};
-
-Onyx.connect({
-    key: ONYXKEYS.COLLECTION.POLICY_TAGS,
-    waitForCollectionCallback: true,
-    callback: (value) => {
-        if (!value) {
-            allPolicyTags = {};
-            return;
-        }
-
-        allPolicyTags = value;
-    },
-});
-
 let allTransactions: OnyxCollection<Transaction> = {};
 
 Onyx.connect({
@@ -435,11 +414,6 @@
     },
 });
 
-function getPolicyTags(policyID: string) {
-    return allPolicyTags[`${ONYXKEYS.COLLECTION.POLICY_TAGS}${policyID}`] ?? {};
-}
-
->>>>>>> 3df907ce
 function getChatType(report: OnyxEntry<Report>): ValueOf<typeof CONST.REPORT.CHAT_TYPE> | undefined {
     return report?.chatType;
 }
