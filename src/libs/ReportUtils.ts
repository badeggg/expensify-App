--- conflicted
+++ resolved
@@ -439,12 +439,8 @@
 
         currentUserEmail = value.email;
         currentUserAccountID = value.accountID;
-<<<<<<< HEAD
         isAnonymousUser = value.authTokenType === CONST.AUTH_TOKEN_TYPES.ANONYMOUS;
-=======
-        isAnonymousUser = value.authTokenType === CONST.AUTH_TOKEN_TYPE.ANONYMOUS;
         currentUserPrivateDomain = isEmailPublicDomain(currentUserEmail ?? '') ? '' : Str.extractEmailDomain(currentUserEmail ?? '');
->>>>>>> f50ac2af
     },
 });
 
