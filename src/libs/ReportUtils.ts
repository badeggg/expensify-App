import {format} from 'date-fns';
import ExpensiMark from 'expensify-common/lib/ExpensiMark';
import Str from 'expensify-common/lib/str';
import {isEmpty} from 'lodash';
import lodashEscape from 'lodash/escape';
import lodashFindLastIndex from 'lodash/findLastIndex';
import lodashIntersection from 'lodash/intersection';
import lodashIsEqual from 'lodash/isEqual';
import type {OnyxCollection, OnyxEntry, OnyxUpdate} from 'react-native-onyx';
import Onyx from 'react-native-onyx';
import type {ValueOf} from 'type-fest';
import type {FileObject} from '@components/AttachmentModal';
import * as Expensicons from '@components/Icon/Expensicons';
import * as defaultGroupAvatars from '@components/Icon/GroupDefaultAvatars';
import * as defaultWorkspaceAvatars from '@components/Icon/WorkspaceDefaultAvatars';
import CONST from '@src/CONST';
import type {ParentNavigationSummaryParams, TranslationPaths} from '@src/languages/types';
import ONYXKEYS from '@src/ONYXKEYS';
import type {Route} from '@src/ROUTES';
import ROUTES from '@src/ROUTES';
import type {
    Beta,
    PersonalDetails,
    PersonalDetailsList,
    Policy,
    PolicyReportField,
    Report,
    ReportAction,
    ReportMetadata,
    Session,
    Task,
    TaxRate,
    Transaction,
    TransactionViolation,
    UserWallet,
} from '@src/types/onyx';
import type {Participant} from '@src/types/onyx/IOU';
import type {Errors, Icon, PendingAction} from '@src/types/onyx/OnyxCommon';
import type {
    ChangeLog,
    IOUMessage,
    OriginalMessageActionName,
    OriginalMessageCreated,
    OriginalMessageReimbursementDequeued,
    OriginalMessageRenamed,
    PaymentMethodType,
    ReimbursementDeQueuedMessage,
} from '@src/types/onyx/OriginalMessage';
import type {Status} from '@src/types/onyx/PersonalDetails';
import type {NotificationPreference, Participants, PendingChatMember, Participant as ReportParticipant} from '@src/types/onyx/Report';
import type {Message, ReportActionBase, ReportActions} from '@src/types/onyx/ReportAction';
import type {Receipt, TransactionChanges, WaypointCollection} from '@src/types/onyx/Transaction';
import type {EmptyObject} from '@src/types/utils/EmptyObject';
import {isEmptyObject} from '@src/types/utils/EmptyObject';
import type IconAsset from '@src/types/utils/IconAsset';
import * as store from './actions/ReimbursementAccount/store';
import * as CollectionUtils from './CollectionUtils';
import * as CurrencyUtils from './CurrencyUtils';
import DateUtils from './DateUtils';
import {hasValidDraftComment} from './DraftCommentUtils';
import originalGetReportPolicyID from './getReportPolicyID';
import isReportMessageAttachment from './isReportMessageAttachment';
import localeCompare from './LocaleCompare';
import * as LocalePhoneNumber from './LocalePhoneNumber';
import * as Localize from './Localize';
import Log from './Log';
import {isEmailPublicDomain} from './LoginUtils';
import ModifiedExpenseMessage from './ModifiedExpenseMessage';
import linkingConfig from './Navigation/linkingConfig';
import Navigation from './Navigation/Navigation';
import * as NumberUtils from './NumberUtils';
import Permissions from './Permissions';
import * as PersonalDetailsUtils from './PersonalDetailsUtils';
import * as PhoneNumber from './PhoneNumber';
import * as PolicyUtils from './PolicyUtils';
import type {LastVisibleMessage} from './ReportActionsUtils';
import * as ReportActionsUtils from './ReportActionsUtils';
import shouldAllowRawHTMLMessages from './shouldAllowRawHTMLMessages';
import * as TransactionUtils from './TransactionUtils';
import * as Url from './Url';
import * as UserUtils from './UserUtils';

type AvatarRange = 1 | 2 | 3 | 4 | 5 | 6 | 7 | 8 | 9 | 10 | 11 | 12 | 13 | 14 | 15 | 16 | 17 | 18;

type WelcomeMessage = {showReportName: boolean; phrase1?: string; phrase2?: string};

type ExpenseOriginalMessage = {
    oldComment?: string;
    newComment?: string;
    comment?: string;
    merchant?: string;
    oldCreated?: string;
    created?: string;
    oldMerchant?: string;
    oldAmount?: number;
    amount?: number;
    oldCurrency?: string;
    currency?: string;
    category?: string;
    oldCategory?: string;
    tag?: string;
    oldTag?: string;
    billable?: string;
    oldBillable?: string;
    oldTaxAmount?: number;
    taxAmount?: number;
    taxRate?: string;
    oldTaxRate?: string;
};

type SpendBreakdown = {
    nonReimbursableSpend: number;
    reimbursableSpend: number;
    totalDisplaySpend: number;
};

type ParticipantDetails = [number, string, UserUtils.AvatarSource, UserUtils.AvatarSource];

type OptimisticAddCommentReportAction = Pick<
    ReportAction,
    | 'reportActionID'
    | 'actionName'
    | 'actorAccountID'
    | 'person'
    | 'automatic'
    | 'avatar'
    | 'created'
    | 'message'
    | 'isFirstItem'
    | 'isAttachment'
    | 'attachmentInfo'
    | 'pendingAction'
    | 'shouldShow'
    | 'originalMessage'
    | 'childReportID'
    | 'parentReportID'
    | 'childType'
    | 'childReportName'
    | 'childManagerAccountID'
    | 'childStatusNum'
    | 'childStateNum'
    | 'errors'
> & {isOptimisticAction: boolean};

type OptimisticReportAction = {
    commentText: string;
    reportAction: OptimisticAddCommentReportAction;
};

type UpdateOptimisticParentReportAction = {
    childVisibleActionCount: number;
    childCommenterCount: number;
    childLastVisibleActionCreated: string;
    childOldestFourAccountIDs: string | undefined;
};

type OptimisticExpenseReport = Pick<
    Report,
    | 'reportID'
    | 'chatReportID'
    | 'policyID'
    | 'type'
    | 'ownerAccountID'
    | 'managerID'
    | 'currency'
    | 'reportName'
    | 'stateNum'
    | 'statusNum'
    | 'total'
    | 'nonReimbursableTotal'
    | 'notificationPreference'
    | 'parentReportID'
    | 'lastVisibleActionCreated'
>;

type OptimisticIOUReportAction = Pick<
    ReportAction,
    | 'actionName'
    | 'actorAccountID'
    | 'automatic'
    | 'avatar'
    | 'isAttachment'
    | 'originalMessage'
    | 'message'
    | 'person'
    | 'reportActionID'
    | 'shouldShow'
    | 'created'
    | 'pendingAction'
    | 'receipt'
    | 'whisperedToAccountIDs'
    | 'childReportID'
>;

type ReportRouteParams = {
    reportID: string;
    isSubReportPageRoute: boolean;
};

type ReportOfflinePendingActionAndErrors = {
    reportPendingAction: PendingAction | undefined;
    reportErrors: Errors | null | undefined;
};

type OptimisticApprovedReportAction = Pick<
    ReportAction,
    'actionName' | 'actorAccountID' | 'automatic' | 'avatar' | 'isAttachment' | 'originalMessage' | 'message' | 'person' | 'reportActionID' | 'shouldShow' | 'created' | 'pendingAction'
>;

type OptimisticSubmittedReportAction = Pick<
    ReportAction,
    | 'actionName'
    | 'actorAccountID'
    | 'adminAccountID'
    | 'automatic'
    | 'avatar'
    | 'isAttachment'
    | 'originalMessage'
    | 'message'
    | 'person'
    | 'reportActionID'
    | 'shouldShow'
    | 'created'
    | 'pendingAction'
>;

type OptimisticHoldReportAction = Pick<
    ReportAction,
    'actionName' | 'actorAccountID' | 'automatic' | 'avatar' | 'isAttachment' | 'originalMessage' | 'message' | 'person' | 'reportActionID' | 'shouldShow' | 'created' | 'pendingAction'
>;

type OptimisticCancelPaymentReportAction = Pick<
    ReportAction,
    'actionName' | 'actorAccountID' | 'message' | 'originalMessage' | 'person' | 'reportActionID' | 'shouldShow' | 'created' | 'pendingAction'
>;

type OptimisticEditedTaskReportAction = Pick<
    ReportAction,
    'reportActionID' | 'actionName' | 'pendingAction' | 'actorAccountID' | 'automatic' | 'avatar' | 'created' | 'shouldShow' | 'message' | 'person'
>;

type OptimisticClosedReportAction = Pick<
    ReportAction,
    'actionName' | 'actorAccountID' | 'automatic' | 'avatar' | 'created' | 'message' | 'originalMessage' | 'pendingAction' | 'person' | 'reportActionID' | 'shouldShow'
>;

type OptimisticCreatedReportAction = OriginalMessageCreated &
    Pick<ReportActionBase, 'actorAccountID' | 'automatic' | 'avatar' | 'created' | 'message' | 'person' | 'reportActionID' | 'shouldShow' | 'pendingAction'>;

type OptimisticRenamedReportAction = OriginalMessageRenamed &
    Pick<ReportActionBase, 'actorAccountID' | 'automatic' | 'avatar' | 'created' | 'message' | 'person' | 'reportActionID' | 'shouldShow' | 'pendingAction'>;

type OptimisticChatReport = Pick<
    Report,
    | 'type'
    | 'chatType'
    | 'chatReportID'
    | 'iouReportID'
    | 'isOwnPolicyExpenseChat'
    | 'isPinned'
    | 'lastActorAccountID'
    | 'lastMessageTranslationKey'
    | 'lastMessageHtml'
    | 'lastMessageText'
    | 'lastReadTime'
    | 'lastVisibleActionCreated'
    | 'notificationPreference'
    | 'oldPolicyName'
    | 'ownerAccountID'
    | 'pendingFields'
    | 'parentReportActionID'
    | 'parentReportID'
    | 'participants'
    | 'participantAccountIDs'
    | 'visibleChatMemberAccountIDs'
    | 'policyID'
    | 'reportID'
    | 'reportName'
    | 'stateNum'
    | 'statusNum'
    | 'visibility'
    | 'description'
    | 'writeCapability'
    | 'avatarUrl'
> & {
    isOptimisticReport: true;
};

type OptimisticTaskReportAction = Pick<
    ReportAction,
    | 'reportActionID'
    | 'actionName'
    | 'actorAccountID'
    | 'automatic'
    | 'avatar'
    | 'created'
    | 'isAttachment'
    | 'message'
    | 'originalMessage'
    | 'person'
    | 'pendingAction'
    | 'shouldShow'
    | 'isFirstItem'
    | 'previousMessage'
    | 'errors'
    | 'linkMetadata'
>;

type OptimisticWorkspaceChats = {
    announceChatReportID: string;
    announceChatData: OptimisticChatReport;
    announceReportActionData: Record<string, OptimisticCreatedReportAction>;
    announceCreatedReportActionID: string;
    adminsChatReportID: string;
    adminsChatData: OptimisticChatReport;
    adminsReportActionData: Record<string, OptimisticCreatedReportAction>;
    adminsCreatedReportActionID: string;
    expenseChatReportID: string;
    expenseChatData: OptimisticChatReport;
    expenseReportActionData: Record<string, OptimisticCreatedReportAction>;
    expenseCreatedReportActionID: string;
};

type OptimisticModifiedExpenseReportAction = Pick<
    ReportAction,
    'actionName' | 'actorAccountID' | 'automatic' | 'avatar' | 'created' | 'isAttachment' | 'message' | 'originalMessage' | 'person' | 'pendingAction' | 'reportActionID' | 'shouldShow'
> & {reportID?: string};

type OptimisticTaskReport = Pick<
    Report,
    | 'reportID'
    | 'reportName'
    | 'description'
    | 'ownerAccountID'
    | 'participantAccountIDs'
    | 'visibleChatMemberAccountIDs'
    | 'managerID'
    | 'type'
    | 'parentReportID'
    | 'policyID'
    | 'stateNum'
    | 'statusNum'
    | 'notificationPreference'
    | 'parentReportActionID'
    | 'lastVisibleActionCreated'
>;

type TransactionDetails = {
    created: string;
    amount: number;
    taxAmount?: number;
    taxCode?: string;
    currency: string;
    merchant: string;
    waypoints?: WaypointCollection | string;
    comment: string;
    category: string;
    billable: boolean;
    tag: string;
    mccGroup?: ValueOf<typeof CONST.MCC_GROUPS>;
    cardID: number;
    originalAmount: number;
    originalCurrency: string;
};

type OptimisticIOUReport = Pick<
    Report,
    | 'cachedTotal'
    | 'type'
    | 'chatReportID'
    | 'currency'
    | 'managerID'
    | 'policyID'
    | 'ownerAccountID'
    | 'participantAccountIDs'
    | 'visibleChatMemberAccountIDs'
    | 'reportID'
    | 'stateNum'
    | 'statusNum'
    | 'total'
    | 'reportName'
    | 'notificationPreference'
    | 'parentReportID'
    | 'lastVisibleActionCreated'
>;
type DisplayNameWithTooltips = Array<Pick<PersonalDetails, 'accountID' | 'pronouns' | 'displayName' | 'login' | 'avatar'>>;

type CustomIcon = {
    src: IconAsset;
    color?: string;
};

type OptionData = {
    text?: string;
    alternateText?: string;
    allReportErrors?: Errors;
    brickRoadIndicator?: ValueOf<typeof CONST.BRICK_ROAD_INDICATOR_STATUS> | '' | null;
    tooltipText?: string | null;
    alternateTextMaxLines?: number;
    boldStyle?: boolean;
    customIcon?: CustomIcon;
    subtitle?: string;
    login?: string;
    accountID?: number;
    pronouns?: string;
    status?: Status | null;
    phoneNumber?: string;
    isUnread?: boolean | null;
    isUnreadWithMention?: boolean | null;
    hasDraftComment?: boolean | null;
    keyForList?: string;
    searchText?: string;
    isIOUReportOwner?: boolean | null;
    isArchivedRoom?: boolean | null;
    shouldShowSubscript?: boolean | null;
    isPolicyExpenseChat?: boolean | null;
    isMoneyRequestReport?: boolean | null;
    isExpenseRequest?: boolean | null;
    isAllowedToComment?: boolean | null;
    isThread?: boolean | null;
    isTaskReport?: boolean | null;
    parentReportAction?: OnyxEntry<ReportAction>;
    displayNamesWithTooltips?: DisplayNameWithTooltips | null;
    isDefaultRoom?: boolean;
    isExpenseReport?: boolean;
    isOptimisticPersonalDetail?: boolean;
    selected?: boolean;
    isOptimisticAccount?: boolean;
    isSelected?: boolean;
    descriptiveText?: string;
    notificationPreference?: NotificationPreference | null;
    isDisabled?: boolean | null;
    name?: string | null;
    isSelfDM?: boolean;
    reportID?: string;
    enabled?: boolean;
    data?: Partial<TaxRate>;
} & Report;

type OnyxDataTaskAssigneeChat = {
    optimisticData: OnyxUpdate[];
    successData: OnyxUpdate[];
    failureData: OnyxUpdate[];
    optimisticAssigneeAddComment?: OptimisticReportAction;
    optimisticChatCreatedReportAction?: OptimisticCreatedReportAction;
};

type Ancestor = {
    report: Report;
    reportAction: ReportAction;
    shouldDisplayNewMarker: boolean;
};

type AncestorIDs = {
    reportIDs: string[];
    reportActionsIDs: string[];
};

type MissingPaymentMethod = 'bankAccount' | 'wallet';

type OutstandingChildRequest = {
    hasOutstandingChildRequest?: boolean;
};

let currentUserEmail: string | undefined;
let currentUserPrivateDomain: string | undefined;
let currentUserAccountID: number | undefined;
let isAnonymousUser = false;

const defaultAvatarBuildingIconTestID = 'SvgDefaultAvatarBuilding Icon';

Onyx.connect({
    key: ONYXKEYS.SESSION,
    callback: (value) => {
        // When signed out, val is undefined
        if (!value) {
            return;
        }

        currentUserEmail = value.email;
        currentUserAccountID = value.accountID;
        isAnonymousUser = value.authTokenType === CONST.AUTH_TOKEN_TYPES.ANONYMOUS;
        currentUserPrivateDomain = isEmailPublicDomain(currentUserEmail ?? '') ? '' : Str.extractEmailDomain(currentUserEmail ?? '');
    },
});

let allPersonalDetails: OnyxCollection<PersonalDetails>;
let allPersonalDetailLogins: string[];
let currentUserPersonalDetails: OnyxEntry<PersonalDetails>;
Onyx.connect({
    key: ONYXKEYS.PERSONAL_DETAILS_LIST,
    callback: (value) => {
        currentUserPersonalDetails = value?.[currentUserAccountID ?? -1] ?? null;
        allPersonalDetails = value ?? {};
        allPersonalDetailLogins = Object.values(allPersonalDetails).map((personalDetail) => personalDetail?.login ?? '');
    },
});

let allReports: OnyxCollection<Report>;
Onyx.connect({
    key: ONYXKEYS.COLLECTION.REPORT,
    waitForCollectionCallback: true,
    callback: (value) => (allReports = value),
});

let doesDomainHaveApprovedAccountant = false;
Onyx.connect({
    key: ONYXKEYS.ACCOUNT,
    callback: (value) => (doesDomainHaveApprovedAccountant = value?.doesDomainHaveApprovedAccountant ?? false),
});

let allPolicies: OnyxCollection<Policy>;
Onyx.connect({
    key: ONYXKEYS.COLLECTION.POLICY,
    waitForCollectionCallback: true,
    callback: (value) => (allPolicies = value),
});

let allBetas: OnyxEntry<Beta[]>;
Onyx.connect({
    key: ONYXKEYS.BETAS,
    callback: (value) => (allBetas = value),
});

let allTransactions: OnyxCollection<Transaction> = {};
Onyx.connect({
    key: ONYXKEYS.COLLECTION.TRANSACTION,
    waitForCollectionCallback: true,
    callback: (value) => {
        if (!value) {
            return;
        }
        allTransactions = Object.fromEntries(Object.entries(value).filter(([, transaction]) => transaction));
    },
});

const reportActionsByReport: OnyxCollection<ReportActions> = {};
Onyx.connect({
    key: ONYXKEYS.COLLECTION.REPORT_ACTIONS,
    callback: (actions, key) => {
        if (!key || !actions) {
            return;
        }

        const reportID = CollectionUtils.extractCollectionItemID(key);
        reportActionsByReport[reportID] = actions;
    },
});

let lastUpdatedReport: OnyxEntry<Report>;

Onyx.connect({
    key: ONYXKEYS.COLLECTION.REPORT,
    callback: (value) => {
        if (!value) {
            return;
        }

        lastUpdatedReport = value;
    },
});

function getLastUpdatedReport(): OnyxEntry<Report> {
    return lastUpdatedReport;
}

function getCurrentUserAvatarOrDefault(): UserUtils.AvatarSource {
    return currentUserPersonalDetails?.avatar ?? UserUtils.getDefaultAvatarURL(currentUserAccountID);
}

function getCurrentUserDisplayNameOrEmail(): string | undefined {
    return currentUserPersonalDetails?.displayName ?? currentUserEmail;
}

function getChatType(report: OnyxEntry<Report> | Participant | EmptyObject): ValueOf<typeof CONST.REPORT.CHAT_TYPE> | undefined {
    return report?.chatType;
}

/**
 * Get the report given a reportID
 */
function getReport(reportID: string | undefined): OnyxEntry<Report> {
    if (!allReports) {
        return null;
    }

    return allReports?.[`${ONYXKEYS.COLLECTION.REPORT}${reportID}`];
}

/**
 * Returns the parentReport if the given report is a thread
 */
function getParentReport(report: OnyxEntry<Report> | EmptyObject): OnyxEntry<Report> | EmptyObject {
    if (!report?.parentReportID) {
        return {};
    }
    return allReports?.[`${ONYXKEYS.COLLECTION.REPORT}${report.parentReportID}`] ?? {};
}

/**
 * Returns the root parentReport if the given report is nested.
 * Uses recursion to iterate any depth of nested reports.
 */
function getRootParentReport(report: OnyxEntry<Report> | undefined | EmptyObject): OnyxEntry<Report> | EmptyObject {
    if (!report) {
        return {};
    }

    // Returns the current report as the root report, because it does not have a parentReportID
    if (!report?.parentReportID) {
        return report;
    }

    const parentReport = getReport(report?.parentReportID);

    // Runs recursion to iterate a parent report
    return getRootParentReport(!isEmptyObject(parentReport) ? parentReport : null);
}

/**
 * Returns the policy of the report
 */
function getPolicy(policyID: string | undefined): Policy | EmptyObject {
    if (!allPolicies || !policyID) {
        return {};
    }
    return allPolicies[`${ONYXKEYS.COLLECTION.POLICY}${policyID}`] ?? {};
}

/**
 * Get the policy type from a given report
 * @param policies must have Onyxkey prefix (i.e 'policy_') for keys
 */
function getPolicyType(report: OnyxEntry<Report>, policies: OnyxCollection<Policy>): string {
    return policies?.[`${ONYXKEYS.COLLECTION.POLICY}${report?.policyID}`]?.type ?? '';
}

/**
 * Get the policy name from a given report
 */
function getPolicyName(report: OnyxEntry<Report> | undefined | EmptyObject, returnEmptyIfNotFound = false, policy: OnyxEntry<Policy> | undefined = undefined): string {
    const noPolicyFound = returnEmptyIfNotFound ? '' : Localize.translateLocal('workspace.common.unavailable');
    if (isEmptyObject(report)) {
        return noPolicyFound;
    }

    if ((!allPolicies || Object.keys(allPolicies).length === 0) && !report?.policyName) {
        return Localize.translateLocal('workspace.common.unavailable');
    }
    const finalPolicy = policy ?? allPolicies?.[`${ONYXKEYS.COLLECTION.POLICY}${report?.policyID}`];

    const parentReport = getRootParentReport(report);

    // Rooms send back the policy name with the reportSummary,
    // since they can also be accessed by people who aren't in the workspace
    // eslint-disable-next-line @typescript-eslint/prefer-nullish-coalescing
    const policyName = finalPolicy?.name || report?.policyName || report?.oldPolicyName || parentReport?.oldPolicyName || noPolicyFound;

    return policyName;
}

/**
 * Returns the concatenated title for the PrimaryLogins of a report
 */
function getReportParticipantsTitle(accountIDs: number[]): string {
    // Somehow it's possible for the logins coming from report.participantAccountIDs to contain undefined values so we use .filter(Boolean) to remove them.
    return accountIDs.filter(Boolean).join(', ');
}

/**
 * Checks if a report is a chat report.
 */
function isChatReport(report: OnyxEntry<Report> | EmptyObject): boolean {
    return report?.type === CONST.REPORT.TYPE.CHAT;
}

/**
 * Checks if a report is an Expense report.
 */
function isExpenseReport(report: OnyxEntry<Report> | EmptyObject): boolean {
    return report?.type === CONST.REPORT.TYPE.EXPENSE;
}

/**
 * Checks if a report is an IOU report using report or reportID
 */
function isIOUReport(reportOrID: OnyxEntry<Report> | string | EmptyObject): boolean {
    const report = typeof reportOrID === 'string' ? allReports?.[`${ONYXKEYS.COLLECTION.REPORT}${reportOrID}`] ?? null : reportOrID;
    return report?.type === CONST.REPORT.TYPE.IOU;
}

/**
 * Checks if a report is an IOU report using report
 */
function isIOUReportUsingReport(report: OnyxEntry<Report> | EmptyObject): report is Report {
    return report?.type === CONST.REPORT.TYPE.IOU;
}
/**
 * Checks if a report is a task report.
 */
function isTaskReport(report: OnyxEntry<Report>): boolean {
    return report?.type === CONST.REPORT.TYPE.TASK;
}

/**
 * Checks if a task has been cancelled
 * When a task is deleted, the parentReportAction is updated to have a isDeletedParentAction deleted flag
 * This is because when you delete a task, we still allow you to chat on the report itself
 * There's another situation where you don't have access to the parentReportAction (because it was created in a chat you don't have access to)
 * In this case, we have added the key to the report itself
 */
function isCanceledTaskReport(report: OnyxEntry<Report> | EmptyObject = {}, parentReportAction: OnyxEntry<ReportAction> | EmptyObject = {}): boolean {
    if (!isEmptyObject(parentReportAction) && (parentReportAction?.message?.[0]?.isDeletedParentAction ?? false)) {
        return true;
    }

    if (!isEmptyObject(report) && report?.isDeletedParentAction) {
        return true;
    }

    return false;
}

/**
 * Checks if a report is an open task report.
 *
 * @param parentReportAction - The parent report action of the report (Used to check if the task has been canceled)
 */
function isOpenTaskReport(report: OnyxEntry<Report>, parentReportAction: OnyxEntry<ReportAction> | EmptyObject = {}): boolean {
    return (
        isTaskReport(report) && !isCanceledTaskReport(report, parentReportAction) && report?.stateNum === CONST.REPORT.STATE_NUM.OPEN && report?.statusNum === CONST.REPORT.STATUS_NUM.OPEN
    );
}

/**
 * Checks if a report is a completed task report.
 */
function isCompletedTaskReport(report: OnyxEntry<Report>): boolean {
    return isTaskReport(report) && report?.stateNum === CONST.REPORT.STATE_NUM.APPROVED && report?.statusNum === CONST.REPORT.STATUS_NUM.APPROVED;
}

/**
 * Checks if the current user is the manager of the supplied report
 */
function isReportManager(report: OnyxEntry<Report>): boolean {
    return Boolean(report && report.managerID === currentUserAccountID);
}

/**
 * Checks if the supplied report has been approved
 */
function isReportApproved(reportOrID: OnyxEntry<Report> | string | EmptyObject): boolean {
    const report = typeof reportOrID === 'string' ? allReports?.[`${ONYXKEYS.COLLECTION.REPORT}${reportOrID}`] ?? null : reportOrID;
    return report?.stateNum === CONST.REPORT.STATE_NUM.APPROVED && report?.statusNum === CONST.REPORT.STATUS_NUM.APPROVED;
}

/**
 * Checks if the supplied report is an expense report in Open state and status.
 */
function isOpenExpenseReport(report: OnyxEntry<Report> | EmptyObject): boolean {
    return isExpenseReport(report) && report?.stateNum === CONST.REPORT.STATE_NUM.OPEN && report?.statusNum === CONST.REPORT.STATUS_NUM.OPEN;
}

/**
 * Checks if the supplied report has a member with the array passed in params.
 */
function hasParticipantInArray(report: OnyxEntry<Report>, memberAccountIDs: number[]) {
    if (!report?.participants) {
        return false;
    }

    const memberAccountIDsSet = new Set(memberAccountIDs);

    for (const accountID in report.participants) {
        if (memberAccountIDsSet.has(Number(accountID))) {
            return true;
        }
    }

    return false;
}

/**
 * Whether the Money Request report is settled
 */
function isSettled(reportID: string | undefined): boolean {
    if (!allReports || !reportID) {
        return false;
    }
    const report: Report | EmptyObject = allReports[`${ONYXKEYS.COLLECTION.REPORT}${reportID}`] ?? {};
    if (isEmptyObject(report) || report.isWaitingOnBankAccount) {
        return false;
    }

    // In case the payment is scheduled and we are waiting for the payee to set up their wallet,
    // consider the report as paid as well.
    if (report.isWaitingOnBankAccount && report.statusNum === CONST.REPORT.STATUS_NUM.APPROVED) {
        return true;
    }

    return report?.statusNum === CONST.REPORT.STATUS_NUM.REIMBURSED;
}

/**
 * Whether the current user is the submitter of the report
 */
function isCurrentUserSubmitter(reportID: string): boolean {
    if (!allReports) {
        return false;
    }
    const report = allReports[`${ONYXKEYS.COLLECTION.REPORT}${reportID}`];
    return Boolean(report && report.ownerAccountID === currentUserAccountID);
}

/**
 * Whether the provided report is an Admin room
 */
function isAdminRoom(report: OnyxEntry<Report>): boolean {
    return getChatType(report) === CONST.REPORT.CHAT_TYPE.POLICY_ADMINS;
}

/**
 * Whether the provided report is an Admin-only posting room
 */
function isAdminsOnlyPostingRoom(report: OnyxEntry<Report>): boolean {
    return report?.writeCapability === CONST.REPORT.WRITE_CAPABILITIES.ADMINS;
}

/**
 * Whether the provided report is a Announce room
 */
function isAnnounceRoom(report: OnyxEntry<Report>): boolean {
    return getChatType(report) === CONST.REPORT.CHAT_TYPE.POLICY_ANNOUNCE;
}

/**
 * Whether the provided report is a default room
 */
function isDefaultRoom(report: OnyxEntry<Report>): boolean {
    return CONST.DEFAULT_POLICY_ROOM_CHAT_TYPES.some((type) => type === getChatType(report));
}

/**
 * Whether the provided report is a Domain room
 */
function isDomainRoom(report: OnyxEntry<Report>): boolean {
    return getChatType(report) === CONST.REPORT.CHAT_TYPE.DOMAIN_ALL;
}

/**
 * Whether the provided report is a user created policy room
 */
function isUserCreatedPolicyRoom(report: OnyxEntry<Report>): boolean {
    return getChatType(report) === CONST.REPORT.CHAT_TYPE.POLICY_ROOM;
}

/**
 * Whether the provided report is a Policy Expense chat.
 */
function isPolicyExpenseChat(report: OnyxEntry<Report> | Participant | EmptyObject): boolean {
    return getChatType(report) === CONST.REPORT.CHAT_TYPE.POLICY_EXPENSE_CHAT || (report?.isPolicyExpenseChat ?? false);
}

/**
 * Whether the provided report belongs to a Control policy and is an expense chat
 */
function isControlPolicyExpenseChat(report: OnyxEntry<Report>): boolean {
    return isPolicyExpenseChat(report) && getPolicyType(report, allPolicies) === CONST.POLICY.TYPE.CORPORATE;
}

/**
 * Whether the provided report belongs to a Free, Collect or Control policy
 */
function isGroupPolicy(report: OnyxEntry<Report>): boolean {
    const policyType = getPolicyType(report, allPolicies);
    return policyType === CONST.POLICY.TYPE.CORPORATE || policyType === CONST.POLICY.TYPE.TEAM || policyType === CONST.POLICY.TYPE.FREE;
}

/**
 * Whether the provided report belongs to a Control or Collect policy
 */
function isPaidGroupPolicy(report: OnyxEntry<Report>): boolean {
    const policyType = getPolicyType(report, allPolicies);
    return policyType === CONST.POLICY.TYPE.CORPORATE || policyType === CONST.POLICY.TYPE.TEAM;
}

/**
 * Whether the provided report belongs to a Control or Collect policy and is an expense chat
 */
function isPaidGroupPolicyExpenseChat(report: OnyxEntry<Report>): boolean {
    return isPolicyExpenseChat(report) && isPaidGroupPolicy(report);
}

/**
 * Whether the provided report belongs to a Control policy and is an expense report
 */
function isControlPolicyExpenseReport(report: OnyxEntry<Report>): boolean {
    return isExpenseReport(report) && getPolicyType(report, allPolicies) === CONST.POLICY.TYPE.CORPORATE;
}

/**
 * Whether the provided report belongs to a Control or Collect policy and is an expense report
 */
function isPaidGroupPolicyExpenseReport(report: OnyxEntry<Report>): boolean {
    return isExpenseReport(report) && isPaidGroupPolicy(report);
}

/**
 * Whether the provided report is a chat room
 */
function isChatRoom(report: OnyxEntry<Report>): boolean {
    return isUserCreatedPolicyRoom(report) || isDefaultRoom(report);
}

/**
 * Whether the provided report is a public room
 */
function isPublicRoom(report: OnyxEntry<Report>): boolean {
    return report?.visibility === CONST.REPORT.VISIBILITY.PUBLIC || report?.visibility === CONST.REPORT.VISIBILITY.PUBLIC_ANNOUNCE;
}

/**
 * Whether the provided report is a public announce room
 */
function isPublicAnnounceRoom(report: OnyxEntry<Report>): boolean {
    return report?.visibility === CONST.REPORT.VISIBILITY.PUBLIC_ANNOUNCE;
}

/**
 * If the report is a policy expense, the route should be for adding bank account for that policy
 * else since the report is a personal IOU, the route should be for personal bank account.
 */
function getBankAccountRoute(report: OnyxEntry<Report>): Route {
    return isPolicyExpenseChat(report) ? ROUTES.BANK_ACCOUNT_WITH_STEP_TO_OPEN.getRoute('', report?.policyID) : ROUTES.SETTINGS_ADD_BANK_ACCOUNT;
}

/**
 * Check if personal detail of accountID is empty or optimistic data
 */
function isOptimisticPersonalDetail(accountID: number): boolean {
    return isEmptyObject(allPersonalDetails?.[accountID]) || !!allPersonalDetails?.[accountID]?.isOptimisticPersonalDetail;
}

/**
 * Checks if a report is a task report from a policy expense chat.
 */
function isWorkspaceTaskReport(report: OnyxEntry<Report>): boolean {
    if (!isTaskReport(report)) {
        return false;
    }
    const parentReport = allReports?.[`${ONYXKEYS.COLLECTION.REPORT}${report?.parentReportID}`] ?? null;
    return isPolicyExpenseChat(parentReport);
}

/**
 * Returns true if report has a parent
 */
function isThread(report: OnyxEntry<Report>): boolean {
    return Boolean(report?.parentReportID && report?.parentReportActionID);
}

/**
 * Returns true if report is of type chat and has a parent and is therefore a Thread.
 */
function isChatThread(report: OnyxEntry<Report>): boolean {
    return isThread(report) && report?.type === CONST.REPORT.TYPE.CHAT;
}

function isDM(report: OnyxEntry<Report>): boolean {
    return isChatReport(report) && !getChatType(report) && !isThread(report);
}

function isSelfDM(report: OnyxEntry<Report>): boolean {
    return getChatType(report) === CONST.REPORT.CHAT_TYPE.SELF_DM;
}

function isGroupChat(report: OnyxEntry<Report> | Partial<Report>): boolean {
    return getChatType(report) === CONST.REPORT.CHAT_TYPE.GROUP;
}

/**
 * Only returns true if this is our main 1:1 DM report with Concierge
 */
function isConciergeChatReport(report: OnyxEntry<Report>): boolean {
    return report?.participantAccountIDs?.length === 1 && Number(report.participantAccountIDs?.[0]) === CONST.ACCOUNT_ID.CONCIERGE && !isChatThread(report);
}

function findSelfDMReportID(): string | undefined {
    if (!allReports) {
        return;
    }

    const selfDMReport = Object.values(allReports).find((report) => isSelfDM(report) && !isThread(report));
    return selfDMReport?.reportID;
}

/**
 * Checks if the supplied report belongs to workspace based on the provided params. If the report's policyID is _FAKE_ or has no value, it means this report is a DM.
 * In this case report and workspace members must be compared to determine whether the report belongs to the workspace.
 */
function doesReportBelongToWorkspace(report: OnyxEntry<Report>, policyMemberAccountIDs: number[], policyID?: string) {
    return (
        isConciergeChatReport(report) ||
        (report?.policyID === CONST.POLICY.ID_FAKE || !report?.policyID ? hasParticipantInArray(report, policyMemberAccountIDs) : report?.policyID === policyID)
    );
}

/**
 * Given an array of reports, return them filtered by a policyID and policyMemberAccountIDs.
 */
function filterReportsByPolicyIDAndMemberAccountIDs(reports: Report[], policyMemberAccountIDs: number[] = [], policyID?: string) {
    return reports.filter((report) => !!report && doesReportBelongToWorkspace(report, policyMemberAccountIDs, policyID));
}

/**
 * Given an array of reports, return them sorted by the last read timestamp.
 */
function sortReportsByLastRead(reports: Array<OnyxEntry<Report>>, reportMetadata: OnyxCollection<ReportMetadata>): Array<OnyxEntry<Report>> {
    return reports
        .filter((report) => !!report?.reportID && !!(reportMetadata?.[`${ONYXKEYS.COLLECTION.REPORT_METADATA}${report.reportID}`]?.lastVisitTime ?? report?.lastReadTime))
        .sort((a, b) => {
            const aTime = new Date(reportMetadata?.[`${ONYXKEYS.COLLECTION.REPORT_METADATA}${a?.reportID}`]?.lastVisitTime ?? a?.lastReadTime ?? '');
            const bTime = new Date(reportMetadata?.[`${ONYXKEYS.COLLECTION.REPORT_METADATA}${b?.reportID}`]?.lastVisitTime ?? b?.lastReadTime ?? '');

            return aTime.valueOf() - bTime.valueOf();
        });
}

/**
 * Returns true if report is still being processed
 */
function isProcessingReport(report: OnyxEntry<Report> | EmptyObject): boolean {
    return report?.stateNum === CONST.REPORT.STATE_NUM.SUBMITTED && report?.statusNum === CONST.REPORT.STATUS_NUM.SUBMITTED;
}

/**
 * Check if the report is a single chat report that isn't a thread
 * and personal detail of participant is optimistic data
 */
function shouldDisableDetailPage(report: OnyxEntry<Report>): boolean {
    const participantAccountIDs = report?.participantAccountIDs ?? [];

    if (isChatRoom(report) || isPolicyExpenseChat(report) || isChatThread(report) || isTaskReport(report)) {
        return false;
    }
    if (participantAccountIDs.length === 1) {
        return isOptimisticPersonalDetail(participantAccountIDs[0]);
    }
    return false;
}

/**
 * Returns true if this report has only one participant and it's an Expensify account.
 */
function isExpensifyOnlyParticipantInReport(report: OnyxEntry<Report>): boolean {
    const reportParticipants = report?.participantAccountIDs?.filter((accountID) => accountID !== currentUserAccountID) ?? [];
    return reportParticipants.length === 1 && reportParticipants.some((accountID) => CONST.EXPENSIFY_ACCOUNT_IDS.includes(accountID));
}

/**
 * Returns whether a given report can have tasks created in it.
 * We only prevent the task option if it's a DM/group-DM and the other users are all special Expensify accounts
 *
 */
function canCreateTaskInReport(report: OnyxEntry<Report>): boolean {
    const otherReportParticipants = report?.participantAccountIDs?.filter((accountID) => accountID !== currentUserAccountID) ?? [];
    const areExpensifyAccountsOnlyOtherParticipants = otherReportParticipants?.length >= 1 && otherReportParticipants?.every((accountID) => CONST.EXPENSIFY_ACCOUNT_IDS.includes(accountID));
    if (areExpensifyAccountsOnlyOtherParticipants && isDM(report)) {
        return false;
    }

    return true;
}

/**
 * Returns true if there are any Expensify accounts (i.e. with domain 'expensify.com') in the set of accountIDs
 * by cross-referencing the accountIDs with personalDetails.
 */
function hasExpensifyEmails(accountIDs: number[]): boolean {
    return accountIDs.some((accountID) => Str.extractEmailDomain(allPersonalDetails?.[accountID]?.login ?? '') === CONST.EXPENSIFY_PARTNER_NAME);
}

/**
 * Returns true if there are any guides accounts (team.expensify.com) in a list of accountIDs
 * by cross-referencing the accountIDs with personalDetails since guides that are participants
 * of the user's chats should have their personal details in Onyx.
 */
function hasExpensifyGuidesEmails(accountIDs: number[]): boolean {
    return accountIDs.some((accountID) => Str.extractEmailDomain(allPersonalDetails?.[accountID]?.login ?? '') === CONST.EMAIL.GUIDES_DOMAIN);
}

function findLastAccessedReport(
    reports: OnyxCollection<Report>,
    ignoreDomainRooms: boolean,
    policies: OnyxCollection<Policy>,
    isFirstTimeNewExpensifyUser: boolean,
    openOnAdminRoom = false,
    reportMetadata: OnyxCollection<ReportMetadata> = {},
    policyID?: string,
    policyMemberAccountIDs: number[] = [],
): OnyxEntry<Report> {
    // If it's the user's first time using New Expensify, then they could either have:
    //   - just a Concierge report, if so we'll return that
    //   - their Concierge report, and a separate report that must have deeplinked them to the app before they created their account.
    // If it's the latter, we'll use the deeplinked report over the Concierge report,
    // since the Concierge report would be incorrectly selected over the deep-linked report in the logic below.

    let reportsValues = Object.values(reports ?? {}) as Report[];

    if (!!policyID || policyMemberAccountIDs.length > 0) {
        reportsValues = filterReportsByPolicyIDAndMemberAccountIDs(reportsValues, policyMemberAccountIDs, policyID);
    }

    let sortedReports = sortReportsByLastRead(reportsValues, reportMetadata);

    let adminReport: OnyxEntry<Report> | undefined;
    if (openOnAdminRoom) {
        adminReport = sortedReports.find((report) => {
            const chatType = getChatType(report);
            return chatType === CONST.REPORT.CHAT_TYPE.POLICY_ADMINS;
        });
    }

    if (ignoreDomainRooms) {
        // We allow public announce rooms, admins, and announce rooms through since we bypass the default rooms beta for them.
        // Check where ReportUtils.findLastAccessedReport is called in MainDrawerNavigator.js for more context.
        // Domain rooms are now the only type of default room that are on the defaultRooms beta.
        sortedReports = sortedReports.filter(
            (report) => !isDomainRoom(report) || getPolicyType(report, policies) === CONST.POLICY.TYPE.FREE || hasExpensifyGuidesEmails(report?.participantAccountIDs ?? []),
        );
    }

    if (isFirstTimeNewExpensifyUser) {
        if (sortedReports.length === 1) {
            return sortedReports[0];
        }

        return adminReport ?? sortedReports.find((report) => !isConciergeChatReport(report)) ?? null;
    }

    return adminReport ?? sortedReports.at(-1) ?? null;
}

/**
 * Whether the provided report has expenses
 */
function hasExpenses(reportID?: string): boolean {
    return !!Object.values(allTransactions ?? {}).find((transaction) => `${transaction?.reportID}` === `${reportID}`);
}

/**
 * Whether the provided report is a closed expense report with no expenses
 */
function isClosedExpenseReportWithNoExpenses(report: OnyxEntry<Report>): boolean {
    return report?.statusNum === CONST.REPORT.STATUS_NUM.CLOSED && isExpenseReport(report) && !hasExpenses(report.reportID);
}

/**
 * Whether the provided report is an archived room
 */
function isArchivedRoom(report: OnyxEntry<Report> | EmptyObject): boolean {
    return report?.statusNum === CONST.REPORT.STATUS_NUM.CLOSED && report?.stateNum === CONST.REPORT.STATE_NUM.APPROVED;
}

/**
 * Whether the provided report is the admin's room
 */
function isJoinRequestInAdminRoom(report: OnyxEntry<Report>): boolean {
    if (!report) {
        return false;
    }
    return ReportActionsUtils.isActionableJoinRequestPending(report.reportID);
}

/**
 * Checks if the current user is allowed to comment on the given report.
 */
function isAllowedToComment(report: OnyxEntry<Report>): boolean {
    // Default to allowing all users to post
    const capability = report?.writeCapability ?? CONST.REPORT.WRITE_CAPABILITIES.ALL;

    if (capability === CONST.REPORT.WRITE_CAPABILITIES.ALL) {
        return true;
    }

    // If unauthenticated user opens public chat room using deeplink, they do not have policies available and they cannot comment
    if (!allPolicies) {
        return false;
    }

    // If we've made it here, commenting on this report is restricted.
    // If the user is an admin, allow them to post.
    const policy = allPolicies[`${ONYXKEYS.COLLECTION.POLICY}${report?.policyID}`];
    return policy?.role === CONST.POLICY.ROLE.ADMIN;
}

/**
 * Checks if the current user is the admin of the policy given the policy expense chat.
 */
function isPolicyExpenseChatAdmin(report: OnyxEntry<Report>, policies: OnyxCollection<Policy>): boolean {
    if (!isPolicyExpenseChat(report)) {
        return false;
    }

    const policyRole = policies?.[`${ONYXKEYS.COLLECTION.POLICY}${report?.policyID}`]?.role;

    return policyRole === CONST.POLICY.ROLE.ADMIN;
}

/**
 * Checks if the current user is the admin of the policy.
 */
function isPolicyAdmin(policyID: string, policies: OnyxCollection<Policy>): boolean {
    const policyRole = policies?.[`${ONYXKEYS.COLLECTION.POLICY}${policyID}`]?.role;

    return policyRole === CONST.POLICY.ROLE.ADMIN;
}

/**
 * Returns true if report has a single participant.
 */
function hasSingleParticipant(report: OnyxEntry<Report>): boolean {
    return report?.participantAccountIDs?.length === 1;
}

/**
 * Checks whether all the transactions linked to the IOU report are of the Distance Request type with pending routes
 */
function hasOnlyTransactionsWithPendingRoutes(iouReportID: string | undefined): boolean {
    const transactions = TransactionUtils.getAllReportTransactions(iouReportID);

    // Early return false in case not having any transaction
    if (!transactions || transactions.length === 0) {
        return false;
    }

    return transactions.every((transaction) => TransactionUtils.isFetchingWaypointsFromServer(transaction));
}

/**
 * If the report is a thread and has a chat type set, it is a workspace chat.
 */
function isWorkspaceThread(report: OnyxEntry<Report>): boolean {
    const chatType = getChatType(report);
    return isThread(report) && isChatReport(report) && CONST.WORKSPACE_ROOM_TYPES.some((type) => chatType === type);
}

/**
 * Returns true if reportAction is the first chat preview of a Thread
 */
function isThreadFirstChat(reportAction: OnyxEntry<ReportAction>, reportID: string): boolean {
    return reportAction?.childReportID?.toString() === reportID;
}

/**
 * Checks if a report is a child report.
 */
function isChildReport(report: OnyxEntry<Report>): boolean {
    return isThread(report) || isTaskReport(report);
}

/**
 * An Expense Request is a thread where the parent report is an Expense Report and
 * the parentReportAction is a transaction.
 */
function isExpenseRequest(report: OnyxEntry<Report>): boolean {
    if (isThread(report)) {
        const parentReportAction = ReportActionsUtils.getParentReportAction(report);
        const parentReport = allReports?.[`${ONYXKEYS.COLLECTION.REPORT}${report?.parentReportID}`] ?? null;
        return isExpenseReport(parentReport) && !isEmptyObject(parentReportAction) && ReportActionsUtils.isTransactionThread(parentReportAction);
    }
    return false;
}

/**
 * An IOU Request is a thread where the parent report is an IOU Report and
 * the parentReportAction is a transaction.
 */
function isIOURequest(report: OnyxEntry<Report>): boolean {
    if (isThread(report)) {
        const parentReportAction = ReportActionsUtils.getParentReportAction(report);
        const parentReport = allReports?.[`${ONYXKEYS.COLLECTION.REPORT}${report?.parentReportID}`] ?? null;
        return isIOUReport(parentReport) && !isEmptyObject(parentReportAction) && ReportActionsUtils.isTransactionThread(parentReportAction);
    }
    return false;
}

/**
 * A Track Expense Report is a thread where the parent the parentReportAction is a transaction, and
 * parentReportAction has type of track.
 */
function isTrackExpenseReport(report: OnyxEntry<Report>): boolean {
    if (isThread(report)) {
        const parentReportAction = ReportActionsUtils.getParentReportAction(report);
        return !isEmptyObject(parentReportAction) && ReportActionsUtils.isTrackExpenseAction(parentReportAction);
    }
    return false;
}

/**
 * Checks if a report is an IOU or expense request.
 */
function isMoneyRequest(reportOrID: OnyxEntry<Report> | string): boolean {
    const report = typeof reportOrID === 'string' ? allReports?.[`${ONYXKEYS.COLLECTION.REPORT}${reportOrID}`] ?? null : reportOrID;
    return isIOURequest(report) || isExpenseRequest(report);
}

/**
 * Checks if a report is an IOU or expense report.
 */
function isMoneyRequestReport(reportOrID: OnyxEntry<Report> | EmptyObject | string): boolean {
    const report = typeof reportOrID === 'object' ? reportOrID : allReports?.[`${ONYXKEYS.COLLECTION.REPORT}${reportOrID}`] ?? null;
    return isIOUReport(report) || isExpenseReport(report);
}

/**
 * Checks if a report has only one transaction associated with it
 */
function isOneTransactionReport(reportID: string): boolean {
    const reportActions = reportActionsByReport?.[reportID] ?? ([] as ReportAction[]);
    return ReportActionsUtils.getOneTransactionThreadReportID(reportID, reportActions) !== null;
}

/**
 * Checks if a report is a transaction thread associated with a report that has only one transaction
 */
function isOneTransactionThread(reportID: string, parentReportID: string): boolean {
    const parentReportActions = reportActionsByReport?.[`${ONYXKEYS.COLLECTION.REPORT_ACTIONS}${parentReportID}`] ?? ([] as ReportAction[]);
    const transactionThreadReportID = ReportActionsUtils.getOneTransactionThreadReportID(parentReportID, parentReportActions);
    return reportID === transactionThreadReportID;
}

/**
 * Should return true only for personal 1:1 report
 *
 */
function isOneOnOneChat(report: OnyxEntry<Report>): boolean {
    const participantAccountIDs = report?.participantAccountIDs ?? [];
    return (
        !isChatRoom(report) &&
        !isExpenseRequest(report) &&
        !isMoneyRequestReport(report) &&
        !isPolicyExpenseChat(report) &&
        !isTaskReport(report) &&
        isDM(report) &&
        !isIOUReport(report) &&
        participantAccountIDs.length === 1
    );
}

/**
 * Checks if the current user is a payer of the request
 */

function isPayer(session: OnyxEntry<Session>, iouReport: OnyxEntry<Report>) {
    const isApproved = isReportApproved(iouReport);
    const policy = allPolicies?.[`${ONYXKEYS.COLLECTION.POLICY}${iouReport?.policyID}`] ?? null;
    const policyType = policy?.type;
    const isAdmin = policyType !== CONST.POLICY.TYPE.PERSONAL && policy?.role === CONST.POLICY.ROLE.ADMIN;
    const isManager = iouReport?.managerID === session?.accountID;
    if (isPaidGroupPolicy(iouReport)) {
        if (policy?.reimbursementChoice === CONST.POLICY.REIMBURSEMENT_CHOICES.REIMBURSEMENT_YES) {
            const isReimburser = session?.email === policy?.achAccount?.reimburser;
            return (!policy?.achAccount?.reimburser || isReimburser) && (isApproved || isManager);
        }
        if (policy?.reimbursementChoice === CONST.POLICY.REIMBURSEMENT_CHOICES.REIMBURSEMENT_MANUAL) {
            return isAdmin && (isApproved || isManager);
        }
        return false;
    }
    return isAdmin || (isMoneyRequestReport(iouReport) && isManager);
}

/**
 * Get the notification preference given a report
 */
function getReportNotificationPreference(report: OnyxEntry<Report>): string | number {
    return report?.notificationPreference ?? '';
}

/**
 * Checks if the current user is the action's author
 */
function isActionCreator(reportAction: OnyxEntry<ReportAction> | Partial<ReportAction>): boolean {
    return reportAction?.actorAccountID === currentUserAccountID;
}

/**
 * Returns the notification preference of the action's child report if it exists.
 * Otherwise, calculates it based on the action's authorship.
 */
function getChildReportNotificationPreference(reportAction: OnyxEntry<ReportAction> | Partial<ReportAction>): NotificationPreference {
    const childReportNotificationPreference = reportAction?.childReportNotificationPreference ?? '';
    if (childReportNotificationPreference) {
        return childReportNotificationPreference;
    }

    return isActionCreator(reportAction) ? CONST.REPORT.NOTIFICATION_PREFERENCE.ALWAYS : CONST.REPORT.NOTIFICATION_PREFERENCE.HIDDEN;
}

/**
 * Checks whether the supplied report supports adding more transactions to it.
 * Return true if:
 * - report is a non-settled IOU
 * - report is a draft
 * - report is a processing expense report and its policy has Instant reporting frequency
 */
function canAddOrDeleteTransactions(moneyRequestReport: OnyxEntry<Report>): boolean {
    if (!isMoneyRequestReport(moneyRequestReport)) {
        return false;
    }

    if (isReportApproved(moneyRequestReport) || isSettled(moneyRequestReport?.reportID)) {
        return false;
    }

    if (isGroupPolicy(moneyRequestReport) && isProcessingReport(moneyRequestReport) && !PolicyUtils.isInstantSubmitEnabled(getPolicy(moneyRequestReport?.policyID))) {
        return false;
    }

    return true;
}

/**
 * Can only delete if the author is this user and the action is an ADDCOMMENT action or an IOU action in an unsettled report, or if the user is a
 * policy admin
 */
function canDeleteReportAction(reportAction: OnyxEntry<ReportAction>, reportID: string): boolean {
    const report = getReport(reportID);

    const isActionOwner = reportAction?.actorAccountID === currentUserAccountID;
    const policy = allPolicies?.[`${ONYXKEYS.COLLECTION.POLICY}${report?.policyID}`] ?? null;

    if (reportAction?.actionName === CONST.REPORT.ACTIONS.TYPE.IOU) {
        // For now, users cannot delete split actions
        const isSplitAction = reportAction?.originalMessage?.type === CONST.IOU.REPORT_ACTION_TYPE.SPLIT;

        if (isSplitAction) {
            return false;
        }

        if (isActionOwner) {
            if (!isEmptyObject(report) && isMoneyRequestReport(report)) {
                return canAddOrDeleteTransactions(report);
            }
            return true;
        }
    }

    if (
        reportAction?.actionName !== CONST.REPORT.ACTIONS.TYPE.ADDCOMMENT ||
        reportAction?.pendingAction === CONST.RED_BRICK_ROAD_PENDING_ACTION.DELETE ||
        ReportActionsUtils.isCreatedTaskReportAction(reportAction) ||
        reportAction?.actorAccountID === CONST.ACCOUNT_ID.CONCIERGE
    ) {
        return false;
    }

    const isAdmin = policy?.role === CONST.POLICY.ROLE.ADMIN && !isEmptyObject(report) && !isDM(report);

    return isActionOwner || isAdmin;
}

/**
 * Get welcome message based on room type
 */
function getRoomWelcomeMessage(report: OnyxEntry<Report>, isUserPolicyAdmin: boolean): WelcomeMessage {
    const welcomeMessage: WelcomeMessage = {showReportName: true};
    const workspaceName = getPolicyName(report);

    if (isArchivedRoom(report)) {
        welcomeMessage.phrase1 = Localize.translateLocal('reportActionsView.beginningOfArchivedRoomPartOne');
        welcomeMessage.phrase2 = Localize.translateLocal('reportActionsView.beginningOfArchivedRoomPartTwo');
    } else if (isDomainRoom(report)) {
        welcomeMessage.phrase1 = Localize.translateLocal('reportActionsView.beginningOfChatHistoryDomainRoomPartOne', {domainRoom: report?.reportName ?? ''});
        welcomeMessage.phrase2 = Localize.translateLocal('reportActionsView.beginningOfChatHistoryDomainRoomPartTwo');
    } else if (isAdminRoom(report)) {
        welcomeMessage.phrase1 = Localize.translateLocal('reportActionsView.beginningOfChatHistoryAdminRoomPartOne', {workspaceName});
        welcomeMessage.phrase2 = Localize.translateLocal('reportActionsView.beginningOfChatHistoryAdminRoomPartTwo');
    } else if (isAdminsOnlyPostingRoom(report) && !isUserPolicyAdmin) {
        welcomeMessage.phrase1 = Localize.translateLocal('reportActionsView.beginningOfChatHistoryAdminOnlyPostingRoom');
        welcomeMessage.showReportName = false;
    } else if (isAnnounceRoom(report)) {
        welcomeMessage.phrase1 = Localize.translateLocal('reportActionsView.beginningOfChatHistoryAnnounceRoomPartOne', {workspaceName});
        welcomeMessage.phrase2 = Localize.translateLocal('reportActionsView.beginningOfChatHistoryAnnounceRoomPartTwo', {workspaceName});
    } else {
        // Message for user created rooms or other room types.
        welcomeMessage.phrase1 = Localize.translateLocal('reportActionsView.beginningOfChatHistoryUserRoomPartOne');
        welcomeMessage.phrase2 = Localize.translateLocal('reportActionsView.beginningOfChatHistoryUserRoomPartTwo');
    }

    return welcomeMessage;
}

/**
 * Returns true if Concierge is one of the chat participants (1:1 as well as group chats)
 */
function chatIncludesConcierge(report: Partial<OnyxEntry<Report>>): boolean {
    return Boolean(report?.participantAccountIDs?.length && report?.participantAccountIDs?.includes(CONST.ACCOUNT_ID.CONCIERGE));
}

/**
 * Returns true if there is any automated expensify account `in accountIDs
 */
function hasAutomatedExpensifyAccountIDs(accountIDs: number[]): boolean {
    return accountIDs.some((accountID) => CONST.EXPENSIFY_ACCOUNT_IDS.includes(accountID));
}

function getReportRecipientAccountIDs(report: OnyxEntry<Report>, currentLoginAccountID: number): number[] {
    let finalReport: OnyxEntry<Report> = report;
    // In 1:1 chat threads, the participants will be the same as parent report. If a report is specifically a 1:1 chat thread then we will
    // get parent report and use its participants array.
    if (isThread(report) && !(isTaskReport(report) || isMoneyRequestReport(report))) {
        const parentReport = allReports?.[`${ONYXKEYS.COLLECTION.REPORT}${report?.parentReportID}`] ?? null;
        if (hasSingleParticipant(parentReport)) {
            finalReport = parentReport;
        }
    }

    let finalParticipantAccountIDs: number[] | undefined = [];
    if (isMoneyRequestReport(report)) {
        // For money requests i.e the IOU (1:1 person) and Expense (1:* person) reports, use the full `initialParticipantAccountIDs` array
        // and add the `ownerAccountId`. Money request reports don't add `ownerAccountId` in `participantAccountIDs` array
        const defaultParticipantAccountIDs = finalReport?.participantAccountIDs ?? [];
        const setOfParticipantAccountIDs = new Set<number>(report?.ownerAccountID ? [...defaultParticipantAccountIDs, report.ownerAccountID] : defaultParticipantAccountIDs);
        finalParticipantAccountIDs = [...setOfParticipantAccountIDs];
    } else if (isTaskReport(report)) {
        // Task reports `managerID` will change when assignee is changed, in that case the old `managerID` is still present in `participantAccountIDs`
        // array along with the new one. We only need the `managerID` as a participant here.
        finalParticipantAccountIDs = report?.managerID ? [report?.managerID] : [];
    } else {
        finalParticipantAccountIDs = finalReport?.participantAccountIDs;
    }

    const reportParticipants = finalParticipantAccountIDs?.filter((accountID) => accountID !== currentLoginAccountID) ?? [];
    const participantsWithoutExpensifyAccountIDs = reportParticipants.filter((participant) => !CONST.EXPENSIFY_ACCOUNT_IDS.includes(participant ?? 0));
    return participantsWithoutExpensifyAccountIDs;
}

/**
 * Whether the time row should be shown for a report.
 */
function canShowReportRecipientLocalTime(personalDetails: OnyxCollection<PersonalDetails>, report: OnyxEntry<Report>, accountID: number): boolean {
    const reportRecipientAccountIDs = getReportRecipientAccountIDs(report, accountID);
    const hasMultipleParticipants = reportRecipientAccountIDs.length > 1;
    const reportRecipient = personalDetails?.[reportRecipientAccountIDs[0]];
    const reportRecipientTimezone = reportRecipient?.timezone ?? CONST.DEFAULT_TIME_ZONE;
    const isReportParticipantValidated = reportRecipient?.validated ?? false;
    return Boolean(
        !hasMultipleParticipants &&
            !isChatRoom(report) &&
            !isPolicyExpenseChat(getRootParentReport(report)) &&
            reportRecipient &&
            reportRecipientTimezone?.selected &&
            isReportParticipantValidated,
    );
}

/**
 * Shorten last message text to fixed length and trim spaces.
 */
function formatReportLastMessageText(lastMessageText: string, isModifiedExpenseMessage = false): string {
    if (isModifiedExpenseMessage) {
        return String(lastMessageText).trim().replace(CONST.REGEX.LINE_BREAK, '').trim();
    }
    return String(lastMessageText).trim().replace(CONST.REGEX.LINE_BREAK, ' ').substring(0, CONST.REPORT.LAST_MESSAGE_TEXT_MAX_LENGTH).trim();
}

/**
 * Helper method to return the default avatar associated with the given login
 */
function getDefaultWorkspaceAvatar(workspaceName?: string): IconAsset {
    if (!workspaceName) {
        return defaultWorkspaceAvatars.WorkspaceBuilding;
    }

    // Remove all chars not A-Z or 0-9 including underscore
    const alphaNumeric = workspaceName
        .normalize('NFD')
        .replace(/[^0-9a-z]/gi, '')
        .toUpperCase();

    const workspace = `Workspace${alphaNumeric[0]}` as keyof typeof defaultWorkspaceAvatars;
    const defaultWorkspaceAvatar = defaultWorkspaceAvatars[workspace];

    return !alphaNumeric ? defaultWorkspaceAvatars.WorkspaceBuilding : defaultWorkspaceAvatar;
}

/**
 * Helper method to return the default avatar testID associated with the given login
 */
function getDefaultWorkspaceAvatarTestID(workspaceName: string): string {
    if (!workspaceName) {
        return defaultAvatarBuildingIconTestID;
    }

    // Remove all chars not A-Z or 0-9 including underscore
    const alphaNumeric = workspaceName
        .normalize('NFD')
        .replace(/[^0-9a-z]/gi, '')
        .toLowerCase();

    return !alphaNumeric ? defaultAvatarBuildingIconTestID : `SvgDefaultAvatar_${alphaNumeric[0]} Icon`;
}

function getWorkspaceAvatar(report: OnyxEntry<Report>): UserUtils.AvatarSource {
    const workspaceName = getPolicyName(report, false, allPolicies?.[`${ONYXKEYS.COLLECTION.POLICY}${report?.policyID}`]);
    const avatar = allPolicies?.[`${ONYXKEYS.COLLECTION.POLICY}${report?.policyID}`]?.avatar ?? '';
    return !isEmpty(avatar) ? avatar : getDefaultWorkspaceAvatar(workspaceName);
}

/**
 * Helper method to return the default avatar associated with the given reportID
 */
function getDefaultGroupAvatar(reportID?: string): IconAsset {
    if (!reportID) {
        return defaultGroupAvatars.Avatar1;
    }
    const reportIDHashBucket: AvatarRange = ((Number(reportID) % CONST.DEFAULT_GROUP_AVATAR_COUNT) + 1) as AvatarRange;
    return defaultGroupAvatars[`Avatar${reportIDHashBucket}`];
}

/**
 * Returns the appropriate icons for the given chat report using the stored personalDetails.
 * The Avatar sources can be URLs or Icon components according to the chat type.
 */
function getIconsForParticipants(participants: number[], personalDetails: OnyxCollection<PersonalDetails>): Icon[] {
    const participantDetails: ParticipantDetails[] = [];
    const participantsList = participants || [];

    for (const accountID of participantsList) {
        const avatarSource = UserUtils.getAvatar(personalDetails?.[accountID]?.avatar ?? '', accountID);
        const displayNameLogin = personalDetails?.[accountID]?.displayName ? personalDetails?.[accountID]?.displayName : personalDetails?.[accountID]?.login;
        participantDetails.push([accountID, displayNameLogin ?? '', avatarSource, personalDetails?.[accountID]?.fallbackIcon ?? '']);
    }

    const sortedParticipantDetails = participantDetails.sort((first, second) => {
        // First sort by displayName/login
        const displayNameLoginOrder = localeCompare(first[1], second[1]);
        if (displayNameLoginOrder !== 0) {
            return displayNameLoginOrder;
        }

        // Then fallback on accountID as the final sorting criteria.
        // This will ensure that the order of avatars with same login/displayName
        // stay consistent across all users and devices
        return first[0] - second[0];
    });

    // Now that things are sorted, gather only the avatars (second element in the array) and return those
    const avatars: Icon[] = [];

    for (const sortedParticipantDetail of sortedParticipantDetails) {
        const userIcon = {
            id: sortedParticipantDetail[0],
            source: sortedParticipantDetail[2],
            type: CONST.ICON_TYPE_AVATAR,
            name: sortedParticipantDetail[1],
            fallbackIcon: sortedParticipantDetail[3],
        };
        avatars.push(userIcon);
    }

    return avatars;
}

/**
 * Given a report, return the associated workspace icon.
 */
function getWorkspaceIcon(report: OnyxEntry<Report>, policy: OnyxEntry<Policy> = null): Icon {
    const workspaceName = getPolicyName(report, false, policy);
    const policyExpenseChatAvatarSource = allPolicies?.[`${ONYXKEYS.COLLECTION.POLICY}${report?.policyID}`]?.avatar
        ? allPolicies?.[`${ONYXKEYS.COLLECTION.POLICY}${report?.policyID}`]?.avatar
        : getDefaultWorkspaceAvatar(workspaceName);

    const workspaceIcon: Icon = {
        source: policyExpenseChatAvatarSource ?? '',
        type: CONST.ICON_TYPE_WORKSPACE,
        name: workspaceName,
        id: -1,
    };
    return workspaceIcon;
}

/**
 * Gets the personal details for a login by looking in the ONYXKEYS.PERSONAL_DETAILS_LIST Onyx key (stored in the local variable, allPersonalDetails). If it doesn't exist in Onyx,
 * then a default object is constructed.
 */
function getPersonalDetailsForAccountID(accountID: number): Partial<PersonalDetails> {
    if (!accountID) {
        return {};
    }
    return (
        allPersonalDetails?.[accountID] ?? {
            avatar: UserUtils.getDefaultAvatar(accountID),
            isOptimisticPersonalDetail: true,
        }
    );
}

/**
 * Get the displayName for a single report participant.
 */
function getDisplayNameForParticipant(accountID?: number, shouldUseShortForm = false, shouldFallbackToHidden = true, shouldAddCurrentUserPostfix = false): string {
    if (!accountID) {
        return '';
    }

    const personalDetails = getPersonalDetailsForAccountID(accountID);
    // eslint-disable-next-line @typescript-eslint/prefer-nullish-coalescing
    const formattedLogin = LocalePhoneNumber.formatPhoneNumber(personalDetails.login || '');
    // This is to check if account is an invite/optimistically created one
    // and prevent from falling back to 'Hidden', so a correct value is shown
    // when searching for a new user
    if (personalDetails.isOptimisticPersonalDetail === true) {
        return formattedLogin;
    }

    // For selfDM, we display the user's displayName followed by '(you)' as a postfix
    const shouldAddPostfix = shouldAddCurrentUserPostfix && accountID === currentUserAccountID;

    const longName = PersonalDetailsUtils.getDisplayNameOrDefault(personalDetails, formattedLogin, shouldFallbackToHidden, shouldAddPostfix);

    // If the user's personal details (first name) should be hidden, make sure we return "hidden" instead of the short name
    if (shouldFallbackToHidden && longName === Localize.translateLocal('common.hidden')) {
        return longName;
    }

    const shortName = personalDetails.firstName ? personalDetails.firstName : longName;
    return shouldUseShortForm ? shortName : longName;
}

function getParticipantAccountIDs(reportID: string) {
    const report = getReport(reportID);
    if (!report || !report.participants) {
        return [];
    }

    const accountIDStrings = Object.keys(report.participants);
    return accountIDStrings.map((accountID) => Number(accountID));
}

function buildParticipantsFromAccountIDs(accountIDs: number[]): Participants {
    const finalParticipants: Participants = {};
    return accountIDs.reduce((participants, accountID) => {
        // eslint-disable-next-line no-param-reassign
        participants[accountID] = {hidden: false};
        return participants;
    }, finalParticipants);
}

/**
 * Returns the report name if the report is a group chat
 */
function getGroupChatName(participantAccountIDs?: number[], shouldApplyLimit = false, reportID = ''): string | undefined {
    // If we have a reportID always try to get the name from the report.
    if (reportID) {
        const reportKey = `${ONYXKEYS.COLLECTION.REPORT}${reportID}`;
        const reportName = allReports?.[reportKey]?.reportName;
        if (reportName) {
            return reportName;
        }
    }

    // Get participantAccountIDs from participants object
    let participants = participantAccountIDs ?? getParticipantAccountIDs(reportID);
    if (shouldApplyLimit) {
        participants = participants.slice(0, 5);
    }
    const isMultipleParticipantReport = participants.length > 1;

    if (isMultipleParticipantReport) {
        return participants
            .map((participant) => getDisplayNameForParticipant(participant, isMultipleParticipantReport))
            .sort((first, second) => localeCompare(first ?? '', second ?? ''))
            .filter(Boolean)
            .join(', ');
    }

    return Localize.translateLocal('groupChat.defaultReportName', {displayName: getDisplayNameForParticipant(participants[0], false)});
}

function getVisibleChatMemberAccountIDs(reportID: string): number[] {
    const report = getReport(reportID);
    if (!report || !report.participants) {
        return [];
    }
    const visibleParticipantAccountIDs = Object.entries(report.participants).reduce<number[]>((accountIDs, [accountID, participant]) => {
        if (participant && !participant.hidden) {
            accountIDs.push(Number(accountID));
        }
        return accountIDs;
    }, []);
    return visibleParticipantAccountIDs;
}

function getParticipants(reportID: string) {
    const report = getReport(reportID);
    if (!report) {
        return {};
    }

    return report.participants;
}

/**
 * Returns the appropriate icons for the given chat report using the stored personalDetails.
 * The Avatar sources can be URLs or Icon components according to the chat type.
 */
function getIcons(
    report: OnyxEntry<Report>,
    personalDetails: OnyxCollection<PersonalDetails>,
    defaultIcon: UserUtils.AvatarSource | null = null,
    defaultName = '',
    defaultAccountID = -1,
    policy: OnyxEntry<Policy> = null,
): Icon[] {
    if (isEmptyObject(report)) {
        const fallbackIcon: Icon = {
            source: defaultIcon ?? Expensicons.FallbackAvatar,
            type: CONST.ICON_TYPE_AVATAR,
            name: defaultName,
            id: defaultAccountID,
        };
        return [fallbackIcon];
    }
    if (isExpenseRequest(report)) {
        const parentReportAction = ReportActionsUtils.getParentReportAction(report);
        const workspaceIcon = getWorkspaceIcon(report, policy);
        const memberIcon = {
            source: UserUtils.getAvatar(personalDetails?.[parentReportAction.actorAccountID ?? -1]?.avatar ?? '', parentReportAction.actorAccountID ?? -1),
            id: parentReportAction.actorAccountID,
            type: CONST.ICON_TYPE_AVATAR,
            name: personalDetails?.[parentReportAction.actorAccountID ?? -1]?.displayName ?? '',
            fallbackIcon: personalDetails?.[parentReportAction.actorAccountID ?? -1]?.fallbackIcon,
        };

        return [memberIcon, workspaceIcon];
    }
    if (isChatThread(report)) {
        const parentReportAction = ReportActionsUtils.getParentReportAction(report);

        const actorAccountID = parentReportAction.actorAccountID;
        const actorDisplayName = PersonalDetailsUtils.getDisplayNameOrDefault(allPersonalDetails?.[actorAccountID ?? -1], '', false);
        const actorIcon = {
            id: actorAccountID,
            source: UserUtils.getAvatar(personalDetails?.[actorAccountID ?? -1]?.avatar ?? '', actorAccountID ?? -1),
            name: actorDisplayName,
            type: CONST.ICON_TYPE_AVATAR,
            fallbackIcon: personalDetails?.[parentReportAction.actorAccountID ?? -1]?.fallbackIcon,
        };

        if (isWorkspaceThread(report)) {
            const workspaceIcon = getWorkspaceIcon(report, policy);
            return [actorIcon, workspaceIcon];
        }
        return [actorIcon];
    }
    if (isTaskReport(report)) {
        const ownerIcon = {
            id: report?.ownerAccountID,
            source: UserUtils.getAvatar(personalDetails?.[report?.ownerAccountID ?? -1]?.avatar ?? '', report?.ownerAccountID ?? -1),
            type: CONST.ICON_TYPE_AVATAR,
            name: personalDetails?.[report?.ownerAccountID ?? -1]?.displayName ?? '',
            fallbackIcon: personalDetails?.[report?.ownerAccountID ?? -1]?.fallbackIcon,
        };

        if (isWorkspaceTaskReport(report)) {
            const workspaceIcon = getWorkspaceIcon(report, policy);
            return [ownerIcon, workspaceIcon];
        }

        return [ownerIcon];
    }
    if (isDomainRoom(report)) {
        // Get domain name after the #. Domain Rooms use our default workspace avatar pattern.
        const domainName = report?.reportName?.substring(1);
        const policyExpenseChatAvatarSource = getDefaultWorkspaceAvatar(domainName);
        const domainIcon: Icon = {
            source: policyExpenseChatAvatarSource,
            type: CONST.ICON_TYPE_WORKSPACE,
            name: domainName ?? '',
            id: -1,
        };
        return [domainIcon];
    }
    if (isAdminRoom(report) || isAnnounceRoom(report) || isChatRoom(report) || isArchivedRoom(report)) {
        const workspaceIcon = getWorkspaceIcon(report, policy);
        return [workspaceIcon];
    }
    if (isPolicyExpenseChat(report) || isExpenseReport(report)) {
        const workspaceIcon = getWorkspaceIcon(report, policy);
        const memberIcon = {
            source: UserUtils.getAvatar(personalDetails?.[report?.ownerAccountID ?? -1]?.avatar ?? '', report?.ownerAccountID ?? -1),
            id: report?.ownerAccountID,
            type: CONST.ICON_TYPE_AVATAR,
            name: personalDetails?.[report?.ownerAccountID ?? -1]?.displayName ?? '',
            fallbackIcon: personalDetails?.[report?.ownerAccountID ?? -1]?.fallbackIcon,
        };
        return isExpenseReport(report) ? [memberIcon, workspaceIcon] : [workspaceIcon, memberIcon];
    }
    if (isIOUReport(report)) {
        const managerIcon = {
            source: UserUtils.getAvatar(personalDetails?.[report?.managerID ?? -1]?.avatar ?? '', report?.managerID ?? -1),
            id: report?.managerID,
            type: CONST.ICON_TYPE_AVATAR,
            name: personalDetails?.[report?.managerID ?? -1]?.displayName ?? '',
            fallbackIcon: personalDetails?.[report?.managerID ?? -1]?.fallbackIcon,
        };
        const ownerIcon = {
            id: report?.ownerAccountID,
            source: UserUtils.getAvatar(personalDetails?.[report?.ownerAccountID ?? -1]?.avatar ?? '', report?.ownerAccountID ?? -1),
            type: CONST.ICON_TYPE_AVATAR,
            name: personalDetails?.[report?.ownerAccountID ?? -1]?.displayName ?? '',
            fallbackIcon: personalDetails?.[report?.ownerAccountID ?? -1]?.fallbackIcon,
        };
        const isManager = currentUserAccountID === report?.managerID;

        // For one transaction IOUs, display a simplified report icon
        if (isOneTransactionReport(report?.reportID ?? '0')) {
            return [ownerIcon];
        }

        return isManager ? [managerIcon, ownerIcon] : [ownerIcon, managerIcon];
    }

    if (isSelfDM(report)) {
        return getIconsForParticipants([currentUserAccountID ?? 0], personalDetails);
    }

    if (isGroupChat(report)) {
        const groupChatIcon = {
            // eslint-disable-next-line @typescript-eslint/prefer-nullish-coalescing
            source: report.avatarUrl || getDefaultGroupAvatar(report.reportID),
            id: -1,
            type: CONST.ICON_TYPE_AVATAR,
            name: getGroupChatName(undefined, true, report.reportID ?? ''),
        };
        return [groupChatIcon];
    }

    return getIconsForParticipants(report?.participantAccountIDs ?? [], personalDetails);
}

function getDisplayNamesWithTooltips(
    personalDetailsList: PersonalDetails[] | PersonalDetailsList | OptionData[],
    isMultipleParticipantReport: boolean,
    shouldFallbackToHidden = true,
    shouldAddCurrentUserPostfix = false,
): DisplayNameWithTooltips {
    const personalDetailsListArray = Array.isArray(personalDetailsList) ? personalDetailsList : Object.values(personalDetailsList);

    return personalDetailsListArray
        .map((user) => {
            const accountID = Number(user?.accountID);
            // eslint-disable-next-line @typescript-eslint/prefer-nullish-coalescing
            const displayName = getDisplayNameForParticipant(accountID, isMultipleParticipantReport, shouldFallbackToHidden, shouldAddCurrentUserPostfix) || user?.login || '';
            const avatar = UserUtils.getDefaultAvatar(accountID);

            let pronouns = user?.pronouns ?? undefined;
            if (pronouns?.startsWith(CONST.PRONOUNS.PREFIX)) {
                const pronounTranslationKey = pronouns.replace(CONST.PRONOUNS.PREFIX, '');
                pronouns = Localize.translateLocal(`pronouns.${pronounTranslationKey}` as TranslationPaths);
            }

            return {
                displayName,
                avatar,
                login: user?.login ?? '',
                accountID,
                pronouns,
            };
        })
        .sort((first, second) => {
            // First sort by displayName/login
            const displayNameLoginOrder = localeCompare(first.displayName, second.displayName);
            if (displayNameLoginOrder !== 0) {
                return displayNameLoginOrder;
            }

            // Then fallback on accountID as the final sorting criteria.
            return first.accountID - second.accountID;
        });
}

/**
 * Returns the the display names of the given user accountIDs
 */
function getUserDetailTooltipText(accountID: number, fallbackUserDisplayName = ''): string {
    const displayNameForParticipant = getDisplayNameForParticipant(accountID);
    return displayNameForParticipant || fallbackUserDisplayName;
}

/**
 * For a deleted parent report action within a chat report,
 * let us return the appropriate display message
 *
 * @param reportAction - The deleted report action of a chat report for which we need to return message.
 */
function getDeletedParentActionMessageForChatReport(reportAction: OnyxEntry<ReportAction>): string {
    // By default, let us display [Deleted message]
    let deletedMessageText = Localize.translateLocal('parentReportAction.deletedMessage');
    if (ReportActionsUtils.isCreatedTaskReportAction(reportAction)) {
        // For canceled task report, let us display [Deleted task]
        deletedMessageText = Localize.translateLocal('parentReportAction.deletedTask');
    }
    return deletedMessageText;
}

/**
 * Returns the preview message for `REIMBURSEMENTQUEUED` action
 */
function getReimbursementQueuedActionMessage(reportAction: OnyxEntry<ReportAction>, report: OnyxEntry<Report>, shouldUseShortDisplayName = true): string {
    const submitterDisplayName = getDisplayNameForParticipant(report?.ownerAccountID, shouldUseShortDisplayName) ?? '';
    const originalMessage = reportAction?.originalMessage as IOUMessage | undefined;
    let messageKey: TranslationPaths;
    if (originalMessage?.paymentType === CONST.IOU.PAYMENT_TYPE.EXPENSIFY) {
        messageKey = 'iou.waitingOnEnabledWallet';
    } else {
        messageKey = 'iou.waitingOnBankAccount';
    }

    return Localize.translateLocal(messageKey, {submitterDisplayName});
}

/**
 * Returns the preview message for `REIMBURSEMENTDEQUEUED` action
 */
function getReimbursementDeQueuedActionMessage(
    reportAction: OnyxEntry<ReportActionBase & OriginalMessageReimbursementDequeued>,
    report: OnyxEntry<Report> | EmptyObject,
    isLHNPreview = false,
): string {
    const originalMessage = reportAction?.originalMessage as ReimbursementDeQueuedMessage | undefined;
    const amount = originalMessage?.amount;
    const currency = originalMessage?.currency;
    const formattedAmount = CurrencyUtils.convertToDisplayString(amount, currency);
    if (originalMessage?.cancellationReason === CONST.REPORT.CANCEL_PAYMENT_REASONS.ADMIN) {
        const payerOrApproverName = report?.managerID === currentUserAccountID || !isLHNPreview ? '' : getDisplayNameForParticipant(report?.managerID, true);
        return Localize.translateLocal('iou.adminCanceledRequest', {manager: payerOrApproverName, amount: formattedAmount});
    }
    const submitterDisplayName = getDisplayNameForParticipant(report?.ownerAccountID, true) ?? '';
    return Localize.translateLocal('iou.canceledRequest', {submitterDisplayName, amount: formattedAmount});
}

/**
 * Builds an optimistic REIMBURSEMENTDEQUEUED report action with a randomly generated reportActionID.
 *
 */
function buildOptimisticCancelPaymentReportAction(expenseReportID: string, amount: number, currency: string): OptimisticCancelPaymentReportAction {
    return {
        actionName: CONST.REPORT.ACTIONS.TYPE.REIMBURSEMENTDEQUEUED,
        actorAccountID: currentUserAccountID,
        message: [
            {
                cancellationReason: CONST.REPORT.CANCEL_PAYMENT_REASONS.ADMIN,
                expenseReportID,
                type: CONST.REPORT.MESSAGE.TYPE.COMMENT,
                text: '',
                amount,
                currency,
            },
        ],
        originalMessage: {
            cancellationReason: CONST.REPORT.CANCEL_PAYMENT_REASONS.ADMIN,
            expenseReportID,
            amount,
            currency,
        },
        person: [
            {
                style: 'strong',
                text: getCurrentUserDisplayNameOrEmail(),
                type: 'TEXT',
            },
        ],
        reportActionID: NumberUtils.rand64(),
        shouldShow: true,
        created: DateUtils.getDBTime(),
        pendingAction: CONST.RED_BRICK_ROAD_PENDING_ACTION.ADD,
    };
}

/**
 * Returns the last visible message for a given report after considering the given optimistic actions
 *
 * @param reportID - the report for which last visible message has to be fetched
 * @param [actionsToMerge] - the optimistic merge actions that needs to be considered while fetching last visible message

 */
function getLastVisibleMessage(reportID: string | undefined, actionsToMerge: ReportActions = {}): LastVisibleMessage {
    const report = getReport(reportID);
    const lastVisibleAction = ReportActionsUtils.getLastVisibleAction(reportID ?? '', actionsToMerge);

    // For Chat Report with deleted parent actions, let us fetch the correct message
    if (ReportActionsUtils.isDeletedParentAction(lastVisibleAction) && !isEmptyObject(report) && isChatReport(report)) {
        const lastMessageText = getDeletedParentActionMessageForChatReport(lastVisibleAction);
        return {
            lastMessageText,
        };
    }

    // Fetch the last visible message for report represented by reportID and based on actions to merge.
    return ReportActionsUtils.getLastVisibleMessage(reportID ?? '', actionsToMerge);
}

/**
 * Checks if a report is an open task report assigned to current user.
 *
 * @param [parentReportAction] - The parent report action of the report (Used to check if the task has been canceled)
 */
function isWaitingForAssigneeToCompleteTask(report: OnyxEntry<Report>, parentReportAction: OnyxEntry<ReportAction> | EmptyObject = {}): boolean {
    return isTaskReport(report) && isReportManager(report) && isOpenTaskReport(report, parentReportAction);
}

function isUnreadWithMention(reportOrOption: OnyxEntry<Report> | OptionData): boolean {
    if (!reportOrOption) {
        return false;
    }
    // lastMentionedTime and lastReadTime are both datetime strings and can be compared directly
    const lastMentionedTime = reportOrOption.lastMentionedTime ?? '';
    const lastReadTime = reportOrOption.lastReadTime ?? '';
    return Boolean('isUnreadWithMention' in reportOrOption && reportOrOption.isUnreadWithMention) || lastReadTime < lastMentionedTime;
}

/**
 * Determines if the option requires action from the current user. This can happen when it:
 *  - is unread and the user was mentioned in one of the unread comments
 *  - is for an outstanding task waiting on the user
 *  - has an outstanding child money request that is waiting for an action from the current user (e.g. pay, approve, add bank account)
 *
 * @param option (report or optionItem)
 * @param parentReportAction (the report action the current report is a thread of)
 */
function requiresAttentionFromCurrentUser(optionOrReport: OnyxEntry<Report> | OptionData, parentReportAction: EmptyObject | OnyxEntry<ReportAction> = {}) {
    if (!optionOrReport) {
        return false;
    }

    if (isJoinRequestInAdminRoom(optionOrReport)) {
        return true;
    }

    if (isArchivedRoom(optionOrReport) || isArchivedRoom(getReport(optionOrReport.parentReportID))) {
        return false;
    }

    if (isUnreadWithMention(optionOrReport)) {
        return true;
    }

    if (isWaitingForAssigneeToCompleteTask(optionOrReport, parentReportAction)) {
        return true;
    }

    // Has a child report that is awaiting action (e.g. approve, pay, add bank account) from current user
    if (optionOrReport.hasOutstandingChildRequest) {
        return true;
    }

    return false;
}

/**
 * Returns number of transactions that are nonReimbursable
 *
 */
function hasNonReimbursableTransactions(iouReportID: string | undefined): boolean {
    const transactions = TransactionUtils.getAllReportTransactions(iouReportID);
    return transactions.filter((transaction) => transaction.reimbursable === false).length > 0;
}

function getMoneyRequestSpendBreakdown(report: OnyxEntry<Report>, allReportsDict: OnyxCollection<Report> = null): SpendBreakdown {
    const allAvailableReports = allReportsDict ?? allReports;
    let moneyRequestReport;
    if (isMoneyRequestReport(report)) {
        moneyRequestReport = report;
    }
    if (allAvailableReports && report?.iouReportID) {
        moneyRequestReport = allAvailableReports[`${ONYXKEYS.COLLECTION.REPORT}${report.iouReportID}`];
    }
    if (moneyRequestReport) {
        let nonReimbursableSpend = moneyRequestReport.nonReimbursableTotal ?? 0;
        let totalSpend = moneyRequestReport.total ?? 0;

        if (nonReimbursableSpend + totalSpend !== 0) {
            // There is a possibility that if the Expense report has a negative total.
            // This is because there are instances where you can get a credit back on your card,
            // or you enter a negative expense to “offset” future expenses
            nonReimbursableSpend = isExpenseReport(moneyRequestReport) ? nonReimbursableSpend * -1 : Math.abs(nonReimbursableSpend);
            totalSpend = isExpenseReport(moneyRequestReport) ? totalSpend * -1 : Math.abs(totalSpend);

            const totalDisplaySpend = totalSpend;
            const reimbursableSpend = totalDisplaySpend - nonReimbursableSpend;

            return {
                nonReimbursableSpend,
                reimbursableSpend,
                totalDisplaySpend,
            };
        }
    }
    return {
        nonReimbursableSpend: 0,
        reimbursableSpend: 0,
        totalDisplaySpend: 0,
    };
}

/**
 * Get the title for a policy expense chat which depends on the role of the policy member seeing this report
 */
function getPolicyExpenseChatName(report: OnyxEntry<Report>, policy: OnyxEntry<Policy> | undefined = undefined): string | undefined {
    const ownerAccountID = report?.ownerAccountID;
    const personalDetails = allPersonalDetails?.[ownerAccountID ?? -1];
    const login = personalDetails ? personalDetails.login : null;
    // eslint-disable-next-line @typescript-eslint/prefer-nullish-coalescing
    const reportOwnerDisplayName = getDisplayNameForParticipant(ownerAccountID) || login || report?.reportName;

    // If the policy expense chat is owned by this user, use the name of the policy as the report name.
    if (report?.isOwnPolicyExpenseChat) {
        return getPolicyName(report, false, policy);
    }

    let policyExpenseChatRole = 'user';
    const policyItem = allPolicies?.[`${ONYXKEYS.COLLECTION.POLICY}${report?.policyID}`];
    if (policyItem) {
        policyExpenseChatRole = policyItem.role || 'user';
    }

    // If this user is not admin and this policy expense chat has been archived because of account merging, this must be an old workspace chat
    // of the account which was merged into the current user's account. Use the name of the policy as the name of the report.
    if (isArchivedRoom(report)) {
        const lastAction = ReportActionsUtils.getLastVisibleAction(report?.reportID ?? '');
        const archiveReason = lastAction?.actionName === CONST.REPORT.ACTIONS.TYPE.CLOSED ? lastAction?.originalMessage?.reason : CONST.REPORT.ARCHIVE_REASON.DEFAULT;
        if (archiveReason === CONST.REPORT.ARCHIVE_REASON.ACCOUNT_MERGED && policyExpenseChatRole !== CONST.POLICY.ROLE.ADMIN) {
            return getPolicyName(report, false, policy);
        }
    }

    // If user can see this report and they are not its owner, they must be an admin and the report name should be the name of the policy member
    return reportOwnerDisplayName;
}

/**
 * Given a report field, check if the field is for the report title.
 */
function isReportFieldOfTypeTitle(reportField: OnyxEntry<PolicyReportField>): boolean {
    return reportField?.type === 'formula' && reportField?.fieldID === CONST.REPORT_FIELD_TITLE_FIELD_ID;
}

/**
 * Check if report fields are available to use in a report
 */
function reportFieldsEnabled(report: Report) {
    return Permissions.canUseReportFields(allBetas ?? []) && isPaidGroupPolicyExpenseReport(report);
}

/**
 * Given a report field, check if the field can be edited or not.
 * For title fields, its considered disabled if `deletable` prop is `true` (https://github.com/Expensify/App/issues/35043#issuecomment-1911275433)
 * For non title fields, its considered disabled if:
 * 1. The user is not admin of the report
 * 2. Report is settled or it is closed
 */
function isReportFieldDisabled(report: OnyxEntry<Report>, reportField: OnyxEntry<PolicyReportField>, policy: OnyxEntry<Policy>): boolean {
    const isReportSettled = isSettled(report?.reportID);
    const isReportClosed = report?.statusNum === CONST.REPORT.STATUS_NUM.CLOSED;
    const isTitleField = isReportFieldOfTypeTitle(reportField);
    const isAdmin = isPolicyAdmin(report?.policyID ?? '', {[`${ONYXKEYS.COLLECTION.POLICY}${policy?.id ?? ''}`]: policy});
    return isTitleField ? !reportField?.deletable : !isAdmin && (isReportSettled || isReportClosed);
}

/**
 * Given a set of report fields, return the field of type formula
 */
function getFormulaTypeReportField(reportFields: Record<string, PolicyReportField>) {
    return Object.values(reportFields).find((field) => field?.type === 'formula');
}

/**
 * Given a set of report fields, return the field that refers to title
 */
function getTitleReportField(reportFields: Record<string, PolicyReportField>) {
    return Object.values(reportFields).find((field) => isReportFieldOfTypeTitle(field));
}

/**
 * Get the key for a report field
 */
function getReportFieldKey(reportFieldId: string) {
    return `expensify_${reportFieldId}`;
}

/**
 * Get the report fields attached to the policy given policyID
 */
function getReportFieldsByPolicyID(policyID: string): Record<string, PolicyReportField> {
    const policyReportFields = Object.entries(allPolicies ?? {}).find(([key]) => key.replace(ONYXKEYS.COLLECTION.POLICY, '') === policyID);
    const fieldList = policyReportFields?.[1]?.fieldList;

    if (!policyReportFields || !fieldList) {
        return {};
    }

    return fieldList;
}

/**
 * Get the report fields that we should display a MoneyReportView gets opened
 */

function getAvailableReportFields(report: Report, policyReportFields: PolicyReportField[]): PolicyReportField[] {
    // Get the report fields that are attached to a report. These will persist even if a field is deleted from the policy.
    const reportFields = Object.values(report.fieldList ?? {});
    const reportIsSettled = isSettled(report.reportID);

    // If the report is settled, we don't want to show any new field that gets added to the policy.
    if (reportIsSettled) {
        return reportFields;
    }

    // If the report is unsettled, we want to merge the new fields that get added to the policy with the fields that
    // are attached to the report.
    const mergedFieldIds = Array.from(new Set([...policyReportFields.map(({fieldID}) => fieldID), ...reportFields.map(({fieldID}) => fieldID)]));

    const fields = mergedFieldIds.map((id) => {
        const field = report?.fieldList?.[getReportFieldKey(id)];

        if (field) {
            return field;
        }

        const policyReportField = policyReportFields.find(({fieldID}) => fieldID === id);

        if (policyReportField) {
            return policyReportField;
        }

        return null;
    });

    return fields.filter(Boolean) as PolicyReportField[];
}

/**
 * Get the title for an IOU or expense chat which will be showing the payer and the amount
 */
function getMoneyRequestReportName(report: OnyxEntry<Report>, policy: OnyxEntry<Policy> | undefined = undefined): string {
    const isReportSettled = isSettled(report?.reportID ?? '');
    const reportFields = isReportSettled ? report?.fieldList : getReportFieldsByPolicyID(report?.policyID ?? '');
    const titleReportField = getFormulaTypeReportField(reportFields ?? {});

    if (titleReportField && report?.reportName && reportFieldsEnabled(report)) {
        return report.reportName;
    }

    const moneyRequestTotal = getMoneyRequestSpendBreakdown(report).totalDisplaySpend;
    const formattedAmount = CurrencyUtils.convertToDisplayString(moneyRequestTotal, report?.currency);
    let payerOrApproverName = isExpenseReport(report) ? getPolicyName(report, false, policy) : getDisplayNameForParticipant(report?.managerID) ?? '';
    const payerPaidAmountMessage = Localize.translateLocal('iou.payerPaidAmount', {
        payer: payerOrApproverName,
        amount: formattedAmount,
    });

    if (isReportApproved(report)) {
        return Localize.translateLocal('iou.managerApprovedAmount', {
            manager: payerOrApproverName,
            amount: formattedAmount,
        });
    }

    if (report?.isWaitingOnBankAccount) {
        return `${payerPaidAmountMessage} • ${Localize.translateLocal('iou.pending')}`;
    }

    if (!isSettled(report?.reportID) && hasNonReimbursableTransactions(report?.reportID)) {
        payerOrApproverName = getDisplayNameForParticipant(report?.ownerAccountID) ?? '';
        return Localize.translateLocal('iou.payerSpentAmount', {payer: payerOrApproverName, amount: formattedAmount});
    }

    if (isProcessingReport(report) || isOpenExpenseReport(report) || moneyRequestTotal === 0) {
        return Localize.translateLocal('iou.payerOwesAmount', {payer: payerOrApproverName, amount: formattedAmount});
    }

    return payerPaidAmountMessage;
}

/**
 * Gets transaction created, amount, currency, comment, and waypoints (for distance request)
 * into a flat object. Used for displaying transactions and sending them in API commands
 */

function getTransactionDetails(transaction: OnyxEntry<Transaction>, createdDateFormat: string = CONST.DATE.FNS_FORMAT_STRING): TransactionDetails | undefined {
    if (!transaction) {
        return;
    }
    const report = getReport(transaction?.reportID);
    return {
        created: TransactionUtils.getCreated(transaction, createdDateFormat),
        amount: TransactionUtils.getAmount(transaction, !isEmptyObject(report) && isExpenseReport(report)),
        taxAmount: TransactionUtils.getTaxAmount(transaction, !isEmptyObject(report) && isExpenseReport(report)),
        taxCode: TransactionUtils.getTaxCode(transaction),
        currency: TransactionUtils.getCurrency(transaction),
        comment: TransactionUtils.getDescription(transaction),
        merchant: TransactionUtils.getMerchant(transaction),
        waypoints: TransactionUtils.getWaypoints(transaction),
        category: TransactionUtils.getCategory(transaction),
        billable: TransactionUtils.getBillable(transaction),
        tag: TransactionUtils.getTag(transaction),
        mccGroup: TransactionUtils.getMCCGroup(transaction),
        cardID: TransactionUtils.getCardID(transaction),
        originalAmount: TransactionUtils.getOriginalAmount(transaction),
        originalCurrency: TransactionUtils.getOriginalCurrency(transaction),
    };
}

/**
 * Can only edit if:
 *
 * - in case of IOU report
 *    - the current user is the requestor and is not settled yet
 * - in case of expense report
 *    - the current user is the requestor and is not settled yet
 *    - the current user is the manager of the report
 *    - or the current user is an admin on the policy the expense report is tied to
 *
 *    This is used in conjunction with canEditRestrictedField to control editing of specific fields like amount, currency, created, receipt, and distance.
 *    On its own, it only controls allowing/disallowing navigating to the editing pages or showing/hiding the 'Edit' icon on report actions
 */
function canEditMoneyRequest(reportAction: OnyxEntry<ReportAction>): boolean {
    const isDeleted = ReportActionsUtils.isDeletedAction(reportAction);

    if (isDeleted) {
        return false;
    }

    // If the report action is not IOU type, return true early
    if (reportAction?.actionName !== CONST.REPORT.ACTIONS.TYPE.IOU) {
        return true;
    }

    // TODO: Uncomment this line when BE starts working properly (Editing Track Expense)
    // if (reportAction.originalMessage.type === CONST.IOU.REPORT_ACTION_TYPE.TRACK) {
    //     return true;
    // }

    if (reportAction.originalMessage.type !== CONST.IOU.REPORT_ACTION_TYPE.CREATE) {
        return false;
    }

    const moneyRequestReportID = reportAction?.originalMessage?.IOUReportID ?? 0;

    if (!moneyRequestReportID) {
        return false;
    }

    const moneyRequestReport = getReport(String(moneyRequestReportID));
    const isRequestor = currentUserAccountID === reportAction?.actorAccountID;

    if (isIOUReport(moneyRequestReport)) {
        return isProcessingReport(moneyRequestReport) && isRequestor;
    }

    const policy = getPolicy(moneyRequestReport?.policyID ?? '');
    const isAdmin = policy.role === CONST.POLICY.ROLE.ADMIN;
    const isManager = currentUserAccountID === moneyRequestReport?.managerID;

    // Admin & managers can always edit coding fields such as tag, category, billable, etc. As long as the report has a state higher than OPEN.
    if ((isAdmin || isManager) && !isOpenExpenseReport(moneyRequestReport)) {
        return true;
    }

    return !isReportApproved(moneyRequestReport) && !isSettled(moneyRequestReport?.reportID) && isRequestor;
}

/**
 * Checks if the current user can edit the provided property of a money request
 *
 */
function canEditFieldOfMoneyRequest(reportAction: OnyxEntry<ReportAction>, fieldToEdit: ValueOf<typeof CONST.EDIT_REQUEST_FIELD>): boolean {
    // A list of fields that cannot be edited by anyone, once a money request has been settled
    const restrictedFields: string[] = [
        CONST.EDIT_REQUEST_FIELD.AMOUNT,
        CONST.EDIT_REQUEST_FIELD.CURRENCY,
        CONST.EDIT_REQUEST_FIELD.MERCHANT,
        CONST.EDIT_REQUEST_FIELD.DATE,
        CONST.EDIT_REQUEST_FIELD.RECEIPT,
        CONST.EDIT_REQUEST_FIELD.DISTANCE,
    ];

    if (!canEditMoneyRequest(reportAction)) {
        return false;
    }

    // If we're editing fields such as category, tag, description, etc. the check above should be enough for handling the permission
    if (!restrictedFields.includes(fieldToEdit)) {
        return true;
    }

    const iouMessage = reportAction?.originalMessage as IOUMessage;
    const moneyRequestReport = allReports?.[`${ONYXKEYS.COLLECTION.REPORT}${iouMessage?.IOUReportID}`] ?? ({} as Report);
    const transaction = allTransactions?.[`${ONYXKEYS.COLLECTION.TRANSACTION}${iouMessage?.IOUTransactionID}`] ?? ({} as Transaction);

    if (isSettled(String(moneyRequestReport.reportID)) || isReportApproved(String(moneyRequestReport.reportID))) {
        return false;
    }

    if (fieldToEdit === CONST.EDIT_REQUEST_FIELD.AMOUNT || fieldToEdit === CONST.EDIT_REQUEST_FIELD.CURRENCY) {
        if (TransactionUtils.isCardTransaction(transaction)) {
            return false;
        }

        if (TransactionUtils.isDistanceRequest(transaction)) {
            const policy = getPolicy(moneyRequestReport?.reportID ?? '');
            const isAdmin = isExpenseReport(moneyRequestReport) && policy.role === CONST.POLICY.ROLE.ADMIN;
            const isManager = isExpenseReport(moneyRequestReport) && currentUserAccountID === moneyRequestReport?.managerID;

            return isAdmin || isManager;
        }
    }

    if (fieldToEdit === CONST.EDIT_REQUEST_FIELD.RECEIPT) {
        const isRequestor = currentUserAccountID === reportAction?.actorAccountID;
        return !TransactionUtils.isReceiptBeingScanned(transaction) && !TransactionUtils.isDistanceRequest(transaction) && isRequestor;
    }

    return true;
}

/**
 * Can only edit if:
 *
 * - It was written by the current user
 * - It's an ADDCOMMENT that is not an attachment
 * - It's money request where conditions for editability are defined in canEditMoneyRequest method
 * - It's not pending deletion
 */
function canEditReportAction(reportAction: OnyxEntry<ReportAction>): boolean {
    const isCommentOrIOU = reportAction?.actionName === CONST.REPORT.ACTIONS.TYPE.ADDCOMMENT || reportAction?.actionName === CONST.REPORT.ACTIONS.TYPE.IOU;

    return Boolean(
        reportAction?.actorAccountID === currentUserAccountID &&
            isCommentOrIOU &&
            canEditMoneyRequest(reportAction) && // Returns true for non-IOU actions
            !ReportActionsUtils.isReportActionAttachment(reportAction) &&
            !ReportActionsUtils.isDeletedAction(reportAction) &&
            !ReportActionsUtils.isCreatedTaskReportAction(reportAction) &&
            reportAction?.pendingAction !== CONST.RED_BRICK_ROAD_PENDING_ACTION.DELETE,
    );
}

/**
 * Gets all transactions on an IOU report with a receipt
 */
function getTransactionsWithReceipts(iouReportID: string | undefined): Transaction[] {
    const transactions = TransactionUtils.getAllReportTransactions(iouReportID);
    return transactions.filter((transaction) => TransactionUtils.hasReceipt(transaction));
}

/**
 * For report previews, we display a "Receipt scan in progress" indicator
 * instead of the report total only when we have no report total ready to show. This is the case when
 * all requests are receipts that are being SmartScanned. As soon as we have a non-receipt request,
 * or as soon as one receipt request is done scanning, we have at least one
 * "ready" money request, and we remove this indicator to show the partial report total.
 */
function areAllRequestsBeingSmartScanned(iouReportID: string, reportPreviewAction: OnyxEntry<ReportAction>): boolean {
    const transactionsWithReceipts = getTransactionsWithReceipts(iouReportID);
    // If we have more requests than requests with receipts, we have some manual requests
    if (ReportActionsUtils.getNumberOfMoneyRequests(reportPreviewAction) > transactionsWithReceipts.length) {
        return false;
    }
    return transactionsWithReceipts.every((transaction) => TransactionUtils.isReceiptBeingScanned(transaction));
}

/**
 * Check if any of the transactions in the report has required missing fields
 *
 */
function hasMissingSmartscanFields(iouReportID: string): boolean {
    return TransactionUtils.getAllReportTransactions(iouReportID).some((transaction) => TransactionUtils.hasMissingSmartscanFields(transaction));
}

/**
 * Get the transactions related to a report preview with receipts
 * Get the details linked to the IOU reportAction
 *
 * NOTE: This method is only meant to be used inside this action file. Do not export and use it elsewhere. Use withOnyx or Onyx.connect() instead.
 */
function getLinkedTransaction(reportAction: OnyxEntry<ReportAction | OptimisticIOUReportAction>): Transaction | EmptyObject {
    let transactionID = '';

    if (reportAction?.actionName === CONST.REPORT.ACTIONS.TYPE.IOU) {
        transactionID = (reportAction?.originalMessage as IOUMessage)?.IOUTransactionID ?? '';
    }

    return allTransactions?.[`${ONYXKEYS.COLLECTION.TRANSACTION}${transactionID}`] ?? {};
}

/**
 * Given a parent IOU report action get report name for the LHN.
 */
function getTransactionReportName(reportAction: OnyxEntry<ReportAction | OptimisticIOUReportAction>): string {
    if (ReportActionsUtils.isReversedTransaction(reportAction)) {
        return Localize.translateLocal('parentReportAction.reversedTransaction');
    }

    if (ReportActionsUtils.isDeletedAction(reportAction)) {
        if (ReportActionsUtils.isTrackExpenseAction(reportAction)) {
            return Localize.translateLocal('parentReportAction.deletedExpense');
        }
        return Localize.translateLocal('parentReportAction.deletedRequest');
    }

    const transaction = getLinkedTransaction(reportAction);

    if (ReportActionsUtils.isTrackExpenseAction(reportAction)) {
        if (isEmptyObject(transaction)) {
            return Localize.translateLocal('iou.trackExpense');
        }
        const transactionDetails = getTransactionDetails(transaction);
        return Localize.translateLocal('iou.threadTrackReportName', {
            formattedAmount: CurrencyUtils.convertToDisplayString(transactionDetails?.amount ?? 0, transactionDetails?.currency) ?? '',
            comment: (!TransactionUtils.isMerchantMissing(transaction) ? transactionDetails?.merchant : transactionDetails?.comment) ?? '',
        });
    }

    if (isEmptyObject(transaction)) {
        // Transaction data might be empty on app's first load, if so we fallback to Request
        return Localize.translateLocal('iou.request');
    }

    if (TransactionUtils.isFetchingWaypointsFromServer(transaction)) {
        return Localize.translateLocal('iou.routePending');
    }

    if (TransactionUtils.hasReceipt(transaction) && TransactionUtils.isReceiptBeingScanned(transaction)) {
        return Localize.translateLocal('iou.receiptScanning');
    }

    if (TransactionUtils.hasMissingSmartscanFields(transaction)) {
        return Localize.translateLocal('iou.receiptMissingDetails');
    }

    const transactionDetails = getTransactionDetails(transaction);

    return Localize.translateLocal(ReportActionsUtils.isSentMoneyReportAction(reportAction) ? 'iou.threadSentMoneyReportName' : 'iou.threadRequestReportName', {
        formattedAmount: CurrencyUtils.convertToDisplayString(transactionDetails?.amount ?? 0, transactionDetails?.currency) ?? '',
        comment: (!TransactionUtils.isMerchantMissing(transaction) ? transactionDetails?.merchant : transactionDetails?.comment) ?? '',
    });
}

/**
 * Get money request message for an IOU report
 *
 * @param [iouReportAction] This is always an IOU action. When necessary, report preview actions will be unwrapped and the child iou report action is passed here (the original report preview
 *     action will be passed as `originalReportAction` in this case).
 * @param [originalReportAction] This can be either a report preview action or the IOU action. This will be the original report preview action in cases where `iouReportAction` was unwrapped
 *     from a report preview action. Otherwise, it will be the same as `iouReportAction`.
 */
function getReportPreviewMessage(
    report: OnyxEntry<Report> | EmptyObject,
    iouReportAction: OnyxEntry<ReportAction> | EmptyObject = {},
    shouldConsiderScanningReceiptOrPendingRoute = false,
    isPreviewMessageForParentChatReport = false,
    policy: OnyxEntry<Policy> = null,
    isForListPreview = false,
    originalReportAction: OnyxEntry<ReportAction> | EmptyObject = iouReportAction,
): string {
    const reportActionMessage = iouReportAction?.message?.[0]?.html ?? '';

    if (isEmptyObject(report) || !report?.reportID) {
        // The iouReport is not found locally after SignIn because the OpenApp API won't return iouReports if they're settled
        // As a temporary solution until we know how to solve this the best, we just use the message that returned from BE
        return reportActionMessage;
    }

    if (!isEmptyObject(iouReportAction) && !isIOUReport(report) && iouReportAction && ReportActionsUtils.isSplitBillAction(iouReportAction)) {
        // This covers group chats where the last action is a split bill action
        const linkedTransaction = getLinkedTransaction(iouReportAction);
        if (isEmptyObject(linkedTransaction)) {
            return reportActionMessage;
        }

        if (!isEmptyObject(linkedTransaction)) {
            if (TransactionUtils.isReceiptBeingScanned(linkedTransaction)) {
                return Localize.translateLocal('iou.receiptScanning');
            }

            if (TransactionUtils.hasMissingSmartscanFields(linkedTransaction)) {
                return Localize.translateLocal('iou.receiptMissingDetails');
            }

            const transactionDetails = getTransactionDetails(linkedTransaction);
            const formattedAmount = CurrencyUtils.convertToDisplayString(transactionDetails?.amount ?? 0, transactionDetails?.currency ?? '');
            return Localize.translateLocal('iou.didSplitAmount', {formattedAmount, comment: transactionDetails?.comment ?? ''});
        }
    }

    if (!isEmptyObject(iouReportAction) && !isIOUReport(report) && iouReportAction && ReportActionsUtils.isTrackExpenseAction(iouReportAction)) {
        // This covers group chats where the last action is a track expense action
        const linkedTransaction = getLinkedTransaction(iouReportAction);
        if (isEmptyObject(linkedTransaction)) {
            return reportActionMessage;
        }

        if (!isEmptyObject(linkedTransaction)) {
            if (TransactionUtils.isReceiptBeingScanned(linkedTransaction)) {
                return Localize.translateLocal('iou.receiptScanning');
            }

            if (TransactionUtils.hasMissingSmartscanFields(linkedTransaction)) {
                return Localize.translateLocal('iou.receiptMissingDetails');
            }

            const transactionDetails = getTransactionDetails(linkedTransaction);
            const formattedAmount = CurrencyUtils.convertToDisplayString(transactionDetails?.amount ?? 0, transactionDetails?.currency ?? '');
            return Localize.translateLocal('iou.trackedAmount', {formattedAmount, comment: transactionDetails?.comment ?? ''});
        }
    }

    const containsNonReimbursable = hasNonReimbursableTransactions(report.reportID);
    const totalAmount = getMoneyRequestSpendBreakdown(report).totalDisplaySpend;

    const policyName = getPolicyName(report, false, policy);
    const payerName = isExpenseReport(report) ? policyName : getDisplayNameForParticipant(report.managerID, !isPreviewMessageForParentChatReport);

    const formattedAmount = CurrencyUtils.convertToDisplayString(totalAmount, report.currency);

    if (isReportApproved(report) && isPaidGroupPolicy(report)) {
        return Localize.translateLocal('iou.managerApprovedAmount', {
            manager: payerName ?? '',
            amount: formattedAmount,
        });
    }

    let linkedTransaction;
    if (!isEmptyObject(iouReportAction) && shouldConsiderScanningReceiptOrPendingRoute && iouReportAction && ReportActionsUtils.isMoneyRequestAction(iouReportAction)) {
        linkedTransaction = getLinkedTransaction(iouReportAction);
    }

    if (!isEmptyObject(linkedTransaction) && TransactionUtils.hasReceipt(linkedTransaction) && TransactionUtils.isReceiptBeingScanned(linkedTransaction)) {
        return Localize.translateLocal('iou.receiptScanning');
    }

    if (!isEmptyObject(linkedTransaction) && TransactionUtils.isFetchingWaypointsFromServer(linkedTransaction) && !TransactionUtils.getAmount(linkedTransaction)) {
        return Localize.translateLocal('iou.routePending');
    }

    const originalMessage = iouReportAction?.originalMessage as IOUMessage | undefined;

    // Show Paid preview message if it's settled or if the amount is paid & stuck at receivers end for only chat reports.
    if (isSettled(report.reportID) || (report.isWaitingOnBankAccount && isPreviewMessageForParentChatReport)) {
        // A settled report preview message can come in three formats "paid ... elsewhere" or "paid ... with Expensify"
        let translatePhraseKey: TranslationPaths = 'iou.paidElsewhereWithAmount';
        if (isPreviewMessageForParentChatReport) {
            translatePhraseKey = 'iou.payerPaidAmount';
        } else if (
            [CONST.IOU.PAYMENT_TYPE.VBBA, CONST.IOU.PAYMENT_TYPE.EXPENSIFY].some((paymentType) => paymentType === originalMessage?.paymentType) ||
            !!reportActionMessage.match(/ (with Expensify|using Expensify)$/) ||
            report.isWaitingOnBankAccount
        ) {
            translatePhraseKey = 'iou.paidWithExpensifyWithAmount';
        }

        let actualPayerName = report.managerID === currentUserAccountID ? '' : getDisplayNameForParticipant(report.managerID, true);
        actualPayerName = actualPayerName && isForListPreview && !isPreviewMessageForParentChatReport ? `${actualPayerName}:` : actualPayerName;
        const payerDisplayName = isPreviewMessageForParentChatReport ? payerName : actualPayerName;

        return Localize.translateLocal(translatePhraseKey, {amount: formattedAmount, payer: payerDisplayName ?? ''});
    }

    if (report.isWaitingOnBankAccount) {
        const submitterDisplayName = getDisplayNameForParticipant(report.ownerAccountID ?? -1, true) ?? '';
        return Localize.translateLocal('iou.waitingOnBankAccount', {submitterDisplayName});
    }

    const lastActorID = iouReportAction?.actorAccountID;
    let amount = originalMessage?.amount;
    let currency = originalMessage?.currency ? originalMessage?.currency : report.currency;

    if (!isEmptyObject(linkedTransaction)) {
        amount = TransactionUtils.getAmount(linkedTransaction, isExpenseReport(report));
        currency = TransactionUtils.getCurrency(linkedTransaction);
    }

    if (isEmptyObject(linkedTransaction) && !isEmptyObject(iouReportAction)) {
        linkedTransaction = getLinkedTransaction(iouReportAction);
    }

    let comment = !isEmptyObject(linkedTransaction) ? TransactionUtils.getDescription(linkedTransaction) : undefined;
    if (!isEmptyObject(originalReportAction) && ReportActionsUtils.isReportPreviewAction(originalReportAction) && ReportActionsUtils.getNumberOfMoneyRequests(originalReportAction) !== 1) {
        comment = undefined;
    }

    // if we have the amount in the originalMessage and lastActorID, we can use that to display the preview message for the latest request
    if (amount !== undefined && lastActorID && !isPreviewMessageForParentChatReport) {
        const amountToDisplay = CurrencyUtils.convertToDisplayString(Math.abs(amount), currency);

        // We only want to show the actor name in the preview if it's not the current user who took the action
        const requestorName = lastActorID && lastActorID !== currentUserAccountID ? getDisplayNameForParticipant(lastActorID, !isPreviewMessageForParentChatReport) : '';
        return `${requestorName ? `${requestorName}: ` : ''}${Localize.translateLocal('iou.requestedAmount', {formattedAmount: amountToDisplay, comment})}`;
    }

    if (containsNonReimbursable) {
        return Localize.translateLocal('iou.payerSpentAmount', {payer: getDisplayNameForParticipant(report.ownerAccountID) ?? '', amount: formattedAmount});
    }

    return Localize.translateLocal('iou.payerOwesAmount', {payer: payerName ?? '', amount: formattedAmount, comment});
}

/**
 * Given the updates user made to the request, compose the originalMessage
 * object of the modified expense action.
 *
 * At the moment, we only allow changing one transaction field at a time.
 */
function getModifiedExpenseOriginalMessage(
    oldTransaction: OnyxEntry<Transaction>,
    transactionChanges: TransactionChanges,
    isFromExpenseReport: boolean,
    policy: OnyxEntry<Policy>,
): ExpenseOriginalMessage {
    const originalMessage: ExpenseOriginalMessage = {};
    // Remark: Comment field is the only one which has new/old prefixes for the keys (newComment/ oldComment),
    // all others have old/- pattern such as oldCreated/created
    if ('comment' in transactionChanges) {
        originalMessage.oldComment = TransactionUtils.getDescription(oldTransaction);
        originalMessage.newComment = transactionChanges?.comment;
    }
    if ('created' in transactionChanges) {
        originalMessage.oldCreated = TransactionUtils.getCreated(oldTransaction);
        originalMessage.created = transactionChanges?.created;
    }
    if ('merchant' in transactionChanges) {
        originalMessage.oldMerchant = TransactionUtils.getMerchant(oldTransaction);
        originalMessage.merchant = transactionChanges?.merchant;
    }

    // The amount is always a combination of the currency and the number value so when one changes we need to store both
    // to match how we handle the modified expense action in oldDot
    if ('amount' in transactionChanges || 'currency' in transactionChanges) {
        originalMessage.oldAmount = TransactionUtils.getAmount(oldTransaction, isFromExpenseReport);
        originalMessage.amount = transactionChanges?.amount ?? transactionChanges.oldAmount;
        originalMessage.oldCurrency = TransactionUtils.getCurrency(oldTransaction);
        originalMessage.currency = transactionChanges?.currency ?? transactionChanges.oldCurrency;
    }

    if ('category' in transactionChanges) {
        originalMessage.oldCategory = TransactionUtils.getCategory(oldTransaction);
        originalMessage.category = transactionChanges?.category;
    }

    if ('tag' in transactionChanges) {
        originalMessage.oldTag = TransactionUtils.getTag(oldTransaction);
        originalMessage.tag = transactionChanges?.tag;
    }

    if ('taxAmount' in transactionChanges) {
        originalMessage.oldTaxAmount = TransactionUtils.getTaxAmount(oldTransaction, isFromExpenseReport);
        originalMessage.taxAmount = transactionChanges?.taxAmount;
        originalMessage.currency = TransactionUtils.getCurrency(oldTransaction);
    }

    if ('taxCode' in transactionChanges) {
        originalMessage.oldTaxRate = policy?.taxRates?.taxes[TransactionUtils.getTaxCode(oldTransaction)]?.value;
        originalMessage.taxRate = transactionChanges?.taxCode && policy?.taxRates?.taxes[transactionChanges?.taxCode].value;
    }

    if ('billable' in transactionChanges) {
        const oldBillable = TransactionUtils.getBillable(oldTransaction);
        originalMessage.oldBillable = oldBillable ? Localize.translateLocal('common.billable').toLowerCase() : Localize.translateLocal('common.nonBillable').toLowerCase();
        originalMessage.billable = transactionChanges?.billable ? Localize.translateLocal('common.billable').toLowerCase() : Localize.translateLocal('common.nonBillable').toLowerCase();
    }

    return originalMessage;
}

/**
 * Check if original message is an object and can be used as a ChangeLog type
 * @param originalMessage
 */
function isChangeLogObject(originalMessage?: ChangeLog): ChangeLog | undefined {
    if (originalMessage && typeof originalMessage === 'object') {
        return originalMessage;
    }
    return undefined;
}

/**
 * Build invited usernames for admin chat threads
 * @param parentReportAction
 * @param parentReportActionMessage
 */
function getAdminRoomInvitedParticipants(parentReportAction: ReportAction | Record<string, never>, parentReportActionMessage: string) {
    if (!parentReportAction?.originalMessage) {
        return parentReportActionMessage || Localize.translateLocal('parentReportAction.deletedMessage');
    }
    const originalMessage = isChangeLogObject(parentReportAction.originalMessage);
    const participantAccountIDs = originalMessage?.targetAccountIDs ?? [];

    const participants = participantAccountIDs.map((id) => {
        const name = getDisplayNameForParticipant(id);
        if (name && name?.length > 0) {
            return name;
        }
        return Localize.translateLocal('common.hidden');
    });
    const users = participants.length > 1 ? participants.join(` ${Localize.translateLocal('common.and')} `) : participants[0];
    if (!users) {
        return parentReportActionMessage;
    }
    const actionType = parentReportAction.actionName;
    const isInviteAction = actionType === CONST.REPORT.ACTIONS.TYPE.ROOMCHANGELOG.INVITE_TO_ROOM || actionType === CONST.REPORT.ACTIONS.TYPE.POLICYCHANGELOG.INVITE_TO_ROOM;

    const verbKey = isInviteAction ? 'workspace.invite.invited' : 'workspace.invite.removed';
    const prepositionKey = isInviteAction ? 'workspace.invite.to' : 'workspace.invite.from';

    const verb = Localize.translateLocal(verbKey);
    const preposition = Localize.translateLocal(prepositionKey);

    const roomName = originalMessage?.roomName ?? '';

    return roomName ? `${verb} ${users} ${preposition} ${roomName}` : `${verb} ${users}`;
}

/**
 * Get the title for a report.
 */
function getReportName(report: OnyxEntry<Report>, policy: OnyxEntry<Policy> = null): string {
    let formattedName: string | undefined;
    const parentReportAction = ReportActionsUtils.getParentReportAction(report);
    if (isChatThread(report)) {
        if (!isEmptyObject(parentReportAction) && ReportActionsUtils.isTransactionThread(parentReportAction)) {
            formattedName = getTransactionReportName(parentReportAction);
            if (isArchivedRoom(report)) {
                formattedName += ` (${Localize.translateLocal('common.archived')})`;
            }
            return formattedName;
        }

        if (parentReportAction?.message?.[0]?.isDeletedParentAction) {
            return Localize.translateLocal('parentReportAction.deletedMessage');
        }

        const isAttachment = ReportActionsUtils.isReportActionAttachment(!isEmptyObject(parentReportAction) ? parentReportAction : null);
        const parentReportActionMessage = (
            ReportActionsUtils.isApprovedOrSubmittedReportAction(parentReportAction)
                ? ReportActionsUtils.getReportActionMessageText(parentReportAction)
                : parentReportAction?.message?.[0]?.text ?? ''
        ).replace(/(\r\n|\n|\r)/gm, ' ');
        if (isAttachment && parentReportActionMessage) {
            return `[${Localize.translateLocal('common.attachment')}]`;
        }
        if (
            parentReportAction?.message?.[0]?.moderationDecision?.decision === CONST.MODERATION.MODERATOR_DECISION_PENDING_HIDE ||
            parentReportAction?.message?.[0]?.moderationDecision?.decision === CONST.MODERATION.MODERATOR_DECISION_HIDDEN ||
            parentReportAction?.message?.[0]?.moderationDecision?.decision === CONST.MODERATION.MODERATOR_DECISION_PENDING_REMOVE
        ) {
            return Localize.translateLocal('parentReportAction.hiddenMessage');
        }
        if (isAdminRoom(report) || isUserCreatedPolicyRoom(report)) {
            return getAdminRoomInvitedParticipants(parentReportAction, parentReportActionMessage);
        }
        if (parentReportActionMessage && isArchivedRoom(report)) {
            return `${parentReportActionMessage} (${Localize.translateLocal('common.archived')})`;
        }
        if (ReportActionsUtils.isModifiedExpenseAction(parentReportAction)) {
            return ModifiedExpenseMessage.getForReportAction(report?.reportID, parentReportAction);
        }
        return parentReportActionMessage;
    }

    if (isClosedExpenseReportWithNoExpenses(report)) {
        return Localize.translateLocal('parentReportAction.deletedReport');
    }

    if (isTaskReport(report) && isCanceledTaskReport(report, parentReportAction)) {
        return Localize.translateLocal('parentReportAction.deletedTask');
    }

    if (isChatRoom(report) || isTaskReport(report)) {
        formattedName = report?.reportName;
    }

    if (isPolicyExpenseChat(report)) {
        formattedName = getPolicyExpenseChatName(report, policy);
    }

    if (isMoneyRequestReport(report)) {
        formattedName = getMoneyRequestReportName(report, policy);
    }

    if (isArchivedRoom(report)) {
        formattedName += ` (${Localize.translateLocal('common.archived')})`;
    }

    if (isSelfDM(report)) {
        formattedName = getDisplayNameForParticipant(currentUserAccountID, undefined, undefined, true);
    }

    if (formattedName) {
        return formattedName;
    }

    // Not a room or PolicyExpenseChat, generate title from first 5 other participants
    const participantAccountIDs = report?.participantAccountIDs?.slice(0, 6) ?? [];
    const participantsWithoutCurrentUser = participantAccountIDs.filter((accountID) => accountID !== currentUserAccountID);
    const isMultipleParticipantReport = participantsWithoutCurrentUser.length > 1;
    if (participantsWithoutCurrentUser.length > 5) {
        participantsWithoutCurrentUser.pop();
    }
    return participantsWithoutCurrentUser.map((accountID) => getDisplayNameForParticipant(accountID, isMultipleParticipantReport)).join(', ');
}

/**
 * Get either the policyName or domainName the chat is tied to
 */
function getChatRoomSubtitle(report: OnyxEntry<Report>): string | undefined {
    if (isChatThread(report)) {
        return '';
    }
    if (!isDefaultRoom(report) && !isUserCreatedPolicyRoom(report) && !isPolicyExpenseChat(report)) {
        return '';
    }
    if (getChatType(report) === CONST.REPORT.CHAT_TYPE.DOMAIN_ALL) {
        // The domainAll rooms are just #domainName, so we ignore the prefix '#' to get the domainName
        return report?.reportName?.substring(1) ?? '';
    }
    if ((isPolicyExpenseChat(report) && !!report?.isOwnPolicyExpenseChat) || isExpenseReport(report)) {
        return Localize.translateLocal('workspace.common.workspace');
    }
    if (isArchivedRoom(report)) {
        return report?.oldPolicyName ?? '';
    }
    return getPolicyName(report);
}

/**
 * Get pending members for reports
 */
function getPendingChatMembers(accountIDs: number[], previousPendingChatMembers: PendingChatMember[], pendingAction: PendingAction): PendingChatMember[] {
    const pendingChatMembers = accountIDs.map((accountID) => ({accountID: accountID.toString(), pendingAction}));
    return [...previousPendingChatMembers, ...pendingChatMembers];
}

/**
 * Gets the parent navigation subtitle for the report
 */
function getParentNavigationSubtitle(report: OnyxEntry<Report>): ParentNavigationSummaryParams {
    const parentReport = getParentReport(report);
    if (isEmptyObject(parentReport)) {
        return {};
    }

    return {
        reportName: getReportName(parentReport),
        workspaceName: getPolicyName(parentReport, true),
    };
}

/**
 * Navigate to the details page of a given report
 */
function navigateToDetailsPage(report: OnyxEntry<Report>) {
    const participantAccountIDs = report?.participantAccountIDs ?? [];

    if (isSelfDM(report)) {
        Navigation.navigate(ROUTES.PROFILE.getRoute(currentUserAccountID ?? 0));
        return;
    }

    if (isOneOnOneChat(report)) {
        Navigation.navigate(ROUTES.PROFILE.getRoute(participantAccountIDs[0]));
        return;
    }
    if (report?.reportID) {
        Navigation.navigate(ROUTES.REPORT_WITH_ID_DETAILS.getRoute(report?.reportID));
    }
}

/**
 * Go back to the details page of a given report
 */
function goBackToDetailsPage(report: OnyxEntry<Report>) {
    if (isOneOnOneChat(report)) {
        Navigation.goBack(ROUTES.PROFILE.getRoute(report?.participantAccountIDs?.[0] ?? ''));
        return;
    }
    Navigation.goBack(ROUTES.REPORT_SETTINGS.getRoute(report?.reportID ?? ''));
}

/**
 * Generate a random reportID up to 53 bits aka 9,007,199,254,740,991 (Number.MAX_SAFE_INTEGER).
 * There were approximately 98,000,000 reports with sequential IDs generated before we started using this approach, those make up roughly one billionth of the space for these numbers,
 * so we live with the 1 in a billion chance of a collision with an older ID until we can switch to 64-bit IDs.
 *
 * In a test of 500M reports (28 years of reports at our current max rate) we got 20-40 collisions meaning that
 * this is more than random enough for our needs.
 */
function generateReportID(): string {
    return (Math.floor(Math.random() * 2 ** 21) * 2 ** 32 + Math.floor(Math.random() * 2 ** 32)).toString();
}

function hasReportNameError(report: OnyxEntry<Report>): boolean {
    return !isEmptyObject(report?.errorFields?.reportName);
}

/**
 * For comments shorter than or equal to 10k chars, convert the comment from MD into HTML because that's how it is stored in the database
 * For longer comments, skip parsing, but still escape the text, and display plaintext for performance reasons. It takes over 40s to parse a 100k long string!!
 */
function getParsedComment(text: string): string {
    const parser = new ExpensiMark();
    const textWithMention = text.replace(CONST.REGEX.SHORT_MENTION, (match) => {
        const mention = match.substring(1);

        if (!Str.isValidEmail(mention) && currentUserPrivateDomain) {
            const mentionWithEmailDomain = `${mention}@${currentUserPrivateDomain}`;
            if (allPersonalDetailLogins.includes(mentionWithEmailDomain)) {
                return `@${mentionWithEmailDomain}`;
            }
        }
        if (Str.isValidE164Phone(mention)) {
            const mentionWithSmsDomain = PhoneNumber.addSMSDomainIfPhoneNumber(mention);
            if (allPersonalDetailLogins.includes(mentionWithSmsDomain)) {
                return `@${mentionWithSmsDomain}`;
            }
        }

        return match;
    });

    return text.length <= CONST.MAX_MARKUP_LENGTH ? parser.replace(textWithMention, {shouldEscapeText: !shouldAllowRawHTMLMessages()}) : lodashEscape(text);
}

function getReportDescriptionText(report: Report): string {
    if (!report.description) {
        return '';
    }

    const parser = new ExpensiMark();
    return parser.htmlToText(report.description);
}

function getPolicyDescriptionText(policy: OnyxEntry<Policy>): string {
    if (!policy?.description) {
        return '';
    }

    const parser = new ExpensiMark();
    return parser.htmlToText(policy.description);
}

function buildOptimisticAddCommentReportAction(text?: string, file?: FileObject, actorAccountID?: number): OptimisticReportAction {
    const parser = new ExpensiMark();
    const commentText = getParsedComment(text ?? '');
    const isAttachmentOnly = file && !text;
    const isTextOnly = text && !file;

    let htmlForNewComment;
    let textForNewComment;
    if (isAttachmentOnly) {
        htmlForNewComment = CONST.ATTACHMENT_UPLOADING_MESSAGE_HTML;
        textForNewComment = CONST.ATTACHMENT_UPLOADING_MESSAGE_HTML;
    } else if (isTextOnly) {
        htmlForNewComment = commentText;
        textForNewComment = parser.htmlToText(htmlForNewComment);
    } else {
        htmlForNewComment = `${commentText}\n${CONST.ATTACHMENT_UPLOADING_MESSAGE_HTML}`;
        textForNewComment = `${commentText}\n${CONST.ATTACHMENT_UPLOADING_MESSAGE_HTML}`;
    }

    const isAttachment = !text && file !== undefined;
    const attachmentInfo = file ?? {};
    const accountID = actorAccountID ?? currentUserAccountID;

    // Remove HTML from text when applying optimistic offline comment
    return {
        commentText,
        reportAction: {
            reportActionID: NumberUtils.rand64(),
            actionName: CONST.REPORT.ACTIONS.TYPE.ADDCOMMENT,
            actorAccountID: accountID,
            person: [
                {
                    style: 'strong',
                    text: allPersonalDetails?.[accountID ?? -1]?.displayName ?? currentUserEmail,
                    type: 'TEXT',
                },
            ],
            automatic: false,
            avatar: allPersonalDetails?.[accountID ?? -1]?.avatar ?? UserUtils.getDefaultAvatarURL(accountID),
            created: DateUtils.getDBTimeWithSkew(),
            message: [
                {
                    translationKey: isAttachmentOnly ? CONST.TRANSLATION_KEYS.ATTACHMENT : '',
                    type: CONST.REPORT.MESSAGE.TYPE.COMMENT,
                    html: htmlForNewComment,
                    text: textForNewComment,
                },
            ],
            isFirstItem: false,
            isAttachment,
            attachmentInfo,
            pendingAction: CONST.RED_BRICK_ROAD_PENDING_ACTION.ADD,
            shouldShow: true,
            isOptimisticAction: true,
        },
    };
}

/**
 * update optimistic parent reportAction when a comment is added or remove in the child report
 * @param parentReportAction - Parent report action of the child report
 * @param lastVisibleActionCreated - Last visible action created of the child report
 * @param type - The type of action in the child report
 */

function updateOptimisticParentReportAction(parentReportAction: OnyxEntry<ReportAction>, lastVisibleActionCreated: string, type: string): UpdateOptimisticParentReportAction {
    let childVisibleActionCount = parentReportAction?.childVisibleActionCount ?? 0;
    let childCommenterCount = parentReportAction?.childCommenterCount ?? 0;
    let childOldestFourAccountIDs = parentReportAction?.childOldestFourAccountIDs;

    if (type === CONST.RED_BRICK_ROAD_PENDING_ACTION.ADD) {
        childVisibleActionCount += 1;
        const oldestFourAccountIDs = childOldestFourAccountIDs ? childOldestFourAccountIDs.split(',') : [];
        if (oldestFourAccountIDs.length < 4) {
            const index = oldestFourAccountIDs.findIndex((accountID) => accountID === currentUserAccountID?.toString());
            if (index === -1) {
                childCommenterCount += 1;
                oldestFourAccountIDs.push(currentUserAccountID?.toString() ?? '');
            }
        }
        childOldestFourAccountIDs = oldestFourAccountIDs.join(',');
    } else if (type === CONST.RED_BRICK_ROAD_PENDING_ACTION.DELETE) {
        if (childVisibleActionCount > 0) {
            childVisibleActionCount -= 1;
        }

        if (childVisibleActionCount === 0) {
            childCommenterCount = 0;
            childOldestFourAccountIDs = '';
        }
    }

    return {
        childVisibleActionCount,
        childCommenterCount,
        childLastVisibleActionCreated: lastVisibleActionCreated,
        childOldestFourAccountIDs,
    };
}

/**
 * Builds an optimistic reportAction for the parent report when a task is created
 * @param taskReportID - Report ID of the task
 * @param taskTitle - Title of the task
 * @param taskAssigneeAccountID - AccountID of the person assigned to the task
 * @param text - Text of the comment
 * @param parentReportID - Report ID of the parent report
 */
function buildOptimisticTaskCommentReportAction(taskReportID: string, taskTitle: string, taskAssigneeAccountID: number, text: string, parentReportID: string): OptimisticReportAction {
    const reportAction = buildOptimisticAddCommentReportAction(text);
    if (reportAction.reportAction.message?.[0]) {
        reportAction.reportAction.message[0].taskReportID = taskReportID;
    }

    // These parameters are not saved on the reportAction, but are used to display the task in the UI
    // Added when we fetch the reportActions on a report
    reportAction.reportAction.originalMessage = {
        html: reportAction.reportAction.message?.[0]?.html,
        taskReportID: reportAction.reportAction.message?.[0]?.taskReportID,
    };
    reportAction.reportAction.childReportID = taskReportID;
    reportAction.reportAction.parentReportID = parentReportID;
    reportAction.reportAction.childType = CONST.REPORT.TYPE.TASK;
    reportAction.reportAction.childReportName = taskTitle;
    reportAction.reportAction.childManagerAccountID = taskAssigneeAccountID;
    reportAction.reportAction.childStatusNum = CONST.REPORT.STATUS_NUM.OPEN;
    reportAction.reportAction.childStateNum = CONST.REPORT.STATE_NUM.OPEN;

    return reportAction;
}

/**
 * Builds an optimistic IOU report with a randomly generated reportID
 *
 * @param payeeAccountID - AccountID of the person generating the IOU.
 * @param payerAccountID - AccountID of the other person participating in the IOU.
 * @param total - IOU amount in the smallest unit of the currency.
 * @param chatReportID - Report ID of the chat where the IOU is.
 * @param currency - IOU currency.
 * @param isSendingMoney - If we send money the IOU should be created as settled
 */

function buildOptimisticIOUReport(payeeAccountID: number, payerAccountID: number, total: number, chatReportID: string, currency: string, isSendingMoney = false): OptimisticIOUReport {
    const formattedTotal = CurrencyUtils.convertToDisplayString(total, currency);
    const personalDetails = getPersonalDetailsForAccountID(payerAccountID);
    const payerEmail = 'login' in personalDetails ? personalDetails.login : '';

    // When creating a report the participantsAccountIDs and visibleChatMemberAccountIDs are the same
    const participantsAccountIDs = [payeeAccountID, payerAccountID];

    return {
        type: CONST.REPORT.TYPE.IOU,
        cachedTotal: formattedTotal,
        chatReportID,
        currency,
        managerID: payerAccountID,
        ownerAccountID: payeeAccountID,
        participantAccountIDs: participantsAccountIDs,
        visibleChatMemberAccountIDs: participantsAccountIDs,
        reportID: generateReportID(),
        stateNum: isSendingMoney ? CONST.REPORT.STATE_NUM.APPROVED : CONST.REPORT.STATE_NUM.SUBMITTED,
        statusNum: isSendingMoney ? CONST.REPORT.STATUS_NUM.REIMBURSED : CONST.REPORT.STATE_NUM.SUBMITTED,
        total,

        // We don't translate reportName because the server response is always in English
        reportName: `${payerEmail} owes ${formattedTotal}`,
        notificationPreference: CONST.REPORT.NOTIFICATION_PREFERENCE.HIDDEN,
        parentReportID: chatReportID,
        lastVisibleActionCreated: DateUtils.getDBTime(),
    };
}

function getHumanReadableStatus(statusNum: number): string {
    const status = Object.keys(CONST.REPORT.STATUS_NUM).find((key) => CONST.REPORT.STATUS_NUM[key as keyof typeof CONST.REPORT.STATUS_NUM] === statusNum);
    return status ? `${status.charAt(0)}${status.slice(1).toLowerCase()}` : '';
}

/**
 * Populates the report field formula with the values from the report and policy.
 * Currently, this only supports optimistic expense reports.
 * Each formula field is either replaced with a value, or removed.
 * If after all replacements the formula is empty, the original formula is returned.
 * See {@link https://help.expensify.com/articles/expensify-classic/insights-and-custom-reporting/Custom-Templates}
 */
function populateOptimisticReportFormula(formula: string, report: OptimisticExpenseReport, policy: Policy | EmptyObject): string {
    const createdDate = report.lastVisibleActionCreated ? new Date(report.lastVisibleActionCreated) : undefined;
    const result = formula
        // We don't translate because the server response is always in English
        .replaceAll('{report:type}', 'Expense Report')
        .replaceAll('{report:startdate}', createdDate ? format(createdDate, CONST.DATE.FNS_FORMAT_STRING) : '')
        .replaceAll('{report:total}', report.total !== undefined ? CurrencyUtils.convertToDisplayString(Math.abs(report.total), report.currency).toString() : '')
        .replaceAll('{report:currency}', report.currency ?? '')
        .replaceAll('{report:policyname}', policy.name ?? '')
        .replaceAll('{report:created}', createdDate ? format(createdDate, CONST.DATE.FNS_DATE_TIME_FORMAT_STRING) : '')
        .replaceAll('{report:created:yyyy-MM-dd}', createdDate ? format(createdDate, CONST.DATE.FNS_FORMAT_STRING) : '')
        .replaceAll('{report:status}', report.statusNum !== undefined ? getHumanReadableStatus(report.statusNum) : '')
        .replaceAll('{user:email}', currentUserEmail ?? '')
        .replaceAll('{user:email|frontPart}', currentUserEmail ? currentUserEmail.split('@')[0] : '')
        .replaceAll(/\{report:(.+)}/g, '');

    return result.trim().length ? result : formula;
}

/**
 * Builds an optimistic Expense report with a randomly generated reportID
 *
 * @param chatReportID - Report ID of the PolicyExpenseChat where the Expense Report is
 * @param policyID - The policy ID of the PolicyExpenseChat
 * @param payeeAccountID - AccountID of the employee (payee)
 * @param total - Amount in cents
 * @param currency
 * @param reimbursable – Whether the expense is reimbursable
 */
function buildOptimisticExpenseReport(chatReportID: string, policyID: string, payeeAccountID: number, total: number, currency: string, reimbursable = true): OptimisticExpenseReport {
    // The amount for Expense reports are stored as negative value in the database
    const storedTotal = total * -1;
    const policyName = getPolicyName(allReports?.[`${ONYXKEYS.COLLECTION.REPORT}${chatReportID}`]);
    const formattedTotal = CurrencyUtils.convertToDisplayString(storedTotal, currency);
    const policy = getPolicy(policyID);

    const isInstantSubmitEnabled = PolicyUtils.isInstantSubmitEnabled(policy);

    const stateNum = isInstantSubmitEnabled ? CONST.REPORT.STATE_NUM.SUBMITTED : CONST.REPORT.STATE_NUM.OPEN;
    const statusNum = isInstantSubmitEnabled ? CONST.REPORT.STATUS_NUM.SUBMITTED : CONST.REPORT.STATUS_NUM.OPEN;

    const expenseReport: OptimisticExpenseReport = {
        reportID: generateReportID(),
        chatReportID,
        policyID,
        type: CONST.REPORT.TYPE.EXPENSE,
        ownerAccountID: payeeAccountID,
        currency,
        // We don't translate reportName because the server response is always in English
        reportName: `${policyName} owes ${formattedTotal}`,
        stateNum,
        statusNum,
        total: storedTotal,
        nonReimbursableTotal: reimbursable ? 0 : storedTotal,
        notificationPreference: CONST.REPORT.NOTIFICATION_PREFERENCE.HIDDEN,
        parentReportID: chatReportID,
        lastVisibleActionCreated: DateUtils.getDBTime(),
    };

    // The account defined in the policy submitsTo field is the approver/ manager for this report
    if (policy?.submitsTo) {
        expenseReport.managerID = policy.submitsTo;
    }

    const titleReportField = getTitleReportField(getReportFieldsByPolicyID(policyID) ?? {});
    if (!!titleReportField && reportFieldsEnabled(expenseReport)) {
        expenseReport.reportName = populateOptimisticReportFormula(titleReportField.defaultValue, expenseReport, policy);
    }

    return expenseReport;
}

/**
 * @param iouReportID - the report ID of the IOU report the action belongs to
 * @param type - IOUReportAction type. Can be oneOf(create, decline, cancel, pay, split)
 * @param total - IOU total in cents
 * @param comment - IOU comment
 * @param currency - IOU currency
 * @param paymentType - IOU paymentMethodType. Can be oneOf(Elsewhere, Expensify)
 * @param isSettlingUp - Whether we are settling up an IOU
 */
function getIOUReportActionMessage(iouReportID: string, type: string, total: number, comment: string, currency: string, paymentType = '', isSettlingUp = false): [Message] {
    const report = getReport(iouReportID);
    const amount =
        type === CONST.IOU.REPORT_ACTION_TYPE.PAY
            ? CurrencyUtils.convertToDisplayString(getMoneyRequestSpendBreakdown(!isEmptyObject(report) ? report : null).totalDisplaySpend, currency)
            : CurrencyUtils.convertToDisplayString(total, currency);

    let paymentMethodMessage;
    switch (paymentType) {
        case CONST.IOU.PAYMENT_TYPE.VBBA:
        case CONST.IOU.PAYMENT_TYPE.EXPENSIFY:
            paymentMethodMessage = ' with Expensify';
            break;
        default:
            paymentMethodMessage = ` elsewhere`;
            break;
    }

    let iouMessage;
    switch (type) {
        case CONST.REPORT.ACTIONS.TYPE.APPROVED:
            iouMessage = `approved ${amount}`;
            break;
        case CONST.REPORT.ACTIONS.TYPE.SUBMITTED:
            iouMessage = `submitted ${amount}`;
            break;
        case CONST.IOU.REPORT_ACTION_TYPE.CREATE:
            iouMessage = `requested ${amount}${comment && ` for ${comment}`}`;
            break;
        case CONST.IOU.REPORT_ACTION_TYPE.TRACK:
            iouMessage = `tracking ${amount}${comment && ` for ${comment}`}`;
            break;
        case CONST.IOU.REPORT_ACTION_TYPE.SPLIT:
            iouMessage = `split ${amount}${comment && ` for ${comment}`}`;
            break;
        case CONST.IOU.REPORT_ACTION_TYPE.DELETE:
            iouMessage = `deleted the ${amount} request${comment && ` for ${comment}`}`;
            break;
        case CONST.IOU.REPORT_ACTION_TYPE.PAY:
            iouMessage = isSettlingUp ? `paid ${amount}${paymentMethodMessage}` : `sent ${amount}${comment && ` for ${comment}`}${paymentMethodMessage}`;
            break;
        default:
            break;
    }

    return [
        {
            html: lodashEscape(iouMessage),
            text: iouMessage ?? '',
            isEdited: false,
            type: CONST.REPORT.MESSAGE.TYPE.COMMENT,
        },
    ];
}

/**
 * Builds an optimistic IOU reportAction object
 *
 * @param type - IOUReportAction type. Can be oneOf(create, delete, pay, split).
 * @param amount - IOU amount in cents.
 * @param currency
 * @param comment - User comment for the IOU.
 * @param participants - An array with participants details.
 * @param [transactionID] - Not required if the IOUReportAction type is 'pay'
 * @param [paymentType] - Only required if the IOUReportAction type is 'pay'. Can be oneOf(elsewhere, Expensify).
 * @param [iouReportID] - Only required if the IOUReportActions type is oneOf(decline, cancel, pay). Generates a randomID as default.
 * @param [isSettlingUp] - Whether we are settling up an IOU.
 * @param [isSendMoneyFlow] - Whether this is send money flow
 * @param [receipt]
 * @param [isOwnPolicyExpenseChat] - Whether this is an expense report create from the current user's policy expense chat
 */
function buildOptimisticIOUReportAction(
    type: ValueOf<typeof CONST.IOU.REPORT_ACTION_TYPE>,
    amount: number,
    currency: string,
    comment: string,
    participants: Participant[],
    transactionID: string,
    paymentType?: PaymentMethodType,
    iouReportID = '',
    isSettlingUp = false,
    isSendMoneyFlow = false,
    receipt: Receipt = {},
    isOwnPolicyExpenseChat = false,
    created = DateUtils.getDBTime(),
): OptimisticIOUReportAction {
    const IOUReportID = iouReportID || generateReportID();

    const originalMessage: IOUMessage = {
        amount,
        comment,
        currency,
        IOUTransactionID: transactionID,
        IOUReportID,
        type,
    };

    if (type === CONST.IOU.REPORT_ACTION_TYPE.PAY) {
        // In send money flow, we store amount, comment, currency in IOUDetails when type = pay
        if (isSendMoneyFlow) {
            const keys = ['amount', 'comment', 'currency'] as const;
            keys.forEach((key) => {
                delete originalMessage[key];
            });
            originalMessage.IOUDetails = {amount, comment, currency};
            originalMessage.paymentType = paymentType;
        } else {
            // In case of pay money request action, we dont store the comment
            // and there is no single transctionID to link the action to.
            delete originalMessage.IOUTransactionID;
            delete originalMessage.comment;
            originalMessage.paymentType = paymentType;
        }
    }

    // IOUs of type split only exist in group DMs and those don't have an iouReport so we need to delete the IOUReportID key
    if (type === CONST.IOU.REPORT_ACTION_TYPE.SPLIT) {
        delete originalMessage.IOUReportID;
        // Split bill made from a policy expense chat only have the payee's accountID as the participant because the payer could be any policy admin
        if (isOwnPolicyExpenseChat) {
            originalMessage.participantAccountIDs = currentUserAccountID ? [currentUserAccountID] : [];
        } else {
            originalMessage.participantAccountIDs = currentUserAccountID
                ? [currentUserAccountID, ...participants.map((participant) => participant.accountID ?? -1)]
                : participants.map((participant) => participant.accountID ?? -1);
        }
    }

    return {
        actionName: CONST.REPORT.ACTIONS.TYPE.IOU,
        actorAccountID: currentUserAccountID,
        automatic: false,
        avatar: getCurrentUserAvatarOrDefault(),
        isAttachment: false,
        originalMessage,
        message: getIOUReportActionMessage(iouReportID, type, amount, comment, currency, paymentType, isSettlingUp),
        person: [
            {
                style: 'strong',
                text: getCurrentUserDisplayNameOrEmail(),
                type: 'TEXT',
            },
        ],
        reportActionID: NumberUtils.rand64(),
        shouldShow: true,
        created,
        pendingAction: CONST.RED_BRICK_ROAD_PENDING_ACTION.ADD,
        whisperedToAccountIDs: [CONST.IOU.RECEIPT_STATE.SCANREADY, CONST.IOU.RECEIPT_STATE.SCANNING].some((value) => value === receipt?.state) ? [currentUserAccountID ?? -1] : [],
    };
}

/**
 * Builds an optimistic APPROVED report action with a randomly generated reportActionID.
 */
function buildOptimisticApprovedReportAction(amount: number, currency: string, expenseReportID: string): OptimisticApprovedReportAction {
    const originalMessage = {
        amount,
        currency,
        expenseReportID,
    };

    return {
        actionName: CONST.REPORT.ACTIONS.TYPE.APPROVED,
        actorAccountID: currentUserAccountID,
        automatic: false,
        avatar: getCurrentUserAvatarOrDefault(),
        isAttachment: false,
        originalMessage,
        message: getIOUReportActionMessage(expenseReportID, CONST.REPORT.ACTIONS.TYPE.APPROVED, Math.abs(amount), '', currency),
        person: [
            {
                style: 'strong',
                text: getCurrentUserDisplayNameOrEmail(),
                type: 'TEXT',
            },
        ],
        reportActionID: NumberUtils.rand64(),
        shouldShow: true,
        created: DateUtils.getDBTime(),
        pendingAction: CONST.RED_BRICK_ROAD_PENDING_ACTION.ADD,
    };
}

/**
 * Builds an optimistic MOVED report action with a randomly generated reportActionID.
 * This action is used when we move reports across workspaces.
 */
function buildOptimisticMovedReportAction(fromPolicyID: string, toPolicyID: string, newParentReportID: string, movedReportID: string, policyName: string): ReportAction {
    const originalMessage = {
        fromPolicyID,
        toPolicyID,
        newParentReportID,
        movedReportID,
    };

    const movedActionMessage = [
        {
            html: `moved the report to the <a href='${CONST.NEW_EXPENSIFY_URL}r/${newParentReportID}' target='_blank' rel='noreferrer noopener'>${policyName}</a> workspace`,
            text: `moved the report to the ${policyName} workspace`,
            type: CONST.REPORT.MESSAGE.TYPE.COMMENT,
        },
    ];

    return {
        actionName: CONST.REPORT.ACTIONS.TYPE.MOVED,
        actorAccountID: currentUserAccountID,
        automatic: false,
        avatar: getCurrentUserAvatarOrDefault(),
        isAttachment: false,
        originalMessage,
        message: movedActionMessage,
        person: [
            {
                style: 'strong',
                text: getCurrentUserDisplayNameOrEmail(),
                type: 'TEXT',
            },
        ],
        reportActionID: NumberUtils.rand64(),
        shouldShow: true,
        created: DateUtils.getDBTime(),
        pendingAction: CONST.RED_BRICK_ROAD_PENDING_ACTION.ADD,
    };
}

/**
 * Builds an optimistic SUBMITTED report action with a randomly generated reportActionID.
 *
 */
function buildOptimisticSubmittedReportAction(amount: number, currency: string, expenseReportID: string, adminAccountID: number | undefined): OptimisticSubmittedReportAction {
    const originalMessage = {
        amount,
        currency,
        expenseReportID,
    };

    return {
        actionName: CONST.REPORT.ACTIONS.TYPE.SUBMITTED,
        actorAccountID: currentUserAccountID,
        adminAccountID,
        automatic: false,
        avatar: getCurrentUserAvatarOrDefault(),
        isAttachment: false,
        originalMessage,
        message: getIOUReportActionMessage(expenseReportID, CONST.REPORT.ACTIONS.TYPE.SUBMITTED, Math.abs(amount), '', currency),
        person: [
            {
                style: 'strong',
                text: getCurrentUserDisplayNameOrEmail(),
                type: 'TEXT',
            },
        ],
        reportActionID: NumberUtils.rand64(),
        shouldShow: true,
        created: DateUtils.getDBTime(),
        pendingAction: CONST.RED_BRICK_ROAD_PENDING_ACTION.ADD,
    };
}

/**
 * Builds an optimistic report preview action with a randomly generated reportActionID.
 *
 * @param chatReport
 * @param iouReport
 * @param [comment] - User comment for the IOU.
 * @param [transaction] - optimistic first transaction of preview
 */
function buildOptimisticReportPreview(chatReport: OnyxEntry<Report>, iouReport: Report, comment = '', transaction: OnyxEntry<Transaction> = null, childReportID?: string): ReportAction {
    const hasReceipt = TransactionUtils.hasReceipt(transaction);
    const isReceiptBeingScanned = hasReceipt && TransactionUtils.isReceiptBeingScanned(transaction);
    const message = getReportPreviewMessage(iouReport);
    const created = DateUtils.getDBTime();
    return {
        reportActionID: NumberUtils.rand64(),
        reportID: chatReport?.reportID,
        actionName: CONST.REPORT.ACTIONS.TYPE.REPORTPREVIEW,
        pendingAction: CONST.RED_BRICK_ROAD_PENDING_ACTION.ADD,
        originalMessage: {
            linkedReportID: iouReport?.reportID,
        },
        message: [
            {
                html: message,
                text: message,
                isEdited: false,
                type: CONST.REPORT.MESSAGE.TYPE.COMMENT,
            },
        ],
        created,
        accountID: iouReport?.managerID ?? 0,
        // The preview is initially whispered if created with a receipt, so the actor is the current user as well
        actorAccountID: hasReceipt ? currentUserAccountID : iouReport?.managerID ?? 0,
        childReportID: childReportID ?? iouReport?.reportID,
        childMoneyRequestCount: 1,
        childLastMoneyRequestComment: comment,
        childRecentReceiptTransactionIDs: hasReceipt && !isEmptyObject(transaction) ? {[transaction?.transactionID ?? '']: created} : undefined,
        whisperedToAccountIDs: isReceiptBeingScanned ? [currentUserAccountID ?? -1] : [],
    };
}

/**
 * Builds an optimistic modified expense action with a randomly generated reportActionID.
 */
function buildOptimisticModifiedExpenseReportAction(
    transactionThread: OnyxEntry<Report>,
    oldTransaction: OnyxEntry<Transaction>,
    transactionChanges: TransactionChanges,
    isFromExpenseReport: boolean,
    policy: OnyxEntry<Policy>,
): OptimisticModifiedExpenseReportAction {
    const originalMessage = getModifiedExpenseOriginalMessage(oldTransaction, transactionChanges, isFromExpenseReport, policy);
    return {
        actionName: CONST.REPORT.ACTIONS.TYPE.MODIFIEDEXPENSE,
        actorAccountID: currentUserAccountID,
        automatic: false,
        avatar: getCurrentUserAvatarOrDefault(),
        created: DateUtils.getDBTime(),
        isAttachment: false,
        message: [
            {
                // Currently we are composing the message from the originalMessage and message is only used in OldDot and not in the App
                text: 'You',
                style: 'strong',
                type: CONST.REPORT.MESSAGE.TYPE.TEXT,
            },
        ],
        originalMessage,
        person: [
            {
                style: 'strong',
                text: currentUserPersonalDetails?.displayName ?? String(currentUserAccountID),
                type: 'TEXT',
            },
        ],
        pendingAction: CONST.RED_BRICK_ROAD_PENDING_ACTION.ADD,
        reportActionID: NumberUtils.rand64(),
        reportID: transactionThread?.reportID,
        shouldShow: true,
    };
}

/**
 * Updates a report preview action that exists for an IOU report.
 *
 * @param [comment] - User comment for the IOU.
 * @param [transaction] - optimistic newest transaction of a report preview
 *
 */
function updateReportPreview(iouReport: OnyxEntry<Report>, reportPreviewAction: ReportAction, isPayRequest = false, comment = '', transaction: OnyxEntry<Transaction> = null): ReportAction {
    const hasReceipt = TransactionUtils.hasReceipt(transaction);
    const recentReceiptTransactions = reportPreviewAction?.childRecentReceiptTransactionIDs ?? {};
    const transactionsToKeep = TransactionUtils.getRecentTransactions(recentReceiptTransactions);
    const previousTransactionsArray = Object.entries(recentReceiptTransactions ?? {}).map(([key, value]) => (transactionsToKeep.includes(key) ? {[key]: value} : null));
    const previousTransactions: Record<string, string> = {};

    for (const obj of previousTransactionsArray) {
        for (const key in obj) {
            if (obj) {
                previousTransactions[key] = obj[key];
            }
        }
    }

    const message = getReportPreviewMessage(iouReport, reportPreviewAction);
    return {
        ...reportPreviewAction,
        message: [
            {
                html: message,
                text: message,
                isEdited: false,
                type: CONST.REPORT.MESSAGE.TYPE.COMMENT,
            },
        ],
        childLastMoneyRequestComment: comment || reportPreviewAction?.childLastMoneyRequestComment,
        childMoneyRequestCount: (reportPreviewAction?.childMoneyRequestCount ?? 0) + (isPayRequest ? 0 : 1),
        childRecentReceiptTransactionIDs: hasReceipt
            ? {
                  ...(transaction && {[transaction.transactionID]: transaction?.created}),
                  ...previousTransactions,
              }
            : recentReceiptTransactions,
        // As soon as we add a transaction without a receipt to the report, it will have ready money requests,
        // so we remove the whisper
        whisperedToAccountIDs: hasReceipt ? reportPreviewAction?.whisperedToAccountIDs : [],
    };
}

function buildOptimisticTaskReportAction(taskReportID: string, actionName: OriginalMessageActionName, message = ''): OptimisticTaskReportAction {
    const originalMessage = {
        taskReportID,
        type: actionName,
        text: message,
    };
    return {
        actionName,
        actorAccountID: currentUserAccountID,
        automatic: false,
        avatar: getCurrentUserAvatarOrDefault(),
        isAttachment: false,
        originalMessage,
        message: [
            {
                text: message,
                taskReportID,
                type: CONST.REPORT.MESSAGE.TYPE.TEXT,
            },
        ],
        person: [
            {
                style: 'strong',
                text: currentUserPersonalDetails?.displayName ?? String(currentUserAccountID),
                type: 'TEXT',
            },
        ],
        reportActionID: NumberUtils.rand64(),
        shouldShow: true,
        created: DateUtils.getDBTime(),
        isFirstItem: false,
        pendingAction: CONST.RED_BRICK_ROAD_PENDING_ACTION.ADD,
    };
}

/**
 * Builds an optimistic chat report with a randomly generated reportID and as much information as we currently have
 */
function buildOptimisticChatReport(
    participantList: number[],
    reportName: string = CONST.REPORT.DEFAULT_REPORT_NAME,
    chatType: ValueOf<typeof CONST.REPORT.CHAT_TYPE> | undefined = undefined,
    policyID: string = CONST.POLICY.OWNER_EMAIL_FAKE,
    ownerAccountID: number = CONST.REPORT.OWNER_ACCOUNT_ID_FAKE,
    isOwnPolicyExpenseChat = false,
    oldPolicyName = '',
    visibility: ValueOf<typeof CONST.REPORT.VISIBILITY> | undefined = undefined,
    writeCapability: ValueOf<typeof CONST.REPORT.WRITE_CAPABILITIES> | undefined = undefined,
    notificationPreference: NotificationPreference = CONST.REPORT.NOTIFICATION_PREFERENCE.ALWAYS,
    parentReportActionID = '',
    parentReportID = '',
    description = '',
    avatarUrl = '',
    optimisticReportID = '',
): OptimisticChatReport {
    const participants = participantList.reduce((reportParticipants: Participants, accountID: number) => {
        const participant: ReportParticipant = {
            hidden: false,
            role: accountID === currentUserAccountID ? CONST.REPORT.ROLE.ADMIN : CONST.REPORT.ROLE.MEMBER,
        };
        // eslint-disable-next-line no-param-reassign
        reportParticipants[accountID] = participant;
        return reportParticipants;
    }, {} as Participants);
    const currentTime = DateUtils.getDBTime();
    const isNewlyCreatedWorkspaceChat = chatType === CONST.REPORT.CHAT_TYPE.POLICY_EXPENSE_CHAT && isOwnPolicyExpenseChat;
    return {
        isOptimisticReport: true,
        type: CONST.REPORT.TYPE.CHAT,
        chatType,
        isOwnPolicyExpenseChat,
        isPinned: reportName === CONST.REPORT.WORKSPACE_CHAT_ROOMS.ADMINS || isNewlyCreatedWorkspaceChat,
        lastActorAccountID: 0,
        lastMessageTranslationKey: '',
        lastMessageHtml: '',
        lastMessageText: undefined,
        lastReadTime: currentTime,
        lastVisibleActionCreated: currentTime,
        notificationPreference,
        oldPolicyName,
        ownerAccountID: ownerAccountID || CONST.REPORT.OWNER_ACCOUNT_ID_FAKE,
        parentReportActionID,
        parentReportID,
        // When creating a report the participantsAccountIDs and visibleChatMemberAccountIDs are the same
        participantAccountIDs: participantList,
        visibleChatMemberAccountIDs: participantList,
        // For group chats we need to have participants object as we are migrating away from `participantAccountIDs` and `visibleChatMemberAccountIDs`. See https://github.com/Expensify/App/issues/34692
        participants,
        policyID,
        reportID: optimisticReportID || generateReportID(),
        reportName,
        stateNum: 0,
        statusNum: 0,
        visibility,
        description,
        writeCapability,
        avatarUrl,
    };
}

function buildOptimisticGroupChatReport(participantAccountIDs: number[], reportName: string, avatarUri: string, optimisticReportID?: string) {
    return buildOptimisticChatReport(
        participantAccountIDs,
        reportName,
        CONST.REPORT.CHAT_TYPE.GROUP,
        undefined,
        undefined,
        undefined,
        undefined,
        undefined,
        undefined,
        CONST.REPORT.NOTIFICATION_PREFERENCE.HIDDEN,
        undefined,
        undefined,
        undefined,
        avatarUri,
        optimisticReportID,
    );
}

/**
 * Returns the necessary reportAction onyx data to indicate that the chat has been created optimistically
 * @param [created] - Action created time
 */
function buildOptimisticCreatedReportAction(emailCreatingAction: string, created = DateUtils.getDBTime()): OptimisticCreatedReportAction {
    return {
        reportActionID: NumberUtils.rand64(),
        actionName: CONST.REPORT.ACTIONS.TYPE.CREATED,
        pendingAction: CONST.RED_BRICK_ROAD_PENDING_ACTION.ADD,
        actorAccountID: currentUserAccountID,
        message: [
            {
                type: CONST.REPORT.MESSAGE.TYPE.TEXT,
                style: 'strong',
                text: emailCreatingAction,
            },
            {
                type: CONST.REPORT.MESSAGE.TYPE.TEXT,
                style: 'normal',
                text: ' created this report',
            },
        ],
        person: [
            {
                type: CONST.REPORT.MESSAGE.TYPE.TEXT,
                style: 'strong',
                text: getCurrentUserDisplayNameOrEmail(),
            },
        ],
        automatic: false,
        avatar: getCurrentUserAvatarOrDefault(),
        created,
        shouldShow: true,
    };
}

/**
 * Returns the necessary reportAction onyx data to indicate that the room has been renamed
 */
function buildOptimisticRenamedRoomReportAction(newName: string, oldName: string): OptimisticRenamedReportAction {
    const now = DateUtils.getDBTime();
    return {
        reportActionID: NumberUtils.rand64(),
        actionName: CONST.REPORT.ACTIONS.TYPE.RENAMED,
        pendingAction: CONST.RED_BRICK_ROAD_PENDING_ACTION.ADD,
        actorAccountID: currentUserAccountID,
        message: [
            {
                type: CONST.REPORT.MESSAGE.TYPE.TEXT,
                style: 'strong',
                text: 'You',
            },
            {
                type: CONST.REPORT.MESSAGE.TYPE.TEXT,
                style: 'normal',
                text: ` renamed this report. New title is '${newName}' (previously '${oldName}').`,
            },
        ],
        person: [
            {
                type: CONST.REPORT.MESSAGE.TYPE.TEXT,
                style: 'strong',
                text: getCurrentUserDisplayNameOrEmail(),
            },
        ],
        originalMessage: {
            oldName,
            newName,
            html: `Room renamed to ${newName}`,
            lastModified: now,
        },
        automatic: false,
        avatar: getCurrentUserAvatarOrDefault(),
        created: now,
        shouldShow: true,
    };
}

/**
 * Returns the necessary reportAction onyx data to indicate that the transaction has been put on hold optimistically
 * @param [created] - Action created time
 */
function buildOptimisticHoldReportAction(created = DateUtils.getDBTime()): OptimisticHoldReportAction {
    return {
        reportActionID: NumberUtils.rand64(),
        actionName: CONST.REPORT.ACTIONS.TYPE.HOLD,
        pendingAction: CONST.RED_BRICK_ROAD_PENDING_ACTION.ADD,
        actorAccountID: currentUserAccountID,
        message: [
            {
                type: CONST.REPORT.MESSAGE.TYPE.TEXT,
                style: 'normal',
                text: Localize.translateLocal('iou.heldRequest'),
            },
        ],
        person: [
            {
                type: CONST.REPORT.MESSAGE.TYPE.TEXT,
                style: 'strong',
                text: getCurrentUserDisplayNameOrEmail(),
            },
        ],
        automatic: false,
        avatar: getCurrentUserAvatarOrDefault(),
        created,
        shouldShow: true,
    };
}

/**
 * Returns the necessary reportAction onyx data to indicate that the transaction has been put on hold optimistically
 * @param [created] - Action created time
 */
function buildOptimisticHoldReportActionComment(comment: string, created = DateUtils.getDBTime()): OptimisticHoldReportAction {
    return {
        reportActionID: NumberUtils.rand64(),
        actionName: CONST.REPORT.ACTIONS.TYPE.HOLDCOMMENT,
        pendingAction: CONST.RED_BRICK_ROAD_PENDING_ACTION.ADD,
        actorAccountID: currentUserAccountID,
        message: [
            {
                type: CONST.REPORT.MESSAGE.TYPE.TEXT,
                style: 'normal',
                text: comment,
            },
        ],
        person: [
            {
                type: CONST.REPORT.MESSAGE.TYPE.TEXT,
                style: 'strong',
                text: getCurrentUserDisplayNameOrEmail(),
            },
        ],
        automatic: false,
        avatar: getCurrentUserAvatarOrDefault(),
        created,
        shouldShow: true,
    };
}

/**
 * Returns the necessary reportAction onyx data to indicate that the transaction has been removed from hold optimistically
 * @param [created] - Action created time
 */
function buildOptimisticUnHoldReportAction(created = DateUtils.getDBTime()): OptimisticHoldReportAction {
    return {
        reportActionID: NumberUtils.rand64(),
        actionName: CONST.REPORT.ACTIONS.TYPE.UNHOLD,
        pendingAction: CONST.RED_BRICK_ROAD_PENDING_ACTION.ADD,
        actorAccountID: currentUserAccountID,
        message: [
            {
                type: CONST.REPORT.MESSAGE.TYPE.TEXT,
                style: 'normal',
                text: Localize.translateLocal('iou.unheldRequest'),
            },
        ],
        person: [
            {
                type: CONST.REPORT.MESSAGE.TYPE.TEXT,
                style: 'normal',
                text: getCurrentUserDisplayNameOrEmail(),
            },
        ],
        automatic: false,
        avatar: getCurrentUserAvatarOrDefault(),
        created,
        shouldShow: true,
    };
}

function buildOptimisticEditedTaskFieldReportAction({title, description}: Task): OptimisticEditedTaskReportAction {
    // We do not modify title & description in one request, so we need to create a different optimistic action for each field modification
    let field = '';
    let value = '';
    if (title !== undefined) {
        field = 'task title';
        value = title;
    } else if (description !== undefined) {
        field = 'description';
        value = description;
    }

    let changelog = 'edited this task';
    if (field && value) {
        changelog = `updated the ${field} to ${value}`;
    } else if (field) {
        changelog = `removed the ${field}`;
    }

    return {
        reportActionID: NumberUtils.rand64(),
        actionName: CONST.REPORT.ACTIONS.TYPE.TASKEDITED,
        pendingAction: CONST.RED_BRICK_ROAD_PENDING_ACTION.ADD,
        actorAccountID: currentUserAccountID,
        message: [
            {
                type: CONST.REPORT.MESSAGE.TYPE.COMMENT,
                text: changelog,
                html: changelog,
            },
        ],
        person: [
            {
                type: CONST.REPORT.MESSAGE.TYPE.TEXT,
                style: 'strong',
                text: getCurrentUserDisplayNameOrEmail(),
            },
        ],
        automatic: false,
        avatar: getCurrentUserAvatarOrDefault(),
        created: DateUtils.getDBTime(),
        shouldShow: false,
    };
}

function buildOptimisticChangedTaskAssigneeReportAction(assigneeAccountID: number): OptimisticEditedTaskReportAction {
    return {
        reportActionID: NumberUtils.rand64(),
        actionName: CONST.REPORT.ACTIONS.TYPE.TASKEDITED,
        pendingAction: CONST.RED_BRICK_ROAD_PENDING_ACTION.ADD,
        actorAccountID: currentUserAccountID,
        message: [
            {
                type: CONST.REPORT.MESSAGE.TYPE.COMMENT,
                text: `assigned to ${getDisplayNameForParticipant(assigneeAccountID)}`,
                html: `assigned to <mention-user accountID=${assigneeAccountID}></mention-user>`,
            },
        ],
        person: [
            {
                type: CONST.REPORT.MESSAGE.TYPE.TEXT,
                style: 'strong',
                text: getCurrentUserDisplayNameOrEmail(),
            },
        ],
        automatic: false,
        avatar: getCurrentUserAvatarOrDefault(),
        created: DateUtils.getDBTime(),
        shouldShow: false,
    };
}

/**
 * Returns the necessary reportAction onyx data to indicate that a chat has been archived
 *
 * @param reason - A reason why the chat has been archived
 */
function buildOptimisticClosedReportAction(emailClosingReport: string, policyName: string, reason: string = CONST.REPORT.ARCHIVE_REASON.DEFAULT): OptimisticClosedReportAction {
    return {
        actionName: CONST.REPORT.ACTIONS.TYPE.CLOSED,
        actorAccountID: currentUserAccountID,
        automatic: false,
        avatar: getCurrentUserAvatarOrDefault(),
        created: DateUtils.getDBTime(),
        message: [
            {
                type: CONST.REPORT.MESSAGE.TYPE.TEXT,
                style: 'strong',
                text: emailClosingReport,
            },
            {
                type: CONST.REPORT.MESSAGE.TYPE.TEXT,
                style: 'normal',
                text: ' closed this report',
            },
        ],
        originalMessage: {
            policyName,
            reason,
        },
        pendingAction: CONST.RED_BRICK_ROAD_PENDING_ACTION.ADD,
        person: [
            {
                type: CONST.REPORT.MESSAGE.TYPE.TEXT,
                style: 'strong',
                text: getCurrentUserDisplayNameOrEmail(),
            },
        ],
        reportActionID: NumberUtils.rand64(),
        shouldShow: true,
    };
}

function buildOptimisticWorkspaceChats(policyID: string, policyName: string): OptimisticWorkspaceChats {
    const announceChatData = buildOptimisticChatReport(
        currentUserAccountID ? [currentUserAccountID] : [],
        CONST.REPORT.WORKSPACE_CHAT_ROOMS.ANNOUNCE,
        CONST.REPORT.CHAT_TYPE.POLICY_ANNOUNCE,
        policyID,
        CONST.POLICY.OWNER_ACCOUNT_ID_FAKE,
        false,
        policyName,
        undefined,
        undefined,

        // #announce contains all policy members so notifying always should be opt-in only.
        CONST.REPORT.NOTIFICATION_PREFERENCE.DAILY,
    );
    const announceChatReportID = announceChatData.reportID;
    const announceCreatedAction = buildOptimisticCreatedReportAction(CONST.POLICY.OWNER_EMAIL_FAKE);
    const announceReportActionData = {
        [announceCreatedAction.reportActionID]: announceCreatedAction,
    };
    const pendingChatMembers = getPendingChatMembers(currentUserAccountID ? [currentUserAccountID] : [], [], CONST.RED_BRICK_ROAD_PENDING_ACTION.ADD);
    const adminsChatData = {
        ...buildOptimisticChatReport(
            [currentUserAccountID ?? -1],
            CONST.REPORT.WORKSPACE_CHAT_ROOMS.ADMINS,
            CONST.REPORT.CHAT_TYPE.POLICY_ADMINS,
            policyID,
            CONST.POLICY.OWNER_ACCOUNT_ID_FAKE,
            false,
            policyName,
        ),
        pendingChatMembers,
    };
    const adminsChatReportID = adminsChatData.reportID;
    const adminsCreatedAction = buildOptimisticCreatedReportAction(CONST.POLICY.OWNER_EMAIL_FAKE);
    const adminsReportActionData = {
        [adminsCreatedAction.reportActionID]: adminsCreatedAction,
    };

    const expenseChatData = buildOptimisticChatReport([currentUserAccountID ?? -1], '', CONST.REPORT.CHAT_TYPE.POLICY_EXPENSE_CHAT, policyID, currentUserAccountID, true, policyName);
    const expenseChatReportID = expenseChatData.reportID;
    const expenseReportCreatedAction = buildOptimisticCreatedReportAction(currentUserEmail ?? '');
    const expenseReportActionData = {
        [expenseReportCreatedAction.reportActionID]: expenseReportCreatedAction,
    };

    return {
        announceChatReportID,
        announceChatData,
        announceReportActionData,
        announceCreatedReportActionID: announceCreatedAction.reportActionID,
        adminsChatReportID,
        adminsChatData,
        adminsReportActionData,
        adminsCreatedReportActionID: adminsCreatedAction.reportActionID,
        expenseChatReportID,
        expenseChatData,
        expenseReportActionData,
        expenseCreatedReportActionID: expenseReportCreatedAction.reportActionID,
    };
}

/**
 * Builds an optimistic Task Report with a randomly generated reportID
 *
 * @param ownerAccountID - Account ID of the person generating the Task.
 * @param assigneeAccountID - AccountID of the other person participating in the Task.
 * @param parentReportID - Report ID of the chat where the Task is.
 * @param title - Task title.
 * @param description - Task description.
 * @param policyID - PolicyID of the parent report
 */

function buildOptimisticTaskReport(
    ownerAccountID: number,
    assigneeAccountID = 0,
    parentReportID?: string,
    title?: string,
    description?: string,
    policyID: string = CONST.POLICY.OWNER_EMAIL_FAKE,
): OptimisticTaskReport {
    // When creating a report the participantsAccountIDs and visibleChatMemberAccountIDs are the same
    const participantsAccountIDs = assigneeAccountID && assigneeAccountID !== ownerAccountID ? [assigneeAccountID] : [];

    return {
        reportID: generateReportID(),
        reportName: title,
        description,
        ownerAccountID,
        participantAccountIDs: participantsAccountIDs,
        visibleChatMemberAccountIDs: participantsAccountIDs,
        managerID: assigneeAccountID,
        type: CONST.REPORT.TYPE.TASK,
        parentReportID,
        policyID,
        stateNum: CONST.REPORT.STATE_NUM.OPEN,
        statusNum: CONST.REPORT.STATUS_NUM.OPEN,
        notificationPreference: CONST.REPORT.NOTIFICATION_PREFERENCE.ALWAYS,
        lastVisibleActionCreated: DateUtils.getDBTime(),
    };
}

/**
 * A helper method to create transaction thread
 *
 * @param reportAction - the parent IOU report action from which to create the thread
 * @param moneyRequestReport - the report which the report action belongs to
 */
function buildTransactionThread(reportAction: OnyxEntry<ReportAction | OptimisticIOUReportAction>, moneyRequestReport: OnyxEntry<Report>): OptimisticChatReport {
    const participantAccountIDs = [...new Set([currentUserAccountID, Number(reportAction?.actorAccountID)])].filter(Boolean) as number[];
    return buildOptimisticChatReport(
        participantAccountIDs,
        getTransactionReportName(reportAction),
        undefined,
        moneyRequestReport?.policyID,
        CONST.POLICY.OWNER_ACCOUNT_ID_FAKE,
        false,
        '',
        undefined,
        undefined,
        CONST.REPORT.NOTIFICATION_PREFERENCE.HIDDEN,
        reportAction?.reportActionID,
        moneyRequestReport?.reportID,
    );
}

/**
 * Build optimistic money request entities:
 *
 * 1. CREATED action for the chatReport
 * 2. CREATED action for the iouReport
 * 3. IOU action for the iouReport linked to the transaction thread via `childReportID`
 * 4. Transaction Thread linked to the IOU action via `parentReportActionID`
 * 5. CREATED action for the Transaction Thread
 */
function buildOptimisticMoneyRequestEntities(
    iouReport: Report,
    type: ValueOf<typeof CONST.IOU.REPORT_ACTION_TYPE>,
    amount: number,
    currency: string,
    comment: string,
    payeeEmail: string,
    participants: Participant[],
    transactionID: string,
    paymentType?: PaymentMethodType,
    isSettlingUp = false,
    isSendMoneyFlow = false,
    receipt: Receipt = {},
    isOwnPolicyExpenseChat = false,
    isPersonalTrackingExpense = false,
): [OptimisticCreatedReportAction, OptimisticCreatedReportAction, OptimisticIOUReportAction, OptimisticChatReport, OptimisticCreatedReportAction] {
    const createdActionForChat = buildOptimisticCreatedReportAction(payeeEmail);

    // The `CREATED` action must be optimistically generated before the IOU action so that it won't appear after the IOU action in the chat.
    const iouActionCreationTime = DateUtils.getDBTime();
    const createdActionForIOUReport = buildOptimisticCreatedReportAction(payeeEmail, DateUtils.subtractMillisecondsFromDateTime(iouActionCreationTime, 1));
    const iouAction = buildOptimisticIOUReportAction(
        type,
        amount,
        currency,
        comment,
        participants,
        transactionID,
        paymentType,
        isPersonalTrackingExpense ? '0' : iouReport.reportID,
        isSettlingUp,
        isSendMoneyFlow,
        receipt,
        isOwnPolicyExpenseChat,
        iouActionCreationTime,
    );

    // Create optimistic transactionThread and the `CREATED` action for it
    const transactionThread = buildTransactionThread(iouAction, iouReport);
    const createdActionForTransactionThread = buildOptimisticCreatedReportAction(payeeEmail);

    // The IOU action and the transactionThread are co-dependent as parent-child, so we need to link them together
    iouAction.childReportID = transactionThread.reportID;

    return [createdActionForChat, createdActionForIOUReport, iouAction, transactionThread, createdActionForTransactionThread];
}

function isUnread(report: OnyxEntry<Report>): boolean {
    if (!report) {
        return false;
    }

    // lastVisibleActionCreated and lastReadTime are both datetime strings and can be compared directly
    const lastVisibleActionCreated = report.lastVisibleActionCreated ?? '';
    const lastReadTime = report.lastReadTime ?? '';
    const lastMentionedTime = report.lastMentionedTime ?? '';

    // If the user was mentioned and the comment got deleted the lastMentionedTime will be more recent than the lastVisibleActionCreated
    return lastReadTime < lastVisibleActionCreated || lastReadTime < lastMentionedTime;
}

function isIOUOwnedByCurrentUser(report: OnyxEntry<Report>, allReportsDict: OnyxCollection<Report> = null): boolean {
    const allAvailableReports = allReportsDict ?? allReports;
    if (!report || !allAvailableReports) {
        return false;
    }

    let reportToLook = report;
    if (report.iouReportID) {
        const iouReport = allAvailableReports[`${ONYXKEYS.COLLECTION.REPORT}${report.iouReportID}`];
        if (iouReport) {
            reportToLook = iouReport;
        }
    }

    return reportToLook.ownerAccountID === currentUserAccountID;
}

/**
 * Assuming the passed in report is a default room, lets us know whether we can see it or not, based on permissions and
 * the various subsets of users we've allowed to use default rooms.
 */
function canSeeDefaultRoom(report: OnyxEntry<Report>, policies: OnyxCollection<Policy>, betas: OnyxEntry<Beta[]>): boolean {
    // Include archived rooms
    if (isArchivedRoom(report)) {
        return true;
    }

    // Include default rooms for free plan policies (domain rooms aren't included in here because they do not belong to a policy)
    if (getPolicyType(report, policies) === CONST.POLICY.TYPE.FREE) {
        return true;
    }

    // Include domain rooms with Partner Managers (Expensify accounts) in them for accounts that are on a domain with an Approved Accountant
    if (isDomainRoom(report) && doesDomainHaveApprovedAccountant && hasExpensifyEmails(report?.participantAccountIDs ?? [])) {
        return true;
    }

    // If the room has an assigned guide, it can be seen.
    if (hasExpensifyGuidesEmails(report?.participantAccountIDs ?? [])) {
        return true;
    }

    // Include any admins and announce rooms, since only non partner-managed domain rooms are on the beta now.
    if (isAdminRoom(report) || isAnnounceRoom(report)) {
        return true;
    }

    // For all other cases, just check that the user belongs to the default rooms beta
    return Permissions.canUseDefaultRooms(betas ?? []);
}

function canAccessReport(report: OnyxEntry<Report>, policies: OnyxCollection<Policy>, betas: OnyxEntry<Beta[]>): boolean {
    // We hide default rooms (it's basically just domain rooms now) from people who aren't on the defaultRooms beta.
    if (isDefaultRoom(report) && !canSeeDefaultRoom(report, policies, betas)) {
        return false;
    }

    if (report?.errorFields?.notFound) {
        return false;
    }

    return true;
}

/**
 * Check if the report is the parent report of the currently viewed report or at least one child report has report action
 */
function shouldHideReport(report: OnyxEntry<Report>, currentReportId: string): boolean {
    const currentReport = getReport(currentReportId);
    const parentReport = getParentReport(!isEmptyObject(currentReport) ? currentReport : null);
    const reportActions = reportActionsByReport?.[report?.reportID ?? ''] ?? {};
    const isChildReportHasComment = Object.values(reportActions ?? {})?.some((reportAction) => (reportAction?.childVisibleActionCount ?? 0) > 0);
    return parentReport?.reportID !== report?.reportID && !isChildReportHasComment;
}

/**
 * Checks to see if a report's parentAction is a money request that contains a violation
 */
function doesTransactionThreadHaveViolations(report: OnyxEntry<Report>, transactionViolations: OnyxCollection<TransactionViolation[]>, parentReportAction: OnyxEntry<ReportAction>): boolean {
    if (parentReportAction?.actionName !== CONST.REPORT.ACTIONS.TYPE.IOU) {
        return false;
    }
    const {IOUTransactionID, IOUReportID} = parentReportAction.originalMessage ?? {};
    if (!IOUTransactionID || !IOUReportID) {
        return false;
    }
    if (!isCurrentUserSubmitter(IOUReportID)) {
        return false;
    }
    if (report?.stateNum !== CONST.REPORT.STATE_NUM.OPEN && report?.stateNum !== CONST.REPORT.STATE_NUM.SUBMITTED) {
        return false;
    }
    return TransactionUtils.hasViolation(IOUTransactionID, transactionViolations);
}

/**
 * Checks if we should display violation - we display violations when the money request has violation and it is not settled
 */
function shouldDisplayTransactionThreadViolations(
    report: OnyxEntry<Report>,
    transactionViolations: OnyxCollection<TransactionViolation[]>,
    parentReportAction: OnyxEntry<ReportAction>,
): boolean {
    const {IOUReportID} = (parentReportAction?.originalMessage as IOUMessage) ?? {};
    if (isSettled(IOUReportID)) {
        return false;
    }
    return doesTransactionThreadHaveViolations(report, transactionViolations, parentReportAction);
}

/**
 * Checks to see if a report contains a violation
 */
function hasViolations(reportID: string, transactionViolations: OnyxCollection<TransactionViolation[]>): boolean {
    const transactions = TransactionUtils.getAllReportTransactions(reportID);
    return transactions.some((transaction) => TransactionUtils.hasViolation(transaction.transactionID, transactionViolations));
}

/**
 * Takes several pieces of data from Onyx and evaluates if a report should be shown in the option list (either when searching
 * for reports or the reports shown in the LHN).
 *
 * This logic is very specific and the order of the logic is very important. It should fail quickly in most cases and also
 * filter out the majority of reports before filtering out very specific minority of reports.
 */
function shouldReportBeInOptionList({
    report,
    currentReportId,
    isInGSDMode,
    betas,
    policies,
    excludeEmptyChats,
    doesReportHaveViolations,
    includeSelfDM = false,
}: {
    report: OnyxEntry<Report>;
    currentReportId: string;
    isInGSDMode: boolean;
    betas: OnyxEntry<Beta[]>;
    policies: OnyxCollection<Policy>;
    excludeEmptyChats: boolean;
    doesReportHaveViolations: boolean;
    includeSelfDM?: boolean;
}) {
    const isInDefaultMode = !isInGSDMode;
    // Exclude reports that have no data because there wouldn't be anything to show in the option item.
    // This can happen if data is currently loading from the server or a report is in various stages of being created.
    // This can also happen for anyone accessing a public room or archived room for which they don't have access to the underlying policy.
    // Optionally exclude reports that do not belong to currently active workspace

    if (
        !report?.reportID ||
        !report?.type ||
        report?.reportName === undefined ||
        // eslint-disable-next-line @typescript-eslint/prefer-nullish-coalescing
        report?.isHidden ||
        // eslint-disable-next-line @typescript-eslint/prefer-nullish-coalescing
        report?.participantAccountIDs?.includes(CONST.ACCOUNT_ID.NOTIFICATIONS) ||
        (report?.participantAccountIDs?.length === 0 &&
            !isChatThread(report) &&
            !isPublicRoom(report) &&
            !isUserCreatedPolicyRoom(report) &&
            !isArchivedRoom(report) &&
            !isMoneyRequestReport(report) &&
            !isTaskReport(report) &&
            !isSelfDM(report) &&
            !isGroupChat(report))
    ) {
        return false;
    }
    if (!canAccessReport(report, policies, betas)) {
        return false;
    }

    // If this is a transaction thread associated with a report that only has one transaction, omit it
    if (isOneTransactionThread(report.reportID, report.parentReportID ?? '0')) {
        return false;
    }

    // Include the currently viewed report. If we excluded the currently viewed report, then there
    // would be no way to highlight it in the options list and it would be confusing to users because they lose
    // a sense of context.
    if (report.reportID === currentReportId) {
        return true;
    }

    // Retrieve the draft comment for the report and convert it to a boolean
    const hasDraftComment = hasValidDraftComment(report.reportID);

    // Include reports that are relevant to the user in any view mode. Criteria include having a draft or having a GBR showing.
    // eslint-disable-next-line @typescript-eslint/prefer-nullish-coalescing
    if (hasDraftComment || requiresAttentionFromCurrentUser(report)) {
        return true;
    }
    const lastVisibleMessage = ReportActionsUtils.getLastVisibleMessage(report.reportID);
    const isEmptyChat = !report.lastMessageText && !report.lastMessageTranslationKey && !lastVisibleMessage.lastMessageText && !lastVisibleMessage.lastMessageTranslationKey;
    const canHideReport = shouldHideReport(report, currentReportId);

    // Include reports if they are pinned
    if (report.isPinned) {
        return true;
    }

    const reportIsSettled = report.statusNum === CONST.REPORT.STATUS_NUM.REIMBURSED;

    // Always show IOU reports with violations unless they are reimbursed
    if (isExpenseRequest(report) && doesReportHaveViolations && !reportIsSettled) {
        return true;
    }

    // Hide only chat threads that haven't been commented on (other threads are actionable)
    if (isChatThread(report) && canHideReport && isEmptyChat) {
        return false;
    }

    // Include reports that have errors from trying to add a workspace
    // If we excluded it, then the red-brock-road pattern wouldn't work for the user to resolve the error
    if (report.errorFields?.addWorkspaceRoom) {
        return true;
    }

    // All unread chats (even archived ones) in GSD mode will be shown. This is because GSD mode is specifically for focusing the user on the most relevant chats, primarily, the unread ones
    if (isInGSDMode) {
        return isUnread(report) && report.notificationPreference !== CONST.REPORT.NOTIFICATION_PREFERENCE.MUTE;
    }

    // Archived reports should always be shown when in default (most recent) mode. This is because you should still be able to access and search for the chats to find them.
    if (isInDefaultMode && isArchivedRoom(report)) {
        return true;
    }

    // Hide chats between two users that haven't been commented on from the LNH
    if (excludeEmptyChats && isEmptyChat && isChatReport(report) && !isChatRoom(report) && !isPolicyExpenseChat(report) && canHideReport) {
        return false;
    }

    if (isSelfDM(report)) {
        return includeSelfDM;
    }

    return true;
}

/**
 * Attempts to find a report in onyx with the provided list of participants. Does not include threads, task, money request, room, and policy expense chat.
 */
function getChatByParticipants(newParticipantList: number[], reports: OnyxCollection<Report> = allReports): OnyxEntry<Report> {
    const sortedNewParticipantList = newParticipantList.sort();
    return (
        Object.values(reports ?? {}).find((report) => {
            // If the report has been deleted, or there are no participants (like an empty #admins room) then skip it
            if (
                !report ||
                report.participantAccountIDs?.length === 0 ||
                isChatThread(report) ||
                isTaskReport(report) ||
                isMoneyRequestReport(report) ||
                isChatRoom(report) ||
                isPolicyExpenseChat(report) ||
                isGroupChat(report)
            ) {
                return false;
            }

            // Only return the chat if it has all the participants
            return lodashIsEqual(sortedNewParticipantList, report.participantAccountIDs?.sort());
        }) ?? null
    );
}

/**
 * Attempts to find a report in onyx with the provided list of participants in given policy
 */
function getChatByParticipantsAndPolicy(newParticipantList: number[], policyID: string): OnyxEntry<Report> {
    newParticipantList.sort();
    return (
        Object.values(allReports ?? {}).find((report) => {
            // If the report has been deleted, or there are no participants (like an empty #admins room) then skip it
            if (!report?.participantAccountIDs) {
                return false;
            }
            const sortedParticipanctsAccountIDs = report.participantAccountIDs?.sort();
            // Only return the room if it has all the participants and is not a policy room
            return report.policyID === policyID && lodashIsEqual(newParticipantList, sortedParticipanctsAccountIDs);
        }) ?? null
    );
}

function getAllPolicyReports(policyID: string): Array<OnyxEntry<Report>> {
    return Object.values(allReports ?? {}).filter((report) => report?.policyID === policyID);
}

/**
 * Returns true if Chronos is one of the chat participants (1:1)
 */
function chatIncludesChronos(report: OnyxEntry<Report> | EmptyObject): boolean {
    return Boolean(report?.participantAccountIDs?.includes(CONST.ACCOUNT_ID.CHRONOS));
}

/**
 * Can only flag if:
 *
 * - It was written by someone else and isn't a whisper
 * - It's a welcome message whisper
 * - It's an ADDCOMMENT that is not an attachment
 */
function canFlagReportAction(reportAction: OnyxEntry<ReportAction>, reportID: string | undefined): boolean {
    let report = getReport(reportID);

    // If the childReportID exists in reportAction and is equal to the reportID,
    // the report action being evaluated is the parent report action in a thread, and we should get the parent report to evaluate instead.
    if (reportAction?.childReportID?.toString() === reportID?.toString()) {
        report = getReport(report?.parentReportID);
    }
    const isCurrentUserAction = reportAction?.actorAccountID === currentUserAccountID;
    const isOriginalMessageHaveHtml =
        reportAction?.actionName === CONST.REPORT.ACTIONS.TYPE.ADDCOMMENT ||
        reportAction?.actionName === CONST.REPORT.ACTIONS.TYPE.RENAMED ||
        reportAction?.actionName === CONST.REPORT.ACTIONS.TYPE.CHRONOSOOOLIST;
    if (ReportActionsUtils.isWhisperAction(reportAction)) {
        // Allow flagging welcome message whispers as they can be set by any room creator
        if (report?.description && !isCurrentUserAction && isOriginalMessageHaveHtml && reportAction?.originalMessage?.html === report.description) {
            return true;
        }

        // Disallow flagging the rest of whisper as they are sent by us
        return false;
    }

    return Boolean(
        !isCurrentUserAction &&
            reportAction?.actionName === CONST.REPORT.ACTIONS.TYPE.ADDCOMMENT &&
            !ReportActionsUtils.isDeletedAction(reportAction) &&
            !ReportActionsUtils.isCreatedTaskReportAction(reportAction) &&
            !isEmptyObject(report) &&
            report &&
            isAllowedToComment(report),
    );
}

/**
 * Whether flag comment page should show
 */
function shouldShowFlagComment(reportAction: OnyxEntry<ReportAction>, report: OnyxEntry<Report>): boolean {
    return (
        canFlagReportAction(reportAction, report?.reportID) &&
        !isArchivedRoom(report) &&
        !chatIncludesChronos(report) &&
        !isConciergeChatReport(report) &&
        reportAction?.actorAccountID !== CONST.ACCOUNT_ID.CONCIERGE
    );
}

/**
 * @param sortedAndFilteredReportActions - reportActions for the report, sorted newest to oldest, and filtered for only those that should be visible
 */
function getNewMarkerReportActionID(report: OnyxEntry<Report>, sortedAndFilteredReportActions: ReportAction[]): string {
    if (!isUnread(report)) {
        return '';
    }

    const newMarkerIndex = lodashFindLastIndex(sortedAndFilteredReportActions, (reportAction) => (reportAction.created ?? '') > (report?.lastReadTime ?? ''));

    return 'reportActionID' in sortedAndFilteredReportActions[newMarkerIndex] ? sortedAndFilteredReportActions[newMarkerIndex].reportActionID : '';
}

/**
 * Performs the markdown conversion, and replaces code points > 127 with C escape sequences
 * Used for compatibility with the backend auth validator for AddComment, and to account for MD in comments
 * @returns The comment's total length as seen from the backend
 */
function getCommentLength(textComment: string): number {
    return getParsedComment(textComment)
        .replace(/[^ -~]/g, '\\u????')
        .trim().length;
}

function getRouteFromLink(url: string | null): string {
    if (!url) {
        return '';
    }

    // Get the reportID from URL
    let route = url;
    const localWebAndroidRegEx = /^(https:\/\/([0-9]{1,3})\.([0-9]{1,3})\.([0-9]{1,3})\.([0-9]{1,3}))/;
    linkingConfig.prefixes.forEach((prefix) => {
        if (route.startsWith(prefix)) {
            route = route.replace(prefix, '');
        } else if (localWebAndroidRegEx.test(route)) {
            route = route.replace(localWebAndroidRegEx, '');
        } else {
            return;
        }

        // Remove the port if it's a localhost URL
        if (/^:\d+/.test(route)) {
            route = route.replace(/:\d+/, '');
        }

        // Remove the leading slash if exists
        if (route.startsWith('/')) {
            route = route.replace('/', '');
        }
    });
    return route;
}

function parseReportRouteParams(route: string): ReportRouteParams {
    let parsingRoute = route;
    if (parsingRoute.at(0) === '/') {
        // remove the first slash
        parsingRoute = parsingRoute.slice(1);
    }

    if (!parsingRoute.startsWith(Url.addTrailingForwardSlash(ROUTES.REPORT))) {
        return {reportID: '', isSubReportPageRoute: false};
    }

    const pathSegments = parsingRoute.split('/');

    const reportIDSegment = pathSegments[1];

    // Check for "undefined" or any other unwanted string values
    if (!reportIDSegment || reportIDSegment === 'undefined') {
        return {reportID: '', isSubReportPageRoute: false};
    }

    return {
        reportID: reportIDSegment,
        isSubReportPageRoute: pathSegments.length > 2,
    };
}

function getReportIDFromLink(url: string | null): string {
    const route = getRouteFromLink(url);
    const {reportID, isSubReportPageRoute} = parseReportRouteParams(route);
    if (isSubReportPageRoute) {
        // We allow the Sub-Report deep link routes (settings, details, etc.) to be handled by their respective component pages
        return '';
    }
    return reportID;
}

/**
 * Get the report policyID given a reportID
 */
function getReportPolicyID(reportID?: string): string | undefined {
    return originalGetReportPolicyID(reportID);
}

/**
 * Check if the chat report is linked to an iou that is waiting for the current user to add a credit bank account.
 */
function hasIOUWaitingOnCurrentUserBankAccount(chatReport: OnyxEntry<Report>): boolean {
    if (chatReport?.iouReportID) {
        const iouReport = allReports?.[`${ONYXKEYS.COLLECTION.REPORT}${chatReport?.iouReportID}`];
        if (iouReport?.isWaitingOnBankAccount && iouReport?.ownerAccountID === currentUserAccountID) {
            return true;
        }
    }

    return false;
}

/**
 * Users can request money:
 * - in policy expense chats only if they are in a role of a member in the chat (in other words, if it's their policy expense chat)
 * - in an open or submitted expense report tied to a policy expense chat the user owns
 *     - employee can request money in submitted expense report only if the policy has Instant Submit settings turned on
 * - in an IOU report, which is not settled yet
 * - in a 1:1 DM chat
 */
function canRequestMoney(report: OnyxEntry<Report>, policy: OnyxEntry<Policy>, otherParticipants: number[]): boolean {
    // User cannot request money in chat thread or in task report or in chat room
    if (isChatThread(report) || isTaskReport(report) || isChatRoom(report) || isSelfDM(report) || isGroupChat(report)) {
        return false;
    }

    // Users can only request money in DMs if they are a 1:1 DM
    if (isDM(report)) {
        return otherParticipants.length === 1;
    }

    // Prevent requesting money if pending IOU report waiting for their bank account already exists
    if (hasIOUWaitingOnCurrentUserBankAccount(report)) {
        return false;
    }

    let isOwnPolicyExpenseChat = report?.isOwnPolicyExpenseChat ?? false;
    if (isExpenseReport(report) && getParentReport(report)) {
        isOwnPolicyExpenseChat = Boolean(getParentReport(report)?.isOwnPolicyExpenseChat);
    }

    // In case there are no other participants than the current user and it's not user's own policy expense chat, they can't request money from such report
    if (otherParticipants.length === 0 && !isOwnPolicyExpenseChat) {
        return false;
    }

    // User can request money in any IOU report, unless paid, but user can only request money in an expense report
    // which is tied to their workspace chat.
    if (isMoneyRequestReport(report)) {
        const canAddTransactions = canAddOrDeleteTransactions(report);
        return isGroupPolicy(report) ? isOwnPolicyExpenseChat && canAddTransactions : canAddTransactions;
    }

    // In case of policy expense chat, users can only request money from their own policy expense chat
    return !isPolicyExpenseChat(report) || isOwnPolicyExpenseChat;
}

function isGroupChatAdmin(report: OnyxEntry<Report>, accountID: number) {
    if (!report?.participants) {
        return false;
    }

    const reportParticipants = report.participants ?? {};
    const participant = reportParticipants[accountID];
    return participant?.role === CONST.REPORT.ROLE.ADMIN;
}

/**
 * Helper method to define what money request options we want to show for particular method.
 * There are 4 money request options: Request, Split, Send and Track expense:
 * - Request option should show for:
 *     - DMs
 *     - own policy expense chats
 *     - open and processing expense reports tied to own policy expense chat
 *     - unsettled IOU reports
 * - Send option should show for:
 *     - DMs
 * - Split options should show for:
 *     - DMs
 *     - chat/policy rooms with more than 1 participant
 *     - groups chats with 3 and more participants
 *     - corporate workspace chats
 * - Track expense option should show for:
 *    - Self DMs
 *    - own policy expense chats
 *    - open and processing expense reports tied to own policy expense chat
 *
 * None of the options should show in chat threads or if there is some special Expensify account
 * as a participant of the report.
 */
function getMoneyRequestOptions(report: OnyxEntry<Report>, policy: OnyxEntry<Policy>, reportParticipants: number[], canUseTrackExpense = true): Array<ValueOf<typeof CONST.IOU.TYPE>> {
    // In any thread or task report, we do not allow any new money requests yet
    if (isChatThread(report) || isTaskReport(report) || (!canUseTrackExpense && isSelfDM(report))) {
        return [];
    }

    // We don't allow IOU actions if an Expensify account is a participant of the report, unless the policy that the report is on is owned by an Expensify account
    const doParticipantsIncludeExpensifyAccounts = lodashIntersection(reportParticipants, CONST.EXPENSIFY_ACCOUNT_IDS).length > 0;
    const isPolicyOwnedByExpensifyAccounts = report?.policyID ? CONST.EXPENSIFY_ACCOUNT_IDS.includes(getPolicy(report?.policyID ?? '')?.ownerAccountID ?? 0) : false;
    if (doParticipantsIncludeExpensifyAccounts && !isPolicyOwnedByExpensifyAccounts) {
        return [];
    }

    const otherParticipants = reportParticipants.filter((accountID) => currentUserPersonalDetails?.accountID !== accountID);
    const hasSingleOtherParticipantInReport = otherParticipants.length === 1;
    let options: Array<ValueOf<typeof CONST.IOU.TYPE>> = [];

    if (isSelfDM(report)) {
        options = [CONST.IOU.TYPE.TRACK_EXPENSE];
    }

    // User created policy rooms and default rooms like #admins or #announce will always have the Split Bill option
    // unless there are no other participants at all (e.g. #admins room for a policy with only 1 admin)
    // DM chats will have the Split Bill option.
    // Your own workspace chats will have the split bill option.
    if (
        (isChatRoom(report) && otherParticipants.length > 0) ||
        (isDM(report) && otherParticipants.length > 0) ||
        (isGroupChat(report) && otherParticipants.length > 0) ||
        (isPolicyExpenseChat(report) && report?.isOwnPolicyExpenseChat)
    ) {
        options = [CONST.IOU.TYPE.SPLIT];
    }

    if (canRequestMoney(report, policy, otherParticipants)) {
        options = [...options, CONST.IOU.TYPE.REQUEST];

        // If the user can request money from the workspace report, they can also track expenses
        if (canUseTrackExpense && (isPolicyExpenseChat(report) || isExpenseReport(report))) {
            options = [...options, CONST.IOU.TYPE.TRACK_EXPENSE];
        }
    }

    // Send money option should be visible only in 1:1 DMs
    if (isDM(report) && hasSingleOtherParticipantInReport) {
        options = [...options, CONST.IOU.TYPE.SEND];
    }

    return options;
}

/**
 * Allows a user to leave a policy room according to the following conditions of the visibility or chatType rNVP:
 * `public` - Anyone can leave (because anybody can join)
 * `public_announce` - Only non-policy members can leave (it's auto-shared with policy members)
 * `policy_admins` - Nobody can leave (it's auto-shared with all policy admins)
 * `policy_announce` - Nobody can leave (it's auto-shared with all policy members)
 * `policyExpenseChat` - Nobody can leave (it's auto-shared with all policy members)
 * `policy` - Anyone can leave (though only policy members can join)
 * `domain` - Nobody can leave (it's auto-shared with domain members)
 * `dm` - Nobody can leave (it's auto-shared with users)
 * `private` - Anybody can leave (though you can only be invited to join)
 */
function canLeaveRoom(report: OnyxEntry<Report>, isPolicyMember: boolean): boolean {
    if (!report?.visibility) {
        if (
            report?.chatType === CONST.REPORT.CHAT_TYPE.POLICY_ADMINS ||
            report?.chatType === CONST.REPORT.CHAT_TYPE.POLICY_ANNOUNCE ||
            report?.chatType === CONST.REPORT.CHAT_TYPE.POLICY_EXPENSE_CHAT ||
            report?.chatType === CONST.REPORT.CHAT_TYPE.DOMAIN_ALL ||
            report?.chatType === CONST.REPORT.CHAT_TYPE.SELF_DM ||
            !report?.chatType
        ) {
            // DM chats don't have a chatType
            return false;
        }
    } else if (isPublicAnnounceRoom(report) && isPolicyMember) {
        return false;
    }
    return true;
}

function isCurrentUserTheOnlyParticipant(participantAccountIDs?: number[]): boolean {
    return Boolean(participantAccountIDs?.length === 1 && participantAccountIDs?.[0] === currentUserAccountID);
}

/**
 * Returns display names for those that can see the whisper.
 * However, it returns "you" if the current user is the only one who can see it besides the person that sent it.
 */
function getWhisperDisplayNames(participantAccountIDs?: number[]): string | undefined {
    const isWhisperOnlyVisibleToCurrentUser = isCurrentUserTheOnlyParticipant(participantAccountIDs);

    // When the current user is the only participant, the display name needs to be "you" because that's the only person reading it
    if (isWhisperOnlyVisibleToCurrentUser) {
        return Localize.translateLocal('common.youAfterPreposition');
    }

    return participantAccountIDs?.map((accountID) => getDisplayNameForParticipant(accountID, !isWhisperOnlyVisibleToCurrentUser)).join(', ');
}

/**
 * Show subscript on workspace chats / threads and expense requests
 */
function shouldReportShowSubscript(report: OnyxEntry<Report>): boolean {
    if (isArchivedRoom(report) && !isWorkspaceThread(report)) {
        return false;
    }

    if (isPolicyExpenseChat(report) && !isChatThread(report) && !isTaskReport(report) && !report?.isOwnPolicyExpenseChat) {
        return true;
    }

    if (isPolicyExpenseChat(report) && !isThread(report) && !isTaskReport(report)) {
        return true;
    }

    if (isExpenseRequest(report)) {
        return true;
    }

    if (isExpenseReport(report) && isOneTransactionReport(report?.reportID ?? '')) {
        return true;
    }

    if (isWorkspaceTaskReport(report)) {
        return true;
    }

    if (isWorkspaceThread(report)) {
        return true;
    }

    return false;
}

/**
 * Return true if reports data exists
 */
function isReportDataReady(): boolean {
    return !isEmptyObject(allReports) && Object.keys(allReports ?? {}).some((key) => allReports?.[key]?.reportID);
}

/**
 * Return true if reportID from path is valid
 */
function isValidReportIDFromPath(reportIDFromPath: string): boolean {
    return !['', 'null', '0'].includes(reportIDFromPath);
}

/**
 * Return the errors we have when creating a chat or a workspace room
 */
function getAddWorkspaceRoomOrChatReportErrors(report: OnyxEntry<Report>): Errors | null | undefined {
    // We are either adding a workspace room, or we're creating a chat, it isn't possible for both of these to have errors for the same report at the same time, so
    // simply looking up the first truthy value will get the relevant property if it's set.
    return report?.errorFields?.addWorkspaceRoom ?? report?.errorFields?.createChat;
}

/**
 * Return true if the Money Request report is marked for deletion.
 */
function isMoneyRequestReportPendingDeletion(report: OnyxEntry<Report> | EmptyObject): boolean {
    if (!isMoneyRequestReport(report)) {
        return false;
    }

    const parentReportAction = ReportActionsUtils.getReportAction(report?.parentReportID ?? '', report?.parentReportActionID ?? '');
    return parentReportAction?.pendingAction === CONST.RED_BRICK_ROAD_PENDING_ACTION.DELETE;
}

function canUserPerformWriteAction(report: OnyxEntry<Report>) {
    const reportErrors = getAddWorkspaceRoomOrChatReportErrors(report);

    // If the Money Request report is marked for deletion, let us prevent any further write action.
    if (isMoneyRequestReportPendingDeletion(report)) {
        return false;
    }

    return !isArchivedRoom(report) && isEmptyObject(reportErrors) && report && isAllowedToComment(report) && !isAnonymousUser;
}

/**
 * Returns ID of the original report from which the given reportAction is first created.
 */
function getOriginalReportID(reportID: string, reportAction: OnyxEntry<ReportAction>): string | undefined {
    const reportActions = reportActionsByReport?.[reportID];
    const currentReportAction = reportActions?.[reportAction?.reportActionID ?? ''] ?? null;
    const transactionThreadReportID = ReportActionsUtils.getOneTransactionThreadReportID(reportID, reportActions ?? ([] as ReportAction[]));
    if (transactionThreadReportID !== null) {
        return Object.keys(currentReportAction ?? {}).length === 0 ? transactionThreadReportID : reportID;
    }
    return isThreadFirstChat(reportAction, reportID) && Object.keys(currentReportAction ?? {}).length === 0
        ? allReports?.[`${ONYXKEYS.COLLECTION.REPORT}${reportID}`]?.parentReportID
        : reportID;
}

/**
 * Return the pendingAction and the errors resulting from either
 *
 * - creating a workspace room
 * - starting a chat
 * - paying the money request
 *
 * while being offline
 */
function getReportOfflinePendingActionAndErrors(report: OnyxEntry<Report>): ReportOfflinePendingActionAndErrors {
    // It shouldn't be possible for all of these actions to be pending (or to have errors) for the same report at the same time, so just take the first that exists
    const reportPendingAction = report?.pendingFields?.addWorkspaceRoom ?? report?.pendingFields?.createChat ?? report?.pendingFields?.reimbursed;

    const reportErrors = getAddWorkspaceRoomOrChatReportErrors(report);
    return {reportPendingAction, reportErrors};
}

/**
 * Check if the report can create the request with type is iouType
 */
function canCreateRequest(report: OnyxEntry<Report>, policy: OnyxEntry<Policy>, iouType: (typeof CONST.IOU.TYPE)[keyof typeof CONST.IOU.TYPE]): boolean {
    const participantAccountIDs = report?.participantAccountIDs ?? [];
    if (!canUserPerformWriteAction(report)) {
        return false;
    }
    return getMoneyRequestOptions(report, policy, participantAccountIDs).includes(iouType);
}

function getWorkspaceChats(policyID: string, accountIDs: number[]): Array<OnyxEntry<Report>> {
    return Object.values(allReports ?? {}).filter((report) => isPolicyExpenseChat(report) && (report?.policyID ?? '') === policyID && accountIDs.includes(report?.ownerAccountID ?? -1));
}

/**
 * @param policy - the workspace the report is on, null if the user isn't a member of the workspace
 */
function shouldDisableRename(report: OnyxEntry<Report>, policy: OnyxEntry<Policy>): boolean {
    if (isDefaultRoom(report) || isArchivedRoom(report) || isThread(report) || isMoneyRequestReport(report) || isPolicyExpenseChat(report)) {
        return true;
    }

    if (isGroupChat(report)) {
        return false;
    }

    // if the linked workspace is null, that means the person isn't a member of the workspace the report is in
    // which means this has to be a public room we want to disable renaming for
    if (!policy) {
        return true;
    }

    // If there is a linked workspace, that means the user is a member of the workspace the report is in and is allowed to rename.
    return false;
}

/**
 * @param policy - the workspace the report is on, null if the user isn't a member of the workspace
 */
function canEditWriteCapability(report: OnyxEntry<Report>, policy: OnyxEntry<Policy>): boolean {
    return PolicyUtils.isPolicyAdmin(policy) && !isAdminRoom(report) && !isArchivedRoom(report) && !isThread(report);
}

/**
 * @param policy - the workspace the report is on, null if the user isn't a member of the workspace
 */
function canEditRoomVisibility(report: OnyxEntry<Report>, policy: OnyxEntry<Policy>): boolean {
    return PolicyUtils.isPolicyAdmin(policy) && !isArchivedRoom(report);
}

/**
 * Returns the onyx data needed for the task assignee chat
 */
function getTaskAssigneeChatOnyxData(
    accountID: number,
    assigneeAccountID: number,
    taskReportID: string,
    assigneeChatReportID: string,
    parentReportID: string,
    title: string,
    assigneeChatReport: OnyxEntry<Report>,
): OnyxDataTaskAssigneeChat {
    // Set if we need to add a comment to the assignee chat notifying them that they have been assigned a task
    let optimisticAssigneeAddComment: OptimisticReportAction | undefined;
    // Set if this is a new chat that needs to be created for the assignee
    let optimisticChatCreatedReportAction: OptimisticCreatedReportAction | undefined;
    const currentTime = DateUtils.getDBTime();
    const optimisticData: OnyxUpdate[] = [];
    const successData: OnyxUpdate[] = [];
    const failureData: OnyxUpdate[] = [];

    // You're able to assign a task to someone you haven't chatted with before - so we need to optimistically create the chat and the chat reportActions
    // Only add the assignee chat report to onyx if we haven't already set it optimistically
    if (assigneeChatReport?.isOptimisticReport && assigneeChatReport.pendingFields?.createChat !== CONST.RED_BRICK_ROAD_PENDING_ACTION.ADD) {
        optimisticChatCreatedReportAction = buildOptimisticCreatedReportAction(assigneeChatReportID);
        optimisticData.push(
            {
                onyxMethod: Onyx.METHOD.MERGE,
                key: `${ONYXKEYS.COLLECTION.REPORT}${assigneeChatReportID}`,
                value: {
                    pendingFields: {
                        createChat: CONST.RED_BRICK_ROAD_PENDING_ACTION.ADD,
                    },
                    isHidden: false,
                },
            },
            {
                onyxMethod: Onyx.METHOD.MERGE,
                key: `${ONYXKEYS.COLLECTION.REPORT_ACTIONS}${assigneeChatReportID}`,
                value: {[optimisticChatCreatedReportAction.reportActionID]: optimisticChatCreatedReportAction as Partial<ReportAction>},
            },
        );

        successData.push({
            onyxMethod: Onyx.METHOD.MERGE,
            key: `${ONYXKEYS.COLLECTION.REPORT}${assigneeChatReportID}`,
            value: {
                pendingFields: {
                    createChat: null,
                },
                isOptimisticReport: false,
            },
        });

        failureData.push(
            {
                onyxMethod: Onyx.METHOD.SET,
                key: `${ONYXKEYS.COLLECTION.REPORT}${assigneeChatReportID}`,
                value: null,
            },
            {
                onyxMethod: Onyx.METHOD.MERGE,
                key: `${ONYXKEYS.COLLECTION.REPORT_ACTIONS}${assigneeChatReportID}`,
                value: {[optimisticChatCreatedReportAction.reportActionID]: {pendingAction: null}},
            },
            // If we failed, we want to remove the optimistic personal details as it was likely due to an invalid login
            {
                onyxMethod: Onyx.METHOD.MERGE,
                key: ONYXKEYS.PERSONAL_DETAILS_LIST,
                value: {
                    [assigneeAccountID]: null,
                },
            },
        );
    }

    // If you're choosing to share the task in the same DM as the assignee then we don't need to create another reportAction indicating that you've been assigned
    if (assigneeChatReportID !== parentReportID) {
        // eslint-disable-next-line @typescript-eslint/prefer-nullish-coalescing
        const displayname = allPersonalDetails?.[assigneeAccountID]?.displayName || allPersonalDetails?.[assigneeAccountID]?.login || '';
        optimisticAssigneeAddComment = buildOptimisticTaskCommentReportAction(taskReportID, title, assigneeAccountID, `assigned to ${displayname}`, parentReportID);
        const lastAssigneeCommentText = formatReportLastMessageText(optimisticAssigneeAddComment.reportAction.message?.[0]?.text ?? '');
        const optimisticAssigneeReport = {
            lastVisibleActionCreated: currentTime,
            lastMessageText: lastAssigneeCommentText,
            lastActorAccountID: accountID,
            lastReadTime: currentTime,
        };

        optimisticData.push(
            {
                onyxMethod: Onyx.METHOD.MERGE,
                key: `${ONYXKEYS.COLLECTION.REPORT_ACTIONS}${assigneeChatReportID}`,
                value: {[optimisticAssigneeAddComment.reportAction.reportActionID ?? '']: optimisticAssigneeAddComment.reportAction as ReportAction},
            },
            {
                onyxMethod: Onyx.METHOD.MERGE,
                key: `${ONYXKEYS.COLLECTION.REPORT}${assigneeChatReportID}`,
                value: optimisticAssigneeReport,
            },
        );
        successData.push({
            onyxMethod: Onyx.METHOD.MERGE,
            key: `${ONYXKEYS.COLLECTION.REPORT_ACTIONS}${assigneeChatReportID}`,
            value: {[optimisticAssigneeAddComment.reportAction.reportActionID ?? '']: {isOptimisticAction: null}},
        });
        failureData.push({
            onyxMethod: Onyx.METHOD.MERGE,
            key: `${ONYXKEYS.COLLECTION.REPORT_ACTIONS}${assigneeChatReportID}`,
            value: {[optimisticAssigneeAddComment.reportAction.reportActionID ?? '']: {pendingAction: null}},
        });
    }

    return {
        optimisticData,
        successData,
        failureData,
        optimisticAssigneeAddComment,
        optimisticChatCreatedReportAction,
    };
}

/**
 * Return iou report action display message
 */
function getIOUReportActionDisplayMessage(reportAction: OnyxEntry<ReportAction>, transaction?: OnyxEntry<Transaction>, shouldLog = false): string {
    if (reportAction?.actionName !== CONST.REPORT.ACTIONS.TYPE.IOU) {
        return '';
    }
    const originalMessage = reportAction.originalMessage;
    const {IOUReportID} = originalMessage;
    const iouReport = getReport(IOUReportID);
    let translationKey: TranslationPaths;
    if (originalMessage.type === CONST.IOU.REPORT_ACTION_TYPE.PAY) {
        // The `REPORT_ACTION_TYPE.PAY` action type is used for both fulfilling existing requests and sending money. To
        // differentiate between these two scenarios, we check if the `originalMessage` contains the `IOUDetails`
        // property. If it does, it indicates that this is a 'Send money' action.
        const {amount, currency} = originalMessage.IOUDetails ?? originalMessage;
        const formattedAmount = CurrencyUtils.convertToDisplayString(Math.abs(amount), currency) ?? '';

        switch (originalMessage.paymentType) {
            case CONST.IOU.PAYMENT_TYPE.ELSEWHERE:
                translationKey = 'iou.paidElsewhereWithAmount';
                break;
            case CONST.IOU.PAYMENT_TYPE.EXPENSIFY:
            case CONST.IOU.PAYMENT_TYPE.VBBA:
                translationKey = 'iou.paidWithExpensifyWithAmount';
                break;
            default:
                translationKey = 'iou.payerPaidAmount';
                break;
        }
        return Localize.translateLocal(translationKey, {amount: formattedAmount, payer: ''});
    }

    // This log to server is temporary and needed to determine if there is a case we need the transaction param
    // when we call getIOUReportActionDisplayMessage from ReportActionItemMessage
    if (shouldLog) {
        Log.alert('Transaction Param Used when getIOUReportActionDisplayMessage was called from ReportActionItemMessage', {
            reportActionID: reportAction.reportActionID,
            originalMessageType: originalMessage.type,
        });
    }

    const transactionDetails = getTransactionDetails(!isEmptyObject(transaction) ? transaction : null);
    const formattedAmount = CurrencyUtils.convertToDisplayString(transactionDetails?.amount ?? 0, transactionDetails?.currency);
    const isRequestSettled = isSettled(originalMessage.IOUReportID);
    const isApproved = isReportApproved(iouReport);
    if (isRequestSettled) {
        return Localize.translateLocal('iou.payerSettled', {
            amount: formattedAmount,
        });
    }
    if (isApproved) {
        return Localize.translateLocal('iou.approvedAmount', {
            amount: formattedAmount,
        });
    }
    if (ReportActionsUtils.isSplitBillAction(reportAction)) {
        translationKey = 'iou.didSplitAmount';
    } else if (ReportActionsUtils.isTrackExpenseAction(reportAction)) {
        translationKey = 'iou.trackedAmount';
    } else {
        translationKey = 'iou.requestedAmount';
    }
    return Localize.translateLocal(translationKey, {
        formattedAmount,
        comment: transactionDetails?.comment ?? '',
    });
}

/**
 * Checks if a report is a group chat.
 *
 * A report is a group chat if it meets the following conditions:
 * - Not a chat thread.
 * - Not a task report.
 * - Not a money request / IOU report.
 * - Not an archived room.
 * - Not a public / admin / announce chat room (chat type doesn't match any of the specified types).
 * - More than 2 participants.
 *
 */
function isDeprecatedGroupDM(report: OnyxEntry<Report>): boolean {
    return Boolean(
        report &&
            !isChatThread(report) &&
            !isTaskReport(report) &&
            !isMoneyRequestReport(report) &&
            !isArchivedRoom(report) &&
            !Object.values(CONST.REPORT.CHAT_TYPE).some((chatType) => chatType === getChatType(report)) &&
            (report.participantAccountIDs?.length ?? 0) > 1,
    );
}

/**
 * Assume any report without a reportID is unusable.
 */
function isValidReport(report?: OnyxEntry<Report>): boolean {
    return Boolean(report?.reportID);
}

/**
 * Check to see if we are a participant of this report.
 */
function isReportParticipant(accountID: number, report: OnyxEntry<Report>): boolean {
    if (!accountID) {
        return false;
    }

    // If we have a DM AND the accountID we are checking is the current user THEN we won't find them as a participant and must assume they are a participant
    if (isDM(report) && accountID === currentUserAccountID) {
        return true;
    }

    const possibleAccountIDs = report?.participantAccountIDs ?? [];
    if (report?.ownerAccountID) {
        possibleAccountIDs.push(report?.ownerAccountID);
    }
    if (report?.managerID) {
        possibleAccountIDs.push(report?.managerID);
    }
    return possibleAccountIDs.includes(accountID);
}

function shouldUseFullTitleToDisplay(report: OnyxEntry<Report>): boolean {
    return isMoneyRequestReport(report) || isPolicyExpenseChat(report) || isChatRoom(report) || isChatThread(report) || isTaskReport(report) || isGroupChat(report);
}

function getRoom(type: ValueOf<typeof CONST.REPORT.CHAT_TYPE>, policyID: string): OnyxEntry<Report> | undefined {
    const room = Object.values(allReports ?? {}).find((report) => report?.policyID === policyID && report?.chatType === type && !isThread(report));
    return room;
}

/**
 *  We only want policy members who are members of the report to be able to modify the report description, but not in thread chat.
 */
function canEditReportDescription(report: OnyxEntry<Report>, policy: OnyxEntry<Policy> | undefined): boolean {
    return (
        !isMoneyRequestReport(report) &&
        !isArchivedRoom(report) &&
        isChatRoom(report) &&
        !isChatThread(report) &&
        !isEmpty(policy) &&
        hasParticipantInArray(report, [currentUserAccountID ?? 0])
    );
}

function canEditPolicyDescription(policy: OnyxEntry<Policy>): boolean {
    return PolicyUtils.isPolicyAdmin(policy);
}

/**
 * Checks if report action has error when smart scanning
 */
function hasSmartscanError(reportActions: ReportAction[]) {
    return reportActions.some((action) => {
        if (!ReportActionsUtils.isSplitBillAction(action) && !ReportActionsUtils.isReportPreviewAction(action)) {
            return false;
        }
        const IOUReportID = ReportActionsUtils.getIOUReportIDFromReportActionPreview(action);
        const isReportPreviewError = ReportActionsUtils.isReportPreviewAction(action) && hasMissingSmartscanFields(IOUReportID) && !isSettled(IOUReportID);
        const transactionID = (action.originalMessage as IOUMessage).IOUTransactionID ?? '0';
        const transaction = allTransactions?.[`${ONYXKEYS.COLLECTION.TRANSACTION}${transactionID}`] ?? {};
        const isSplitBillError = ReportActionsUtils.isSplitBillAction(action) && TransactionUtils.hasMissingSmartscanFields(transaction as Transaction);

        return isReportPreviewError || isSplitBillError;
    });
}

function shouldAutoFocusOnKeyPress(event: KeyboardEvent): boolean {
    if (event.key.length > 1) {
        return false;
    }

    // If a key is pressed in combination with Meta, Control or Alt do not focus
    if (event.ctrlKey || event.metaKey) {
        return false;
    }

    if (event.code === 'Space') {
        return false;
    }

    return true;
}

/**
 * Navigates to the appropriate screen based on the presence of a private note for the current user.
 */
function navigateToPrivateNotes(report: OnyxEntry<Report>, session: OnyxEntry<Session>) {
    if (isEmpty(report) || isEmpty(session) || !session.accountID) {
        return;
    }
    const currentUserPrivateNote = report.privateNotes?.[session.accountID]?.note ?? '';
    if (isEmpty(currentUserPrivateNote)) {
        Navigation.navigate(ROUTES.PRIVATE_NOTES_EDIT.getRoute(report.reportID, session.accountID));
        return;
    }
    Navigation.navigate(ROUTES.PRIVATE_NOTES_LIST.getRoute(report.reportID));
}

/**
 * Check if Report has any held expenses
 */
function isHoldCreator(transaction: OnyxEntry<Transaction>, reportID: string): boolean {
    const holdReportAction = ReportActionsUtils.getReportAction(reportID, `${transaction?.comment?.hold ?? ''}`);
    return isActionCreator(holdReportAction);
}

/**
 * Get all held transactions of a iouReport
 */
function getAllHeldTransactions(iouReportID: string): Transaction[] {
    const transactions = TransactionUtils.getAllReportTransactions(iouReportID);
    return transactions.filter((transaction) => TransactionUtils.isOnHold(transaction));
}

/**
 * Check if Report has any held expenses
 */
function hasHeldExpenses(iouReportID?: string): boolean {
    const transactions = TransactionUtils.getAllReportTransactions(iouReportID);
    return transactions.some((transaction) => TransactionUtils.isOnHold(transaction));
}

/**
 * Check if all expenses in the Report are on hold
 */
function hasOnlyHeldExpenses(iouReportID: string): boolean {
    const transactions = TransactionUtils.getAllReportTransactions(iouReportID);
    return !transactions.some((transaction) => !TransactionUtils.isOnHold(transaction));
}

/**
 * Checks if thread replies should be displayed
 */
function shouldDisplayThreadReplies(reportAction: OnyxEntry<ReportAction>, reportID: string): boolean {
    const hasReplies = (reportAction?.childVisibleActionCount ?? 0) > 0;
    return hasReplies && !!reportAction?.childCommenterCount && !isThreadFirstChat(reportAction, reportID);
}

/**
 * Check if money report has any transactions updated optimistically
 */
function hasUpdatedTotal(report: OnyxEntry<Report>, policy: OnyxEntry<Policy>): boolean {
    if (!report) {
        return true;
    }

    const transactions = TransactionUtils.getAllReportTransactions(report.reportID);
    const hasPendingTransaction = transactions.some((transaction) => !!transaction.pendingAction);
    const hasTransactionWithDifferentCurrency = transactions.some((transaction) => transaction.currency !== report.currency);
    const hasDifferentWorkspaceCurrency = report.pendingFields?.createChat && isExpenseReport(report) && report.currency !== policy?.outputCurrency;

    return !(hasPendingTransaction && (hasTransactionWithDifferentCurrency || hasDifferentWorkspaceCurrency)) && !(hasHeldExpenses(report.reportID) && report?.unheldTotal === undefined);
}

/**
 * Return held and full amount formatted with used currency
 */
function getNonHeldAndFullAmount(iouReport: OnyxEntry<Report>, policy: OnyxEntry<Policy>): string[] {
    const transactions = TransactionUtils.getAllReportTransactions(iouReport?.reportID ?? '');
    const hasPendingTransaction = transactions.some((transaction) => !!transaction.pendingAction);

    if (hasUpdatedTotal(iouReport, policy) && hasPendingTransaction) {
        const unheldTotal = transactions.reduce((currentVal, transaction) => currentVal - (!TransactionUtils.isOnHold(transaction) ? transaction.amount : 0), 0);

        return [CurrencyUtils.convertToDisplayString(unheldTotal, iouReport?.currency ?? ''), CurrencyUtils.convertToDisplayString((iouReport?.total ?? 0) * -1, iouReport?.currency ?? '')];
    }

    return [
        CurrencyUtils.convertToDisplayString((iouReport?.unheldTotal ?? 0) * -1, iouReport?.currency ?? ''),
        CurrencyUtils.convertToDisplayString((iouReport?.total ?? 0) * -1, iouReport?.currency ?? ''),
    ];
}

/**
 * Disable reply in thread action if:
 *
 * - The action is listed in the thread-disabled list
 * - The action is a split bill action
 * - The action is deleted and is not threaded
 * - The report is archived and the action is not threaded
 * - The action is a whisper action and it's neither a report preview nor IOU action
 * - The action is the thread's first chat
 */
function shouldDisableThread(reportAction: OnyxEntry<ReportAction>, reportID: string): boolean {
    const isSplitBillAction = ReportActionsUtils.isSplitBillAction(reportAction);
    const isDeletedAction = ReportActionsUtils.isDeletedAction(reportAction);
    const isReportPreviewAction = ReportActionsUtils.isReportPreviewAction(reportAction);
    const isIOUAction = ReportActionsUtils.isMoneyRequestAction(reportAction);
    const isWhisperAction = ReportActionsUtils.isWhisperAction(reportAction);
    const isArchivedReport = isArchivedRoom(getReport(reportID));

    return (
        CONST.REPORT.ACTIONS.THREAD_DISABLED.some((action: string) => action === reportAction?.actionName) ||
        isSplitBillAction ||
        (isDeletedAction && !reportAction?.childVisibleActionCount) ||
        (isArchivedReport && !reportAction?.childVisibleActionCount) ||
        (isWhisperAction && !isReportPreviewAction && !isIOUAction) ||
        isThreadFirstChat(reportAction, reportID)
    );
}

function getAllAncestorReportActions(report: Report | null | undefined): Ancestor[] {
    if (!report) {
        return [];
    }
    const allAncestors: Ancestor[] = [];
    let parentReportID = report.parentReportID;
    let parentReportActionID = report.parentReportActionID;

    // Store the child of parent report
    let currentReport = report;

    while (parentReportID) {
        const parentReport = getReport(parentReportID);
        const parentReportAction = ReportActionsUtils.getReportAction(parentReportID, parentReportActionID ?? '0');

        if (!parentReportAction || ReportActionsUtils.isTransactionThread(parentReportAction) || !parentReport) {
            break;
        }

        const isParentReportActionUnread = ReportActionsUtils.isCurrentActionUnread(parentReport, parentReportAction);
        allAncestors.push({
            report: currentReport,
            reportAction: parentReportAction,
            shouldDisplayNewMarker: isParentReportActionUnread,
        });
        parentReportID = parentReport?.parentReportID;
        parentReportActionID = parentReport?.parentReportActionID;
        if (!isEmptyObject(parentReport)) {
            currentReport = parentReport;
        }
    }

    return allAncestors.reverse();
}

function getAllAncestorReportActionIDs(report: Report | null | undefined, includeTransactionThread = false): AncestorIDs {
    if (!report) {
        return {
            reportIDs: [],
            reportActionsIDs: [],
        };
    }

    const allAncestorIDs: AncestorIDs = {
        reportIDs: [],
        reportActionsIDs: [],
    };
    let parentReportID = report.parentReportID;
    let parentReportActionID = report.parentReportActionID;

    while (parentReportID) {
        const parentReport = getReport(parentReportID);
        const parentReportAction = ReportActionsUtils.getReportAction(parentReportID, parentReportActionID ?? '0');

        if (!parentReportAction || (!includeTransactionThread && ReportActionsUtils.isTransactionThread(parentReportAction)) || !parentReport) {
            break;
        }

        allAncestorIDs.reportIDs.push(parentReportID ?? '');
        allAncestorIDs.reportActionsIDs.push(parentReportActionID ?? '');

        parentReportID = parentReport?.parentReportID;
        parentReportActionID = parentReport?.parentReportActionID;
    }

    return allAncestorIDs;
}

/**
 * Get optimistic data of parent report action
 * @param reportID The reportID of the report that is updated
 * @param lastVisibleActionCreated Last visible action created of the child report
 * @param type The type of action in the child report
 */
function getOptimisticDataForParentReportAction(reportID: string, lastVisibleActionCreated: string, type: string): Array<OnyxUpdate | EmptyObject> {
    const report = getReport(reportID);

    if (!report || isEmptyObject(report)) {
        return [];
    }

    const ancestors = getAllAncestorReportActionIDs(report, true);
    const totalAncestor = ancestors.reportIDs.length;

    return Array.from(Array(totalAncestor), (_, index) => {
        const ancestorReport = getReport(ancestors.reportIDs[index]);

        if (!ancestorReport || isEmptyObject(ancestorReport)) {
            return {} as EmptyObject;
        }

        const ancestorReportAction = ReportActionsUtils.getReportAction(ancestorReport.reportID, ancestors.reportActionsIDs[index]);

        if (!ancestorReportAction || isEmptyObject(ancestorReportAction)) {
            return {} as EmptyObject;
        }

        return {
            onyxMethod: Onyx.METHOD.MERGE,
            key: `${ONYXKEYS.COLLECTION.REPORT_ACTIONS}${ancestorReport.reportID}`,
            value: {
                [ancestorReportAction?.reportActionID ?? '']: updateOptimisticParentReportAction(ancestorReportAction, lastVisibleActionCreated, type),
            },
        };
    });
}

function canBeAutoReimbursed(report: OnyxEntry<Report>, policy: OnyxEntry<Policy> | EmptyObject): boolean {
    if (isEmptyObject(policy)) {
        return false;
    }
    type CurrencyType = (typeof CONST.DIRECT_REIMBURSEMENT_CURRENCIES)[number];
    const reimbursableTotal = getMoneyRequestSpendBreakdown(report).totalDisplaySpend;
    const autoReimbursementLimit = policy.autoReimbursementLimit ?? 0;
    const isAutoReimbursable =
        isGroupPolicy(report) &&
        policy.reimbursementChoice === CONST.POLICY.REIMBURSEMENT_CHOICES.REIMBURSEMENT_YES &&
        autoReimbursementLimit >= reimbursableTotal &&
        reimbursableTotal > 0 &&
        CONST.DIRECT_REIMBURSEMENT_CURRENCIES.includes(report?.currency as CurrencyType);
    return isAutoReimbursable;
}

function isAllowedToApproveExpenseReport(report: OnyxEntry<Report>, approverAccountID?: number): boolean {
    const policy = getPolicy(report?.policyID);
    const {preventSelfApproval} = policy;

    const isOwner = (approverAccountID ?? currentUserAccountID) === report?.ownerAccountID;

    return !(preventSelfApproval && isOwner);
}

function isAllowedToSubmitDraftExpenseReport(report: OnyxEntry<Report>): boolean {
    const policy = getPolicy(report?.policyID);
    const {submitsTo} = policy;

    return isAllowedToApproveExpenseReport(report, submitsTo);
}

/**
 * What missing payment method does this report action indicate, if any?
 */
function getIndicatedMissingPaymentMethod(userWallet: OnyxEntry<UserWallet>, reportId: string, reportAction: ReportAction): MissingPaymentMethod | undefined {
    const isSubmitterOfUnsettledReport = isCurrentUserSubmitter(reportId) && !isSettled(reportId);
    if (!isSubmitterOfUnsettledReport || reportAction.actionName !== CONST.REPORT.ACTIONS.TYPE.REIMBURSEMENTQUEUED) {
        return undefined;
    }
    const paymentType = reportAction.originalMessage?.paymentType;
    if (paymentType === CONST.IOU.PAYMENT_TYPE.EXPENSIFY) {
        return isEmpty(userWallet) || userWallet.tierName === CONST.WALLET.TIER_NAME.SILVER ? 'wallet' : undefined;
    }

    return !store.hasCreditBankAccount() ? 'bankAccount' : undefined;
}

/**
 * Checks if report chat contains missing payment method
 */
function hasMissingPaymentMethod(userWallet: OnyxEntry<UserWallet>, iouReportID: string): boolean {
    const reportActions = reportActionsByReport?.[iouReportID] ?? {};
    return Object.values(reportActions).some((action) => getIndicatedMissingPaymentMethod(userWallet, iouReportID, action) !== undefined);
}

/**
 * Used from money request actions to decide if we need to build an optimistic money request report.
   Create a new report if:
   - we don't have an iouReport set in the chatReport
   - we have one, but it's waiting on the payee adding a bank account
   - we have one but we can't add more transactions to it due to: report is approved or settled, or report is processing and policy isn't on Instant submit reporting frequency
 */
function shouldCreateNewMoneyRequestReport(existingIOUReport: OnyxEntry<Report> | undefined | null, chatReport: OnyxEntry<Report> | null): boolean {
    return !existingIOUReport || hasIOUWaitingOnCurrentUserBankAccount(chatReport) || !canAddOrDeleteTransactions(existingIOUReport);
}

/**
 * Checks if report contains actions with errors
 */
function hasActionsWithErrors(reportID: string): boolean {
    const reportActions = reportActionsByReport?.[reportID ?? ''] ?? {};
    return Object.values(reportActions).some((action) => !isEmptyObject(action.errors));
}

function getReportActionActorAccountID(reportAction: OnyxEntry<ReportAction>, iouReport: OnyxEntry<Report> | undefined): number | undefined {
    switch (reportAction?.actionName) {
        case CONST.REPORT.ACTIONS.TYPE.REPORTPREVIEW:
            return iouReport ? iouReport.managerID : reportAction?.actorAccountID;

        case CONST.REPORT.ACTIONS.TYPE.SUBMITTED:
            return reportAction?.adminAccountID ?? reportAction?.actorAccountID;

        default:
            return reportAction?.actorAccountID;
    }
}

/**
 * @returns the object to update `report.hasOutstandingChildRequest`
 */
function getOutstandingChildRequest(iouReport: OnyxEntry<Report> | EmptyObject): OutstandingChildRequest {
    if (!iouReport || isEmptyObject(iouReport)) {
        return {};
    }

    if (!isExpenseReport(iouReport)) {
        return {
            hasOutstandingChildRequest: iouReport.managerID === currentUserAccountID && iouReport.total !== 0,
        };
    }

    const policy = getPolicy(iouReport.policyID);
    const shouldBeManuallySubmitted = PolicyUtils.isPaidGroupPolicy(policy) && !policy?.harvesting?.enabled;
    const isOwnFreePolicy = PolicyUtils.isFreeGroupPolicy(policy) && PolicyUtils.isPolicyAdmin(policy);
    if (shouldBeManuallySubmitted || isOwnFreePolicy) {
        return {
            hasOutstandingChildRequest: true,
        };
    }

    // We don't need to update hasOutstandingChildRequest in this case
    return {};
}

function canReportBeMentionedWithinPolicy(report: OnyxEntry<Report>, policyID: string): boolean {
    if (report?.policyID !== policyID) {
        return false;
    }

    return isChatRoom(report) && !isThread(report);
}

export {
    getReportParticipantsTitle,
    isReportMessageAttachment,
    findLastAccessedReport,
    canBeAutoReimbursed,
    canEditReportAction,
    canFlagReportAction,
    shouldShowFlagComment,
    isActionCreator,
    canDeleteReportAction,
    canLeaveRoom,
    sortReportsByLastRead,
    isDefaultRoom,
    isAdminRoom,
    isAdminsOnlyPostingRoom,
    isAnnounceRoom,
    isUserCreatedPolicyRoom,
    isChatRoom,
    getChatRoomSubtitle,
    getParentNavigationSubtitle,
    getPolicyName,
    getPolicyType,
    isArchivedRoom,
    isClosedExpenseReportWithNoExpenses,
    isExpensifyOnlyParticipantInReport,
    canCreateTaskInReport,
    isPolicyExpenseChatAdmin,
    isPolicyAdmin,
    isPublicRoom,
    isPublicAnnounceRoom,
    isConciergeChatReport,
    isProcessingReport,
    isCurrentUserTheOnlyParticipant,
    hasAutomatedExpensifyAccountIDs,
    hasExpensifyGuidesEmails,
    requiresAttentionFromCurrentUser,
    isIOUOwnedByCurrentUser,
    getMoneyRequestSpendBreakdown,
    canShowReportRecipientLocalTime,
    formatReportLastMessageText,
    chatIncludesConcierge,
    isPolicyExpenseChat,
    isGroupPolicy,
    isPaidGroupPolicy,
    isControlPolicyExpenseChat,
    isControlPolicyExpenseReport,
    isPaidGroupPolicyExpenseChat,
    isPaidGroupPolicyExpenseReport,
    getIconsForParticipants,
    getIcons,
    getRoomWelcomeMessage,
    getDisplayNamesWithTooltips,
    getReportName,
    getReport,
    getReportNotificationPreference,
    getReportIDFromLink,
    getReportPolicyID,
    getRouteFromLink,
    getDeletedParentActionMessageForChatReport,
    getLastVisibleMessage,
    navigateToDetailsPage,
    generateReportID,
    hasReportNameError,
    isUnread,
    isUnreadWithMention,
    buildOptimisticWorkspaceChats,
    buildOptimisticTaskReport,
    buildOptimisticChatReport,
    buildOptimisticGroupChatReport,
    buildOptimisticClosedReportAction,
    buildOptimisticCreatedReportAction,
    buildOptimisticRenamedRoomReportAction,
    buildOptimisticEditedTaskFieldReportAction,
    buildOptimisticChangedTaskAssigneeReportAction,
    buildOptimisticIOUReport,
    buildOptimisticApprovedReportAction,
    buildOptimisticMovedReportAction,
    buildOptimisticSubmittedReportAction,
    buildOptimisticExpenseReport,
    buildOptimisticIOUReportAction,
    buildOptimisticMoneyRequestEntities,
    buildOptimisticReportPreview,
    buildOptimisticModifiedExpenseReportAction,
    buildOptimisticCancelPaymentReportAction,
    updateReportPreview,
    buildOptimisticTaskReportAction,
    buildOptimisticAddCommentReportAction,
    buildOptimisticTaskCommentReportAction,
    updateOptimisticParentReportAction,
    getOptimisticDataForParentReportAction,
    shouldReportBeInOptionList,
    getChatByParticipants,
    getChatByParticipantsAndPolicy,
    getAllPolicyReports,
    getIOUReportActionMessage,
    getDisplayNameForParticipant,
    getWorkspaceIcon,
    isOptimisticPersonalDetail,
    shouldDisableDetailPage,
    isChatReport,
    isCurrentUserSubmitter,
    isExpenseReport,
    isExpenseRequest,
    isIOUReport,
    isTaskReport,
    isOpenTaskReport,
    isCanceledTaskReport,
    isCompletedTaskReport,
    isReportManager,
    isReportApproved,
    isMoneyRequestReport,
    isMoneyRequest,
    chatIncludesChronos,
    getNewMarkerReportActionID,
    canSeeDefaultRoom,
    getDefaultWorkspaceAvatar,
    getDefaultWorkspaceAvatarTestID,
    getCommentLength,
    getParsedComment,
    getMoneyRequestOptions,
    canCreateRequest,
    hasIOUWaitingOnCurrentUserBankAccount,
    canRequestMoney,
    getWhisperDisplayNames,
    getWorkspaceAvatar,
    isThread,
    isChatThread,
    isThreadFirstChat,
    isChildReport,
    shouldReportShowSubscript,
    isReportDataReady,
    isValidReportIDFromPath,
    isSettled,
    isAllowedToComment,
    getBankAccountRoute,
    getRootParentReport,
    getReportPreviewMessage,
    isMoneyRequestReportPendingDeletion,
    canUserPerformWriteAction,
    getOriginalReportID,
    canAccessReport,
    getAddWorkspaceRoomOrChatReportErrors,
    getReportOfflinePendingActionAndErrors,
    isDM,
    isSelfDM,
    getWorkspaceChats,
    shouldDisableRename,
    hasSingleParticipant,
    getReportRecipientAccountIDs,
    isOneOnOneChat,
    isOneTransactionThread,
    isPayer,
    goBackToDetailsPage,
    getTransactionReportName,
    getTransactionDetails,
    getTaskAssigneeChatOnyxData,
    canEditMoneyRequest,
    canEditFieldOfMoneyRequest,
    buildTransactionThread,
    areAllRequestsBeingSmartScanned,
    getTransactionsWithReceipts,
    hasOnlyTransactionsWithPendingRoutes,
    hasNonReimbursableTransactions,
    hasMissingSmartscanFields,
    getIOUReportActionDisplayMessage,
    isWaitingForAssigneeToCompleteTask,
    isDeprecatedGroupDM,
    isOpenExpenseReport,
    shouldUseFullTitleToDisplay,
    parseReportRouteParams,
    getReimbursementQueuedActionMessage,
    getReimbursementDeQueuedActionMessage,
    getPersonalDetailsForAccountID,
    getRoom,
    canEditReportDescription,
    doesTransactionThreadHaveViolations,
    shouldDisplayTransactionThreadViolations,
    hasViolations,
    navigateToPrivateNotes,
    canEditWriteCapability,
    isHoldCreator,
    hasHeldExpenses,
    hasOnlyHeldExpenses,
    getNonHeldAndFullAmount,
    hasSmartscanError,
    shouldAutoFocusOnKeyPress,
    buildOptimisticHoldReportAction,
    buildOptimisticHoldReportActionComment,
    buildOptimisticUnHoldReportAction,
    shouldDisplayThreadReplies,
    shouldDisableThread,
    getUserDetailTooltipText,
    doesReportBelongToWorkspace,
    getChildReportNotificationPreference,
    getAllAncestorReportActions,
    isReportParticipant,
    isValidReport,
    getReportDescriptionText,
    isReportFieldOfTypeTitle,
    hasMissingPaymentMethod,
    isIOUReportUsingReport,
    hasUpdatedTotal,
    isReportFieldDisabled,
    getAvailableReportFields,
    getReportFieldKey,
    reportFieldsEnabled,
    getAllAncestorReportActionIDs,
    getPendingChatMembers,
    canEditRoomVisibility,
    canEditPolicyDescription,
    getPolicyDescriptionText,
    getDefaultGroupAvatar,
    isAllowedToSubmitDraftExpenseReport,
    isAllowedToApproveExpenseReport,
    findSelfDMReportID,
    getIndicatedMissingPaymentMethod,
    isJoinRequestInAdminRoom,
    canAddOrDeleteTransactions,
    shouldCreateNewMoneyRequestReport,
    getLastUpdatedReport,
    isGroupChat,
    isTrackExpenseReport,
    hasActionsWithErrors,
    getReportActionActorAccountID,
    getGroupChatName,
    getOutstandingChildRequest,
<<<<<<< HEAD
    getVisibleChatMemberAccountIDs,
    getParticipantAccountIDs,
    getParticipants,
    isGroupChatAdmin,
    buildParticipantsFromAccountIDs,
=======
    canReportBeMentionedWithinPolicy,
    getAllHeldTransactions,
>>>>>>> 5116f83b
};

export type {
    ExpenseOriginalMessage,
    OptionData,
    OptimisticChatReport,
    DisplayNameWithTooltips,
    OptimisticTaskReportAction,
    OptimisticAddCommentReportAction,
    OptimisticCreatedReportAction,
    OptimisticClosedReportAction,
    Ancestor,
    OptimisticIOUReportAction,
    TransactionDetails,
};<|MERGE_RESOLUTION|>--- conflicted
+++ resolved
@@ -6094,16 +6094,13 @@
     getReportActionActorAccountID,
     getGroupChatName,
     getOutstandingChildRequest,
-<<<<<<< HEAD
     getVisibleChatMemberAccountIDs,
     getParticipantAccountIDs,
     getParticipants,
     isGroupChatAdmin,
     buildParticipantsFromAccountIDs,
-=======
     canReportBeMentionedWithinPolicy,
     getAllHeldTransactions,
->>>>>>> 5116f83b
 };
 
 export type {
