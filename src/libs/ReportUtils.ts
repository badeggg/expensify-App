--- conflicted
+++ resolved
@@ -3038,11 +3038,7 @@
         childReportID: childReportID ?? iouReport?.reportID,
         childMoneyRequestCount: 1,
         childLastMoneyRequestComment: comment,
-<<<<<<< HEAD
-        childRecentReceiptTransactionIDs: hasReceipt && isNotEmptyObject(transaction) ? {[transaction?.transactionID ?? '']: created} : undefined,
-=======
         childRecentReceiptTransactionIDs: hasReceipt && !isEmptyObject(transaction) ? {[transaction?.transactionID ?? '']: created} : undefined,
->>>>>>> b542031f
         whisperedToAccountIDs: isReceiptBeingScanned ? [currentUserAccountID ?? -1] : [],
     };
 }
@@ -4117,22 +4113,12 @@
 
 function canUserPerformWriteAction(report: OnyxEntry<Report>) {
     const reportErrors = getAddWorkspaceRoomOrChatReportErrors(report);
-<<<<<<< HEAD
-    // If the Money Request report is marked for deletion, let us prevent any further write action.
-    if (isMoneyRequestReport(report)) {
-        const parentReportAction = ReportActionsUtils.getReportAction(report?.parentReportID ?? '', report?.parentReportActionID ?? '');
-        if (parentReportAction?.pendingAction === CONST.RED_BRICK_ROAD_PENDING_ACTION.DELETE) {
-            return false;
-        }
-    }
-=======
 
     // If the Money Request report is marked for deletion, let us prevent any further write action.
     if (isMoneyRequestReportPendingDeletion(report)) {
         return false;
     }
 
->>>>>>> b542031f
     return !isArchivedRoom(report) && isEmptyObject(reportErrors) && report && isAllowedToComment(report) && !isAnonymousUser;
 }
 
@@ -4754,9 +4740,6 @@
     getChildReportNotificationPreference,
 };
 
-<<<<<<< HEAD
-export type {ExpenseOriginalMessage, OptionData, OptimisticChatReport, OptimisticCreatedReportAction};
-=======
 export type {
     ExpenseOriginalMessage,
     OptionData,
@@ -4766,5 +4749,4 @@
     OptimisticAddCommentReportAction,
     OptimisticCreatedReportAction,
     OptimisticClosedReportAction,
-};
->>>>>>> b542031f
+};