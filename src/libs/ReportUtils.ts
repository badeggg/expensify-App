import {format} from 'date-fns';
import {ExpensiMark, Str} from 'expensify-common';
import {isEmpty} from 'lodash';
import lodashEscape from 'lodash/escape';
import lodashFindLastIndex from 'lodash/findLastIndex';
import lodashIntersection from 'lodash/intersection';
import lodashIsEqual from 'lodash/isEqual';
import type {OnyxCollection, OnyxEntry, OnyxUpdate} from 'react-native-onyx';
import Onyx from 'react-native-onyx';
import type {OriginalMessageModifiedExpense} from 'src/types/onyx/OriginalMessage';
import type {TupleToUnion, ValueOf} from 'type-fest';
import type {FileObject} from '@components/AttachmentModal';
import {FallbackAvatar} from '@components/Icon/Expensicons';
import * as defaultGroupAvatars from '@components/Icon/GroupDefaultAvatars';
import * as defaultWorkspaceAvatars from '@components/Icon/WorkspaceDefaultAvatars';
import type {MoneyRequestAmountInputProps} from '@components/MoneyRequestAmountInput';
import type {IOUAction, IOUType} from '@src/CONST';
import CONST from '@src/CONST';
import type {ParentNavigationSummaryParams, TranslationPaths} from '@src/languages/types';
import ONYXKEYS from '@src/ONYXKEYS';
import type {Route} from '@src/ROUTES';
import ROUTES from '@src/ROUTES';
import type {
    Beta,
    OnyxInputOrEntry,
    PersonalDetails,
    PersonalDetailsList,
    Policy,
    PolicyReportField,
    Report,
    ReportAction,
    ReportMetadata,
    ReportNameValuePairs,
    Session,
    Task,
    Transaction,
    TransactionViolation,
    UserWallet,
} from '@src/types/onyx';
import type {Participant} from '@src/types/onyx/IOU';
import type {Errors, Icon, PendingAction} from '@src/types/onyx/OnyxCommon';
import type {OriginalMessageChangeLog, PaymentMethodType} from '@src/types/onyx/OriginalMessage';
import type {Status} from '@src/types/onyx/PersonalDetails';
import type {NotificationPreference, Participants, PendingChatMember, Participant as ReportParticipant} from '@src/types/onyx/Report';
import type {Message, ReportActions} from '@src/types/onyx/ReportAction';
import type {Comment, Receipt, TransactionChanges, WaypointCollection} from '@src/types/onyx/Transaction';
import type {EmptyObject} from '@src/types/utils/EmptyObject';
import {isEmptyObject} from '@src/types/utils/EmptyObject';
import type IconAsset from '@src/types/utils/IconAsset';
import * as IOU from './actions/IOU';
import * as PolicyActions from './actions/Policy/Policy';
import * as store from './actions/ReimbursementAccount/store';
import * as CurrencyUtils from './CurrencyUtils';
import DateUtils from './DateUtils';
import {hasValidDraftComment} from './DraftCommentUtils';
import originalGetReportPolicyID from './getReportPolicyID';
import isReportMessageAttachment from './isReportMessageAttachment';
import localeCompare from './LocaleCompare';
import * as LocalePhoneNumber from './LocalePhoneNumber';
import * as Localize from './Localize';
import {isEmailPublicDomain} from './LoginUtils';
import ModifiedExpenseMessage from './ModifiedExpenseMessage';
import linkingConfig from './Navigation/linkingConfig';
import Navigation from './Navigation/Navigation';
import * as NumberUtils from './NumberUtils';
import {parseHtmlToText} from './OnyxAwareParser';
import Permissions from './Permissions';
import * as PersonalDetailsUtils from './PersonalDetailsUtils';
import * as PhoneNumber from './PhoneNumber';
import * as PolicyUtils from './PolicyUtils';
import type {LastVisibleMessage} from './ReportActionsUtils';
import * as ReportActionsUtils from './ReportActionsUtils';
import StringUtils from './StringUtils';
import * as TransactionUtils from './TransactionUtils';
import * as Url from './Url';
import type {AvatarSource} from './UserUtils';
import * as UserUtils from './UserUtils';

type AvatarRange = 1 | 2 | 3 | 4 | 5 | 6 | 7 | 8 | 9 | 10 | 11 | 12 | 13 | 14 | 15 | 16 | 17 | 18;

type WelcomeMessage = {showReportName: boolean; phrase1?: string; phrase2?: string};

type SpendBreakdown = {
    nonReimbursableSpend: number;
    reimbursableSpend: number;
    totalDisplaySpend: number;
};

type ParticipantDetails = [number, string, AvatarSource, AvatarSource];

type OptimisticAddCommentReportAction = Pick<
    ReportAction<typeof CONST.REPORT.ACTIONS.TYPE.ADD_COMMENT>,
    | 'reportActionID'
    | 'actionName'
    | 'actorAccountID'
    | 'person'
    | 'automatic'
    | 'avatar'
    | 'created'
    | 'message'
    | 'isFirstItem'
    | 'isAttachment'
    | 'attachmentInfo'
    | 'pendingAction'
    | 'shouldShow'
    | 'originalMessage'
    | 'childReportID'
    | 'parentReportID'
    | 'childType'
    | 'childReportName'
    | 'childManagerAccountID'
    | 'childStatusNum'
    | 'childStateNum'
    | 'errors'
    | 'childVisibleActionCount'
    | 'childCommenterCount'
    | 'childLastVisibleActionCreated'
    | 'childOldestFourAccountIDs'
> & {isOptimisticAction: boolean};

type OptimisticReportAction = {
    commentText: string;
    reportAction: OptimisticAddCommentReportAction;
};

type UpdateOptimisticParentReportAction = {
    childVisibleActionCount: number;
    childCommenterCount: number;
    childLastVisibleActionCreated: string;
    childOldestFourAccountIDs: string | undefined;
};

type OptimisticExpenseReport = Pick<
    Report,
    | 'reportID'
    | 'chatReportID'
    | 'policyID'
    | 'type'
    | 'ownerAccountID'
    | 'managerID'
    | 'currency'
    | 'reportName'
    | 'stateNum'
    | 'statusNum'
    | 'total'
    | 'nonReimbursableTotal'
    | 'notificationPreference'
    | 'parentReportID'
    | 'lastVisibleActionCreated'
>;

type OptimisticIOUReportAction = Pick<
    ReportAction,
    | 'actionName'
    | 'actorAccountID'
    | 'automatic'
    | 'avatar'
    | 'isAttachment'
    | 'originalMessage'
    | 'message'
    | 'person'
    | 'reportActionID'
    | 'shouldShow'
    | 'created'
    | 'pendingAction'
    | 'receipt'
    | 'childReportID'
    | 'childVisibleActionCount'
    | 'childCommenterCount'
>;

type PartialReportAction = OnyxInputOrEntry<ReportAction> | Partial<ReportAction> | OptimisticIOUReportAction | OptimisticApprovedReportAction | OptimisticSubmittedReportAction | undefined;

type ReportRouteParams = {
    reportID: string;
    isSubReportPageRoute: boolean;
};

type ReportOfflinePendingActionAndErrors = {
    reportPendingAction: PendingAction | undefined;
    reportErrors: Errors | null | undefined;
};

type OptimisticApprovedReportAction = Pick<
    ReportAction<typeof CONST.REPORT.ACTIONS.TYPE.APPROVED>,
    'actionName' | 'actorAccountID' | 'automatic' | 'avatar' | 'isAttachment' | 'originalMessage' | 'message' | 'person' | 'reportActionID' | 'shouldShow' | 'created' | 'pendingAction'
>;

type OptimisticSubmittedReportAction = Pick<
    ReportAction<typeof CONST.REPORT.ACTIONS.TYPE.SUBMITTED>,
    | 'actionName'
    | 'actorAccountID'
    | 'adminAccountID'
    | 'automatic'
    | 'avatar'
    | 'isAttachment'
    | 'originalMessage'
    | 'message'
    | 'person'
    | 'reportActionID'
    | 'shouldShow'
    | 'created'
    | 'pendingAction'
>;

type OptimisticHoldReportAction = Pick<
    ReportAction,
    'actionName' | 'actorAccountID' | 'automatic' | 'avatar' | 'isAttachment' | 'originalMessage' | 'message' | 'person' | 'reportActionID' | 'shouldShow' | 'created' | 'pendingAction'
>;

type OptimisticCancelPaymentReportAction = Pick<
    ReportAction,
    'actionName' | 'actorAccountID' | 'message' | 'originalMessage' | 'person' | 'reportActionID' | 'shouldShow' | 'created' | 'pendingAction'
>;

type OptimisticEditedTaskReportAction = Pick<
    ReportAction,
    'reportActionID' | 'actionName' | 'pendingAction' | 'actorAccountID' | 'automatic' | 'avatar' | 'created' | 'shouldShow' | 'message' | 'person'
>;

type OptimisticClosedReportAction = Pick<
    ReportAction<typeof CONST.REPORT.ACTIONS.TYPE.CLOSED>,
    'actionName' | 'actorAccountID' | 'automatic' | 'avatar' | 'created' | 'message' | 'originalMessage' | 'pendingAction' | 'person' | 'reportActionID' | 'shouldShow'
>;

type OptimisticDismissedViolationReportAction = Pick<
    ReportAction,
    'actionName' | 'actorAccountID' | 'avatar' | 'created' | 'message' | 'originalMessage' | 'person' | 'reportActionID' | 'shouldShow' | 'pendingAction'
>;

type OptimisticCreatedReportAction = Pick<
    ReportAction<typeof CONST.REPORT.ACTIONS.TYPE.CREATED>,
    'actorAccountID' | 'automatic' | 'avatar' | 'created' | 'message' | 'person' | 'reportActionID' | 'shouldShow' | 'pendingAction' | 'actionName'
>;

type OptimisticRenamedReportAction = Pick<
    ReportAction<typeof CONST.REPORT.ACTIONS.TYPE.RENAMED>,
    'actorAccountID' | 'automatic' | 'avatar' | 'created' | 'message' | 'person' | 'reportActionID' | 'shouldShow' | 'pendingAction' | 'actionName' | 'originalMessage'
>;

type OptimisticChatReport = Pick<
    Report,
    | 'type'
    | 'chatType'
    | 'chatReportID'
    | 'iouReportID'
    | 'isOwnPolicyExpenseChat'
    | 'isPinned'
    | 'lastActorAccountID'
    | 'lastMessageTranslationKey'
    | 'lastMessageHtml'
    | 'lastMessageText'
    | 'lastReadTime'
    | 'lastVisibleActionCreated'
    | 'notificationPreference'
    | 'oldPolicyName'
    | 'ownerAccountID'
    | 'pendingFields'
    | 'parentReportActionID'
    | 'parentReportID'
    | 'participants'
    | 'policyID'
    | 'reportID'
    | 'reportName'
    | 'stateNum'
    | 'statusNum'
    | 'visibility'
    | 'description'
    | 'writeCapability'
    | 'avatarUrl'
    | 'invoiceReceiver'
    | 'isHidden'
> & {
    isOptimisticReport: true;
};

type OptimisticTaskReportAction = Pick<
    ReportAction,
    | 'reportActionID'
    | 'actionName'
    | 'actorAccountID'
    | 'automatic'
    | 'avatar'
    | 'created'
    | 'isAttachment'
    | 'message'
    | 'originalMessage'
    | 'person'
    | 'pendingAction'
    | 'shouldShow'
    | 'isFirstItem'
    | 'previousMessage'
    | 'errors'
    | 'linkMetadata'
>;

type OptimisticWorkspaceChats = {
    announceChatReportID: string;
    announceChatData: OptimisticChatReport;
    announceReportActionData: Record<string, OptimisticCreatedReportAction>;
    announceCreatedReportActionID: string;
    adminsChatReportID: string;
    adminsChatData: OptimisticChatReport;
    adminsReportActionData: Record<string, OptimisticCreatedReportAction>;
    adminsCreatedReportActionID: string;
    expenseChatReportID: string;
    expenseChatData: OptimisticChatReport;
    expenseReportActionData: Record<string, OptimisticCreatedReportAction>;
    expenseCreatedReportActionID: string;
};

type OptimisticModifiedExpenseReportAction = Pick<
    ReportAction<typeof CONST.REPORT.ACTIONS.TYPE.MODIFIED_EXPENSE>,
    'actionName' | 'actorAccountID' | 'automatic' | 'avatar' | 'created' | 'isAttachment' | 'message' | 'originalMessage' | 'person' | 'pendingAction' | 'reportActionID' | 'shouldShow'
> & {reportID?: string};

type OptimisticTaskReport = Pick<
    Report,
    | 'reportID'
    | 'reportName'
    | 'description'
    | 'ownerAccountID'
    | 'participants'
    | 'managerID'
    | 'type'
    | 'parentReportID'
    | 'policyID'
    | 'stateNum'
    | 'statusNum'
    | 'notificationPreference'
    | 'parentReportActionID'
    | 'lastVisibleActionCreated'
>;

type TransactionDetails = {
    created: string;
    amount: number;
    taxAmount?: number;
    taxCode?: string;
    currency: string;
    merchant: string;
    waypoints?: WaypointCollection | string;
    comment: string;
    category: string;
    billable: boolean;
    tag: string;
    mccGroup?: ValueOf<typeof CONST.MCC_GROUPS>;
    cardID: number;
    originalAmount: number;
    originalCurrency: string;
};

type OptimisticIOUReport = Pick<
    Report,
    | 'cachedTotal'
    | 'type'
    | 'chatReportID'
    | 'currency'
    | 'managerID'
    | 'policyID'
    | 'ownerAccountID'
    | 'participants'
    | 'reportID'
    | 'stateNum'
    | 'statusNum'
    | 'total'
    | 'reportName'
    | 'notificationPreference'
    | 'parentReportID'
    | 'lastVisibleActionCreated'
>;
type DisplayNameWithTooltips = Array<Pick<PersonalDetails, 'accountID' | 'pronouns' | 'displayName' | 'login' | 'avatar'>>;

type CustomIcon = {
    src: IconAsset;
    color?: string;
};

type OptionData = {
    text?: string;
    alternateText?: string;
    allReportErrors?: Errors;
    brickRoadIndicator?: ValueOf<typeof CONST.BRICK_ROAD_INDICATOR_STATUS> | '' | null;
    tooltipText?: string | null;
    alternateTextMaxLines?: number;
    boldStyle?: boolean;
    customIcon?: CustomIcon;
    subtitle?: string;
    login?: string;
    accountID?: number;
    pronouns?: string;
    status?: Status | null;
    phoneNumber?: string;
    isUnread?: boolean | null;
    isUnreadWithMention?: boolean | null;
    hasDraftComment?: boolean | null;
    keyForList?: string;
    searchText?: string;
    isIOUReportOwner?: boolean | null;
    isArchivedRoom?: boolean | null;
    shouldShowSubscript?: boolean | null;
    isPolicyExpenseChat?: boolean | null;
    isMoneyRequestReport?: boolean | null;
    isInvoiceReport?: boolean;
    isExpenseRequest?: boolean | null;
    isAllowedToComment?: boolean | null;
    isThread?: boolean | null;
    isTaskReport?: boolean | null;
    parentReportAction?: OnyxEntry<ReportAction>;
    displayNamesWithTooltips?: DisplayNameWithTooltips | null;
    isDefaultRoom?: boolean;
    isInvoiceRoom?: boolean;
    isExpenseReport?: boolean;
    isOptimisticPersonalDetail?: boolean;
    selected?: boolean;
    isOptimisticAccount?: boolean;
    isSelected?: boolean;
    descriptiveText?: string;
    notificationPreference?: NotificationPreference | null;
    isDisabled?: boolean | null;
    name?: string | null;
    isSelfDM?: boolean;
    isOneOnOneChat?: boolean;
    reportID?: string;
    enabled?: boolean;
    code?: string;
    transactionThreadReportID?: string | null;
    shouldShowAmountInput?: boolean;
    amountInputProps?: MoneyRequestAmountInputProps;
    tabIndex?: 0 | -1;
} & Report;

type OnyxDataTaskAssigneeChat = {
    optimisticData: OnyxUpdate[];
    successData: OnyxUpdate[];
    failureData: OnyxUpdate[];
    optimisticAssigneeAddComment?: OptimisticReportAction;
    optimisticChatCreatedReportAction?: OptimisticCreatedReportAction;
};

type Ancestor = {
    report: Report;
    reportAction: ReportAction;
    shouldDisplayNewMarker: boolean;
};

type AncestorIDs = {
    reportIDs: string[];
    reportActionsIDs: string[];
};

type MissingPaymentMethod = 'bankAccount' | 'wallet';

type OutstandingChildRequest = {
    hasOutstandingChildRequest?: boolean;
};

type ParsingDetails = {
    shouldEscapeText?: boolean;
    reportID?: string;
};

let currentUserEmail: string | undefined;
let currentUserPrivateDomain: string | undefined;
let currentUserAccountID: number | undefined;
let isAnonymousUser = false;

// This cache is used to save parse result of report action html message into text
// to prevent unnecessary parsing when the report action is not changed/modified.
// Example case: when we need to get a report name of a thread which is dependent on a report action message.
const parsedReportActionMessageCache: Record<string, string> = {};

const defaultAvatarBuildingIconTestID = 'SvgDefaultAvatarBuilding Icon';

Onyx.connect({
    key: ONYXKEYS.SESSION,
    callback: (value) => {
        // When signed out, val is undefined
        if (!value) {
            return;
        }

        currentUserEmail = value.email;
        currentUserAccountID = value.accountID;
        isAnonymousUser = value.authTokenType === CONST.AUTH_TOKEN_TYPES.ANONYMOUS;
        currentUserPrivateDomain = isEmailPublicDomain(currentUserEmail ?? '') ? '' : Str.extractEmailDomain(currentUserEmail ?? '');
    },
});

let allPersonalDetails: OnyxEntry<PersonalDetailsList>;
let allPersonalDetailLogins: string[];
let currentUserPersonalDetails: OnyxEntry<PersonalDetails>;
Onyx.connect({
    key: ONYXKEYS.PERSONAL_DETAILS_LIST,
    callback: (value) => {
        currentUserPersonalDetails = value?.[currentUserAccountID ?? -1] ?? undefined;
        allPersonalDetails = value ?? {};
        allPersonalDetailLogins = Object.values(allPersonalDetails).map((personalDetail) => personalDetail?.login ?? '');
    },
});

let allReports: OnyxCollection<Report>;
Onyx.connect({
    key: ONYXKEYS.COLLECTION.REPORT,
    waitForCollectionCallback: true,
    callback: (value) => (allReports = value),
});

let allReportsDraft: OnyxCollection<Report>;
Onyx.connect({
    key: ONYXKEYS.COLLECTION.REPORT_DRAFT,
    waitForCollectionCallback: true,
    callback: (value) => (allReportsDraft = value),
});

let allPolicies: OnyxCollection<Policy>;
Onyx.connect({
    key: ONYXKEYS.COLLECTION.POLICY,
    waitForCollectionCallback: true,
    callback: (value) => (allPolicies = value),
});

let allBetas: OnyxEntry<Beta[]>;
Onyx.connect({
    key: ONYXKEYS.BETAS,
    callback: (value) => (allBetas = value),
});

let allTransactions: OnyxCollection<Transaction> = {};
Onyx.connect({
    key: ONYXKEYS.COLLECTION.TRANSACTION,
    waitForCollectionCallback: true,
    callback: (value) => {
        if (!value) {
            return;
        }
        allTransactions = Object.fromEntries(Object.entries(value).filter(([, transaction]) => transaction));
    },
});

let allReportActions: OnyxCollection<ReportActions>;
Onyx.connect({
    key: ONYXKEYS.COLLECTION.REPORT_ACTIONS,
    waitForCollectionCallback: true,
    callback: (actions) => {
        if (!actions) {
            return;
        }
        allReportActions = actions;
    },
});

let lastUpdatedReport: OnyxEntry<Report>;

Onyx.connect({
    key: ONYXKEYS.COLLECTION.REPORT,
    callback: (value) => {
        if (!value) {
            return;
        }

        lastUpdatedReport = value;
    },
});

function getLastUpdatedReport(): OnyxEntry<Report> {
    return lastUpdatedReport;
}

function getCurrentUserAvatar(): AvatarSource | undefined {
    return currentUserPersonalDetails?.avatar;
}

function getCurrentUserDisplayNameOrEmail(): string | undefined {
    return currentUserPersonalDetails?.displayName ?? currentUserEmail;
}

function getChatType(report: OnyxInputOrEntry<Report> | Participant | EmptyObject): ValueOf<typeof CONST.REPORT.CHAT_TYPE> | undefined {
    return report?.chatType;
}

/**
 * Get the report given a reportID
 */
function getReport(reportID: string | undefined): OnyxEntry<Report> {
    if (!allReports && !allReportsDraft) {
        return undefined;
    }

    const report = allReports?.[`${ONYXKEYS.COLLECTION.REPORT}${reportID}`];
    const draftReport = allReportsDraft?.[`${ONYXKEYS.COLLECTION.REPORT_DRAFT}${reportID}`];

    return report ?? draftReport;
}

/**
 * Check if a report is a draft report
 */
function isDraftReport(reportID: string | undefined): boolean {
    const draftReport = allReportsDraft?.[`${ONYXKEYS.COLLECTION.REPORT_DRAFT}${reportID}`];

    return !!draftReport;
}

/**
 * Returns the parentReport if the given report is a thread
 */
function getParentReport(report: OnyxEntry<Report> | EmptyObject): OnyxEntry<Report> | EmptyObject {
    if (!report?.parentReportID) {
        return {};
    }
    return allReports?.[`${ONYXKEYS.COLLECTION.REPORT}${report.parentReportID}`] ?? {};
}

/**
 * Returns the root parentReport if the given report is nested.
 * Uses recursion to iterate any depth of nested reports.
 */
function getRootParentReport(report: OnyxEntry<Report> | undefined | EmptyObject): OnyxEntry<Report> | EmptyObject {
    if (!report) {
        return {};
    }

    // Returns the current report as the root report, because it does not have a parentReportID
    if (!report?.parentReportID) {
        return report;
    }

    const parentReport = getReport(report?.parentReportID);

    // Runs recursion to iterate a parent report
    return getRootParentReport(!isEmptyObject(parentReport) ? parentReport : undefined);
}

/**
 * Returns the policy of the report
 */
function getPolicy(policyID: string | undefined): Policy | EmptyObject {
    if (!allPolicies || !policyID) {
        return {};
    }
    return allPolicies[`${ONYXKEYS.COLLECTION.POLICY}${policyID}`] ?? {};
}

/**
 * Get the policy type from a given report
 * @param policies must have Onyxkey prefix (i.e 'policy_') for keys
 */
function getPolicyType(report: OnyxInputOrEntry<Report>, policies: OnyxCollection<Policy>): string {
    return policies?.[`${ONYXKEYS.COLLECTION.POLICY}${report?.policyID}`]?.type ?? '';
}

/**
 * Get the policy name from a given report
 */
function getPolicyName(report: OnyxInputOrEntry<Report> | undefined | EmptyObject, returnEmptyIfNotFound = false, policy?: OnyxInputOrEntry<Policy>): string {
    const noPolicyFound = returnEmptyIfNotFound ? '' : Localize.translateLocal('workspace.common.unavailable');
    if (isEmptyObject(report)) {
        return noPolicyFound;
    }

    if ((!allPolicies || Object.keys(allPolicies).length === 0) && !report?.policyName) {
        return Localize.translateLocal('workspace.common.unavailable');
    }
    const finalPolicy = policy ?? allPolicies?.[`${ONYXKEYS.COLLECTION.POLICY}${report?.policyID}`];

    const parentReport = getRootParentReport(report);

    // Rooms send back the policy name with the reportSummary,
    // since they can also be accessed by people who aren't in the workspace
    // eslint-disable-next-line @typescript-eslint/prefer-nullish-coalescing
    const policyName = finalPolicy?.name || report?.policyName || report?.oldPolicyName || parentReport?.oldPolicyName || noPolicyFound;

    return policyName;
}

/**
 * Returns the concatenated title for the PrimaryLogins of a report
 */
function getReportParticipantsTitle(accountIDs: number[]): string {
    // Somehow it's possible for the logins coming from report.participantAccountIDs to contain undefined values so we use .filter(Boolean) to remove them.
    return accountIDs.filter(Boolean).join(', ');
}

/**
 * Checks if a report is a chat report.
 */
function isChatReport(report: OnyxEntry<Report> | EmptyObject): boolean {
    return report?.type === CONST.REPORT.TYPE.CHAT;
}

function isInvoiceReport(report: OnyxInputOrEntry<Report> | EmptyObject): boolean {
    return report?.type === CONST.REPORT.TYPE.INVOICE;
}

/**
 * Checks if a report is an Expense report.
 */
function isExpenseReport(report: OnyxInputOrEntry<Report> | EmptyObject): boolean {
    return report?.type === CONST.REPORT.TYPE.EXPENSE;
}

/**
 * Checks if a report is an IOU report using report or reportID
 */
function isIOUReport(reportOrID: OnyxInputOrEntry<Report> | string | EmptyObject): boolean {
    const report = typeof reportOrID === 'string' ? allReports?.[`${ONYXKEYS.COLLECTION.REPORT}${reportOrID}`] ?? null : reportOrID;
    return report?.type === CONST.REPORT.TYPE.IOU;
}

/**
 * Checks if a report is an IOU report using report
 */
function isIOUReportUsingReport(report: OnyxEntry<Report> | EmptyObject): report is Report {
    return report?.type === CONST.REPORT.TYPE.IOU;
}
/**
 * Checks if a report is a task report.
 */
function isTaskReport(report: OnyxInputOrEntry<Report>): boolean {
    return report?.type === CONST.REPORT.TYPE.TASK;
}

/**
 * Checks if a task has been cancelled
 * When a task is deleted, the parentReportAction is updated to have a isDeletedParentAction deleted flag
 * This is because when you delete a task, we still allow you to chat on the report itself
 * There's another situation where you don't have access to the parentReportAction (because it was created in a chat you don't have access to)
 * In this case, we have added the key to the report itself
 */
function isCanceledTaskReport(report: OnyxInputOrEntry<Report> | EmptyObject = {}, parentReportAction: OnyxInputOrEntry<ReportAction> | EmptyObject = {}): boolean {
    if (!isEmptyObject(parentReportAction) && (ReportActionsUtils.getReportActionMessage(parentReportAction)?.isDeletedParentAction ?? false)) {
        return true;
    }

    if (!isEmptyObject(report) && report?.isDeletedParentAction) {
        return true;
    }

    return false;
}

/**
 * Checks if a report is an open task report.
 *
 * @param parentReportAction - The parent report action of the report (Used to check if the task has been canceled)
 */
function isOpenTaskReport(report: OnyxInputOrEntry<Report>, parentReportAction: OnyxInputOrEntry<ReportAction> | EmptyObject = {}): boolean {
    return (
        isTaskReport(report) && !isCanceledTaskReport(report, parentReportAction) && report?.stateNum === CONST.REPORT.STATE_NUM.OPEN && report?.statusNum === CONST.REPORT.STATUS_NUM.OPEN
    );
}

/**
 * Checks if a report is a completed task report.
 */
function isCompletedTaskReport(report: OnyxEntry<Report>): boolean {
    return isTaskReport(report) && report?.stateNum === CONST.REPORT.STATE_NUM.APPROVED && report?.statusNum === CONST.REPORT.STATUS_NUM.APPROVED;
}

/**
 * Checks if the current user is the manager of the supplied report
 */
function isReportManager(report: OnyxEntry<Report>): boolean {
    return !!(report && report.managerID === currentUserAccountID);
}

/**
 * Checks if the supplied report has been approved
 */
function isReportApproved(reportOrID: OnyxInputOrEntry<Report> | string | EmptyObject): boolean {
    const report = typeof reportOrID === 'string' ? allReports?.[`${ONYXKEYS.COLLECTION.REPORT}${reportOrID}`] ?? null : reportOrID;
    return report?.stateNum === CONST.REPORT.STATE_NUM.APPROVED && report?.statusNum === CONST.REPORT.STATUS_NUM.APPROVED;
}

/**
 * Checks if the supplied report is an expense report in Open state and status.
 */
function isOpenExpenseReport(report: OnyxInputOrEntry<Report> | EmptyObject): boolean {
    return isExpenseReport(report) && report?.stateNum === CONST.REPORT.STATE_NUM.OPEN && report?.statusNum === CONST.REPORT.STATUS_NUM.OPEN;
}

/**
 * Checks if the supplied report has a member with the array passed in params.
 */
function hasParticipantInArray(report: OnyxEntry<Report>, memberAccountIDs: number[]) {
    if (!report?.participants) {
        return false;
    }

    const memberAccountIDsSet = new Set(memberAccountIDs);

    for (const accountID in report.participants) {
        if (memberAccountIDsSet.has(Number(accountID))) {
            return true;
        }
    }

    return false;
}

/**
 * Whether the Money Request report is settled
 */
function isSettled(reportID: string | undefined): boolean {
    if (!allReports || !reportID) {
        return false;
    }
    const report: Report | EmptyObject = allReports[`${ONYXKEYS.COLLECTION.REPORT}${reportID}`] ?? {};
    if (isEmptyObject(report) || report.isWaitingOnBankAccount) {
        return false;
    }

    // In case the payment is scheduled and we are waiting for the payee to set up their wallet,
    // consider the report as paid as well.
    if (report.isWaitingOnBankAccount && report.statusNum === CONST.REPORT.STATUS_NUM.APPROVED) {
        return true;
    }

    return report?.statusNum === CONST.REPORT.STATUS_NUM.REIMBURSED;
}

/**
 * Whether the current user is the submitter of the report
 */
function isCurrentUserSubmitter(reportID: string): boolean {
    if (!allReports) {
        return false;
    }
    const report = allReports[`${ONYXKEYS.COLLECTION.REPORT}${reportID}`];
    return !!(report && report.ownerAccountID === currentUserAccountID);
}

/**
 * Whether the provided report is an Admin room
 */
function isAdminRoom(report: OnyxEntry<Report>): boolean {
    return getChatType(report) === CONST.REPORT.CHAT_TYPE.POLICY_ADMINS;
}

/**
 * Whether the provided report is an Admin-only posting room
 */
function isAdminsOnlyPostingRoom(report: OnyxEntry<Report>): boolean {
    return report?.writeCapability === CONST.REPORT.WRITE_CAPABILITIES.ADMINS;
}

/**
 * Whether the provided report is a Announce room
 */
function isAnnounceRoom(report: OnyxEntry<Report>): boolean {
    return getChatType(report) === CONST.REPORT.CHAT_TYPE.POLICY_ANNOUNCE;
}

/**
 * Whether the provided report is a default room
 */
function isDefaultRoom(report: OnyxEntry<Report>): boolean {
    return CONST.DEFAULT_POLICY_ROOM_CHAT_TYPES.some((type) => type === getChatType(report));
}

/**
 * Whether the provided report is a Domain room
 */
function isDomainRoom(report: OnyxEntry<Report>): boolean {
    return getChatType(report) === CONST.REPORT.CHAT_TYPE.DOMAIN_ALL;
}

/**
 * Whether the provided report is a user created policy room
 */
function isUserCreatedPolicyRoom(report: OnyxEntry<Report>): boolean {
    return getChatType(report) === CONST.REPORT.CHAT_TYPE.POLICY_ROOM;
}

/**
 * Whether the provided report is a Policy Expense chat.
 */
function isPolicyExpenseChat(report: OnyxInputOrEntry<Report> | Participant | EmptyObject): boolean {
    return getChatType(report) === CONST.REPORT.CHAT_TYPE.POLICY_EXPENSE_CHAT || (report?.isPolicyExpenseChat ?? false);
}

function isInvoiceRoom(report: OnyxEntry<Report> | EmptyObject): boolean {
    return getChatType(report) === CONST.REPORT.CHAT_TYPE.INVOICE;
}

/**
 * Checks if a report is a completed task report.
 */
function isTripRoom(report: OnyxEntry<Report>): boolean {
    return isChatReport(report) && getChatType(report) === CONST.REPORT.CHAT_TYPE.TRIP_ROOM;
}

function isCurrentUserInvoiceReceiver(report: OnyxEntry<Report>): boolean {
    if (report?.invoiceReceiver?.type === CONST.REPORT.INVOICE_RECEIVER_TYPE.INDIVIDUAL) {
        return currentUserAccountID === report.invoiceReceiver.accountID;
    }

    return false;
}

/**
 * Whether the provided report belongs to a Control policy and is an expense chat
 */
function isControlPolicyExpenseChat(report: OnyxEntry<Report>): boolean {
    return isPolicyExpenseChat(report) && getPolicyType(report, allPolicies) === CONST.POLICY.TYPE.CORPORATE;
}

/**
 * Whether the provided policyType is a Free, Collect or Control policy type
 */
function isGroupPolicy(policyType: string): boolean {
    return policyType === CONST.POLICY.TYPE.CORPORATE || policyType === CONST.POLICY.TYPE.TEAM || policyType === CONST.POLICY.TYPE.FREE;
}

/**
 * Whether the provided report belongs to a Free, Collect or Control policy
 */
function isReportInGroupPolicy(report: OnyxInputOrEntry<Report>, policy?: OnyxInputOrEntry<Policy>): boolean {
    const policyType = policy?.type ?? getPolicyType(report, allPolicies);
    return isGroupPolicy(policyType);
}

/**
 * Whether the provided report belongs to a Control or Collect policy
 */
function isPaidGroupPolicy(report: OnyxEntry<Report>): boolean {
    const policyType = getPolicyType(report, allPolicies);
    return policyType === CONST.POLICY.TYPE.CORPORATE || policyType === CONST.POLICY.TYPE.TEAM;
}

/**
 * Whether the provided report belongs to a Control or Collect policy and is an expense chat
 */
function isPaidGroupPolicyExpenseChat(report: OnyxEntry<Report>): boolean {
    return isPolicyExpenseChat(report) && isPaidGroupPolicy(report);
}

/**
 * Whether the provided report belongs to a Control policy and is an expense report
 */
function isControlPolicyExpenseReport(report: OnyxEntry<Report>): boolean {
    return isExpenseReport(report) && getPolicyType(report, allPolicies) === CONST.POLICY.TYPE.CORPORATE;
}

/**
 * Whether the provided report belongs to a Control or Collect policy and is an expense report
 */
function isPaidGroupPolicyExpenseReport(report: OnyxEntry<Report>): boolean {
    return isExpenseReport(report) && isPaidGroupPolicy(report);
}

/**
 * Checks if the supplied report is an invoice report in Open state and status.
 */
function isOpenInvoiceReport(report: OnyxEntry<Report> | EmptyObject): boolean {
    return isInvoiceReport(report) && report?.statusNum === CONST.REPORT.STATUS_NUM.OPEN;
}

/**
 * Whether the provided report is a chat room
 */
function isChatRoom(report: OnyxEntry<Report>): boolean {
    return isUserCreatedPolicyRoom(report) || isDefaultRoom(report) || isInvoiceRoom(report);
}

/**
 * Whether the provided report is a public room
 */
function isPublicRoom(report: OnyxEntry<Report>): boolean {
    return report?.visibility === CONST.REPORT.VISIBILITY.PUBLIC || report?.visibility === CONST.REPORT.VISIBILITY.PUBLIC_ANNOUNCE;
}

/**
 * Whether the provided report is a public announce room
 */
function isPublicAnnounceRoom(report: OnyxEntry<Report>): boolean {
    return report?.visibility === CONST.REPORT.VISIBILITY.PUBLIC_ANNOUNCE;
}

/**
 * If the report is a policy expense, the route should be for adding bank account for that policy
 * else since the report is a personal IOU, the route should be for personal bank account.
 */
function getBankAccountRoute(report: OnyxEntry<Report>): Route {
    return isPolicyExpenseChat(report) ? ROUTES.BANK_ACCOUNT_WITH_STEP_TO_OPEN.getRoute('', report?.policyID) : ROUTES.SETTINGS_ADD_BANK_ACCOUNT;
}

/**
 * Check if personal detail of accountID is empty or optimistic data
 */
function isOptimisticPersonalDetail(accountID: number): boolean {
    return isEmptyObject(allPersonalDetails?.[accountID]) || !!allPersonalDetails?.[accountID]?.isOptimisticPersonalDetail;
}

/**
 * Checks if a report is a task report from a policy expense chat.
 */
function isWorkspaceTaskReport(report: OnyxEntry<Report>): boolean {
    if (!isTaskReport(report)) {
        return false;
    }
    const parentReport = allReports?.[`${ONYXKEYS.COLLECTION.REPORT}${report?.parentReportID}`];
    return isPolicyExpenseChat(parentReport);
}

/**
 * Returns true if report has a parent
 */
function isThread(report: OnyxInputOrEntry<Report>): boolean {
    return !!(report?.parentReportID && report?.parentReportActionID);
}

/**
 * Returns true if report is of type chat and has a parent and is therefore a Thread.
 */
function isChatThread(report: OnyxInputOrEntry<Report>): boolean {
    return isThread(report) && report?.type === CONST.REPORT.TYPE.CHAT;
}

function isDM(report: OnyxEntry<Report>): boolean {
    return isChatReport(report) && !getChatType(report) && !isThread(report);
}

function isSelfDM(report: OnyxInputOrEntry<Report>): boolean {
    return getChatType(report) === CONST.REPORT.CHAT_TYPE.SELF_DM;
}

function isGroupChat(report: OnyxEntry<Report> | Partial<Report>): boolean {
    return getChatType(report) === CONST.REPORT.CHAT_TYPE.GROUP;
}

function isSystemChat(report: OnyxEntry<Report>): boolean {
    return getChatType(report) === CONST.REPORT.CHAT_TYPE.SYSTEM;
}

/**
 * Only returns true if this is our main 1:1 DM report with Concierge
 */
function isConciergeChatReport(report: OnyxInputOrEntry<Report>): boolean {
    const participantAccountIDs = Object.keys(report?.participants ?? {})
        .map(Number)
        .filter((accountID) => accountID !== currentUserAccountID);
    return participantAccountIDs.length === 1 && participantAccountIDs[0] === CONST.ACCOUNT_ID.CONCIERGE && !isChatThread(report);
}

function findSelfDMReportID(): string | undefined {
    if (!allReports) {
        return;
    }

    const selfDMReport = Object.values(allReports).find((report) => isSelfDM(report) && !isThread(report));
    return selfDMReport?.reportID;
}

/**
 * Checks if the supplied report belongs to workspace based on the provided params. If the report's policyID is _FAKE_ or has no value, it means this report is a DM.
 * In this case report and workspace members must be compared to determine whether the report belongs to the workspace.
 */
function doesReportBelongToWorkspace(report: OnyxEntry<Report>, policyMemberAccountIDs: number[], policyID?: string) {
    return (
        isConciergeChatReport(report) ||
        (report?.policyID === CONST.POLICY.ID_FAKE || !report?.policyID ? hasParticipantInArray(report, policyMemberAccountIDs) : report?.policyID === policyID)
    );
}

/**
 * Given an array of reports, return them filtered by a policyID and policyMemberAccountIDs.
 */
function filterReportsByPolicyIDAndMemberAccountIDs(reports: Report[], policyMemberAccountIDs: number[] = [], policyID?: string) {
    return reports.filter((report) => !!report && doesReportBelongToWorkspace(report, policyMemberAccountIDs, policyID));
}

/**
 * Given an array of reports, return them sorted by the last read timestamp.
 */
function sortReportsByLastRead(reports: Array<OnyxEntry<Report>>, reportMetadata: OnyxCollection<ReportMetadata>): Array<OnyxEntry<Report>> {
    return reports
        .filter((report) => !!report?.reportID && !!(reportMetadata?.[`${ONYXKEYS.COLLECTION.REPORT_METADATA}${report.reportID}`]?.lastVisitTime ?? report?.lastReadTime))
        .sort((a, b) => {
            const aTime = new Date(reportMetadata?.[`${ONYXKEYS.COLLECTION.REPORT_METADATA}${a?.reportID}`]?.lastVisitTime ?? a?.lastReadTime ?? '');
            const bTime = new Date(reportMetadata?.[`${ONYXKEYS.COLLECTION.REPORT_METADATA}${b?.reportID}`]?.lastVisitTime ?? b?.lastReadTime ?? '');

            return aTime.valueOf() - bTime.valueOf();
        });
}

/**
 * Returns true if report is still being processed
 */
function isProcessingReport(report: OnyxEntry<Report> | EmptyObject): boolean {
    return report?.stateNum === CONST.REPORT.STATE_NUM.SUBMITTED && report?.statusNum === CONST.REPORT.STATUS_NUM.SUBMITTED;
}

/**
 * Check if the report is a single chat report that isn't a thread
 * and personal detail of participant is optimistic data
 */
function shouldDisableDetailPage(report: OnyxEntry<Report>): boolean {
    const participantAccountIDs = Object.keys(report?.participants ?? {}).map(Number);

    if (isChatRoom(report) || isPolicyExpenseChat(report) || isChatThread(report) || isTaskReport(report)) {
        return false;
    }
    if (participantAccountIDs.length === 1) {
        return isOptimisticPersonalDetail(participantAccountIDs[0]);
    }
    return false;
}

/**
 * Returns true if this report has only one participant and it's an Expensify account.
 */
function isExpensifyOnlyParticipantInReport(report: OnyxEntry<Report>): boolean {
    const otherParticipants = Object.keys(report?.participants ?? {})
        .map(Number)
        .filter((accountID) => accountID !== currentUserAccountID);
    return otherParticipants.length === 1 && otherParticipants.some((accountID) => CONST.EXPENSIFY_ACCOUNT_IDS.includes(accountID));
}

/**
 * Returns whether a given report can have tasks created in it.
 * We only prevent the task option if it's a DM/group-DM and the other users are all special Expensify accounts
 *
 */
function canCreateTaskInReport(report: OnyxEntry<Report>): boolean {
    const otherParticipants = Object.keys(report?.participants ?? {})
        .map(Number)
        .filter((accountID) => accountID !== currentUserAccountID);
    const areExpensifyAccountsOnlyOtherParticipants = otherParticipants.length >= 1 && otherParticipants.every((accountID) => CONST.EXPENSIFY_ACCOUNT_IDS.includes(accountID));
    if (areExpensifyAccountsOnlyOtherParticipants && isDM(report)) {
        return false;
    }

    return true;
}

/**
 * Returns true if there are any guides accounts (team.expensify.com) in a list of accountIDs
 * by cross-referencing the accountIDs with personalDetails since guides that are participants
 * of the user's chats should have their personal details in Onyx.
 */
function hasExpensifyGuidesEmails(accountIDs: number[]): boolean {
    return accountIDs.some((accountID) => Str.extractEmailDomain(allPersonalDetails?.[accountID]?.login ?? '') === CONST.EMAIL.GUIDES_DOMAIN);
}

function findLastAccessedReport(
    reports: OnyxCollection<Report>,
    ignoreDomainRooms: boolean,
    policies: OnyxCollection<Policy>,
    isFirstTimeNewExpensifyUser: boolean,
    openOnAdminRoom = false,
    reportMetadata: OnyxCollection<ReportMetadata> = {},
    policyID?: string,
    policyMemberAccountIDs: number[] = [],
): OnyxEntry<Report> {
    // If it's the user's first time using New Expensify, then they could either have:
    //   - just a Concierge report, if so we'll return that
    //   - their Concierge report, and a separate report that must have deeplinked them to the app before they created their account.
    // If it's the latter, we'll use the deeplinked report over the Concierge report,
    // since the Concierge report would be incorrectly selected over the deep-linked report in the logic below.

    let reportsValues = Object.values(reports ?? {}) as Report[];

    if (!!policyID || policyMemberAccountIDs.length > 0) {
        reportsValues = filterReportsByPolicyIDAndMemberAccountIDs(reportsValues, policyMemberAccountIDs, policyID);
    }

    let sortedReports = sortReportsByLastRead(reportsValues, reportMetadata);

    let adminReport: OnyxEntry<Report> | undefined;
    if (openOnAdminRoom) {
        adminReport = sortedReports.find((report) => {
            const chatType = getChatType(report);
            return chatType === CONST.REPORT.CHAT_TYPE.POLICY_ADMINS;
        });
    }

    if (ignoreDomainRooms) {
        // We allow public announce rooms, admins, and announce rooms through since we bypass the default rooms beta for them.
        // Check where ReportUtils.findLastAccessedReport is called in MainDrawerNavigator.js for more context.
        // Domain rooms are now the only type of default room that are on the defaultRooms beta.
        sortedReports = sortedReports.filter(
            (report) => !isDomainRoom(report) || getPolicyType(report, policies) === CONST.POLICY.TYPE.FREE || hasExpensifyGuidesEmails(Object.keys(report?.participants ?? {}).map(Number)),
        );
    }

    if (isFirstTimeNewExpensifyUser) {
        // Filter out the systemChat report from the reports list, as we don't want to drop the user into that report over Concierge when they first log in
        sortedReports = sortedReports.filter((report) => !isSystemChat(report)) ?? [];
        if (sortedReports.length === 1) {
            return sortedReports[0];
        }

        return adminReport ?? sortedReports.find((report) => !isConciergeChatReport(report));
    }

    // If we only have two reports and one of them is the system chat, filter it out so we don't
    // overwrite showing the concierge chat
    const hasSystemChat = sortedReports.find((report) => isSystemChat(report)) ?? false;
    if (sortedReports.length === 2 && hasSystemChat) {
        sortedReports = sortedReports.filter((report) => !isSystemChat(report)) ?? [];
    }

    return adminReport ?? sortedReports.at(-1);
}

/**
 * Whether the provided report has expenses
 */
function hasExpenses(reportID?: string): boolean {
    return !!Object.values(allTransactions ?? {}).find((transaction) => `${transaction?.reportID}` === `${reportID}`);
}

/**
 * Whether the provided report is a closed expense report with no expenses
 */
function isClosedExpenseReportWithNoExpenses(report: OnyxEntry<Report>): boolean {
    return report?.statusNum === CONST.REPORT.STATUS_NUM.CLOSED && isExpenseReport(report) && !hasExpenses(report.reportID);
}

/**
 * Whether the provided report is an archived room
 */
function isArchivedRoom(report: OnyxInputOrEntry<Report> | EmptyObject, reportNameValuePairs?: OnyxInputOrEntry<ReportNameValuePairs> | EmptyObject): boolean {
    if (reportNameValuePairs) {
        return reportNameValuePairs.isArchived;
    }

    return report?.statusNum === CONST.REPORT.STATUS_NUM.CLOSED && report?.stateNum === CONST.REPORT.STATE_NUM.APPROVED;
}

/**
 * Whether the provided report is a closed report
 */
function isClosedReport(report: OnyxEntry<Report> | EmptyObject): boolean {
    return report?.statusNum === CONST.REPORT.STATUS_NUM.CLOSED;
}

/**
 * Whether the provided report is the admin's room
 */
function isJoinRequestInAdminRoom(report: OnyxEntry<Report>): boolean {
    if (!report) {
        return false;
    }
    // If this policy isn't owned by Expensify,
    // Account manager/guide should not have the workspace join request pinned to their LHN,
    // since they are not a part of the company, and should not action it on their behalf.
    if (report.policyID) {
        const policy = getPolicy(report.policyID);
        if (!PolicyUtils.isExpensifyTeam(policy.owner) && PolicyUtils.isExpensifyTeam(currentUserPersonalDetails?.login)) {
            return false;
        }
    }
    return ReportActionsUtils.isActionableJoinRequestPending(report.reportID);
}

/**
 * Checks if the user can write in the provided report
 */
function canWriteInReport(report: OnyxEntry<Report>): boolean {
    if (Array.isArray(report?.permissions) && report?.permissions.length > 0) {
        return report?.permissions?.includes(CONST.REPORT.PERMISSIONS.WRITE);
    }

    return true;
}

/**
 * Checks if the current user is allowed to comment on the given report.
 */
function isAllowedToComment(report: OnyxEntry<Report>): boolean {
    if (!canWriteInReport(report)) {
        return false;
    }

    // Default to allowing all users to post
    const capability = report?.writeCapability ?? CONST.REPORT.WRITE_CAPABILITIES.ALL;

    if (capability === CONST.REPORT.WRITE_CAPABILITIES.ALL) {
        return true;
    }

    // If unauthenticated user opens public chat room using deeplink, they do not have policies available and they cannot comment
    if (!allPolicies) {
        return false;
    }

    // If we've made it here, commenting on this report is restricted.
    // If the user is an admin, allow them to post.
    const policy = allPolicies[`${ONYXKEYS.COLLECTION.POLICY}${report?.policyID}`];
    return policy?.role === CONST.POLICY.ROLE.ADMIN;
}

/**
 * Checks if the current user is the admin of the policy given the policy expense chat.
 */
function isPolicyExpenseChatAdmin(report: OnyxEntry<Report>, policies: OnyxCollection<Policy>): boolean {
    if (!isPolicyExpenseChat(report)) {
        return false;
    }

    const policyRole = policies?.[`${ONYXKEYS.COLLECTION.POLICY}${report?.policyID}`]?.role;

    return policyRole === CONST.POLICY.ROLE.ADMIN;
}

/**
 * Checks if the current user is the admin of the policy.
 */
function isPolicyAdmin(policyID: string, policies: OnyxCollection<Policy>): boolean {
    const policyRole = policies?.[`${ONYXKEYS.COLLECTION.POLICY}${policyID}`]?.role;

    return policyRole === CONST.POLICY.ROLE.ADMIN;
}

/**
 * Checks whether all the transactions linked to the IOU report are of the Distance Request type with pending routes
 */
function hasOnlyTransactionsWithPendingRoutes(iouReportID: string | undefined): boolean {
    const transactions = TransactionUtils.getAllReportTransactions(iouReportID);

    // Early return false in case not having any transaction
    if (!transactions || transactions.length === 0) {
        return false;
    }

    return transactions.every((transaction) => TransactionUtils.isFetchingWaypointsFromServer(transaction));
}

/**
 * If the report is a thread and has a chat type set, it is a workspace chat.
 */
function isWorkspaceThread(report: OnyxEntry<Report>): boolean {
    const chatType = getChatType(report);
    return isThread(report) && isChatReport(report) && CONST.WORKSPACE_ROOM_TYPES.some((type) => chatType === type);
}

/**
 * Returns true if reportAction is the first chat preview of a Thread
 */
function isThreadFirstChat(reportAction: OnyxInputOrEntry<ReportAction>, reportID: string): boolean {
    return reportAction?.childReportID?.toString() === reportID;
}

/**
 * Checks if a report is a child report.
 */
function isChildReport(report: OnyxEntry<Report>): boolean {
    return isThread(report) || isTaskReport(report);
}

/**
 * An Expense Request is a thread where the parent report is an Expense Report and
 * the parentReportAction is a transaction.
 */
function isExpenseRequest(report: OnyxInputOrEntry<Report>): boolean {
    if (isThread(report)) {
        const parentReportAction = ReportActionsUtils.getParentReportAction(report);
        const parentReport = allReports?.[`${ONYXKEYS.COLLECTION.REPORT}${report?.parentReportID}`];
        return isExpenseReport(parentReport) && !isEmptyObject(parentReportAction) && ReportActionsUtils.isTransactionThread(parentReportAction);
    }
    return false;
}

/**
 * An IOU Request is a thread where the parent report is an IOU Report and
 * the parentReportAction is a transaction.
 */
function isIOURequest(report: OnyxInputOrEntry<Report>): boolean {
    if (isThread(report)) {
        const parentReportAction = ReportActionsUtils.getParentReportAction(report);
        const parentReport = allReports?.[`${ONYXKEYS.COLLECTION.REPORT}${report?.parentReportID}`];
        return isIOUReport(parentReport) && !isEmptyObject(parentReportAction) && ReportActionsUtils.isTransactionThread(parentReportAction);
    }
    return false;
}

/**
 * A Track Expense Report is a thread where the parent the parentReportAction is a transaction, and
 * parentReportAction has type of track.
 */
function isTrackExpenseReport(report: OnyxInputOrEntry<Report>): boolean {
    if (isThread(report)) {
        const parentReportAction = ReportActionsUtils.getParentReportAction(report);
        return !isEmptyObject(parentReportAction) && ReportActionsUtils.isTrackExpenseAction(parentReportAction);
    }
    return false;
}

/**
 * Checks if a report is an IOU or expense request.
 */
function isMoneyRequest(reportOrID: OnyxEntry<Report> | string): boolean {
    const report = typeof reportOrID === 'string' ? allReports?.[`${ONYXKEYS.COLLECTION.REPORT}${reportOrID}`] ?? null : reportOrID;
    return isIOURequest(report) || isExpenseRequest(report);
}

/**
 * Checks if a report is an IOU or expense report.
 */
function isMoneyRequestReport(reportOrID: OnyxInputOrEntry<Report> | EmptyObject | string): boolean {
    const report = typeof reportOrID === 'string' ? allReports?.[`${ONYXKEYS.COLLECTION.REPORT}${reportOrID}`] ?? null : reportOrID;
    return isIOUReport(report) || isExpenseReport(report);
}

/**
 * Checks if a report has only one transaction associated with it
 */
function isOneTransactionReport(reportID: string): boolean {
    const reportActions = allReportActions?.[`${ONYXKEYS.COLLECTION.REPORT_ACTIONS}${reportID}`] ?? ([] as ReportAction[]);
    return ReportActionsUtils.getOneTransactionThreadReportID(reportID, reportActions) !== null;
}

/**
 * Checks if a report is a transaction thread associated with a report that has only one transaction
 */
function isOneTransactionThread(reportID: string, parentReportID: string): boolean {
    const parentReportActions = allReportActions?.[`${ONYXKEYS.COLLECTION.REPORT_ACTIONS}${parentReportID}`] ?? ([] as ReportAction[]);
    const transactionThreadReportID = ReportActionsUtils.getOneTransactionThreadReportID(parentReportID, parentReportActions);
    return reportID === transactionThreadReportID;
}

/**
 * Should return true only for personal 1:1 report
 *
 */
function isOneOnOneChat(report: OnyxEntry<Report>): boolean {
    const participantAccountIDs = Object.keys(report?.participants ?? {})
        .map(Number)
        .filter((accountID) => accountID !== currentUserAccountID);
    return (
        !isChatRoom(report) &&
        !isExpenseRequest(report) &&
        !isMoneyRequestReport(report) &&
        !isPolicyExpenseChat(report) &&
        !isTaskReport(report) &&
        isDM(report) &&
        !isIOUReport(report) &&
        participantAccountIDs.length === 1
    );
}

/**
 * Checks if the current user is a payer of the expense
 */

function isPayer(session: OnyxEntry<Session>, iouReport: OnyxEntry<Report>) {
    const isApproved = isReportApproved(iouReport);
    const policy = allPolicies?.[`${ONYXKEYS.COLLECTION.POLICY}${iouReport?.policyID}`] ?? null;
    const policyType = policy?.type;
    const isAdmin = policyType !== CONST.POLICY.TYPE.PERSONAL && policy?.role === CONST.POLICY.ROLE.ADMIN;
    const isManager = iouReport?.managerID === session?.accountID;
    if (isPaidGroupPolicy(iouReport)) {
        if (policy?.reimbursementChoice === CONST.POLICY.REIMBURSEMENT_CHOICES.REIMBURSEMENT_YES) {
            const isReimburser = session?.email === policy?.achAccount?.reimburser;
            return (!policy?.achAccount?.reimburser || isReimburser) && (isApproved || isManager);
        }
        if (policy?.reimbursementChoice === CONST.POLICY.REIMBURSEMENT_CHOICES.REIMBURSEMENT_MANUAL) {
            return isAdmin && (isApproved || isManager);
        }
        return false;
    }
    return isAdmin || (isMoneyRequestReport(iouReport) && isManager);
}

/**
 * Get the notification preference given a report
 */
function getReportNotificationPreference(report: OnyxEntry<Report>): string | number {
    return report?.notificationPreference ?? '';
}

/**
 * Checks if the current user is the action's author
 */
function isActionCreator(reportAction: OnyxInputOrEntry<ReportAction> | Partial<ReportAction>): boolean {
    return reportAction?.actorAccountID === currentUserAccountID;
}

/**
 * Returns the notification preference of the action's child report if it exists.
 * Otherwise, calculates it based on the action's authorship.
 */
function getChildReportNotificationPreference(reportAction: OnyxInputOrEntry<ReportAction> | Partial<ReportAction>): NotificationPreference {
    const childReportNotificationPreference = reportAction?.childReportNotificationPreference ?? '';
    if (childReportNotificationPreference) {
        return childReportNotificationPreference;
    }

    return isActionCreator(reportAction) ? CONST.REPORT.NOTIFICATION_PREFERENCE.ALWAYS : CONST.REPORT.NOTIFICATION_PREFERENCE.HIDDEN;
}

/**
 * Checks whether the supplied report supports adding more transactions to it.
 * Return true if:
 * - report is a non-settled IOU
 * - report is a draft
 * - report is a processing expense report and its policy has Instant reporting frequency
 */
function canAddOrDeleteTransactions(moneyRequestReport: OnyxEntry<Report>): boolean {
    if (!isMoneyRequestReport(moneyRequestReport)) {
        return false;
    }

    if (isReportApproved(moneyRequestReport) || isSettled(moneyRequestReport?.reportID)) {
        return false;
    }

    if (isReportInGroupPolicy(moneyRequestReport) && isProcessingReport(moneyRequestReport) && !PolicyUtils.isInstantSubmitEnabled(getPolicy(moneyRequestReport?.policyID))) {
        return false;
    }

    return true;
}

/**
 * Can only delete if the author is this user and the action is an ADD_COMMENT action or an IOU action in an unsettled report, or if the user is a
 * policy admin
 */
function canDeleteReportAction(reportAction: OnyxInputOrEntry<ReportAction>, reportID: string): boolean {
    const report = getReport(reportID);

    const isActionOwner = reportAction?.actorAccountID === currentUserAccountID;
    const policy = allPolicies?.[`${ONYXKEYS.COLLECTION.POLICY}${report?.policyID}`] ?? null;

    if (ReportActionsUtils.isMoneyRequestAction(reportAction)) {
        // For now, users cannot delete split actions
        const isSplitAction = ReportActionsUtils.getOriginalMessage(reportAction)?.type === CONST.IOU.REPORT_ACTION_TYPE.SPLIT;

        if (isSplitAction) {
            return false;
        }

        const linkedReport = isThreadFirstChat(reportAction, reportID) ? getReport(report?.parentReportID) : report;
        if (isActionOwner) {
            if (!isEmptyObject(linkedReport) && isMoneyRequestReport(linkedReport)) {
                return canAddOrDeleteTransactions(linkedReport);
            }
            return true;
        }
    }

    if (
        reportAction?.actionName !== CONST.REPORT.ACTIONS.TYPE.ADD_COMMENT ||
        reportAction?.pendingAction === CONST.RED_BRICK_ROAD_PENDING_ACTION.DELETE ||
        ReportActionsUtils.isCreatedTaskReportAction(reportAction) ||
        reportAction?.actorAccountID === CONST.ACCOUNT_ID.CONCIERGE
    ) {
        return false;
    }

    const isAdmin = policy?.role === CONST.POLICY.ROLE.ADMIN && !isEmptyObject(report) && !isDM(report);

    return isActionOwner || isAdmin;
}

/**
 * Get welcome message based on room type
 */
function getRoomWelcomeMessage(report: OnyxEntry<Report>): WelcomeMessage {
    const welcomeMessage: WelcomeMessage = {showReportName: true};
    const workspaceName = getPolicyName(report);

    if (isArchivedRoom(report)) {
        welcomeMessage.phrase1 = Localize.translateLocal('reportActionsView.beginningOfArchivedRoomPartOne');
        welcomeMessage.phrase2 = Localize.translateLocal('reportActionsView.beginningOfArchivedRoomPartTwo');
    } else if (isDomainRoom(report)) {
        welcomeMessage.phrase1 = Localize.translateLocal('reportActionsView.beginningOfChatHistoryDomainRoomPartOne', {domainRoom: report?.reportName ?? ''});
        welcomeMessage.phrase2 = Localize.translateLocal('reportActionsView.beginningOfChatHistoryDomainRoomPartTwo');
    } else if (isAdminRoom(report)) {
        welcomeMessage.phrase1 = Localize.translateLocal('reportActionsView.beginningOfChatHistoryAdminRoomPartOne', {workspaceName});
        welcomeMessage.phrase2 = Localize.translateLocal('reportActionsView.beginningOfChatHistoryAdminRoomPartTwo');
    } else if (isAnnounceRoom(report)) {
        welcomeMessage.phrase1 = Localize.translateLocal('reportActionsView.beginningOfChatHistoryAnnounceRoomPartOne', {workspaceName});
        welcomeMessage.phrase2 = Localize.translateLocal('reportActionsView.beginningOfChatHistoryAnnounceRoomPartTwo', {workspaceName});
    } else if (isInvoiceRoom(report)) {
        welcomeMessage.showReportName = false;
        welcomeMessage.phrase1 = Localize.translateLocal('reportActionsView.beginningOfChatHistoryInvoiceRoom');
    } else {
        // Message for user created rooms or other room types.
        welcomeMessage.phrase1 = Localize.translateLocal('reportActionsView.beginningOfChatHistoryUserRoomPartOne');
        welcomeMessage.phrase2 = Localize.translateLocal('reportActionsView.beginningOfChatHistoryUserRoomPartTwo');
    }

    return welcomeMessage;
}

/**
 * Returns true if Concierge is one of the chat participants (1:1 as well as group chats)
 */
function chatIncludesConcierge(report: Partial<OnyxEntry<Report>>): boolean {
    const participantAccountIDs = Object.keys(report?.participants ?? {}).map(Number);
    return participantAccountIDs.includes(CONST.ACCOUNT_ID.CONCIERGE);
}

/**
 * Returns true if there is any automated expensify account `in accountIDs
 */
function hasAutomatedExpensifyAccountIDs(accountIDs: number[]): boolean {
    return accountIDs.some((accountID) => CONST.EXPENSIFY_ACCOUNT_IDS.includes(accountID));
}

function getReportRecipientAccountIDs(report: OnyxEntry<Report>, currentLoginAccountID: number): number[] {
    let finalReport: OnyxEntry<Report> = report;
    // In 1:1 chat threads, the participants will be the same as parent report. If a report is specifically a 1:1 chat thread then we will
    // get parent report and use its participants array.
    if (isThread(report) && !(isTaskReport(report) || isMoneyRequestReport(report))) {
        const parentReport = allReports?.[`${ONYXKEYS.COLLECTION.REPORT}${report?.parentReportID}`];
        if (isOneOnOneChat(parentReport)) {
            finalReport = parentReport;
        }
    }

    let finalParticipantAccountIDs: number[] = [];
    if (isMoneyRequestReport(report)) {
        // For money requests i.e the IOU (1:1 person) and Expense (1:* person) reports, use the full `participants`
        // and add the `ownerAccountId`. Money request reports don't add `ownerAccountId` in `participants` array
        const defaultParticipantAccountIDs = Object.keys(finalReport?.participants ?? {}).map(Number);
        const setOfParticipantAccountIDs = new Set<number>(report?.ownerAccountID ? [...defaultParticipantAccountIDs, report.ownerAccountID] : defaultParticipantAccountIDs);
        finalParticipantAccountIDs = [...setOfParticipantAccountIDs];
    } else if (isTaskReport(report)) {
        // Task reports `managerID` will change when assignee is changed, in that case the old `managerID` is still present in `participants`
        // along with the new one. We only need the `managerID` as a participant here.
        finalParticipantAccountIDs = report?.managerID ? [report?.managerID] : [];
    } else {
        finalParticipantAccountIDs = Object.keys(finalReport?.participants ?? {}).map(Number);
    }

    const otherParticipantsWithoutExpensifyAccountIDs = finalParticipantAccountIDs.filter((accountID) => {
        if (accountID === currentLoginAccountID) {
            return false;
        }
        if (CONST.EXPENSIFY_ACCOUNT_IDS.includes(accountID)) {
            return false;
        }
        return true;
    });

    return otherParticipantsWithoutExpensifyAccountIDs;
}

/**
 * Whether the time row should be shown for a report.
 */
function canShowReportRecipientLocalTime(personalDetails: OnyxEntry<PersonalDetailsList>, report: OnyxEntry<Report>, accountID: number): boolean {
    const reportRecipientAccountIDs = getReportRecipientAccountIDs(report, accountID);
    const hasMultipleParticipants = reportRecipientAccountIDs.length > 1;
    const reportRecipient = personalDetails?.[reportRecipientAccountIDs[0]];
    const reportRecipientTimezone = reportRecipient?.timezone ?? CONST.DEFAULT_TIME_ZONE;
    const isReportParticipantValidated = reportRecipient?.validated ?? false;
    return !!(
        !hasMultipleParticipants &&
        !isChatRoom(report) &&
        !isPolicyExpenseChat(getRootParentReport(report)) &&
        reportRecipient &&
        reportRecipientTimezone?.selected &&
        isReportParticipantValidated
    );
}

/**
 * Shorten last message text to fixed length and trim spaces.
 */
function formatReportLastMessageText(lastMessageText: string, isModifiedExpenseMessage = false): string {
    if (isModifiedExpenseMessage) {
        return String(lastMessageText).trim().replace(CONST.REGEX.LINE_BREAK, '').trim();
    }
    return StringUtils.lineBreaksToSpaces(String(lastMessageText).trim()).substring(0, CONST.REPORT.LAST_MESSAGE_TEXT_MAX_LENGTH).trim();
}

/**
 * Helper method to return the default avatar associated with the given login
 */
function getDefaultWorkspaceAvatar(workspaceName?: string): IconAsset {
    if (!workspaceName) {
        return defaultWorkspaceAvatars.WorkspaceBuilding;
    }

    // Remove all chars not A-Z or 0-9 including underscore
    const alphaNumeric = workspaceName
        .normalize('NFD')
        .replace(/[^0-9a-z]/gi, '')
        .toUpperCase();

    const workspace = `Workspace${alphaNumeric[0]}` as keyof typeof defaultWorkspaceAvatars;
    const defaultWorkspaceAvatar = defaultWorkspaceAvatars[workspace];

    return !alphaNumeric ? defaultWorkspaceAvatars.WorkspaceBuilding : defaultWorkspaceAvatar;
}

/**
 * Helper method to return the default avatar testID associated with the given login
 */
function getDefaultWorkspaceAvatarTestID(workspaceName: string): string {
    if (!workspaceName) {
        return defaultAvatarBuildingIconTestID;
    }

    // Remove all chars not A-Z or 0-9 including underscore
    const alphaNumeric = workspaceName
        .normalize('NFD')
        .replace(/[^0-9a-z]/gi, '')
        .toLowerCase();

    return !alphaNumeric ? defaultAvatarBuildingIconTestID : `SvgDefaultAvatar_${alphaNumeric[0]} Icon`;
}

function getWorkspaceAvatar(report: OnyxEntry<Report>): AvatarSource {
    const workspaceName = getPolicyName(report, false, allPolicies?.[`${ONYXKEYS.COLLECTION.POLICY}${report?.policyID}`]);
    const avatar = allPolicies?.[`${ONYXKEYS.COLLECTION.POLICY}${report?.policyID}`]?.avatarURL ?? '';
    return !isEmpty(avatar) ? avatar : getDefaultWorkspaceAvatar(workspaceName);
}

/**
 * Helper method to return the default avatar associated with the given reportID
 */
function getDefaultGroupAvatar(reportID?: string): IconAsset {
    if (!reportID) {
        return defaultGroupAvatars.Avatar1;
    }
    const reportIDHashBucket: AvatarRange = ((Number(reportID) % CONST.DEFAULT_GROUP_AVATAR_COUNT) + 1) as AvatarRange;
    return defaultGroupAvatars[`Avatar${reportIDHashBucket}`];
}

/**
 * Returns the appropriate icons for the given chat report using the stored personalDetails.
 * The Avatar sources can be URLs or Icon components according to the chat type.
 */
function getIconsForParticipants(participants: number[], personalDetails: OnyxInputOrEntry<PersonalDetailsList>): Icon[] {
    const participantDetails: ParticipantDetails[] = [];
    const participantsList = participants || [];

    for (const accountID of participantsList) {
        const avatarSource = personalDetails?.[accountID]?.avatar ?? FallbackAvatar;
        const displayNameLogin = personalDetails?.[accountID]?.displayName ? personalDetails?.[accountID]?.displayName : personalDetails?.[accountID]?.login;
        participantDetails.push([accountID, displayNameLogin ?? '', avatarSource, personalDetails?.[accountID]?.fallbackIcon ?? '']);
    }

    const sortedParticipantDetails = participantDetails.sort((first, second) => {
        // First sort by displayName/login
        const displayNameLoginOrder = localeCompare(first[1], second[1]);
        if (displayNameLoginOrder !== 0) {
            return displayNameLoginOrder;
        }

        // Then fallback on accountID as the final sorting criteria.
        // This will ensure that the order of avatars with same login/displayName
        // stay consistent across all users and devices
        return first[0] - second[0];
    });

    // Now that things are sorted, gather only the avatars (second element in the array) and return those
    const avatars: Icon[] = [];

    for (const sortedParticipantDetail of sortedParticipantDetails) {
        const userIcon = {
            id: sortedParticipantDetail[0],
            source: sortedParticipantDetail[2],
            type: CONST.ICON_TYPE_AVATAR,
            name: sortedParticipantDetail[1],
            fallbackIcon: sortedParticipantDetail[3],
        };
        avatars.push(userIcon);
    }

    return avatars;
}

/**
 * Given a report, return the associated workspace icon.
 */
function getWorkspaceIcon(report: OnyxInputOrEntry<Report>, policy?: OnyxInputOrEntry<Policy>): Icon {
    const workspaceName = getPolicyName(report, false, policy);
    const policyExpenseChatAvatarSource = allPolicies?.[`${ONYXKEYS.COLLECTION.POLICY}${report?.policyID}`]?.avatarURL
        ? allPolicies?.[`${ONYXKEYS.COLLECTION.POLICY}${report?.policyID}`]?.avatarURL
        : getDefaultWorkspaceAvatar(workspaceName);

    const workspaceIcon: Icon = {
        source: policyExpenseChatAvatarSource ?? '',
        type: CONST.ICON_TYPE_WORKSPACE,
        name: workspaceName,
        id: report?.policyID,
    };
    return workspaceIcon;
}

/**
 * Gets the personal details for a login by looking in the ONYXKEYS.PERSONAL_DETAILS_LIST Onyx key (stored in the local variable, allPersonalDetails). If it doesn't exist in Onyx,
 * then a default object is constructed.
 */
function getPersonalDetailsForAccountID(accountID: number): Partial<PersonalDetails> {
    if (!accountID) {
        return {};
    }

    const defaultDetails = {
        isOptimisticPersonalDetail: true,
    };

    return allPersonalDetails?.[accountID] ?? defaultDetails;
}

/**
 * Get the displayName for a single report participant.
 */
function getDisplayNameForParticipant(accountID?: number, shouldUseShortForm = false, shouldFallbackToHidden = true, shouldAddCurrentUserPostfix = false): string {
    if (!accountID) {
        return '';
    }

    const personalDetails = getPersonalDetailsForAccountID(accountID);
    // eslint-disable-next-line @typescript-eslint/prefer-nullish-coalescing
    const formattedLogin = LocalePhoneNumber.formatPhoneNumber(personalDetails.login || '');
    // This is to check if account is an invite/optimistically created one
    // and prevent from falling back to 'Hidden', so a correct value is shown
    // when searching for a new user
    if (personalDetails.isOptimisticPersonalDetail === true) {
        return formattedLogin;
    }

    // For selfDM, we display the user's displayName followed by '(you)' as a postfix
    const shouldAddPostfix = shouldAddCurrentUserPostfix && accountID === currentUserAccountID;

    const longName = PersonalDetailsUtils.getDisplayNameOrDefault(personalDetails, formattedLogin, shouldFallbackToHidden, shouldAddPostfix);

    // If the user's personal details (first name) should be hidden, make sure we return "hidden" instead of the short name
    if (shouldFallbackToHidden && longName === Localize.translateLocal('common.hidden')) {
        return longName;
    }

    const shortName = personalDetails.firstName ? personalDetails.firstName : longName;
    return shouldUseShortForm ? shortName : longName;
}

function getParticipantAccountIDs(reportID: string, includeOnlyActiveMembers = false) {
    const report = getReport(reportID);
    if (!report || !report.participants) {
        return [];
    }
    const accountIDStrings = Object.keys(report.participants).filter((accountID) => {
        if (!includeOnlyActiveMembers) {
            return true;
        }
        const pendingMember = report?.pendingChatMembers?.findLast((member) => member.accountID === accountID.toString());
        return !pendingMember || pendingMember.pendingAction !== CONST.RED_BRICK_ROAD_PENDING_ACTION.DELETE;
    });
    return accountIDStrings.map((accountID) => Number(accountID));
}

function buildParticipantsFromAccountIDs(accountIDs: number[]): Participants {
    const finalParticipants: Participants = {};
    return accountIDs.reduce((participants, accountID) => {
        // eslint-disable-next-line no-param-reassign
        participants[accountID] = {hidden: false};
        return participants;
    }, finalParticipants);
}

/**
 * Returns the report name if the report is a group chat
 */
function getGroupChatName(participantAccountIDs?: number[], shouldApplyLimit = false, reportID = ''): string | undefined {
    // If we have a reportID always try to get the name from the report.
    if (reportID) {
        const reportKey = `${ONYXKEYS.COLLECTION.REPORT}${reportID}`;
        const reportName = allReports?.[reportKey]?.reportName;
        if (reportName) {
            return reportName;
        }
    }

    // Get participantAccountIDs from participants object
    let participants = participantAccountIDs ?? getParticipantAccountIDs(reportID);
    if (shouldApplyLimit) {
        participants = participants.slice(0, 5);
    }
    const isMultipleParticipantReport = participants.length > 1;

    if (isMultipleParticipantReport) {
        return participants
            .map((participant) => getDisplayNameForParticipant(participant, isMultipleParticipantReport))
            .sort((first, second) => localeCompare(first ?? '', second ?? ''))
            .filter(Boolean)
            .join(', ');
    }

    return Localize.translateLocal('groupChat.defaultReportName', {displayName: getDisplayNameForParticipant(participants[0], false)});
}

function getVisibleChatMemberAccountIDs(reportID: string): number[] {
    const report = getReport(reportID);
    if (!report || !report.participants) {
        return [];
    }
    const visibleParticipantAccountIDs = Object.entries(report.participants).reduce<number[]>((accountIDs, [accountID, participant]) => {
        if (participant && !participant.hidden) {
            accountIDs.push(Number(accountID));
        }
        return accountIDs;
    }, []);
    return visibleParticipantAccountIDs;
}

function getParticipants(reportID: string) {
    const report = getReport(reportID);
    if (!report) {
        return {};
    }

    return report.participants;
}

/**
 * Returns the appropriate icons for the given chat report using the stored personalDetails.
 * The Avatar sources can be URLs or Icon components according to the chat type.
 */
function getIcons(
    report: OnyxInputOrEntry<Report>,
    personalDetails: OnyxInputOrEntry<PersonalDetailsList>,
    defaultIcon: AvatarSource | null = null,
    defaultName = '',
    defaultAccountID = -1,
    policy?: OnyxInputOrEntry<Policy>,
): Icon[] {
    if (isEmptyObject(report)) {
        const fallbackIcon: Icon = {
            source: defaultIcon ?? FallbackAvatar,
            type: CONST.ICON_TYPE_AVATAR,
            name: defaultName,
            id: defaultAccountID,
        };
        return [fallbackIcon];
    }
    if (isExpenseRequest(report)) {
        const parentReportAction = ReportActionsUtils.getParentReportAction(report);
        const workspaceIcon = getWorkspaceIcon(report, policy);
        const memberIcon = {
            source: personalDetails?.[parentReportAction.actorAccountID ?? -1]?.avatar ?? FallbackAvatar,
            id: parentReportAction.actorAccountID,
            type: CONST.ICON_TYPE_AVATAR,
            name: personalDetails?.[parentReportAction.actorAccountID ?? -1]?.displayName ?? '',
            fallbackIcon: personalDetails?.[parentReportAction.actorAccountID ?? -1]?.fallbackIcon,
        };

        return [memberIcon, workspaceIcon];
    }
    if (isChatThread(report)) {
        const parentReportAction = ReportActionsUtils.getParentReportAction(report);

        const actorAccountID = parentReportAction.actorAccountID;
        const actorDisplayName = PersonalDetailsUtils.getDisplayNameOrDefault(allPersonalDetails?.[actorAccountID ?? -1], '', false);
        const actorIcon = {
            id: actorAccountID,
            source: personalDetails?.[actorAccountID ?? -1]?.avatar ?? FallbackAvatar,
            name: actorDisplayName,
            type: CONST.ICON_TYPE_AVATAR,
            fallbackIcon: personalDetails?.[parentReportAction.actorAccountID ?? -1]?.fallbackIcon,
        };

        if (isWorkspaceThread(report)) {
            const workspaceIcon = getWorkspaceIcon(report, policy);
            return [actorIcon, workspaceIcon];
        }
        return [actorIcon];
    }
    if (isTaskReport(report)) {
        const ownerIcon = {
            id: report?.ownerAccountID,
            source: personalDetails?.[report?.ownerAccountID ?? -1]?.avatar ?? FallbackAvatar,
            type: CONST.ICON_TYPE_AVATAR,
            name: personalDetails?.[report?.ownerAccountID ?? -1]?.displayName ?? '',
            fallbackIcon: personalDetails?.[report?.ownerAccountID ?? -1]?.fallbackIcon,
        };

        if (isWorkspaceTaskReport(report)) {
            const workspaceIcon = getWorkspaceIcon(report, policy);
            return [ownerIcon, workspaceIcon];
        }

        return [ownerIcon];
    }
    if (isDomainRoom(report)) {
        // Get domain name after the #. Domain Rooms use our default workspace avatar pattern.
        const domainName = report?.reportName?.substring(1);
        const policyExpenseChatAvatarSource = getDefaultWorkspaceAvatar(domainName);
        const domainIcon: Icon = {
            source: policyExpenseChatAvatarSource,
            type: CONST.ICON_TYPE_WORKSPACE,
            name: domainName ?? '',
            id: report?.policyID,
        };
        return [domainIcon];
    }
    if (isAdminRoom(report) || isAnnounceRoom(report) || isChatRoom(report) || isArchivedRoom(report)) {
        const icons = [getWorkspaceIcon(report, policy)];

        if (isInvoiceRoom(report)) {
            if (report?.invoiceReceiver?.type === CONST.REPORT.INVOICE_RECEIVER_TYPE.INDIVIDUAL) {
                icons.push(...getIconsForParticipants([report?.invoiceReceiver.accountID], personalDetails));
            } else {
                const receiverPolicy = getPolicy(report?.invoiceReceiver?.policyID);
                if (!isEmptyObject(receiverPolicy)) {
                    icons.push(getWorkspaceIcon(report, receiverPolicy));
                }
            }
        }

        return icons;
    }
    if (isPolicyExpenseChat(report) || isExpenseReport(report)) {
        const workspaceIcon = getWorkspaceIcon(report, policy);
        const memberIcon = {
            source: personalDetails?.[report?.ownerAccountID ?? -1]?.avatar ?? FallbackAvatar,
            id: report?.ownerAccountID,
            type: CONST.ICON_TYPE_AVATAR,
            name: personalDetails?.[report?.ownerAccountID ?? -1]?.displayName ?? '',
            fallbackIcon: personalDetails?.[report?.ownerAccountID ?? -1]?.fallbackIcon,
        };
        return isExpenseReport(report) ? [memberIcon, workspaceIcon] : [workspaceIcon, memberIcon];
    }
    if (isIOUReport(report)) {
        const managerIcon = {
            source: personalDetails?.[report?.managerID ?? -1]?.avatar ?? FallbackAvatar,
            id: report?.managerID,
            type: CONST.ICON_TYPE_AVATAR,
            name: personalDetails?.[report?.managerID ?? -1]?.displayName ?? '',
            fallbackIcon: personalDetails?.[report?.managerID ?? -1]?.fallbackIcon,
        };
        const ownerIcon = {
            id: report?.ownerAccountID,
            source: personalDetails?.[report?.ownerAccountID ?? -1]?.avatar ?? FallbackAvatar,
            type: CONST.ICON_TYPE_AVATAR,
            name: personalDetails?.[report?.ownerAccountID ?? -1]?.displayName ?? '',
            fallbackIcon: personalDetails?.[report?.ownerAccountID ?? -1]?.fallbackIcon,
        };
        const isManager = currentUserAccountID === report?.managerID;

        // For one transaction IOUs, display a simplified report icon
        if (isOneTransactionReport(report?.reportID ?? '-1')) {
            return [ownerIcon];
        }

        return isManager ? [managerIcon, ownerIcon] : [ownerIcon, managerIcon];
    }

    if (isSelfDM(report)) {
        return getIconsForParticipants([currentUserAccountID ?? -1], personalDetails);
    }

    if (isSystemChat(report)) {
        return getIconsForParticipants([CONST.ACCOUNT_ID.NOTIFICATIONS ?? 0], personalDetails);
    }

    if (isGroupChat(report)) {
        const groupChatIcon = {
            // eslint-disable-next-line @typescript-eslint/prefer-nullish-coalescing
            source: report.avatarUrl || getDefaultGroupAvatar(report.reportID),
            id: -1,
            type: CONST.ICON_TYPE_AVATAR,
            name: getGroupChatName(undefined, true, report.reportID ?? '-1'),
        };
        return [groupChatIcon];
    }

    if (isInvoiceReport(report)) {
        const invoiceRoomReport = getReport(report.chatReportID);
        const icons = [getWorkspaceIcon(invoiceRoomReport, policy)];

        if (invoiceRoomReport?.invoiceReceiver?.type === CONST.REPORT.INVOICE_RECEIVER_TYPE.INDIVIDUAL) {
            icons.push(...getIconsForParticipants([invoiceRoomReport?.invoiceReceiver.accountID], personalDetails));

            return icons;
        }

        const receiverPolicy = getPolicy(invoiceRoomReport?.invoiceReceiver?.policyID);

        if (!isEmptyObject(receiverPolicy)) {
            icons.push(getWorkspaceIcon(invoiceRoomReport, receiverPolicy));
        }

        return icons;
    }

    if (isOneOnOneChat(report)) {
        const otherParticipantsAccountIDs = Object.keys(report.participants ?? {})
            .map(Number)
            .filter((accountID) => accountID !== currentUserAccountID);
        return getIconsForParticipants(otherParticipantsAccountIDs, personalDetails);
    }

    const participantAccountIDs = Object.keys(report.participants ?? {}).map(Number);
    return getIconsForParticipants(participantAccountIDs, personalDetails);
}

function getDisplayNamesWithTooltips(
    personalDetailsList: PersonalDetails[] | PersonalDetailsList | OptionData[],
    shouldUseShortForm: boolean,
    shouldFallbackToHidden = true,
    shouldAddCurrentUserPostfix = false,
): DisplayNameWithTooltips {
    const personalDetailsListArray = Array.isArray(personalDetailsList) ? personalDetailsList : Object.values(personalDetailsList);

    return personalDetailsListArray
        .map((user) => {
            const accountID = Number(user?.accountID);
            // eslint-disable-next-line @typescript-eslint/prefer-nullish-coalescing
            const displayName = getDisplayNameForParticipant(accountID, shouldUseShortForm, shouldFallbackToHidden, shouldAddCurrentUserPostfix) || user?.login || '';
            const avatar = user && 'avatar' in user ? user.avatar : undefined;

            let pronouns = user?.pronouns ?? undefined;
            if (pronouns?.startsWith(CONST.PRONOUNS.PREFIX)) {
                const pronounTranslationKey = pronouns.replace(CONST.PRONOUNS.PREFIX, '');
                pronouns = Localize.translateLocal(`pronouns.${pronounTranslationKey}` as TranslationPaths);
            }

            return {
                displayName,
                avatar,
                login: user?.login ?? '',
                accountID,
                pronouns,
            };
        })
        .sort((first, second) => {
            // First sort by displayName/login
            const displayNameLoginOrder = localeCompare(first.displayName, second.displayName);
            if (displayNameLoginOrder !== 0) {
                return displayNameLoginOrder;
            }

            // Then fallback on accountID as the final sorting criteria.
            return first.accountID - second.accountID;
        });
}

/**
 * Returns the the display names of the given user accountIDs
 */
function getUserDetailTooltipText(accountID: number, fallbackUserDisplayName = ''): string {
    const displayNameForParticipant = getDisplayNameForParticipant(accountID);
    return displayNameForParticipant || fallbackUserDisplayName;
}

/**
 * For a deleted parent report action within a chat report,
 * let us return the appropriate display message
 *
 * @param reportAction - The deleted report action of a chat report for which we need to return message.
 */
function getDeletedParentActionMessageForChatReport(reportAction: OnyxEntry<ReportAction>): string {
    // By default, let us display [Deleted message]
    let deletedMessageText = Localize.translateLocal('parentReportAction.deletedMessage');
    if (ReportActionsUtils.isCreatedTaskReportAction(reportAction)) {
        // For canceled task report, let us display [Deleted task]
        deletedMessageText = Localize.translateLocal('parentReportAction.deletedTask');
    }
    return deletedMessageText;
}

/**
 * Returns the preview message for `REIMBURSEMENT_QUEUED` action
 */
function getReimbursementQueuedActionMessage(reportAction: OnyxEntry<ReportAction>, report: OnyxEntry<Report>, shouldUseShortDisplayName = true): string {
    if (!ReportActionsUtils.isMoneyRequestAction(reportAction)) {
        return '';
    }
    const submitterDisplayName = getDisplayNameForParticipant(report?.ownerAccountID, shouldUseShortDisplayName) ?? '';
    const originalMessage = ReportActionsUtils.getOriginalMessage(reportAction);
    let messageKey: TranslationPaths;
    if (originalMessage?.paymentType === CONST.IOU.PAYMENT_TYPE.EXPENSIFY) {
        messageKey = 'iou.waitingOnEnabledWallet';
    } else {
        messageKey = 'iou.waitingOnBankAccount';
    }

    return Localize.translateLocal(messageKey, {submitterDisplayName});
}

/**
 * Returns the preview message for `REIMBURSEMENT_DEQUEUED` action
 */
function getReimbursementDeQueuedActionMessage(
    reportAction: OnyxEntry<ReportAction<typeof CONST.REPORT.ACTIONS.TYPE.REIMBURSEMENT_DEQUEUED>>,
    report: OnyxEntry<Report> | EmptyObject,
    isLHNPreview = false,
): string {
    if (!ReportActionsUtils.isReimbursementDeQueuedAction(reportAction)) {
        return '';
    }
    const originalMessage = ReportActionsUtils.getOriginalMessage(reportAction);
    const amount = originalMessage?.amount;
    const currency = originalMessage?.currency;
    const formattedAmount = CurrencyUtils.convertToDisplayString(amount, currency);
    if (originalMessage?.cancellationReason === CONST.REPORT.CANCEL_PAYMENT_REASONS.ADMIN) {
        const payerOrApproverName = report?.managerID === currentUserAccountID || !isLHNPreview ? '' : getDisplayNameForParticipant(report?.managerID, true);
        return Localize.translateLocal('iou.adminCanceledRequest', {manager: payerOrApproverName, amount: formattedAmount});
    }
    const submitterDisplayName = getDisplayNameForParticipant(report?.ownerAccountID, true) ?? '';
    return Localize.translateLocal('iou.canceledRequest', {submitterDisplayName, amount: formattedAmount});
}

/**
 * Builds an optimistic REIMBURSEMENT_DEQUEUED report action with a randomly generated reportActionID.
 *
 */
function buildOptimisticCancelPaymentReportAction(expenseReportID: string, amount: number, currency: string): OptimisticCancelPaymentReportAction {
    return {
        actionName: CONST.REPORT.ACTIONS.TYPE.REIMBURSEMENT_DEQUEUED,
        actorAccountID: currentUserAccountID,
        message: [
            {
                cancellationReason: CONST.REPORT.CANCEL_PAYMENT_REASONS.ADMIN,
                expenseReportID,
                type: CONST.REPORT.MESSAGE.TYPE.COMMENT,
                text: '',
                amount,
                currency,
            },
        ],
        originalMessage: {
            cancellationReason: CONST.REPORT.CANCEL_PAYMENT_REASONS.ADMIN,
            expenseReportID,
            amount,
            currency,
        },
        person: [
            {
                style: 'strong',
                text: getCurrentUserDisplayNameOrEmail(),
                type: 'TEXT',
            },
        ],
        reportActionID: NumberUtils.rand64(),
        shouldShow: true,
        created: DateUtils.getDBTime(),
        pendingAction: CONST.RED_BRICK_ROAD_PENDING_ACTION.ADD,
    };
}

/**
 * Returns the last visible message for a given report after considering the given optimistic actions
 *
 * @param reportID - the report for which last visible message has to be fetched
 * @param [actionsToMerge] - the optimistic merge actions that needs to be considered while fetching last visible message

 */
function getLastVisibleMessage(reportID: string | undefined, actionsToMerge: ReportActions = {}): LastVisibleMessage {
    const report = getReport(reportID);
    const lastVisibleAction = ReportActionsUtils.getLastVisibleAction(reportID ?? '-1', actionsToMerge);

    // For Chat Report with deleted parent actions, let us fetch the correct message
    if (ReportActionsUtils.isDeletedParentAction(lastVisibleAction) && !isEmptyObject(report) && isChatReport(report)) {
        const lastMessageText = getDeletedParentActionMessageForChatReport(lastVisibleAction);
        return {
            lastMessageText,
        };
    }

    // Fetch the last visible message for report represented by reportID and based on actions to merge.
    return ReportActionsUtils.getLastVisibleMessage(reportID ?? '-1', actionsToMerge);
}

/**
 * Checks if a report is an open task report assigned to current user.
 *
 * @param [parentReportAction] - The parent report action of the report (Used to check if the task has been canceled)
 */
function isWaitingForAssigneeToCompleteTask(report: OnyxEntry<Report>, parentReportAction: OnyxEntry<ReportAction> | EmptyObject = {}): boolean {
    return isTaskReport(report) && isReportManager(report) && isOpenTaskReport(report, parentReportAction);
}

function isUnreadWithMention(reportOrOption: OnyxEntry<Report> | OptionData): boolean {
    if (!reportOrOption) {
        return false;
    }
    // lastMentionedTime and lastReadTime are both datetime strings and can be compared directly
    const lastMentionedTime = reportOrOption.lastMentionedTime ?? '';
    const lastReadTime = reportOrOption.lastReadTime ?? '';
    return !!('isUnreadWithMention' in reportOrOption && reportOrOption.isUnreadWithMention) || lastReadTime < lastMentionedTime;
}

/**
 * Determines if the option requires action from the current user. This can happen when it:
 *  - is unread and the user was mentioned in one of the unread comments
 *  - is for an outstanding task waiting on the user
 *  - has an outstanding child expense that is waiting for an action from the current user (e.g. pay, approve, add bank account)
 *
 * @param option (report or optionItem)
 * @param parentReportAction (the report action the current report is a thread of)
 */
function requiresAttentionFromCurrentUser(optionOrReport: OnyxEntry<Report> | OptionData, parentReportAction: EmptyObject | OnyxEntry<ReportAction> = {}) {
    if (!optionOrReport) {
        return false;
    }

    if (isJoinRequestInAdminRoom(optionOrReport)) {
        return true;
    }

    if (isArchivedRoom(optionOrReport) || isArchivedRoom(getReport(optionOrReport.parentReportID))) {
        return false;
    }

    if (isUnreadWithMention(optionOrReport)) {
        return true;
    }

    if (isWaitingForAssigneeToCompleteTask(optionOrReport, parentReportAction)) {
        return true;
    }

    // Has a child report that is awaiting action (e.g. approve, pay, add bank account) from current user
    if (optionOrReport.hasOutstandingChildRequest) {
        return true;
    }

    return false;
}

/**
 * Returns number of transactions that are nonReimbursable
 *
 */
function hasNonReimbursableTransactions(iouReportID: string | undefined): boolean {
    const transactions = TransactionUtils.getAllReportTransactions(iouReportID);
    return transactions.filter((transaction) => transaction.reimbursable === false).length > 0;
}

function getMoneyRequestSpendBreakdown(report: OnyxInputOrEntry<Report>, allReportsDict?: OnyxCollection<Report>): SpendBreakdown {
    const allAvailableReports = allReportsDict ?? allReports;
    let moneyRequestReport;
    if (isMoneyRequestReport(report) || isInvoiceReport(report)) {
        moneyRequestReport = report;
    }
    if (allAvailableReports && report?.iouReportID) {
        moneyRequestReport = allAvailableReports[`${ONYXKEYS.COLLECTION.REPORT}${report.iouReportID}`];
    }
    if (moneyRequestReport) {
        let nonReimbursableSpend = moneyRequestReport.nonReimbursableTotal ?? 0;
        let totalSpend = moneyRequestReport.total ?? 0;

        if (nonReimbursableSpend + totalSpend !== 0) {
            // There is a possibility that if the Expense report has a negative total.
            // This is because there are instances where you can get a credit back on your card,
            // or you enter a negative expense to “offset” future expenses
            nonReimbursableSpend = isExpenseReport(moneyRequestReport) ? nonReimbursableSpend * -1 : Math.abs(nonReimbursableSpend);
            totalSpend = isExpenseReport(moneyRequestReport) ? totalSpend * -1 : Math.abs(totalSpend);

            const totalDisplaySpend = totalSpend;
            const reimbursableSpend = totalDisplaySpend - nonReimbursableSpend;

            return {
                nonReimbursableSpend,
                reimbursableSpend,
                totalDisplaySpend,
            };
        }
    }
    return {
        nonReimbursableSpend: 0,
        reimbursableSpend: 0,
        totalDisplaySpend: 0,
    };
}

/**
 * Get the title for a policy expense chat which depends on the role of the policy member seeing this report
 */
function getPolicyExpenseChatName(report: OnyxEntry<Report>, policy?: OnyxEntry<Policy>): string | undefined {
    const ownerAccountID = report?.ownerAccountID;
    const personalDetails = allPersonalDetails?.[ownerAccountID ?? -1];
    const login = personalDetails ? personalDetails.login : null;
    // eslint-disable-next-line @typescript-eslint/prefer-nullish-coalescing
    const reportOwnerDisplayName = getDisplayNameForParticipant(ownerAccountID) || login || report?.reportName;

    // If the policy expense chat is owned by this user, use the name of the policy as the report name.
    if (report?.isOwnPolicyExpenseChat) {
        return getPolicyName(report, false, policy);
    }

    let policyExpenseChatRole = 'user';
    const policyItem = allPolicies?.[`${ONYXKEYS.COLLECTION.POLICY}${report?.policyID}`];
    if (policyItem) {
        policyExpenseChatRole = policyItem.role || 'user';
    }

    // If this user is not admin and this policy expense chat has been archived because of account merging, this must be an old workspace chat
    // of the account which was merged into the current user's account. Use the name of the policy as the name of the report.
    if (isArchivedRoom(report)) {
        const lastAction = ReportActionsUtils.getLastVisibleAction(report?.reportID ?? '-1');
        const archiveReason = ReportActionsUtils.isClosedAction(lastAction) ? ReportActionsUtils.getOriginalMessage(lastAction)?.reason : CONST.REPORT.ARCHIVE_REASON.DEFAULT;
        if (archiveReason === CONST.REPORT.ARCHIVE_REASON.ACCOUNT_MERGED && policyExpenseChatRole !== CONST.POLICY.ROLE.ADMIN) {
            return getPolicyName(report, false, policy);
        }
    }

    // If user can see this report and they are not its owner, they must be an admin and the report name should be the name of the policy member
    return reportOwnerDisplayName;
}

/**
 * Given a report field, check if the field is for the report title.
 */
function isReportFieldOfTypeTitle(reportField: OnyxEntry<PolicyReportField>): boolean {
    return reportField?.type === 'formula' && reportField?.fieldID === CONST.REPORT_FIELD_TITLE_FIELD_ID;
}

/**
 * Check if Report has any held expenses
 */
function isHoldCreator(transaction: OnyxEntry<Transaction>, reportID: string): boolean {
    const holdReportAction = ReportActionsUtils.getReportAction(reportID, `${transaction?.comment?.hold ?? ''}`);
    return isActionCreator(holdReportAction);
}

/**
 * Check if report fields are available to use in a report
 */
function reportFieldsEnabled(report: Report) {
    return Permissions.canUseReportFields(allBetas ?? []) && isPaidGroupPolicyExpenseReport(report);
}

/**
 * Given a report field, check if the field can be edited or not.
 * For title fields, its considered disabled if `deletable` prop is `true` (https://github.com/Expensify/App/issues/35043#issuecomment-1911275433)
 * For non title fields, its considered disabled if:
 * 1. The user is not admin of the report
 * 2. Report is settled or it is closed
 */
function isReportFieldDisabled(report: OnyxEntry<Report>, reportField: OnyxEntry<PolicyReportField>, policy: OnyxEntry<Policy>): boolean {
    const isReportSettled = isSettled(report?.reportID);
    const isReportClosed = isClosedReport(report);
    const isTitleField = isReportFieldOfTypeTitle(reportField);
    const isAdmin = isPolicyAdmin(report?.policyID ?? '-1', {[`${ONYXKEYS.COLLECTION.POLICY}${policy?.id ?? '-1'}`]: policy});
    return isTitleField ? !reportField?.deletable : !isAdmin && (isReportSettled || isReportClosed);
}

/**
 * Given a set of report fields, return the field of type formula
 */
function getFormulaTypeReportField(reportFields: Record<string, PolicyReportField>) {
    return Object.values(reportFields).find((field) => field?.type === 'formula');
}

/**
 * Given a set of report fields, return the field that refers to title
 */
function getTitleReportField(reportFields: Record<string, PolicyReportField>) {
    return Object.values(reportFields).find((field) => isReportFieldOfTypeTitle(field));
}

/**
 * Get the key for a report field
 */
function getReportFieldKey(reportFieldId: string) {
    // We don't need to add `expensify_` prefix to the title field key, because backend stored title under a unique key `text_title`,
    // and all the other report field keys are stored under `expensify_FIELD_ID`.
    if (reportFieldId === CONST.REPORT_FIELD_TITLE_FIELD_ID) {
        return reportFieldId;
    }

    return `expensify_${reportFieldId}`;
}

/**
 * Get the report fields attached to the policy given policyID
 */
function getReportFieldsByPolicyID(policyID: string): Record<string, PolicyReportField> {
    const policyReportFields = Object.entries(allPolicies ?? {}).find(([key]) => key.replace(ONYXKEYS.COLLECTION.POLICY, '') === policyID);
    const fieldList = policyReportFields?.[1]?.fieldList;

    if (!policyReportFields || !fieldList) {
        return {};
    }

    return fieldList;
}

/**
 * Get the report fields that we should display a MoneyReportView gets opened
 */

function getAvailableReportFields(report: Report, policyReportFields: PolicyReportField[]): PolicyReportField[] {
    // Get the report fields that are attached to a report. These will persist even if a field is deleted from the policy.
    const reportFields = Object.values(report.fieldList ?? {});
    const reportIsSettled = isSettled(report.reportID);

    // If the report is settled, we don't want to show any new field that gets added to the policy.
    if (reportIsSettled) {
        return reportFields;
    }

    // If the report is unsettled, we want to merge the new fields that get added to the policy with the fields that
    // are attached to the report.
    const mergedFieldIds = Array.from(new Set([...policyReportFields.map(({fieldID}) => fieldID), ...reportFields.map(({fieldID}) => fieldID)]));

    const fields = mergedFieldIds.map((id) => {
        const field = report?.fieldList?.[getReportFieldKey(id)];

        if (field) {
            return field;
        }

        const policyReportField = policyReportFields.find(({fieldID}) => fieldID === id);

        if (policyReportField) {
            return policyReportField;
        }

        return null;
    });

    return fields.filter(Boolean) as PolicyReportField[];
}

/**
 * Get the title for an IOU or expense chat which will be showing the payer and the amount
 */
function getMoneyRequestReportName(report: OnyxEntry<Report>, policy?: OnyxEntry<Policy>): string {
    const isReportSettled = isSettled(report?.reportID ?? '-1');
    const reportFields = isReportSettled ? report?.fieldList : getReportFieldsByPolicyID(report?.policyID ?? '-1');
    const titleReportField = getFormulaTypeReportField(reportFields ?? {});

    if (titleReportField && report?.reportName && reportFieldsEnabled(report)) {
        return report.reportName;
    }

    const moneyRequestTotal = getMoneyRequestSpendBreakdown(report).totalDisplaySpend;
    const formattedAmount = CurrencyUtils.convertToDisplayString(moneyRequestTotal, report?.currency);
    let payerOrApproverName = isExpenseReport(report) ? getPolicyName(report, false, policy) : getDisplayNameForParticipant(report?.managerID) ?? '';
    const payerPaidAmountMessage = Localize.translateLocal('iou.payerPaidAmount', {
        payer: payerOrApproverName,
        amount: formattedAmount,
    });

    if (isReportApproved(report)) {
        return Localize.translateLocal('iou.managerApprovedAmount', {
            manager: payerOrApproverName,
            amount: formattedAmount,
        });
    }

    if (report?.isWaitingOnBankAccount) {
        return `${payerPaidAmountMessage} ${CONST.DOT_SEPARATOR} ${Localize.translateLocal('iou.pending')}`;
    }

    if (!isSettled(report?.reportID) && hasNonReimbursableTransactions(report?.reportID)) {
        payerOrApproverName = getDisplayNameForParticipant(report?.ownerAccountID) ?? '';
        return Localize.translateLocal('iou.payerSpentAmount', {payer: payerOrApproverName, amount: formattedAmount});
    }

    if (isProcessingReport(report) || isOpenExpenseReport(report) || isOpenInvoiceReport(report) || moneyRequestTotal === 0) {
        return Localize.translateLocal('iou.payerOwesAmount', {payer: payerOrApproverName, amount: formattedAmount});
    }

    return payerPaidAmountMessage;
}

/**
 * Gets transaction created, amount, currency, comment, and waypoints (for distance expense)
 * into a flat object. Used for displaying transactions and sending them in API commands
 */

function getTransactionDetails(transaction: OnyxInputOrEntry<Transaction>, createdDateFormat: string = CONST.DATE.FNS_FORMAT_STRING): TransactionDetails | undefined {
    if (!transaction) {
        return;
    }
    const report = getReport(transaction?.reportID);
    return {
        created: TransactionUtils.getFormattedCreated(transaction, createdDateFormat),
        amount: TransactionUtils.getAmount(transaction, !isEmptyObject(report) && isExpenseReport(report)),
        taxAmount: TransactionUtils.getTaxAmount(transaction, !isEmptyObject(report) && isExpenseReport(report)),
        taxCode: TransactionUtils.getTaxCode(transaction),
        currency: TransactionUtils.getCurrency(transaction),
        comment: TransactionUtils.getDescription(transaction),
        merchant: TransactionUtils.getMerchant(transaction),
        waypoints: TransactionUtils.getWaypoints(transaction),
        category: TransactionUtils.getCategory(transaction),
        billable: TransactionUtils.getBillable(transaction),
        tag: TransactionUtils.getTag(transaction),
        mccGroup: TransactionUtils.getMCCGroup(transaction),
        cardID: TransactionUtils.getCardID(transaction),
        originalAmount: TransactionUtils.getOriginalAmount(transaction),
        originalCurrency: TransactionUtils.getOriginalCurrency(transaction),
    };
}

function getTransactionCommentObject(transaction: OnyxEntry<Transaction>): Comment {
    return {
        ...transaction?.comment,
        waypoints: TransactionUtils.getWaypoints(transaction),
    };
}

/**
 * Can only edit if:
 *
 * - in case of IOU report
 *    - the current user is the requestor and is not settled yet
 * - in case of expense report
 *    - the current user is the requestor and is not settled yet
 *    - the current user is the manager of the report
 *    - or the current user is an admin on the policy the expense report is tied to
 *
 *    This is used in conjunction with canEditRestrictedField to control editing of specific fields like amount, currency, created, receipt, and distance.
 *    On its own, it only controls allowing/disallowing navigating to the editing pages or showing/hiding the 'Edit' icon on report actions
 */
function canEditMoneyRequest(reportAction: OnyxInputOrEntry<ReportAction<typeof CONST.REPORT.ACTIONS.TYPE.IOU>>): boolean {
    const isDeleted = ReportActionsUtils.isDeletedAction(reportAction);

    if (isDeleted) {
        return false;
    }

    const allowedReportActionType: Array<ValueOf<typeof CONST.IOU.REPORT_ACTION_TYPE>> = [CONST.IOU.REPORT_ACTION_TYPE.TRACK, CONST.IOU.REPORT_ACTION_TYPE.CREATE];
    const originalMessage = ReportActionsUtils.getOriginalMessage(reportAction);
    const actionType = originalMessage?.type;

    if (!actionType || !allowedReportActionType.includes(actionType)) {
        return false;
    }

    const moneyRequestReportID = originalMessage?.IOUReportID ?? -1;

    if (!moneyRequestReportID) {
        return actionType === CONST.IOU.REPORT_ACTION_TYPE.TRACK;
    }

    const moneyRequestReport = getReport(String(moneyRequestReportID));
    const isRequestor = currentUserAccountID === reportAction?.actorAccountID;

    if (isIOUReport(moneyRequestReport)) {
        return isProcessingReport(moneyRequestReport) && isRequestor;
    }

    const policy = getPolicy(moneyRequestReport?.policyID ?? '-1');
    const isAdmin = policy.role === CONST.POLICY.ROLE.ADMIN;
    const isManager = currentUserAccountID === moneyRequestReport?.managerID;

    if (isInvoiceReport(moneyRequestReport) && isManager) {
        return false;
    }

    // Admin & managers can always edit coding fields such as tag, category, billable, etc. As long as the report has a state higher than OPEN.
    if ((isAdmin || isManager) && !isOpenExpenseReport(moneyRequestReport)) {
        return true;
    }

    return !isReportApproved(moneyRequestReport) && !isSettled(moneyRequestReport?.reportID) && isRequestor;
}

/**
 * Checks if the current user can edit the provided property of an expense
 *
 */
function canEditFieldOfMoneyRequest(reportAction: OnyxInputOrEntry<ReportAction>, fieldToEdit: ValueOf<typeof CONST.EDIT_REQUEST_FIELD>): boolean {
    // A list of fields that cannot be edited by anyone, once an expense has been settled
    const restrictedFields: string[] = [
        CONST.EDIT_REQUEST_FIELD.AMOUNT,
        CONST.EDIT_REQUEST_FIELD.CURRENCY,
        CONST.EDIT_REQUEST_FIELD.MERCHANT,
        CONST.EDIT_REQUEST_FIELD.DATE,
        CONST.EDIT_REQUEST_FIELD.RECEIPT,
        CONST.EDIT_REQUEST_FIELD.DISTANCE,
    ];

    if (!ReportActionsUtils.isMoneyRequestAction(reportAction) || !canEditMoneyRequest(reportAction)) {
        return false;
    }

    // If we're editing fields such as category, tag, description, etc. the check above should be enough for handling the permission
    if (!restrictedFields.includes(fieldToEdit)) {
        return true;
    }

    const iouMessage = ReportActionsUtils.getOriginalMessage(reportAction);
    const moneyRequestReport = allReports?.[`${ONYXKEYS.COLLECTION.REPORT}${iouMessage?.IOUReportID}`] ?? ({} as Report);
    const transaction = allTransactions?.[`${ONYXKEYS.COLLECTION.TRANSACTION}${iouMessage?.IOUTransactionID}`] ?? ({} as Transaction);

    if (isSettled(String(moneyRequestReport.reportID)) || isReportApproved(String(moneyRequestReport.reportID))) {
        return false;
    }

    if (
        (fieldToEdit === CONST.EDIT_REQUEST_FIELD.AMOUNT || fieldToEdit === CONST.EDIT_REQUEST_FIELD.CURRENCY || fieldToEdit === CONST.EDIT_REQUEST_FIELD.DATE) &&
        TransactionUtils.isCardTransaction(transaction)
    ) {
        return false;
    }

    if ((fieldToEdit === CONST.EDIT_REQUEST_FIELD.AMOUNT || fieldToEdit === CONST.EDIT_REQUEST_FIELD.CURRENCY) && TransactionUtils.isDistanceRequest(transaction)) {
        const policy = getPolicy(moneyRequestReport?.reportID ?? '-1');
        const isAdmin = isExpenseReport(moneyRequestReport) && policy.role === CONST.POLICY.ROLE.ADMIN;
        const isManager = isExpenseReport(moneyRequestReport) && currentUserAccountID === moneyRequestReport?.managerID;

        return isAdmin || isManager;
    }

    if (fieldToEdit === CONST.EDIT_REQUEST_FIELD.RECEIPT) {
        const isRequestor = currentUserAccountID === reportAction?.actorAccountID;
        return !isInvoiceReport(moneyRequestReport) && !TransactionUtils.isReceiptBeingScanned(transaction) && !TransactionUtils.isDistanceRequest(transaction) && isRequestor;
    }

    return true;
}

/**
 * Can only edit if:
 *
 * - It was written by the current user
 * - It's an ADD_COMMENT that is not an attachment
 * - It's an expense where conditions for editability are defined in canEditMoneyRequest method
 * - It's not pending deletion
 */
function canEditReportAction(reportAction: OnyxInputOrEntry<ReportAction>): boolean {
    const isCommentOrIOU = reportAction?.actionName === CONST.REPORT.ACTIONS.TYPE.ADD_COMMENT || reportAction?.actionName === CONST.REPORT.ACTIONS.TYPE.IOU;
    const message = reportAction ? ReportActionsUtils.getReportActionMessage(reportAction) : undefined;

    return !!(
        reportAction?.actorAccountID === currentUserAccountID &&
        isCommentOrIOU &&
        (!ReportActionsUtils.isMoneyRequestAction(reportAction) || canEditMoneyRequest(reportAction)) && // Returns true for non-IOU actions
        !isReportMessageAttachment(message) &&
        (isEmptyObject(reportAction.attachmentInfo) || !reportAction.isOptimisticAction) &&
        !ReportActionsUtils.isDeletedAction(reportAction) &&
        !ReportActionsUtils.isCreatedTaskReportAction(reportAction) &&
        reportAction?.pendingAction !== CONST.RED_BRICK_ROAD_PENDING_ACTION.DELETE
    );
}

function canHoldUnholdReportAction(reportAction: OnyxInputOrEntry<ReportAction>): {canHoldRequest: boolean; canUnholdRequest: boolean} {
    if (!ReportActionsUtils.isMoneyRequestAction(reportAction)) {
        return {canHoldRequest: false, canUnholdRequest: false};
    }

    const moneyRequestReportID = ReportActionsUtils.getOriginalMessage(reportAction)?.IOUReportID ?? 0;
    const moneyRequestReport = getReport(String(moneyRequestReportID));

    if (!moneyRequestReportID || !moneyRequestReport) {
        return {canHoldRequest: false, canUnholdRequest: false};
    }

    const isRequestSettled = isSettled(moneyRequestReport?.reportID);
    const isApproved = isReportApproved(moneyRequestReport);
    const transactionID = moneyRequestReport ? ReportActionsUtils.getOriginalMessage(reportAction)?.IOUTransactionID : 0;
    const transaction = allTransactions?.[`${ONYXKEYS.COLLECTION.TRANSACTION}${transactionID}`] ?? ({} as Transaction);

    const parentReport = getReport(String(moneyRequestReport.parentReportID));
    const parentReportAction = ReportActionsUtils.getParentReportAction(moneyRequestReport);

    const isRequestIOU = parentReport?.type === 'iou';
    const isRequestHoldCreator = isHoldCreator(transaction, moneyRequestReport?.reportID) && isRequestIOU;
    const isTrackExpenseMoneyReport = isTrackExpenseReport(moneyRequestReport);
    const isActionOwner =
        typeof parentReportAction?.actorAccountID === 'number' &&
        typeof currentUserPersonalDetails?.accountID === 'number' &&
        parentReportAction.actorAccountID === currentUserPersonalDetails?.accountID;
    const isApprover = isMoneyRequestReport(moneyRequestReport) && moneyRequestReport?.managerID !== null && currentUserPersonalDetails?.accountID === moneyRequestReport?.managerID;
    const isOnHold = TransactionUtils.isOnHold(transaction);
    const isScanning = TransactionUtils.hasReceipt(transaction) && TransactionUtils.isReceiptBeingScanned(transaction);

    const canModifyStatus = !isTrackExpenseMoneyReport && (isPolicyAdmin || isActionOwner || isApprover);
    const isDeletedParentAction = isEmptyObject(parentReportAction) || ReportActionsUtils.isDeletedAction(parentReportAction);

    const canHoldOrUnholdRequest = !isRequestSettled && !isApproved && !isDeletedParentAction;
    const canHoldRequest = canHoldOrUnholdRequest && !isOnHold && (isRequestHoldCreator || (!isRequestIOU && canModifyStatus)) && !isScanning && !!transaction?.reimbursable;
    const canUnholdRequest = !!(canHoldOrUnholdRequest && isOnHold && (isRequestHoldCreator || (!isRequestIOU && canModifyStatus))) && !!transaction?.reimbursable;

    return {canHoldRequest, canUnholdRequest};
}

const changeMoneyRequestHoldStatus = (reportAction: OnyxEntry<ReportAction>): void => {
    if (!ReportActionsUtils.isMoneyRequestAction(reportAction)) {
        return;
    }
    const moneyRequestReportID = ReportActionsUtils.getOriginalMessage(reportAction)?.IOUReportID ?? 0;

    const moneyRequestReport = getReport(String(moneyRequestReportID));
    if (!moneyRequestReportID || !moneyRequestReport) {
        return;
    }

    const transactionID = ReportActionsUtils.getOriginalMessage(reportAction)?.IOUTransactionID ?? '';
    const transaction = allTransactions?.[`${ONYXKEYS.COLLECTION.TRANSACTION}${transactionID}`] ?? ({} as Transaction);
    const isOnHold = TransactionUtils.isOnHold(transaction);
    const policy = allPolicies?.[`${ONYXKEYS.COLLECTION.POLICY}${moneyRequestReport.policyID}`] ?? null;

    if (isOnHold) {
        IOU.unholdRequest(transactionID, reportAction.childReportID ?? '');
    } else {
        const activeRoute = encodeURIComponent(Navigation.getActiveRouteWithoutParams());
        Navigation.navigate(ROUTES.MONEY_REQUEST_HOLD_REASON.getRoute(policy?.type ?? CONST.POLICY.TYPE.PERSONAL, transactionID, reportAction.childReportID ?? '', activeRoute));
    }
};

/**
 * Gets all transactions on an IOU report with a receipt
 */
function getTransactionsWithReceipts(iouReportID: string | undefined): Transaction[] {
    const transactions = TransactionUtils.getAllReportTransactions(iouReportID);
    return transactions.filter((transaction) => TransactionUtils.hasReceipt(transaction));
}

/**
 * For report previews, we display a "Receipt scan in progress" indicator
 * instead of the report total only when we have no report total ready to show. This is the case when
 * all requests are receipts that are being SmartScanned. As soon as we have a non-receipt request,
 * or as soon as one receipt request is done scanning, we have at least one
 * "ready" expense, and we remove this indicator to show the partial report total.
 */
function areAllRequestsBeingSmartScanned(iouReportID: string, reportPreviewAction: OnyxEntry<ReportAction>): boolean {
    const transactionsWithReceipts = getTransactionsWithReceipts(iouReportID);
    // If we have more requests than requests with receipts, we have some manual requests
    if (ReportActionsUtils.getNumberOfMoneyRequests(reportPreviewAction) > transactionsWithReceipts.length) {
        return false;
    }
    return transactionsWithReceipts.every((transaction) => TransactionUtils.isReceiptBeingScanned(transaction));
}

/**
 * Get the transactions related to a report preview with receipts
 * Get the details linked to the IOU reportAction
 *
 * NOTE: This method is only meant to be used inside this action file. Do not export and use it elsewhere. Use withOnyx or Onyx.connect() instead.
 */
function getLinkedTransaction(reportAction: OnyxEntry<ReportAction | OptimisticIOUReportAction>): Transaction | EmptyObject {
    let transactionID = '';

    if (ReportActionsUtils.isMoneyRequestAction(reportAction)) {
        transactionID = ReportActionsUtils.getOriginalMessage(reportAction)?.IOUTransactionID ?? '-1';
    }

    return allTransactions?.[`${ONYXKEYS.COLLECTION.TRANSACTION}${transactionID}`] ?? {};
}

/**
 * Check if any of the transactions in the report has required missing fields
 */
function hasMissingSmartscanFields(iouReportID: string): boolean {
    return TransactionUtils.getAllReportTransactions(iouReportID).some(TransactionUtils.hasMissingSmartscanFields);
}

/**
 * Check if iouReportID has required missing fields
 */
function shouldShowRBRForMissingSmartscanFields(iouReportID: string): boolean {
    const reportActions = Object.values(ReportActionsUtils.getAllReportActions(iouReportID));
    return reportActions.some((action) => {
        if (!ReportActionsUtils.isMoneyRequestAction(action)) {
            return false;
        }
        const transaction = getLinkedTransaction(action);
        if (isEmptyObject(transaction)) {
            return false;
        }
        if (!ReportActionsUtils.wasActionTakenByCurrentUser(action)) {
            return false;
        }
        return TransactionUtils.hasMissingSmartscanFields(transaction);
    });
}

/**
 * Given a parent IOU report action get report name for the LHN.
 */
function getTransactionReportName(reportAction: OnyxEntry<ReportAction | OptimisticIOUReportAction>): string {
    if (ReportActionsUtils.isReversedTransaction(reportAction)) {
        return Localize.translateLocal('parentReportAction.reversedTransaction');
    }

    if (ReportActionsUtils.isDeletedAction(reportAction)) {
        return Localize.translateLocal('parentReportAction.deletedExpense');
    }

    const transaction = getLinkedTransaction(reportAction);

    if (isEmptyObject(transaction)) {
        // Transaction data might be empty on app's first load, if so we fallback to Expense/Track Expense
        return ReportActionsUtils.isTrackExpenseAction(reportAction) ? Localize.translateLocal('iou.trackExpense') : Localize.translateLocal('iou.expense');
    }

    if (TransactionUtils.hasReceipt(transaction) && TransactionUtils.isReceiptBeingScanned(transaction)) {
        return Localize.translateLocal('iou.receiptScanning');
    }

    if (TransactionUtils.hasMissingSmartscanFields(transaction)) {
        return Localize.translateLocal('iou.receiptMissingDetails');
    }

    if (TransactionUtils.isFetchingWaypointsFromServer(transaction) && TransactionUtils.getMerchant(transaction) === Localize.translateLocal('iou.fieldPending')) {
        return Localize.translateLocal('iou.fieldPending');
    }

    const transactionDetails = getTransactionDetails(transaction);

    const formattedAmount = CurrencyUtils.convertToDisplayString(transactionDetails?.amount ?? 0, transactionDetails?.currency) ?? '';
    const comment = (!TransactionUtils.isMerchantMissing(transaction) ? transactionDetails?.merchant : transactionDetails?.comment) ?? '';
    if (ReportActionsUtils.isTrackExpenseAction(reportAction)) {
        return Localize.translateLocal('iou.threadTrackReportName', {formattedAmount, comment});
    }
    if (ReportActionsUtils.isSentMoneyReportAction(reportAction)) {
        return Localize.translateLocal('iou.threadPaySomeoneReportName', {formattedAmount, comment});
    }
    return Localize.translateLocal('iou.threadExpenseReportName', {formattedAmount, comment});
}

/**
 * Get expense message for an IOU report
 *
 * @param [iouReportAction] This is always an IOU action. When necessary, report preview actions will be unwrapped and the child iou report action is passed here (the original report preview
 *     action will be passed as `originalReportAction` in this case).
 * @param [originalReportAction] This can be either a report preview action or the IOU action. This will be the original report preview action in cases where `iouReportAction` was unwrapped
 *     from a report preview action. Otherwise, it will be the same as `iouReportAction`.
 */
function getReportPreviewMessage(
    report: OnyxInputOrEntry<Report> | EmptyObject,
    iouReportAction: OnyxInputOrEntry<ReportAction> | EmptyObject = {},
    shouldConsiderScanningReceiptOrPendingRoute = false,
    isPreviewMessageForParentChatReport = false,
    policy?: OnyxInputOrEntry<Policy>,
    isForListPreview = false,
    originalReportAction: OnyxInputOrEntry<ReportAction> | EmptyObject = iouReportAction,
): string {
    const reportActionMessage = ReportActionsUtils.getReportActionHtml(iouReportAction);

    if (isEmptyObject(report) || !report?.reportID || isEmptyObject(iouReportAction)) {
        // The iouReport is not found locally after SignIn because the OpenApp API won't return iouReports if they're settled
        // As a temporary solution until we know how to solve this the best, we just use the message that returned from BE
        return reportActionMessage;
    }

    if (!isEmptyObject(iouReportAction) && !isIOUReport(report) && iouReportAction && ReportActionsUtils.isSplitBillAction(iouReportAction)) {
        // This covers group chats where the last action is a split expense action
        const linkedTransaction = getLinkedTransaction(iouReportAction);
        if (isEmptyObject(linkedTransaction)) {
            return reportActionMessage;
        }

        if (!isEmptyObject(linkedTransaction)) {
            if (TransactionUtils.isReceiptBeingScanned(linkedTransaction)) {
                return Localize.translateLocal('iou.receiptScanning');
            }

            if (TransactionUtils.hasMissingSmartscanFields(linkedTransaction)) {
                return Localize.translateLocal('iou.receiptMissingDetails');
            }

            const transactionDetails = getTransactionDetails(linkedTransaction);
            const formattedAmount = CurrencyUtils.convertToDisplayString(transactionDetails?.amount ?? 0, transactionDetails?.currency);
            return Localize.translateLocal('iou.didSplitAmount', {formattedAmount, comment: transactionDetails?.comment ?? ''});
        }
    }

    if (!isEmptyObject(iouReportAction) && !isIOUReport(report) && iouReportAction && ReportActionsUtils.isTrackExpenseAction(iouReportAction)) {
        // This covers group chats where the last action is a track expense action
        const linkedTransaction = getLinkedTransaction(iouReportAction);
        if (isEmptyObject(linkedTransaction)) {
            return reportActionMessage;
        }

        if (!isEmptyObject(linkedTransaction)) {
            if (TransactionUtils.isReceiptBeingScanned(linkedTransaction)) {
                return Localize.translateLocal('iou.receiptScanning');
            }

            if (TransactionUtils.hasMissingSmartscanFields(linkedTransaction)) {
                return Localize.translateLocal('iou.receiptMissingDetails');
            }

            const transactionDetails = getTransactionDetails(linkedTransaction);
            const formattedAmount = CurrencyUtils.convertToDisplayString(transactionDetails?.amount ?? 0, transactionDetails?.currency);
            return Localize.translateLocal('iou.trackedAmount', {formattedAmount, comment: transactionDetails?.comment ?? ''});
        }
    }

    const containsNonReimbursable = hasNonReimbursableTransactions(report.reportID);
    const totalAmount = getMoneyRequestSpendBreakdown(report).totalDisplaySpend;

    const policyName = getPolicyName(report, false, policy);
    const payerName = isExpenseReport(report) ? policyName : getDisplayNameForParticipant(report.managerID, !isPreviewMessageForParentChatReport);

    const formattedAmount = CurrencyUtils.convertToDisplayString(totalAmount, report.currency);

    if (isReportApproved(report) && isPaidGroupPolicy(report)) {
        return Localize.translateLocal('iou.managerApprovedAmount', {
            manager: payerName ?? '',
            amount: formattedAmount,
        });
    }

    let linkedTransaction;
    if (!isEmptyObject(iouReportAction) && shouldConsiderScanningReceiptOrPendingRoute && iouReportAction && ReportActionsUtils.isMoneyRequestAction(iouReportAction)) {
        linkedTransaction = getLinkedTransaction(iouReportAction);
    }

    if (!isEmptyObject(linkedTransaction) && TransactionUtils.hasReceipt(linkedTransaction) && TransactionUtils.isReceiptBeingScanned(linkedTransaction)) {
        return Localize.translateLocal('iou.receiptScanning');
    }

    if (!isEmptyObject(linkedTransaction) && TransactionUtils.isFetchingWaypointsFromServer(linkedTransaction) && !TransactionUtils.getAmount(linkedTransaction)) {
        return Localize.translateLocal('iou.fieldPending');
    }

    const originalMessage = ReportActionsUtils.isMoneyRequestAction(iouReportAction) ? ReportActionsUtils.getOriginalMessage(iouReportAction) : undefined;

    // Show Paid preview message if it's settled or if the amount is paid & stuck at receivers end for only chat reports.
    if (isSettled(report.reportID) || (report.isWaitingOnBankAccount && isPreviewMessageForParentChatReport)) {
        // A settled report preview message can come in three formats "paid ... elsewhere" or "paid ... with Expensify"
        let translatePhraseKey: TranslationPaths = 'iou.paidElsewhereWithAmount';
        if (isPreviewMessageForParentChatReport) {
            translatePhraseKey = 'iou.payerPaidAmount';
        } else if (
            [CONST.IOU.PAYMENT_TYPE.VBBA, CONST.IOU.PAYMENT_TYPE.EXPENSIFY].some((paymentType) => paymentType === originalMessage?.paymentType) ||
            !!reportActionMessage.match(/ (with Expensify|using Expensify)$/) ||
            report.isWaitingOnBankAccount
        ) {
            translatePhraseKey = 'iou.paidWithExpensifyWithAmount';
        }

        let actualPayerName = report.managerID === currentUserAccountID ? '' : getDisplayNameForParticipant(report.managerID, true);
        actualPayerName = actualPayerName && isForListPreview && !isPreviewMessageForParentChatReport ? `${actualPayerName}:` : actualPayerName;
        const payerDisplayName = isPreviewMessageForParentChatReport ? payerName : actualPayerName;

        return Localize.translateLocal(translatePhraseKey, {amount: formattedAmount, payer: payerDisplayName ?? ''});
    }

    if (report.isWaitingOnBankAccount) {
        const submitterDisplayName = getDisplayNameForParticipant(report.ownerAccountID ?? -1, true) ?? '';
        return Localize.translateLocal('iou.waitingOnBankAccount', {submitterDisplayName});
    }

    const lastActorID = iouReportAction?.actorAccountID;
    let amount = originalMessage?.amount;
    let currency = originalMessage?.currency ? originalMessage?.currency : report.currency;

    if (!isEmptyObject(linkedTransaction)) {
        amount = TransactionUtils.getAmount(linkedTransaction, isExpenseReport(report));
        currency = TransactionUtils.getCurrency(linkedTransaction);
    }

    if (isEmptyObject(linkedTransaction) && !isEmptyObject(iouReportAction)) {
        linkedTransaction = getLinkedTransaction(iouReportAction);
    }

    let comment = !isEmptyObject(linkedTransaction) ? TransactionUtils.getDescription(linkedTransaction) : undefined;
    if (!isEmptyObject(originalReportAction) && ReportActionsUtils.isReportPreviewAction(originalReportAction) && ReportActionsUtils.getNumberOfMoneyRequests(originalReportAction) !== 1) {
        comment = undefined;
    }

    // if we have the amount in the originalMessage and lastActorID, we can use that to display the preview message for the latest expense
    if (amount !== undefined && lastActorID && !isPreviewMessageForParentChatReport) {
        const amountToDisplay = CurrencyUtils.convertToDisplayString(Math.abs(amount), currency);

        // We only want to show the actor name in the preview if it's not the current user who took the action
        const requestorName = lastActorID && lastActorID !== currentUserAccountID ? getDisplayNameForParticipant(lastActorID, !isPreviewMessageForParentChatReport) : '';
        return `${requestorName ? `${requestorName}: ` : ''}${Localize.translateLocal('iou.submittedAmount', {formattedAmount: amountToDisplay, comment})}`;
    }

    if (containsNonReimbursable) {
        return Localize.translateLocal('iou.payerSpentAmount', {payer: getDisplayNameForParticipant(report.ownerAccountID) ?? '', amount: formattedAmount});
    }

    return Localize.translateLocal('iou.payerOwesAmount', {payer: payerName ?? '', amount: formattedAmount, comment});
}

/**
 * Given the updates user made to the expense, compose the originalMessage
 * object of the modified expense action.
 *
 * At the moment, we only allow changing one transaction field at a time.
 */
function getModifiedExpenseOriginalMessage(
    oldTransaction: OnyxInputOrEntry<Transaction>,
    transactionChanges: TransactionChanges,
    isFromExpenseReport: boolean,
    policy: OnyxInputOrEntry<Policy>,
): OriginalMessageModifiedExpense {
    const originalMessage: OriginalMessageModifiedExpense = {};
    // Remark: Comment field is the only one which has new/old prefixes for the keys (newComment/ oldComment),
    // all others have old/- pattern such as oldCreated/created
    if ('comment' in transactionChanges) {
        originalMessage.oldComment = TransactionUtils.getDescription(oldTransaction);
        originalMessage.newComment = transactionChanges?.comment;
    }
    if ('created' in transactionChanges) {
        originalMessage.oldCreated = TransactionUtils.getFormattedCreated(oldTransaction);
        originalMessage.created = transactionChanges?.created;
    }
    if ('merchant' in transactionChanges) {
        originalMessage.oldMerchant = TransactionUtils.getMerchant(oldTransaction);
        originalMessage.merchant = transactionChanges?.merchant;
    }

    // The amount is always a combination of the currency and the number value so when one changes we need to store both
    // to match how we handle the modified expense action in oldDot
    const didAmountOrCurrencyChange = 'amount' in transactionChanges || 'currency' in transactionChanges;
    if (didAmountOrCurrencyChange) {
        originalMessage.oldAmount = TransactionUtils.getAmount(oldTransaction, isFromExpenseReport);
        originalMessage.amount = transactionChanges?.amount ?? transactionChanges.oldAmount;
        originalMessage.oldCurrency = TransactionUtils.getCurrency(oldTransaction);
        originalMessage.currency = transactionChanges?.currency ?? transactionChanges.oldCurrency;
    }

    if ('category' in transactionChanges) {
        originalMessage.oldCategory = TransactionUtils.getCategory(oldTransaction);
        originalMessage.category = transactionChanges?.category;
    }

    if ('tag' in transactionChanges) {
        originalMessage.oldTag = TransactionUtils.getTag(oldTransaction);
        originalMessage.tag = transactionChanges?.tag;
    }

    // We only want to display a tax rate update system message when tax rate is updated by user.
    // Tax rate can change as a result of currency update. In such cases, we want to skip displaying a system message, as discussed.
    const didTaxCodeChange = 'taxCode' in transactionChanges;
    if (didTaxCodeChange && !didAmountOrCurrencyChange) {
        originalMessage.oldTaxRate = policy?.taxRates?.taxes[TransactionUtils.getTaxCode(oldTransaction)]?.value;
        originalMessage.taxRate = transactionChanges?.taxCode && policy?.taxRates?.taxes[transactionChanges?.taxCode].value;
    }

    // We only want to display a tax amount update system message when tax amount is updated by user.
    // Tax amount can change as a result of amount, currency or tax rate update. In such cases, we want to skip displaying a system message, as discussed.
    if ('taxAmount' in transactionChanges && !(didAmountOrCurrencyChange || didTaxCodeChange)) {
        originalMessage.oldTaxAmount = TransactionUtils.getTaxAmount(oldTransaction, isFromExpenseReport);
        originalMessage.taxAmount = transactionChanges?.taxAmount;
        originalMessage.currency = TransactionUtils.getCurrency(oldTransaction);
    }

    if ('billable' in transactionChanges) {
        const oldBillable = TransactionUtils.getBillable(oldTransaction);
        originalMessage.oldBillable = oldBillable ? Localize.translateLocal('common.billable').toLowerCase() : Localize.translateLocal('common.nonBillable').toLowerCase();
        originalMessage.billable = transactionChanges?.billable ? Localize.translateLocal('common.billable').toLowerCase() : Localize.translateLocal('common.nonBillable').toLowerCase();
    }

    return originalMessage;
}

/**
 * Check if original message is an object and can be used as a ChangeLog type
 * @param originalMessage
 */
function isChangeLogObject(originalMessage?: OriginalMessageChangeLog): OriginalMessageChangeLog | undefined {
    if (originalMessage && typeof originalMessage === 'object') {
        return originalMessage;
    }
    return undefined;
}

/**
 * Build invited usernames for admin chat threads
 * @param parentReportAction
 * @param parentReportActionMessage
 */
function getAdminRoomInvitedParticipants(parentReportAction: ReportAction | EmptyObject, parentReportActionMessage: string) {
    if (isEmptyObject(parentReportAction)) {
        return parentReportActionMessage || Localize.translateLocal('parentReportAction.deletedMessage');
    }
    if (!ReportActionsUtils.getOriginalMessage(parentReportAction)) {
        return parentReportActionMessage || Localize.translateLocal('parentReportAction.deletedMessage');
    }
    if (!ReportActionsUtils.isPolicyChangeLogAction(parentReportAction) || !ReportActionsUtils.isRoomChangeLogAction(parentReportAction)) {
        return parentReportActionMessage || Localize.translateLocal('parentReportAction.deletedMessage');
    }

    const originalMessage = isChangeLogObject(ReportActionsUtils.getOriginalMessage(parentReportAction));
    const participantAccountIDs = originalMessage?.targetAccountIDs ?? [];

    const participants = participantAccountIDs.map((id: number) => {
        const name = getDisplayNameForParticipant(id);
        if (name && name?.length > 0) {
            return name;
        }
        return Localize.translateLocal('common.hidden');
    });
    const users = participants.length > 1 ? participants.join(` ${Localize.translateLocal('common.and')} `) : participants[0];
    if (!users) {
        return parentReportActionMessage;
    }
    const actionType = parentReportAction.actionName;
    const isInviteAction = actionType === CONST.REPORT.ACTIONS.TYPE.ROOM_CHANGE_LOG.INVITE_TO_ROOM || actionType === CONST.REPORT.ACTIONS.TYPE.POLICY_CHANGE_LOG.INVITE_TO_ROOM;

    const verbKey = isInviteAction ? 'workspace.invite.invited' : 'workspace.invite.removed';
    const prepositionKey = isInviteAction ? 'workspace.invite.to' : 'workspace.invite.from';

    const verb = Localize.translateLocal(verbKey);
    const preposition = Localize.translateLocal(prepositionKey);

    const roomName = originalMessage?.roomName ?? '';

    return roomName ? `${verb} ${users} ${preposition} ${roomName}` : `${verb} ${users}`;
}

/**
 * Get the invoice payer name based on its type:
 * - Individual - a receiver display name.
 * - Policy - a receiver policy name.
 */
function getInvoicePayerName(report: OnyxEntry<Report>): string {
    const invoiceReceiver = report?.invoiceReceiver;
    const isIndividual = invoiceReceiver?.type === CONST.REPORT.INVOICE_RECEIVER_TYPE.INDIVIDUAL;

    if (isIndividual) {
        return PersonalDetailsUtils.getDisplayNameOrDefault(allPersonalDetails?.[invoiceReceiver.accountID]);
    }

    return getPolicyName(report, false, allPolicies?.[`${ONYXKEYS.COLLECTION.POLICY}${invoiceReceiver?.policyID}`]);
}

/**
 * Parse html of reportAction into text
 */
function parseReportActionHtmlToText(reportAction: OnyxEntry<ReportAction>, reportID: string, childReportID?: string): string {
    if (!reportAction) {
        return '';
    }
    const key = `${reportID}_${reportAction.reportActionID}_${reportAction.lastModified}`;
    const cachedText = parsedReportActionMessageCache[key];
    if (cachedText !== undefined) {
        return cachedText;
    }

    const {html, text} = ReportActionsUtils.getReportActionMessage(reportAction) ?? {};

    if (!html) {
        return text ?? '';
    }

    const mentionReportRegex = /<mention-report reportID="(\d+)" *\/>/gi;
    const matches = html.matchAll(mentionReportRegex);

    const reportIDToName: Record<string, string> = {};
    for (const match of matches) {
        if (match[1] !== childReportID) {
            // eslint-disable-next-line @typescript-eslint/no-use-before-define
            reportIDToName[match[1]] = getReportName(getReport(match[1])) ?? '';
        }
    }

    const mentionUserRegex = /<mention-user accountID="(\d+)" *\/>/gi;
    const accountIDToName: Record<string, string> = {};
    const accountIDs = Array.from(html.matchAll(mentionUserRegex), (mention) => Number(mention[1]));
    const logins = PersonalDetailsUtils.getLoginsByAccountIDs(accountIDs);
    accountIDs.forEach((id, index) => (accountIDToName[id] = logins[index]));

    const textMessage = Str.removeSMSDomain(parseHtmlToText(html, reportIDToName, accountIDToName));
    parsedReportActionMessageCache[key] = textMessage;

    return textMessage;
}

/**
 * Get the report action message for a report action.
 */
function getReportActionMessage(reportAction: ReportAction | EmptyObject, reportID?: string, childReportID?: string) {
    if (isEmptyObject(reportAction)) {
        return '';
    }
    if (reportAction.actionName === CONST.REPORT.ACTIONS.TYPE.HOLD) {
        return Localize.translateLocal('iou.heldExpense');
    }
    if (reportAction.actionName === CONST.REPORT.ACTIONS.TYPE.UNHOLD) {
        return Localize.translateLocal('iou.unheldExpense');
    }
    if (ReportActionsUtils.isApprovedOrSubmittedReportAction(reportAction)) {
        return ReportActionsUtils.getReportActionMessageText(reportAction);
    }
    if (ReportActionsUtils.isReimbursementQueuedAction(reportAction)) {
        return getReimbursementQueuedActionMessage(reportAction, getReport(reportID), false);
    }

    return parseReportActionHtmlToText(reportAction, reportID ?? '', childReportID);
}

/**
 * Get the title for an invoice room.
 */
function getInvoicesChatName(report: OnyxEntry<Report>): string {
    const invoiceReceiver = report?.invoiceReceiver;
    const isIndividual = invoiceReceiver?.type === CONST.REPORT.INVOICE_RECEIVER_TYPE.INDIVIDUAL;
    const invoiceReceiverAccountID = isIndividual ? invoiceReceiver.accountID : -1;
    const invoiceReceiverPolicyID = isIndividual ? '' : invoiceReceiver?.policyID ?? '-1';
    const isCurrentUserReceiver =
        (isIndividual && invoiceReceiverAccountID === currentUserAccountID) || (!isIndividual && PolicyUtils.isPolicyEmployee(invoiceReceiverPolicyID, allPolicies));

    if (isCurrentUserReceiver) {
        return getPolicyName(report);
    }

    if (isIndividual) {
        return PersonalDetailsUtils.getDisplayNameOrDefault(allPersonalDetails?.[invoiceReceiverAccountID]);
    }

    // TODO: Check this flow in a scope of the Invoice V0.3
    return getPolicyName(report, false, allPolicies?.[`${ONYXKEYS.COLLECTION.POLICY}${invoiceReceiverPolicyID}`]);
}

/**
 * Get the title for a report.
 */
function getReportName(report: OnyxEntry<Report>, policy?: OnyxEntry<Policy>): string {
    let formattedName: string | undefined;
    const parentReportAction = ReportActionsUtils.getParentReportAction(report);
    if (isChatThread(report)) {
        if (!isEmptyObject(parentReportAction) && ReportActionsUtils.isTransactionThread(parentReportAction)) {
            formattedName = getTransactionReportName(parentReportAction);
            if (isArchivedRoom(report)) {
                formattedName += ` (${Localize.translateLocal('common.archived')})`;
            }
            return formatReportLastMessageText(formattedName);
        }

        if (ReportActionsUtils.getReportActionMessage(parentReportAction)?.isDeletedParentAction) {
            return Localize.translateLocal('parentReportAction.deletedMessage');
        }

        const isAttachment = ReportActionsUtils.isReportActionAttachment(!isEmptyObject(parentReportAction) ? parentReportAction : undefined);
        const parentReportActionMessage = getReportActionMessage(parentReportAction, report?.parentReportID, report?.reportID ?? '').replace(/(\r\n|\n|\r)/gm, ' ');
        if (isAttachment && parentReportActionMessage) {
            return `[${Localize.translateLocal('common.attachment')}]`;
        }
        if (
            ReportActionsUtils.getReportActionMessage(parentReportAction)?.moderationDecision?.decision === CONST.MODERATION.MODERATOR_DECISION_PENDING_HIDE ||
            ReportActionsUtils.getReportActionMessage(parentReportAction)?.moderationDecision?.decision === CONST.MODERATION.MODERATOR_DECISION_HIDDEN ||
            ReportActionsUtils.getReportActionMessage(parentReportAction)?.moderationDecision?.decision === CONST.MODERATION.MODERATOR_DECISION_PENDING_REMOVE
        ) {
            return Localize.translateLocal('parentReportAction.hiddenMessage');
        }
        if (isAdminRoom(report) || isUserCreatedPolicyRoom(report)) {
            return getAdminRoomInvitedParticipants(parentReportAction, parentReportActionMessage);
        }
        if (parentReportActionMessage && isArchivedRoom(report)) {
            return `${parentReportActionMessage} (${Localize.translateLocal('common.archived')})`;
        }
        if (!isEmptyObject(parentReportAction) && ReportActionsUtils.isModifiedExpenseAction(parentReportAction)) {
            return ModifiedExpenseMessage.getForReportAction(report?.reportID, parentReportAction);
        }

        if (isTripRoom(report)) {
            return report?.reportName ?? '';
        }

        return parentReportActionMessage;
    }

    if (isClosedExpenseReportWithNoExpenses(report)) {
        return Localize.translateLocal('parentReportAction.deletedReport');
    }

    if (isTaskReport(report) && isCanceledTaskReport(report, parentReportAction)) {
        return Localize.translateLocal('parentReportAction.deletedTask');
    }

    if (isGroupChat(report)) {
        return getGroupChatName(undefined, true, report?.reportID) ?? '';
    }

    if (isChatRoom(report) || isTaskReport(report)) {
        formattedName = report?.reportName;
    }

    if (isPolicyExpenseChat(report)) {
        formattedName = getPolicyExpenseChatName(report, policy);
    }

    if (isMoneyRequestReport(report) || isInvoiceReport(report)) {
        formattedName = getMoneyRequestReportName(report, policy);
    }

    if (isInvoiceRoom(report)) {
        formattedName = getInvoicesChatName(report);
    }

    if (isArchivedRoom(report)) {
        formattedName += ` (${Localize.translateLocal('common.archived')})`;
    }

    if (isSelfDM(report)) {
        formattedName = getDisplayNameForParticipant(currentUserAccountID, undefined, undefined, true);
    }

    if (isInvoiceRoom(report)) {
        formattedName = getInvoicesChatName(report);
    }

    if (formattedName) {
        return formatReportLastMessageText(formattedName);
    }

    // Not a room or PolicyExpenseChat, generate title from first 5 other participants
    const participantsWithoutCurrentUser = Object.keys(report?.participants ?? {})
        .map(Number)
        .filter((accountID) => accountID !== currentUserAccountID)
        .slice(0, 5);
    const isMultipleParticipantReport = participantsWithoutCurrentUser.length > 1;
    return participantsWithoutCurrentUser.map((accountID) => getDisplayNameForParticipant(accountID, isMultipleParticipantReport)).join(', ');
}

/**
 * Get the payee name given a report.
 */
function getPayeeName(report: OnyxEntry<Report>): string | undefined {
    if (isEmptyObject(report)) {
        return undefined;
    }

    const participantsWithoutCurrentUser = Object.keys(report?.participants ?? {})
        .map(Number)
        .filter((accountID) => accountID !== currentUserAccountID);

    if (participantsWithoutCurrentUser.length === 0) {
        return undefined;
    }
    return getDisplayNameForParticipant(participantsWithoutCurrentUser[0], true);
}

/**
 * Get either the policyName or domainName the chat is tied to
 */
function getChatRoomSubtitle(report: OnyxEntry<Report>): string | undefined {
    if (isChatThread(report)) {
        return '';
    }
    if (isSelfDM(report)) {
        return Localize.translateLocal('reportActionsView.yourSpace');
    }
    if (isInvoiceRoom(report)) {
        return Localize.translateLocal('workspace.common.invoices');
    }
    if (!isDefaultRoom(report) && !isUserCreatedPolicyRoom(report) && !isPolicyExpenseChat(report)) {
        return '';
    }
    if (getChatType(report) === CONST.REPORT.CHAT_TYPE.DOMAIN_ALL) {
        // The domainAll rooms are just #domainName, so we ignore the prefix '#' to get the domainName
        return report?.reportName?.substring(1) ?? '';
    }
    if ((isPolicyExpenseChat(report) && !!report?.isOwnPolicyExpenseChat) || isExpenseReport(report)) {
        return Localize.translateLocal('workspace.common.workspace');
    }
    if (isArchivedRoom(report)) {
        return report?.oldPolicyName ?? '';
    }
    return getPolicyName(report);
}

/**
 * Get pending members for reports
 */
function getPendingChatMembers(accountIDs: number[], previousPendingChatMembers: PendingChatMember[], pendingAction: PendingAction): PendingChatMember[] {
    const pendingChatMembers = accountIDs.map((accountID) => ({accountID: accountID.toString(), pendingAction}));
    return [...previousPendingChatMembers, ...pendingChatMembers];
}

/**
 * Gets the parent navigation subtitle for the report
 */
function getParentNavigationSubtitle(report: OnyxEntry<Report>): ParentNavigationSummaryParams {
    const parentReport = getParentReport(report);
    if (isEmptyObject(parentReport)) {
        return {};
    }

    if (isInvoiceReport(report) || isInvoiceRoom(parentReport)) {
        let reportName = `${getPolicyName(parentReport)} & ${getInvoicePayerName(parentReport)}`;

        if (isArchivedRoom(parentReport)) {
            reportName += ` (${Localize.translateLocal('common.archived')})`;
        }

        return {
            reportName,
        };
    }

    return {
        reportName: getReportName(parentReport),
        workspaceName: getPolicyName(parentReport, true),
    };
}

/**
 * Navigate to the details page of a given report
 */
function navigateToDetailsPage(report: OnyxEntry<Report>) {
    const isSelfDMReport = isSelfDM(report);
    const isOneOnOneChatReport = isOneOnOneChat(report);

    // For 1:1 chat, we don't want to include currentUser as participants in order to not mark 1:1 chats as having multiple participants
    const participantAccountID = Object.keys(report?.participants ?? {})
        .map(Number)
        .filter((accountID) => accountID !== currentUserAccountID || !isOneOnOneChatReport);

    if (isSelfDMReport || isOneOnOneChatReport) {
        Navigation.navigate(ROUTES.PROFILE.getRoute(participantAccountID[0]));
        return;
    }

    if (report?.reportID) {
        Navigation.navigate(ROUTES.REPORT_WITH_ID_DETAILS.getRoute(report?.reportID));
    }
}

/**
 * Go back to the details page of a given report
 */
function goBackToDetailsPage(report: OnyxEntry<Report>) {
    const isOneOnOneChatReport = isOneOnOneChat(report);

    // For 1:1 chat, we don't want to include currentUser as participants in order to not mark 1:1 chats as having multiple participants
    const participantAccountID = Object.keys(report?.participants ?? {})
        .map(Number)
        .filter((accountID) => accountID !== currentUserAccountID || !isOneOnOneChatReport);

    if (isOneOnOneChatReport) {
        Navigation.navigate(ROUTES.PROFILE.getRoute(participantAccountID[0]));
        return;
    }

    Navigation.goBack(ROUTES.REPORT_SETTINGS.getRoute(report?.reportID ?? '-1'));
}

/**
 * Go back to the previous page from the edit private page of a given report
 */
function goBackFromPrivateNotes(report: OnyxEntry<Report>, session: OnyxEntry<Session>) {
    if (isEmpty(report) || isEmpty(session) || !session.accountID) {
        return;
    }
    const currentUserPrivateNote = report.privateNotes?.[session.accountID]?.note ?? '';
    if (isEmpty(currentUserPrivateNote)) {
        const participantAccountIDs = Object.keys(report?.participants ?? {})
            .map(Number)
            .filter((accountID) => accountID !== currentUserAccountID || !isOneOnOneChat(report));

        if (isOneOnOneChat(report)) {
            Navigation.goBack(ROUTES.PROFILE.getRoute(participantAccountIDs[0]));
            return;
        }

        if (report?.reportID) {
            Navigation.goBack(ROUTES.REPORT_WITH_ID_DETAILS.getRoute(report?.reportID));
            return;
        }
    }
    Navigation.goBack(ROUTES.PRIVATE_NOTES_LIST.getRoute(report.reportID));
}

/**
 * Generate a random reportID up to 53 bits aka 9,007,199,254,740,991 (Number.MAX_SAFE_INTEGER).
 * There were approximately 98,000,000 reports with sequential IDs generated before we started using this approach, those make up roughly one billionth of the space for these numbers,
 * so we live with the 1 in a billion chance of a collision with an older ID until we can switch to 64-bit IDs.
 *
 * In a test of 500M reports (28 years of reports at our current max rate) we got 20-40 collisions meaning that
 * this is more than random enough for our needs.
 */
function generateReportID(): string {
    return (Math.floor(Math.random() * 2 ** 21) * 2 ** 32 + Math.floor(Math.random() * 2 ** 32)).toString();
}

function hasReportNameError(report: OnyxEntry<Report>): boolean {
    return !isEmptyObject(report?.errorFields?.reportName);
}

/**
 * Adds a domain to a short mention, converting it into a full mention with email or SMS domain.
 * @param mention The user mention to be converted.
 * @returns The converted mention as a full mention string or undefined if conversion is not applicable.
 */
function addDomainToShortMention(mention: string): string | undefined {
    if (!Str.isValidEmail(mention) && currentUserPrivateDomain) {
        const mentionWithEmailDomain = `${mention}@${currentUserPrivateDomain}`;
        if (allPersonalDetailLogins.includes(mentionWithEmailDomain)) {
            return mentionWithEmailDomain;
        }
    }
    if (Str.isValidE164Phone(mention)) {
        const mentionWithSmsDomain = PhoneNumber.addSMSDomainIfPhoneNumber(mention);
        if (allPersonalDetailLogins.includes(mentionWithSmsDomain)) {
            return mentionWithSmsDomain;
        }
    }
    return undefined;
}

/**
 * For comments shorter than or equal to 10k chars, convert the comment from MD into HTML because that's how it is stored in the database
 * For longer comments, skip parsing, but still escape the text, and display plaintext for performance reasons. It takes over 40s to parse a 100k long string!!
 */
function getParsedComment(text: string, parsingDetails?: ParsingDetails): string {
    let isGroupPolicyReport = false;
    if (parsingDetails?.reportID) {
        const currentReport = getReport(parsingDetails?.reportID);
        isGroupPolicyReport = isReportInGroupPolicy(currentReport);
    }

    const parser = new ExpensiMark();
    const textWithMention = text.replace(CONST.REGEX.SHORT_MENTION, (match) => {
        if (!Str.isValidMention(match)) {
            return match;
        }
        const mention = match.substring(1);
        const mentionWithDomain = addDomainToShortMention(mention);
        return mentionWithDomain ? `@${mentionWithDomain}` : match;
    });

    return text.length <= CONST.MAX_MARKUP_LENGTH
        ? parser.replace(textWithMention, {shouldEscapeText: parsingDetails?.shouldEscapeText, disabledRules: isGroupPolicyReport ? [] : ['reportMentions']})
        : lodashEscape(text);
}

function getReportDescriptionText(report: Report): string {
    if (!report.description) {
        return '';
    }

    return parseHtmlToText(report.description);
}

function getPolicyDescriptionText(policy: OnyxEntry<Policy>): string {
    if (!policy?.description) {
        return '';
    }

    return parseHtmlToText(policy.description);
}

function buildOptimisticAddCommentReportAction(
    text?: string,
    file?: FileObject,
    actorAccountID?: number,
    createdOffset = 0,
    shouldEscapeText?: boolean,
    reportID?: string,
): OptimisticReportAction {
    const commentText = getParsedComment(text ?? '', {shouldEscapeText, reportID});
    const isAttachmentOnly = file && !text;
    const isTextOnly = text && !file;

    let htmlForNewComment;
    let textForNewComment;
    if (isAttachmentOnly) {
        htmlForNewComment = CONST.ATTACHMENT_UPLOADING_MESSAGE_HTML;
        textForNewComment = CONST.ATTACHMENT_UPLOADING_MESSAGE_HTML;
    } else if (isTextOnly) {
        htmlForNewComment = commentText;
        textForNewComment = parseHtmlToText(htmlForNewComment);
    } else {
        htmlForNewComment = `${commentText}<uploading-attachment>${CONST.ATTACHMENT_UPLOADING_MESSAGE_HTML}</uploading-attachment>`;
        textForNewComment = `${parseHtmlToText(commentText)}\n${CONST.ATTACHMENT_UPLOADING_MESSAGE_HTML}`;
    }

    const isAttachment = !text && file !== undefined;
    const attachmentInfo = file ?? {};
    const accountID = actorAccountID ?? currentUserAccountID;

    // Remove HTML from text when applying optimistic offline comment
    return {
        commentText,
        reportAction: {
            reportActionID: NumberUtils.rand64(),
            actionName: CONST.REPORT.ACTIONS.TYPE.ADD_COMMENT,
            actorAccountID: accountID,
            person: [
                {
                    style: 'strong',
                    text: allPersonalDetails?.[accountID ?? -1]?.displayName ?? currentUserEmail,
                    type: 'TEXT',
                },
            ],
            automatic: false,
            avatar: allPersonalDetails?.[accountID ?? -1]?.avatar,
            created: DateUtils.getDBTimeWithSkew(Date.now() + createdOffset),
            message: [
                {
                    translationKey: isAttachmentOnly ? CONST.TRANSLATION_KEYS.ATTACHMENT : '',
                    type: CONST.REPORT.MESSAGE.TYPE.COMMENT,
                    html: htmlForNewComment,
                    text: textForNewComment,
                },
            ],
            originalMessage: {
                html: htmlForNewComment,
                whisperedTo: [],
            },
            isFirstItem: false,
            isAttachment,
            attachmentInfo,
            pendingAction: CONST.RED_BRICK_ROAD_PENDING_ACTION.ADD,
            shouldShow: true,
            isOptimisticAction: true,
        },
    };
}

/**
 * update optimistic parent reportAction when a comment is added or remove in the child report
 * @param parentReportAction - Parent report action of the child report
 * @param lastVisibleActionCreated - Last visible action created of the child report
 * @param type - The type of action in the child report
 */

function updateOptimisticParentReportAction(parentReportAction: OnyxEntry<ReportAction>, lastVisibleActionCreated: string, type: string): UpdateOptimisticParentReportAction {
    let childVisibleActionCount = parentReportAction?.childVisibleActionCount ?? 0;
    let childCommenterCount = parentReportAction?.childCommenterCount ?? 0;
    let childOldestFourAccountIDs = parentReportAction?.childOldestFourAccountIDs;

    if (type === CONST.RED_BRICK_ROAD_PENDING_ACTION.ADD) {
        childVisibleActionCount += 1;
        const oldestFourAccountIDs = childOldestFourAccountIDs ? childOldestFourAccountIDs.split(',') : [];
        if (oldestFourAccountIDs.length < 4) {
            const index = oldestFourAccountIDs.findIndex((accountID) => accountID === currentUserAccountID?.toString());
            if (index === -1) {
                childCommenterCount += 1;
                oldestFourAccountIDs.push(currentUserAccountID?.toString() ?? '');
            }
        }
        childOldestFourAccountIDs = oldestFourAccountIDs.join(',');
    } else if (type === CONST.RED_BRICK_ROAD_PENDING_ACTION.DELETE) {
        if (childVisibleActionCount > 0) {
            childVisibleActionCount -= 1;
        }

        if (childVisibleActionCount === 0) {
            childCommenterCount = 0;
            childOldestFourAccountIDs = '';
        }
    }

    return {
        childVisibleActionCount,
        childCommenterCount,
        childLastVisibleActionCreated: lastVisibleActionCreated,
        childOldestFourAccountIDs,
    };
}

/**
 * Builds an optimistic reportAction for the parent report when a task is created
 * @param taskReportID - Report ID of the task
 * @param taskTitle - Title of the task
 * @param taskAssigneeAccountID - AccountID of the person assigned to the task
 * @param text - Text of the comment
 * @param parentReportID - Report ID of the parent report
 * @param createdOffset - The offset for task's created time that created via a loop
 */
function buildOptimisticTaskCommentReportAction(
    taskReportID: string,
    taskTitle: string,
    taskAssigneeAccountID: number,
    text: string,
    parentReportID: string,
    actorAccountID?: number,
    createdOffset = 0,
): OptimisticReportAction {
    const reportAction = buildOptimisticAddCommentReportAction(text, undefined, undefined, createdOffset, undefined, taskReportID);
    if (Array.isArray(reportAction.reportAction.message) && reportAction.reportAction.message?.[0]) {
        reportAction.reportAction.message[0].taskReportID = taskReportID;
    } else if (!Array.isArray(reportAction.reportAction.message) && reportAction.reportAction.message) {
        reportAction.reportAction.message.taskReportID = taskReportID;
    }

    // These parameters are not saved on the reportAction, but are used to display the task in the UI
    // Added when we fetch the reportActions on a report
    reportAction.reportAction.originalMessage = {
        html: ReportActionsUtils.getReportActionHtml(reportAction.reportAction),
        taskReportID: ReportActionsUtils.getReportActionMessage(reportAction.reportAction)?.taskReportID,
        whisperedTo: [],
    };
    reportAction.reportAction.childReportID = taskReportID;
    reportAction.reportAction.parentReportID = parentReportID;
    reportAction.reportAction.childType = CONST.REPORT.TYPE.TASK;
    reportAction.reportAction.childReportName = taskTitle;
    reportAction.reportAction.childManagerAccountID = taskAssigneeAccountID;
    reportAction.reportAction.childStatusNum = CONST.REPORT.STATUS_NUM.OPEN;
    reportAction.reportAction.childStateNum = CONST.REPORT.STATE_NUM.OPEN;

    if (actorAccountID) {
        reportAction.reportAction.actorAccountID = actorAccountID;
    }

    return reportAction;
}

/**
 * Builds an optimistic IOU report with a randomly generated reportID
 *
 * @param payeeAccountID - AccountID of the person generating the IOU.
 * @param payerAccountID - AccountID of the other person participating in the IOU.
 * @param total - IOU amount in the smallest unit of the currency.
 * @param chatReportID - Report ID of the chat where the IOU is.
 * @param currency - IOU currency.
 * @param isSendingMoney - If we pay someone the IOU should be created as settled
 */

function buildOptimisticIOUReport(payeeAccountID: number, payerAccountID: number, total: number, chatReportID: string, currency: string, isSendingMoney = false): OptimisticIOUReport {
    const formattedTotal = CurrencyUtils.convertToDisplayString(total, currency);
    const personalDetails = getPersonalDetailsForAccountID(payerAccountID);
    const payerEmail = 'login' in personalDetails ? personalDetails.login : '';

    const participants: Participants = {
        [payeeAccountID]: {hidden: true},
        [payerAccountID]: {hidden: true},
    };

    return {
        type: CONST.REPORT.TYPE.IOU,
        cachedTotal: formattedTotal,
        chatReportID,
        currency,
        managerID: payerAccountID,
        ownerAccountID: payeeAccountID,
        participants,
        reportID: generateReportID(),
        stateNum: isSendingMoney ? CONST.REPORT.STATE_NUM.APPROVED : CONST.REPORT.STATE_NUM.SUBMITTED,
        statusNum: isSendingMoney ? CONST.REPORT.STATUS_NUM.REIMBURSED : CONST.REPORT.STATE_NUM.SUBMITTED,
        total,

        // We don't translate reportName because the server response is always in English
        reportName: `${payerEmail} owes ${formattedTotal}`,
        notificationPreference: CONST.REPORT.NOTIFICATION_PREFERENCE.HIDDEN,
        parentReportID: chatReportID,
        lastVisibleActionCreated: DateUtils.getDBTime(),
    };
}

function getHumanReadableStatus(statusNum: number): string {
    const status = Object.keys(CONST.REPORT.STATUS_NUM).find((key) => CONST.REPORT.STATUS_NUM[key as keyof typeof CONST.REPORT.STATUS_NUM] === statusNum);
    return status ? `${status.charAt(0)}${status.slice(1).toLowerCase()}` : '';
}

/**
 * Populates the report field formula with the values from the report and policy.
 * Currently, this only supports optimistic expense reports.
 * Each formula field is either replaced with a value, or removed.
 * If after all replacements the formula is empty, the original formula is returned.
 * See {@link https://help.expensify.com/articles/expensify-classic/insights-and-custom-reporting/Custom-Templates}
 */
function populateOptimisticReportFormula(formula: string, report: OptimisticExpenseReport, policy: Policy | EmptyObject): string {
    const createdDate = report.lastVisibleActionCreated ? new Date(report.lastVisibleActionCreated) : undefined;
    const result = formula
        // We don't translate because the server response is always in English
        .replaceAll('{report:type}', 'Expense Report')
        .replaceAll('{report:startdate}', createdDate ? format(createdDate, CONST.DATE.FNS_FORMAT_STRING) : '')
        .replaceAll('{report:total}', report.total !== undefined ? CurrencyUtils.convertToDisplayString(Math.abs(report.total), report.currency).toString() : '')
        .replaceAll('{report:currency}', report.currency ?? '')
        .replaceAll('{report:policyname}', policy.name ?? '')
        .replaceAll('{report:created}', createdDate ? format(createdDate, CONST.DATE.FNS_DATE_TIME_FORMAT_STRING) : '')
        .replaceAll('{report:created:yyyy-MM-dd}', createdDate ? format(createdDate, CONST.DATE.FNS_FORMAT_STRING) : '')
        .replaceAll('{report:status}', report.statusNum !== undefined ? getHumanReadableStatus(report.statusNum) : '')
        .replaceAll('{user:email}', currentUserEmail ?? '')
        .replaceAll('{user:email|frontPart}', currentUserEmail ? currentUserEmail.split('@')[0] : '')
        .replaceAll(/\{report:(.+)}/g, '');

    return result.trim().length ? result : formula;
}

/** Builds an optimistic invoice report with a randomly generated reportID */
function buildOptimisticInvoiceReport(chatReportID: string, policyID: string, receiverAccountID: number, receiverName: string, total: number, currency: string): OptimisticExpenseReport {
    const formattedTotal = CurrencyUtils.convertToDisplayString(total, currency);

    return {
        reportID: generateReportID(),
        chatReportID,
        policyID,
        type: CONST.REPORT.TYPE.INVOICE,
        ownerAccountID: currentUserAccountID,
        managerID: receiverAccountID,
        currency,
        // We don’t translate reportName because the server response is always in English
        reportName: `${receiverName} owes ${formattedTotal}`,
        stateNum: CONST.REPORT.STATE_NUM.SUBMITTED,
        statusNum: CONST.REPORT.STATUS_NUM.OPEN,
        total,
        notificationPreference: CONST.REPORT.NOTIFICATION_PREFERENCE.HIDDEN,
        parentReportID: chatReportID,
        lastVisibleActionCreated: DateUtils.getDBTime(),
    };
}

/**
 * Builds an optimistic Expense report with a randomly generated reportID
 *
 * @param chatReportID - Report ID of the PolicyExpenseChat where the Expense Report is
 * @param policyID - The policy ID of the PolicyExpenseChat
 * @param payeeAccountID - AccountID of the employee (payee)
 * @param total - Amount in cents
 * @param currency
 * @param reimbursable – Whether the expense is reimbursable
 */
function buildOptimisticExpenseReport(chatReportID: string, policyID: string, payeeAccountID: number, total: number, currency: string, reimbursable = true): OptimisticExpenseReport {
    // The amount for Expense reports are stored as negative value in the database
    const storedTotal = total * -1;
    const policyName = getPolicyName(allReports?.[`${ONYXKEYS.COLLECTION.REPORT}${chatReportID}`]);
    const formattedTotal = CurrencyUtils.convertToDisplayString(storedTotal, currency);
    const policy = getPolicy(policyID);

    const isInstantSubmitEnabled = PolicyUtils.isInstantSubmitEnabled(policy);

    const stateNum = isInstantSubmitEnabled ? CONST.REPORT.STATE_NUM.SUBMITTED : CONST.REPORT.STATE_NUM.OPEN;
    const statusNum = isInstantSubmitEnabled ? CONST.REPORT.STATUS_NUM.SUBMITTED : CONST.REPORT.STATUS_NUM.OPEN;

    const expenseReport: OptimisticExpenseReport = {
        reportID: generateReportID(),
        chatReportID,
        policyID,
        type: CONST.REPORT.TYPE.EXPENSE,
        ownerAccountID: payeeAccountID,
        currency,
        // We don't translate reportName because the server response is always in English
        reportName: `${policyName} owes ${formattedTotal}`,
        stateNum,
        statusNum,
        total: storedTotal,
        nonReimbursableTotal: reimbursable ? 0 : storedTotal,
        notificationPreference: CONST.REPORT.NOTIFICATION_PREFERENCE.HIDDEN,
        parentReportID: chatReportID,
        lastVisibleActionCreated: DateUtils.getDBTime(),
    };

    // Get the approver/manager for this report to properly display the optimistic data
    const submitToAccountID = PolicyUtils.getSubmitToAccountID(policy, payeeAccountID);
    if (submitToAccountID) {
        expenseReport.managerID = submitToAccountID;
    }

    const titleReportField = getTitleReportField(getReportFieldsByPolicyID(policyID) ?? {});
    if (!!titleReportField && reportFieldsEnabled(expenseReport)) {
        expenseReport.reportName = populateOptimisticReportFormula(titleReportField.defaultValue, expenseReport, policy);
    }

    return expenseReport;
}

function getIOUSubmittedMessage(report: OnyxEntry<Report>) {
    const policy = getPolicy(report?.policyID);

    if (report?.ownerAccountID !== currentUserAccountID && policy.role === CONST.POLICY.ROLE.ADMIN) {
        const ownerPersonalDetail = getPersonalDetailsForAccountID(report?.ownerAccountID ?? -1);
        const ownerDisplayName = `${ownerPersonalDetail.displayName ?? ''}${ownerPersonalDetail.displayName !== ownerPersonalDetail.login ? ` (${ownerPersonalDetail.login})` : ''}`;

        return [
            {
                style: 'normal',
                text: 'You (on behalf of ',
                type: CONST.REPORT.MESSAGE.TYPE.TEXT,
            },
            {
                style: 'strong',
                text: ownerDisplayName,
                type: CONST.REPORT.MESSAGE.TYPE.TEXT,
            },
            {
                style: 'normal',
                text: ' via admin-submit)',
                type: CONST.REPORT.MESSAGE.TYPE.TEXT,
            },
            {
                style: 'normal',
                text: ' submitted this report',
                type: CONST.REPORT.MESSAGE.TYPE.TEXT,
            },
            {
                style: 'normal',
                text: ' to ',
                type: CONST.REPORT.MESSAGE.TYPE.TEXT,
            },
            {
                style: 'strong',
                text: 'you',
                type: CONST.REPORT.MESSAGE.TYPE.TEXT,
            },
        ];
    }

    const submittedToPersonalDetail = getPersonalDetailsForAccountID(PolicyUtils.getSubmitToAccountID(policy, report?.ownerAccountID ?? 0));
    let submittedToDisplayName = `${submittedToPersonalDetail.displayName ?? ''}${
        submittedToPersonalDetail.displayName !== submittedToPersonalDetail.login ? ` (${submittedToPersonalDetail.login})` : ''
    }`;
    if (submittedToPersonalDetail?.accountID === currentUserAccountID) {
        submittedToDisplayName = 'yourself';
    }

    return [
        {
            type: CONST.REPORT.MESSAGE.TYPE.TEXT,
            style: 'strong',
            text: 'You',
        },
        {
            type: CONST.REPORT.MESSAGE.TYPE.TEXT,
            style: 'normal',
            text: ' submitted this report',
        },
        {
            type: CONST.REPORT.MESSAGE.TYPE.TEXT,
            style: 'normal',
            text: ' to ',
        },
        {
            type: CONST.REPORT.MESSAGE.TYPE.TEXT,
            style: 'strong',
            text: submittedToDisplayName,
        },
    ];
}

/**
 * @param iouReportID - the report ID of the IOU report the action belongs to
 * @param type - IOUReportAction type. Can be oneOf(create, decline, cancel, pay, split)
 * @param total - IOU total in cents
 * @param comment - IOU comment
 * @param currency - IOU currency
 * @param paymentType - IOU paymentMethodType. Can be oneOf(Elsewhere, Expensify)
 * @param isSettlingUp - Whether we are settling up an IOU
 */
function getIOUReportActionMessage(iouReportID: string, type: string, total: number, comment: string, currency: string, paymentType = '', isSettlingUp = false): Message[] {
    const report = getReport(iouReportID);

    if (type === CONST.REPORT.ACTIONS.TYPE.SUBMITTED) {
        return getIOUSubmittedMessage(!isEmptyObject(report) ? report : undefined);
    }

    const amount =
        type === CONST.IOU.REPORT_ACTION_TYPE.PAY
            ? CurrencyUtils.convertToDisplayString(getMoneyRequestSpendBreakdown(!isEmptyObject(report) ? report : undefined).totalDisplaySpend, currency)
            : CurrencyUtils.convertToDisplayString(total, currency);

    let paymentMethodMessage;
    switch (paymentType) {
        case CONST.IOU.PAYMENT_TYPE.VBBA:
        case CONST.IOU.PAYMENT_TYPE.EXPENSIFY:
            paymentMethodMessage = ' with Expensify';
            break;
        default:
            paymentMethodMessage = ` elsewhere`;
            break;
    }

    let iouMessage;
    switch (type) {
        case CONST.REPORT.ACTIONS.TYPE.APPROVED:
            iouMessage = `approved ${amount}`;
            break;
        case CONST.IOU.REPORT_ACTION_TYPE.CREATE:
            iouMessage = `submitted ${amount}${comment && ` for ${comment}`}`;
            break;
        case CONST.IOU.REPORT_ACTION_TYPE.TRACK:
            iouMessage = `tracking ${amount}${comment && ` for ${comment}`}`;
            break;
        case CONST.IOU.REPORT_ACTION_TYPE.SPLIT:
            iouMessage = `split ${amount}${comment && ` for ${comment}`}`;
            break;
        case CONST.IOU.REPORT_ACTION_TYPE.DELETE:
            iouMessage = `deleted the ${amount} expense${comment && ` for ${comment}`}`;
            break;
        case CONST.IOU.REPORT_ACTION_TYPE.PAY:
            iouMessage = isSettlingUp ? `paid ${amount}${paymentMethodMessage}` : `sent ${amount}${comment && ` for ${comment}`}${paymentMethodMessage}`;
            break;
        default:
            break;
    }

    return [
        {
            html: lodashEscape(iouMessage),
            text: iouMessage ?? '',
            isEdited: false,
            type: CONST.REPORT.MESSAGE.TYPE.COMMENT,
        },
    ];
}

/**
 * Builds an optimistic IOU reportAction object
 *
 * @param type - IOUReportAction type. Can be oneOf(create, delete, pay, split).
 * @param amount - IOU amount in cents.
 * @param currency
 * @param comment - User comment for the IOU.
 * @param participants - An array with participants details.
 * @param [transactionID] - Not required if the IOUReportAction type is 'pay'
 * @param [paymentType] - Only required if the IOUReportAction type is 'pay'. Can be oneOf(elsewhere, Expensify).
 * @param [iouReportID] - Only required if the IOUReportActions type is oneOf(decline, cancel, pay). Generates a randomID as default.
 * @param [isSettlingUp] - Whether we are settling up an IOU.
 * @param [isSendMoneyFlow] - Whether this is pay someone flow
 * @param [receipt]
 * @param [isOwnPolicyExpenseChat] - Whether this is an expense report create from the current user's policy expense chat
 */
function buildOptimisticIOUReportAction(
    type: ValueOf<typeof CONST.IOU.REPORT_ACTION_TYPE>,
    amount: number,
    currency: string,
    comment: string,
    participants: Participant[],
    transactionID: string,
    paymentType?: PaymentMethodType,
    iouReportID = '',
    isSettlingUp = false,
    isSendMoneyFlow = false,
    receipt: Receipt = {},
    isOwnPolicyExpenseChat = false,
    created = DateUtils.getDBTime(),
    linkedExpenseReportAction: ReportAction | EmptyObject = {},
): OptimisticIOUReportAction {
    const IOUReportID = iouReportID || generateReportID();

    const originalMessage: ReportAction<typeof CONST.REPORT.ACTIONS.TYPE.IOU>['originalMessage'] = {
        amount,
        comment,
        currency,
        IOUTransactionID: transactionID,
        IOUReportID,
        type,
        whisperedTo: [CONST.IOU.RECEIPT_STATE.SCANREADY, CONST.IOU.RECEIPT_STATE.SCANNING].some((value) => value === receipt?.state) ? [currentUserAccountID ?? -1] : [],
    };

    if (type === CONST.IOU.REPORT_ACTION_TYPE.PAY) {
        // In pay someone flow, we store amount, comment, currency in IOUDetails when type = pay
        if (isSendMoneyFlow) {
            const keys = ['amount', 'comment', 'currency'] as const;
            keys.forEach((key) => {
                delete originalMessage[key];
            });
            originalMessage.IOUDetails = {amount, comment, currency};
            originalMessage.paymentType = paymentType;
        } else {
            // In case of pay someone action, we dont store the comment
            // and there is no single transctionID to link the action to.
            delete originalMessage.IOUTransactionID;
            delete originalMessage.comment;
            originalMessage.paymentType = paymentType;
        }
    }

    // IOUs of type split only exist in group DMs and those don't have an iouReport so we need to delete the IOUReportID key
    if (type === CONST.IOU.REPORT_ACTION_TYPE.SPLIT) {
        delete originalMessage.IOUReportID;
        // Split expense made from a policy expense chat only have the payee's accountID as the participant because the payer could be any policy admin
        if (isOwnPolicyExpenseChat) {
            originalMessage.participantAccountIDs = currentUserAccountID ? [currentUserAccountID] : [];
        } else {
            originalMessage.participantAccountIDs = currentUserAccountID
                ? [currentUserAccountID, ...participants.map((participant) => participant.accountID ?? -1)]
                : participants.map((participant) => participant.accountID ?? -1);
        }
    }

    return {
        ...linkedExpenseReportAction,
        actionName: CONST.REPORT.ACTIONS.TYPE.IOU,
        actorAccountID: currentUserAccountID,
        automatic: false,
        avatar: getCurrentUserAvatar(),
        isAttachment: false,
        originalMessage,
        message: getIOUReportActionMessage(iouReportID, type, amount, comment, currency, paymentType, isSettlingUp),
        person: [
            {
                style: 'strong',
                text: getCurrentUserDisplayNameOrEmail(),
                type: 'TEXT',
            },
        ],
        reportActionID: NumberUtils.rand64(),
        shouldShow: true,
        created,
        pendingAction: CONST.RED_BRICK_ROAD_PENDING_ACTION.ADD,
    };
}

/**
 * Builds an optimistic APPROVED report action with a randomly generated reportActionID.
 */
function buildOptimisticApprovedReportAction(amount: number, currency: string, expenseReportID: string): OptimisticApprovedReportAction {
    const originalMessage = {
        amount,
        currency,
        expenseReportID,
    };

    return {
        actionName: CONST.REPORT.ACTIONS.TYPE.APPROVED,
        actorAccountID: currentUserAccountID,
        automatic: false,
        avatar: getCurrentUserAvatar(),
        isAttachment: false,
        originalMessage,
        message: getIOUReportActionMessage(expenseReportID, CONST.REPORT.ACTIONS.TYPE.APPROVED, Math.abs(amount), '', currency),
        person: [
            {
                style: 'strong',
                text: getCurrentUserDisplayNameOrEmail(),
                type: 'TEXT',
            },
        ],
        reportActionID: NumberUtils.rand64(),
        shouldShow: true,
        created: DateUtils.getDBTime(),
        pendingAction: CONST.RED_BRICK_ROAD_PENDING_ACTION.ADD,
    };
}

/**
 * Builds an optimistic MOVED report action with a randomly generated reportActionID.
 * This action is used when we move reports across workspaces.
 */
function buildOptimisticMovedReportAction(fromPolicyID: string, toPolicyID: string, newParentReportID: string, movedReportID: string, policyName: string): ReportAction {
    const originalMessage = {
        fromPolicyID,
        toPolicyID,
        newParentReportID,
        movedReportID,
    };

    const movedActionMessage = [
        {
            html: `moved the report to the <a href='${CONST.NEW_EXPENSIFY_URL}r/${newParentReportID}' target='_blank' rel='noreferrer noopener'>${policyName}</a> workspace`,
            text: `moved the report to the ${policyName} workspace`,
            type: CONST.REPORT.MESSAGE.TYPE.COMMENT,
        },
    ];

    return {
        actionName: CONST.REPORT.ACTIONS.TYPE.MOVED,
        actorAccountID: currentUserAccountID,
        automatic: false,
        avatar: getCurrentUserAvatar(),
        isAttachment: false,
        originalMessage,
        message: movedActionMessage,
        person: [
            {
                style: 'strong',
                text: getCurrentUserDisplayNameOrEmail(),
                type: 'TEXT',
            },
        ],
        reportActionID: NumberUtils.rand64(),
        shouldShow: true,
        created: DateUtils.getDBTime(),
        pendingAction: CONST.RED_BRICK_ROAD_PENDING_ACTION.ADD,
    };
}

/**
 * Builds an optimistic SUBMITTED report action with a randomly generated reportActionID.
 *
 */
function buildOptimisticSubmittedReportAction(amount: number, currency: string, expenseReportID: string, adminAccountID: number | undefined): OptimisticSubmittedReportAction {
    const originalMessage = {
        amount,
        currency,
        expenseReportID,
    };

    return {
        actionName: CONST.REPORT.ACTIONS.TYPE.SUBMITTED,
        actorAccountID: currentUserAccountID,
        adminAccountID,
        automatic: false,
        avatar: getCurrentUserAvatar(),
        isAttachment: false,
        originalMessage,
        message: getIOUReportActionMessage(expenseReportID, CONST.REPORT.ACTIONS.TYPE.SUBMITTED, Math.abs(amount), '', currency),
        person: [
            {
                style: 'strong',
                text: getCurrentUserDisplayNameOrEmail(),
                type: 'TEXT',
            },
        ],
        reportActionID: NumberUtils.rand64(),
        shouldShow: true,
        created: DateUtils.getDBTime(),
        pendingAction: CONST.RED_BRICK_ROAD_PENDING_ACTION.ADD,
    };
}

/**
 * Builds an optimistic report preview action with a randomly generated reportActionID.
 *
 * @param chatReport
 * @param iouReport
 * @param [comment] - User comment for the IOU.
 * @param [transaction] - optimistic first transaction of preview
 */
function buildOptimisticReportPreview(
    chatReport: OnyxInputOrEntry<Report>,
    iouReport: Report,
    comment = '',
    transaction: OnyxInputOrEntry<Transaction> = null,
    childReportID?: string,
): ReportAction<typeof CONST.REPORT.ACTIONS.TYPE.REPORT_PREVIEW> {
    const hasReceipt = TransactionUtils.hasReceipt(transaction);
    const isReceiptBeingScanned = hasReceipt && TransactionUtils.isReceiptBeingScanned(transaction);
    const message = getReportPreviewMessage(iouReport);
    const created = DateUtils.getDBTime();
    return {
        reportActionID: NumberUtils.rand64(),
        reportID: chatReport?.reportID,
        actionName: CONST.REPORT.ACTIONS.TYPE.REPORT_PREVIEW,
        pendingAction: CONST.RED_BRICK_ROAD_PENDING_ACTION.ADD,
        originalMessage: {
            linkedReportID: iouReport?.reportID,
            whisperedTo: isReceiptBeingScanned ? [currentUserAccountID ?? -1] : [],
        },
        message: [
            {
                html: message,
                text: message,
                isEdited: false,
                type: CONST.REPORT.MESSAGE.TYPE.COMMENT,
            },
        ],
        created,
        accountID: iouReport?.managerID ?? -1,
        // The preview is initially whispered if created with a receipt, so the actor is the current user as well
        actorAccountID: hasReceipt ? currentUserAccountID : iouReport?.managerID ?? -1,
        childReportID: childReportID ?? iouReport?.reportID,
        childMoneyRequestCount: 1,
        childLastMoneyRequestComment: comment,
        childRecentReceiptTransactionIDs: hasReceipt && !isEmptyObject(transaction) ? {[transaction?.transactionID ?? '-1']: created} : undefined,
    };
}

/**
 * Builds an optimistic ACTIONABLETRACKEXPENSEWHISPER action with a randomly generated reportActionID.
 */
function buildOptimisticActionableTrackExpenseWhisper(iouAction: OptimisticIOUReportAction, transactionID: string): ReportAction {
    const currentTime = DateUtils.getDBTime();
    const targetEmail = CONST.EMAIL.CONCIERGE;
    const actorAccountID = PersonalDetailsUtils.getAccountIDsByLogins([targetEmail])[0];
    const reportActionID = NumberUtils.rand64();
    return {
        actionName: CONST.REPORT.ACTIONS.TYPE.ACTIONABLE_TRACK_EXPENSE_WHISPER,
        actorAccountID,
        avatar: UserUtils.getDefaultAvatarURL(actorAccountID),
        created: DateUtils.addMillisecondsFromDateTime(currentTime, 1),
        lastModified: DateUtils.addMillisecondsFromDateTime(currentTime, 1),
        message: [
            {
                html: CONST.ACTIONABLE_TRACK_EXPENSE_WHISPER_MESSAGE,
                text: CONST.ACTIONABLE_TRACK_EXPENSE_WHISPER_MESSAGE,
                whisperedTo: [],
                type: CONST.REPORT.MESSAGE.TYPE.COMMENT,
            },
        ],
        originalMessage: {
            lastModified: DateUtils.addMillisecondsFromDateTime(currentTime, 1),
            transactionID,
        },
        person: [
            {
                text: CONST.DISPLAY_NAME.EXPENSIFY_CONCIERGE,
                type: 'TEXT',
            },
        ],
        previousReportActionID: iouAction?.reportActionID,
        reportActionID,
        shouldShow: true,
        pendingAction: CONST.RED_BRICK_ROAD_PENDING_ACTION.ADD,
    };
}

/**
 * Builds an optimistic modified expense action with a randomly generated reportActionID.
 */
function buildOptimisticModifiedExpenseReportAction(
    transactionThread: OnyxInputOrEntry<Report>,
    oldTransaction: OnyxInputOrEntry<Transaction>,
    transactionChanges: TransactionChanges,
    isFromExpenseReport: boolean,
    policy: OnyxInputOrEntry<Policy>,
): OptimisticModifiedExpenseReportAction {
    const originalMessage = getModifiedExpenseOriginalMessage(oldTransaction, transactionChanges, isFromExpenseReport, policy);
    return {
        actionName: CONST.REPORT.ACTIONS.TYPE.MODIFIED_EXPENSE,
        actorAccountID: currentUserAccountID,
        automatic: false,
        avatar: getCurrentUserAvatar(),
        created: DateUtils.getDBTime(),
        isAttachment: false,
        message: [
            {
                // Currently we are composing the message from the originalMessage and message is only used in OldDot and not in the App
                text: 'You',
                style: 'strong',
                type: CONST.REPORT.MESSAGE.TYPE.TEXT,
            },
        ],
        originalMessage,
        person: [
            {
                style: 'strong',
                text: currentUserPersonalDetails?.displayName ?? String(currentUserAccountID),
                type: 'TEXT',
            },
        ],
        pendingAction: CONST.RED_BRICK_ROAD_PENDING_ACTION.ADD,
        reportActionID: NumberUtils.rand64(),
        reportID: transactionThread?.reportID,
        shouldShow: true,
    };
}

/**
 * Builds an optimistic modified expense action for a tracked expense move with a randomly generated reportActionID.
 * @param transactionThreadID - The reportID of the transaction thread
 * @param movedToReportID - The reportID of the report the transaction is moved to
 */
function buildOptimisticMovedTrackedExpenseModifiedReportAction(transactionThreadID: string, movedToReportID: string): OptimisticModifiedExpenseReportAction {
    return {
        actionName: CONST.REPORT.ACTIONS.TYPE.MODIFIED_EXPENSE,
        actorAccountID: currentUserAccountID,
        automatic: false,
        avatar: getCurrentUserAvatar(),
        created: DateUtils.getDBTime(),
        isAttachment: false,
        message: [
            {
                // Currently we are composing the message from the originalMessage and message is only used in OldDot and not in the App
                text: 'You',
                style: 'strong',
                type: CONST.REPORT.MESSAGE.TYPE.TEXT,
            },
        ],
        originalMessage: {
            movedToReportID,
        },
        person: [
            {
                style: 'strong',
                text: currentUserPersonalDetails?.displayName ?? String(currentUserAccountID),
                type: 'TEXT',
            },
        ],
        pendingAction: CONST.RED_BRICK_ROAD_PENDING_ACTION.ADD,
        reportActionID: NumberUtils.rand64(),
        reportID: transactionThreadID,
        shouldShow: true,
    };
}

/**
 * Updates a report preview action that exists for an IOU report.
 *
 * @param [comment] - User comment for the IOU.
 * @param [transaction] - optimistic newest transaction of a report preview
 *
 */
function updateReportPreview(
    iouReport: OnyxEntry<Report>,
    reportPreviewAction: ReportAction<typeof CONST.REPORT.ACTIONS.TYPE.REPORT_PREVIEW>,
    isPayRequest = false,
    comment = '',
    transaction?: OnyxEntry<Transaction>,
): ReportAction<typeof CONST.REPORT.ACTIONS.TYPE.REPORT_PREVIEW> {
    const hasReceipt = TransactionUtils.hasReceipt(transaction);
    const recentReceiptTransactions = reportPreviewAction?.childRecentReceiptTransactionIDs ?? {};
    const transactionsToKeep = TransactionUtils.getRecentTransactions(recentReceiptTransactions);
    const previousTransactionsArray = Object.entries(recentReceiptTransactions ?? {}).map(([key, value]) => (transactionsToKeep.includes(key) ? {[key]: value} : null));
    const previousTransactions: Record<string, string> = {};

    for (const obj of previousTransactionsArray) {
        for (const key in obj) {
            if (obj) {
                previousTransactions[key] = obj[key];
            }
        }
    }

    const message = getReportPreviewMessage(iouReport, reportPreviewAction);
    const originalMessage = ReportActionsUtils.getOriginalMessage(reportPreviewAction);
    return {
        ...reportPreviewAction,
        message: [
            {
                html: message,
                text: message,
                isEdited: false,
                type: CONST.REPORT.MESSAGE.TYPE.COMMENT,
            },
        ],
        childLastMoneyRequestComment: comment || reportPreviewAction?.childLastMoneyRequestComment,
        childMoneyRequestCount: (reportPreviewAction?.childMoneyRequestCount ?? 0) + (isPayRequest ? 0 : 1),
        childRecentReceiptTransactionIDs: hasReceipt
            ? {
                  ...(transaction && {[transaction.transactionID]: transaction?.created}),
                  ...previousTransactions,
              }
            : recentReceiptTransactions,
        // As soon as we add a transaction without a receipt to the report, it will have ready expenses,
        // so we remove the whisper
        originalMessage: {
            ...(originalMessage ?? {}),
            whisperedTo: hasReceipt ? originalMessage?.whisperedTo : [],
            linkedReportID: originalMessage?.linkedReportID ?? '0',
        },
    };
}

function buildOptimisticTaskReportAction(
    taskReportID: string,
    actionName: typeof CONST.REPORT.ACTIONS.TYPE.TASK_COMPLETED | typeof CONST.REPORT.ACTIONS.TYPE.TASK_REOPENED | typeof CONST.REPORT.ACTIONS.TYPE.TASK_CANCELLED,
    message = '',
    actorAccountID = currentUserAccountID,
    createdOffset = 0,
): OptimisticTaskReportAction {
    const originalMessage = {
        taskReportID,
        type: actionName,
        text: message,
        html: message,
        whisperedTo: [],
    };
    return {
        actionName,
        actorAccountID,
        automatic: false,
        avatar: getCurrentUserAvatar(),
        isAttachment: false,
        originalMessage,
        message: [
            {
                text: message,
                taskReportID,
                type: CONST.REPORT.MESSAGE.TYPE.TEXT,
            },
        ],
        person: [
            {
                style: 'strong',
                text: currentUserPersonalDetails?.displayName ?? String(currentUserAccountID),
                type: 'TEXT',
            },
        ],
        reportActionID: NumberUtils.rand64(),
        shouldShow: true,
        created: DateUtils.getDBTimeWithSkew(Date.now() + createdOffset),
        isFirstItem: false,
        pendingAction: CONST.RED_BRICK_ROAD_PENDING_ACTION.ADD,
    };
}

/**
 * Builds an optimistic chat report with a randomly generated reportID and as much information as we currently have
 */
function buildOptimisticChatReport(
    participantList: number[],
    reportName: string = CONST.REPORT.DEFAULT_REPORT_NAME,
    chatType?: ValueOf<typeof CONST.REPORT.CHAT_TYPE>,
    policyID: string = CONST.POLICY.OWNER_EMAIL_FAKE,
    ownerAccountID: number = CONST.REPORT.OWNER_ACCOUNT_ID_FAKE,
    isOwnPolicyExpenseChat = false,
    oldPolicyName = '',
    visibility?: ValueOf<typeof CONST.REPORT.VISIBILITY>,
    writeCapability?: ValueOf<typeof CONST.REPORT.WRITE_CAPABILITIES>,
    notificationPreference: NotificationPreference = CONST.REPORT.NOTIFICATION_PREFERENCE.ALWAYS,
    parentReportActionID = '',
    parentReportID = '',
    description = '',
    avatarUrl = '',
    optimisticReportID = '',
    shouldShowParticipants = true,
): OptimisticChatReport {
    const participants = participantList.reduce((reportParticipants: Participants, accountID: number) => {
        const participant: ReportParticipant = {
            hidden: !shouldShowParticipants,
            role: accountID === currentUserAccountID ? CONST.REPORT.ROLE.ADMIN : CONST.REPORT.ROLE.MEMBER,
        };
        // eslint-disable-next-line no-param-reassign
        reportParticipants[accountID] = participant;
        return reportParticipants;
    }, {} as Participants);
    const currentTime = DateUtils.getDBTime();
    const isNewlyCreatedWorkspaceChat = chatType === CONST.REPORT.CHAT_TYPE.POLICY_EXPENSE_CHAT && isOwnPolicyExpenseChat;
    const optimisticChatReport: OptimisticChatReport = {
        isOptimisticReport: true,
        type: CONST.REPORT.TYPE.CHAT,
        chatType,
        isOwnPolicyExpenseChat,
        isPinned: reportName === CONST.REPORT.WORKSPACE_CHAT_ROOMS.ADMINS || isNewlyCreatedWorkspaceChat,
        lastActorAccountID: 0,
        lastMessageTranslationKey: '',
        lastMessageHtml: '',
        lastMessageText: undefined,
        lastReadTime: currentTime,
        lastVisibleActionCreated: currentTime,
        notificationPreference,
        oldPolicyName,
        ownerAccountID: ownerAccountID || CONST.REPORT.OWNER_ACCOUNT_ID_FAKE,
        parentReportActionID,
        parentReportID,
        participants,
        policyID,
        reportID: optimisticReportID || generateReportID(),
        reportName,
        stateNum: 0,
        statusNum: 0,
        visibility,
        description,
        writeCapability,
        avatarUrl,
    };

    if (chatType === CONST.REPORT.CHAT_TYPE.INVOICE) {
        // TODO: update to support workspace as an invoice receiver when workspace-to-workspace invoice room implemented
        optimisticChatReport.invoiceReceiver = {
            type: 'individual',
            accountID: participantList[0],
        };
    }

    return optimisticChatReport;
}

function buildOptimisticGroupChatReport(participantAccountIDs: number[], reportName: string, avatarUri: string, optimisticReportID?: string) {
    return buildOptimisticChatReport(
        participantAccountIDs,
        reportName,
        CONST.REPORT.CHAT_TYPE.GROUP,
        undefined,
        undefined,
        undefined,
        undefined,
        undefined,
        undefined,
        undefined,
        undefined,
        undefined,
        undefined,
        avatarUri,
        optimisticReportID,
    );
}

/**
 * Returns the necessary reportAction onyx data to indicate that the chat has been created optimistically
 * @param [created] - Action created time
 */
function buildOptimisticCreatedReportAction(emailCreatingAction: string, created = DateUtils.getDBTime()): OptimisticCreatedReportAction {
    return {
        reportActionID: NumberUtils.rand64(),
        actionName: CONST.REPORT.ACTIONS.TYPE.CREATED,
        pendingAction: CONST.RED_BRICK_ROAD_PENDING_ACTION.ADD,
        actorAccountID: currentUserAccountID,
        message: [
            {
                type: CONST.REPORT.MESSAGE.TYPE.TEXT,
                style: 'strong',
                text: emailCreatingAction,
            },
            {
                type: CONST.REPORT.MESSAGE.TYPE.TEXT,
                style: 'normal',
                text: ' created this report',
            },
        ],
        person: [
            {
                type: CONST.REPORT.MESSAGE.TYPE.TEXT,
                style: 'strong',
                text: getCurrentUserDisplayNameOrEmail(),
            },
        ],
        automatic: false,
        avatar: getCurrentUserAvatar(),
        created,
        shouldShow: true,
    };
}

/**
 * Returns the necessary reportAction onyx data to indicate that the room has been renamed
 */
function buildOptimisticRenamedRoomReportAction(newName: string, oldName: string): OptimisticRenamedReportAction {
    const now = DateUtils.getDBTime();
    return {
        reportActionID: NumberUtils.rand64(),
        actionName: CONST.REPORT.ACTIONS.TYPE.RENAMED,
        pendingAction: CONST.RED_BRICK_ROAD_PENDING_ACTION.ADD,
        actorAccountID: currentUserAccountID,
        message: [
            {
                type: CONST.REPORT.MESSAGE.TYPE.TEXT,
                style: 'strong',
                text: 'You',
            },
            {
                type: CONST.REPORT.MESSAGE.TYPE.TEXT,
                style: 'normal',
                text: ` renamed this report. New title is '${newName}' (previously '${oldName}').`,
            },
        ],
        person: [
            {
                type: CONST.REPORT.MESSAGE.TYPE.TEXT,
                style: 'strong',
                text: getCurrentUserDisplayNameOrEmail(),
            },
        ],
        originalMessage: {
            oldName,
            newName,
            html: `Room renamed to ${newName}`,
            lastModified: now,
        },
        automatic: false,
        avatar: getCurrentUserAvatar(),
        created: now,
        shouldShow: true,
    };
}

/**
 * Returns the necessary reportAction onyx data to indicate that the transaction has been put on hold optimistically
 * @param [created] - Action created time
 */
function buildOptimisticHoldReportAction(created = DateUtils.getDBTime()): OptimisticHoldReportAction {
    return {
        reportActionID: NumberUtils.rand64(),
        actionName: CONST.REPORT.ACTIONS.TYPE.HOLD,
        pendingAction: CONST.RED_BRICK_ROAD_PENDING_ACTION.ADD,
        actorAccountID: currentUserAccountID,
        message: [
            {
                type: CONST.REPORT.MESSAGE.TYPE.TEXT,
                style: 'normal',
                text: Localize.translateLocal('iou.heldExpense'),
            },
        ],
        person: [
            {
                type: CONST.REPORT.MESSAGE.TYPE.TEXT,
                style: 'strong',
                text: getCurrentUserDisplayNameOrEmail(),
            },
        ],
        automatic: false,
        avatar: getCurrentUserAvatar(),
        created,
        shouldShow: true,
    };
}

/**
 * Returns the necessary reportAction onyx data to indicate that the transaction has been put on hold optimistically
 * @param [created] - Action created time
 */
function buildOptimisticHoldReportActionComment(comment: string, created = DateUtils.getDBTime()): OptimisticHoldReportAction {
    return {
        reportActionID: NumberUtils.rand64(),
        actionName: CONST.REPORT.ACTIONS.TYPE.ADD_COMMENT,
        pendingAction: CONST.RED_BRICK_ROAD_PENDING_ACTION.ADD,
        actorAccountID: currentUserAccountID,
        message: [
            {
                type: CONST.REPORT.MESSAGE.TYPE.COMMENT,
                text: comment,
                html: comment, // as discussed on https://github.com/Expensify/App/pull/39452 we will not support HTML for now
            },
        ],
        person: [
            {
                type: CONST.REPORT.MESSAGE.TYPE.TEXT,
                style: 'strong',
                text: getCurrentUserDisplayNameOrEmail(),
            },
        ],
        automatic: false,
        avatar: getCurrentUserAvatar(),
        created,
        shouldShow: true,
    };
}

/**
 * Returns the necessary reportAction onyx data to indicate that the transaction has been removed from hold optimistically
 * @param [created] - Action created time
 */
function buildOptimisticUnHoldReportAction(created = DateUtils.getDBTime()): OptimisticHoldReportAction {
    return {
        reportActionID: NumberUtils.rand64(),
        actionName: CONST.REPORT.ACTIONS.TYPE.UNHOLD,
        pendingAction: CONST.RED_BRICK_ROAD_PENDING_ACTION.ADD,
        actorAccountID: currentUserAccountID,
        message: [
            {
                type: CONST.REPORT.MESSAGE.TYPE.TEXT,
                style: 'normal',
                text: Localize.translateLocal('iou.unheldExpense'),
            },
        ],
        person: [
            {
                type: CONST.REPORT.MESSAGE.TYPE.TEXT,
                style: 'normal',
                text: getCurrentUserDisplayNameOrEmail(),
            },
        ],
        automatic: false,
        avatar: getCurrentUserAvatar(),
        created,
        shouldShow: true,
    };
}

function buildOptimisticEditedTaskFieldReportAction({title, description}: Task): OptimisticEditedTaskReportAction {
    // We do not modify title & description in one request, so we need to create a different optimistic action for each field modification
    let field = '';
    let value = '';
    if (title !== undefined) {
        field = 'task title';
        value = title;
    } else if (description !== undefined) {
        field = 'description';
        value = description;
    }

    let changelog = 'edited this task';
    if (field && value) {
        changelog = `updated the ${field} to ${value}`;
    } else if (field) {
        changelog = `removed the ${field}`;
    }

    return {
        reportActionID: NumberUtils.rand64(),
        actionName: CONST.REPORT.ACTIONS.TYPE.TASK_EDITED,
        pendingAction: CONST.RED_BRICK_ROAD_PENDING_ACTION.ADD,
        actorAccountID: currentUserAccountID,
        message: [
            {
                type: CONST.REPORT.MESSAGE.TYPE.COMMENT,
                text: changelog,
                html: description ? getParsedComment(changelog) : changelog,
            },
        ],
        person: [
            {
                type: CONST.REPORT.MESSAGE.TYPE.TEXT,
                style: 'strong',
                text: getCurrentUserDisplayNameOrEmail(),
            },
        ],
        automatic: false,
        avatar: getCurrentUserAvatar(),
        created: DateUtils.getDBTime(),
        shouldShow: false,
    };
}

function buildOptimisticChangedTaskAssigneeReportAction(assigneeAccountID: number): OptimisticEditedTaskReportAction {
    return {
        reportActionID: NumberUtils.rand64(),
        actionName: CONST.REPORT.ACTIONS.TYPE.TASK_EDITED,
        pendingAction: CONST.RED_BRICK_ROAD_PENDING_ACTION.ADD,
        actorAccountID: currentUserAccountID,
        message: [
            {
                type: CONST.REPORT.MESSAGE.TYPE.COMMENT,
                text: `assigned to ${getDisplayNameForParticipant(assigneeAccountID)}`,
                html: `assigned to <mention-user accountID=${assigneeAccountID}></mention-user>`,
            },
        ],
        person: [
            {
                type: CONST.REPORT.MESSAGE.TYPE.TEXT,
                style: 'strong',
                text: getCurrentUserDisplayNameOrEmail(),
            },
        ],
        automatic: false,
        avatar: getCurrentUserAvatar(),
        created: DateUtils.getDBTime(),
        shouldShow: false,
    };
}

/**
 * Returns the necessary reportAction onyx data to indicate that a chat has been archived
 *
 * @param reason - A reason why the chat has been archived
 */
function buildOptimisticClosedReportAction(
    emailClosingReport: string,
    policyName: string,
    reason: ValueOf<typeof CONST.REPORT.ARCHIVE_REASON> = CONST.REPORT.ARCHIVE_REASON.DEFAULT,
): OptimisticClosedReportAction {
    return {
        actionName: CONST.REPORT.ACTIONS.TYPE.CLOSED,
        actorAccountID: currentUserAccountID,
        automatic: false,
        avatar: getCurrentUserAvatar(),
        created: DateUtils.getDBTime(),
        message: [
            {
                type: CONST.REPORT.MESSAGE.TYPE.TEXT,
                style: 'strong',
                text: emailClosingReport,
            },
            {
                type: CONST.REPORT.MESSAGE.TYPE.TEXT,
                style: 'normal',
                text: ' closed this report',
            },
        ],
        originalMessage: {
            policyName,
            reason,
        },
        pendingAction: CONST.RED_BRICK_ROAD_PENDING_ACTION.ADD,
        person: [
            {
                type: CONST.REPORT.MESSAGE.TYPE.TEXT,
                style: 'strong',
                text: getCurrentUserDisplayNameOrEmail(),
            },
        ],
        reportActionID: NumberUtils.rand64(),
        shouldShow: true,
    };
}

/**
 * Returns an optimistic Dismissed Violation Report Action. Use the originalMessage customize this to the type of
 * violation being dismissed.
 */
function buildOptimisticDismissedViolationReportAction(
    originalMessage: ReportAction<typeof CONST.REPORT.ACTIONS.TYPE.DISMISSED_VIOLATION>['originalMessage'],
): OptimisticDismissedViolationReportAction {
    return {
        actionName: CONST.REPORT.ACTIONS.TYPE.DISMISSED_VIOLATION,
        actorAccountID: currentUserAccountID,
        avatar: getCurrentUserAvatar(),
        created: DateUtils.getDBTime(),
        message: [
            {
                type: CONST.REPORT.MESSAGE.TYPE.TEXT,
                style: 'normal',
                text: ReportActionsUtils.getDismissedViolationMessageText(originalMessage),
            },
        ],
        originalMessage,
        pendingAction: CONST.RED_BRICK_ROAD_PENDING_ACTION.ADD,
        person: [
            {
                type: CONST.REPORT.MESSAGE.TYPE.TEXT,
                style: 'strong',
                text: getCurrentUserDisplayNameOrEmail(),
            },
        ],
        reportActionID: NumberUtils.rand64(),
        shouldShow: true,
    };
}

function buildOptimisticWorkspaceChats(policyID: string, policyName: string, expenseReportId?: string): OptimisticWorkspaceChats {
    const announceChatData = buildOptimisticChatReport(
        currentUserAccountID ? [currentUserAccountID] : [],
        CONST.REPORT.WORKSPACE_CHAT_ROOMS.ANNOUNCE,
        CONST.REPORT.CHAT_TYPE.POLICY_ANNOUNCE,
        policyID,
        CONST.POLICY.OWNER_ACCOUNT_ID_FAKE,
        false,
        policyName,
        undefined,
        undefined,

        // #announce contains all policy members so notifying always should be opt-in only.
        CONST.REPORT.NOTIFICATION_PREFERENCE.DAILY,
    );
    const announceChatReportID = announceChatData.reportID;
    const announceCreatedAction = buildOptimisticCreatedReportAction(CONST.POLICY.OWNER_EMAIL_FAKE);
    const announceReportActionData = {
        [announceCreatedAction.reportActionID]: announceCreatedAction,
    };
    const pendingChatMembers = getPendingChatMembers(currentUserAccountID ? [currentUserAccountID] : [], [], CONST.RED_BRICK_ROAD_PENDING_ACTION.ADD);
    const adminsChatData = {
        ...buildOptimisticChatReport(
            [currentUserAccountID ?? -1],
            CONST.REPORT.WORKSPACE_CHAT_ROOMS.ADMINS,
            CONST.REPORT.CHAT_TYPE.POLICY_ADMINS,
            policyID,
            CONST.POLICY.OWNER_ACCOUNT_ID_FAKE,
            false,
            policyName,
        ),
        pendingChatMembers,
    };
    const adminsChatReportID = adminsChatData.reportID;
    const adminsCreatedAction = buildOptimisticCreatedReportAction(CONST.POLICY.OWNER_EMAIL_FAKE);
    const adminsReportActionData = {
        [adminsCreatedAction.reportActionID]: adminsCreatedAction,
    };

    const expenseChatData = buildOptimisticChatReport(
        [currentUserAccountID ?? -1],
        '',
        CONST.REPORT.CHAT_TYPE.POLICY_EXPENSE_CHAT,
        policyID,
        currentUserAccountID,
        true,
        policyName,
        undefined,
        undefined,
        undefined,
        undefined,
        undefined,
        undefined,
        undefined,
        expenseReportId,
    );
    const expenseChatReportID = expenseChatData.reportID;
    const expenseReportCreatedAction = buildOptimisticCreatedReportAction(currentUserEmail ?? '');
    const expenseReportActionData = {
        [expenseReportCreatedAction.reportActionID]: expenseReportCreatedAction,
    };

    return {
        announceChatReportID,
        announceChatData,
        announceReportActionData,
        announceCreatedReportActionID: announceCreatedAction.reportActionID,
        adminsChatReportID,
        adminsChatData,
        adminsReportActionData,
        adminsCreatedReportActionID: adminsCreatedAction.reportActionID,
        expenseChatReportID,
        expenseChatData,
        expenseReportActionData,
        expenseCreatedReportActionID: expenseReportCreatedAction.reportActionID,
    };
}

/**
 * Builds an optimistic Task Report with a randomly generated reportID
 *
 * @param ownerAccountID - Account ID of the person generating the Task.
 * @param assigneeAccountID - AccountID of the other person participating in the Task.
 * @param parentReportID - Report ID of the chat where the Task is.
 * @param title - Task title.
 * @param description - Task description.
 * @param policyID - PolicyID of the parent report
 */

function buildOptimisticTaskReport(
    ownerAccountID: number,
    assigneeAccountID = 0,
    parentReportID?: string,
    title?: string,
    description?: string,
    policyID: string = CONST.POLICY.OWNER_EMAIL_FAKE,
    notificationPreference: NotificationPreference = CONST.REPORT.NOTIFICATION_PREFERENCE.ALWAYS,
): OptimisticTaskReport {
    const participants: Participants = {
        [ownerAccountID]: {
            hidden: false,
        },
    };

    if (assigneeAccountID) {
        participants[assigneeAccountID] = {hidden: false};
    }

    return {
        reportID: generateReportID(),
        reportName: title,
        description: getParsedComment(description ?? ''),
        ownerAccountID,
        participants,
        managerID: assigneeAccountID,
        type: CONST.REPORT.TYPE.TASK,
        parentReportID,
        policyID,
        stateNum: CONST.REPORT.STATE_NUM.OPEN,
        statusNum: CONST.REPORT.STATUS_NUM.OPEN,
        notificationPreference,
        lastVisibleActionCreated: DateUtils.getDBTime(),
    };
}

/**
 * A helper method to create transaction thread
 *
 * @param reportAction - the parent IOU report action from which to create the thread
 * @param moneyRequestReport - the report which the report action belongs to
 */
function buildTransactionThread(
    reportAction: OnyxEntry<ReportAction | OptimisticIOUReportAction>,
    moneyRequestReport: OnyxEntry<Report>,
    existingTransactionThreadReportID?: string,
): OptimisticChatReport {
    const participantAccountIDs = [...new Set([currentUserAccountID, Number(reportAction?.actorAccountID)])].filter(Boolean) as number[];
    const existingTransactionThreadReport = getReport(existingTransactionThreadReportID);

    if (existingTransactionThreadReportID && existingTransactionThreadReport) {
        return {
            ...existingTransactionThreadReport,
            isOptimisticReport: true,
            parentReportActionID: reportAction?.reportActionID,
            parentReportID: moneyRequestReport?.reportID,
            reportName: getTransactionReportName(reportAction),
            policyID: moneyRequestReport?.policyID,
        };
    }

    return buildOptimisticChatReport(
        participantAccountIDs,
        getTransactionReportName(reportAction),
        undefined,
        moneyRequestReport?.policyID,
        CONST.POLICY.OWNER_ACCOUNT_ID_FAKE,
        false,
        '',
        undefined,
        undefined,
        CONST.REPORT.NOTIFICATION_PREFERENCE.HIDDEN,
        reportAction?.reportActionID,
        moneyRequestReport?.reportID,
        '',
        '',
        '',
        false,
    );
}

/**
 * Build optimistic expense entities:
 *
 * 1. CREATED action for the chatReport
 * 2. CREATED action for the iouReport
 * 3. IOU action for the iouReport linked to the transaction thread via `childReportID`
 * 4. Transaction Thread linked to the IOU action via `parentReportActionID`
 * 5. CREATED action for the Transaction Thread
 */
function buildOptimisticMoneyRequestEntities(
    iouReport: Report,
    type: ValueOf<typeof CONST.IOU.REPORT_ACTION_TYPE>,
    amount: number,
    currency: string,
    comment: string,
    payeeEmail: string,
    participants: Participant[],
    transactionID: string,
    paymentType?: PaymentMethodType,
    isSettlingUp = false,
    isSendMoneyFlow = false,
    receipt: Receipt = {},
    isOwnPolicyExpenseChat = false,
    isPersonalTrackingExpense?: boolean,
    existingTransactionThreadReportID?: string,
    linkedTrackedExpenseReportAction?: ReportAction,
): [OptimisticCreatedReportAction, OptimisticCreatedReportAction, OptimisticIOUReportAction, OptimisticChatReport, OptimisticCreatedReportAction | EmptyObject] {
    const createdActionForChat = buildOptimisticCreatedReportAction(payeeEmail);

    // The `CREATED` action must be optimistically generated before the IOU action so that it won't appear after the IOU action in the chat.
    const iouActionCreationTime = DateUtils.getDBTime();
    const createdActionForIOUReport = buildOptimisticCreatedReportAction(payeeEmail, DateUtils.subtractMillisecondsFromDateTime(iouActionCreationTime, 1));

    const iouAction = buildOptimisticIOUReportAction(
        type,
        amount,
        currency,
        comment,
        participants,
        transactionID,
        paymentType,
        isPersonalTrackingExpense ? '0' : iouReport.reportID,
        isSettlingUp,
        isSendMoneyFlow,
        receipt,
        isOwnPolicyExpenseChat,
        iouActionCreationTime,
        linkedTrackedExpenseReportAction,
    );

    // Create optimistic transactionThread and the `CREATED` action for it, if existingTransactionThreadReportID is undefined
    const transactionThread = buildTransactionThread(iouAction, iouReport, existingTransactionThreadReportID);
    const createdActionForTransactionThread = existingTransactionThreadReportID ? {} : buildOptimisticCreatedReportAction(payeeEmail);

    // The IOU action and the transactionThread are co-dependent as parent-child, so we need to link them together
    iouAction.childReportID = existingTransactionThreadReportID ?? transactionThread.reportID;

    return [createdActionForChat, createdActionForIOUReport, iouAction, transactionThread, createdActionForTransactionThread];
}

// Check if the report is empty, meaning it has no visible messages (i.e. only a "created" report action).
function isEmptyReport(report: OnyxEntry<Report>): boolean {
    if (!report) {
        return true;
    }
    const lastVisibleMessage = ReportActionsUtils.getLastVisibleMessage(report.reportID);
    return !report.lastMessageText && !report.lastMessageTranslationKey && !lastVisibleMessage.lastMessageText && !lastVisibleMessage.lastMessageTranslationKey;
}

function isUnread(report: OnyxEntry<Report>): boolean {
    if (!report) {
        return false;
    }

    if (isEmptyReport(report)) {
        return false;
    }
    // lastVisibleActionCreated and lastReadTime are both datetime strings and can be compared directly
    const lastVisibleActionCreated = report.lastVisibleActionCreated ?? '';
    const lastReadTime = report.lastReadTime ?? '';
    const lastMentionedTime = report.lastMentionedTime ?? '';

    // If the user was mentioned and the comment got deleted the lastMentionedTime will be more recent than the lastVisibleActionCreated
    return lastReadTime < lastVisibleActionCreated || lastReadTime < lastMentionedTime;
}

function isIOUOwnedByCurrentUser(report: OnyxEntry<Report>, allReportsDict?: OnyxCollection<Report>): boolean {
    const allAvailableReports = allReportsDict ?? allReports;
    if (!report || !allAvailableReports) {
        return false;
    }

    let reportToLook = report;
    if (report.iouReportID) {
        const iouReport = allAvailableReports[`${ONYXKEYS.COLLECTION.REPORT}${report.iouReportID}`];
        if (iouReport) {
            reportToLook = iouReport;
        }
    }

    return reportToLook.ownerAccountID === currentUserAccountID;
}

/**
 * Assuming the passed in report is a default room, lets us know whether we can see it or not, based on permissions and
 * the various subsets of users we've allowed to use default rooms.
 */
function canSeeDefaultRoom(report: OnyxEntry<Report>, policies: OnyxCollection<Policy>, betas: OnyxEntry<Beta[]>): boolean {
    // Include archived rooms
    if (isArchivedRoom(report)) {
        return true;
    }

    // Include default rooms for free plan policies (domain rooms aren't included in here because they do not belong to a policy)
    if (getPolicyType(report, policies) === CONST.POLICY.TYPE.FREE) {
        return true;
    }

    // If the room has an assigned guide, it can be seen.
    if (hasExpensifyGuidesEmails(Object.keys(report?.participants ?? {}).map(Number))) {
        return true;
    }

    // Include any admins and announce rooms, since only non partner-managed domain rooms are on the beta now.
    if (isAdminRoom(report) || isAnnounceRoom(report)) {
        return true;
    }

    // For all other cases, just check that the user belongs to the default rooms beta
    return Permissions.canUseDefaultRooms(betas ?? []);
}

function canAccessReport(report: OnyxEntry<Report>, policies: OnyxCollection<Policy>, betas: OnyxEntry<Beta[]>): boolean {
    // We hide default rooms (it's basically just domain rooms now) from people who aren't on the defaultRooms beta.
    if (isDefaultRoom(report) && !canSeeDefaultRoom(report, policies, betas)) {
        return false;
    }

    if (report?.errorFields?.notFound) {
        return false;
    }

    return true;
}

/**
 * Check if the report is the parent report of the currently viewed report or at least one child report has report action
 */
function shouldHideReport(report: OnyxEntry<Report>, currentReportId: string): boolean {
    const currentReport = getReport(currentReportId);
    const parentReport = getParentReport(!isEmptyObject(currentReport) ? currentReport : undefined);
    const reportActions = allReportActions?.[`${ONYXKEYS.COLLECTION.REPORT_ACTIONS}${report?.reportID}`] ?? {};
    const isChildReportHasComment = Object.values(reportActions ?? {})?.some((reportAction) => (reportAction?.childVisibleActionCount ?? 0) > 0);
    return parentReport?.reportID !== report?.reportID && !isChildReportHasComment;
}

/**
 * Checks to see if a report's parentAction is an expense that contains a violation type of either violation or warning
 */
function doesTransactionThreadHaveViolations(
    report: OnyxInputOrEntry<Report>,
    transactionViolations: OnyxCollection<TransactionViolation[]>,
    parentReportAction: OnyxInputOrEntry<ReportAction>,
): boolean {
    if (!ReportActionsUtils.isMoneyRequestAction(parentReportAction)) {
        return false;
    }
    const {IOUTransactionID, IOUReportID} = ReportActionsUtils.getOriginalMessage(parentReportAction) ?? {};
    if (!IOUTransactionID || !IOUReportID) {
        return false;
    }
    if (!isCurrentUserSubmitter(IOUReportID)) {
        return false;
    }
    if (report?.stateNum !== CONST.REPORT.STATE_NUM.OPEN && report?.stateNum !== CONST.REPORT.STATE_NUM.SUBMITTED) {
        return false;
    }
    return TransactionUtils.hasViolation(IOUTransactionID, transactionViolations) || TransactionUtils.hasWarningTypeViolation(IOUTransactionID, transactionViolations);
}

/**
 * Checks if we should display violation - we display violations when the expense has violation and it is not settled
 */
function shouldDisplayTransactionThreadViolations(
    report: OnyxEntry<Report>,
    transactionViolations: OnyxCollection<TransactionViolation[]>,
    parentReportAction: OnyxEntry<ReportAction>,
): boolean {
    if (!ReportActionsUtils.isMoneyRequestAction(parentReportAction)) {
        return false;
    }
    const {IOUReportID} = ReportActionsUtils.getOriginalMessage(parentReportAction) ?? {};
    if (isSettled(IOUReportID)) {
        return false;
    }
    return doesTransactionThreadHaveViolations(report, transactionViolations, parentReportAction);
}

/**
 * Checks to see if a report contains a violation
 */
function hasViolations(reportID: string, transactionViolations: OnyxCollection<TransactionViolation[]>): boolean {
    const transactions = TransactionUtils.getAllReportTransactions(reportID);
    return transactions.some((transaction) => TransactionUtils.hasViolation(transaction.transactionID, transactionViolations));
}

/**
 * Checks to see if a report contains a violation of type `warning`
 */
function hasWarningTypeViolations(reportID: string, transactionViolations: OnyxCollection<TransactionViolation[]>): boolean {
    const transactions = TransactionUtils.getAllReportTransactions(reportID);
    return transactions.some((transaction) => TransactionUtils.hasWarningTypeViolation(transaction.transactionID, transactionViolations));
}

/**
 * Takes several pieces of data from Onyx and evaluates if a report should be shown in the option list (either when searching
 * for reports or the reports shown in the LHN).
 *
 * This logic is very specific and the order of the logic is very important. It should fail quickly in most cases and also
 * filter out the majority of reports before filtering out very specific minority of reports.
 */
function shouldReportBeInOptionList({
    report,
    currentReportId,
    isInFocusMode,
    betas,
    policies,
    excludeEmptyChats,
    doesReportHaveViolations,
    includeSelfDM = false,
}: {
    report: OnyxEntry<Report>;
    currentReportId: string;
    isInFocusMode: boolean;
    betas: OnyxEntry<Beta[]>;
    policies: OnyxCollection<Policy>;
    excludeEmptyChats: boolean;
    doesReportHaveViolations: boolean;
    includeSelfDM?: boolean;
}) {
    const isInDefaultMode = !isInFocusMode;
    // Exclude reports that have no data because there wouldn't be anything to show in the option item.
    // This can happen if data is currently loading from the server or a report is in various stages of being created.
    // This can also happen for anyone accessing a public room or archived room for which they don't have access to the underlying policy.
    // Optionally exclude reports that do not belong to currently active workspace

    const participantAccountIDs = Object.keys(report?.participants ?? {}).map(Number);

    if (
        !report?.reportID ||
        !report?.type ||
        report?.reportName === undefined ||
        // eslint-disable-next-line @typescript-eslint/prefer-nullish-coalescing
        report?.isHidden ||
        // eslint-disable-next-line @typescript-eslint/prefer-nullish-coalescing
        participantAccountIDs.includes(CONST.ACCOUNT_ID.NOTIFICATIONS) ||
        (participantAccountIDs.length === 0 &&
            !isChatThread(report) &&
            !isPublicRoom(report) &&
            !isUserCreatedPolicyRoom(report) &&
            !isArchivedRoom(report) &&
            !isMoneyRequestReport(report) &&
            !isTaskReport(report) &&
            !isSelfDM(report) &&
            !isSystemChat(report) &&
            !isGroupChat(report) &&
            !isInvoiceRoom(report))
    ) {
        return false;
    }

    if (!canAccessReport(report, policies, betas)) {
        return false;
    }

    // If this is a transaction thread associated with a report that only has one transaction, omit it
    if (isOneTransactionThread(report.reportID, report.parentReportID ?? '-1')) {
        return false;
    }

    // Include the currently viewed report. If we excluded the currently viewed report, then there
    // would be no way to highlight it in the options list and it would be confusing to users because they lose
    // a sense of context.
    if (report.reportID === currentReportId) {
        return true;
    }

    // Retrieve the draft comment for the report and convert it to a boolean
    const hasDraftComment = hasValidDraftComment(report.reportID);

    // Include reports that are relevant to the user in any view mode. Criteria include having a draft or having a GBR showing.
    // eslint-disable-next-line @typescript-eslint/prefer-nullish-coalescing
    if (hasDraftComment || requiresAttentionFromCurrentUser(report)) {
        return true;
    }

    const isEmptyChat = isEmptyReport(report);
    const canHideReport = shouldHideReport(report, currentReportId);

    // Include reports if they are pinned
    if (report.isPinned) {
        return true;
    }

    const reportIsSettled = report.statusNum === CONST.REPORT.STATUS_NUM.REIMBURSED;

    // Always show IOU reports with violations unless they are reimbursed
    if (isExpenseRequest(report) && doesReportHaveViolations && !reportIsSettled) {
        return true;
    }

    // Hide only chat threads that haven't been commented on (other threads are actionable)
    if (isChatThread(report) && canHideReport && isEmptyChat) {
        return false;
    }

    // Include reports that have errors from trying to add a workspace
    // If we excluded it, then the red-brock-road pattern wouldn't work for the user to resolve the error
    if (report.errorFields?.addWorkspaceRoom) {
        return true;
    }

    // All unread chats (even archived ones) in GSD mode will be shown. This is because GSD mode is specifically for focusing the user on the most relevant chats, primarily, the unread ones
    if (isInFocusMode) {
        return isUnread(report) && report.notificationPreference !== CONST.REPORT.NOTIFICATION_PREFERENCE.MUTE;
    }

    // Archived reports should always be shown when in default (most recent) mode. This is because you should still be able to access and search for the chats to find them.
    if (isInDefaultMode && isArchivedRoom(report)) {
        return true;
    }

    // Hide chats between two users that haven't been commented on from the LNH
    if (excludeEmptyChats && isEmptyChat && isChatReport(report) && !isChatRoom(report) && !isPolicyExpenseChat(report) && !isSystemChat(report) && !isGroupChat(report) && canHideReport) {
        return false;
    }

    if (isSelfDM(report)) {
        return includeSelfDM;
    }
    const parentReportAction = ReportActionsUtils.getParentReportAction(report);

    // Hide chat threads where the parent message is pending removal
    if (
        !isEmptyObject(parentReportAction) &&
        ReportActionsUtils.isPendingRemove(parentReportAction) &&
        ReportActionsUtils.isThreadParentMessage(parentReportAction, report?.reportID ?? '')
    ) {
        return false;
    }

    return true;
}

/**
 * Returns the system report from the list of reports.
 */
function getSystemChat(): OnyxEntry<Report> {
    if (!allReports) {
        return undefined;
    }

    return Object.values(allReports ?? {}).find((report) => report?.chatType === CONST.REPORT.CHAT_TYPE.SYSTEM);
}

/**
 * Attempts to find a report in onyx with the provided list of participants. Does not include threads, task, expense, room, and policy expense chat.
 */
function getChatByParticipants(newParticipantList: number[], reports: OnyxCollection<Report> = allReports): OnyxEntry<Report> {
    const sortedNewParticipantList = newParticipantList.sort();
    return Object.values(reports ?? {}).find((report) => {
        const participantAccountIDs = Object.keys(report?.participants ?? {});

        // If the report has been deleted, or there are no participants (like an empty #admins room) then skip it
        if (
            participantAccountIDs.length === 0 ||
            isChatThread(report) ||
            isTaskReport(report) ||
            isMoneyRequestReport(report) ||
            isChatRoom(report) ||
            isPolicyExpenseChat(report) ||
            isGroupChat(report)
        ) {
            return false;
        }

        const sortedParticipantsAccountIDs = participantAccountIDs.map(Number).sort();

        // Only return the chat if it has all the participants
        return lodashIsEqual(sortedNewParticipantList, sortedParticipantsAccountIDs);
    });
}

/**
 * Attempts to find an invoice chat report in onyx with the provided policyID and receiverID.
 */
function getInvoiceChatByParticipants(policyID: string, receiverID: string | number, reports: OnyxCollection<Report> = allReports): OnyxEntry<Report> {
    return Object.values(reports ?? {}).find((report) => {
        if (!report || !isInvoiceRoom(report)) {
            return false;
        }

        const isSameReceiver =
            report.invoiceReceiver &&
            (('accountID' in report.invoiceReceiver && report.invoiceReceiver.accountID === receiverID) ||
                ('policyID' in report.invoiceReceiver && report.invoiceReceiver.policyID === receiverID));

        return report.policyID === policyID && isSameReceiver;
    });
}

/**
 * Attempts to find a policy expense report in onyx that is owned by ownerAccountID in a given policy
 */
function getPolicyExpenseChat(ownerAccountID: number, policyID: string): OnyxEntry<Report> {
    return Object.values(allReports ?? {}).find((report: OnyxEntry<Report>) => {
        // If the report has been deleted, then skip it
        if (!report) {
            return false;
        }

        return report.policyID === policyID && isPolicyExpenseChat(report) && report.ownerAccountID === ownerAccountID;
    });
}

function getAllPolicyReports(policyID: string): Array<OnyxEntry<Report>> {
    return Object.values(allReports ?? {}).filter((report) => report?.policyID === policyID);
}

/**
 * Returns true if Chronos is one of the chat participants (1:1)
 */
function chatIncludesChronos(report: OnyxInputOrEntry<Report> | EmptyObject): boolean {
    const participantAccountIDs = Object.keys(report?.participants ?? {}).map(Number);
    return participantAccountIDs.includes(CONST.ACCOUNT_ID.CHRONOS);
}

/**
 * Can only flag if:
 *
 * - It was written by someone else and isn't a whisper
 * - It's a welcome message whisper
 * - It's an ADD_COMMENT that is not an attachment
 */
function canFlagReportAction(reportAction: OnyxInputOrEntry<ReportAction>, reportID: string | undefined): boolean {
    let report = getReport(reportID);

    // If the childReportID exists in reportAction and is equal to the reportID,
    // the report action being evaluated is the parent report action in a thread, and we should get the parent report to evaluate instead.
    if (reportAction?.childReportID?.toString() === reportID?.toString()) {
        report = getReport(report?.parentReportID);
    }
    const isCurrentUserAction = reportAction?.actorAccountID === currentUserAccountID;
    if (ReportActionsUtils.isWhisperAction(reportAction)) {
        // Allow flagging whispers that are sent by other users
        if (!isCurrentUserAction && reportAction?.actorAccountID !== CONST.ACCOUNT_ID.CONCIERGE) {
            return true;
        }

        // Disallow flagging the rest of whisper as they are sent by us
        return false;
    }

    return !!(
        !isCurrentUserAction &&
        reportAction?.actionName === CONST.REPORT.ACTIONS.TYPE.ADD_COMMENT &&
        !ReportActionsUtils.isDeletedAction(reportAction) &&
        !ReportActionsUtils.isCreatedTaskReportAction(reportAction) &&
        !isEmptyObject(report) &&
        report &&
        isAllowedToComment(report)
    );
}

/**
 * Whether flag comment page should show
 */
function shouldShowFlagComment(reportAction: OnyxInputOrEntry<ReportAction>, report: OnyxInputOrEntry<Report>): boolean {
    return (
        canFlagReportAction(reportAction, report?.reportID) &&
        !isArchivedRoom(report) &&
        !chatIncludesChronos(report) &&
        !isConciergeChatReport(report) &&
        reportAction?.actorAccountID !== CONST.ACCOUNT_ID.CONCIERGE
    );
}

/**
 * @param sortedAndFilteredReportActions - reportActions for the report, sorted newest to oldest, and filtered for only those that should be visible
 */
function getNewMarkerReportActionID(report: OnyxEntry<Report>, sortedAndFilteredReportActions: ReportAction[]): string {
    if (!isUnread(report)) {
        return '';
    }

    const newMarkerIndex = lodashFindLastIndex(sortedAndFilteredReportActions, (reportAction) => (reportAction.created ?? '') > (report?.lastReadTime ?? ''));

    return 'reportActionID' in sortedAndFilteredReportActions[newMarkerIndex] ? sortedAndFilteredReportActions[newMarkerIndex].reportActionID : '';
}

/**
 * Performs the markdown conversion, and replaces code points > 127 with C escape sequences
 * Used for compatibility with the backend auth validator for AddComment, and to account for MD in comments
 * @returns The comment's total length as seen from the backend
 */
function getCommentLength(textComment: string, parsingDetails?: ParsingDetails): number {
    return getParsedComment(textComment, parsingDetails)
        .replace(/[^ -~]/g, '\\u????')
        .trim().length;
}

function getRouteFromLink(url: string | null): string {
    if (!url) {
        return '';
    }

    // Get the reportID from URL
    let route = url;
    const localWebAndroidRegEx = /^(https:\/\/([0-9]{1,3})\.([0-9]{1,3})\.([0-9]{1,3})\.([0-9]{1,3}))/;
    linkingConfig.prefixes.forEach((prefix) => {
        if (route.startsWith(prefix)) {
            route = route.replace(prefix, '');
        } else if (localWebAndroidRegEx.test(route)) {
            route = route.replace(localWebAndroidRegEx, '');
        } else {
            return;
        }

        // Remove the port if it's a localhost URL
        if (/^:\d+/.test(route)) {
            route = route.replace(/:\d+/, '');
        }

        // Remove the leading slash if exists
        if (route.startsWith('/')) {
            route = route.replace('/', '');
        }
    });
    return route;
}

function parseReportRouteParams(route: string): ReportRouteParams {
    let parsingRoute = route;
    if (parsingRoute.at(0) === '/') {
        // remove the first slash
        parsingRoute = parsingRoute.slice(1);
    }

    if (!parsingRoute.startsWith(Url.addTrailingForwardSlash(ROUTES.REPORT))) {
        return {reportID: '', isSubReportPageRoute: false};
    }

    const pathSegments = parsingRoute.split('/');

    const reportIDSegment = pathSegments[1];
    const hasRouteReportActionID = !Number.isNaN(Number(reportIDSegment));

    // Check for "undefined" or any other unwanted string values
    if (!reportIDSegment || reportIDSegment === 'undefined') {
        return {reportID: '', isSubReportPageRoute: false};
    }

    return {
        reportID: reportIDSegment,
        isSubReportPageRoute: pathSegments.length > 2 && !hasRouteReportActionID,
    };
}

function getReportIDFromLink(url: string | null): string {
    const route = getRouteFromLink(url);
    const {reportID, isSubReportPageRoute} = parseReportRouteParams(route);
    if (isSubReportPageRoute) {
        // We allow the Sub-Report deep link routes (settings, details, etc.) to be handled by their respective component pages
        return '';
    }
    return reportID;
}

/**
 * Get the report policyID given a reportID
 */
function getReportPolicyID(reportID?: string): string | undefined {
    return originalGetReportPolicyID(reportID);
}

/**
 * Check if the chat report is linked to an iou that is waiting for the current user to add a credit bank account.
 */
function hasIOUWaitingOnCurrentUserBankAccount(chatReport: OnyxInputOrEntry<Report>): boolean {
    if (chatReport?.iouReportID) {
        const iouReport = allReports?.[`${ONYXKEYS.COLLECTION.REPORT}${chatReport?.iouReportID}`];
        if (iouReport?.isWaitingOnBankAccount && iouReport?.ownerAccountID === currentUserAccountID) {
            return true;
        }
    }

    return false;
}

/**
 * Users can submit an expense:
 * - in policy expense chats only if they are in a role of a member in the chat (in other words, if it's their policy expense chat)
 * - in an open or submitted expense report tied to a policy expense chat the user owns
 *     - employee can submit expenses in a submitted expense report only if the policy has Instant Submit settings turned on
 * - in an IOU report, which is not settled yet
 * - in a 1:1 DM chat
 */
function canRequestMoney(report: OnyxEntry<Report>, policy: OnyxEntry<Policy>, otherParticipants: number[]): boolean {
    // User cannot submit expenses in a chat thread, task report or in a chat room
    if (isChatThread(report) || isTaskReport(report) || isChatRoom(report) || isSelfDM(report) || isGroupChat(report)) {
        return false;
    }

    // Users can only submit expenses in DMs if they are a 1:1 DM
    if (isDM(report)) {
        return otherParticipants.length === 1;
    }

    // Prevent requesting money if pending IOU report waiting for their bank account already exists
    if (hasIOUWaitingOnCurrentUserBankAccount(report)) {
        return false;
    }

    let isOwnPolicyExpenseChat = report?.isOwnPolicyExpenseChat ?? false;
    if (isExpenseReport(report) && getParentReport(report)) {
        isOwnPolicyExpenseChat = !!getParentReport(report)?.isOwnPolicyExpenseChat;
    }

    // In case there are no other participants than the current user and it's not user's own policy expense chat, they can't submit expenses from such report
    if (otherParticipants.length === 0 && !isOwnPolicyExpenseChat) {
        return false;
    }

    // User can submit expenses in any IOU report, unless paid, but the user can only submit expenses in an expense report
    // which is tied to their workspace chat.
    if (isMoneyRequestReport(report)) {
        const canAddTransactions = canAddOrDeleteTransactions(report);
        return isReportInGroupPolicy(report) ? isOwnPolicyExpenseChat && canAddTransactions : canAddTransactions;
    }

    // In the case of policy expense chat, users can only submit expenses from their own policy expense chat
    return !isPolicyExpenseChat(report) || isOwnPolicyExpenseChat;
}

function isGroupChatAdmin(report: OnyxEntry<Report>, accountID: number) {
    if (!report?.participants) {
        return false;
    }

    const reportParticipants = report.participants ?? {};
    const participant = reportParticipants[accountID];
    return participant?.role === CONST.REPORT.ROLE.ADMIN;
}

/**
 * Helper method to define what expense options we want to show for particular method.
 * There are 4 expense options: Submit, Split, Pay and Track expense:
 * - Submit option should show for:
 *     - DMs
 *     - own policy expense chats
 *     - open and processing expense reports tied to own policy expense chat
 *     - unsettled IOU reports
 * - Pay option should show for:
 *     - DMs
 * - Split options should show for:
 *     - DMs
 *     - chat/policy rooms with more than 1 participant
 *     - groups chats with 2 and more participants
 *     - corporate workspace chats
 * - Track expense option should show for:
 *    - Self DMs
 *    - own policy expense chats
 *    - open and processing expense reports tied to own policy expense chat
 * - Send invoice option should show for:
 *    - invoice rooms if the user is an admin of the sender workspace
 * None of the options should show in chat threads or if there is some special Expensify account
 * as a participant of the report.
 */
function getMoneyRequestOptions(report: OnyxEntry<Report>, policy: OnyxEntry<Policy>, reportParticipants: number[], filterDeprecatedTypes = false): IOUType[] {
    // In any thread or task report, we do not allow any new expenses yet
    if (isChatThread(report) || isTaskReport(report) || isInvoiceReport(report) || isSystemChat(report)) {
        return [];
    }

    if (isInvoiceRoom(report)) {
        if (isPolicyAdmin(report?.policyID ?? '-1', allPolicies)) {
            return [CONST.IOU.TYPE.INVOICE];
        }
        return [];
    }

    // We don't allow IOU actions if an Expensify account is a participant of the report, unless the policy that the report is on is owned by an Expensify account
    const doParticipantsIncludeExpensifyAccounts = lodashIntersection(reportParticipants, CONST.EXPENSIFY_ACCOUNT_IDS).length > 0;
    const isPolicyOwnedByExpensifyAccounts = report?.policyID ? CONST.EXPENSIFY_ACCOUNT_IDS.includes(getPolicy(report?.policyID ?? '-1')?.ownerAccountID ?? -1) : false;
    if (doParticipantsIncludeExpensifyAccounts && !isPolicyOwnedByExpensifyAccounts) {
        return [];
    }

    const otherParticipants = reportParticipants.filter((accountID) => currentUserPersonalDetails?.accountID !== accountID);
    const hasSingleParticipantInReport = otherParticipants.length === 1;
    let options: IOUType[] = [];

    if (isSelfDM(report)) {
        options = [CONST.IOU.TYPE.TRACK];
    }

    // User created policy rooms and default rooms like #admins or #announce will always have the Split Expense option
    // unless there are no other participants at all (e.g. #admins room for a policy with only 1 admin)
    // DM chats will have the Split Expense option.
    // Your own workspace chats will have the split expense option.
    if (
        (isChatRoom(report) && !isAnnounceRoom(report) && otherParticipants.length > 0) ||
        (isDM(report) && otherParticipants.length > 0) ||
        (isGroupChat(report) && otherParticipants.length > 0) ||
        (isPolicyExpenseChat(report) && report?.isOwnPolicyExpenseChat)
    ) {
        options = [CONST.IOU.TYPE.SPLIT];
    }

    if (canRequestMoney(report, policy, otherParticipants)) {
        options = [...options, CONST.IOU.TYPE.SUBMIT];
        if (!filterDeprecatedTypes) {
            options = [...options, CONST.IOU.TYPE.REQUEST];
        }

        // If the user can request money from the workspace report, they can also track expenses
        if (isPolicyExpenseChat(report) || isExpenseReport(report)) {
            options = [...options, CONST.IOU.TYPE.TRACK];
        }
    }

    // Pay someone option should be visible only in 1:1 DMs
    if (isDM(report) && hasSingleParticipantInReport) {
        options = [...options, CONST.IOU.TYPE.PAY];
        if (!filterDeprecatedTypes) {
            options = [...options, CONST.IOU.TYPE.SEND];
        }
    }

    return options;
}

/**
 * This is a temporary function to help with the smooth transition with the oldDot.
 * This function will be removed once the transition occurs in oldDot to new links.
 */
// eslint-disable-next-line @typescript-eslint/naming-convention
function temporary_getMoneyRequestOptions(
    report: OnyxEntry<Report>,
    policy: OnyxEntry<Policy>,
    reportParticipants: number[],
): Array<Exclude<IOUType, typeof CONST.IOU.TYPE.REQUEST | typeof CONST.IOU.TYPE.SEND>> {
    return getMoneyRequestOptions(report, policy, reportParticipants, true) as Array<Exclude<IOUType, typeof CONST.IOU.TYPE.REQUEST | typeof CONST.IOU.TYPE.SEND>>;
}

/**
 * Invoice sender, invoice receiver and auto-invited admins cannot leave
 */
function canLeaveInvoiceRoom(report: OnyxEntry<Report>): boolean {
    if (!report || !report?.invoiceReceiver) {
        return false;
    }

    if (report?.statusNum === CONST.REPORT.STATUS_NUM.CLOSED) {
        return false;
    }

    const isSenderPolicyAdmin = getPolicy(report.policyID)?.role === CONST.POLICY.ROLE.ADMIN;

    if (isSenderPolicyAdmin) {
        return false;
    }

    if (report.invoiceReceiver.type === CONST.REPORT.INVOICE_RECEIVER_TYPE.INDIVIDUAL) {
        return report?.invoiceReceiver?.accountID !== currentUserAccountID;
    }

    const isReceiverPolicyAdmin = getPolicy(report.invoiceReceiver.policyID)?.role === CONST.POLICY.ROLE.ADMIN;

    if (isReceiverPolicyAdmin) {
        return false;
    }

    return true;
}

/**
 * Allows a user to leave a policy room according to the following conditions of the visibility or chatType rNVP:
 * `public` - Anyone can leave (because anybody can join)
 * `public_announce` - Only non-policy members can leave (it's auto-shared with policy members)
 * `policy_admins` - Nobody can leave (it's auto-shared with all policy admins)
 * `policy_announce` - Nobody can leave (it's auto-shared with all policy members)
 * `policyExpenseChat` - Nobody can leave (it's auto-shared with all policy members)
 * `policy` - Anyone can leave (though only policy members can join)
 * `domain` - Nobody can leave (it's auto-shared with domain members)
 * `dm` - Nobody can leave (it's auto-shared with users)
 * `private` - Anybody can leave (though you can only be invited to join)
 * `invoice` - Invoice sender, invoice receiver and auto-invited admins cannot leave
 */
function canLeaveRoom(report: OnyxEntry<Report>, isPolicyEmployee: boolean): boolean {
    if (isInvoiceRoom(report)) {
        if (isArchivedRoom(report)) {
            return false;
        }

        const invoiceReport = getReport(report?.iouReportID ?? '-1');

        if (invoiceReport?.ownerAccountID === currentUserAccountID) {
            return false;
        }

        if (invoiceReport?.managerID === currentUserAccountID) {
            return false;
        }

        const isSenderPolicyAdmin = getPolicy(report?.policyID)?.role === CONST.POLICY.ROLE.ADMIN;

        if (isSenderPolicyAdmin) {
            return false;
        }

        const isReceiverPolicyAdmin =
            report?.invoiceReceiver?.type === CONST.REPORT.INVOICE_RECEIVER_TYPE.BUSINESS ? getPolicy(report?.invoiceReceiver?.policyID)?.role === CONST.POLICY.ROLE.ADMIN : false;

        if (isReceiverPolicyAdmin) {
            return false;
        }

        return true;
    }

    if (!report?.visibility) {
        if (
            report?.chatType === CONST.REPORT.CHAT_TYPE.POLICY_ADMINS ||
            report?.chatType === CONST.REPORT.CHAT_TYPE.POLICY_ANNOUNCE ||
            report?.chatType === CONST.REPORT.CHAT_TYPE.POLICY_EXPENSE_CHAT ||
            report?.chatType === CONST.REPORT.CHAT_TYPE.DOMAIN_ALL ||
            report?.chatType === CONST.REPORT.CHAT_TYPE.SELF_DM ||
            !report?.chatType
        ) {
            // DM chats don't have a chatType
            return false;
        }
    } else if (isPublicAnnounceRoom(report) && isPolicyEmployee) {
        return false;
    }
    return true;
}

function isCurrentUserTheOnlyParticipant(participantAccountIDs?: number[]): boolean {
    return !!(participantAccountIDs?.length === 1 && participantAccountIDs?.[0] === currentUserAccountID);
}

/**
 * Returns display names for those that can see the whisper.
 * However, it returns "you" if the current user is the only one who can see it besides the person that sent it.
 */
function getWhisperDisplayNames(participantAccountIDs?: number[]): string | undefined {
    const isWhisperOnlyVisibleToCurrentUser = isCurrentUserTheOnlyParticipant(participantAccountIDs);

    // When the current user is the only participant, the display name needs to be "you" because that's the only person reading it
    if (isWhisperOnlyVisibleToCurrentUser) {
        return Localize.translateLocal('common.youAfterPreposition');
    }

    return participantAccountIDs?.map((accountID) => getDisplayNameForParticipant(accountID, !isWhisperOnlyVisibleToCurrentUser)).join(', ');
}

/**
 * Show subscript on workspace chats / threads and expense requests
 */
function shouldReportShowSubscript(report: OnyxEntry<Report>): boolean {
    if (isArchivedRoom(report) && !isWorkspaceThread(report)) {
        return false;
    }

    if (isPolicyExpenseChat(report) && !isChatThread(report) && !isTaskReport(report) && !report?.isOwnPolicyExpenseChat) {
        return true;
    }

    if (isPolicyExpenseChat(report) && !isThread(report) && !isTaskReport(report)) {
        return true;
    }

    if (isExpenseRequest(report)) {
        return true;
    }

    if (isExpenseReport(report) && isOneTransactionReport(report?.reportID ?? '-1')) {
        return true;
    }

    if (isWorkspaceTaskReport(report)) {
        return true;
    }

    if (isWorkspaceThread(report)) {
        return true;
    }

    if (isInvoiceRoom(report)) {
        return true;
    }

    return false;
}

/**
 * Return true if reports data exists
 */
function isReportDataReady(): boolean {
    return !isEmptyObject(allReports) && Object.keys(allReports ?? {}).some((key) => allReports?.[key]?.reportID);
}

/**
 * Return true if reportID from path is valid
 */
function isValidReportIDFromPath(reportIDFromPath: string): boolean {
    return !['', 'null', '0', '-1'].includes(reportIDFromPath);
}

/**
 * Return the errors we have when creating a chat or a workspace room
 */
function getAddWorkspaceRoomOrChatReportErrors(report: OnyxEntry<Report>): Errors | null | undefined {
    // We are either adding a workspace room, or we're creating a chat, it isn't possible for both of these to have errors for the same report at the same time, so
    // simply looking up the first truthy value will get the relevant property if it's set.
    return report?.errorFields?.addWorkspaceRoom ?? report?.errorFields?.createChat;
}

/**
 * Return true if the expense report is marked for deletion.
 */
function isMoneyRequestReportPendingDeletion(report: OnyxEntry<Report> | EmptyObject): boolean {
    if (!isMoneyRequestReport(report)) {
        return false;
    }

    const parentReportAction = ReportActionsUtils.getReportAction(report?.parentReportID ?? '-1', report?.parentReportActionID ?? '-1');
    return parentReportAction?.pendingAction === CONST.RED_BRICK_ROAD_PENDING_ACTION.DELETE;
}

function canUserPerformWriteAction(report: OnyxEntry<Report>, reportNameValuePairs?: OnyxEntry<ReportNameValuePairs>) {
    const reportErrors = getAddWorkspaceRoomOrChatReportErrors(report);

    // If the expense report is marked for deletion, let us prevent any further write action.
    if (isMoneyRequestReportPendingDeletion(report)) {
        return false;
    }

    return !isArchivedRoom(report, reportNameValuePairs) && isEmptyObject(reportErrors) && report && isAllowedToComment(report) && !isAnonymousUser && canWriteInReport(report);
}

/**
 * Returns ID of the original report from which the given reportAction is first created.
 */
function getOriginalReportID(reportID: string, reportAction: OnyxInputOrEntry<ReportAction>): string | undefined {
    const reportActions = allReportActions?.[`${ONYXKEYS.COLLECTION.REPORT_ACTIONS}${reportID}`];
    const currentReportAction = reportActions?.[reportAction?.reportActionID ?? '-1'] ?? null;
    const transactionThreadReportID = ReportActionsUtils.getOneTransactionThreadReportID(reportID, reportActions ?? ([] as ReportAction[]));
    if (Object.keys(currentReportAction ?? {}).length === 0) {
        return isThreadFirstChat(reportAction, reportID) ? allReports?.[`${ONYXKEYS.COLLECTION.REPORT}${reportID}`]?.parentReportID : transactionThreadReportID ?? reportID;
    }
    return reportID;
}

/**
 * Return the pendingAction and the errors resulting from either
 *
 * - creating a workspace room
 * - starting a chat
 * - paying the expense
 *
 * while being offline
 */
function getReportOfflinePendingActionAndErrors(report: OnyxEntry<Report>): ReportOfflinePendingActionAndErrors {
    // It shouldn't be possible for all of these actions to be pending (or to have errors) for the same report at the same time, so just take the first that exists
    const reportPendingAction = report?.pendingFields?.addWorkspaceRoom ?? report?.pendingFields?.createChat ?? report?.pendingFields?.reimbursed;

    const reportErrors = getAddWorkspaceRoomOrChatReportErrors(report);
    return {reportPendingAction, reportErrors};
}

/**
 * Check if the report can create the expense with type is iouType
 */
function canCreateRequest(report: OnyxEntry<Report>, policy: OnyxEntry<Policy>, iouType: ValueOf<typeof CONST.IOU.TYPE>): boolean {
    const participantAccountIDs = Object.keys(report?.participants ?? {}).map(Number);
    if (!canUserPerformWriteAction(report)) {
        return false;
    }
    return getMoneyRequestOptions(report, policy, participantAccountIDs).includes(iouType);
}

function getWorkspaceChats(policyID: string, accountIDs: number[]): Array<OnyxEntry<Report>> {
    return Object.values(allReports ?? {}).filter((report) => isPolicyExpenseChat(report) && (report?.policyID ?? '-1') === policyID && accountIDs.includes(report?.ownerAccountID ?? -1));
}

/**
 * Gets all reports that relate to the policy
 *
 * @param policyID - the workspace ID to get all associated reports
 */
function getAllWorkspaceReports(policyID: string): Array<OnyxEntry<Report>> {
    return Object.values(allReports ?? {}).filter((report) => (report?.policyID ?? '-1') === policyID);
}

/**
 * @param policy - the workspace the report is on, null if the user isn't a member of the workspace
 */
function shouldDisableRename(report: OnyxEntry<Report>, policy: OnyxEntry<Policy>): boolean {
    if (isDefaultRoom(report) || isArchivedRoom(report) || isThread(report) || isMoneyRequestReport(report) || isPolicyExpenseChat(report)) {
        return true;
    }

    if (isGroupChat(report)) {
        return false;
    }

    // if the linked workspace is null, that means the person isn't a member of the workspace the report is in
    // which means this has to be a public room we want to disable renaming for
    if (!policy) {
        return true;
    }

    // If there is a linked workspace, that means the user is a member of the workspace the report is in and is allowed to rename.
    return false;
}

/**
 * @param policy - the workspace the report is on, null if the user isn't a member of the workspace
 */
function canEditWriteCapability(report: OnyxEntry<Report>, policy: OnyxEntry<Policy>): boolean {
    return PolicyUtils.isPolicyAdmin(policy) && !isAdminRoom(report) && !isArchivedRoom(report) && !isThread(report) && !isInvoiceRoom(report);
}

/**
 * @param policy - the workspace the report is on, null if the user isn't a member of the workspace
 */
function canEditRoomVisibility(report: OnyxEntry<Report>, policy: OnyxEntry<Policy>): boolean {
    return PolicyUtils.isPolicyAdmin(policy) && !isArchivedRoom(report);
}

/**
 * Returns the onyx data needed for the task assignee chat
 */
function getTaskAssigneeChatOnyxData(
    accountID: number,
    assigneeAccountID: number,
    taskReportID: string,
    assigneeChatReportID: string,
    parentReportID: string,
    title: string,
    assigneeChatReport: OnyxEntry<Report>,
): OnyxDataTaskAssigneeChat {
    // Set if we need to add a comment to the assignee chat notifying them that they have been assigned a task
    let optimisticAssigneeAddComment: OptimisticReportAction | undefined;
    // Set if this is a new chat that needs to be created for the assignee
    let optimisticChatCreatedReportAction: OptimisticCreatedReportAction | undefined;
    const currentTime = DateUtils.getDBTime();
    const optimisticData: OnyxUpdate[] = [];
    const successData: OnyxUpdate[] = [];
    const failureData: OnyxUpdate[] = [];

    // You're able to assign a task to someone you haven't chatted with before - so we need to optimistically create the chat and the chat reportActions
    // Only add the assignee chat report to onyx if we haven't already set it optimistically
    if (assigneeChatReport?.isOptimisticReport && assigneeChatReport.pendingFields?.createChat !== CONST.RED_BRICK_ROAD_PENDING_ACTION.ADD) {
        optimisticChatCreatedReportAction = buildOptimisticCreatedReportAction(assigneeChatReportID);
        optimisticData.push(
            {
                onyxMethod: Onyx.METHOD.MERGE,
                key: `${ONYXKEYS.COLLECTION.REPORT}${assigneeChatReportID}`,
                value: {
                    pendingFields: {
                        createChat: CONST.RED_BRICK_ROAD_PENDING_ACTION.ADD,
                    },
                    isHidden: false,
                },
            },
            {
                onyxMethod: Onyx.METHOD.MERGE,
                key: `${ONYXKEYS.COLLECTION.REPORT_ACTIONS}${assigneeChatReportID}`,
                value: {[optimisticChatCreatedReportAction.reportActionID]: optimisticChatCreatedReportAction as Partial<ReportAction>},
            },
        );

        successData.push({
            onyxMethod: Onyx.METHOD.MERGE,
            key: `${ONYXKEYS.COLLECTION.REPORT}${assigneeChatReportID}`,
            value: {
                pendingFields: {
                    createChat: null,
                },
                isOptimisticReport: false,
                // BE will send a different participant. We clear the optimistic one to avoid duplicated entries
                participants: {[assigneeAccountID]: null},
            },
        });

        failureData.push(
            {
                onyxMethod: Onyx.METHOD.SET,
                key: `${ONYXKEYS.COLLECTION.REPORT}${assigneeChatReportID}`,
                value: null,
            },
            {
                onyxMethod: Onyx.METHOD.MERGE,
                key: `${ONYXKEYS.COLLECTION.REPORT_ACTIONS}${assigneeChatReportID}`,
                value: {[optimisticChatCreatedReportAction.reportActionID]: {pendingAction: null}},
            },
            // If we failed, we want to remove the optimistic personal details as it was likely due to an invalid login
            {
                onyxMethod: Onyx.METHOD.MERGE,
                key: ONYXKEYS.PERSONAL_DETAILS_LIST,
                value: {
                    [assigneeAccountID]: null,
                },
            },
        );
    }

    // If you're choosing to share the task in the same DM as the assignee then we don't need to create another reportAction indicating that you've been assigned
    if (assigneeChatReportID !== parentReportID) {
        // eslint-disable-next-line @typescript-eslint/prefer-nullish-coalescing
        const displayname = allPersonalDetails?.[assigneeAccountID]?.displayName || allPersonalDetails?.[assigneeAccountID]?.login || '';
        optimisticAssigneeAddComment = buildOptimisticTaskCommentReportAction(taskReportID, title, assigneeAccountID, `assigned to ${displayname}`, parentReportID);
        const lastAssigneeCommentText = formatReportLastMessageText(ReportActionsUtils.getReportActionText(optimisticAssigneeAddComment.reportAction as ReportAction));
        const optimisticAssigneeReport = {
            lastVisibleActionCreated: currentTime,
            lastMessageText: lastAssigneeCommentText,
            lastActorAccountID: accountID,
            lastReadTime: currentTime,
        };

        optimisticData.push(
            {
                onyxMethod: Onyx.METHOD.MERGE,
                key: `${ONYXKEYS.COLLECTION.REPORT_ACTIONS}${assigneeChatReportID}`,
                value: {[optimisticAssigneeAddComment.reportAction.reportActionID ?? '-1']: optimisticAssigneeAddComment.reportAction as ReportAction},
            },
            {
                onyxMethod: Onyx.METHOD.MERGE,
                key: `${ONYXKEYS.COLLECTION.REPORT}${assigneeChatReportID}`,
                value: optimisticAssigneeReport,
            },
        );
        successData.push({
            onyxMethod: Onyx.METHOD.MERGE,
            key: `${ONYXKEYS.COLLECTION.REPORT_ACTIONS}${assigneeChatReportID}`,
            value: {[optimisticAssigneeAddComment.reportAction.reportActionID ?? '-1']: {isOptimisticAction: null}},
        });
        failureData.push({
            onyxMethod: Onyx.METHOD.MERGE,
            key: `${ONYXKEYS.COLLECTION.REPORT_ACTIONS}${assigneeChatReportID}`,
            value: {[optimisticAssigneeAddComment.reportAction.reportActionID ?? '-1']: {pendingAction: null}},
        });
    }

    return {
        optimisticData,
        successData,
        failureData,
        optimisticAssigneeAddComment,
        optimisticChatCreatedReportAction,
    };
}

/**
 * Return iou report action display message
 */
function getIOUReportActionDisplayMessage(reportAction: OnyxEntry<ReportAction>, transaction?: OnyxEntry<Transaction>): string {
    if (!ReportActionsUtils.isMoneyRequestAction(reportAction)) {
        return '';
    }
    const originalMessage = ReportActionsUtils.getOriginalMessage(reportAction);
    const {IOUReportID} = originalMessage ?? {};
    const iouReport = getReport(IOUReportID);
    let translationKey: TranslationPaths;
    if (originalMessage?.type === CONST.IOU.REPORT_ACTION_TYPE.PAY) {
        // The `REPORT_ACTION_TYPE.PAY` action type is used for both fulfilling existing requests and sending money. To
        // differentiate between these two scenarios, we check if the `originalMessage` contains the `IOUDetails`
        // property. If it does, it indicates that this is a 'Pay someone' action.
        const {amount, currency} = originalMessage?.IOUDetails ?? originalMessage ?? {};
        const formattedAmount = CurrencyUtils.convertToDisplayString(Math.abs(amount), currency) ?? '';

        switch (originalMessage.paymentType) {
            case CONST.IOU.PAYMENT_TYPE.ELSEWHERE:
                translationKey = 'iou.paidElsewhereWithAmount';
                break;
            case CONST.IOU.PAYMENT_TYPE.EXPENSIFY:
            case CONST.IOU.PAYMENT_TYPE.VBBA:
                translationKey = 'iou.paidWithExpensifyWithAmount';
                break;
            default:
                translationKey = 'iou.payerPaidAmount';
                break;
        }
        return Localize.translateLocal(translationKey, {amount: formattedAmount, payer: ''});
    }

    const transactionDetails = getTransactionDetails(!isEmptyObject(transaction) ? transaction : undefined);
    const formattedAmount = CurrencyUtils.convertToDisplayString(transactionDetails?.amount ?? 0, transactionDetails?.currency);
    const isRequestSettled = isSettled(originalMessage?.IOUReportID);
    const isApproved = isReportApproved(iouReport);
    if (isRequestSettled) {
        return Localize.translateLocal('iou.payerSettled', {
            amount: formattedAmount,
        });
    }
    if (isApproved) {
        return Localize.translateLocal('iou.approvedAmount', {
            amount: formattedAmount,
        });
    }
    if (ReportActionsUtils.isSplitBillAction(reportAction)) {
        translationKey = 'iou.didSplitAmount';
    } else if (ReportActionsUtils.isTrackExpenseAction(reportAction)) {
        translationKey = 'iou.trackedAmount';
    } else {
        translationKey = 'iou.submittedAmount';
    }
    return Localize.translateLocal(translationKey, {
        formattedAmount,
        comment: transactionDetails?.comment ?? '',
    });
}

/**
 * Checks if a report is a group chat.
 *
 * A report is a group chat if it meets the following conditions:
 * - Not a chat thread.
 * - Not a task report.
 * - Not an expense / IOU report.
 * - Not an archived room.
 * - Not a public / admin / announce chat room (chat type doesn't match any of the specified types).
 * - More than 2 participants.
 *
 */
function isDeprecatedGroupDM(report: OnyxEntry<Report>): boolean {
    return !!(
        report &&
        !isChatThread(report) &&
        !isTaskReport(report) &&
        !isInvoiceReport(report) &&
        !isMoneyRequestReport(report) &&
        !isArchivedRoom(report) &&
        !Object.values(CONST.REPORT.CHAT_TYPE).some((chatType) => chatType === getChatType(report)) &&
        Object.keys(report.participants ?? {})
            .map(Number)
            .filter((accountID) => accountID !== currentUserAccountID).length > 1
    );
}

/**
 * A "root" group chat is the top level group chat and does not refer to any threads off of a Group Chat
 */
function isRootGroupChat(report: OnyxEntry<Report>): boolean {
    return !isChatThread(report) && (isGroupChat(report) || isDeprecatedGroupDM(report));
}

/**
 * Assume any report without a reportID is unusable.
 */
function isValidReport(report?: OnyxEntry<Report>): boolean {
    return !!report?.reportID;
}

/**
 * Check to see if we are a participant of this report.
 */
function isReportParticipant(accountID: number, report: OnyxEntry<Report>): boolean {
    if (!accountID) {
        return false;
    }

    const possibleAccountIDs = Object.keys(report?.participants ?? {}).map(Number);
    if (report?.ownerAccountID) {
        possibleAccountIDs.push(report?.ownerAccountID);
    }
    if (report?.managerID) {
        possibleAccountIDs.push(report?.managerID);
    }
    return possibleAccountIDs.includes(accountID);
}

/**
 * Check to see if the current user has access to view the report.
 */
function canCurrentUserOpenReport(report: OnyxEntry<Report>): boolean {
    return (isReportParticipant(currentUserAccountID ?? 0, report) || isPublicRoom(report)) && canAccessReport(report, allPolicies, allBetas);
}

function shouldUseFullTitleToDisplay(report: OnyxEntry<Report>): boolean {
    return (
        isMoneyRequestReport(report) || isPolicyExpenseChat(report) || isChatRoom(report) || isChatThread(report) || isTaskReport(report) || isGroupChat(report) || isInvoiceReport(report)
    );
}

function getRoom(type: ValueOf<typeof CONST.REPORT.CHAT_TYPE>, policyID: string): OnyxEntry<Report> | undefined {
    const room = Object.values(allReports ?? {}).find((report) => report?.policyID === policyID && report?.chatType === type && !isThread(report));
    return room;
}

/**
 *  We only want policy members who are members of the report to be able to modify the report description, but not in thread chat.
 */
function canEditReportDescription(report: OnyxEntry<Report>, policy: OnyxEntry<Policy> | undefined): boolean {
    return (
        !isMoneyRequestReport(report) &&
        !isArchivedRoom(report) &&
        isChatRoom(report) &&
        !isChatThread(report) &&
        !isEmpty(policy) &&
        hasParticipantInArray(report, [currentUserAccountID ?? 0])
    );
}

function canEditPolicyDescription(policy: OnyxEntry<Policy>): boolean {
    return PolicyUtils.isPolicyAdmin(policy);
}

/**
 * Checks if report action has error when smart scanning
 */
function hasSmartscanError(reportActions: ReportAction[]) {
    return reportActions.some((action) => {
        if (!ReportActionsUtils.isSplitBillAction(action) && !ReportActionsUtils.isReportPreviewAction(action)) {
            return false;
        }
        const IOUReportID = ReportActionsUtils.getIOUReportIDFromReportActionPreview(action);
        const isReportPreviewError = ReportActionsUtils.isReportPreviewAction(action) && shouldShowRBRForMissingSmartscanFields(IOUReportID) && !isSettled(IOUReportID);
        const transactionID = ReportActionsUtils.isMoneyRequestAction(action) ? ReportActionsUtils.getOriginalMessage(action)?.IOUTransactionID ?? '-1' : '-1';
        const transaction = allTransactions?.[`${ONYXKEYS.COLLECTION.TRANSACTION}${transactionID}`] ?? {};
        const isSplitBillError = ReportActionsUtils.isSplitBillAction(action) && TransactionUtils.hasMissingSmartscanFields(transaction as Transaction);

        return isReportPreviewError || isSplitBillError;
    });
}

function shouldAutoFocusOnKeyPress(event: KeyboardEvent): boolean {
    if (event.key.length > 1) {
        return false;
    }

    // If a key is pressed in combination with Meta, Control or Alt do not focus
    if (event.ctrlKey || event.metaKey) {
        return false;
    }

    if (event.code === 'Space') {
        return false;
    }

    return true;
}

/**
 * Navigates to the appropriate screen based on the presence of a private note for the current user.
 */
function navigateToPrivateNotes(report: OnyxEntry<Report>, session: OnyxEntry<Session>) {
    if (isEmpty(report) || isEmpty(session) || !session.accountID) {
        return;
    }
    const currentUserPrivateNote = report.privateNotes?.[session.accountID]?.note ?? '';
    if (isEmpty(currentUserPrivateNote)) {
        Navigation.navigate(ROUTES.PRIVATE_NOTES_EDIT.getRoute(report.reportID, session.accountID));
        return;
    }
    Navigation.navigate(ROUTES.PRIVATE_NOTES_LIST.getRoute(report.reportID));
}

/**
 * Get all held transactions of a iouReport
 */
function getAllHeldTransactions(iouReportID: string): Transaction[] {
    const transactions = TransactionUtils.getAllReportTransactions(iouReportID);
    return transactions.filter((transaction) => TransactionUtils.isOnHold(transaction));
}

/**
 * Check if Report has any held expenses
 */
function hasHeldExpenses(iouReportID?: string): boolean {
    const transactions = TransactionUtils.getAllReportTransactions(iouReportID);
    return transactions.some((transaction) => TransactionUtils.isOnHold(transaction));
}

/**
 * Check if all expenses in the Report are on hold
 */
function hasOnlyHeldExpenses(iouReportID: string): boolean {
    const transactions = TransactionUtils.getAllReportTransactions(iouReportID);
    return !transactions.some((transaction) => !TransactionUtils.isOnHold(transaction));
}

/**
 * Checks if thread replies should be displayed
 */
function shouldDisplayThreadReplies(reportAction: OnyxInputOrEntry<ReportAction>, reportID: string): boolean {
    const hasReplies = (reportAction?.childVisibleActionCount ?? 0) > 0;
    return hasReplies && !!reportAction?.childCommenterCount && !isThreadFirstChat(reportAction, reportID);
}

/**
 * Check if money report has any transactions updated optimistically
 */
function hasUpdatedTotal(report: OnyxInputOrEntry<Report>, policy: OnyxInputOrEntry<Policy>): boolean {
    if (!report) {
        return true;
    }

    const transactions = TransactionUtils.getAllReportTransactions(report.reportID);
    const hasPendingTransaction = transactions.some((transaction) => !!transaction.pendingAction);
    const hasTransactionWithDifferentCurrency = transactions.some((transaction) => transaction.currency !== report.currency);
    const hasDifferentWorkspaceCurrency = report.pendingFields?.createChat && isExpenseReport(report) && report.currency !== policy?.outputCurrency;
    const hasOptimisticHeldExpense = hasHeldExpenses(report.reportID) && report?.unheldTotal === undefined;

    return !(hasPendingTransaction && (hasTransactionWithDifferentCurrency || hasDifferentWorkspaceCurrency)) && !hasOptimisticHeldExpense;
}

/**
 * Return held and full amount formatted with used currency
 */
function getNonHeldAndFullAmount(iouReport: OnyxEntry<Report>, policy: OnyxEntry<Policy>): string[] {
    const transactions = TransactionUtils.getAllReportTransactions(iouReport?.reportID ?? '-1');
    const hasPendingTransaction = transactions.some((transaction) => !!transaction.pendingAction);

    if (hasUpdatedTotal(iouReport, policy) && hasPendingTransaction) {
        const unheldTotal = transactions.reduce((currentVal, transaction) => currentVal - (!TransactionUtils.isOnHold(transaction) ? transaction.amount : 0), 0);

        return [CurrencyUtils.convertToDisplayString(unheldTotal, iouReport?.currency), CurrencyUtils.convertToDisplayString((iouReport?.total ?? 0) * -1, iouReport?.currency)];
    }

    return [
        CurrencyUtils.convertToDisplayString((iouReport?.unheldTotal ?? 0) * -1, iouReport?.currency),
        CurrencyUtils.convertToDisplayString((iouReport?.total ?? 0) * -1, iouReport?.currency),
    ];
}

/**
 * Disable reply in thread action if:
 *
 * - The action is listed in the thread-disabled list
 * - The action is a split expense action
 * - The action is deleted and is not threaded
 * - The report is archived and the action is not threaded
 * - The action is a whisper action and it's neither a report preview nor IOU action
 * - The action is the thread's first chat
 */
function shouldDisableThread(reportAction: OnyxInputOrEntry<ReportAction>, reportID: string): boolean {
    const isSplitBillAction = ReportActionsUtils.isSplitBillAction(reportAction);
    const isDeletedAction = ReportActionsUtils.isDeletedAction(reportAction);
    const isReportPreviewAction = ReportActionsUtils.isReportPreviewAction(reportAction);
    const isIOUAction = ReportActionsUtils.isMoneyRequestAction(reportAction);
    const isWhisperAction = ReportActionsUtils.isWhisperAction(reportAction) || ReportActionsUtils.isActionableTrackExpense(reportAction);
    const isArchivedReport = isArchivedRoom(getReport(reportID));
    const isActionDisabled = CONST.REPORT.ACTIONS.THREAD_DISABLED.some((action: string) => action === reportAction?.actionName);

    return (
        isActionDisabled ||
        isSplitBillAction ||
        (isDeletedAction && !reportAction?.childVisibleActionCount) ||
        (isArchivedReport && !reportAction?.childVisibleActionCount) ||
        (isWhisperAction && !isReportPreviewAction && !isIOUAction) ||
        isThreadFirstChat(reportAction, reportID)
    );
}

function getAllAncestorReportActions(report: Report | null | undefined): Ancestor[] {
    if (!report) {
        return [];
    }
    const allAncestors: Ancestor[] = [];
    let parentReportID = report.parentReportID;
    let parentReportActionID = report.parentReportActionID;

    // Store the child of parent report
    let currentReport = report;

    while (parentReportID) {
        const parentReport = getReport(parentReportID);
        const parentReportAction = ReportActionsUtils.getReportAction(parentReportID, parentReportActionID ?? '-1');

        if (!parentReportAction || ReportActionsUtils.isTransactionThread(parentReportAction) || ReportActionsUtils.isReportPreviewAction(parentReportAction)) {
            break;
        }

        const isParentReportActionUnread = ReportActionsUtils.isCurrentActionUnread(parentReport ?? {}, parentReportAction);
        allAncestors.push({
            report: currentReport,
            reportAction: parentReportAction,
            shouldDisplayNewMarker: isParentReportActionUnread,
        });

        if (!parentReport) {
            break;
        }

        parentReportID = parentReport?.parentReportID;
        parentReportActionID = parentReport?.parentReportActionID;
        if (!isEmptyObject(parentReport)) {
            currentReport = parentReport;
        }
    }

    return allAncestors.reverse();
}

function getAllAncestorReportActionIDs(report: Report | null | undefined, includeTransactionThread = false): AncestorIDs {
    if (!report) {
        return {
            reportIDs: [],
            reportActionsIDs: [],
        };
    }

    const allAncestorIDs: AncestorIDs = {
        reportIDs: [],
        reportActionsIDs: [],
    };
    let parentReportID = report.parentReportID;
    let parentReportActionID = report.parentReportActionID;

    while (parentReportID) {
        const parentReport = getReport(parentReportID);
        const parentReportAction = ReportActionsUtils.getReportAction(parentReportID, parentReportActionID ?? '-1');

        if (
            !parentReportAction ||
            (!includeTransactionThread && (ReportActionsUtils.isTransactionThread(parentReportAction) || ReportActionsUtils.isReportPreviewAction(parentReportAction)))
        ) {
            break;
        }

        allAncestorIDs.reportIDs.push(parentReportID ?? '-1');
        allAncestorIDs.reportActionsIDs.push(parentReportActionID ?? '-1');

        if (!parentReport) {
            break;
        }

        parentReportID = parentReport?.parentReportID;
        parentReportActionID = parentReport?.parentReportActionID;
    }

    return allAncestorIDs;
}

/**
 * Get optimistic data of parent report action
 * @param reportID The reportID of the report that is updated
 * @param lastVisibleActionCreated Last visible action created of the child report
 * @param type The type of action in the child report
 */
function getOptimisticDataForParentReportAction(reportID: string, lastVisibleActionCreated: string, type: string): Array<OnyxUpdate | EmptyObject> {
    const report = getReport(reportID);

    if (!report || isEmptyObject(report)) {
        return [];
    }

    const ancestors = getAllAncestorReportActionIDs(report, true);
    const totalAncestor = ancestors.reportIDs.length;

    return Array.from(Array(totalAncestor), (_, index) => {
        const ancestorReport = getReport(ancestors.reportIDs[index]);

        if (!ancestorReport || isEmptyObject(ancestorReport)) {
            return {} as EmptyObject;
        }

        const ancestorReportAction = ReportActionsUtils.getReportAction(ancestorReport.reportID, ancestors.reportActionsIDs[index]);

        if (!ancestorReportAction || isEmptyObject(ancestorReportAction)) {
            return {} as EmptyObject;
        }

        return {
            onyxMethod: Onyx.METHOD.MERGE,
            key: `${ONYXKEYS.COLLECTION.REPORT_ACTIONS}${ancestorReport.reportID}`,
            value: {
                [ancestorReportAction?.reportActionID ?? '-1']: updateOptimisticParentReportAction(ancestorReportAction, lastVisibleActionCreated, type),
            },
        };
    });
}

function canBeAutoReimbursed(report: OnyxInputOrEntry<Report>, policy: OnyxInputOrEntry<Policy> | EmptyObject): boolean {
    if (isEmptyObject(policy)) {
        return false;
    }
    type CurrencyType = TupleToUnion<typeof CONST.DIRECT_REIMBURSEMENT_CURRENCIES>;
    const reimbursableTotal = getMoneyRequestSpendBreakdown(report).totalDisplaySpend;
    const autoReimbursementLimit = policy.autoReimbursementLimit ?? 0;
    const isAutoReimbursable =
        isReportInGroupPolicy(report) &&
        policy.reimbursementChoice === CONST.POLICY.REIMBURSEMENT_CHOICES.REIMBURSEMENT_YES &&
        autoReimbursementLimit >= reimbursableTotal &&
        reimbursableTotal > 0 &&
        CONST.DIRECT_REIMBURSEMENT_CURRENCIES.includes(report?.currency as CurrencyType);
    return isAutoReimbursable;
}

/** Check if the current user is an owner of the report */
function isReportOwner(report: OnyxInputOrEntry<Report>): boolean {
    return report?.ownerAccountID === currentUserPersonalDetails?.accountID;
}

function isAllowedToApproveExpenseReport(report: OnyxEntry<Report>, approverAccountID?: number): boolean {
    const policy = getPolicy(report?.policyID);
    const {preventSelfApproval} = policy;

    const isOwner = (approverAccountID ?? currentUserAccountID) === report?.ownerAccountID;

    return !(preventSelfApproval && isOwner);
}

function isAllowedToSubmitDraftExpenseReport(report: OnyxEntry<Report>): boolean {
    const policy = getPolicy(report?.policyID);
    const submitToAccountID = PolicyUtils.getSubmitToAccountID(policy, report?.ownerAccountID ?? -1);

    return isAllowedToApproveExpenseReport(report, submitToAccountID);
}

/**
 * What missing payment method does this report action indicate, if any?
 */
function getIndicatedMissingPaymentMethod(userWallet: OnyxEntry<UserWallet>, reportId: string, reportAction: ReportAction): MissingPaymentMethod | undefined {
    const isSubmitterOfUnsettledReport = isCurrentUserSubmitter(reportId) && !isSettled(reportId);
    if (!isSubmitterOfUnsettledReport || !ReportActionsUtils.isReimbursementQueuedAction(reportAction)) {
        return undefined;
    }
    const paymentType = ReportActionsUtils.getOriginalMessage(reportAction)?.paymentType;
    if (paymentType === CONST.IOU.PAYMENT_TYPE.EXPENSIFY) {
        return isEmpty(userWallet) || userWallet.tierName === CONST.WALLET.TIER_NAME.SILVER ? 'wallet' : undefined;
    }

    return !store.hasCreditBankAccount() ? 'bankAccount' : undefined;
}

/**
 * Checks if report chat contains missing payment method
 */
function hasMissingPaymentMethod(userWallet: OnyxEntry<UserWallet>, iouReportID: string): boolean {
    const reportActions = allReportActions?.[`${ONYXKEYS.COLLECTION.REPORT_ACTIONS}${iouReportID}`] ?? {};
    return Object.values(reportActions)
        .filter(Boolean)
        .some((action) => getIndicatedMissingPaymentMethod(userWallet, iouReportID, action) !== undefined);
}

/**
 * Used from expense actions to decide if we need to build an optimistic expense report.
 * Create a new report if:
 * - we don't have an iouReport set in the chatReport
 * - we have one, but it's waiting on the payee adding a bank account
 * - we have one, but we can't add more transactions to it due to: report is approved or settled, or report is processing and policy isn't on Instant submit reporting frequency
 */
function shouldCreateNewMoneyRequestReport(existingIOUReport: OnyxInputOrEntry<Report> | undefined, chatReport: OnyxInputOrEntry<Report>): boolean {
    return !existingIOUReport || hasIOUWaitingOnCurrentUserBankAccount(chatReport) || !canAddOrDeleteTransactions(existingIOUReport);
}

function getTripTransactions(tripRoomReportID: string | undefined): Transaction[] {
    const tripTransactionReportIDs = Object.values(allReports ?? {})
        .filter((report) => report && report?.parentReportID === tripRoomReportID)
        .map((report) => report?.reportID);
    return tripTransactionReportIDs.flatMap((reportID) => TransactionUtils.getAllReportTransactions(reportID));
}

/**
 * Checks if report contains actions with errors
 */
function hasActionsWithErrors(reportID: string): boolean {
    const reportActions = allReportActions?.[`${ONYXKEYS.COLLECTION.REPORT_ACTIONS}${reportID}`] ?? {};
    return Object.values(reportActions)
        .filter(Boolean)
        .some((action) => !isEmptyObject(action.errors));
}

function isNonAdminOrOwnerOfPolicyExpenseChat(report: OnyxInputOrEntry<Report>, policy: OnyxInputOrEntry<Policy>): boolean {
    return isPolicyExpenseChat(report) && !(PolicyUtils.isPolicyAdmin(policy) || PolicyUtils.isPolicyOwner(policy, currentUserAccountID ?? -1) || isReportOwner(report));
}

/**
 * Whether the user can join a report
 */
function canJoinChat(report: OnyxInputOrEntry<Report>, parentReportAction: OnyxInputOrEntry<ReportAction>, policy: OnyxInputOrEntry<Policy>): boolean {
    // We disabled thread functions for whisper action
    // So we should not show join option for existing thread on whisper message that has already been left, or manually leave it
    if (ReportActionsUtils.isWhisperAction(parentReportAction)) {
        return false;
    }

    // If the notification preference of the chat is not hidden that means we have already joined the chat
    if (report?.notificationPreference !== CONST.REPORT.NOTIFICATION_PREFERENCE.HIDDEN) {
        return false;
    }

    // Anyone viewing these chat types is already a participant and therefore cannot join
    if (isRootGroupChat(report) || isSelfDM(report) || isInvoiceRoom(report) || isSystemChat(report)) {
        return false;
    }

    // The user who is a member of the workspace has already joined the public announce room.
    if (isPublicAnnounceRoom(report) && !isEmptyObject(policy)) {
        return false;
    }

    return isChatThread(report) || isUserCreatedPolicyRoom(report) || isNonAdminOrOwnerOfPolicyExpenseChat(report, policy);
}

/**
 * Whether the user can leave a report
 */
function canLeaveChat(report: OnyxEntry<Report>, policy: OnyxEntry<Policy>): boolean {
    if (report?.notificationPreference === CONST.REPORT.NOTIFICATION_PREFERENCE.HIDDEN) {
        return false;
    }

    // Anyone viewing these chat types is already a participant and therefore cannot leave
    if (isSelfDM(report) || isRootGroupChat(report)) {
        return false;
    }

    // The user who is a member of the workspace cannot leave the public announce room.
    if (isPublicAnnounceRoom(report) && !isEmptyObject(policy)) {
        return false;
    }

    if (isInvoiceRoom(report)) {
        return canLeaveInvoiceRoom(report);
    }

    return (isChatThread(report) && !!report?.notificationPreference?.length) || isUserCreatedPolicyRoom(report) || isNonAdminOrOwnerOfPolicyExpenseChat(report, policy);
}

function getReportActionActorAccountID(reportAction: OnyxInputOrEntry<ReportAction>, iouReport: OnyxInputOrEntry<Report> | undefined): number | undefined {
    switch (reportAction?.actionName) {
        case CONST.REPORT.ACTIONS.TYPE.REPORT_PREVIEW:
            return iouReport ? iouReport.managerID : reportAction?.actorAccountID;

        case CONST.REPORT.ACTIONS.TYPE.SUBMITTED:
            return reportAction?.adminAccountID ?? reportAction?.actorAccountID;

        default:
            return reportAction?.actorAccountID;
    }
}

function createDraftWorkspaceAndNavigateToConfirmationScreen(transactionID: string, actionName: IOUAction): void {
    const isCategorizing = actionName === CONST.IOU.ACTION.CATEGORIZE;
    const {expenseChatReportID, policyID, policyName} = PolicyActions.createDraftWorkspace();
    IOU.setMoneyRequestParticipants(transactionID, [
        {
            selected: true,
            accountID: 0,
            isPolicyExpenseChat: true,
            reportID: expenseChatReportID,
            policyID,
            searchText: policyName,
        },
    ]);
    const iouConfirmationPageRoute = ROUTES.MONEY_REQUEST_STEP_CONFIRMATION.getRoute(actionName, CONST.IOU.TYPE.SUBMIT, transactionID, expenseChatReportID);
    if (isCategorizing) {
        Navigation.navigate(ROUTES.MONEY_REQUEST_STEP_CATEGORY.getRoute(actionName, CONST.IOU.TYPE.SUBMIT, transactionID, expenseChatReportID, iouConfirmationPageRoute));
    } else {
        Navigation.navigate(iouConfirmationPageRoute);
    }
}

function createDraftTransactionAndNavigateToParticipantSelector(transactionID: string, reportID: string, actionName: IOUAction, reportActionID: string): void {
    const transaction = allTransactions?.[`${ONYXKEYS.COLLECTION.TRANSACTION}${transactionID}`] ?? ({} as Transaction);
    const reportActions = allReportActions?.[`${ONYXKEYS.COLLECTION.REPORT_ACTIONS}${reportID}`] ?? ([] as ReportAction[]);

    if (!transaction || !reportActions) {
        return;
    }

<<<<<<< HEAD
    const linkedTrackedExpenseReportAction = Object.values(reportActions).find(
        (action) => ReportActionsUtils.isMoneyRequestAction(action) && ReportActionsUtils.getOriginalMessage(action)?.IOUTransactionID === transactionID,
    );
=======
    const linkedTrackedExpenseReportAction = Object.values(reportActions)
        .filter(Boolean)
        .find((action) => (action.originalMessage as IOUMessage)?.IOUTransactionID === transactionID);
>>>>>>> 3e1d94a2

    const {created, amount, currency, merchant, mccGroup} = getTransactionDetails(transaction) ?? {};
    const comment = getTransactionCommentObject(transaction);

    IOU.createDraftTransaction({
        ...transaction,
        actionableWhisperReportActionID: reportActionID,
        linkedTrackedExpenseReportAction,
        linkedTrackedExpenseReportID: reportID,
        created,
        amount,
        currency,
        comment,
        merchant,
        mccGroup,
    } as Transaction);

    const filteredPolicies = Object.values(allPolicies ?? {}).filter(
        (policy) => policy && policy.type !== CONST.POLICY.TYPE.PERSONAL && policy.pendingAction !== CONST.RED_BRICK_ROAD_PENDING_ACTION.DELETE,
    );

    if (actionName === CONST.IOU.ACTION.SUBMIT || (allPolicies && filteredPolicies.length > 0)) {
        Navigation.navigate(ROUTES.MONEY_REQUEST_STEP_PARTICIPANTS.getRoute(CONST.IOU.TYPE.SUBMIT, transactionID, reportID, undefined, actionName));
        return;
    }

    return createDraftWorkspaceAndNavigateToConfirmationScreen(transactionID, actionName);
}

/**
 * @returns the object to update `report.hasOutstandingChildRequest`
 */
function getOutstandingChildRequest(iouReport: OnyxInputOrEntry<Report> | EmptyObject): OutstandingChildRequest {
    if (!iouReport || isEmptyObject(iouReport)) {
        return {};
    }

    if (!isExpenseReport(iouReport)) {
        const {reimbursableSpend} = getMoneyRequestSpendBreakdown(iouReport);
        return {
            hasOutstandingChildRequest: iouReport.managerID === currentUserAccountID && reimbursableSpend !== 0,
        };
    }

    const policy = getPolicy(iouReport.policyID);
    const shouldBeManuallySubmitted = PolicyUtils.isPaidGroupPolicy(policy) && !policy?.harvesting?.enabled;
    const isOwnFreePolicy = PolicyUtils.isFreeGroupPolicy(policy) && PolicyUtils.isPolicyAdmin(policy);
    if (shouldBeManuallySubmitted || isOwnFreePolicy) {
        return {
            hasOutstandingChildRequest: true,
        };
    }

    // We don't need to update hasOutstandingChildRequest in this case
    return {};
}

function canReportBeMentionedWithinPolicy(report: OnyxEntry<Report>, policyID: string): boolean {
    if (report?.policyID !== policyID) {
        return false;
    }

    return isChatRoom(report) && !isThread(report);
}

function shouldShowMerchantColumn(transactions: Transaction[]) {
    return transactions.some((transaction) => isExpenseReport(allReports?.[transaction.reportID] ?? {}));
}

export {
    addDomainToShortMention,
    areAllRequestsBeingSmartScanned,
    buildOptimisticAddCommentReportAction,
    buildOptimisticApprovedReportAction,
    buildOptimisticCancelPaymentReportAction,
    buildOptimisticChangedTaskAssigneeReportAction,
    buildOptimisticChatReport,
    buildOptimisticClosedReportAction,
    buildOptimisticCreatedReportAction,
    buildOptimisticDismissedViolationReportAction,
    buildOptimisticEditedTaskFieldReportAction,
    buildOptimisticExpenseReport,
    buildOptimisticGroupChatReport,
    buildOptimisticHoldReportAction,
    buildOptimisticHoldReportActionComment,
    buildOptimisticIOUReport,
    buildOptimisticIOUReportAction,
    buildOptimisticModifiedExpenseReportAction,
    buildOptimisticMoneyRequestEntities,
    buildOptimisticMovedReportAction,
    buildOptimisticMovedTrackedExpenseModifiedReportAction,
    buildOptimisticRenamedRoomReportAction,
    buildOptimisticReportPreview,
    buildOptimisticActionableTrackExpenseWhisper,
    buildOptimisticSubmittedReportAction,
    buildOptimisticTaskCommentReportAction,
    buildOptimisticTaskReport,
    buildOptimisticTaskReportAction,
    buildOptimisticUnHoldReportAction,
    buildOptimisticWorkspaceChats,
    buildParticipantsFromAccountIDs,
    buildTransactionThread,
    canAccessReport,
    canAddOrDeleteTransactions,
    canBeAutoReimbursed,
    canCreateRequest,
    canCreateTaskInReport,
    canCurrentUserOpenReport,
    canDeleteReportAction,
    canHoldUnholdReportAction,
    canEditFieldOfMoneyRequest,
    canEditMoneyRequest,
    canEditPolicyDescription,
    canEditReportAction,
    canEditReportDescription,
    canEditRoomVisibility,
    canEditWriteCapability,
    canFlagReportAction,
    isNonAdminOrOwnerOfPolicyExpenseChat,
    canLeaveRoom,
    canJoinChat,
    canLeaveChat,
    canReportBeMentionedWithinPolicy,
    canRequestMoney,
    canSeeDefaultRoom,
    canShowReportRecipientLocalTime,
    canUserPerformWriteAction,
    chatIncludesChronos,
    chatIncludesConcierge,
    createDraftTransactionAndNavigateToParticipantSelector,
    doesReportBelongToWorkspace,
    doesTransactionThreadHaveViolations,
    findLastAccessedReport,
    findSelfDMReportID,
    formatReportLastMessageText,
    generateReportID,
    getAddWorkspaceRoomOrChatReportErrors,
    getAllAncestorReportActionIDs,
    getAllAncestorReportActions,
    getAllHeldTransactions,
    getAllPolicyReports,
    getAllWorkspaceReports,
    getAvailableReportFields,
    getBankAccountRoute,
    getChatByParticipants,
    getChatRoomSubtitle,
    getChildReportNotificationPreference,
    getCommentLength,
    getDefaultGroupAvatar,
    getDefaultWorkspaceAvatar,
    getDefaultWorkspaceAvatarTestID,
    getDeletedParentActionMessageForChatReport,
    getDisplayNameForParticipant,
    getDisplayNamesWithTooltips,
    getGroupChatName,
    getIOUReportActionDisplayMessage,
    getIOUReportActionMessage,
    getIcons,
    getIconsForParticipants,
    getIndicatedMissingPaymentMethod,
    getLastUpdatedReport,
    getLastVisibleMessage,
    getMoneyRequestOptions,
    getMoneyRequestSpendBreakdown,
    getNewMarkerReportActionID,
    getNonHeldAndFullAmount,
    getOptimisticDataForParentReportAction,
    getOriginalReportID,
    getOutstandingChildRequest,
    getParentNavigationSubtitle,
    getParsedComment,
    getParticipantAccountIDs,
    getParticipants,
    getPendingChatMembers,
    getPersonalDetailsForAccountID,
    getPolicyDescriptionText,
    getPolicyExpenseChat,
    getPolicyName,
    getPolicyType,
    getReimbursementDeQueuedActionMessage,
    getReimbursementQueuedActionMessage,
    getReport,
    getReportActionActorAccountID,
    getReportDescriptionText,
    getReportFieldKey,
    getReportIDFromLink,
    getReportName,
    getReportNotificationPreference,
    getReportOfflinePendingActionAndErrors,
    getReportParticipantsTitle,
    getReportPolicyID,
    getReportPreviewMessage,
    getReportRecipientAccountIDs,
    getRoom,
    getRoomWelcomeMessage,
    getRootParentReport,
    getRouteFromLink,
    getSystemChat,
    getTaskAssigneeChatOnyxData,
    getTransactionDetails,
    getTransactionReportName,
    getTransactionsWithReceipts,
    getUserDetailTooltipText,
    getVisibleChatMemberAccountIDs,
    getWhisperDisplayNames,
    getWorkspaceAvatar,
    getWorkspaceChats,
    getWorkspaceIcon,
    goBackToDetailsPage,
    goBackFromPrivateNotes,
    getInvoicePayerName,
    getInvoicesChatName,
    getPayeeName,
    hasActionsWithErrors,
    hasAutomatedExpensifyAccountIDs,
    hasExpensifyGuidesEmails,
    hasHeldExpenses,
    hasIOUWaitingOnCurrentUserBankAccount,
    hasMissingPaymentMethod,
    hasMissingSmartscanFields,
    hasNonReimbursableTransactions,
    hasOnlyHeldExpenses,
    hasOnlyTransactionsWithPendingRoutes,
    hasReportNameError,
    hasSmartscanError,
    hasUpdatedTotal,
    hasViolations,
    hasWarningTypeViolations,
    isActionCreator,
    isAdminRoom,
    isAdminsOnlyPostingRoom,
    isAllowedToApproveExpenseReport,
    isAllowedToComment,
    isAllowedToSubmitDraftExpenseReport,
    isAnnounceRoom,
    isArchivedRoom,
    isClosedReport,
    isCanceledTaskReport,
    isChatReport,
    isChatRoom,
    isTripRoom,
    isChatThread,
    isChildReport,
    isClosedExpenseReportWithNoExpenses,
    isCompletedTaskReport,
    isConciergeChatReport,
    isControlPolicyExpenseChat,
    isControlPolicyExpenseReport,
    isCurrentUserSubmitter,
    isCurrentUserTheOnlyParticipant,
    isDM,
    isDefaultRoom,
    isDeprecatedGroupDM,
    isEmptyReport,
    isRootGroupChat,
    isExpenseReport,
    isExpenseRequest,
    isExpensifyOnlyParticipantInReport,
    isGroupChat,
    isGroupChatAdmin,
    isGroupPolicy,
    isReportInGroupPolicy,
    isHoldCreator,
    isIOUOwnedByCurrentUser,
    isIOUReport,
    isIOUReportUsingReport,
    isJoinRequestInAdminRoom,
    isMoneyRequest,
    isMoneyRequestReport,
    isMoneyRequestReportPendingDeletion,
    isOneOnOneChat,
    isOneTransactionThread,
    isOpenExpenseReport,
    isOpenTaskReport,
    isOptimisticPersonalDetail,
    isPaidGroupPolicy,
    isPaidGroupPolicyExpenseChat,
    isPaidGroupPolicyExpenseReport,
    isPayer,
    isPolicyAdmin,
    isPolicyExpenseChat,
    isPolicyExpenseChatAdmin,
    isProcessingReport,
    isPublicAnnounceRoom,
    isPublicRoom,
    isReportApproved,
    isReportDataReady,
    isReportFieldDisabled,
    isReportFieldOfTypeTitle,
    isReportManager,
    isReportMessageAttachment,
    isReportOwner,
    isReportParticipant,
    isSelfDM,
    isSettled,
    isSystemChat,
    isTaskReport,
    isThread,
    isThreadFirstChat,
    isTrackExpenseReport,
    isUnread,
    isUnreadWithMention,
    isUserCreatedPolicyRoom,
    isValidReport,
    isValidReportIDFromPath,
    isWaitingForAssigneeToCompleteTask,
    isInvoiceRoom,
    isInvoiceReport,
    isOpenInvoiceReport,
    canWriteInReport,
    navigateToDetailsPage,
    navigateToPrivateNotes,
    parseReportRouteParams,
    parseReportActionHtmlToText,
    reportFieldsEnabled,
    requiresAttentionFromCurrentUser,
    shouldAutoFocusOnKeyPress,
    shouldCreateNewMoneyRequestReport,
    shouldDisableDetailPage,
    shouldDisableRename,
    shouldDisableThread,
    shouldDisplayThreadReplies,
    shouldDisplayTransactionThreadViolations,
    shouldReportBeInOptionList,
    shouldReportShowSubscript,
    shouldShowFlagComment,
    shouldShowRBRForMissingSmartscanFields,
    shouldUseFullTitleToDisplay,
    sortReportsByLastRead,
    updateOptimisticParentReportAction,
    updateReportPreview,
    temporary_getMoneyRequestOptions,
    getTripTransactions,
    buildOptimisticInvoiceReport,
    getInvoiceChatByParticipants,
    shouldShowMerchantColumn,
    isCurrentUserInvoiceReceiver,
    isDraftReport,
    changeMoneyRequestHoldStatus,
    createDraftWorkspaceAndNavigateToConfirmationScreen,
};

export type {
    Ancestor,
    DisplayNameWithTooltips,
    OptimisticAddCommentReportAction,
    OptimisticChatReport,
    OptimisticClosedReportAction,
    OptimisticCreatedReportAction,
    OptimisticIOUReportAction,
    OptimisticTaskReportAction,
    OptionData,
    TransactionDetails,
    PartialReportAction,
    ParsingDetails,
};<|MERGE_RESOLUTION|>--- conflicted
+++ resolved
@@ -6905,15 +6905,9 @@
         return;
     }
 
-<<<<<<< HEAD
-    const linkedTrackedExpenseReportAction = Object.values(reportActions).find(
-        (action) => ReportActionsUtils.isMoneyRequestAction(action) && ReportActionsUtils.getOriginalMessage(action)?.IOUTransactionID === transactionID,
-    );
-=======
     const linkedTrackedExpenseReportAction = Object.values(reportActions)
         .filter(Boolean)
-        .find((action) => (action.originalMessage as IOUMessage)?.IOUTransactionID === transactionID);
->>>>>>> 3e1d94a2
+        .find((action) => ReportActionsUtils.isMoneyRequestAction(action) && ReportActionsUtils.getOriginalMessage(action)?.IOUTransactionID === transactionID);
 
     const {created, amount, currency, merchant, mccGroup} = getTransactionDetails(transaction) ?? {};
     const comment = getTransactionCommentObject(transaction);
