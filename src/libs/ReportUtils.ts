import ExpensiMark from 'expensify-common/lib/ExpensiMark';
import Str from 'expensify-common/lib/str';
import {isEmpty} from 'lodash';
import lodashEscape from 'lodash/escape';
import lodashFindLastIndex from 'lodash/findLastIndex';
import lodashIntersection from 'lodash/intersection';
import lodashIsEqual from 'lodash/isEqual';
import type {OnyxCollection, OnyxEntry, OnyxUpdate} from 'react-native-onyx';
import Onyx from 'react-native-onyx';
import type {ValueOf} from 'type-fest';
import * as Expensicons from '@components/Icon/Expensicons';
import * as defaultWorkspaceAvatars from '@components/Icon/WorkspaceDefaultAvatars';
import CONST from '@src/CONST';
import type {ParentNavigationSummaryParams, TranslationPaths} from '@src/languages/types';
import ONYXKEYS from '@src/ONYXKEYS';
import ROUTES from '@src/ROUTES';
import type {Beta, Login, PersonalDetails, PersonalDetailsList, Policy, Report, ReportAction, ReportMetadata, Session, Transaction} from '@src/types/onyx';
import type {Errors, Icon, PendingAction} from '@src/types/onyx/OnyxCommon';
import type {IOUMessage, OriginalMessageActionName, OriginalMessageCreated, ReimbursementDeQueuedMessage} from '@src/types/onyx/OriginalMessage';
import type {Status} from '@src/types/onyx/PersonalDetails';
import type {NotificationPreference} from '@src/types/onyx/Report';
import type {Message, ReportActionBase, ReportActions} from '@src/types/onyx/ReportAction';
import type {Receipt, WaypointCollection} from '@src/types/onyx/Transaction';
import type DeepValueOf from '@src/types/utils/DeepValueOf';
import type {EmptyObject} from '@src/types/utils/EmptyObject';
import {isEmptyObject, isNotEmptyObject} from '@src/types/utils/EmptyObject';
import type IconAsset from '@src/types/utils/IconAsset';
import * as CurrencyUtils from './CurrencyUtils';
import DateUtils from './DateUtils';
import isReportMessageAttachment from './isReportMessageAttachment';
import * as LocalePhoneNumber from './LocalePhoneNumber';
import * as Localize from './Localize';
import linkingConfig from './Navigation/linkingConfig';
import Navigation from './Navigation/Navigation';
import * as NumberUtils from './NumberUtils';
import Permissions from './Permissions';
import * as PersonalDetailsUtils from './PersonalDetailsUtils';
import * as PolicyUtils from './PolicyUtils';
import * as ReportActionsUtils from './ReportActionsUtils';
import type {LastVisibleMessage} from './ReportActionsUtils';
import * as TransactionUtils from './TransactionUtils';
import * as Url from './Url';
import * as UserUtils from './UserUtils';

type WelcomeMessage = {showReportName: boolean; phrase1?: string; phrase2?: string};

type ExpenseOriginalMessage = {
    oldComment?: string;
    newComment?: string;
    comment?: string;
    merchant?: string;
    oldCreated?: string;
    created?: string;
    oldMerchant?: string;
    oldAmount?: number;
    amount?: number;
    oldCurrency?: string;
    currency?: string;
    category?: string;
    oldCategory?: string;
    tag?: string;
    oldTag?: string;
    billable?: string;
    oldBillable?: string;
};

type Participant = {
    accountID: number;
    alternateText: string;
    firstName: string;
    icons: Icon[];
    keyForList: string;
    lastName: string;
    login: string;
    phoneNumber: string;
    searchText: string;
    selected: boolean;
    text: string;
};

type SpendBreakdown = {
    nonReimbursableSpend: number;
    reimbursableSpend: number;
    totalDisplaySpend: number;
};

type ParticipantDetails = [number, string, UserUtils.AvatarSource, UserUtils.AvatarSource];

type ReportAndWorkspaceName = {
    rootReportName: string;
    workspaceName?: string;
};

type OptimisticReportAction = {
    commentText: string;
    reportAction: Partial<ReportAction>;
};

type UpdateOptimisticParentReportAction = {
    childVisibleActionCount: number;
    childCommenterCount: number;
    childLastVisibleActionCreated: string;
    childOldestFourAccountIDs: string | undefined;
};

type OptimisticExpenseReport = Pick<
    Report,
    | 'reportID'
    | 'chatReportID'
    | 'policyID'
    | 'type'
    | 'ownerAccountID'
    | 'currency'
    | 'reportName'
    | 'stateNum'
    | 'statusNum'
    | 'total'
    | 'notificationPreference'
    | 'parentReportID'
    | 'lastVisibleActionCreated'
>;

type OptimisticIOUReportAction = Pick<
    ReportAction,
    | 'actionName'
    | 'actorAccountID'
    | 'automatic'
    | 'avatar'
    | 'isAttachment'
    | 'originalMessage'
    | 'message'
    | 'person'
    | 'reportActionID'
    | 'shouldShow'
    | 'created'
    | 'pendingAction'
    | 'receipt'
    | 'whisperedToAccountIDs'
>;

type OptimisticReportPreview = Pick<
    ReportAction,
    | 'actionName'
    | 'reportActionID'
    | 'pendingAction'
    | 'originalMessage'
    | 'message'
    | 'created'
    | 'actorAccountID'
    | 'childMoneyRequestCount'
    | 'childLastMoneyRequestComment'
    | 'childRecentReceiptTransactionIDs'
    | 'childReportID'
    | 'whisperedToAccountIDs'
> & {reportID?: string; accountID?: number};

type UpdateReportPreview = Pick<
    ReportAction,
    'created' | 'message' | 'childLastMoneyRequestComment' | 'childMoneyRequestCount' | 'childRecentReceiptTransactionIDs' | 'whisperedToAccountIDs'
>;

type ReportRouteParams = {
    reportID: string;
    isSubReportPageRoute: boolean;
};

type ReportOfflinePendingActionAndErrors = {
    addWorkspaceRoomOrChatPendingAction: PendingAction | undefined;
    addWorkspaceRoomOrChatErrors: Record<string, string> | null | undefined;
};

type OptimisticApprovedReportAction = Pick<
    ReportAction,
    'actionName' | 'actorAccountID' | 'automatic' | 'avatar' | 'isAttachment' | 'originalMessage' | 'message' | 'person' | 'reportActionID' | 'shouldShow' | 'created' | 'pendingAction'
>;

type OptimisticSubmittedReportAction = Pick<
    ReportAction,
    'actionName' | 'actorAccountID' | 'automatic' | 'avatar' | 'isAttachment' | 'originalMessage' | 'message' | 'person' | 'reportActionID' | 'shouldShow' | 'created' | 'pendingAction'
>;

type OptimisticCancelPaymentReportAction = Pick<
    ReportAction,
    'actionName' | 'actorAccountID' | 'message' | 'originalMessage' | 'person' | 'reportActionID' | 'shouldShow' | 'created' | 'pendingAction'
>;

type OptimisticEditedTaskReportAction = Pick<
    ReportAction,
    'reportActionID' | 'actionName' | 'pendingAction' | 'actorAccountID' | 'automatic' | 'avatar' | 'created' | 'shouldShow' | 'message' | 'person'
>;

type OptimisticClosedReportAction = Pick<
    ReportAction,
    'actionName' | 'actorAccountID' | 'automatic' | 'avatar' | 'created' | 'message' | 'originalMessage' | 'pendingAction' | 'person' | 'reportActionID' | 'shouldShow'
>;

type OptimisticCreatedReportAction = OriginalMessageCreated &
    Pick<ReportActionBase, 'actorAccountID' | 'automatic' | 'avatar' | 'created' | 'message' | 'person' | 'reportActionID' | 'shouldShow' | 'pendingAction'>;

type OptimisticChatReport = Pick<
    Report,
    | 'type'
    | 'chatType'
    | 'isOwnPolicyExpenseChat'
    | 'isPinned'
    | 'lastActorAccountID'
    | 'lastMessageTranslationKey'
    | 'lastMessageHtml'
    | 'lastMessageText'
    | 'lastReadTime'
    | 'lastVisibleActionCreated'
    | 'notificationPreference'
    | 'oldPolicyName'
    | 'ownerAccountID'
    | 'parentReportActionID'
    | 'parentReportID'
    | 'participantAccountIDs'
    | 'visibleChatMemberAccountIDs'
    | 'policyID'
    | 'reportID'
    | 'reportName'
    | 'stateNum'
    | 'statusNum'
    | 'visibility'
    | 'welcomeMessage'
    | 'writeCapability'
>;

type OptimisticTaskReportAction = Pick<
    ReportAction,
    | 'actionName'
    | 'actorAccountID'
    | 'automatic'
    | 'avatar'
    | 'created'
    | 'isAttachment'
    | 'message'
    | 'originalMessage'
    | 'person'
    | 'pendingAction'
    | 'reportActionID'
    | 'shouldShow'
    | 'isFirstItem'
>;

type OptimisticWorkspaceChats = {
    announceChatReportID: string;
    announceChatData: OptimisticChatReport;
    announceReportActionData: Record<string, OptimisticCreatedReportAction>;
    announceCreatedReportActionID: string;
    adminsChatReportID: string;
    adminsChatData: OptimisticChatReport;
    adminsReportActionData: Record<string, OptimisticCreatedReportAction>;
    adminsCreatedReportActionID: string;
    expenseChatReportID: string;
    expenseChatData: OptimisticChatReport;
    expenseReportActionData: Record<string, OptimisticCreatedReportAction>;
    expenseCreatedReportActionID: string;
};

type OptimisticModifiedExpenseReportAction = Pick<
    ReportAction,
    'actionName' | 'actorAccountID' | 'automatic' | 'avatar' | 'created' | 'isAttachment' | 'message' | 'originalMessage' | 'person' | 'pendingAction' | 'reportActionID' | 'shouldShow'
> & {reportID?: string};

type OptimisticTaskReport = Pick<
    Report,
    | 'reportID'
    | 'reportName'
    | 'description'
    | 'ownerAccountID'
    | 'participantAccountIDs'
    | 'visibleChatMemberAccountIDs'
    | 'managerID'
    | 'type'
    | 'parentReportID'
    | 'policyID'
    | 'stateNum'
    | 'statusNum'
    | 'notificationPreference'
    | 'lastVisibleActionCreated'
>;

type TransactionDetails =
    | {
          created: string;
          amount: number;
          currency: string;
          merchant: string;
          waypoints?: WaypointCollection;
          comment: string;
          category: string;
          billable: boolean;
          tag: string;
          mccGroup?: ValueOf<typeof CONST.MCC_GROUPS>;
          cardID: number;
          originalAmount: number;
          originalCurrency: string;
      }
    | undefined;

type OptimisticIOUReport = Pick<
    Report,
    | 'cachedTotal'
    | 'type'
    | 'chatReportID'
    | 'currency'
    | 'managerID'
    | 'ownerAccountID'
    | 'participantAccountIDs'
    | 'visibleChatMemberAccountIDs'
    | 'reportID'
    | 'stateNum'
    | 'statusNum'
    | 'total'
    | 'reportName'
    | 'notificationPreference'
    | 'parentReportID'
    | 'lastVisibleActionCreated'
>;
type DisplayNameWithTooltips = Array<Pick<PersonalDetails, 'accountID' | 'pronouns' | 'displayName' | 'login' | 'avatar'>>;

type CustomIcon = {
    src: IconAsset;
    color?: string;
};

type OptionData = {
    text: string;
    alternateText?: string | null;
    allReportErrors?: Errors | null;
    brickRoadIndicator?: typeof CONST.BRICK_ROAD_INDICATOR_STATUS.ERROR | typeof CONST.BRICK_ROAD_INDICATOR_STATUS.INFO | '' | null;
    tooltipText?: string | null;
    alternateTextMaxLines?: number;
    boldStyle?: boolean;
    customIcon?: CustomIcon;
    descriptiveText?: string;
    subtitle?: string | null;
    login?: string | null;
    accountID?: number | null;
    pronouns?: string;
    status?: Status | null;
    phoneNumber?: string | null;
    isUnread?: boolean | null;
    isUnreadWithMention?: boolean | null;
    hasDraftComment?: boolean | null;
    keyForList?: string | null;
    searchText?: string | null;
    isIOUReportOwner?: boolean | null;
    isArchivedRoom?: boolean | null;
    shouldShowSubscript?: boolean | null;
    isPolicyExpenseChat?: boolean | null;
    isMoneyRequestReport?: boolean | null;
    isExpenseRequest?: boolean | null;
    isAllowedToComment?: boolean | null;
    isThread?: boolean | null;
    isTaskReport?: boolean | null;
    parentReportAction?: ReportAction;
    displayNamesWithTooltips?: DisplayNameWithTooltips | null;
} & Report;

type OnyxDataTaskAssigneeChat = {
    optimisticData: OnyxUpdate[];
    successData: OnyxUpdate[];
    failureData: OnyxUpdate[];
    optimisticAssigneeAddComment?: OptimisticReportAction;
    optimisticChatCreatedReportAction?: OptimisticCreatedReportAction;
};

let currentUserEmail: string | undefined;
let currentUserAccountID: number | undefined;
let isAnonymousUser = false;

const defaultAvatarBuildingIconTestID = 'SvgDefaultAvatarBuilding Icon';

Onyx.connect({
    key: ONYXKEYS.SESSION,
    callback: (value) => {
        // When signed out, val is undefined
        if (!value) {
            return;
        }

        currentUserEmail = value.email;
        currentUserAccountID = value.accountID;
        isAnonymousUser = value.authTokenType === 'anonymousAccount';
    },
});

let allPersonalDetails: OnyxCollection<PersonalDetails>;
let currentUserPersonalDetails: OnyxEntry<PersonalDetails>;
Onyx.connect({
    key: ONYXKEYS.PERSONAL_DETAILS_LIST,
    callback: (value) => {
        currentUserPersonalDetails = value?.[currentUserAccountID ?? -1] ?? null;
        allPersonalDetails = value ?? {};
    },
});

let allReports: OnyxCollection<Report>;
Onyx.connect({
    key: ONYXKEYS.COLLECTION.REPORT,
    waitForCollectionCallback: true,
    callback: (value) => (allReports = value),
});

let doesDomainHaveApprovedAccountant = false;
Onyx.connect({
    key: ONYXKEYS.ACCOUNT,
    callback: (value) => (doesDomainHaveApprovedAccountant = value?.doesDomainHaveApprovedAccountant ?? false),
});

let allPolicies: OnyxCollection<Policy>;
Onyx.connect({
    key: ONYXKEYS.COLLECTION.POLICY,
    waitForCollectionCallback: true,
    callback: (value) => (allPolicies = value),
});

let loginList: OnyxEntry<Login>;
Onyx.connect({
    key: ONYXKEYS.LOGIN_LIST,
    callback: (value) => (loginList = value),
});

let allTransactions: OnyxCollection<Transaction> = {};

Onyx.connect({
    key: ONYXKEYS.COLLECTION.TRANSACTION,
    waitForCollectionCallback: true,
    callback: (value) => {
        if (!value) {
            return;
        }
        allTransactions = Object.fromEntries(Object.entries(value).filter(([, transaction]) => transaction));
    },
});

function getChatType(report: OnyxEntry<Report>): ValueOf<typeof CONST.REPORT.CHAT_TYPE> | undefined {
    return report?.chatType;
}

/**
 * Get the report given a reportID
 */
function getReport(reportID: string | undefined): OnyxEntry<Report> | EmptyObject {
    /**
     * Using typical string concatenation here due to performance issues
     * with template literals.
     */
    if (!allReports) {
        return {};
    }

    return allReports?.[ONYXKEYS.COLLECTION.REPORT + reportID] ?? {};
}

/**
 * Returns the parentReport if the given report is a thread.
 */
function getParentReport(report: OnyxEntry<Report>): OnyxEntry<Report> | EmptyObject {
    if (!report?.parentReportID) {
        return {};
    }
    return allReports?.[`${ONYXKEYS.COLLECTION.REPORT}${report.parentReportID}`] ?? {};
}

/**
 * Returns the root parentReport if the given report is nested.
 * Uses recursion to iterate any depth of nested reports.
 */
function getRootParentReport(report: OnyxEntry<Report> | undefined | EmptyObject): OnyxEntry<Report> | EmptyObject {
    if (!report) {
        return {};
    }

    // Returns the current report as the root report, because it does not have a parentReportID
    if (!report?.parentReportID) {
        return report;
    }

    const parentReport = getReport(report?.parentReportID);

    // Runs recursion to iterate a parent report
    return getRootParentReport(isNotEmptyObject(parentReport) ? parentReport : null);
}

function getPolicy(policyID: string): Policy | EmptyObject {
    if (!allPolicies || !policyID) {
        return {};
    }
    return allPolicies[`${ONYXKEYS.COLLECTION.POLICY}${policyID}`] ?? {};
}

/**
 * Get the policy type from a given report
 * @param policies must have Onyxkey prefix (i.e 'policy_') for keys
 */
function getPolicyType(report: OnyxEntry<Report>, policies: OnyxCollection<Policy>): string {
    return policies?.[`${ONYXKEYS.COLLECTION.POLICY}${report?.policyID}`]?.type ?? '';
}

/**
 * Get the policy name from a given report
 */
function getPolicyName(report: OnyxEntry<Report> | undefined | EmptyObject, returnEmptyIfNotFound = false, policy: OnyxEntry<Policy> | undefined = undefined): string {
    const noPolicyFound = returnEmptyIfNotFound ? '' : Localize.translateLocal('workspace.common.unavailable');
    if (isEmptyObject(report)) {
        return noPolicyFound;
    }

    if ((!allPolicies || Object.keys(allPolicies).length === 0) && !report?.policyName) {
        return Localize.translateLocal('workspace.common.unavailable');
    }
    const finalPolicy = policy ?? allPolicies?.[`${ONYXKEYS.COLLECTION.POLICY}${report?.policyID}`];

    const parentReport = getRootParentReport(report);

    // Public rooms send back the policy name with the reportSummary,
    // since they can also be accessed by people who aren't in the workspace
    // eslint-disable-next-line @typescript-eslint/prefer-nullish-coalescing
    const policyName = finalPolicy?.name || report?.policyName || report?.oldPolicyName || parentReport?.oldPolicyName || noPolicyFound;

    return policyName;
}

/**
 * Returns the concatenated title for the PrimaryLogins of a report
 */
function getReportParticipantsTitle(accountIDs: number[]): string {
    // Somehow it's possible for the logins coming from report.participantAccountIDs to contain undefined values so we use .filter(Boolean) to remove them.
    return accountIDs.filter(Boolean).join(', ');
}

/**
 * Checks if a report is a chat report.
 */
function isChatReport(report: OnyxEntry<Report>): boolean {
    return report?.type === CONST.REPORT.TYPE.CHAT;
}

/**
 * Checks if a report is an Expense report.
 */
function isExpenseReport(report: OnyxEntry<Report> | EmptyObject): boolean {
    return report?.type === CONST.REPORT.TYPE.EXPENSE;
}

/**
 * Checks if a report is an IOU report.
 */
function isIOUReport(reportOrID: OnyxEntry<Report> | string | EmptyObject): boolean {
    const report = typeof reportOrID === 'string' ? allReports?.[`${ONYXKEYS.COLLECTION.REPORT}${reportOrID}`] ?? null : reportOrID;
    return report?.type === CONST.REPORT.TYPE.IOU;
}

/**
 * Checks if a report is a task report.
 */
function isTaskReport(report: OnyxEntry<Report>): boolean {
    return report?.type === CONST.REPORT.TYPE.TASK;
}

/**
 * Checks if a task has been cancelled
 * When a task is deleted, the parentReportAction is updated to have a isDeletedParentAction deleted flag
 * This is because when you delete a task, we still allow you to chat on the report itself
 * There's another situation where you don't have access to the parentReportAction (because it was created in a chat you don't have access to)
 * In this case, we have added the key to the report itself
 */
function isCanceledTaskReport(report: OnyxEntry<Report> | EmptyObject = {}, parentReportAction: OnyxEntry<ReportAction> | EmptyObject = {}): boolean {
    if (isNotEmptyObject(parentReportAction) && (parentReportAction?.message?.[0]?.isDeletedParentAction ?? false)) {
        return true;
    }

    if (isNotEmptyObject(report) && report?.isDeletedParentAction) {
        return true;
    }

    return false;
}

/**
 * Checks if a report is an open task report.
 *
 * @param parentReportAction - The parent report action of the report (Used to check if the task has been canceled)
 */
function isOpenTaskReport(report: OnyxEntry<Report>, parentReportAction: OnyxEntry<ReportAction> | EmptyObject = {}): boolean {
    return (
        isTaskReport(report) && !isCanceledTaskReport(report, parentReportAction) && report?.stateNum === CONST.REPORT.STATE_NUM.OPEN && report?.statusNum === CONST.REPORT.STATUS_NUM.OPEN
    );
}

/**
 * Checks if a report is a completed task report.
 */
function isCompletedTaskReport(report: OnyxEntry<Report>): boolean {
    return isTaskReport(report) && report?.stateNum === CONST.REPORT.STATE_NUM.APPROVED && report?.statusNum === CONST.REPORT.STATUS_NUM.APPROVED;
}

/**
 * Checks if the current user is the manager of the supplied report
 */
function isReportManager(report: OnyxEntry<Report>): boolean {
    return Boolean(report && report.managerID === currentUserAccountID);
}

/**
 * Checks if the supplied report has been approved
 */
function isReportApproved(reportOrID: OnyxEntry<Report> | string | EmptyObject): boolean {
    const report = typeof reportOrID === 'string' ? allReports?.[`${ONYXKEYS.COLLECTION.REPORT}${reportOrID}`] ?? null : reportOrID;
    return report?.stateNum === CONST.REPORT.STATE_NUM.APPROVED && report?.statusNum === CONST.REPORT.STATUS_NUM.APPROVED;
}

/**
 * Checks if the supplied report is an expense report in Open state and status.
 */
function isDraftExpenseReport(report: OnyxEntry<Report> | EmptyObject): boolean {
    return isExpenseReport(report) && report?.stateNum === CONST.REPORT.STATE_NUM.OPEN && report?.statusNum === CONST.REPORT.STATUS_NUM.OPEN;
}

/**
 * Checks if the supplied report has a common policy member with the array passed in params.
 */
function hasReportCommonPolicyMemberWithArray(report: Report, policyMembersAccountIDs: string[]) {
    if (!report.participantAccountIDs) {
        return false;
    }

    const policyMembersAccountIDsSet = new Set(policyMembersAccountIDs);

    for (const reportParticipant of report.participantAccountIDs) {
        if (policyMembersAccountIDsSet.has(reportParticipant.toString())) {
            return true;
        }
    }

    return false;
}

/**
 * Checks if the supplied report belongs to workspace based on the provided params.
 */
function doesReportBelongToWorkspace(report: Report, policyID: string, policyMembersAccountIDs: string[]) {
    return report.policyID === '_FAKE_' ? hasReportCommonPolicyMemberWithArray(report, policyMembersAccountIDs) : report.policyID === policyID;
}

/**
 * Given a collection of reports, return them sorted by the last read timestamp. Filters the sorted reports by a policy ID, if provided.
 */
function sortReportsByLastRead(
    reports: OnyxCollection<Report>,
    reportMetadata: OnyxCollection<ReportMetadata>,
    policyID?: string,
    policyMemberAccountIDs: string[] = [],
): Array<OnyxEntry<Report>> {
    let reportsValues = Object.values(reports ?? {});
    if (policyID) {
        reportsValues = reportsValues.filter((report) => !!report && doesReportBelongToWorkspace(report, policyID, policyMemberAccountIDs));
    }

    return reportsValues
        .filter((report) => !!report?.reportID && !!(reportMetadata?.[`${ONYXKEYS.COLLECTION.REPORT_METADATA}${report.reportID}`]?.lastVisitTime ?? report?.lastReadTime))
        .sort((a, b) => {
            const aTime = new Date(reportMetadata?.[`${ONYXKEYS.COLLECTION.REPORT_METADATA}${a?.reportID}`]?.lastVisitTime ?? a?.lastReadTime ?? '');
            const bTime = new Date(reportMetadata?.[`${ONYXKEYS.COLLECTION.REPORT_METADATA}${b?.reportID}`]?.lastVisitTime ?? b?.lastReadTime ?? '');

            return aTime.valueOf() - bTime.valueOf();
        });
}

/**
 * Whether the Money Request report is settled
 */
function isSettled(reportID: string | undefined): boolean {
    if (!allReports) {
        return false;
    }
    const report: Report | EmptyObject = allReports[`${ONYXKEYS.COLLECTION.REPORT}${reportID}`] ?? {};
    if (isEmptyObject(report) || report.isWaitingOnBankAccount) {
        return false;
    }

    // In case the payment is scheduled and we are waiting for the payee to set up their wallet,
    // consider the report as paid as well.
    if (report.isWaitingOnBankAccount && report.statusNum === CONST.REPORT.STATUS_NUM.APPROVED) {
        return true;
    }

    return report?.statusNum === CONST.REPORT.STATUS_NUM.REIMBURSED;
}

/**
 * Whether the current user is the submitter of the report
 */
function isCurrentUserSubmitter(reportID: string): boolean {
    if (!allReports) {
        return false;
    }
    const report = allReports[`${ONYXKEYS.COLLECTION.REPORT}${reportID}`];
    return Boolean(report && report.ownerAccountID === currentUserAccountID);
}

/**
 * Whether the provided report is an Admin room
 */
function isAdminRoom(report: OnyxEntry<Report>): boolean {
    return getChatType(report) === CONST.REPORT.CHAT_TYPE.POLICY_ADMINS;
}

/**
 * Whether the provided report is an Admin-only posting room
 */
function isAdminsOnlyPostingRoom(report: OnyxEntry<Report>): boolean {
    return report?.writeCapability === CONST.REPORT.WRITE_CAPABILITIES.ADMINS;
}

/**
 * Whether the provided report is a Announce room
 */
function isAnnounceRoom(report: OnyxEntry<Report>): boolean {
    return getChatType(report) === CONST.REPORT.CHAT_TYPE.POLICY_ANNOUNCE;
}

/**
 * Whether the provided report is a default room
 */
function isDefaultRoom(report: OnyxEntry<Report>): boolean {
    return [CONST.REPORT.CHAT_TYPE.POLICY_ADMINS, CONST.REPORT.CHAT_TYPE.POLICY_ANNOUNCE, CONST.REPORT.CHAT_TYPE.DOMAIN_ALL].some((type) => type === getChatType(report));
}

/**
 * Whether the provided report is a Domain room
 */
function isDomainRoom(report: OnyxEntry<Report>): boolean {
    return getChatType(report) === CONST.REPORT.CHAT_TYPE.DOMAIN_ALL;
}

/**
 * Whether the provided report is a user created policy room
 */
function isUserCreatedPolicyRoom(report: OnyxEntry<Report>): boolean {
    return getChatType(report) === CONST.REPORT.CHAT_TYPE.POLICY_ROOM;
}

/**
 * Whether the provided report is a Policy Expense chat.
 */
function isPolicyExpenseChat(report: OnyxEntry<Report>): boolean {
    return getChatType(report) === CONST.REPORT.CHAT_TYPE.POLICY_EXPENSE_CHAT || (report?.isPolicyExpenseChat ?? false);
}

/**
 * Whether the provided report belongs to a Control policy and is an expense chat
 */
function isControlPolicyExpenseChat(report: OnyxEntry<Report>): boolean {
    return isPolicyExpenseChat(report) && getPolicyType(report, allPolicies) === CONST.POLICY.TYPE.CORPORATE;
}

/**
 * Whether the provided report belongs to a Free, Collect or Control policy
 */
function isGroupPolicy(report: OnyxEntry<Report>): boolean {
    const policyType = getPolicyType(report, allPolicies);
    return policyType === CONST.POLICY.TYPE.CORPORATE || policyType === CONST.POLICY.TYPE.TEAM || policyType === CONST.POLICY.TYPE.FREE;
}

/**
 * Whether the provided report belongs to a Control or Collect policy
 */
function isPaidGroupPolicy(report: OnyxEntry<Report>): boolean {
    const policyType = getPolicyType(report, allPolicies);
    return policyType === CONST.POLICY.TYPE.CORPORATE || policyType === CONST.POLICY.TYPE.TEAM;
}

/**
 * Whether the provided report belongs to a Control or Collect policy and is an expense chat
 */
function isPaidGroupPolicyExpenseChat(report: OnyxEntry<Report>): boolean {
    return isPolicyExpenseChat(report) && isPaidGroupPolicy(report);
}

/**
 * Whether the provided report belongs to a Control policy and is an expense report
 */
function isControlPolicyExpenseReport(report: OnyxEntry<Report>): boolean {
    return isExpenseReport(report) && getPolicyType(report, allPolicies) === CONST.POLICY.TYPE.CORPORATE;
}

/**
 * Whether the provided report belongs to a Control or Collect policy and is an expense report
 */
function isPaidGroupPolicyExpenseReport(report: OnyxEntry<Report>): boolean {
    return isExpenseReport(report) && isPaidGroupPolicy(report);
}

/**
 * Whether the provided report is a chat room
 */
function isChatRoom(report: OnyxEntry<Report>): boolean {
    return isUserCreatedPolicyRoom(report) || isDefaultRoom(report);
}

/**
 * Whether the provided report is a public room
 */
function isPublicRoom(report: OnyxEntry<Report>): boolean {
    return report?.visibility === CONST.REPORT.VISIBILITY.PUBLIC || report?.visibility === CONST.REPORT.VISIBILITY.PUBLIC_ANNOUNCE;
}

/**
 * Whether the provided report is a public announce room
 */
function isPublicAnnounceRoom(report: OnyxEntry<Report>): boolean {
    return report?.visibility === CONST.REPORT.VISIBILITY.PUBLIC_ANNOUNCE;
}

/**
 * If the report is a policy expense, the route should be for adding bank account for that policy
 * else since the report is a personal IOU, the route should be for personal bank account.
 */
function getBankAccountRoute(report: OnyxEntry<Report>): string {
    return isPolicyExpenseChat(report) ? ROUTES.BANK_ACCOUNT_WITH_STEP_TO_OPEN.getRoute('', report?.policyID) : ROUTES.SETTINGS_ADD_BANK_ACCOUNT;
}

/**
 * Check if personal detail of accountID is empty or optimistic data
 */
function isOptimisticPersonalDetail(accountID: number): boolean {
    return isEmptyObject(allPersonalDetails?.[accountID]) || !!allPersonalDetails?.[accountID]?.isOptimisticPersonalDetail;
}

/**
 * Checks if a report is a task report from a policy expense chat.
 */
function isWorkspaceTaskReport(report: OnyxEntry<Report>): boolean {
    if (!isTaskReport(report)) {
        return false;
    }
    const parentReport = allReports?.[`${ONYXKEYS.COLLECTION.REPORT}${report?.parentReportID}`] ?? null;
    return isPolicyExpenseChat(parentReport);
}

/**
 * Returns true if report has a parent
 */
function isThread(report: OnyxEntry<Report>): boolean {
    return Boolean(report?.parentReportID && report?.parentReportActionID);
}

/**
 * Returns true if report is of type chat and has a parent and is therefore a Thread.
 */
function isChatThread(report: OnyxEntry<Report>): boolean {
    return isThread(report) && report?.type === CONST.REPORT.TYPE.CHAT;
}

function isDM(report: OnyxEntry<Report>): boolean {
    return isChatReport(report) && !getChatType(report);
}

/**
 * Only returns true if this is our main 1:1 DM report with Concierge
 */
function isConciergeChatReport(report: OnyxEntry<Report>): boolean {
    return report?.participantAccountIDs?.length === 1 && Number(report.participantAccountIDs?.[0]) === CONST.ACCOUNT_ID.CONCIERGE && !isChatThread(report);
}

/**
 * Returns true if report is still being processed
 */
function isProcessingReport(report: OnyxEntry<Report> | EmptyObject): boolean {
    return report?.stateNum === CONST.REPORT.STATE_NUM.SUBMITTED && report?.statusNum === CONST.REPORT.STATUS_NUM.SUBMITTED;
}

/**
 * Check if the report is a single chat report that isn't a thread
 * and personal detail of participant is optimistic data
 */
function shouldDisableDetailPage(report: OnyxEntry<Report>): boolean {
    const participantAccountIDs = report?.participantAccountIDs ?? [];

    if (isChatRoom(report) || isPolicyExpenseChat(report) || isChatThread(report) || isTaskReport(report)) {
        return false;
    }
    if (participantAccountIDs.length === 1) {
        return isOptimisticPersonalDetail(participantAccountIDs[0]);
    }
    return false;
}

/**
 * Returns true if this report has only one participant and it's an Expensify account.
 */
function isExpensifyOnlyParticipantInReport(report: OnyxEntry<Report>): boolean {
    const reportParticipants = report?.participantAccountIDs?.filter((accountID) => accountID !== currentUserAccountID) ?? [];
    return reportParticipants.length === 1 && reportParticipants.some((accountID) => CONST.EXPENSIFY_ACCOUNT_IDS.includes(accountID));
}

/**
 * Returns whether a given report can have tasks created in it.
 * We only prevent the task option if it's a DM/group-DM and the other users are all special Expensify accounts
 *
 */
function canCreateTaskInReport(report: OnyxEntry<Report>): boolean {
    const otherReportParticipants = report?.participantAccountIDs?.filter((accountID) => accountID !== currentUserAccountID) ?? [];
    const areExpensifyAccountsOnlyOtherParticipants = otherReportParticipants?.length >= 1 && otherReportParticipants?.every((accountID) => CONST.EXPENSIFY_ACCOUNT_IDS.includes(accountID));
    if (areExpensifyAccountsOnlyOtherParticipants && isDM(report)) {
        return false;
    }

    return true;
}

/**
 * Returns true if there are any Expensify accounts (i.e. with domain 'expensify.com') in the set of accountIDs
 * by cross-referencing the accountIDs with personalDetails.
 */
function hasExpensifyEmails(accountIDs: number[]): boolean {
    return accountIDs.some((accountID) => Str.extractEmailDomain(allPersonalDetails?.[accountID]?.login ?? '') === CONST.EXPENSIFY_PARTNER_NAME);
}

/**
 * Returns true if there are any guides accounts (team.expensify.com) in a list of accountIDs
 * by cross-referencing the accountIDs with personalDetails since guides that are participants
 * of the user's chats should have their personal details in Onyx.
 */
function hasExpensifyGuidesEmails(accountIDs: number[]): boolean {
    return accountIDs.some((accountID) => Str.extractEmailDomain(allPersonalDetails?.[accountID]?.login ?? '') === CONST.EMAIL.GUIDES_DOMAIN);
}

function findLastAccessedReport(
    reports: OnyxCollection<Report>,
    ignoreDomainRooms: boolean,
    policies: OnyxCollection<Policy>,
    isFirstTimeNewExpensifyUser: boolean,
    openOnAdminRoom = false,
    reportMetadata: OnyxCollection<ReportMetadata> = {},
    policyID?: string,
<<<<<<< HEAD
=======
    policyMemberAccountIDs?: string[],
>>>>>>> 2788c741
): OnyxEntry<Report> {
    // If it's the user's first time using New Expensify, then they could either have:
    //   - just a Concierge report, if so we'll return that
    //   - their Concierge report, and a separate report that must have deeplinked them to the app before they created their account.
    // If it's the latter, we'll use the deeplinked report over the Concierge report,
    // since the Concierge report would be incorrectly selected over the deep-linked report in the logic below.
<<<<<<< HEAD
    let sortedReports = sortReportsByLastRead(reports, reportMetadata, policyID);
=======
    let sortedReports = sortReportsByLastRead(reports, reportMetadata, policyID, policyMemberAccountIDs);
>>>>>>> 2788c741

    let adminReport: OnyxEntry<Report> | undefined;
    if (openOnAdminRoom) {
        adminReport = sortedReports.find((report) => {
            const chatType = getChatType(report);
            return chatType === CONST.REPORT.CHAT_TYPE.POLICY_ADMINS;
        });
    }

    if (isFirstTimeNewExpensifyUser) {
        if (sortedReports.length === 1) {
            return sortedReports[0];
        }

        return adminReport ?? sortedReports.find((report) => !isConciergeChatReport(report)) ?? null;
    }

    if (ignoreDomainRooms) {
        // We allow public announce rooms, admins, and announce rooms through since we bypass the default rooms beta for them.
        // Check where ReportUtils.findLastAccessedReport is called in MainDrawerNavigator.js for more context.
        // Domain rooms are now the only type of default room that are on the defaultRooms beta.
        sortedReports = sortedReports.filter(
            (report) => !isDomainRoom(report) || getPolicyType(report, policies) === CONST.POLICY.TYPE.FREE || hasExpensifyGuidesEmails(report?.participantAccountIDs ?? []),
        );
    }

    return adminReport ?? sortedReports.at(-1) ?? null;
}

/**
 * Whether the provided report is an archived room
 */
function isArchivedRoom(report: OnyxEntry<Report> | EmptyObject): boolean {
    return report?.statusNum === CONST.REPORT.STATUS_NUM.CLOSED && report?.stateNum === CONST.REPORT.STATE_NUM.APPROVED;
}

/**
 * Checks if the current user is allowed to comment on the given report.
 */
function isAllowedToComment(report: Report): boolean {
    // Default to allowing all users to post
    const capability = report?.writeCapability ?? CONST.REPORT.WRITE_CAPABILITIES.ALL;

    if (capability === CONST.REPORT.WRITE_CAPABILITIES.ALL) {
        return true;
    }

    // If unauthenticated user opens public chat room using deeplink, they do not have policies available and they cannot comment
    if (!allPolicies) {
        return false;
    }

    // If we've made it here, commenting on this report is restricted.
    // If the user is an admin, allow them to post.
    const policy = allPolicies[`${ONYXKEYS.COLLECTION.POLICY}${report?.policyID}`];
    return policy?.role === CONST.POLICY.ROLE.ADMIN;
}

/**
 * Checks if the current user is the admin of the policy given the policy expense chat.
 */
function isPolicyExpenseChatAdmin(report: OnyxEntry<Report>, policies: OnyxCollection<Policy>): boolean {
    if (!isPolicyExpenseChat(report)) {
        return false;
    }

    const policyRole = policies?.[`${ONYXKEYS.COLLECTION.POLICY}${report?.policyID}`]?.role;

    return policyRole === CONST.POLICY.ROLE.ADMIN;
}

/**
 * Checks if the current user is the admin of the policy.
 */
function isPolicyAdmin(policyID: string, policies: OnyxCollection<Policy>): boolean {
    const policyRole = policies?.[`${ONYXKEYS.COLLECTION.POLICY}${policyID}`]?.role;

    return policyRole === CONST.POLICY.ROLE.ADMIN;
}

/**
 * Returns true if report has a single participant.
 */
function hasSingleParticipant(report: OnyxEntry<Report>): boolean {
    return report?.participantAccountIDs?.length === 1;
}

/**
 * Checks whether all the transactions linked to the IOU report are of the Distance Request type
 *
 */
function hasOnlyDistanceRequestTransactions(iouReportID: string | undefined): boolean {
    const transactions = TransactionUtils.getAllReportTransactions(iouReportID);

    // Early return false in case not having any transaction
    if (!transactions || transactions.length === 0) {
        return false;
    }

    return transactions.every((transaction) => TransactionUtils.isDistanceRequest(transaction));
}

/**
 * If the report is a thread and has a chat type set, it is a workspace chat.
 */
function isWorkspaceThread(report: OnyxEntry<Report>): boolean {
    return isThread(report) && isChatReport(report) && !isDM(report);
}

/**
 * Returns true if reportAction is the first chat preview of a Thread
 */
function isThreadFirstChat(reportAction: OnyxEntry<ReportAction>, reportID: string): boolean {
    return reportAction?.childReportID?.toString() === reportID;
}

/**
 * Checks if a report is a child report.
 */
function isChildReport(report: OnyxEntry<Report>): boolean {
    return isThread(report) || isTaskReport(report);
}

/**
 * An Expense Request is a thread where the parent report is an Expense Report and
 * the parentReportAction is a transaction.
 */
function isExpenseRequest(report: OnyxEntry<Report>): boolean {
    if (isThread(report)) {
        const parentReportAction = ReportActionsUtils.getParentReportAction(report);
        const parentReport = allReports?.[`${ONYXKEYS.COLLECTION.REPORT}${report?.parentReportID}`] ?? null;
        return isExpenseReport(parentReport) && isNotEmptyObject(parentReportAction) && ReportActionsUtils.isTransactionThread(parentReportAction);
    }
    return false;
}

/**
 * An IOU Request is a thread where the parent report is an IOU Report and
 * the parentReportAction is a transaction.
 */
function isIOURequest(report: OnyxEntry<Report>): boolean {
    if (isThread(report)) {
        const parentReportAction = ReportActionsUtils.getParentReportAction(report);
        const parentReport = allReports?.[`${ONYXKEYS.COLLECTION.REPORT}${report?.parentReportID}`] ?? null;
        return isIOUReport(parentReport) && isNotEmptyObject(parentReportAction) && ReportActionsUtils.isTransactionThread(parentReportAction);
    }
    return false;
}

/**
 * Checks if a report is an IOU or expense request.
 */
function isMoneyRequest(reportOrID: OnyxEntry<Report> | string): boolean {
    const report = typeof reportOrID === 'string' ? allReports?.[`${ONYXKEYS.COLLECTION.REPORT}${reportOrID}`] ?? null : reportOrID;
    return isIOURequest(report) || isExpenseRequest(report);
}

/**
 * Checks if a report is an IOU or expense report.
 */
function isMoneyRequestReport(reportOrID: OnyxEntry<Report> | string): boolean {
    const report = typeof reportOrID === 'object' ? reportOrID : allReports?.[`${ONYXKEYS.COLLECTION.REPORT}${reportOrID}`] ?? null;
    return isIOUReport(report) || isExpenseReport(report);
}

/**
 * Should return true only for personal 1:1 report
 *
 */
function isOneOnOneChat(report: OnyxEntry<Report>): boolean {
    const participantAccountIDs = report?.participantAccountIDs ?? [];
    return (
        !isThread(report) &&
        !isChatRoom(report) &&
        !isExpenseRequest(report) &&
        !isMoneyRequestReport(report) &&
        !isPolicyExpenseChat(report) &&
        !isTaskReport(report) &&
        isDM(report) &&
        !isIOUReport(report) &&
        participantAccountIDs.length === 1
    );
}

/**
 * Get the notification preference given a report
 */
function getReportNotificationPreference(report: OnyxEntry<Report>): string | number {
    return report?.notificationPreference ?? '';
}

/**
 * Returns whether or not the author of the action is this user
 *
 */
function isActionCreator(reportAction: OnyxEntry<ReportAction>): boolean {
    return reportAction?.actorAccountID === currentUserAccountID;
}

/**
 * Can only delete if the author is this user and the action is an ADDCOMMENT action or an IOU action in an unsettled report, or if the user is a
 * policy admin
 */
function canDeleteReportAction(reportAction: OnyxEntry<ReportAction>, reportID: string): boolean {
    const report = getReport(reportID);

    const isActionOwner = reportAction?.actorAccountID === currentUserAccountID;

    if (reportAction?.actionName === CONST.REPORT.ACTIONS.TYPE.IOU) {
        // For now, users cannot delete split actions
        const isSplitAction = reportAction?.originalMessage?.type === CONST.IOU.REPORT_ACTION_TYPE.SPLIT;

        if (isSplitAction || isSettled(String(reportAction?.originalMessage?.IOUReportID)) || (isNotEmptyObject(report) && isReportApproved(report))) {
            return false;
        }

        if (isActionOwner) {
            return true;
        }
    }

    if (
        reportAction?.actionName !== CONST.REPORT.ACTIONS.TYPE.ADDCOMMENT ||
        reportAction?.pendingAction === CONST.RED_BRICK_ROAD_PENDING_ACTION.DELETE ||
        ReportActionsUtils.isCreatedTaskReportAction(reportAction) ||
        reportAction?.actorAccountID === CONST.ACCOUNT_ID.CONCIERGE
    ) {
        return false;
    }

    const policy = allPolicies?.[`${ONYXKEYS.COLLECTION.POLICY}${report?.policyID}`];
    const isAdmin = policy?.role === CONST.POLICY.ROLE.ADMIN && isNotEmptyObject(report) && !isDM(report);

    return isActionOwner || isAdmin;
}

/**
 * Get welcome message based on room type
 */
function getRoomWelcomeMessage(report: OnyxEntry<Report>, isUserPolicyAdmin: boolean): WelcomeMessage {
    const welcomeMessage: WelcomeMessage = {showReportName: true};
    const workspaceName = getPolicyName(report);

    if (isArchivedRoom(report)) {
        welcomeMessage.phrase1 = Localize.translateLocal('reportActionsView.beginningOfArchivedRoomPartOne');
        welcomeMessage.phrase2 = Localize.translateLocal('reportActionsView.beginningOfArchivedRoomPartTwo');
    } else if (isDomainRoom(report)) {
        welcomeMessage.phrase1 = Localize.translateLocal('reportActionsView.beginningOfChatHistoryDomainRoomPartOne', {domainRoom: report?.reportName ?? ''});
        welcomeMessage.phrase2 = Localize.translateLocal('reportActionsView.beginningOfChatHistoryDomainRoomPartTwo');
    } else if (isAdminRoom(report)) {
        welcomeMessage.phrase1 = Localize.translateLocal('reportActionsView.beginningOfChatHistoryAdminRoomPartOne', {workspaceName});
        welcomeMessage.phrase2 = Localize.translateLocal('reportActionsView.beginningOfChatHistoryAdminRoomPartTwo');
    } else if (isAdminsOnlyPostingRoom(report) && !isUserPolicyAdmin) {
        welcomeMessage.phrase1 = Localize.translateLocal('reportActionsView.beginningOfChatHistoryAdminOnlyPostingRoom');
        welcomeMessage.showReportName = false;
    } else if (isAnnounceRoom(report)) {
        welcomeMessage.phrase1 = Localize.translateLocal('reportActionsView.beginningOfChatHistoryAnnounceRoomPartOne', {workspaceName});
        welcomeMessage.phrase2 = Localize.translateLocal('reportActionsView.beginningOfChatHistoryAnnounceRoomPartTwo', {workspaceName});
    } else {
        // Message for user created rooms or other room types.
        welcomeMessage.phrase1 = Localize.translateLocal('reportActionsView.beginningOfChatHistoryUserRoomPartOne');
        welcomeMessage.phrase2 = Localize.translateLocal('reportActionsView.beginningOfChatHistoryUserRoomPartTwo');
    }

    return welcomeMessage;
}

/**
 * Returns true if Concierge is one of the chat participants (1:1 as well as group chats)
 */
function chatIncludesConcierge(report: OnyxEntry<Report>): boolean {
    return Boolean(report?.participantAccountIDs?.length && report?.participantAccountIDs?.includes(CONST.ACCOUNT_ID.CONCIERGE));
}

/**
 * Returns true if there is any automated expensify account `in accountIDs
 */
function hasAutomatedExpensifyAccountIDs(accountIDs: number[]): boolean {
    return accountIDs.some((accountID) => CONST.EXPENSIFY_ACCOUNT_IDS.includes(accountID));
}

function getReportRecipientAccountIDs(report: OnyxEntry<Report>, currentLoginAccountID: number): number[] {
    let finalReport: OnyxEntry<Report> = report;
    // In 1:1 chat threads, the participants will be the same as parent report. If a report is specifically a 1:1 chat thread then we will
    // get parent report and use its participants array.
    if (isThread(report) && !(isTaskReport(report) || isMoneyRequestReport(report))) {
        const parentReport = allReports?.[`${ONYXKEYS.COLLECTION.REPORT}${report?.parentReportID}`] ?? null;
        if (hasSingleParticipant(parentReport)) {
            finalReport = parentReport;
        }
    }

    let finalParticipantAccountIDs: number[] | undefined = [];
    if (isMoneyRequestReport(report)) {
        // For money requests i.e the IOU (1:1 person) and Expense (1:* person) reports, use the full `initialParticipantAccountIDs` array
        // and add the `ownerAccountId`. Money request reports don't add `ownerAccountId` in `participantAccountIDs` array
        const defaultParticipantAccountIDs = finalReport?.participantAccountIDs ?? [];
        const setOfParticipantAccountIDs = new Set<number>(report?.ownerAccountID ? [...defaultParticipantAccountIDs, report.ownerAccountID] : defaultParticipantAccountIDs);
        finalParticipantAccountIDs = [...setOfParticipantAccountIDs];
    } else if (isTaskReport(report)) {
        // Task reports `managerID` will change when assignee is changed, in that case the old `managerID` is still present in `participantAccountIDs`
        // array along with the new one. We only need the `managerID` as a participant here.
        finalParticipantAccountIDs = report?.managerID ? [report?.managerID] : [];
    } else {
        finalParticipantAccountIDs = finalReport?.participantAccountIDs;
    }

    const reportParticipants = finalParticipantAccountIDs?.filter((accountID) => accountID !== currentLoginAccountID) ?? [];
    const participantsWithoutExpensifyAccountIDs = reportParticipants.filter((participant) => !CONST.EXPENSIFY_ACCOUNT_IDS.includes(participant ?? 0));
    return participantsWithoutExpensifyAccountIDs;
}

/**
 * Whether the time row should be shown for a report.
 */
function canShowReportRecipientLocalTime(personalDetails: OnyxCollection<PersonalDetails>, report: OnyxEntry<Report>, accountID: number): boolean {
    const reportRecipientAccountIDs = getReportRecipientAccountIDs(report, accountID);
    const hasMultipleParticipants = reportRecipientAccountIDs.length > 1;
    const reportRecipient = personalDetails?.[reportRecipientAccountIDs[0]];
    const reportRecipientTimezone = reportRecipient?.timezone ?? CONST.DEFAULT_TIME_ZONE;
    const isReportParticipantValidated = reportRecipient?.validated ?? false;
    return Boolean(!hasMultipleParticipants && !isChatRoom(report) && !isPolicyExpenseChat(report) && reportRecipient && reportRecipientTimezone?.selected && isReportParticipantValidated);
}

/**
 * Shorten last message text to fixed length and trim spaces.
 */
function formatReportLastMessageText(lastMessageText: string, isModifiedExpenseMessage = false): string {
    if (isModifiedExpenseMessage) {
        return String(lastMessageText).trim().replace(CONST.REGEX.LINE_BREAK, '').trim();
    }
    return String(lastMessageText).trim().replace(CONST.REGEX.LINE_BREAK, ' ').substring(0, CONST.REPORT.LAST_MESSAGE_TEXT_MAX_LENGTH).trim();
}

/**
 * Helper method to return the default avatar associated with the given login
 */
function getDefaultWorkspaceAvatar(workspaceName?: string): IconAsset {
    if (!workspaceName) {
        return defaultWorkspaceAvatars.WorkspaceBuilding;
    }

    // Remove all chars not A-Z or 0-9 including underscore
    const alphaNumeric = workspaceName
        .normalize('NFD')
        .replace(/[^0-9a-z]/gi, '')
        .toUpperCase();

    const workspace = `Workspace${alphaNumeric[0]}` as keyof typeof defaultWorkspaceAvatars;
    const defaultWorkspaceAvatar = defaultWorkspaceAvatars[workspace];

    return !alphaNumeric ? defaultWorkspaceAvatars.WorkspaceBuilding : defaultWorkspaceAvatar;
}

/**
 * Helper method to return the default avatar testID associated with the given login
 */
function getDefaultWorkspaceAvatarTestID(workspaceName: string): string {
    if (!workspaceName) {
        return defaultAvatarBuildingIconTestID;
    }

    // Remove all chars not A-Z or 0-9 including underscore
    const alphaNumeric = workspaceName
        .normalize('NFD')
        .replace(/[^0-9a-z]/gi, '')
        .toLowerCase();

    return !alphaNumeric ? defaultAvatarBuildingIconTestID : `SvgDefaultAvatar_${alphaNumeric[0]} Icon`;
}

function getWorkspaceAvatar(report: OnyxEntry<Report>): UserUtils.AvatarSource {
    const workspaceName = getPolicyName(report, false, allPolicies?.[`${ONYXKEYS.COLLECTION.POLICY}${report?.policyID}`]);
    const avatar = allPolicies?.[`${ONYXKEYS.COLLECTION.POLICY}${report?.policyID}`]?.avatar ?? '';
    return !isEmpty(avatar) ? avatar : getDefaultWorkspaceAvatar(workspaceName);
}

/**
 * Returns the appropriate icons for the given chat report using the stored personalDetails.
 * The Avatar sources can be URLs or Icon components according to the chat type.
 */
function getIconsForParticipants(participants: number[], personalDetails: OnyxCollection<PersonalDetails>): Icon[] {
    const participantDetails: ParticipantDetails[] = [];
    const participantsList = participants || [];

    for (const accountID of participantsList) {
        const avatarSource = UserUtils.getAvatar(personalDetails?.[accountID]?.avatar ?? '', accountID);
        const displayNameLogin = personalDetails?.[accountID]?.displayName ? personalDetails?.[accountID]?.displayName : personalDetails?.[accountID]?.login;
        participantDetails.push([accountID, displayNameLogin ?? '', avatarSource, personalDetails?.[accountID]?.fallbackIcon ?? '']);
    }

    const sortedParticipantDetails = participantDetails.sort((first, second) => {
        // First sort by displayName/login
        const displayNameLoginOrder = first[1].localeCompare(second[1]);
        if (displayNameLoginOrder !== 0) {
            return displayNameLoginOrder;
        }

        // Then fallback on accountID as the final sorting criteria.
        // This will ensure that the order of avatars with same login/displayName
        // stay consistent across all users and devices
        return first[0] - second[0];
    });

    // Now that things are sorted, gather only the avatars (second element in the array) and return those
    const avatars: Icon[] = [];

    for (const sortedParticipantDetail of sortedParticipantDetails) {
        const userIcon = {
            id: sortedParticipantDetail[0],
            source: sortedParticipantDetail[2],
            type: CONST.ICON_TYPE_AVATAR,
            name: sortedParticipantDetail[1],
            fallbackIcon: sortedParticipantDetail[3],
        };
        avatars.push(userIcon);
    }

    return avatars;
}

/**
 * Given a report, return the associated workspace icon.
 */
function getWorkspaceIcon(report: OnyxEntry<Report>, policy: OnyxEntry<Policy> = null): Icon {
    const workspaceName = getPolicyName(report, false, policy);
    const policyExpenseChatAvatarSource = allPolicies?.[`${ONYXKEYS.COLLECTION.POLICY}${report?.policyID}`]?.avatar
        ? allPolicies?.[`${ONYXKEYS.COLLECTION.POLICY}${report?.policyID}`]?.avatar
        : getDefaultWorkspaceAvatar(workspaceName);

    const workspaceIcon: Icon = {
        source: policyExpenseChatAvatarSource ?? '',
        type: CONST.ICON_TYPE_WORKSPACE,
        name: workspaceName,
        id: -1,
    };
    return workspaceIcon;
}

/**
 * Returns the appropriate icons for the given chat report using the stored personalDetails.
 * The Avatar sources can be URLs or Icon components according to the chat type.
 */
function getIcons(
    report: OnyxEntry<Report>,
    personalDetails: OnyxCollection<PersonalDetails>,
    defaultIcon: UserUtils.AvatarSource | null = null,
    defaultName = '',
    defaultAccountID = -1,
    policy: OnyxEntry<Policy> = null,
): Icon[] {
    if (isEmptyObject(report)) {
        const fallbackIcon: Icon = {
            source: defaultIcon ?? Expensicons.FallbackAvatar,
            type: CONST.ICON_TYPE_AVATAR,
            name: defaultName,
            id: defaultAccountID,
        };
        return [fallbackIcon];
    }
    if (isExpenseRequest(report)) {
        const parentReportAction = ReportActionsUtils.getParentReportAction(report);
        const workspaceIcon = getWorkspaceIcon(report, policy);
        const memberIcon = {
            source: UserUtils.getAvatar(personalDetails?.[parentReportAction.actorAccountID ?? -1]?.avatar ?? '', parentReportAction.actorAccountID ?? -1),
            id: parentReportAction.actorAccountID,
            type: CONST.ICON_TYPE_AVATAR,
            name: personalDetails?.[parentReportAction.actorAccountID ?? -1]?.displayName ?? '',
            fallbackIcon: personalDetails?.[parentReportAction.actorAccountID ?? -1]?.fallbackIcon,
        };

        return [memberIcon, workspaceIcon];
    }
    if (isChatThread(report)) {
        const parentReportAction = ReportActionsUtils.getParentReportAction(report);

        const actorAccountID = parentReportAction.actorAccountID;
        const actorDisplayName = PersonalDetailsUtils.getDisplayNameOrDefault(allPersonalDetails?.[actorAccountID ?? -1], '', false);
        const actorIcon = {
            id: actorAccountID,
            source: UserUtils.getAvatar(personalDetails?.[actorAccountID ?? -1]?.avatar ?? '', actorAccountID ?? -1),
            name: actorDisplayName,
            type: CONST.ICON_TYPE_AVATAR,
            fallbackIcon: personalDetails?.[parentReportAction.actorAccountID ?? -1]?.fallbackIcon,
        };

        if (isWorkspaceThread(report)) {
            const workspaceIcon = getWorkspaceIcon(report, policy);
            return [actorIcon, workspaceIcon];
        }
        return [actorIcon];
    }
    if (isTaskReport(report)) {
        const ownerIcon = {
            id: report?.ownerAccountID,
            source: UserUtils.getAvatar(personalDetails?.[report?.ownerAccountID ?? -1]?.avatar ?? '', report?.ownerAccountID ?? -1),
            type: CONST.ICON_TYPE_AVATAR,
            name: personalDetails?.[report?.ownerAccountID ?? -1]?.displayName ?? '',
            fallbackIcon: personalDetails?.[report?.ownerAccountID ?? -1]?.fallbackIcon,
        };

        if (isWorkspaceTaskReport(report)) {
            const workspaceIcon = getWorkspaceIcon(report, policy);
            return [ownerIcon, workspaceIcon];
        }

        return [ownerIcon];
    }
    if (isDomainRoom(report)) {
        // Get domain name after the #. Domain Rooms use our default workspace avatar pattern.
        const domainName = report?.reportName?.substring(1);
        const policyExpenseChatAvatarSource = getDefaultWorkspaceAvatar(domainName);
        const domainIcon: Icon = {
            source: policyExpenseChatAvatarSource,
            type: CONST.ICON_TYPE_WORKSPACE,
            name: domainName ?? '',
            id: -1,
        };
        return [domainIcon];
    }
    if (isAdminRoom(report) || isAnnounceRoom(report) || isChatRoom(report) || isArchivedRoom(report)) {
        const workspaceIcon = getWorkspaceIcon(report, policy);
        return [workspaceIcon];
    }
    if (isPolicyExpenseChat(report) || isExpenseReport(report)) {
        const workspaceIcon = getWorkspaceIcon(report, policy);
        const memberIcon = {
            source: UserUtils.getAvatar(personalDetails?.[report?.ownerAccountID ?? -1]?.avatar ?? '', report?.ownerAccountID ?? -1),
            id: report?.ownerAccountID,
            type: CONST.ICON_TYPE_AVATAR,
            name: personalDetails?.[report?.ownerAccountID ?? -1]?.displayName ?? '',
            fallbackIcon: personalDetails?.[report?.ownerAccountID ?? -1]?.fallbackIcon,
        };
        return isExpenseReport(report) ? [memberIcon, workspaceIcon] : [workspaceIcon, memberIcon];
    }
    if (isIOUReport(report)) {
        const managerIcon = {
            source: UserUtils.getAvatar(personalDetails?.[report?.managerID ?? -1]?.avatar ?? '', report?.managerID ?? -1),
            id: report?.managerID,
            type: CONST.ICON_TYPE_AVATAR,
            name: personalDetails?.[report?.managerID ?? -1]?.displayName ?? '',
            fallbackIcon: personalDetails?.[report?.managerID ?? -1]?.fallbackIcon,
        };
        const ownerIcon = {
            id: report?.ownerAccountID,
            source: UserUtils.getAvatar(personalDetails?.[report?.ownerAccountID ?? -1]?.avatar ?? '', report?.ownerAccountID ?? -1),
            type: CONST.ICON_TYPE_AVATAR,
            name: personalDetails?.[report?.ownerAccountID ?? -1]?.displayName ?? '',
            fallbackIcon: personalDetails?.[report?.ownerAccountID ?? -1]?.fallbackIcon,
        };
        const isPayer = currentUserAccountID === report?.managerID;

        return isPayer ? [managerIcon, ownerIcon] : [ownerIcon, managerIcon];
    }

    return getIconsForParticipants(report?.participantAccountIDs ?? [], personalDetails);
}

/**
 * Gets the personal details for a login by looking in the ONYXKEYS.PERSONAL_DETAILS_LIST Onyx key (stored in the local variable, allPersonalDetails). If it doesn't exist in Onyx,
 * then a default object is constructed.
 */
function getPersonalDetailsForAccountID(accountID: number): Partial<PersonalDetails> {
    if (!accountID) {
        return {};
    }
    if (Number(accountID) === CONST.ACCOUNT_ID.CONCIERGE) {
        return {
            accountID,
            displayName: 'Concierge',
            login: CONST.EMAIL.CONCIERGE,
            avatar: UserUtils.getDefaultAvatar(accountID),
        };
    }
    return (
        allPersonalDetails?.[accountID] ?? {
            avatar: UserUtils.getDefaultAvatar(accountID),
            isOptimisticPersonalDetail: true,
        }
    );
}

/**
 * Get the displayName for a single report participant.
 */
function getDisplayNameForParticipant(accountID?: number, shouldUseShortForm = false, shouldFallbackToHidden = true): string | undefined {
    if (!accountID) {
        return '';
    }

    const personalDetails = getPersonalDetailsForAccountID(accountID);
    // eslint-disable-next-line @typescript-eslint/prefer-nullish-coalescing
    const formattedLogin = LocalePhoneNumber.formatPhoneNumber(personalDetails.login || '');
    // This is to check if account is an invite/optimistically created one
    // and prevent from falling back to 'Hidden', so a correct value is shown
    // when searching for a new user
    if (personalDetails.isOptimisticPersonalDetail === true) {
        // eslint-disable-next-line @typescript-eslint/prefer-nullish-coalescing
        return formattedLogin;
    }

    const longName = PersonalDetailsUtils.getDisplayNameOrDefault(personalDetails, formattedLogin, shouldFallbackToHidden);

    // If the user's personal details (first name) should be hidden, make sure we return "hidden" instead of the short name
    if (shouldFallbackToHidden && longName === Localize.translateLocal('common.hidden')) {
        return longName;
    }

    const shortName = personalDetails.firstName ? personalDetails.firstName : longName;
    return shouldUseShortForm ? shortName : longName;
}

function getDisplayNamesWithTooltips(
    personalDetailsList: PersonalDetails[] | PersonalDetailsList | OptionData[],
    isMultipleParticipantReport: boolean,
    shouldFallbackToHidden = true,
): DisplayNameWithTooltips {
    const personalDetailsListArray = Array.isArray(personalDetailsList) ? personalDetailsList : Object.values(personalDetailsList);

    return personalDetailsListArray
        .map((user) => {
            const accountID = Number(user?.accountID);
            // eslint-disable-next-line @typescript-eslint/prefer-nullish-coalescing
            const displayName = getDisplayNameForParticipant(accountID, isMultipleParticipantReport, shouldFallbackToHidden) || user?.login || '';
            const avatar = UserUtils.getDefaultAvatar(accountID);

            let pronouns = user?.pronouns ?? undefined;
            if (pronouns?.startsWith(CONST.PRONOUNS.PREFIX)) {
                const pronounTranslationKey = pronouns.replace(CONST.PRONOUNS.PREFIX, '');
                pronouns = Localize.translateLocal(`pronouns.${pronounTranslationKey}` as TranslationPaths);
            }

            return {
                displayName,
                avatar,
                login: user?.login ?? '',
                accountID,
                pronouns,
            };
        })
        .sort((first, second) => {
            // First sort by displayName/login
            const displayNameLoginOrder = first.displayName.localeCompare(second.displayName);
            if (displayNameLoginOrder !== 0) {
                return displayNameLoginOrder;
            }

            // Then fallback on accountID as the final sorting criteria.
            return first.accountID - second.accountID;
        });
}

/**
 * For a deleted parent report action within a chat report,
 * let us return the appropriate display message
 *
 * @param reportAction - The deleted report action of a chat report for which we need to return message.
 */
function getDeletedParentActionMessageForChatReport(reportAction: OnyxEntry<ReportAction>): string {
    // By default, let us display [Deleted message]
    let deletedMessageText = Localize.translateLocal('parentReportAction.deletedMessage');
    if (ReportActionsUtils.isCreatedTaskReportAction(reportAction)) {
        // For canceled task report, let us display [Deleted task]
        deletedMessageText = Localize.translateLocal('parentReportAction.deletedTask');
    }
    return deletedMessageText;
}

/**
 * Returns the preview message for `REIMBURSEMENTQUEUED` action
 *

 */
function getReimbursementQueuedActionMessage(reportAction: OnyxEntry<ReportAction>, report: OnyxEntry<Report>): string {
    const submitterDisplayName = getDisplayNameForParticipant(report?.ownerAccountID, true) ?? '';
    const originalMessage = reportAction?.originalMessage as IOUMessage | undefined;
    let messageKey: TranslationPaths;
    if (originalMessage?.paymentType === CONST.IOU.PAYMENT_TYPE.EXPENSIFY) {
        messageKey = 'iou.waitingOnEnabledWallet';
    } else {
        messageKey = 'iou.waitingOnBankAccount';
    }

    return Localize.translateLocal(messageKey, {submitterDisplayName});
}

/**
 * Returns the preview message for `REIMBURSEMENTDEQUEUED` action
 */
function getReimbursementDeQueuedActionMessage(reportAction: OnyxEntry<ReportAction>, report: OnyxEntry<Report>): string {
    const amount = CurrencyUtils.convertToDisplayString(Math.abs(report?.total ?? 0), report?.currency);
    const originalMessage = reportAction?.originalMessage as ReimbursementDeQueuedMessage | undefined;
    if (originalMessage?.cancellationReason === CONST.REPORT.CANCEL_PAYMENT_REASONS.ADMIN) {
        return Localize.translateLocal('iou.adminCanceledRequest', {amount});
    }
    const submitterDisplayName = getDisplayNameForParticipant(report?.ownerAccountID, true) ?? '';

    return Localize.translateLocal('iou.canceledRequest', {submitterDisplayName, amount});
}

/**
 * Returns the last visible message for a given report after considering the given optimistic actions
 *
 * @param reportID - the report for which last visible message has to be fetched
 * @param [actionsToMerge] - the optimistic merge actions that needs to be considered while fetching last visible message

 */
function getLastVisibleMessage(reportID: string | undefined, actionsToMerge: ReportActions = {}): LastVisibleMessage {
    const report = getReport(reportID);
    const lastVisibleAction = ReportActionsUtils.getLastVisibleAction(reportID ?? '', actionsToMerge);

    // For Chat Report with deleted parent actions, let us fetch the correct message
    if (ReportActionsUtils.isDeletedParentAction(lastVisibleAction) && isNotEmptyObject(report) && isChatReport(report)) {
        const lastMessageText = getDeletedParentActionMessageForChatReport(lastVisibleAction);
        return {
            lastMessageText,
        };
    }

    // Fetch the last visible message for report represented by reportID and based on actions to merge.
    return ReportActionsUtils.getLastVisibleMessage(reportID ?? '', actionsToMerge);
}

/**
 * Checks if a report is an open task report assigned to current user.
 *
 * @param [parentReportAction] - The parent report action of the report (Used to check if the task has been canceled)
 */
function isWaitingForAssigneeToCompleteTask(report: OnyxEntry<Report>, parentReportAction: OnyxEntry<ReportAction> | EmptyObject = {}): boolean {
    return isTaskReport(report) && isReportManager(report) && isOpenTaskReport(report, parentReportAction);
}

function isUnreadWithMention(reportOrOption: OnyxEntry<Report> | OptionData): boolean {
    if (!reportOrOption) {
        return false;
    }
    // lastMentionedTime and lastReadTime are both datetime strings and can be compared directly
    const lastMentionedTime = reportOrOption.lastMentionedTime ?? '';
    const lastReadTime = reportOrOption.lastReadTime ?? '';
    return Boolean('isUnreadWithMention' in reportOrOption && reportOrOption.isUnreadWithMention) || lastReadTime < lastMentionedTime;
}

/**
 * Determines if the option requires action from the current user. This can happen when it:
    - is unread and the user was mentioned in one of the unread comments
    - is for an outstanding task waiting on the user
    - has an outstanding child money request that is waiting for an action from the current user (e.g. pay, approve, add bank account)
 *
 * @param option (report or optionItem)
 * @param parentReportAction (the report action the current report is a thread of)
 */
function requiresAttentionFromCurrentUser(optionOrReport: OnyxEntry<Report> | OptionData, parentReportAction: EmptyObject | OnyxEntry<ReportAction> = {}) {
    if (!optionOrReport) {
        return false;
    }

    if (isArchivedRoom(optionOrReport) || isArchivedRoom(getReport(optionOrReport.parentReportID))) {
        return false;
    }

    if (isUnreadWithMention(optionOrReport)) {
        return true;
    }

    if (isWaitingForAssigneeToCompleteTask(optionOrReport, parentReportAction)) {
        return true;
    }

    // Has a child report that is awaiting action (e.g. approve, pay, add bank account) from current user
    if (optionOrReport.hasOutstandingChildRequest) {
        return true;
    }

    return false;
}

/**
 * Returns number of transactions that are nonReimbursable
 *
 */
function hasNonReimbursableTransactions(iouReportID: string | undefined): boolean {
    const transactions = TransactionUtils.getAllReportTransactions(iouReportID);
    return transactions.filter((transaction) => transaction.reimbursable === false).length > 0;
}

function getMoneyRequestReimbursableTotal(report: OnyxEntry<Report>, allReportsDict: OnyxCollection<Report> = null): number {
    const allAvailableReports = allReportsDict ?? allReports;
    let moneyRequestReport: OnyxEntry<Report> | undefined;
    if (isMoneyRequestReport(report)) {
        moneyRequestReport = report;
    }
    if (allAvailableReports && report?.iouReportID) {
        moneyRequestReport = allAvailableReports[`${ONYXKEYS.COLLECTION.REPORT}${report.iouReportID}`];
    }
    if (moneyRequestReport) {
        const total = moneyRequestReport?.total ?? 0;

        if (total !== 0) {
            // There is a possibility that if the Expense report has a negative total.
            // This is because there are instances where you can get a credit back on your card,
            // or you enter a negative expense to “offset” future expenses
            return isExpenseReport(moneyRequestReport) ? total * -1 : Math.abs(total);
        }
    }
    return 0;
}

function getMoneyRequestSpendBreakdown(report: OnyxEntry<Report>, allReportsDict: OnyxCollection<Report> = null): SpendBreakdown {
    const allAvailableReports = allReportsDict ?? allReports;
    let moneyRequestReport;
    if (isMoneyRequestReport(report)) {
        moneyRequestReport = report;
    }
    if (allAvailableReports && report?.iouReportID) {
        moneyRequestReport = allAvailableReports[`${ONYXKEYS.COLLECTION.REPORT}${report.iouReportID}`];
    }
    if (moneyRequestReport) {
        let nonReimbursableSpend = moneyRequestReport.nonReimbursableTotal ?? 0;
        let totalSpend = moneyRequestReport.total ?? 0;

        if (nonReimbursableSpend + totalSpend !== 0) {
            // There is a possibility that if the Expense report has a negative total.
            // This is because there are instances where you can get a credit back on your card,
            // or you enter a negative expense to “offset” future expenses
            nonReimbursableSpend = isExpenseReport(moneyRequestReport) ? nonReimbursableSpend * -1 : Math.abs(nonReimbursableSpend);
            totalSpend = isExpenseReport(moneyRequestReport) ? totalSpend * -1 : Math.abs(totalSpend);

            const totalDisplaySpend = totalSpend;
            const reimbursableSpend = totalDisplaySpend - nonReimbursableSpend;

            return {
                nonReimbursableSpend,
                reimbursableSpend,
                totalDisplaySpend,
            };
        }
    }
    return {
        nonReimbursableSpend: 0,
        reimbursableSpend: 0,
        totalDisplaySpend: 0,
    };
}

/**
 * Get the title for a policy expense chat which depends on the role of the policy member seeing this report
 */
function getPolicyExpenseChatName(report: OnyxEntry<Report>, policy: OnyxEntry<Policy> | undefined = undefined): string | undefined {
    const ownerAccountID = report?.ownerAccountID;
    const personalDetails = allPersonalDetails?.[ownerAccountID ?? -1];
    const login = personalDetails ? personalDetails.login : null;
    // eslint-disable-next-line @typescript-eslint/prefer-nullish-coalescing
    const reportOwnerDisplayName = getDisplayNameForParticipant(ownerAccountID) || login || report?.reportName;

    // If the policy expense chat is owned by this user, use the name of the policy as the report name.
    if (report?.isOwnPolicyExpenseChat) {
        return getPolicyName(report, false, policy);
    }

    let policyExpenseChatRole = 'user';
    /**
     * Using typical string concatenation here due to performance issues
     * with template literals.
     */
    const policyItem = allPolicies?.[ONYXKEYS.COLLECTION.POLICY + report?.policyID];
    if (policyItem) {
        policyExpenseChatRole = policyItem.role || 'user';
    }

    // If this user is not admin and this policy expense chat has been archived because of account merging, this must be an old workspace chat
    // of the account which was merged into the current user's account. Use the name of the policy as the name of the report.
    if (isArchivedRoom(report)) {
        const lastAction = ReportActionsUtils.getLastVisibleAction(report?.reportID ?? '');
        const archiveReason = lastAction?.actionName === CONST.REPORT.ACTIONS.TYPE.CLOSED ? lastAction?.originalMessage?.reason : CONST.REPORT.ARCHIVE_REASON.DEFAULT;
        if (archiveReason === CONST.REPORT.ARCHIVE_REASON.ACCOUNT_MERGED && policyExpenseChatRole !== CONST.POLICY.ROLE.ADMIN) {
            return getPolicyName(report, false, policy);
        }
    }

    // If user can see this report and they are not its owner, they must be an admin and the report name should be the name of the policy member
    return reportOwnerDisplayName;
}

/**
 * Get the title for an IOU or expense chat which will be showing the payer and the amount
 */
function getMoneyRequestReportName(report: OnyxEntry<Report>, policy: OnyxEntry<Policy> | undefined = undefined): string {
    const moneyRequestTotal = getMoneyRequestReimbursableTotal(report);
    const formattedAmount = CurrencyUtils.convertToDisplayString(moneyRequestTotal, report?.currency, hasOnlyDistanceRequestTransactions(report?.reportID));
    const payerOrApproverName = isExpenseReport(report) ? getPolicyName(report, false, policy) : getDisplayNameForParticipant(report?.managerID) ?? '';
    const payerPaidAmountMessage = Localize.translateLocal('iou.payerPaidAmount', {
        payer: payerOrApproverName,
        amount: formattedAmount,
    });

    if (isReportApproved(report)) {
        return Localize.translateLocal('iou.managerApprovedAmount', {
            manager: payerOrApproverName,
            amount: formattedAmount,
        });
    }

    if (report?.isWaitingOnBankAccount) {
        return `${payerPaidAmountMessage} • ${Localize.translateLocal('iou.pending')}`;
    }

    if (report?.isCancelledIOU) {
        return `${payerPaidAmountMessage} • ${Localize.translateLocal('iou.canceled')}`;
    }

    if (hasNonReimbursableTransactions(report?.reportID)) {
        return Localize.translateLocal('iou.payerSpentAmount', {payer: payerOrApproverName, amount: formattedAmount});
    }

    if (isProcessingReport(report) || isDraftExpenseReport(report) || moneyRequestTotal === 0) {
        return Localize.translateLocal('iou.payerOwesAmount', {payer: payerOrApproverName, amount: formattedAmount});
    }

    return payerPaidAmountMessage;
}

/**
 * Gets transaction created, amount, currency, comment, and waypoints (for distance request)
 * into a flat object. Used for displaying transactions and sending them in API commands
 */

function getTransactionDetails(transaction: OnyxEntry<Transaction>, createdDateFormat: string = CONST.DATE.FNS_FORMAT_STRING): TransactionDetails {
    if (!transaction) {
        return;
    }
    const report = getReport(transaction?.reportID);
    return {
        created: TransactionUtils.getCreated(transaction, createdDateFormat),
        amount: TransactionUtils.getAmount(transaction, isNotEmptyObject(report) && isExpenseReport(report)),
        currency: TransactionUtils.getCurrency(transaction),
        comment: TransactionUtils.getDescription(transaction),
        merchant: TransactionUtils.getMerchant(transaction),
        waypoints: TransactionUtils.getWaypoints(transaction),
        category: TransactionUtils.getCategory(transaction),
        billable: TransactionUtils.getBillable(transaction),
        tag: TransactionUtils.getTag(transaction),
        mccGroup: TransactionUtils.getMCCGroup(transaction),
        cardID: TransactionUtils.getCardID(transaction),
        originalAmount: TransactionUtils.getOriginalAmount(transaction),
        originalCurrency: TransactionUtils.getOriginalCurrency(transaction),
    };
}

/**
 * Can only edit if:
 *
 * - in case of IOU report
 *    - the current user is the requestor and is not settled yet
 * - in case of expense report
 *    - the current user is the requestor and is not settled yet
 *    - the current user is the manager of the report
 *    - or the current user is an admin on the policy the expense report is tied to
 *
 *    This is used in conjunction with canEditRestrictedField to control editing of specific fields like amount, currency, created, receipt, and distance.
 *    On its own, it only controls allowing/disallowing navigating to the editing pages or showing/hiding the 'Edit' icon on report actions
 */
function canEditMoneyRequest(reportAction: OnyxEntry<ReportAction>): boolean {
    const isDeleted = ReportActionsUtils.isDeletedAction(reportAction);

    if (isDeleted) {
        return false;
    }

    // If the report action is not IOU type, return true early
    if (reportAction?.actionName !== CONST.REPORT.ACTIONS.TYPE.IOU) {
        return true;
    }

    if (reportAction.originalMessage.type !== CONST.IOU.REPORT_ACTION_TYPE.CREATE) {
        return false;
    }

    const moneyRequestReportID = reportAction?.originalMessage?.IOUReportID ?? 0;

    if (!moneyRequestReportID) {
        return false;
    }

    const moneyRequestReport = getReport(String(moneyRequestReportID));
    const isRequestor = currentUserAccountID === reportAction?.actorAccountID;

    if (isIOUReport(moneyRequestReport)) {
        return isProcessingReport(moneyRequestReport) && isRequestor;
    }

    const policy = getPolicy(moneyRequestReport?.policyID ?? '');
    const isAdmin = policy.role === CONST.POLICY.ROLE.ADMIN;
    const isManager = currentUserAccountID === moneyRequestReport?.managerID;

    // Admin & managers can always edit coding fields such as tag, category, billable, etc. As long as the report has a state higher than OPEN.
    if ((isAdmin || isManager) && !isDraftExpenseReport(moneyRequestReport)) {
        return true;
    }

    return !isReportApproved(moneyRequestReport) && !isSettled(moneyRequestReport?.reportID) && isRequestor;
}

/**
 * Checks if the current user can edit the provided property of a money request
 *
 */
function canEditFieldOfMoneyRequest(reportAction: OnyxEntry<ReportAction>, fieldToEdit: ValueOf<typeof CONST.EDIT_REQUEST_FIELD>): boolean {
    // A list of fields that cannot be edited by anyone, once a money request has been settled
    const restrictedFields: string[] = [
        CONST.EDIT_REQUEST_FIELD.AMOUNT,
        CONST.EDIT_REQUEST_FIELD.CURRENCY,
        CONST.EDIT_REQUEST_FIELD.MERCHANT,
        CONST.EDIT_REQUEST_FIELD.DATE,
        CONST.EDIT_REQUEST_FIELD.RECEIPT,
        CONST.EDIT_REQUEST_FIELD.DISTANCE,
    ];

    if (!canEditMoneyRequest(reportAction)) {
        return false;
    }

    // If we're editing fields such as category, tag, description, etc. the check above should be enough for handling the permission
    if (!restrictedFields.includes(fieldToEdit)) {
        return true;
    }

    const iouMessage = reportAction?.originalMessage as IOUMessage;
    const moneyRequestReport = allReports?.[`${ONYXKEYS.COLLECTION.REPORT}${iouMessage?.IOUReportID}`] ?? ({} as Report);
    const transaction = allTransactions?.[`${ONYXKEYS.COLLECTION.TRANSACTION}${iouMessage?.IOUTransactionID}`] ?? ({} as Transaction);

    if (isSettled(String(moneyRequestReport.reportID)) || isReportApproved(String(moneyRequestReport.reportID))) {
        return false;
    }

    if (fieldToEdit === CONST.EDIT_REQUEST_FIELD.AMOUNT || fieldToEdit === CONST.EDIT_REQUEST_FIELD.CURRENCY) {
        if (TransactionUtils.isCardTransaction(transaction)) {
            return false;
        }

        if (TransactionUtils.isDistanceRequest(transaction)) {
            const policy = getPolicy(moneyRequestReport?.reportID ?? '');
            const isAdmin = isExpenseReport(moneyRequestReport) && policy.role === CONST.POLICY.ROLE.ADMIN;
            const isManager = isExpenseReport(moneyRequestReport) && currentUserAccountID === moneyRequestReport?.managerID;

            return isAdmin || isManager;
        }
    }

    if (fieldToEdit === CONST.EDIT_REQUEST_FIELD.RECEIPT) {
        const isRequestor = currentUserAccountID === reportAction?.actorAccountID;
        return !TransactionUtils.isReceiptBeingScanned(transaction) && !TransactionUtils.isDistanceRequest(transaction) && isRequestor;
    }

    return true;
}

/**
 * Can only edit if:
 *
 * - It was written by the current user
 * - It's an ADDCOMMENT that is not an attachment
 * - It's money request where conditions for editability are defined in canEditMoneyRequest method
 * - It's not pending deletion
 */
function canEditReportAction(reportAction: OnyxEntry<ReportAction>): boolean {
    const isCommentOrIOU = reportAction?.actionName === CONST.REPORT.ACTIONS.TYPE.ADDCOMMENT || reportAction?.actionName === CONST.REPORT.ACTIONS.TYPE.IOU;

    return Boolean(
        reportAction?.actorAccountID === currentUserAccountID &&
            isCommentOrIOU &&
            canEditMoneyRequest(reportAction) && // Returns true for non-IOU actions
            !isReportMessageAttachment(reportAction?.message?.[0] ?? {type: '', text: ''}) &&
            !ReportActionsUtils.isDeletedAction(reportAction) &&
            !ReportActionsUtils.isCreatedTaskReportAction(reportAction) &&
            reportAction?.pendingAction !== CONST.RED_BRICK_ROAD_PENDING_ACTION.DELETE,
    );
}

/**
 * Gets all transactions on an IOU report with a receipt
 */
function getTransactionsWithReceipts(iouReportID: string | undefined): Transaction[] {
    const transactions = TransactionUtils.getAllReportTransactions(iouReportID);
    return transactions.filter((transaction) => TransactionUtils.hasReceipt(transaction));
}

/**
 * For report previews, we display a "Receipt scan in progress" indicator
 * instead of the report total only when we have no report total ready to show. This is the case when
 * all requests are receipts that are being SmartScanned. As soon as we have a non-receipt request,
 * or as soon as one receipt request is done scanning, we have at least one
 * "ready" money request, and we remove this indicator to show the partial report total.
 */
function areAllRequestsBeingSmartScanned(iouReportID: string, reportPreviewAction: OnyxEntry<ReportAction>): boolean {
    const transactionsWithReceipts = getTransactionsWithReceipts(iouReportID);
    // If we have more requests than requests with receipts, we have some manual requests
    if (ReportActionsUtils.getNumberOfMoneyRequests(reportPreviewAction) > transactionsWithReceipts.length) {
        return false;
    }
    return transactionsWithReceipts.every((transaction) => TransactionUtils.isReceiptBeingScanned(transaction));
}

/**
 * Check if any of the transactions in the report has required missing fields
 *
 */
function hasMissingSmartscanFields(iouReportID: string): boolean {
    const transactionsWithReceipts = getTransactionsWithReceipts(iouReportID);
    return transactionsWithReceipts.some((transaction) => TransactionUtils.hasMissingSmartscanFields(transaction));
}

/**
 * Given a parent IOU report action get report name for the LHN.
 */
function getTransactionReportName(reportAction: OnyxEntry<ReportAction>): string {
    if (ReportActionsUtils.isReversedTransaction(reportAction)) {
        return Localize.translateLocal('parentReportAction.reversedTransaction');
    }

    if (ReportActionsUtils.isDeletedAction(reportAction)) {
        return Localize.translateLocal('parentReportAction.deletedRequest');
    }

    const transaction = TransactionUtils.getLinkedTransaction(reportAction);
    if (!isNotEmptyObject(transaction)) {
        // Transaction data might be empty on app's first load, if so we fallback to Request
        return Localize.translateLocal('iou.request');
    }
    if (TransactionUtils.hasReceipt(transaction) && TransactionUtils.isReceiptBeingScanned(transaction)) {
        return Localize.translateLocal('iou.receiptScanning');
    }

    if (TransactionUtils.hasMissingSmartscanFields(transaction)) {
        return Localize.translateLocal('iou.receiptMissingDetails');
    }

    const transactionDetails = getTransactionDetails(transaction);

    return Localize.translateLocal(ReportActionsUtils.isSentMoneyReportAction(reportAction) ? 'iou.threadSentMoneyReportName' : 'iou.threadRequestReportName', {
        formattedAmount: CurrencyUtils.convertToDisplayString(transactionDetails?.amount ?? 0, transactionDetails?.currency, TransactionUtils.isDistanceRequest(transaction)) ?? '',
        comment: transactionDetails?.comment ?? '',
    });
}

/**
 * Get money request message for an IOU report
 *
 * @param [reportAction] This can be either a report preview action or the IOU action
 */
function getReportPreviewMessage(
    report: OnyxEntry<Report> | EmptyObject,
    reportAction: OnyxEntry<ReportAction> | EmptyObject = {},
    shouldConsiderReceiptBeingScanned = false,
    isPreviewMessageForParentChatReport = false,
    policy: OnyxEntry<Policy> = null,
    isForListPreview = false,
): string {
    const reportActionMessage = reportAction?.message?.[0].html ?? '';

    if (isEmptyObject(report) || !report?.reportID) {
        // The iouReport is not found locally after SignIn because the OpenApp API won't return iouReports if they're settled
        // As a temporary solution until we know how to solve this the best, we just use the message that returned from BE
        return reportActionMessage;
    }

    if (isNotEmptyObject(reportAction) && !isIOUReport(report) && reportAction && ReportActionsUtils.isSplitBillAction(reportAction)) {
        // This covers group chats where the last action is a split bill action
        const linkedTransaction = TransactionUtils.getLinkedTransaction(reportAction);
        if (isEmptyObject(linkedTransaction)) {
            return reportActionMessage;
        }

        if (isNotEmptyObject(linkedTransaction)) {
            if (TransactionUtils.isReceiptBeingScanned(linkedTransaction)) {
                return Localize.translateLocal('iou.receiptScanning');
            }

            if (TransactionUtils.hasMissingSmartscanFields(linkedTransaction)) {
                return Localize.translateLocal('iou.receiptMissingDetails');
            }

            const transactionDetails = getTransactionDetails(linkedTransaction);
            const formattedAmount = CurrencyUtils.convertToDisplayString(transactionDetails?.amount ?? 0, transactionDetails?.currency ?? '');
            return Localize.translateLocal('iou.didSplitAmount', {formattedAmount, comment: transactionDetails?.comment ?? ''});
        }
    }

    const totalAmount = getMoneyRequestReimbursableTotal(report);
    const policyName = getPolicyName(report, false, policy);
    const payerName = isExpenseReport(report) ? policyName : getDisplayNameForParticipant(report.managerID, !isPreviewMessageForParentChatReport);

    const formattedAmount = CurrencyUtils.convertToDisplayString(totalAmount, report.currency);

    if (isReportApproved(report) && isPaidGroupPolicy(report)) {
        return Localize.translateLocal('iou.managerApprovedAmount', {
            manager: payerName ?? '',
            amount: formattedAmount,
        });
    }

    if (isNotEmptyObject(reportAction) && shouldConsiderReceiptBeingScanned && reportAction && ReportActionsUtils.isMoneyRequestAction(reportAction)) {
        const linkedTransaction = TransactionUtils.getLinkedTransaction(reportAction);

        if (isNotEmptyObject(linkedTransaction) && TransactionUtils.hasReceipt(linkedTransaction) && TransactionUtils.isReceiptBeingScanned(linkedTransaction)) {
            return Localize.translateLocal('iou.receiptScanning');
        }
    }
    const originalMessage = reportAction?.originalMessage as IOUMessage | undefined;

    // Show Paid preview message if it's settled or if the amount is paid & stuck at receivers end for only chat reports.
    if (isSettled(report.reportID) || (report.isWaitingOnBankAccount && isPreviewMessageForParentChatReport)) {
        // A settled report preview message can come in three formats "paid ... elsewhere" or "paid ... with Expensify"
        let translatePhraseKey: TranslationPaths = 'iou.paidElsewhereWithAmount';
        if (
            [CONST.IOU.PAYMENT_TYPE.VBBA, CONST.IOU.PAYMENT_TYPE.EXPENSIFY].some((paymentType) => paymentType === originalMessage?.paymentType) ||
            !!reportActionMessage.match(/ (with Expensify|using Expensify)$/) ||
            report.isWaitingOnBankAccount
        ) {
            translatePhraseKey = 'iou.paidWithExpensifyWithAmount';
        }

        let actualPayerName = report.managerID === currentUserAccountID ? '' : getDisplayNameForParticipant(report.managerID, true);
        actualPayerName = actualPayerName && isForListPreview && !isPreviewMessageForParentChatReport ? `${actualPayerName}:` : actualPayerName;
        const payerDisplayName = isPreviewMessageForParentChatReport ? payerName : actualPayerName;

        return Localize.translateLocal(translatePhraseKey, {amount: formattedAmount, payer: payerDisplayName ?? ''});
    }

    if (report.isWaitingOnBankAccount) {
        const submitterDisplayName = getDisplayNameForParticipant(report.ownerAccountID ?? -1, true) ?? '';
        return Localize.translateLocal('iou.waitingOnBankAccount', {submitterDisplayName});
    }

    const containsNonReimbursable = hasNonReimbursableTransactions(report.reportID);

    const lastActorID = reportAction?.actorAccountID;

    // if we have the amount in the originalMessage and lastActorID, we can use that to display the preview message for the latest request
    if (originalMessage?.amount !== undefined && lastActorID && !isPreviewMessageForParentChatReport) {
        const amount = originalMessage?.amount;
        const currency = originalMessage?.currency ?? report.currency ?? '';
        const amountToDisplay = CurrencyUtils.convertToDisplayString(Math.abs(amount), currency);

        // We only want to show the actor name in the preview if it's not the current user who took the action
        const requestorName = lastActorID && lastActorID !== currentUserAccountID ? getDisplayNameForParticipant(lastActorID, !isPreviewMessageForParentChatReport) : '';
        return `${requestorName ? `${requestorName}: ` : ''}${Localize.translateLocal('iou.requestedAmount', {formattedAmount: amountToDisplay})}`;
    }

    return Localize.translateLocal(containsNonReimbursable ? 'iou.payerSpentAmount' : 'iou.payerOwesAmount', {payer: payerName ?? '', amount: formattedAmount});
}

/**
 * Given the updates user made to the request, compose the originalMessage
 * object of the modified expense action.
 *
 * At the moment, we only allow changing one transaction field at a time.
 */
function getModifiedExpenseOriginalMessage(oldTransaction: OnyxEntry<Transaction>, transactionChanges: ExpenseOriginalMessage, isFromExpenseReport: boolean): ExpenseOriginalMessage {
    const originalMessage: ExpenseOriginalMessage = {};
    // Remark: Comment field is the only one which has new/old prefixes for the keys (newComment/ oldComment),
    // all others have old/- pattern such as oldCreated/created
    if ('comment' in transactionChanges) {
        originalMessage.oldComment = TransactionUtils.getDescription(oldTransaction);
        originalMessage.newComment = transactionChanges?.comment;
    }
    if ('created' in transactionChanges) {
        originalMessage.oldCreated = TransactionUtils.getCreated(oldTransaction);
        originalMessage.created = transactionChanges?.created;
    }
    if ('merchant' in transactionChanges) {
        originalMessage.oldMerchant = TransactionUtils.getMerchant(oldTransaction);
        originalMessage.merchant = transactionChanges?.merchant;
    }

    // The amount is always a combination of the currency and the number value so when one changes we need to store both
    // to match how we handle the modified expense action in oldDot
    if ('amount' in transactionChanges || 'currency' in transactionChanges) {
        originalMessage.oldAmount = TransactionUtils.getAmount(oldTransaction, isFromExpenseReport);
        originalMessage.amount = transactionChanges?.amount ?? transactionChanges.oldAmount;
        originalMessage.oldCurrency = TransactionUtils.getCurrency(oldTransaction);
        originalMessage.currency = transactionChanges?.currency ?? transactionChanges.oldCurrency;
    }

    if ('category' in transactionChanges) {
        originalMessage.oldCategory = TransactionUtils.getCategory(oldTransaction);
        originalMessage.category = transactionChanges?.category;
    }

    if ('tag' in transactionChanges) {
        originalMessage.oldTag = TransactionUtils.getTag(oldTransaction);
        originalMessage.tag = transactionChanges?.tag;
    }

    if ('billable' in transactionChanges) {
        const oldBillable = TransactionUtils.getBillable(oldTransaction);
        originalMessage.oldBillable = oldBillable ? Localize.translateLocal('common.billable').toLowerCase() : Localize.translateLocal('common.nonBillable').toLowerCase();
        originalMessage.billable = transactionChanges?.billable ? Localize.translateLocal('common.billable').toLowerCase() : Localize.translateLocal('common.nonBillable').toLowerCase();
    }

    return originalMessage;
}

/**
 * Get the title for a report.
 */
function getReportName(report: OnyxEntry<Report>, policy: OnyxEntry<Policy> = null): string {
    let formattedName: string | undefined;
    const parentReportAction = ReportActionsUtils.getParentReportAction(report);
    if (isChatThread(report)) {
        if (isNotEmptyObject(parentReportAction) && ReportActionsUtils.isTransactionThread(parentReportAction)) {
            return getTransactionReportName(parentReportAction);
        }

        const isAttachment = ReportActionsUtils.isReportActionAttachment(isNotEmptyObject(parentReportAction) ? parentReportAction : null);
        const parentReportActionMessage = (parentReportAction?.message?.[0]?.text ?? '').replace(/(\r\n|\n|\r)/gm, ' ');
        if (isAttachment && parentReportActionMessage) {
            return `[${Localize.translateLocal('common.attachment')}]`;
        }
        if (
            parentReportAction?.message?.[0]?.moderationDecision?.decision === CONST.MODERATION.MODERATOR_DECISION_PENDING_HIDE ||
            parentReportAction?.message?.[0]?.moderationDecision?.decision === CONST.MODERATION.MODERATOR_DECISION_HIDDEN
        ) {
            return Localize.translateLocal('parentReportAction.hiddenMessage');
        }
        return parentReportActionMessage || Localize.translateLocal('parentReportAction.deletedMessage');
    }

    if (isTaskReport(report) && isCanceledTaskReport(report, parentReportAction)) {
        return Localize.translateLocal('parentReportAction.deletedTask');
    }

    if (isChatRoom(report) || isTaskReport(report)) {
        formattedName = report?.reportName;
    }

    if (isPolicyExpenseChat(report)) {
        formattedName = getPolicyExpenseChatName(report, policy);
    }

    if (isMoneyRequestReport(report)) {
        formattedName = getMoneyRequestReportName(report, policy);
    }

    if (isArchivedRoom(report)) {
        formattedName += ` (${Localize.translateLocal('common.archived')})`;
    }

    if (formattedName) {
        return formattedName;
    }

    // Not a room or PolicyExpenseChat, generate title from participants
    const participantAccountIDs = report?.participantAccountIDs ?? [];
    const participantsWithoutCurrentUser = participantAccountIDs.filter((accountID) => accountID !== currentUserAccountID);
    const isMultipleParticipantReport = participantsWithoutCurrentUser.length > 1;

    return participantsWithoutCurrentUser.map((accountID) => getDisplayNameForParticipant(accountID, isMultipleParticipantReport)).join(', ');
}

/**
 * Recursively navigates through thread parents to get the root report and workspace name.
 * The recursion stops when we find a non thread or money request report, whichever comes first.
 */
function getRootReportAndWorkspaceName(report: OnyxEntry<Report>): ReportAndWorkspaceName {
    if (!report) {
        return {
            rootReportName: '',
        };
    }
    if (isChildReport(report) && !isMoneyRequestReport(report) && !isTaskReport(report)) {
        const parentReport = allReports?.[`${ONYXKEYS.COLLECTION.REPORT}${report?.parentReportID}`] ?? null;
        return getRootReportAndWorkspaceName(parentReport);
    }

    if (isIOURequest(report)) {
        return {
            rootReportName: getReportName(report),
        };
    }
    if (isExpenseRequest(report)) {
        return {
            rootReportName: getReportName(report),
            workspaceName: isIOUReport(report) ? CONST.POLICY.OWNER_EMAIL_FAKE : getPolicyName(report, true),
        };
    }

    return {
        rootReportName: getReportName(report),
        workspaceName: getPolicyName(report, true),
    };
}

/**
 * Get either the policyName or domainName the chat is tied to
 */
function getChatRoomSubtitle(report: OnyxEntry<Report>): string | undefined {
    if (isChatThread(report)) {
        return '';
    }
    if (!isDefaultRoom(report) && !isUserCreatedPolicyRoom(report) && !isPolicyExpenseChat(report)) {
        return '';
    }
    if (getChatType(report) === CONST.REPORT.CHAT_TYPE.DOMAIN_ALL) {
        // The domainAll rooms are just #domainName, so we ignore the prefix '#' to get the domainName
        return report?.reportName?.substring(1) ?? '';
    }
    if ((isPolicyExpenseChat(report) && !!report?.isOwnPolicyExpenseChat) || isExpenseReport(report)) {
        return Localize.translateLocal('workspace.common.workspace');
    }
    if (isArchivedRoom(report)) {
        return report?.oldPolicyName ?? '';
    }
    return getPolicyName(report);
}

/**
 * Gets the parent navigation subtitle for the report
 */
function getParentNavigationSubtitle(report: OnyxEntry<Report>): ParentNavigationSummaryParams {
    if (isThread(report)) {
        const parentReport = allReports?.[`${ONYXKEYS.COLLECTION.REPORT}${report?.parentReportID}`] ?? null;
        const {rootReportName, workspaceName} = getRootReportAndWorkspaceName(parentReport);
        if (!rootReportName) {
            return {};
        }

        return {rootReportName, workspaceName};
    }
    return {};
}

/**
 * Navigate to the details page of a given report
 *
 */
function navigateToDetailsPage(report: OnyxEntry<Report>) {
    const participantAccountIDs = report?.participantAccountIDs ?? [];

    if (isOneOnOneChat(report)) {
        Navigation.navigate(ROUTES.PROFILE.getRoute(participantAccountIDs[0]));
        return;
    }
    if (report?.reportID) {
        Navigation.navigate(ROUTES.REPORT_WITH_ID_DETAILS.getRoute(report?.reportID));
    }
}

/**
 * Go back to the details page of a given report
 */
function goBackToDetailsPage(report: OnyxEntry<Report>) {
    if (isOneOnOneChat(report)) {
        Navigation.goBack(ROUTES.PROFILE.getRoute(report?.participantAccountIDs?.[0] ?? ''));
        return;
    }
    Navigation.goBack(ROUTES.REPORT_SETTINGS.getRoute(report?.reportID ?? ''));
}

/**
 * Generate a random reportID up to 53 bits aka 9,007,199,254,740,991 (Number.MAX_SAFE_INTEGER).
 * There were approximately 98,000,000 reports with sequential IDs generated before we started using this approach, those make up roughly one billionth of the space for these numbers,
 * so we live with the 1 in a billion chance of a collision with an older ID until we can switch to 64-bit IDs.
 *
 * In a test of 500M reports (28 years of reports at our current max rate) we got 20-40 collisions meaning that
 * this is more than random enough for our needs.
 */
function generateReportID(): string {
    return (Math.floor(Math.random() * 2 ** 21) * 2 ** 32 + Math.floor(Math.random() * 2 ** 32)).toString();
}

function hasReportNameError(report: OnyxEntry<Report>): boolean {
    return !isEmptyObject(report?.errorFields?.reportName);
}

/**
 * For comments shorter than or equal to 10k chars, convert the comment from MD into HTML because that's how it is stored in the database
 * For longer comments, skip parsing, but still escape the text, and display plaintext for performance reasons. It takes over 40s to parse a 100k long string!!
 */
function getParsedComment(text: string): string {
    const parser = new ExpensiMark();
    return text.length <= CONST.MAX_MARKUP_LENGTH ? parser.replace(text) : lodashEscape(text);
}

function buildOptimisticAddCommentReportAction(text?: string, file?: File): OptimisticReportAction {
    const parser = new ExpensiMark();
    const commentText = getParsedComment(text ?? '');
    const isAttachment = !text && file !== undefined;
    const attachmentInfo = isAttachment ? file : {};
    const htmlForNewComment = isAttachment ? CONST.ATTACHMENT_UPLOADING_MESSAGE_HTML : commentText;

    // Remove HTML from text when applying optimistic offline comment
    const textForNewComment = isAttachment ? CONST.ATTACHMENT_MESSAGE_TEXT : parser.htmlToText(htmlForNewComment);
    return {
        commentText,
        reportAction: {
            reportActionID: NumberUtils.rand64(),
            actionName: CONST.REPORT.ACTIONS.TYPE.ADDCOMMENT,
            actorAccountID: currentUserAccountID,
            person: [
                {
                    style: 'strong',
                    text: allPersonalDetails?.[currentUserAccountID ?? -1]?.displayName ?? currentUserEmail,
                    type: 'TEXT',
                },
            ],
            automatic: false,
            avatar: allPersonalDetails?.[currentUserAccountID ?? -1]?.avatar ?? UserUtils.getDefaultAvatarURL(currentUserAccountID),
            created: DateUtils.getDBTimeWithSkew(),
            message: [
                {
                    translationKey: isAttachment ? CONST.TRANSLATION_KEYS.ATTACHMENT : '',
                    type: CONST.REPORT.MESSAGE.TYPE.COMMENT,
                    html: htmlForNewComment,
                    text: textForNewComment,
                },
            ],
            isFirstItem: false,
            isAttachment,
            attachmentInfo,
            pendingAction: CONST.RED_BRICK_ROAD_PENDING_ACTION.ADD,
            shouldShow: true,
            isOptimisticAction: true,
        },
    };
}

/**
 * update optimistic parent reportAction when a comment is added or remove in the child report
 * @param parentReportAction - Parent report action of the child report
 * @param lastVisibleActionCreated - Last visible action created of the child report
 * @param type - The type of action in the child report
 */

function updateOptimisticParentReportAction(parentReportAction: OnyxEntry<ReportAction>, lastVisibleActionCreated: string, type: string): UpdateOptimisticParentReportAction {
    let childVisibleActionCount = parentReportAction?.childVisibleActionCount ?? 0;
    let childCommenterCount = parentReportAction?.childCommenterCount ?? 0;
    let childOldestFourAccountIDs = parentReportAction?.childOldestFourAccountIDs;

    if (type === CONST.RED_BRICK_ROAD_PENDING_ACTION.ADD) {
        childVisibleActionCount += 1;
        const oldestFourAccountIDs = childOldestFourAccountIDs ? childOldestFourAccountIDs.split(',') : [];
        if (oldestFourAccountIDs.length < 4) {
            const index = oldestFourAccountIDs.findIndex((accountID) => accountID === currentUserAccountID?.toString());
            if (index === -1) {
                childCommenterCount += 1;
                oldestFourAccountIDs.push(currentUserAccountID?.toString() ?? '');
            }
        }
        childOldestFourAccountIDs = oldestFourAccountIDs.join(',');
    } else if (type === CONST.RED_BRICK_ROAD_PENDING_ACTION.DELETE) {
        if (childVisibleActionCount > 0) {
            childVisibleActionCount -= 1;
        }

        if (childVisibleActionCount === 0) {
            childCommenterCount = 0;
            childOldestFourAccountIDs = '';
        }
    }

    return {
        childVisibleActionCount,
        childCommenterCount,
        childLastVisibleActionCreated: lastVisibleActionCreated,
        childOldestFourAccountIDs,
    };
}

/**
 * Get optimistic data of parent report action
 * @param reportID The reportID of the report that is updated
 * @param lastVisibleActionCreated Last visible action created of the child report
 * @param type The type of action in the child report
 * @param parentReportID Custom reportID to be updated
 * @param parentReportActionID Custom reportActionID to be updated
 */
function getOptimisticDataForParentReportAction(reportID: string, lastVisibleActionCreated: string, type: string, parentReportID = '', parentReportActionID = ''): OnyxUpdate | EmptyObject {
    const report = getReport(reportID);
    if (!report || !isNotEmptyObject(report)) {
        return {};
    }
    const parentReportAction = ReportActionsUtils.getParentReportAction(report);
    if (!parentReportAction || !isNotEmptyObject(parentReportAction)) {
        return {};
    }

    const optimisticParentReportAction = updateOptimisticParentReportAction(parentReportAction, lastVisibleActionCreated, type);
    return {
        onyxMethod: Onyx.METHOD.MERGE,
        key: `${ONYXKEYS.COLLECTION.REPORT_ACTIONS}${parentReportID || report?.parentReportID}`,
        value: {
            [parentReportActionID || (report?.parentReportActionID ?? '')]: optimisticParentReportAction,
        },
    };
}

/**
 * Builds an optimistic reportAction for the parent report when a task is created
 * @param taskReportID - Report ID of the task
 * @param taskTitle - Title of the task
 * @param taskAssigneeAccountID - AccountID of the person assigned to the task
 * @param text - Text of the comment
 * @param parentReportID - Report ID of the parent report
 */
function buildOptimisticTaskCommentReportAction(taskReportID: string, taskTitle: string, taskAssigneeAccountID: number, text: string, parentReportID: string): OptimisticReportAction {
    const reportAction = buildOptimisticAddCommentReportAction(text);
    if (reportAction.reportAction.message) {
        reportAction.reportAction.message[0].taskReportID = taskReportID;
    }

    // These parameters are not saved on the reportAction, but are used to display the task in the UI
    // Added when we fetch the reportActions on a report
    reportAction.reportAction.originalMessage = {
        html: reportAction.reportAction.message?.[0].html,
        taskReportID: reportAction.reportAction.message?.[0].taskReportID,
    };
    reportAction.reportAction.childReportID = taskReportID;
    reportAction.reportAction.parentReportID = parentReportID;
    reportAction.reportAction.childType = CONST.REPORT.TYPE.TASK;
    reportAction.reportAction.childReportName = taskTitle;
    reportAction.reportAction.childManagerAccountID = taskAssigneeAccountID;
    reportAction.reportAction.childStatusNum = CONST.REPORT.STATUS_NUM.OPEN;
    reportAction.reportAction.childStateNum = CONST.REPORT.STATE_NUM.OPEN;

    return reportAction;
}

/**
 * Builds an optimistic IOU report with a randomly generated reportID
 *
 * @param payeeAccountID - AccountID of the person generating the IOU.
 * @param payerAccountID - AccountID of the other person participating in the IOU.
 * @param total - IOU amount in the smallest unit of the currency.
 * @param chatReportID - Report ID of the chat where the IOU is.
 * @param currency - IOU currency.
 * @param isSendingMoney - If we send money the IOU should be created as settled
 */

function buildOptimisticIOUReport(payeeAccountID: number, payerAccountID: number, total: number, chatReportID: string, currency: string, isSendingMoney = false): OptimisticIOUReport {
    const formattedTotal = CurrencyUtils.convertToDisplayString(total, currency);
    const personalDetails = getPersonalDetailsForAccountID(payerAccountID);
    const payerEmail = 'login' in personalDetails ? personalDetails.login : '';

    // When creating a report the participantsAccountIDs and visibleChatMemberAccountIDs are the same
    const participantsAccountIDs = [payeeAccountID, payerAccountID];

    return {
        type: CONST.REPORT.TYPE.IOU,
        cachedTotal: formattedTotal,
        chatReportID,
        currency,
        managerID: payerAccountID,
        ownerAccountID: payeeAccountID,
        participantAccountIDs: participantsAccountIDs,
        visibleChatMemberAccountIDs: participantsAccountIDs,
        reportID: generateReportID(),
        stateNum: isSendingMoney ? CONST.REPORT.STATE_NUM.APPROVED : CONST.REPORT.STATE_NUM.SUBMITTED,
        statusNum: isSendingMoney ? CONST.REPORT.STATUS_NUM.REIMBURSED : CONST.REPORT.STATE_NUM.SUBMITTED,
        total,

        // We don't translate reportName because the server response is always in English
        reportName: `${payerEmail} owes ${formattedTotal}`,
        notificationPreference: CONST.REPORT.NOTIFICATION_PREFERENCE.HIDDEN,
        parentReportID: chatReportID,
        lastVisibleActionCreated: DateUtils.getDBTime(),
    };
}

/**
 * Builds an optimistic Expense report with a randomly generated reportID
 *
 * @param chatReportID - Report ID of the PolicyExpenseChat where the Expense Report is
 * @param policyID - The policy ID of the PolicyExpenseChat
 * @param payeeAccountID - AccountID of the employee (payee)
 * @param total - Amount in cents
 * @param currency
 */

function buildOptimisticExpenseReport(chatReportID: string, policyID: string, payeeAccountID: number, total: number, currency: string): OptimisticExpenseReport {
    // The amount for Expense reports are stored as negative value in the database
    const storedTotal = total * -1;
    const policyName = getPolicyName(allReports?.[`${ONYXKEYS.COLLECTION.REPORT}${chatReportID}`]);
    const formattedTotal = CurrencyUtils.convertToDisplayString(storedTotal, currency);
    const policy = getPolicy(policyID);

    const isFree = policy?.type === CONST.POLICY.TYPE.FREE;

    // Define the state and status of the report based on whether the policy is free or paid
    const stateNum = isFree ? CONST.REPORT.STATE_NUM.SUBMITTED : CONST.REPORT.STATE_NUM.OPEN;
    const statusNum = isFree ? CONST.REPORT.STATUS_NUM.SUBMITTED : CONST.REPORT.STATUS_NUM.OPEN;

    return {
        reportID: generateReportID(),
        chatReportID,
        policyID,
        type: CONST.REPORT.TYPE.EXPENSE,
        ownerAccountID: payeeAccountID,
        currency,

        // We don't translate reportName because the server response is always in English
        reportName: `${policyName} owes ${formattedTotal}`,
        stateNum,
        statusNum,
        total: storedTotal,
        notificationPreference: CONST.REPORT.NOTIFICATION_PREFERENCE.HIDDEN,
        parentReportID: chatReportID,
        lastVisibleActionCreated: DateUtils.getDBTime(),
    };
}

/**
 * @param iouReportID - the report ID of the IOU report the action belongs to
 * @param type - IOUReportAction type. Can be oneOf(create, decline, cancel, pay, split)
 * @param total - IOU total in cents
 * @param comment - IOU comment
 * @param currency - IOU currency
 * @param paymentType - IOU paymentMethodType. Can be oneOf(Elsewhere, Expensify)
 * @param isSettlingUp - Whether we are settling up an IOU
 */
function getIOUReportActionMessage(iouReportID: string, type: string, total: number, comment: string, currency: string, paymentType = '', isSettlingUp = false): [Message] {
    const report = getReport(iouReportID);
    const amount =
        type === CONST.IOU.REPORT_ACTION_TYPE.PAY
            ? CurrencyUtils.convertToDisplayString(getMoneyRequestReimbursableTotal(isNotEmptyObject(report) ? report : null), currency)
            : CurrencyUtils.convertToDisplayString(total, currency);

    let paymentMethodMessage;
    switch (paymentType) {
        case CONST.IOU.PAYMENT_TYPE.VBBA:
        case CONST.IOU.PAYMENT_TYPE.EXPENSIFY:
            paymentMethodMessage = ' with Expensify';
            break;
        default:
            paymentMethodMessage = ` elsewhere`;
            break;
    }

    let iouMessage;
    switch (type) {
        case CONST.REPORT.ACTIONS.TYPE.APPROVED:
            iouMessage = `approved ${amount}`;
            break;
        case CONST.REPORT.ACTIONS.TYPE.SUBMITTED:
            iouMessage = `submitted ${amount}`;
            break;
        case CONST.IOU.REPORT_ACTION_TYPE.CREATE:
            iouMessage = `requested ${amount}${comment && ` for ${comment}`}`;
            break;
        case CONST.IOU.REPORT_ACTION_TYPE.SPLIT:
            iouMessage = `split ${amount}${comment && ` for ${comment}`}`;
            break;
        case CONST.IOU.REPORT_ACTION_TYPE.DELETE:
            iouMessage = `deleted the ${amount} request${comment && ` for ${comment}`}`;
            break;
        case CONST.IOU.REPORT_ACTION_TYPE.PAY:
            iouMessage = isSettlingUp ? `paid ${amount}${paymentMethodMessage}` : `sent ${amount}${comment && ` for ${comment}`}${paymentMethodMessage}`;
            break;
        default:
            break;
    }

    return [
        {
            html: lodashEscape(iouMessage),
            text: iouMessage ?? '',
            isEdited: false,
            type: CONST.REPORT.MESSAGE.TYPE.COMMENT,
        },
    ];
}

/**
 * Builds an optimistic IOU reportAction object
 *
 * @param type - IOUReportAction type. Can be oneOf(create, delete, pay, split).
 * @param amount - IOU amount in cents.
 * @param currency
 * @param comment - User comment for the IOU.
 * @param participants - An array with participants details.
 * @param [transactionID] - Not required if the IOUReportAction type is 'pay'
 * @param [paymentType] - Only required if the IOUReportAction type is 'pay'. Can be oneOf(elsewhere, Expensify).
 * @param [iouReportID] - Only required if the IOUReportActions type is oneOf(decline, cancel, pay). Generates a randomID as default.
 * @param [isSettlingUp] - Whether we are settling up an IOU.
 * @param [isSendMoneyFlow] - Whether this is send money flow
 * @param [receipt]
 * @param [isOwnPolicyExpenseChat] - Whether this is an expense report create from the current user's policy expense chat
 */

function buildOptimisticIOUReportAction(
    type: ValueOf<typeof CONST.IOU.REPORT_ACTION_TYPE>,
    amount: number,
    currency: string,
    comment: string,
    participants: Participant[],
    transactionID: string,
    paymentType: DeepValueOf<typeof CONST.IOU.PAYMENT_TYPE>,
    iouReportID = '',
    isSettlingUp = false,
    isSendMoneyFlow = false,
    receipt: Receipt = {},
    isOwnPolicyExpenseChat = false,
    created = DateUtils.getDBTime(),
): OptimisticIOUReportAction {
    const IOUReportID = iouReportID || generateReportID();

    const originalMessage: IOUMessage = {
        amount,
        comment,
        currency,
        IOUTransactionID: transactionID,
        IOUReportID,
        type,
    };

    if (type === CONST.IOU.REPORT_ACTION_TYPE.PAY) {
        // In send money flow, we store amount, comment, currency in IOUDetails when type = pay
        if (isSendMoneyFlow) {
            const keys = ['amount', 'comment', 'currency'] as const;
            keys.forEach((key) => {
                delete originalMessage[key];
            });
            originalMessage.IOUDetails = {amount, comment, currency};
            originalMessage.paymentType = paymentType;
        } else {
            // In case of pay money request action, we dont store the comment
            // and there is no single transctionID to link the action to.
            delete originalMessage.IOUTransactionID;
            delete originalMessage.comment;
            originalMessage.paymentType = paymentType;
        }
    }

    // IOUs of type split only exist in group DMs and those don't have an iouReport so we need to delete the IOUReportID key
    if (type === CONST.IOU.REPORT_ACTION_TYPE.SPLIT) {
        delete originalMessage.IOUReportID;
        // Split bill made from a policy expense chat only have the payee's accountID as the participant because the payer could be any policy admin
        if (isOwnPolicyExpenseChat) {
            originalMessage.participantAccountIDs = currentUserAccountID ? [currentUserAccountID] : [];
        } else {
            originalMessage.participantAccountIDs = currentUserAccountID
                ? [currentUserAccountID, ...participants.map((participant) => participant.accountID)]
                : participants.map((participant) => participant.accountID);
        }
    }

    return {
        actionName: CONST.REPORT.ACTIONS.TYPE.IOU,
        actorAccountID: currentUserAccountID,
        automatic: false,
        avatar: currentUserPersonalDetails?.avatar ?? UserUtils.getDefaultAvatarURL(currentUserAccountID),
        isAttachment: false,
        originalMessage,
        message: getIOUReportActionMessage(iouReportID, type, amount, comment, currency, paymentType, isSettlingUp),
        person: [
            {
                style: 'strong',
                text: currentUserPersonalDetails?.displayName ?? currentUserEmail,
                type: 'TEXT',
            },
        ],
        reportActionID: NumberUtils.rand64(),
        shouldShow: true,
        created,
        pendingAction: CONST.RED_BRICK_ROAD_PENDING_ACTION.ADD,
        whisperedToAccountIDs: [CONST.IOU.RECEIPT_STATE.SCANREADY, CONST.IOU.RECEIPT_STATE.SCANNING].some((value) => value === receipt?.state) ? [currentUserAccountID ?? -1] : [],
    };
}

/**
 * Builds an optimistic APPROVED report action with a randomly generated reportActionID.
 */
function buildOptimisticApprovedReportAction(amount: number, currency: string, expenseReportID: string): OptimisticApprovedReportAction {
    const originalMessage = {
        amount,
        currency,
        expenseReportID,
    };

    return {
        actionName: CONST.REPORT.ACTIONS.TYPE.APPROVED,
        actorAccountID: currentUserAccountID,
        automatic: false,
        avatar: currentUserPersonalDetails?.avatar ?? UserUtils.getDefaultAvatarURL(currentUserAccountID),
        isAttachment: false,
        originalMessage,
        message: getIOUReportActionMessage(expenseReportID, CONST.REPORT.ACTIONS.TYPE.APPROVED, Math.abs(amount), '', currency),
        person: [
            {
                style: 'strong',
                text: currentUserPersonalDetails?.displayName ?? currentUserEmail,
                type: 'TEXT',
            },
        ],
        reportActionID: NumberUtils.rand64(),
        shouldShow: true,
        created: DateUtils.getDBTime(),
        pendingAction: CONST.RED_BRICK_ROAD_PENDING_ACTION.ADD,
    };
}

/**
 * Builds an optimistic MOVED report action with a randomly generated reportActionID.
 * This action is used when we move reports across workspaces.
 */
function buildOptimisticMovedReportAction(fromPolicyID: string, toPolicyID: string, newParentReportID: string, movedReportID: string, policyName: string): ReportAction {
    const originalMessage = {
        fromPolicyID,
        toPolicyID,
        newParentReportID,
        movedReportID,
    };

    const movedActionMessage = [
        {
            html: `moved the report to the <a href='${CONST.NEW_EXPENSIFY_URL}r/${newParentReportID}' target='_blank' rel='noreferrer noopener'>${policyName}</a> workspace`,
            text: `moved the report to the ${policyName} workspace`,
            type: CONST.REPORT.MESSAGE.TYPE.COMMENT,
        },
    ];

    return {
        actionName: CONST.REPORT.ACTIONS.TYPE.MOVED,
        actorAccountID: currentUserAccountID,
        automatic: false,
        avatar: currentUserPersonalDetails?.avatar ?? UserUtils.getDefaultAvatarURL(currentUserAccountID),
        isAttachment: false,
        originalMessage,
        message: movedActionMessage,
        person: [
            {
                style: 'strong',
                text: currentUserPersonalDetails?.displayName ?? currentUserEmail,
                type: 'TEXT',
            },
        ],
        reportActionID: NumberUtils.rand64(),
        shouldShow: true,
        created: DateUtils.getDBTime(),
        pendingAction: CONST.RED_BRICK_ROAD_PENDING_ACTION.ADD,
    };
}

/**
 * Builds an optimistic SUBMITTED report action with a randomly generated reportActionID.
 *
 */
function buildOptimisticSubmittedReportAction(amount: number, currency: string, expenseReportID: string): OptimisticSubmittedReportAction {
    const originalMessage = {
        amount,
        currency,
        expenseReportID,
    };

    return {
        actionName: CONST.REPORT.ACTIONS.TYPE.SUBMITTED,
        actorAccountID: currentUserAccountID,
        automatic: false,
        avatar: currentUserPersonalDetails?.avatar ?? UserUtils.getDefaultAvatar(currentUserAccountID),
        isAttachment: false,
        originalMessage,
        message: getIOUReportActionMessage(expenseReportID, CONST.REPORT.ACTIONS.TYPE.SUBMITTED, Math.abs(amount), '', currency),
        person: [
            {
                style: 'strong',
                text: currentUserPersonalDetails?.displayName ?? currentUserEmail,
                type: 'TEXT',
            },
        ],
        reportActionID: NumberUtils.rand64(),
        shouldShow: true,
        created: DateUtils.getDBTime(),
        pendingAction: CONST.RED_BRICK_ROAD_PENDING_ACTION.ADD,
    };
}

/**
 * Builds an optimistic REIMBURSEMENTDEQUEUED report action with a randomly generated reportActionID.
 *
 */
function buildOptimisticCancelPaymentReportAction(expenseReportID: string): OptimisticCancelPaymentReportAction {
    return {
        actionName: CONST.REPORT.ACTIONS.TYPE.REIMBURSEMENTDEQUEUED,
        actorAccountID: currentUserAccountID,
        message: [
            {
                cancellationReason: CONST.REPORT.CANCEL_PAYMENT_REASONS.ADMIN,
                expenseReportID,
                type: CONST.REPORT.MESSAGE.TYPE.COMMENT,
                text: '',
            },
        ],
        originalMessage: {
            cancellationReason: CONST.REPORT.CANCEL_PAYMENT_REASONS.ADMIN,
            expenseReportID,
        },
        person: [
            {
                style: 'strong',
                text: currentUserPersonalDetails?.displayName ?? currentUserEmail,
                type: 'TEXT',
            },
        ],
        reportActionID: NumberUtils.rand64(),
        shouldShow: true,
        created: DateUtils.getDBTime(),
        pendingAction: CONST.RED_BRICK_ROAD_PENDING_ACTION.ADD,
    };
}

/**
 * Builds an optimistic report preview action with a randomly generated reportActionID.
 *
 * @param chatReport
 * @param iouReport
 * @param [comment] - User comment for the IOU.
 * @param [transaction] - optimistic first transaction of preview
 */
function buildOptimisticReportPreview(
    chatReport: OnyxEntry<Report>,
    iouReport: OnyxEntry<Report>,
    comment = '',
    transaction: OnyxEntry<Transaction> = null,
    childReportID?: string,
): OptimisticReportPreview {
    const hasReceipt = TransactionUtils.hasReceipt(transaction);
    const isReceiptBeingScanned = hasReceipt && TransactionUtils.isReceiptBeingScanned(transaction);
    const message = getReportPreviewMessage(iouReport);
    const created = DateUtils.getDBTime();
    return {
        reportActionID: NumberUtils.rand64(),
        reportID: chatReport?.reportID,
        actionName: CONST.REPORT.ACTIONS.TYPE.REPORTPREVIEW,
        pendingAction: CONST.RED_BRICK_ROAD_PENDING_ACTION.ADD,
        originalMessage: {
            linkedReportID: iouReport?.reportID,
        },
        message: [
            {
                html: message,
                text: message,
                isEdited: false,
                type: CONST.REPORT.MESSAGE.TYPE.COMMENT,
            },
        ],
        created,
        accountID: iouReport?.managerID ?? 0,
        // The preview is initially whispered if created with a receipt, so the actor is the current user as well
        actorAccountID: hasReceipt ? currentUserAccountID : iouReport?.managerID ?? 0,
        childReportID: childReportID ?? iouReport?.reportID,
        childMoneyRequestCount: 1,
        childLastMoneyRequestComment: comment,
        childRecentReceiptTransactionIDs: hasReceipt && isNotEmptyObject(transaction) ? {[transaction?.transactionID ?? '']: created} : undefined,
        whisperedToAccountIDs: isReceiptBeingScanned ? [currentUserAccountID ?? -1] : [],
    };
}

/**
 * Builds an optimistic modified expense action with a randomly generated reportActionID.
 */
function buildOptimisticModifiedExpenseReportAction(
    transactionThread: OnyxEntry<Transaction>,
    oldTransaction: OnyxEntry<Transaction>,
    transactionChanges: ExpenseOriginalMessage,
    isFromExpenseReport: boolean,
): OptimisticModifiedExpenseReportAction {
    const originalMessage = getModifiedExpenseOriginalMessage(oldTransaction, transactionChanges, isFromExpenseReport);
    return {
        actionName: CONST.REPORT.ACTIONS.TYPE.MODIFIEDEXPENSE,
        actorAccountID: currentUserAccountID,
        automatic: false,
        avatar: currentUserPersonalDetails?.avatar ?? UserUtils.getDefaultAvatarURL(currentUserAccountID),
        created: DateUtils.getDBTime(),
        isAttachment: false,
        message: [
            {
                // Currently we are composing the message from the originalMessage and message is only used in OldDot and not in the App
                text: 'You',
                style: 'strong',
                type: CONST.REPORT.MESSAGE.TYPE.TEXT,
            },
        ],
        originalMessage,
        person: [
            {
                style: 'strong',
                text: currentUserPersonalDetails?.displayName ?? String(currentUserAccountID),
                type: 'TEXT',
            },
        ],
        pendingAction: CONST.RED_BRICK_ROAD_PENDING_ACTION.ADD,
        reportActionID: NumberUtils.rand64(),
        reportID: transactionThread?.reportID,
        shouldShow: true,
    };
}

/**
 * Updates a report preview action that exists for an IOU report.
 *
 * @param [comment] - User comment for the IOU.
 * @param [transaction] - optimistic newest transaction of a report preview
 *
 */
function updateReportPreview(
    iouReport: OnyxEntry<Report>,
    reportPreviewAction: OnyxEntry<ReportAction>,
    isPayRequest = false,
    comment = '',
    transaction: OnyxEntry<Transaction> = null,
): UpdateReportPreview {
    const hasReceipt = TransactionUtils.hasReceipt(transaction);
    const recentReceiptTransactions = reportPreviewAction?.childRecentReceiptTransactionIDs ?? {};
    const transactionsToKeep = TransactionUtils.getRecentTransactions(recentReceiptTransactions);
    const previousTransactionsArray = Object.entries(recentReceiptTransactions ?? {}).map(([key, value]) => (transactionsToKeep.includes(key) ? {[key]: value} : null));
    const previousTransactions: Record<string, string> = {};

    for (const obj of previousTransactionsArray) {
        for (const key in obj) {
            if (obj) {
                previousTransactions[key] = obj[key];
            }
        }
    }

    const message = getReportPreviewMessage(iouReport, reportPreviewAction);
    return {
        ...reportPreviewAction,
        created: DateUtils.getDBTime(),
        message: [
            {
                html: message,
                text: message,
                isEdited: false,
                type: CONST.REPORT.MESSAGE.TYPE.COMMENT,
            },
        ],
        childLastMoneyRequestComment: comment || reportPreviewAction?.childLastMoneyRequestComment,
        childMoneyRequestCount: (reportPreviewAction?.childMoneyRequestCount ?? 0) + (isPayRequest ? 0 : 1),
        childRecentReceiptTransactionIDs: hasReceipt
            ? {
                  ...(transaction && {[transaction.transactionID]: transaction?.created}),
                  ...previousTransactions,
              }
            : recentReceiptTransactions,
        // As soon as we add a transaction without a receipt to the report, it will have ready money requests,
        // so we remove the whisper
        whisperedToAccountIDs: hasReceipt ? reportPreviewAction?.whisperedToAccountIDs : [],
    };
}

function buildOptimisticTaskReportAction(taskReportID: string, actionName: OriginalMessageActionName, message = ''): OptimisticTaskReportAction {
    const originalMessage = {
        taskReportID,
        type: actionName,
        text: message,
    };
    return {
        actionName,
        actorAccountID: currentUserAccountID,
        automatic: false,
        avatar: currentUserPersonalDetails?.avatar ?? UserUtils.getDefaultAvatarURL(currentUserAccountID),
        isAttachment: false,
        originalMessage,
        message: [
            {
                text: message,
                taskReportID,
                type: CONST.REPORT.MESSAGE.TYPE.TEXT,
            },
        ],
        person: [
            {
                style: 'strong',
                text: currentUserPersonalDetails?.displayName ?? String(currentUserAccountID),
                type: 'TEXT',
            },
        ],
        reportActionID: NumberUtils.rand64(),
        shouldShow: true,
        created: DateUtils.getDBTime(),
        isFirstItem: false,
        pendingAction: CONST.RED_BRICK_ROAD_PENDING_ACTION.ADD,
    };
}

/**
 * Builds an optimistic chat report with a randomly generated reportID and as much information as we currently have
 */
function buildOptimisticChatReport(
    participantList: number[],
    reportName: string = CONST.REPORT.DEFAULT_REPORT_NAME,
    chatType: ValueOf<typeof CONST.REPORT.CHAT_TYPE> | undefined = undefined,
    policyID: string = CONST.POLICY.OWNER_EMAIL_FAKE,
    ownerAccountID: number = CONST.REPORT.OWNER_ACCOUNT_ID_FAKE,
    isOwnPolicyExpenseChat = false,
    oldPolicyName = '',
    visibility: ValueOf<typeof CONST.REPORT.VISIBILITY> | undefined = undefined,
    writeCapability: ValueOf<typeof CONST.REPORT.WRITE_CAPABILITIES> | undefined = undefined,
    notificationPreference: NotificationPreference = CONST.REPORT.NOTIFICATION_PREFERENCE.ALWAYS,
    parentReportActionID = '',
    parentReportID = '',
    welcomeMessage = '',
): OptimisticChatReport {
    const currentTime = DateUtils.getDBTime();
    const isNewlyCreatedWorkspaceChat = chatType === CONST.REPORT.CHAT_TYPE.POLICY_EXPENSE_CHAT && isOwnPolicyExpenseChat;
    return {
        type: CONST.REPORT.TYPE.CHAT,
        chatType,
        isOwnPolicyExpenseChat,
        isPinned: reportName === CONST.REPORT.WORKSPACE_CHAT_ROOMS.ADMINS || isNewlyCreatedWorkspaceChat,
        lastActorAccountID: 0,
        lastMessageTranslationKey: '',
        lastMessageHtml: '',
        lastMessageText: undefined,
        lastReadTime: currentTime,
        lastVisibleActionCreated: currentTime,
        notificationPreference,
        oldPolicyName,
        ownerAccountID: ownerAccountID || CONST.REPORT.OWNER_ACCOUNT_ID_FAKE,
        parentReportActionID,
        parentReportID,
        // When creating a report the participantsAccountIDs and visibleChatMemberAccountIDs are the same
        participantAccountIDs: participantList,
        visibleChatMemberAccountIDs: participantList,
        policyID,
        reportID: generateReportID(),
        reportName,
        stateNum: 0,
        statusNum: 0,
        visibility,
        welcomeMessage,
        writeCapability,
    };
}

/**
 * Returns the necessary reportAction onyx data to indicate that the chat has been created optimistically
 * @param [created] - Action created time
 */
function buildOptimisticCreatedReportAction(emailCreatingAction: string, created = DateUtils.getDBTime()): OptimisticCreatedReportAction {
    return {
        reportActionID: NumberUtils.rand64(),
        actionName: CONST.REPORT.ACTIONS.TYPE.CREATED,
        pendingAction: CONST.RED_BRICK_ROAD_PENDING_ACTION.ADD,
        actorAccountID: currentUserAccountID,
        message: [
            {
                type: CONST.REPORT.MESSAGE.TYPE.TEXT,
                style: 'strong',
                text: emailCreatingAction,
            },
            {
                type: CONST.REPORT.MESSAGE.TYPE.TEXT,
                style: 'normal',
                text: ' created this report',
            },
        ],
        person: [
            {
                type: CONST.REPORT.MESSAGE.TYPE.TEXT,
                style: 'strong',
                text: allPersonalDetails?.[currentUserAccountID ?? '']?.displayName ?? currentUserEmail,
            },
        ],
        automatic: false,
        avatar: allPersonalDetails?.[currentUserAccountID ?? '']?.avatar ?? UserUtils.getDefaultAvatarURL(currentUserAccountID),
        created,
        shouldShow: true,
    };
}

/**
 * Returns the necessary reportAction onyx data to indicate that a task report has been edited
 */
function buildOptimisticEditedTaskReportAction(emailEditingTask: string): OptimisticEditedTaskReportAction {
    return {
        reportActionID: NumberUtils.rand64(),
        actionName: CONST.REPORT.ACTIONS.TYPE.TASKEDITED,
        pendingAction: CONST.RED_BRICK_ROAD_PENDING_ACTION.ADD,
        actorAccountID: currentUserAccountID,
        message: [
            {
                type: CONST.REPORT.MESSAGE.TYPE.TEXT,
                style: 'strong',
                text: emailEditingTask,
            },
            {
                type: CONST.REPORT.MESSAGE.TYPE.TEXT,
                style: 'normal',
                text: ' edited this task',
            },
        ],
        person: [
            {
                type: CONST.REPORT.MESSAGE.TYPE.TEXT,
                style: 'strong',
                text: allPersonalDetails?.[currentUserAccountID ?? '']?.displayName ?? currentUserEmail,
            },
        ],
        automatic: false,
        avatar: allPersonalDetails?.[currentUserAccountID ?? '']?.avatar ?? UserUtils.getDefaultAvatarURL(currentUserAccountID),
        created: DateUtils.getDBTime(),
        shouldShow: false,
    };
}

/**
 * Returns the necessary reportAction onyx data to indicate that a chat has been archived
 *
 * @param reason - A reason why the chat has been archived
 */
function buildOptimisticClosedReportAction(emailClosingReport: string, policyName: string, reason: string = CONST.REPORT.ARCHIVE_REASON.DEFAULT): OptimisticClosedReportAction {
    return {
        actionName: CONST.REPORT.ACTIONS.TYPE.CLOSED,
        actorAccountID: currentUserAccountID,
        automatic: false,
        avatar: allPersonalDetails?.[currentUserAccountID ?? '']?.avatar ?? UserUtils.getDefaultAvatarURL(currentUserAccountID),
        created: DateUtils.getDBTime(),
        message: [
            {
                type: CONST.REPORT.MESSAGE.TYPE.TEXT,
                style: 'strong',
                text: emailClosingReport,
            },
            {
                type: CONST.REPORT.MESSAGE.TYPE.TEXT,
                style: 'normal',
                text: ' closed this report',
            },
        ],
        originalMessage: {
            policyName,
            reason,
        },
        pendingAction: CONST.RED_BRICK_ROAD_PENDING_ACTION.ADD,
        person: [
            {
                type: CONST.REPORT.MESSAGE.TYPE.TEXT,
                style: 'strong',
                text: allPersonalDetails?.[currentUserAccountID ?? '']?.displayName ?? currentUserEmail,
            },
        ],
        reportActionID: NumberUtils.rand64(),
        shouldShow: true,
    };
}

function buildOptimisticWorkspaceChats(policyID: string, policyName: string): OptimisticWorkspaceChats {
    const announceChatData = buildOptimisticChatReport(
        currentUserAccountID ? [currentUserAccountID] : [],
        CONST.REPORT.WORKSPACE_CHAT_ROOMS.ANNOUNCE,
        CONST.REPORT.CHAT_TYPE.POLICY_ANNOUNCE,
        policyID,
        CONST.POLICY.OWNER_ACCOUNT_ID_FAKE,
        false,
        policyName,
        undefined,
        undefined,

        // #announce contains all policy members so notifying always should be opt-in only.
        CONST.REPORT.NOTIFICATION_PREFERENCE.DAILY,
    );
    const announceChatReportID = announceChatData.reportID;
    const announceCreatedAction = buildOptimisticCreatedReportAction(CONST.POLICY.OWNER_EMAIL_FAKE);
    const announceReportActionData = {
        [announceCreatedAction.reportActionID]: announceCreatedAction,
    };

    const adminsChatData = buildOptimisticChatReport(
        [currentUserAccountID ?? -1],
        CONST.REPORT.WORKSPACE_CHAT_ROOMS.ADMINS,
        CONST.REPORT.CHAT_TYPE.POLICY_ADMINS,
        policyID,
        CONST.POLICY.OWNER_ACCOUNT_ID_FAKE,
        false,
        policyName,
    );
    const adminsChatReportID = adminsChatData.reportID;
    const adminsCreatedAction = buildOptimisticCreatedReportAction(CONST.POLICY.OWNER_EMAIL_FAKE);
    const adminsReportActionData = {
        [adminsCreatedAction.reportActionID]: adminsCreatedAction,
    };

    const expenseChatData = buildOptimisticChatReport([currentUserAccountID ?? -1], '', CONST.REPORT.CHAT_TYPE.POLICY_EXPENSE_CHAT, policyID, currentUserAccountID, true, policyName);
    const expenseChatReportID = expenseChatData.reportID;
    const expenseReportCreatedAction = buildOptimisticCreatedReportAction(currentUserEmail ?? '');
    const expenseReportActionData = {
        [expenseReportCreatedAction.reportActionID]: expenseReportCreatedAction,
    };

    return {
        announceChatReportID,
        announceChatData,
        announceReportActionData,
        announceCreatedReportActionID: announceCreatedAction.reportActionID,
        adminsChatReportID,
        adminsChatData,
        adminsReportActionData,
        adminsCreatedReportActionID: adminsCreatedAction.reportActionID,
        expenseChatReportID,
        expenseChatData,
        expenseReportActionData,
        expenseCreatedReportActionID: expenseReportCreatedAction.reportActionID,
    };
}

/**
 * Builds an optimistic Task Report with a randomly generated reportID
 *
 * @param ownerAccountID - Account ID of the person generating the Task.
 * @param assigneeAccountID - AccountID of the other person participating in the Task.
 * @param parentReportID - Report ID of the chat where the Task is.
 * @param title - Task title.
 * @param description - Task description.
 * @param policyID - PolicyID of the parent report
 */

function buildOptimisticTaskReport(
    ownerAccountID: number,
    assigneeAccountID = 0,
    parentReportID?: string,
    title?: string,
    description?: string,
    policyID: string = CONST.POLICY.OWNER_EMAIL_FAKE,
): OptimisticTaskReport {
    // When creating a report the participantsAccountIDs and visibleChatMemberAccountIDs are the same
    const participantsAccountIDs = assigneeAccountID && assigneeAccountID !== ownerAccountID ? [assigneeAccountID] : [];

    return {
        reportID: generateReportID(),
        reportName: title,
        description,
        ownerAccountID,
        participantAccountIDs: participantsAccountIDs,
        visibleChatMemberAccountIDs: participantsAccountIDs,
        managerID: assigneeAccountID,
        type: CONST.REPORT.TYPE.TASK,
        parentReportID,
        policyID,
        stateNum: CONST.REPORT.STATE_NUM.OPEN,
        statusNum: CONST.REPORT.STATUS_NUM.OPEN,
        notificationPreference: CONST.REPORT.NOTIFICATION_PREFERENCE.ALWAYS,
        lastVisibleActionCreated: DateUtils.getDBTime(),
    };
}

/**
 * A helper method to create transaction thread
 *
 * @param reportAction - the parent IOU report action from which to create the thread
 *
 * @param moneyRequestReportID - the reportID which the report action belong to
 */
function buildTransactionThread(reportAction: OnyxEntry<ReportAction>, moneyRequestReportID: string): OptimisticChatReport {
    const participantAccountIDs = [...new Set([currentUserAccountID, Number(reportAction?.actorAccountID)])].filter(Boolean) as number[];
    return buildOptimisticChatReport(
        participantAccountIDs,
        getTransactionReportName(reportAction),
        undefined,
        getReport(moneyRequestReportID)?.policyID ?? CONST.POLICY.OWNER_EMAIL_FAKE,
        CONST.POLICY.OWNER_ACCOUNT_ID_FAKE,
        false,
        '',
        undefined,
        undefined,
        CONST.REPORT.NOTIFICATION_PREFERENCE.HIDDEN,
        reportAction?.reportActionID,
        moneyRequestReportID,
    );
}

function isUnread(report: OnyxEntry<Report>): boolean {
    if (!report) {
        return false;
    }

    // lastVisibleActionCreated and lastReadTime are both datetime strings and can be compared directly
    const lastVisibleActionCreated = report.lastVisibleActionCreated ?? '';
    const lastReadTime = report.lastReadTime ?? '';
    return lastReadTime < lastVisibleActionCreated;
}

function isIOUOwnedByCurrentUser(report: OnyxEntry<Report>, allReportsDict: OnyxCollection<Report> = null): boolean {
    const allAvailableReports = allReportsDict ?? allReports;
    if (!report || !allAvailableReports) {
        return false;
    }

    let reportToLook = report;
    if (report.iouReportID) {
        const iouReport = allAvailableReports[`${ONYXKEYS.COLLECTION.REPORT}${report.iouReportID}`];
        if (iouReport) {
            reportToLook = iouReport;
        }
    }

    return reportToLook.ownerAccountID === currentUserAccountID;
}

/**
 * Assuming the passed in report is a default room, lets us know whether we can see it or not, based on permissions and
 * the various subsets of users we've allowed to use default rooms.
 */
function canSeeDefaultRoom(report: OnyxEntry<Report>, policies: OnyxCollection<Policy>, betas: OnyxEntry<Beta[]>): boolean {
    // Include archived rooms
    if (isArchivedRoom(report)) {
        return true;
    }

    // Include default rooms for free plan policies (domain rooms aren't included in here because they do not belong to a policy)
    if (getPolicyType(report, policies) === CONST.POLICY.TYPE.FREE) {
        return true;
    }

    // Include domain rooms with Partner Managers (Expensify accounts) in them for accounts that are on a domain with an Approved Accountant
    if (isDomainRoom(report) && doesDomainHaveApprovedAccountant && hasExpensifyEmails(report?.participantAccountIDs ?? [])) {
        return true;
    }

    // If the room has an assigned guide, it can be seen.
    if (hasExpensifyGuidesEmails(report?.participantAccountIDs ?? [])) {
        return true;
    }

    // Include any admins and announce rooms, since only non partner-managed domain rooms are on the beta now.
    if (isAdminRoom(report) || isAnnounceRoom(report)) {
        return true;
    }

    // For all other cases, just check that the user belongs to the default rooms beta
    return Permissions.canUseDefaultRooms(betas ?? []);
}

function canAccessReport(report: OnyxEntry<Report>, policies: OnyxCollection<Policy>, betas: OnyxEntry<Beta[]>): boolean {
    if (isThread(report) && ReportActionsUtils.isPendingRemove(ReportActionsUtils.getParentReportAction(report))) {
        return false;
    }

    // We hide default rooms (it's basically just domain rooms now) from people who aren't on the defaultRooms beta.
    if (isDefaultRoom(report) && !canSeeDefaultRoom(report, policies, betas)) {
        return false;
    }

    return true;
}
/**
 * Check if the report is the parent report of the currently viewed report or at least one child report has report action
 */
function shouldHideReport(report: OnyxEntry<Report>, currentReportId: string): boolean {
    const currentReport = getReport(currentReportId);
    const parentReport = getParentReport(isNotEmptyObject(currentReport) ? currentReport : null);
    const reportActions = ReportActionsUtils.getAllReportActions(report?.reportID ?? '');
    const isChildReportHasComment = Object.values(reportActions ?? {})?.some((reportAction) => (reportAction?.childVisibleActionCount ?? 0) > 0);
    return parentReport?.reportID !== report?.reportID && !isChildReportHasComment;
}

/**
 * Takes several pieces of data from Onyx and evaluates if a report should be shown in the option list (either when searching
 * for reports or the reports shown in the LHN).
 *
 * This logic is very specific and the order of the logic is very important. It should fail quickly in most cases and also
 * filter out the majority of reports before filtering out very specific minority of reports.
 */
function shouldReportBeInOptionList(report: OnyxEntry<Report>, currentReportId: string, isInGSDMode: boolean, betas: Beta[], policies: OnyxCollection<Policy>, excludeEmptyChats = false) {
    const isInDefaultMode = !isInGSDMode;
    // Exclude reports that have no data because there wouldn't be anything to show in the option item.
    // This can happen if data is currently loading from the server or a report is in various stages of being created.
    // This can also happen for anyone accessing a public room or archived room for which they don't have access to the underlying policy.
    // Optionally exclude reports that do not belong to currently active workspace

    if (
        !report?.reportID ||
        !report?.type ||
        report?.reportName === undefined ||
        // eslint-disable-next-line @typescript-eslint/prefer-nullish-coalescing
        report?.isHidden ||
        // eslint-disable-next-line @typescript-eslint/prefer-nullish-coalescing
        report?.participantAccountIDs?.includes(CONST.ACCOUNT_ID.NOTIFICATIONS) ||
        (report?.participantAccountIDs?.length === 0 &&
            !isChatThread(report) &&
            !isPublicRoom(report) &&
            !isUserCreatedPolicyRoom(report) &&
            !isArchivedRoom(report) &&
            !isMoneyRequestReport(report) &&
            !isTaskReport(report))
    ) {
        return false;
    }
    if (!canAccessReport(report, policies, betas)) {
        return false;
    }

    // Include the currently viewed report. If we excluded the currently viewed report, then there
    // would be no way to highlight it in the options list and it would be confusing to users because they lose
    // a sense of context.
    if (report.reportID === currentReportId) {
        return true;
    }

    // Include reports that are relevant to the user in any view mode. Criteria include having a draft or having a GBR showing.
    // eslint-disable-next-line @typescript-eslint/prefer-nullish-coalescing
    if (report.hasDraft || requiresAttentionFromCurrentUser(report)) {
        return true;
    }
    const lastVisibleMessage = ReportActionsUtils.getLastVisibleMessage(report.reportID);
    const isEmptyChat = !report.lastMessageText && !report.lastMessageTranslationKey && !lastVisibleMessage.lastMessageText && !lastVisibleMessage.lastMessageTranslationKey;
    const canHideReport = shouldHideReport(report, currentReportId);

    // Include reports if they are pinned
    if (report.isPinned) {
        return true;
    }

    // Hide only chat threads that haven't been commented on (other threads are actionable)
    if (isChatThread(report) && canHideReport && isEmptyChat) {
        return false;
    }

    // Include reports that have errors from trying to add a workspace
    // If we excluded it, then the red-brock-road pattern wouldn't work for the user to resolve the error
    if (report.errorFields?.addWorkspaceRoom) {
        return true;
    }

    // All unread chats (even archived ones) in GSD mode will be shown. This is because GSD mode is specifically for focusing the user on the most relevant chats, primarily, the unread ones
    if (isInGSDMode) {
        return isUnread(report);
    }

    // Archived reports should always be shown when in default (most recent) mode. This is because you should still be able to access and search for the chats to find them.
    if (isInDefaultMode && isArchivedRoom(report)) {
        return true;
    }

    // Hide chats between two users that haven't been commented on from the LNH
    if (excludeEmptyChats && isEmptyChat && isChatReport(report) && !isChatRoom(report) && !isPolicyExpenseChat(report) && canHideReport) {
        return false;
    }

    return true;
}

/**
 * Attempts to find a report in onyx with the provided list of participants. Does not include threads, task, money request, room, and policy expense chat.
 */
function getChatByParticipants(newParticipantList: number[]): OnyxEntry<Report> {
    const sortedNewParticipantList = newParticipantList.sort();
    return (
        Object.values(allReports ?? {}).find((report) => {
            // If the report has been deleted, or there are no participants (like an empty #admins room) then skip it
            if (
                !report ||
                report.participantAccountIDs?.length === 0 ||
                isChatThread(report) ||
                isTaskReport(report) ||
                isMoneyRequestReport(report) ||
                isChatRoom(report) ||
                isPolicyExpenseChat(report)
            ) {
                return false;
            }

            // Only return the chat if it has all the participants
            return lodashIsEqual(sortedNewParticipantList, report.participantAccountIDs?.sort());
        }) ?? null
    );
}

/**
 * Attempts to find a report in onyx with the provided list of participants in given policy
 */
function getChatByParticipantsAndPolicy(newParticipantList: number[], policyID: string): OnyxEntry<Report> {
    newParticipantList.sort();
    return (
        Object.values(allReports ?? {}).find((report) => {
            // If the report has been deleted, or there are no participants (like an empty #admins room) then skip it
            if (!report?.participantAccountIDs) {
                return false;
            }
            const sortedParticipanctsAccountIDs = report.parentReportActionIDs?.sort();
            // Only return the room if it has all the participants and is not a policy room
            return report.policyID === policyID && lodashIsEqual(newParticipantList, sortedParticipanctsAccountIDs);
        }) ?? null
    );
}

function getAllPolicyReports(policyID: string): Array<OnyxEntry<Report>> {
    return Object.values(allReports ?? {}).filter((report) => report?.policyID === policyID);
}

/**
 * Returns true if Chronos is one of the chat participants (1:1)
 */
function chatIncludesChronos(report: OnyxEntry<Report>): boolean {
    return Boolean(report?.participantAccountIDs?.includes(CONST.ACCOUNT_ID.CHRONOS));
}

/**
 * Can only flag if:
 *
 * - It was written by someone else and isn't a whisper
 * - It's a welcome message whisper
 * - It's an ADDCOMMENT that is not an attachment
 */
function canFlagReportAction(reportAction: OnyxEntry<ReportAction>, reportID: string | undefined): boolean {
    const report = getReport(reportID);
    const isCurrentUserAction = reportAction?.actorAccountID === currentUserAccountID;
    const isOriginalMessageHaveHtml =
        reportAction?.actionName === CONST.REPORT.ACTIONS.TYPE.ADDCOMMENT ||
        reportAction?.actionName === CONST.REPORT.ACTIONS.TYPE.RENAMED ||
        reportAction?.actionName === CONST.REPORT.ACTIONS.TYPE.CHRONOSOOOLIST;
    if (ReportActionsUtils.isWhisperAction(reportAction)) {
        // Allow flagging welcome message whispers as they can be set by any room creator
        if (report?.welcomeMessage && !isCurrentUserAction && isOriginalMessageHaveHtml && reportAction?.originalMessage?.html === report.welcomeMessage) {
            return true;
        }

        // Disallow flagging the rest of whisper as they are sent by us
        return false;
    }

    return Boolean(
        !isCurrentUserAction &&
            reportAction?.actionName === CONST.REPORT.ACTIONS.TYPE.ADDCOMMENT &&
            !ReportActionsUtils.isDeletedAction(reportAction) &&
            !ReportActionsUtils.isCreatedTaskReportAction(reportAction) &&
            isNotEmptyObject(report) &&
            report &&
            isAllowedToComment(report),
    );
}

/**
 * Whether flag comment page should show
 */
function shouldShowFlagComment(reportAction: OnyxEntry<ReportAction>, report: OnyxEntry<Report>): boolean {
    return (
        canFlagReportAction(reportAction, report?.reportID) &&
        !isArchivedRoom(report) &&
        !chatIncludesChronos(report) &&
        !isConciergeChatReport(report) &&
        reportAction?.actorAccountID !== CONST.ACCOUNT_ID.CONCIERGE
    );
}

/**
 * @param sortedAndFilteredReportActions - reportActions for the report, sorted newest to oldest, and filtered for only those that should be visible
 */
function getNewMarkerReportActionID(report: OnyxEntry<Report>, sortedAndFilteredReportActions: ReportAction[]): string {
    if (!isUnread(report)) {
        return '';
    }

    const newMarkerIndex = lodashFindLastIndex(sortedAndFilteredReportActions, (reportAction) => (reportAction.created ?? '') > (report?.lastReadTime ?? ''));

    return 'reportActionID' in sortedAndFilteredReportActions[newMarkerIndex] ? sortedAndFilteredReportActions[newMarkerIndex].reportActionID : '';
}

/**
 * Performs the markdown conversion, and replaces code points > 127 with C escape sequences
 * Used for compatibility with the backend auth validator for AddComment, and to account for MD in comments
 * @returns The comment's total length as seen from the backend
 */
function getCommentLength(textComment: string): number {
    return getParsedComment(textComment)
        .replace(/[^ -~]/g, '\\u????')
        .trim().length;
}

function getRouteFromLink(url: string | null): string {
    if (!url) {
        return '';
    }

    // Get the reportID from URL
    let route = url;
    const localWebAndroidRegEx = /^(https:\/\/([0-9]{1,3})\.([0-9]{1,3})\.([0-9]{1,3})\.([0-9]{1,3}))/;
    linkingConfig.prefixes.forEach((prefix) => {
        if (route.startsWith(prefix)) {
            route = route.replace(prefix, '');
        } else if (localWebAndroidRegEx.test(route)) {
            route = route.replace(localWebAndroidRegEx, '');
        } else {
            return;
        }

        // Remove the port if it's a localhost URL
        if (/^:\d+/.test(route)) {
            route = route.replace(/:\d+/, '');
        }

        // Remove the leading slash if exists
        if (route.startsWith('/')) {
            route = route.replace('/', '');
        }
    });
    return route;
}

function parseReportRouteParams(route: string): ReportRouteParams {
    let parsingRoute = route;
    if (parsingRoute.at(0) === '/') {
        // remove the first slash
        parsingRoute = parsingRoute.slice(1);
    }

    if (!parsingRoute.startsWith(Url.addTrailingForwardSlash(ROUTES.REPORT))) {
        return {reportID: '', isSubReportPageRoute: false};
    }

    const pathSegments = parsingRoute.split('/');

    const reportIDSegment = pathSegments[1];

    // Check for "undefined" or any other unwanted string values
    if (!reportIDSegment || reportIDSegment === 'undefined') {
        return {reportID: '', isSubReportPageRoute: false};
    }

    return {
        reportID: reportIDSegment,
        isSubReportPageRoute: pathSegments.length > 2,
    };
}

function getReportIDFromLink(url: string | null): string {
    const route = getRouteFromLink(url);
    const {reportID, isSubReportPageRoute} = parseReportRouteParams(route);
    if (isSubReportPageRoute) {
        // We allow the Sub-Report deep link routes (settings, details, etc.) to be handled by their respective component pages
        return '';
    }
    return reportID;
}

/**
 * Get the report policyID given a reportID
 */
function getReportPolicyID(reportID?: string): string | undefined {
    return getReport(reportID)?.policyID;
}

/**
 * Check if the chat report is linked to an iou that is waiting for the current user to add a credit bank account.
 */
function hasIOUWaitingOnCurrentUserBankAccount(chatReport: OnyxEntry<Report>): boolean {
    if (chatReport?.iouReportID) {
        const iouReport = allReports?.[`${ONYXKEYS.COLLECTION.REPORT}${chatReport?.iouReportID}`];
        if (iouReport?.isWaitingOnBankAccount && iouReport?.ownerAccountID === currentUserAccountID) {
            return true;
        }
    }

    return false;
}

/**
 * Users can request money:
 * - in policy expense chats only if they are in a role of a member in the chat (in other words, if it's their policy expense chat)
 * - in an open or submitted expense report tied to a policy expense chat the user owns
 *     - employee can request money in submitted expense report only if the policy has Instant Submit settings turned on
 * - in an IOU report, which is not settled yet
 * - in a 1:1 DM chat
 */
function canRequestMoney(report: OnyxEntry<Report>, policy: OnyxEntry<Policy>, otherParticipants: number[]): boolean {
    // User cannot request money in chat thread or in task report or in chat room
    if (isChatThread(report) || isTaskReport(report) || isChatRoom(report)) {
        return false;
    }

    // Users can only request money in DMs if they are a 1:1 DM
    if (isDM(report)) {
        return otherParticipants.length === 1;
    }

    // Prevent requesting money if pending IOU report waiting for their bank account already exists
    if (hasIOUWaitingOnCurrentUserBankAccount(report)) {
        return false;
    }

    // In case of expense reports, we have to look at the parent workspace chat to get the isOwnPolicyExpenseChat property
    let isOwnPolicyExpenseChat = report?.isOwnPolicyExpenseChat ?? false;
    if (isExpenseReport(report) && getParentReport(report)) {
        isOwnPolicyExpenseChat = Boolean(getParentReport(report)?.isOwnPolicyExpenseChat);
    }

    // In case there are no other participants than the current user and it's not user's own policy expense chat, they can't request money from such report
    if (otherParticipants.length === 0 && !isOwnPolicyExpenseChat) {
        return false;
    }

    // User can request money in any IOU report, unless paid, but user can only request money in an expense report
    // which is tied to their workspace chat.
    if (isMoneyRequestReport(report)) {
        const isOwnExpenseReport = isExpenseReport(report) && isOwnPolicyExpenseChat;
        if (isOwnExpenseReport && PolicyUtils.isPaidGroupPolicy(policy)) {
            return isDraftExpenseReport(report);
        }

        return (isOwnExpenseReport || isIOUReport(report)) && !isReportApproved(report) && !isSettled(report?.reportID);
    }

    // In case of policy expense chat, users can only request money from their own policy expense chat
    return !isPolicyExpenseChat(report) || isOwnPolicyExpenseChat;
}

/**
 * Helper method to define what money request options we want to show for particular method.
 * There are 3 money request options: Request, Split and Send:
 * - Request option should show for:
 *     - DMs
 *     - own policy expense chats
 *     - open and processing expense reports tied to own policy expense chat
 *     - unsettled IOU reports
 * - Send option should show for:
 *     - DMs
 * - Split options should show for:
 *     - chat/ policy rooms with more than 1 participants
 *     - groups chats with 3 and more participants
 *     - corporate workspace chats
 *
 * None of the options should show in chat threads or if there is some special Expensify account
 * as a participant of the report.
 */
function getMoneyRequestOptions(report: OnyxEntry<Report>, policy: OnyxEntry<Policy>, reportParticipants: number[]): Array<ValueOf<typeof CONST.IOU.TYPE>> {
    // In any thread or task report, we do not allow any new money requests yet
    if (isChatThread(report) || isTaskReport(report)) {
        return [];
    }

    // We don't allow IOU actions if an Expensify account is a participant of the report, unless the policy that the report is on is owned by an Expensify account
    const doParticipantsIncludeExpensifyAccounts = lodashIntersection(reportParticipants, CONST.EXPENSIFY_ACCOUNT_IDS).length > 0;
    const isPolicyOwnedByExpensifyAccounts = report?.policyID ? CONST.EXPENSIFY_ACCOUNT_IDS.includes(getPolicy(report?.policyID ?? '')?.ownerAccountID ?? 0) : false;
    if (doParticipantsIncludeExpensifyAccounts && !isPolicyOwnedByExpensifyAccounts) {
        return [];
    }

    const otherParticipants = reportParticipants.filter((accountID) => currentUserPersonalDetails?.accountID !== accountID);
    const hasSingleOtherParticipantInReport = otherParticipants.length === 1;
    const hasMultipleOtherParticipants = otherParticipants.length > 1;
    let options: Array<ValueOf<typeof CONST.IOU.TYPE>> = [];

    // User created policy rooms and default rooms like #admins or #announce will always have the Split Bill option
    // unless there are no other participants at all (e.g. #admins room for a policy with only 1 admin)
    // DM chats will have the Split Bill option only when there are at least 2 other people in the chat.
    // Your own workspace chats will have the split bill option.
    if ((isChatRoom(report) && otherParticipants.length > 0) || (isDM(report) && hasMultipleOtherParticipants) || (isPolicyExpenseChat(report) && report?.isOwnPolicyExpenseChat)) {
        options = [CONST.IOU.TYPE.SPLIT];
    }

    if (canRequestMoney(report, policy, otherParticipants)) {
        options = [...options, CONST.IOU.TYPE.REQUEST];
    }

    // Send money option should be visible only in 1:1 DMs
    if (isDM(report) && hasSingleOtherParticipantInReport) {
        options = [...options, CONST.IOU.TYPE.SEND];
    }

    return options;
}

/**
 * Allows a user to leave a policy room according to the following conditions of the visibility or chatType rNVP:
 * `public` - Anyone can leave (because anybody can join)
 * `public_announce` - Only non-policy members can leave (it's auto-shared with policy members)
 * `policy_admins` - Nobody can leave (it's auto-shared with all policy admins)
 * `policy_announce` - Nobody can leave (it's auto-shared with all policy members)
 * `policyExpenseChat` - Nobody can leave (it's auto-shared with all policy members)
 * `policy` - Anyone can leave (though only policy members can join)
 * `domain` - Nobody can leave (it's auto-shared with domain members)
 * `dm` - Nobody can leave (it's auto-shared with users)
 * `private` - Anybody can leave (though you can only be invited to join)
 */
function canLeaveRoom(report: OnyxEntry<Report>, isPolicyMember: boolean): boolean {
    if (!report?.visibility) {
        if (
            report?.chatType === CONST.REPORT.CHAT_TYPE.POLICY_ADMINS ||
            report?.chatType === CONST.REPORT.CHAT_TYPE.POLICY_ANNOUNCE ||
            report?.chatType === CONST.REPORT.CHAT_TYPE.POLICY_EXPENSE_CHAT ||
            report?.chatType === CONST.REPORT.CHAT_TYPE.DOMAIN_ALL ||
            !report?.chatType
        ) {
            // DM chats don't have a chatType
            return false;
        }
    } else if (isPublicAnnounceRoom(report) && isPolicyMember) {
        return false;
    }
    return true;
}

function isCurrentUserTheOnlyParticipant(participantAccountIDs?: number[]): boolean {
    return Boolean(participantAccountIDs?.length === 1 && participantAccountIDs?.[0] === currentUserAccountID);
}

/**
 * Returns display names for those that can see the whisper.
 * However, it returns "you" if the current user is the only one who can see it besides the person that sent it.
 */
function getWhisperDisplayNames(participantAccountIDs?: number[]): string | undefined {
    const isWhisperOnlyVisibleToCurrentUser = isCurrentUserTheOnlyParticipant(participantAccountIDs);

    // When the current user is the only participant, the display name needs to be "you" because that's the only person reading it
    if (isWhisperOnlyVisibleToCurrentUser) {
        return Localize.translateLocal('common.youAfterPreposition');
    }

    return participantAccountIDs?.map((accountID) => getDisplayNameForParticipant(accountID, !isWhisperOnlyVisibleToCurrentUser)).join(', ');
}

/**
 * Show subscript on workspace chats / threads and expense requests
 */
function shouldReportShowSubscript(report: OnyxEntry<Report>): boolean {
    if (isArchivedRoom(report) && !isWorkspaceThread(report)) {
        return false;
    }

    if (isPolicyExpenseChat(report) && !isChatThread(report) && !isTaskReport(report) && !report?.isOwnPolicyExpenseChat) {
        return true;
    }

    if (isPolicyExpenseChat(report) && !isThread(report) && !isTaskReport(report)) {
        return true;
    }

    if (isExpenseRequest(report)) {
        return true;
    }

    if (isWorkspaceTaskReport(report)) {
        return true;
    }

    if (isWorkspaceThread(report)) {
        return true;
    }

    return false;
}

/**
 * Return true if reports data exists
 */
function isReportDataReady(): boolean {
    return !isEmptyObject(allReports) && Object.keys(allReports ?? {}).some((key) => allReports?.[key]?.reportID);
}

/**
 * Return true if reportID from path is valid
 */
function isValidReportIDFromPath(reportIDFromPath: string): boolean {
    return !['', 'null', '0'].includes(reportIDFromPath);
}

/**
 * Return the errors we have when creating a chat or a workspace room
 */
function getAddWorkspaceRoomOrChatReportErrors(report: OnyxEntry<Report>): Record<string, string> | null | undefined {
    // We are either adding a workspace room, or we're creating a chat, it isn't possible for both of these to have errors for the same report at the same time, so
    // simply looking up the first truthy value will get the relevant property if it's set.
    return report?.errorFields?.addWorkspaceRoom ?? report?.errorFields?.createChat;
}

function canUserPerformWriteAction(report: OnyxEntry<Report>) {
    const reportErrors = getAddWorkspaceRoomOrChatReportErrors(report);
    // If the Money Request report is marked for deletion, let us prevent any further write action.
    if (isMoneyRequestReport(report)) {
        const parentReportAction = ReportActionsUtils.getReportAction(report?.parentReportID ?? '', report?.parentReportActionID ?? '');
        if (parentReportAction?.pendingAction === CONST.RED_BRICK_ROAD_PENDING_ACTION.DELETE) {
            return false;
        }
    }
    return !isArchivedRoom(report) && isEmptyObject(reportErrors) && report && isAllowedToComment(report) && !isAnonymousUser;
}

/**
 * Returns ID of the original report from which the given reportAction is first created.
 */
function getOriginalReportID(reportID: string, reportAction: OnyxEntry<ReportAction>): string | undefined {
    const currentReportAction = ReportActionsUtils.getReportAction(reportID, reportAction?.reportActionID ?? '');
    return isThreadFirstChat(reportAction, reportID) && Object.keys(currentReportAction ?? {}).length === 0
        ? allReports?.[`${ONYXKEYS.COLLECTION.REPORT}${reportID}`]?.parentReportID
        : reportID;
}

/**
 * Return the pendingAction and the errors we have when creating a chat or a workspace room offline
 */
function getReportOfflinePendingActionAndErrors(report: OnyxEntry<Report>): ReportOfflinePendingActionAndErrors {
    // We are either adding a workspace room, or we're creating a chat, it isn't possible for both of these to be pending, or to have errors for the same report at the same time, so
    // simply looking up the first truthy value for each case will get the relevant property if it's set.
    const addWorkspaceRoomOrChatPendingAction = report?.pendingFields?.addWorkspaceRoom ?? report?.pendingFields?.createChat;
    const addWorkspaceRoomOrChatErrors = getAddWorkspaceRoomOrChatReportErrors(report);
    return {addWorkspaceRoomOrChatPendingAction, addWorkspaceRoomOrChatErrors};
}

function getPolicyExpenseChatReportIDByOwner(policyOwner: string): string | null {
    const policyWithOwner = Object.values(allPolicies ?? {}).find((policy) => policy?.owner === policyOwner);
    if (!policyWithOwner) {
        return null;
    }

    const expenseChat = Object.values(allReports ?? {}).find((report) => isPolicyExpenseChat(report) && report?.policyID === policyWithOwner.id);
    if (!expenseChat) {
        return null;
    }
    return expenseChat.reportID;
}

/**
 * Check if the report can create the request with type is iouType
 */
function canCreateRequest(report: OnyxEntry<Report>, policy: OnyxEntry<Policy>, iouType: (typeof CONST.IOU.TYPE)[keyof typeof CONST.IOU.TYPE]): boolean {
    const participantAccountIDs = report?.participantAccountIDs ?? [];
    if (!canUserPerformWriteAction(report)) {
        return false;
    }
    return getMoneyRequestOptions(report, policy, participantAccountIDs).includes(iouType);
}

function getWorkspaceChats(policyID: string, accountIDs: number[]): Array<OnyxEntry<Report>> {
    return Object.values(allReports ?? {}).filter((report) => isPolicyExpenseChat(report) && (report?.policyID ?? '') === policyID && accountIDs.includes(report?.ownerAccountID ?? -1));
}

/**
 * @param policy - the workspace the report is on, null if the user isn't a member of the workspace
 */
function shouldDisableRename(report: OnyxEntry<Report>, policy: OnyxEntry<Policy>): boolean {
    if (isDefaultRoom(report) || isArchivedRoom(report) || isThread(report) || isMoneyRequestReport(report) || isPolicyExpenseChat(report)) {
        return true;
    }

    // if the linked workspace is null, that means the person isn't a member of the workspace the report is in
    // which means this has to be a public room we want to disable renaming for
    if (!policy) {
        return true;
    }

    // If there is a linked workspace, that means the user is a member of the workspace the report is in.
    // Still, we only want policy owners and admins to be able to modify the name.
    return !Object.keys(loginList ?? {}).includes(policy.owner) && policy.role !== CONST.POLICY.ROLE.ADMIN;
}

/**
 * @param policy - the workspace the report is on, null if the user isn't a member of the workspace
 */
function canEditWriteCapability(report: OnyxEntry<Report>, policy: OnyxEntry<Policy>): boolean {
    return PolicyUtils.isPolicyAdmin(policy) && !isAdminRoom(report) && !isArchivedRoom(report) && !isThread(report);
}

/**
 * Returns the onyx data needed for the task assignee chat
 */
function getTaskAssigneeChatOnyxData(
    accountID: number,
    assigneeAccountID: number,
    taskReportID: string,
    assigneeChatReportID: string,
    parentReportID: string,
    title: string,
    assigneeChatReport: OnyxEntry<Report>,
): OnyxDataTaskAssigneeChat {
    // Set if we need to add a comment to the assignee chat notifying them that they have been assigned a task
    let optimisticAssigneeAddComment: OptimisticReportAction | undefined;
    // Set if this is a new chat that needs to be created for the assignee
    let optimisticChatCreatedReportAction: OptimisticCreatedReportAction | undefined;
    const currentTime = DateUtils.getDBTime();
    const optimisticData: OnyxUpdate[] = [];
    const successData: OnyxUpdate[] = [];
    const failureData: OnyxUpdate[] = [];

    // You're able to assign a task to someone you haven't chatted with before - so we need to optimistically create the chat and the chat reportActions
    // Only add the assignee chat report to onyx if we haven't already set it optimistically
    if (assigneeChatReport?.isOptimisticReport && assigneeChatReport.pendingFields?.createChat !== CONST.RED_BRICK_ROAD_PENDING_ACTION.ADD) {
        optimisticChatCreatedReportAction = buildOptimisticCreatedReportAction(assigneeChatReportID);
        optimisticData.push(
            {
                onyxMethod: Onyx.METHOD.MERGE,
                key: `${ONYXKEYS.COLLECTION.REPORT}${assigneeChatReportID}`,
                value: {
                    pendingFields: {
                        createChat: CONST.RED_BRICK_ROAD_PENDING_ACTION.ADD,
                    },
                    isHidden: false,
                },
            },
            {
                onyxMethod: Onyx.METHOD.MERGE,
                key: `${ONYXKEYS.COLLECTION.REPORT_ACTIONS}${assigneeChatReportID}`,
                value: {[optimisticChatCreatedReportAction.reportActionID]: optimisticChatCreatedReportAction as Partial<ReportAction>},
            },
        );

        successData.push({
            onyxMethod: Onyx.METHOD.MERGE,
            key: `${ONYXKEYS.COLLECTION.REPORT}${assigneeChatReportID}`,
            value: {
                pendingFields: {
                    createChat: null,
                },
                isOptimisticReport: false,
            },
        });

        failureData.push(
            {
                onyxMethod: Onyx.METHOD.SET,
                key: `${ONYXKEYS.COLLECTION.REPORT}${assigneeChatReportID}`,
                value: null,
            },
            {
                onyxMethod: Onyx.METHOD.MERGE,
                key: `${ONYXKEYS.COLLECTION.REPORT_ACTIONS}${assigneeChatReportID}`,
                value: {[optimisticChatCreatedReportAction.reportActionID]: {pendingAction: null}},
            },
            // If we failed, we want to remove the optimistic personal details as it was likely due to an invalid login
            {
                onyxMethod: Onyx.METHOD.MERGE,
                key: ONYXKEYS.PERSONAL_DETAILS_LIST,
                value: {
                    [assigneeAccountID]: null,
                },
            },
        );
    }

    // If you're choosing to share the task in the same DM as the assignee then we don't need to create another reportAction indicating that you've been assigned
    if (assigneeChatReportID !== parentReportID) {
        // eslint-disable-next-line @typescript-eslint/prefer-nullish-coalescing
        const displayname = allPersonalDetails?.[assigneeAccountID]?.displayName || allPersonalDetails?.[assigneeAccountID]?.login || '';
        optimisticAssigneeAddComment = buildOptimisticTaskCommentReportAction(taskReportID, title, assigneeAccountID, `assigned to ${displayname}`, parentReportID);
        const lastAssigneeCommentText = formatReportLastMessageText(optimisticAssigneeAddComment.reportAction.message?.[0].text ?? '');
        const optimisticAssigneeReport = {
            lastVisibleActionCreated: currentTime,
            lastMessageText: lastAssigneeCommentText,
            lastActorAccountID: accountID,
            lastReadTime: currentTime,
        };

        optimisticData.push(
            {
                onyxMethod: Onyx.METHOD.MERGE,
                key: `${ONYXKEYS.COLLECTION.REPORT_ACTIONS}${assigneeChatReportID}`,
                value: {[optimisticAssigneeAddComment.reportAction.reportActionID ?? '']: optimisticAssigneeAddComment.reportAction},
            },
            {
                onyxMethod: Onyx.METHOD.MERGE,
                key: `${ONYXKEYS.COLLECTION.REPORT}${assigneeChatReportID}`,
                value: optimisticAssigneeReport,
            },
        );
        successData.push({
            onyxMethod: Onyx.METHOD.MERGE,
            key: `${ONYXKEYS.COLLECTION.REPORT_ACTIONS}${assigneeChatReportID}`,
            value: {[optimisticAssigneeAddComment.reportAction.reportActionID ?? '']: {isOptimisticAction: null}},
        });
        failureData.push({
            onyxMethod: Onyx.METHOD.MERGE,
            key: `${ONYXKEYS.COLLECTION.REPORT_ACTIONS}${assigneeChatReportID}`,
            value: {[optimisticAssigneeAddComment.reportAction.reportActionID ?? '']: {pendingAction: null}},
        });
    }

    return {
        optimisticData,
        successData,
        failureData,
        optimisticAssigneeAddComment,
        optimisticChatCreatedReportAction,
    };
}

/**
 * Returns an array of the participants Ids of a report
 *
 * @deprecated Use getVisibleMemberIDs instead
 */
function getParticipantsIDs(report: OnyxEntry<Report>): number[] {
    if (!report) {
        return [];
    }

    const participants = report.participantAccountIDs ?? [];

    // Build participants list for IOU/expense reports
    if (isMoneyRequestReport(report)) {
        const onlyTruthyValues = [report.managerID, report.ownerAccountID, ...participants].filter(Boolean) as number[];
        const onlyUnique = [...new Set([...onlyTruthyValues])];
        return onlyUnique;
    }
    return participants;
}

/**
 * Returns an array of the visible member accountIDs for a report*
 */
function getVisibleMemberIDs(report: OnyxEntry<Report>): number[] {
    if (!report) {
        return [];
    }

    const visibleChatMemberAccountIDs = report.visibleChatMemberAccountIDs ?? [];

    // Build participants list for IOU/expense reports
    if (isMoneyRequestReport(report)) {
        const onlyTruthyValues = [report.managerID, report.ownerAccountID, ...visibleChatMemberAccountIDs].filter(Boolean) as number[];
        const onlyUnique = [...new Set([...onlyTruthyValues])];
        return onlyUnique;
    }
    return visibleChatMemberAccountIDs;
}

/**
 * Return iou report action display message
 */
function getIOUReportActionDisplayMessage(reportAction: OnyxEntry<ReportAction>): string {
    if (reportAction?.actionName !== CONST.REPORT.ACTIONS.TYPE.IOU) {
        return '';
    }
    const originalMessage = reportAction.originalMessage;
    const {IOUReportID} = originalMessage;
    const iouReport = getReport(IOUReportID);
    let translationKey: TranslationPaths;
    if (originalMessage.type === CONST.IOU.REPORT_ACTION_TYPE.PAY) {
        // The `REPORT_ACTION_TYPE.PAY` action type is used for both fulfilling existing requests and sending money. To
        // differentiate between these two scenarios, we check if the `originalMessage` contains the `IOUDetails`
        // property. If it does, it indicates that this is a 'Send money' action.
        const {amount, currency} = originalMessage.IOUDetails ?? originalMessage;
        const formattedAmount = CurrencyUtils.convertToDisplayString(amount, currency) ?? '';
        const payerName = isExpenseReport(iouReport) ? getPolicyName(iouReport) : getDisplayNameForParticipant(iouReport?.managerID, true);

        // If the payment was cancelled, show the "Owes" message
        if (!isSettled(IOUReportID)) {
            translationKey = 'iou.payerOwesAmount';
        } else {
            switch (originalMessage.paymentType) {
                case CONST.IOU.PAYMENT_TYPE.ELSEWHERE:
                    translationKey = 'iou.paidElsewhereWithAmount';
                    break;
                case CONST.IOU.PAYMENT_TYPE.EXPENSIFY:
                case CONST.IOU.PAYMENT_TYPE.VBBA:
                    translationKey = 'iou.paidWithExpensifyWithAmount';
                    break;
                default:
                    translationKey = 'iou.payerPaidAmount';
                    break;
            }
        }
        return Localize.translateLocal(translationKey, {amount: formattedAmount, payer: payerName ?? ''});
    }

    const transaction = TransactionUtils.getTransaction(originalMessage.IOUTransactionID ?? '');
    const transactionDetails = getTransactionDetails(isNotEmptyObject(transaction) ? transaction : null);
    const formattedAmount = CurrencyUtils.convertToDisplayString(transactionDetails?.amount ?? 0, transactionDetails?.currency);
    const isRequestSettled = isSettled(originalMessage.IOUReportID);
    const isApproved = isReportApproved(iouReport);
    if (isRequestSettled) {
        return Localize.translateLocal('iou.payerSettled', {
            amount: formattedAmount,
        });
    }
    if (isApproved) {
        return Localize.translateLocal('iou.approvedAmount', {
            amount: formattedAmount,
        });
    }
    translationKey = ReportActionsUtils.isSplitBillAction(reportAction) ? 'iou.didSplitAmount' : 'iou.requestedAmount';
    return Localize.translateLocal(translationKey, {
        formattedAmount,
        comment: transactionDetails?.comment ?? '',
    });
}

/**
 * Checks if a report is a group chat.
 *
 * A report is a group chat if it meets the following conditions:
 * - Not a chat thread.
 * - Not a task report.
 * - Not a money request / IOU report.
 * - Not an archived room.
 * - Not a public / admin / announce chat room (chat type doesn't match any of the specified types).
 * - More than 2 participants.
 *
 */
function isGroupChat(report: OnyxEntry<Report>): boolean {
    return Boolean(
        report &&
            !isChatThread(report) &&
            !isTaskReport(report) &&
            !isMoneyRequestReport(report) &&
            !isArchivedRoom(report) &&
            !Object.values(CONST.REPORT.CHAT_TYPE).some((chatType) => chatType === getChatType(report)) &&
            (report.participantAccountIDs?.length ?? 0) > 2,
    );
}

function shouldUseFullTitleToDisplay(report: OnyxEntry<Report>): boolean {
    return isMoneyRequestReport(report) || isPolicyExpenseChat(report) || isChatRoom(report) || isChatThread(report) || isTaskReport(report);
}

function getRoom(type: ValueOf<typeof CONST.REPORT.CHAT_TYPE>, policyID: string): OnyxEntry<Report> | undefined {
    const room = Object.values(allReports ?? {}).find((report) => report?.policyID === policyID && report?.chatType === type && !isThread(report));
    return room;
}

/**
 *  We only want policy owners and admins to be able to modify the welcome message, but not in thread chat.
 */
function shouldDisableWelcomeMessage(report: OnyxEntry<Report>, policy: OnyxEntry<Policy>): boolean {
    return isMoneyRequestReport(report) || isArchivedRoom(report) || !isChatRoom(report) || isChatThread(report) || !PolicyUtils.isPolicyAdmin(policy);
}
/**
 * Checks if report action has error when smart scanning
 */
function hasSmartscanError(reportActions: ReportAction[]) {
    return reportActions.some((action) => {
        if (!ReportActionsUtils.isSplitBillAction(action) && !ReportActionsUtils.isReportPreviewAction(action)) {
            return false;
        }
        const IOUReportID = ReportActionsUtils.getIOUReportIDFromReportActionPreview(action);
        const isReportPreviewError = ReportActionsUtils.isReportPreviewAction(action) && hasMissingSmartscanFields(IOUReportID) && !isSettled(IOUReportID);
        const transactionID = (action.originalMessage as IOUMessage).IOUTransactionID ?? '0';
        const transaction = allTransactions?.[`${ONYXKEYS.COLLECTION.TRANSACTION}${transactionID}`] ?? {};
        const isSplitBillError = ReportActionsUtils.isSplitBillAction(action) && TransactionUtils.hasMissingSmartscanFields(transaction as Transaction);

        return isReportPreviewError || isSplitBillError;
    });
}

function shouldAutoFocusOnKeyPress(event: KeyboardEvent): boolean {
    if (event.key.length > 1) {
        return false;
    }

    // If a key is pressed in combination with Meta, Control or Alt do not focus
    if (event.ctrlKey || event.metaKey) {
        return false;
    }

    if (event.code === 'Space') {
        return false;
    }

    return true;
}

/**
 * Navigates to the appropriate screen based on the presence of a private note for the current user.
 */
function navigateToPrivateNotes(report: Report, session: Session) {
    if (isEmpty(report) || isEmpty(session) || !session.accountID) {
        return;
    }
    const currentUserPrivateNote = report.privateNotes?.[session.accountID]?.note ?? '';
    if (isEmpty(currentUserPrivateNote)) {
        Navigation.navigate(ROUTES.PRIVATE_NOTES_EDIT.getRoute(report.reportID, session.accountID));
        return;
    }
    Navigation.navigate(ROUTES.PRIVATE_NOTES_LIST.getRoute(report.reportID));
}

/**
 * Checks if thread replies should be displayed
 */
function shouldDisplayThreadReplies(reportAction: ReportAction, reportID: string): boolean {
    const hasReplies = (reportAction.childVisibleActionCount ?? 0) > 0;
    return hasReplies && !!reportAction.childCommenterCount && !isThreadFirstChat(reportAction, reportID);
}

/**
 * Disable reply in thread action if:
 *
 * - The action is listed in the thread-disabled list
 * - The action is a split bill action
 * - The action is deleted and is not threaded
 * - The action is a whisper action and it's neither a report preview nor IOU action
 * - The action is the thread's first chat
 */
function shouldDisableThread(reportAction: ReportAction, reportID: string) {
    const isSplitBillAction = ReportActionsUtils.isSplitBillAction(reportAction);
    const isDeletedAction = ReportActionsUtils.isDeletedAction(reportAction);
    const isReportPreviewAction = ReportActionsUtils.isReportPreviewAction(reportAction);
    const isIOUAction = ReportActionsUtils.isMoneyRequestAction(reportAction);
    const isWhisperAction = ReportActionsUtils.isWhisperAction(reportAction);

    return (
        CONST.REPORT.ACTIONS.THREAD_DISABLED.some((action: string) => action === reportAction.actionName) ||
        isSplitBillAction ||
        (isDeletedAction && !reportAction.childVisibleActionCount) ||
        (isWhisperAction && !isReportPreviewAction && !isIOUAction) ||
        isThreadFirstChat(reportAction, reportID)
    );
}

export {
    getReportParticipantsTitle,
    isReportMessageAttachment,
    findLastAccessedReport,
    canEditReportAction,
    canFlagReportAction,
    shouldShowFlagComment,
    isActionCreator,
    canDeleteReportAction,
    canLeaveRoom,
    sortReportsByLastRead,
    isDefaultRoom,
    isAdminRoom,
    isAdminsOnlyPostingRoom,
    isAnnounceRoom,
    isUserCreatedPolicyRoom,
    isChatRoom,
    getChatRoomSubtitle,
    getParentNavigationSubtitle,
    getPolicyName,
    getPolicyType,
    isArchivedRoom,
    isExpensifyOnlyParticipantInReport,
    canCreateTaskInReport,
    isPolicyExpenseChatAdmin,
    isPolicyAdmin,
    isPublicRoom,
    isPublicAnnounceRoom,
    isConciergeChatReport,
    isProcessingReport,
    isCurrentUserTheOnlyParticipant,
    hasAutomatedExpensifyAccountIDs,
    hasExpensifyGuidesEmails,
    requiresAttentionFromCurrentUser,
    isIOUOwnedByCurrentUser,
    getMoneyRequestReimbursableTotal,
    getMoneyRequestSpendBreakdown,
    canShowReportRecipientLocalTime,
    formatReportLastMessageText,
    chatIncludesConcierge,
    isPolicyExpenseChat,
    isGroupPolicy,
    isPaidGroupPolicy,
    isControlPolicyExpenseChat,
    isControlPolicyExpenseReport,
    isPaidGroupPolicyExpenseChat,
    isPaidGroupPolicyExpenseReport,
    getIconsForParticipants,
    getIcons,
    getRoomWelcomeMessage,
    getDisplayNamesWithTooltips,
    getReportName,
    getReport,
    getReportNotificationPreference,
    getReportIDFromLink,
    getReportPolicyID,
    getRouteFromLink,
    getDeletedParentActionMessageForChatReport,
    getLastVisibleMessage,
    navigateToDetailsPage,
    generateReportID,
    hasReportNameError,
    isUnread,
    isUnreadWithMention,
    buildOptimisticWorkspaceChats,
    buildOptimisticTaskReport,
    buildOptimisticChatReport,
    buildOptimisticClosedReportAction,
    buildOptimisticCreatedReportAction,
    buildOptimisticEditedTaskReportAction,
    buildOptimisticIOUReport,
    buildOptimisticApprovedReportAction,
    buildOptimisticMovedReportAction,
    buildOptimisticSubmittedReportAction,
    buildOptimisticExpenseReport,
    buildOptimisticIOUReportAction,
    buildOptimisticReportPreview,
    buildOptimisticModifiedExpenseReportAction,
    buildOptimisticCancelPaymentReportAction,
    updateReportPreview,
    buildOptimisticTaskReportAction,
    buildOptimisticAddCommentReportAction,
    buildOptimisticTaskCommentReportAction,
    updateOptimisticParentReportAction,
    getOptimisticDataForParentReportAction,
    shouldReportBeInOptionList,
    getChatByParticipants,
    getChatByParticipantsAndPolicy,
    getAllPolicyReports,
    getIOUReportActionMessage,
    getDisplayNameForParticipant,
    getWorkspaceIcon,
    isOptimisticPersonalDetail,
    shouldDisableDetailPage,
    isChatReport,
    isCurrentUserSubmitter,
    isExpenseReport,
    isExpenseRequest,
    isIOUReport,
    isTaskReport,
    isOpenTaskReport,
    isCanceledTaskReport,
    isCompletedTaskReport,
    isReportManager,
    isReportApproved,
    isMoneyRequestReport,
    isMoneyRequest,
    chatIncludesChronos,
    getNewMarkerReportActionID,
    canSeeDefaultRoom,
    getDefaultWorkspaceAvatar,
    getDefaultWorkspaceAvatarTestID,
    getCommentLength,
    getParsedComment,
    getMoneyRequestOptions,
    canCreateRequest,
    hasIOUWaitingOnCurrentUserBankAccount,
    canRequestMoney,
    getWhisperDisplayNames,
    getWorkspaceAvatar,
    isThread,
    isChatThread,
    isThreadFirstChat,
    isChildReport,
    shouldReportShowSubscript,
    isReportDataReady,
    isValidReportIDFromPath,
    isSettled,
    isAllowedToComment,
    getBankAccountRoute,
    getParentReport,
    getRootParentReport,
    getReportPreviewMessage,
    canUserPerformWriteAction,
    getOriginalReportID,
    canAccessReport,
    getAddWorkspaceRoomOrChatReportErrors,
    getReportOfflinePendingActionAndErrors,
    isDM,
    getPolicy,
    getPolicyExpenseChatReportIDByOwner,
    getWorkspaceChats,
    shouldDisableRename,
    hasSingleParticipant,
    getReportRecipientAccountIDs,
    isOneOnOneChat,
    goBackToDetailsPage,
    getTransactionReportName,
    getTransactionDetails,
    getTaskAssigneeChatOnyxData,
    getParticipantsIDs,
    getVisibleMemberIDs,
    canEditMoneyRequest,
    canEditFieldOfMoneyRequest,
    buildTransactionThread,
    areAllRequestsBeingSmartScanned,
    getTransactionsWithReceipts,
    hasOnlyDistanceRequestTransactions,
    hasNonReimbursableTransactions,
    hasMissingSmartscanFields,
    getIOUReportActionDisplayMessage,
    isWaitingForAssigneeToCompleteTask,
    isGroupChat,
    isDraftExpenseReport,
    shouldUseFullTitleToDisplay,
    parseReportRouteParams,
    getReimbursementQueuedActionMessage,
    getReimbursementDeQueuedActionMessage,
    getPersonalDetailsForAccountID,
    getRoom,
    shouldDisableWelcomeMessage,
    navigateToPrivateNotes,
    canEditWriteCapability,
    hasSmartscanError,
    shouldAutoFocusOnKeyPress,
    shouldDisplayThreadReplies,
    shouldDisableThread,
    doesReportBelongToWorkspace,
};

export type {ExpenseOriginalMessage, OptionData, OptimisticChatReport, OptimisticCreatedReportAction};<|MERGE_RESOLUTION|>--- conflicted
+++ resolved
@@ -938,21 +938,14 @@
     openOnAdminRoom = false,
     reportMetadata: OnyxCollection<ReportMetadata> = {},
     policyID?: string,
-<<<<<<< HEAD
-=======
     policyMemberAccountIDs?: string[],
->>>>>>> 2788c741
 ): OnyxEntry<Report> {
     // If it's the user's first time using New Expensify, then they could either have:
     //   - just a Concierge report, if so we'll return that
     //   - their Concierge report, and a separate report that must have deeplinked them to the app before they created their account.
     // If it's the latter, we'll use the deeplinked report over the Concierge report,
     // since the Concierge report would be incorrectly selected over the deep-linked report in the logic below.
-<<<<<<< HEAD
-    let sortedReports = sortReportsByLastRead(reports, reportMetadata, policyID);
-=======
     let sortedReports = sortReportsByLastRead(reports, reportMetadata, policyID, policyMemberAccountIDs);
->>>>>>> 2788c741
 
     let adminReport: OnyxEntry<Report> | undefined;
     if (openOnAdminRoom) {
