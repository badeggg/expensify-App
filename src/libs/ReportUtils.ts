--- conflicted
+++ resolved
@@ -115,7 +115,7 @@
     | 'childStatusNum'
     | 'childStateNum'
     | 'errors'
->;
+> & {isOptimisticAction: boolean};
 
 type OptimisticReportAction = {
     commentText: string;
@@ -4565,8 +4565,4 @@
     shouldDisableThread,
 };
 
-<<<<<<< HEAD
-export type {ExpenseOriginalMessage, OptionData, OptimisticChatReport, DisplayNameWithTooltips, OptimisticTaskReportAction, OptimisticAddCommentReportAction};
-=======
-export type {ExpenseOriginalMessage, OptionData, OptimisticChatReport, OptimisticCreatedReportAction};
->>>>>>> 76e5b1cb
+export type {ExpenseOriginalMessage, OptionData, OptimisticChatReport, DisplayNameWithTooltips, OptimisticTaskReportAction, OptimisticAddCommentReportAction, OptimisticCreatedReportAction};