--- conflicted
+++ resolved
@@ -5212,12 +5212,9 @@
     getAvailableReportFields,
     reportFieldsEnabled,
     getAllAncestorReportActionIDs,
-<<<<<<< HEAD
     getPendingVisibleChatMembers,
-=======
     canEditPolicyDescription,
     getPolicyDescriptionText,
->>>>>>> 39b575c6
 };
 
 export type {
