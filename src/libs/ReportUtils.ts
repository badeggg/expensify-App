--- conflicted
+++ resolved
@@ -4411,7 +4411,6 @@
 }
 
 /**
-<<<<<<< HEAD
  * Check if Report has any held expenses
  */
 function isHoldCreator(transaction: Transaction, reportID: string): boolean {
@@ -4452,7 +4451,9 @@
     }, 0);
 
     return [CurrencyUtils.convertToDisplayString(nonheldAmount, usedCurrency), CurrencyUtils.convertToDisplayString(fullAmount, usedCurrency)];
-=======
+}
+
+/**
  * Given a report field and a report, get the title of the field.
  * This is specially useful when we have a report field of type formula.
  */
@@ -4469,7 +4470,6 @@
         }
         return match;
     });
->>>>>>> 4da7fdab
 }
 
 /**
@@ -4684,12 +4684,9 @@
     getNonHeldAndFullAmount,
     hasSmartscanError,
     shouldAutoFocusOnKeyPress,
-<<<<<<< HEAD
     buildOptimisticHoldReportAction,
     buildOptimisticUnHoldReportAction,
-=======
     getReportFieldTitle,
->>>>>>> 4da7fdab
     shouldDisplayThreadReplies,
     shouldDisableThread,
     getChildReportNotificationPreference,
