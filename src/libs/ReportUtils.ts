--- conflicted
+++ resolved
@@ -188,15 +188,8 @@
     'actionName' | 'actorAccountID' | 'automatic' | 'avatar' | 'created' | 'message' | 'originalMessage' | 'pendingAction' | 'person' | 'reportActionID' | 'shouldShow'
 >;
 
-<<<<<<< HEAD
-type OptimisticCreatedReportAction = Pick<
-    ReportAction,
-    'actionName' | 'actorAccountID' | 'automatic' | 'avatar' | 'created' | 'message' | 'person' | 'reportActionID' | 'shouldShow' | 'pendingAction' | 'originalMessage'
->;
-=======
 type OptimisticCreatedReportAction = OriginalMessageCreated &
     Pick<ReportActionBase, 'actorAccountID' | 'automatic' | 'avatar' | 'created' | 'message' | 'person' | 'reportActionID' | 'shouldShow' | 'pendingAction'>;
->>>>>>> 207d4ac2
 
 type OptimisticChatReport = Pick<
     Report,
@@ -277,11 +270,8 @@
     | 'stateNum'
     | 'statusNum'
     | 'notificationPreference'
-<<<<<<< HEAD
     | 'parentReportActionID'
-=======
     | 'lastVisibleActionCreated'
->>>>>>> 207d4ac2
 >;
 
 type TransactionDetails =
