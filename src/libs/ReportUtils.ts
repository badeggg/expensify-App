import ExpensiMark from 'expensify-common/lib/ExpensiMark';
import Str from 'expensify-common/lib/str';
import {isEmpty} from 'lodash';
import lodashEscape from 'lodash/escape';
import lodashFindLastIndex from 'lodash/findLastIndex';
import lodashIntersection from 'lodash/intersection';
import lodashIsEqual from 'lodash/isEqual';
import type {OnyxCollection, OnyxEntry, OnyxUpdate} from 'react-native-onyx';
import Onyx from 'react-native-onyx';
import type {ValueOf} from 'type-fest';
import * as Expensicons from '@components/Icon/Expensicons';
import * as defaultWorkspaceAvatars from '@components/Icon/WorkspaceDefaultAvatars';
import CONST from '@src/CONST';
import type {ParentNavigationSummaryParams, TranslationPaths} from '@src/languages/types';
import ONYXKEYS from '@src/ONYXKEYS';
import ROUTES from '@src/ROUTES';
import type {Beta, Login, PersonalDetails, PersonalDetailsList, Policy, Report, ReportAction, ReportMetadata, Session, Transaction} from '@src/types/onyx';
import type {Errors, Icon, PendingAction} from '@src/types/onyx/OnyxCommon';
import type {IOUMessage, OriginalMessageActionName, OriginalMessageCreated} from '@src/types/onyx/OriginalMessage';
import type {Status} from '@src/types/onyx/PersonalDetails';
import type {NotificationPreference} from '@src/types/onyx/Report';
import type {Message, ReportActionBase, ReportActions} from '@src/types/onyx/ReportAction';
import type {Receipt, WaypointCollection} from '@src/types/onyx/Transaction';
import type DeepValueOf from '@src/types/utils/DeepValueOf';
import type {EmptyObject} from '@src/types/utils/EmptyObject';
import {isEmptyObject, isNotEmptyObject} from '@src/types/utils/EmptyObject';
import type IconAsset from '@src/types/utils/IconAsset';
import * as CurrencyUtils from './CurrencyUtils';
import DateUtils from './DateUtils';
import isReportMessageAttachment from './isReportMessageAttachment';
import * as LocalePhoneNumber from './LocalePhoneNumber';
import * as Localize from './Localize';
import linkingConfig from './Navigation/linkingConfig';
import Navigation from './Navigation/Navigation';
import * as NumberUtils from './NumberUtils';
import Permissions from './Permissions';
import * as PersonalDetailsUtils from './PersonalDetailsUtils';
import * as PolicyUtils from './PolicyUtils';
import * as ReportActionsUtils from './ReportActionsUtils';
import type {LastVisibleMessage} from './ReportActionsUtils';
import * as TransactionUtils from './TransactionUtils';
import * as Url from './Url';
import * as UserUtils from './UserUtils';

type WelcomeMessage = {showReportName: boolean; phrase1?: string; phrase2?: string};

type ExpenseOriginalMessage = {
    oldComment?: string;
    newComment?: string;
    comment?: string;
    merchant?: string;
    oldCreated?: string;
    created?: string;
    oldMerchant?: string;
    oldAmount?: number;
    amount?: number;
    oldCurrency?: string;
    currency?: string;
    category?: string;
    oldCategory?: string;
    tag?: string;
    oldTag?: string;
    billable?: string;
    oldBillable?: string;
};

type Participant = {
    accountID: number;
    alternateText: string;
    firstName: string;
    icons: Icon[];
    keyForList: string;
    lastName: string;
    login: string;
    phoneNumber: string;
    searchText: string;
    selected: boolean;
    text: string;
};

type SpendBreakdown = {
    nonReimbursableSpend: number;
    reimbursableSpend: number;
    totalDisplaySpend: number;
};

type ParticipantDetails = [number, string, UserUtils.AvatarSource, UserUtils.AvatarSource];

type ReportAndWorkspaceName = {
    rootReportName: string;
    workspaceName?: string;
};

type OptimisticReportAction = {
    commentText: string;
    reportAction: Partial<ReportAction>;
};

type UpdateOptimisticParentReportAction = {
    childVisibleActionCount: number;
    childCommenterCount: number;
    childLastVisibleActionCreated: string;
    childOldestFourAccountIDs: string | undefined;
};

type OptimisticExpenseReport = Pick<
    Report,
    | 'reportID'
    | 'chatReportID'
    | 'policyID'
    | 'type'
    | 'ownerAccountID'
    | 'currency'
    | 'reportName'
    | 'state'
    | 'stateNum'
    | 'statusNum'
    | 'total'
    | 'notificationPreference'
    | 'parentReportID'
    | 'lastVisibleActionCreated'
>;

type OptimisticIOUReportAction = Pick<
    ReportAction,
    | 'actionName'
    | 'actorAccountID'
    | 'automatic'
    | 'avatar'
    | 'isAttachment'
    | 'originalMessage'
    | 'message'
    | 'person'
    | 'reportActionID'
    | 'shouldShow'
    | 'created'
    | 'pendingAction'
    | 'receipt'
    | 'whisperedToAccountIDs'
>;

type OptimisticReportPreview = Pick<
    ReportAction,
    | 'actionName'
    | 'reportActionID'
    | 'pendingAction'
    | 'originalMessage'
    | 'message'
    | 'created'
    | 'actorAccountID'
    | 'childMoneyRequestCount'
    | 'childLastMoneyRequestComment'
    | 'childRecentReceiptTransactionIDs'
    | 'childReportID'
    | 'whisperedToAccountIDs'
> & {reportID?: string; accountID?: number};

type UpdateReportPreview = Pick<
    ReportAction,
    'created' | 'message' | 'childLastMoneyRequestComment' | 'childMoneyRequestCount' | 'childRecentReceiptTransactionIDs' | 'whisperedToAccountIDs'
>;

type ReportRouteParams = {
    reportID: string;
    isSubReportPageRoute: boolean;
};

type ReportOfflinePendingActionAndErrors = {
    addWorkspaceRoomOrChatPendingAction: PendingAction | undefined;
    addWorkspaceRoomOrChatErrors: Record<string, string> | null | undefined;
};

type OptimisticApprovedReportAction = Pick<
    ReportAction,
    'actionName' | 'actorAccountID' | 'automatic' | 'avatar' | 'isAttachment' | 'originalMessage' | 'message' | 'person' | 'reportActionID' | 'shouldShow' | 'created' | 'pendingAction'
>;

type OptimisticSubmittedReportAction = Pick<
    ReportAction,
    'actionName' | 'actorAccountID' | 'automatic' | 'avatar' | 'isAttachment' | 'originalMessage' | 'message' | 'person' | 'reportActionID' | 'shouldShow' | 'created' | 'pendingAction'
>;

type OptimisticEditedTaskReportAction = Pick<
    ReportAction,
    'reportActionID' | 'actionName' | 'pendingAction' | 'actorAccountID' | 'automatic' | 'avatar' | 'created' | 'shouldShow' | 'message' | 'person'
>;

type OptimisticClosedReportAction = Pick<
    ReportAction,
    'actionName' | 'actorAccountID' | 'automatic' | 'avatar' | 'created' | 'message' | 'originalMessage' | 'pendingAction' | 'person' | 'reportActionID' | 'shouldShow'
>;

type OptimisticCreatedReportAction = OriginalMessageCreated &
    Pick<ReportActionBase, 'actorAccountID' | 'automatic' | 'avatar' | 'created' | 'message' | 'person' | 'reportActionID' | 'shouldShow' | 'pendingAction'>;

type OptimisticChatReport = Pick<
    Report,
    | 'type'
    | 'chatType'
    | 'isOwnPolicyExpenseChat'
    | 'isPinned'
    | 'lastActorAccountID'
    | 'lastMessageTranslationKey'
    | 'lastMessageHtml'
    | 'lastMessageText'
    | 'lastReadTime'
    | 'lastVisibleActionCreated'
    | 'notificationPreference'
    | 'oldPolicyName'
    | 'ownerAccountID'
    | 'parentReportActionID'
    | 'parentReportID'
    | 'participantAccountIDs'
    | 'visibleChatMemberAccountIDs'
    | 'policyID'
    | 'reportID'
    | 'reportName'
    | 'stateNum'
    | 'statusNum'
    | 'visibility'
    | 'welcomeMessage'
    | 'writeCapability'
>;

type OptimisticTaskReportAction = Pick<
    ReportAction,
    | 'actionName'
    | 'actorAccountID'
    | 'automatic'
    | 'avatar'
    | 'created'
    | 'isAttachment'
    | 'message'
    | 'originalMessage'
    | 'person'
    | 'pendingAction'
    | 'reportActionID'
    | 'shouldShow'
    | 'isFirstItem'
>;

type OptimisticWorkspaceChats = {
    announceChatReportID: string;
    announceChatData: OptimisticChatReport;
    announceReportActionData: Record<string, OptimisticCreatedReportAction>;
    announceCreatedReportActionID: string;
    adminsChatReportID: string;
    adminsChatData: OptimisticChatReport;
    adminsReportActionData: Record<string, OptimisticCreatedReportAction>;
    adminsCreatedReportActionID: string;
    expenseChatReportID: string;
    expenseChatData: OptimisticChatReport;
    expenseReportActionData: Record<string, OptimisticCreatedReportAction>;
    expenseCreatedReportActionID: string;
};

type OptimisticModifiedExpenseReportAction = Pick<
    ReportAction,
    'actionName' | 'actorAccountID' | 'automatic' | 'avatar' | 'created' | 'isAttachment' | 'message' | 'originalMessage' | 'person' | 'pendingAction' | 'reportActionID' | 'shouldShow'
> & {reportID?: string};

type OptimisticTaskReport = Pick<
    Report,
    | 'reportID'
    | 'reportName'
    | 'description'
    | 'ownerAccountID'
    | 'participantAccountIDs'
    | 'visibleChatMemberAccountIDs'
    | 'managerID'
    | 'type'
    | 'parentReportID'
    | 'policyID'
    | 'stateNum'
    | 'statusNum'
    | 'notificationPreference'
    | 'lastVisibleActionCreated'
>;

type TransactionDetails =
    | {
          created: string;
          amount: number;
          currency: string;
          merchant: string;
          waypoints?: WaypointCollection;
          comment: string;
          category: string;
          billable: boolean;
          tag: string;
          mccGroup?: ValueOf<typeof CONST.MCC_GROUPS>;
          cardID: number;
          originalAmount: number;
          originalCurrency: string;
      }
    | undefined;

type OptimisticIOUReport = Pick<
    Report,
    | 'cachedTotal'
    | 'type'
    | 'chatReportID'
    | 'currency'
    | 'managerID'
    | 'ownerAccountID'
    | 'participantAccountIDs'
    | 'visibleChatMemberAccountIDs'
    | 'reportID'
    | 'state'
    | 'stateNum'
    | 'total'
    | 'reportName'
    | 'notificationPreference'
    | 'parentReportID'
    | 'statusNum'
    | 'lastVisibleActionCreated'
>;
type DisplayNameWithTooltips = Array<Pick<PersonalDetails, 'accountID' | 'pronouns' | 'displayName' | 'login' | 'avatar'>>;

type CustomIcon = {
    src: IconAsset;
    color?: string;
};

type OptionData = {
    text: string;
    alternateText?: string | null;
    allReportErrors?: Errors | null;
    brickRoadIndicator?: typeof CONST.BRICK_ROAD_INDICATOR_STATUS.ERROR | '' | null;
    tooltipText?: string | null;
    alternateTextMaxLines?: number;
    boldStyle?: boolean;
    customIcon?: CustomIcon;
    descriptiveText?: string;
    subtitle?: string | null;
    login?: string | null;
    accountID?: number | null;
    pronouns?: string;
    status?: Status | null;
    phoneNumber?: string | null;
    isUnread?: boolean | null;
    isUnreadWithMention?: boolean | null;
    hasDraftComment?: boolean | null;
    keyForList?: string | null;
    searchText?: string | null;
    isIOUReportOwner?: boolean | null;
    isArchivedRoom?: boolean | null;
    shouldShowSubscript?: boolean | null;
    isPolicyExpenseChat?: boolean | null;
    isMoneyRequestReport?: boolean | null;
    isExpenseRequest?: boolean | null;
    isAllowedToComment?: boolean | null;
    isThread?: boolean | null;
    isTaskReport?: boolean | null;
    parentReportAction?: ReportAction;
    displayNamesWithTooltips?: DisplayNameWithTooltips | null;
} & Report;

type OnyxDataTaskAssigneeChat = {
    optimisticData: OnyxUpdate[];
    successData: OnyxUpdate[];
    failureData: OnyxUpdate[];
    optimisticAssigneeAddComment?: OptimisticReportAction;
    optimisticChatCreatedReportAction?: OptimisticCreatedReportAction;
};

let currentUserEmail: string | undefined;
let currentUserAccountID: number | undefined;
let isAnonymousUser = false;

const defaultAvatarBuildingIconTestID = 'SvgDefaultAvatarBuilding Icon';

Onyx.connect({
    key: ONYXKEYS.SESSION,
    callback: (value) => {
        // When signed out, val is undefined
        if (!value) {
            return;
        }

        currentUserEmail = value.email;
        currentUserAccountID = value.accountID;
        isAnonymousUser = value.authTokenType === 'anonymousAccount';
    },
});

let allPersonalDetails: OnyxCollection<PersonalDetails>;
let currentUserPersonalDetails: OnyxEntry<PersonalDetails>;
Onyx.connect({
    key: ONYXKEYS.PERSONAL_DETAILS_LIST,
    callback: (value) => {
        currentUserPersonalDetails = value?.[currentUserAccountID ?? -1] ?? null;
        allPersonalDetails = value ?? {};
    },
});

let allReports: OnyxCollection<Report>;
Onyx.connect({
    key: ONYXKEYS.COLLECTION.REPORT,
    waitForCollectionCallback: true,
    callback: (value) => (allReports = value),
});

let doesDomainHaveApprovedAccountant = false;
Onyx.connect({
    key: ONYXKEYS.ACCOUNT,
    callback: (value) => (doesDomainHaveApprovedAccountant = value?.doesDomainHaveApprovedAccountant ?? false),
});

let allPolicies: OnyxCollection<Policy>;
Onyx.connect({
    key: ONYXKEYS.COLLECTION.POLICY,
    waitForCollectionCallback: true,
    callback: (value) => (allPolicies = value),
});

let loginList: OnyxEntry<Login>;
Onyx.connect({
    key: ONYXKEYS.LOGIN_LIST,
    callback: (value) => (loginList = value),
});

let allTransactions: OnyxCollection<Transaction> = {};

Onyx.connect({
    key: ONYXKEYS.COLLECTION.TRANSACTION,
    waitForCollectionCallback: true,
    callback: (value) => {
        if (!value) {
            return;
        }
        allTransactions = Object.fromEntries(Object.entries(value).filter(([, transaction]) => transaction));
    },
});

function getChatType(report: OnyxEntry<Report>): ValueOf<typeof CONST.REPORT.CHAT_TYPE> | undefined {
    return report?.chatType;
}

/**
 * Get the report given a reportID
 */
function getReport(reportID: string | undefined): OnyxEntry<Report> | EmptyObject {
    /**
     * Using typical string concatenation here due to performance issues
     * with template literals.
     */
    if (!allReports) {
        return {};
    }

    return allReports?.[ONYXKEYS.COLLECTION.REPORT + reportID] ?? {};
}

/**
 * Returns the parentReport if the given report is a thread.
 */
function getParentReport(report: OnyxEntry<Report>): OnyxEntry<Report> | EmptyObject {
    if (!report?.parentReportID) {
        return {};
    }
    return allReports?.[`${ONYXKEYS.COLLECTION.REPORT}${report.parentReportID}`] ?? {};
}

/**
 * Returns the root parentReport if the given report is nested.
 * Uses recursion to iterate any depth of nested reports.
 */
function getRootParentReport(report: OnyxEntry<Report> | undefined | EmptyObject): OnyxEntry<Report> | EmptyObject {
    if (!report) {
        return {};
    }

    // Returns the current report as the root report, because it does not have a parentReportID
    if (!report?.parentReportID) {
        return report;
    }

    const parentReport = getReport(report?.parentReportID);

    // Runs recursion to iterate a parent report
    return getRootParentReport(isNotEmptyObject(parentReport) ? parentReport : null);
}

function getPolicy(policyID: string): Policy | EmptyObject {
    if (!allPolicies || !policyID) {
        return {};
    }
    return allPolicies[`${ONYXKEYS.COLLECTION.POLICY}${policyID}`] ?? {};
}

/**
 * Get the policy type from a given report
 * @param policies must have Onyxkey prefix (i.e 'policy_') for keys
 */
function getPolicyType(report: OnyxEntry<Report>, policies: OnyxCollection<Policy>): string {
    return policies?.[`${ONYXKEYS.COLLECTION.POLICY}${report?.policyID}`]?.type ?? '';
}

/**
 * Get the policy name from a given report
 */
function getPolicyName(report: OnyxEntry<Report> | undefined | EmptyObject, returnEmptyIfNotFound = false, policy: OnyxEntry<Policy> | undefined = undefined): string {
    const noPolicyFound = returnEmptyIfNotFound ? '' : Localize.translateLocal('workspace.common.unavailable');
    if (isEmptyObject(report)) {
        return noPolicyFound;
    }

    if ((!allPolicies || Object.keys(allPolicies).length === 0) && !report?.policyName) {
        return Localize.translateLocal('workspace.common.unavailable');
    }
    const finalPolicy = policy ?? allPolicies?.[`${ONYXKEYS.COLLECTION.POLICY}${report?.policyID}`];

    const parentReport = getRootParentReport(report);

    // Public rooms send back the policy name with the reportSummary,
    // since they can also be accessed by people who aren't in the workspace
    // eslint-disable-next-line @typescript-eslint/prefer-nullish-coalescing
    const policyName = finalPolicy?.name || report?.policyName || report?.oldPolicyName || parentReport?.oldPolicyName || noPolicyFound;

    return policyName;
}

/**
 * Returns the concatenated title for the PrimaryLogins of a report
 */
function getReportParticipantsTitle(accountIDs: number[]): string {
    // Somehow it's possible for the logins coming from report.participantAccountIDs to contain undefined values so we use .filter(Boolean) to remove them.
    return accountIDs.filter(Boolean).join(', ');
}

/**
 * Checks if a report is a chat report.
 */
function isChatReport(report: OnyxEntry<Report>): boolean {
    return report?.type === CONST.REPORT.TYPE.CHAT;
}

/**
 * Checks if a report is an Expense report.
 */
function isExpenseReport(report: OnyxEntry<Report> | EmptyObject): boolean {
    return report?.type === CONST.REPORT.TYPE.EXPENSE;
}

/**
 * Checks if a report is an IOU report.
 */
function isIOUReport(reportOrID: OnyxEntry<Report> | string | EmptyObject): boolean {
    const report = typeof reportOrID === 'string' ? allReports?.[`${ONYXKEYS.COLLECTION.REPORT}${reportOrID}`] ?? null : reportOrID;
    return report?.type === CONST.REPORT.TYPE.IOU;
}

/**
 * Checks if a report is a task report.
 */
function isTaskReport(report: OnyxEntry<Report>): boolean {
    return report?.type === CONST.REPORT.TYPE.TASK;
}

/**
 * Checks if a task has been cancelled
 * When a task is deleted, the parentReportAction is updated to have a isDeletedParentAction deleted flag
 * This is because when you delete a task, we still allow you to chat on the report itself
 * There's another situation where you don't have access to the parentReportAction (because it was created in a chat you don't have access to)
 * In this case, we have added the key to the report itself
 */
function isCanceledTaskReport(report: OnyxEntry<Report> | EmptyObject = {}, parentReportAction: OnyxEntry<ReportAction> | EmptyObject = {}): boolean {
    if (isNotEmptyObject(parentReportAction) && (parentReportAction?.message?.[0]?.isDeletedParentAction ?? false)) {
        return true;
    }

    if (isNotEmptyObject(report) && report?.isDeletedParentAction) {
        return true;
    }

    return false;
}

/**
 * Checks if a report is an open task report.
 *
 * @param parentReportAction - The parent report action of the report (Used to check if the task has been canceled)
 */
function isOpenTaskReport(report: OnyxEntry<Report>, parentReportAction: OnyxEntry<ReportAction> | EmptyObject = {}): boolean {
    return isTaskReport(report) && !isCanceledTaskReport(report, parentReportAction) && report?.stateNum === CONST.REPORT.STATE_NUM.OPEN && report?.statusNum === CONST.REPORT.STATUS.OPEN;
}

/**
 * Checks if a report is a completed task report.
 */
function isCompletedTaskReport(report: OnyxEntry<Report>): boolean {
    return isTaskReport(report) && report?.stateNum === CONST.REPORT.STATE_NUM.SUBMITTED && report?.statusNum === CONST.REPORT.STATUS.APPROVED;
}

/**
 * Checks if the current user is the manager of the supplied report
 */
function isReportManager(report: OnyxEntry<Report>): boolean {
    return Boolean(report && report.managerID === currentUserAccountID);
}

/**
 * Checks if the supplied report has been approved
 */
function isReportApproved(reportOrID: OnyxEntry<Report> | string | EmptyObject): boolean {
    const report = typeof reportOrID === 'string' ? allReports?.[`${ONYXKEYS.COLLECTION.REPORT}${reportOrID}`] ?? null : reportOrID;
    return report?.stateNum === CONST.REPORT.STATE_NUM.SUBMITTED && report?.statusNum === CONST.REPORT.STATUS.APPROVED;
}

/**
 * Checks if the supplied report is an expense report in Open state and status.
 */
function isDraftExpenseReport(report: OnyxEntry<Report> | EmptyObject): boolean {
    return isExpenseReport(report) && report?.stateNum === CONST.REPORT.STATE_NUM.OPEN && report?.statusNum === CONST.REPORT.STATUS.OPEN;
}

/**
 * Given a collection of reports returns them sorted by last read
 */
function sortReportsByLastRead(reports: OnyxCollection<Report>, reportMetadata: OnyxCollection<ReportMetadata>): Array<OnyxEntry<Report>> {
    return Object.values(reports ?? {})
        .filter((report) => !!report?.reportID && !!(reportMetadata?.[`${ONYXKEYS.COLLECTION.REPORT_METADATA}${report.reportID}`]?.lastVisitTime ?? report?.lastReadTime))
        .sort((a, b) => {
            const aTime = new Date(reportMetadata?.[`${ONYXKEYS.COLLECTION.REPORT_METADATA}${a?.reportID}`]?.lastVisitTime ?? a?.lastReadTime ?? '');
            const bTime = new Date(reportMetadata?.[`${ONYXKEYS.COLLECTION.REPORT_METADATA}${b?.reportID}`]?.lastVisitTime ?? b?.lastReadTime ?? '');

            return aTime.valueOf() - bTime.valueOf();
        });
}

/**
 * Whether the Money Request report is settled
 */
function isSettled(reportID: string | undefined): boolean {
    if (!allReports) {
        return false;
    }
    const report: Report | EmptyObject = allReports[`${ONYXKEYS.COLLECTION.REPORT}${reportID}`] ?? {};
    if (isEmptyObject(report) || report.isWaitingOnBankAccount) {
        return false;
    }

    // In case the payment is scheduled and we are waiting for the payee to set up their wallet,
    // consider the report as paid as well.
    if (report.isWaitingOnBankAccount && report.statusNum === CONST.REPORT.STATUS.APPROVED) {
        return true;
    }

    return report?.statusNum === CONST.REPORT.STATUS.REIMBURSED;
}

/**
 * Whether the current user is the submitter of the report
 */
function isCurrentUserSubmitter(reportID: string): boolean {
    if (!allReports) {
        return false;
    }
    const report = allReports[`${ONYXKEYS.COLLECTION.REPORT}${reportID}`];
    return Boolean(report && report.ownerAccountID === currentUserAccountID);
}

/**
 * Whether the provided report is an Admin room
 */
function isAdminRoom(report: OnyxEntry<Report>): boolean {
    return getChatType(report) === CONST.REPORT.CHAT_TYPE.POLICY_ADMINS;
}

/**
 * Whether the provided report is an Admin-only posting room
 */
function isAdminsOnlyPostingRoom(report: OnyxEntry<Report>): boolean {
    return report?.writeCapability === CONST.REPORT.WRITE_CAPABILITIES.ADMINS;
}

/**
 * Whether the provided report is a Announce room
 */
function isAnnounceRoom(report: OnyxEntry<Report>): boolean {
    return getChatType(report) === CONST.REPORT.CHAT_TYPE.POLICY_ANNOUNCE;
}

/**
 * Whether the provided report is a default room
 */
function isDefaultRoom(report: OnyxEntry<Report>): boolean {
    return [CONST.REPORT.CHAT_TYPE.POLICY_ADMINS, CONST.REPORT.CHAT_TYPE.POLICY_ANNOUNCE, CONST.REPORT.CHAT_TYPE.DOMAIN_ALL].some((type) => type === getChatType(report));
}

/**
 * Whether the provided report is a Domain room
 */
function isDomainRoom(report: OnyxEntry<Report>): boolean {
    return getChatType(report) === CONST.REPORT.CHAT_TYPE.DOMAIN_ALL;
}

/**
 * Whether the provided report is a user created policy room
 */
function isUserCreatedPolicyRoom(report: OnyxEntry<Report>): boolean {
    return getChatType(report) === CONST.REPORT.CHAT_TYPE.POLICY_ROOM;
}

/**
 * Whether the provided report is a Policy Expense chat.
 */
function isPolicyExpenseChat(report: OnyxEntry<Report>): boolean {
    return getChatType(report) === CONST.REPORT.CHAT_TYPE.POLICY_EXPENSE_CHAT || (report?.isPolicyExpenseChat ?? false);
}

/**
 * Whether the provided report belongs to a Control policy and is an expense chat
 */
function isControlPolicyExpenseChat(report: OnyxEntry<Report>): boolean {
    return isPolicyExpenseChat(report) && getPolicyType(report, allPolicies) === CONST.POLICY.TYPE.CORPORATE;
}

/**
 * Whether the provided report belongs to a Free, Collect or Control policy
 */
function isGroupPolicy(report: OnyxEntry<Report>): boolean {
    const policyType = getPolicyType(report, allPolicies);
    return policyType === CONST.POLICY.TYPE.CORPORATE || policyType === CONST.POLICY.TYPE.TEAM || policyType === CONST.POLICY.TYPE.FREE;
}

/**
 * Whether the provided report belongs to a Control or Collect policy
 */
function isPaidGroupPolicy(report: OnyxEntry<Report>): boolean {
    const policyType = getPolicyType(report, allPolicies);
    return policyType === CONST.POLICY.TYPE.CORPORATE || policyType === CONST.POLICY.TYPE.TEAM;
}

/**
 * Whether the provided report belongs to a Control or Collect policy and is an expense chat
 */
function isPaidGroupPolicyExpenseChat(report: OnyxEntry<Report>): boolean {
    return isPolicyExpenseChat(report) && isPaidGroupPolicy(report);
}

/**
 * Whether the provided report belongs to a Control policy and is an expense report
 */
function isControlPolicyExpenseReport(report: OnyxEntry<Report>): boolean {
    return isExpenseReport(report) && getPolicyType(report, allPolicies) === CONST.POLICY.TYPE.CORPORATE;
}

/**
 * Whether the provided report belongs to a Control or Collect policy and is an expense report
 */
function isPaidGroupPolicyExpenseReport(report: OnyxEntry<Report>): boolean {
    return isExpenseReport(report) && isPaidGroupPolicy(report);
}

/**
 * Whether the provided report is a chat room
 */
function isChatRoom(report: OnyxEntry<Report>): boolean {
    return isUserCreatedPolicyRoom(report) || isDefaultRoom(report);
}

/**
 * Whether the provided report is a public room
 */
function isPublicRoom(report: OnyxEntry<Report>): boolean {
    return report?.visibility === CONST.REPORT.VISIBILITY.PUBLIC || report?.visibility === CONST.REPORT.VISIBILITY.PUBLIC_ANNOUNCE;
}

/**
 * Whether the provided report is a public announce room
 */
function isPublicAnnounceRoom(report: OnyxEntry<Report>): boolean {
    return report?.visibility === CONST.REPORT.VISIBILITY.PUBLIC_ANNOUNCE;
}

/**
 * If the report is a policy expense, the route should be for adding bank account for that policy
 * else since the report is a personal IOU, the route should be for personal bank account.
 */
function getBankAccountRoute(report: OnyxEntry<Report>): string {
    return isPolicyExpenseChat(report) ? ROUTES.BANK_ACCOUNT_WITH_STEP_TO_OPEN.getRoute('', report?.policyID) : ROUTES.SETTINGS_ADD_BANK_ACCOUNT;
}

/**
 * Check if personal detail of accountID is empty or optimistic data
 */
function isOptimisticPersonalDetail(accountID: number): boolean {
    return isEmptyObject(allPersonalDetails?.[accountID]) || !!allPersonalDetails?.[accountID]?.isOptimisticPersonalDetail;
}

/**
 * Checks if a report is a task report from a policy expense chat.
 */
function isWorkspaceTaskReport(report: OnyxEntry<Report>): boolean {
    if (!isTaskReport(report)) {
        return false;
    }
    const parentReport = allReports?.[`${ONYXKEYS.COLLECTION.REPORT}${report?.parentReportID}`] ?? null;
    return isPolicyExpenseChat(parentReport);
}

/**
 * Returns true if report has a parent
 */
function isThread(report: OnyxEntry<Report>): boolean {
    return Boolean(report?.parentReportID && report?.parentReportActionID);
}

/**
 * Returns true if report is of type chat and has a parent and is therefore a Thread.
 */
function isChatThread(report: OnyxEntry<Report>): boolean {
    return isThread(report) && report?.type === CONST.REPORT.TYPE.CHAT;
}

function isDM(report: OnyxEntry<Report>): boolean {
    return isChatReport(report) && !getChatType(report);
}

/**
 * Only returns true if this is our main 1:1 DM report with Concierge
 */
function isConciergeChatReport(report: OnyxEntry<Report>): boolean {
    return report?.participantAccountIDs?.length === 1 && Number(report.participantAccountIDs?.[0]) === CONST.ACCOUNT_ID.CONCIERGE && !isChatThread(report);
}

/**
 * Returns true if report is still being processed
 */
function isProcessingReport(report: OnyxEntry<Report> | EmptyObject): boolean {
    return report?.stateNum === CONST.REPORT.STATE_NUM.PROCESSING && report?.statusNum === CONST.REPORT.STATUS.SUBMITTED;
}

/**
 * Check if the report is a single chat report that isn't a thread
 * and personal detail of participant is optimistic data
 */
function shouldDisableDetailPage(report: OnyxEntry<Report>): boolean {
    const participantAccountIDs = report?.participantAccountIDs ?? [];

    if (isChatRoom(report) || isPolicyExpenseChat(report) || isChatThread(report) || isTaskReport(report)) {
        return false;
    }
    if (participantAccountIDs.length === 1) {
        return isOptimisticPersonalDetail(participantAccountIDs[0]);
    }
    return false;
}

/**
 * Returns true if this report has only one participant and it's an Expensify account.
 */
function isExpensifyOnlyParticipantInReport(report: OnyxEntry<Report>): boolean {
    const reportParticipants = report?.participantAccountIDs?.filter((accountID) => accountID !== currentUserAccountID) ?? [];
    return reportParticipants.length === 1 && reportParticipants.some((accountID) => CONST.EXPENSIFY_ACCOUNT_IDS.includes(accountID));
}

/**
 * Returns whether a given report can have tasks created in it.
 * We only prevent the task option if it's a DM/group-DM and the other users are all special Expensify accounts
 *
 */
function canCreateTaskInReport(report: OnyxEntry<Report>): boolean {
    const otherReportParticipants = report?.participantAccountIDs?.filter((accountID) => accountID !== currentUserAccountID) ?? [];
    const areExpensifyAccountsOnlyOtherParticipants = otherReportParticipants?.length >= 1 && otherReportParticipants?.every((accountID) => CONST.EXPENSIFY_ACCOUNT_IDS.includes(accountID));
    if (areExpensifyAccountsOnlyOtherParticipants && isDM(report)) {
        return false;
    }

    return true;
}

/**
 * Returns true if there are any Expensify accounts (i.e. with domain 'expensify.com') in the set of accountIDs
 * by cross-referencing the accountIDs with personalDetails.
 */
function hasExpensifyEmails(accountIDs: number[]): boolean {
    return accountIDs.some((accountID) => Str.extractEmailDomain(allPersonalDetails?.[accountID]?.login ?? '') === CONST.EXPENSIFY_PARTNER_NAME);
}

/**
 * Returns true if there are any guides accounts (team.expensify.com) in a list of accountIDs
 * by cross-referencing the accountIDs with personalDetails since guides that are participants
 * of the user's chats should have their personal details in Onyx.
 */
function hasExpensifyGuidesEmails(accountIDs: number[]): boolean {
    return accountIDs.some((accountID) => Str.extractEmailDomain(allPersonalDetails?.[accountID]?.login ?? '') === CONST.EMAIL.GUIDES_DOMAIN);
}

function findLastAccessedReport(
    reports: OnyxCollection<Report>,
    ignoreDomainRooms: boolean,
    policies: OnyxCollection<Policy>,
    isFirstTimeNewExpensifyUser: boolean,
    openOnAdminRoom = false,
    reportMetadata: OnyxCollection<ReportMetadata> = {},
): OnyxEntry<Report> {
    // If it's the user's first time using New Expensify, then they could either have:
    //   - just a Concierge report, if so we'll return that
    //   - their Concierge report, and a separate report that must have deeplinked them to the app before they created their account.
    // If it's the latter, we'll use the deeplinked report over the Concierge report,
    // since the Concierge report would be incorrectly selected over the deep-linked report in the logic below.
    let sortedReports = sortReportsByLastRead(reports, reportMetadata);

    let adminReport: OnyxEntry<Report> | undefined;
    if (openOnAdminRoom) {
        adminReport = sortedReports.find((report) => {
            const chatType = getChatType(report);
            return chatType === CONST.REPORT.CHAT_TYPE.POLICY_ADMINS;
        });
    }

    if (isFirstTimeNewExpensifyUser) {
        if (sortedReports.length === 1) {
            return sortedReports[0];
        }

        return adminReport ?? sortedReports.find((report) => !isConciergeChatReport(report)) ?? null;
    }

    if (ignoreDomainRooms) {
        // We allow public announce rooms, admins, and announce rooms through since we bypass the default rooms beta for them.
        // Check where ReportUtils.findLastAccessedReport is called in MainDrawerNavigator.js for more context.
        // Domain rooms are now the only type of default room that are on the defaultRooms beta.
        sortedReports = sortedReports.filter(
            (report) => !isDomainRoom(report) || getPolicyType(report, policies) === CONST.POLICY.TYPE.FREE || hasExpensifyGuidesEmails(report?.participantAccountIDs ?? []),
        );
    }

    return adminReport ?? sortedReports.at(-1) ?? null;
}

/**
 * Whether the provided report is an archived room
 */
function isArchivedRoom(report: OnyxEntry<Report> | EmptyObject): boolean {
    return report?.statusNum === CONST.REPORT.STATUS.CLOSED && report?.stateNum === CONST.REPORT.STATE_NUM.SUBMITTED;
}

/**
 * Checks if the current user is allowed to comment on the given report.
 */
function isAllowedToComment(report: Report): boolean {
    // Default to allowing all users to post
    const capability = report?.writeCapability ?? CONST.REPORT.WRITE_CAPABILITIES.ALL;

    if (capability === CONST.REPORT.WRITE_CAPABILITIES.ALL) {
        return true;
    }

    // If unauthenticated user opens public chat room using deeplink, they do not have policies available and they cannot comment
    if (!allPolicies) {
        return false;
    }

    // If we've made it here, commenting on this report is restricted.
    // If the user is an admin, allow them to post.
    const policy = allPolicies[`${ONYXKEYS.COLLECTION.POLICY}${report?.policyID}`];
    return policy?.role === CONST.POLICY.ROLE.ADMIN;
}

/**
 * Checks if the current user is the admin of the policy given the policy expense chat.
 */
function isPolicyExpenseChatAdmin(report: OnyxEntry<Report>, policies: OnyxCollection<Policy>): boolean {
    if (!isPolicyExpenseChat(report)) {
        return false;
    }

    const policyRole = policies?.[`${ONYXKEYS.COLLECTION.POLICY}${report?.policyID}`]?.role;

    return policyRole === CONST.POLICY.ROLE.ADMIN;
}

/**
 * Checks if the current user is the admin of the policy.
 */
function isPolicyAdmin(policyID: string, policies: OnyxCollection<Policy>): boolean {
    const policyRole = policies?.[`${ONYXKEYS.COLLECTION.POLICY}${policyID}`]?.role;

    return policyRole === CONST.POLICY.ROLE.ADMIN;
}

/**
 * Returns true if report has a single participant.
 */
function hasSingleParticipant(report: OnyxEntry<Report>): boolean {
    return report?.participantAccountIDs?.length === 1;
}

/**
 * Checks whether all the transactions linked to the IOU report are of the Distance Request type
 *
 */
function hasOnlyDistanceRequestTransactions(iouReportID: string | undefined): boolean {
    const transactions = TransactionUtils.getAllReportTransactions(iouReportID);

    // Early return false in case not having any transaction
    if (!transactions || transactions.length === 0) {
        return false;
    }

    return transactions.every((transaction) => TransactionUtils.isDistanceRequest(transaction));
}

/**
 * If the report is a thread and has a chat type set, it is a workspace chat.
 */
function isWorkspaceThread(report: OnyxEntry<Report>): boolean {
    return isThread(report) && isChatReport(report) && !isDM(report);
}

/**
 * Returns true if reportAction is the first chat preview of a Thread
 */
function isThreadFirstChat(reportAction: OnyxEntry<ReportAction>, reportID: string): boolean {
    return reportAction?.childReportID?.toString() === reportID;
}

/**
 * Checks if a report is a child report.
 */
function isChildReport(report: OnyxEntry<Report>): boolean {
    return isThread(report) || isTaskReport(report);
}

/**
 * An Expense Request is a thread where the parent report is an Expense Report and
 * the parentReportAction is a transaction.
 */
function isExpenseRequest(report: OnyxEntry<Report>): boolean {
    if (isThread(report)) {
        const parentReportAction = ReportActionsUtils.getParentReportAction(report);
        const parentReport = allReports?.[`${ONYXKEYS.COLLECTION.REPORT}${report?.parentReportID}`] ?? null;
        return isExpenseReport(parentReport) && isNotEmptyObject(parentReportAction) && ReportActionsUtils.isTransactionThread(parentReportAction);
    }
    return false;
}

/**
 * An IOU Request is a thread where the parent report is an IOU Report and
 * the parentReportAction is a transaction.
 */
function isIOURequest(report: OnyxEntry<Report>): boolean {
    if (isThread(report)) {
        const parentReportAction = ReportActionsUtils.getParentReportAction(report);
        const parentReport = allReports?.[`${ONYXKEYS.COLLECTION.REPORT}${report?.parentReportID}`] ?? null;
        return isIOUReport(parentReport) && isNotEmptyObject(parentReportAction) && ReportActionsUtils.isTransactionThread(parentReportAction);
    }
    return false;
}

/**
 * Checks if a report is an IOU or expense request.
 */
function isMoneyRequest(reportOrID: OnyxEntry<Report> | string): boolean {
    const report = typeof reportOrID === 'string' ? allReports?.[`${ONYXKEYS.COLLECTION.REPORT}${reportOrID}`] ?? null : reportOrID;
    return isIOURequest(report) || isExpenseRequest(report);
}

/**
 * Checks if a report is an IOU or expense report.
 */
function isMoneyRequestReport(reportOrID: OnyxEntry<Report> | string): boolean {
    const report = typeof reportOrID === 'object' ? reportOrID : allReports?.[`${ONYXKEYS.COLLECTION.REPORT}${reportOrID}`] ?? null;
    return isIOUReport(report) || isExpenseReport(report);
}

/**
 * Should return true only for personal 1:1 report
 *
 */
function isOneOnOneChat(report: OnyxEntry<Report>): boolean {
    const participantAccountIDs = report?.participantAccountIDs ?? [];
    return (
        !isThread(report) &&
        !isChatRoom(report) &&
        !isExpenseRequest(report) &&
        !isMoneyRequestReport(report) &&
        !isPolicyExpenseChat(report) &&
        !isTaskReport(report) &&
        isDM(report) &&
        !isIOUReport(report) &&
        participantAccountIDs.length === 1
    );
}

/**
 * Get the notification preference given a report
 */
function getReportNotificationPreference(report: OnyxEntry<Report>): string | number {
    return report?.notificationPreference ?? '';
}

/**
 * Returns whether or not the author of the action is this user
 *
 */
function isActionCreator(reportAction: OnyxEntry<ReportAction>): boolean {
    return reportAction?.actorAccountID === currentUserAccountID;
}

/**
 * Can only delete if the author is this user and the action is an ADDCOMMENT action or an IOU action in an unsettled report, or if the user is a
 * policy admin
 */
function canDeleteReportAction(reportAction: OnyxEntry<ReportAction>, reportID: string): boolean {
    const report = getReport(reportID);

    const isActionOwner = reportAction?.actorAccountID === currentUserAccountID;

    if (reportAction?.actionName === CONST.REPORT.ACTIONS.TYPE.IOU) {
        // For now, users cannot delete split actions
        const isSplitAction = reportAction?.originalMessage?.type === CONST.IOU.REPORT_ACTION_TYPE.SPLIT;

        if (isSplitAction || isSettled(String(reportAction?.originalMessage?.IOUReportID)) || (isNotEmptyObject(report) && isReportApproved(report))) {
            return false;
        }

        if (isActionOwner) {
            return true;
        }
    }

    if (
        reportAction?.actionName !== CONST.REPORT.ACTIONS.TYPE.ADDCOMMENT ||
        reportAction?.pendingAction === CONST.RED_BRICK_ROAD_PENDING_ACTION.DELETE ||
        ReportActionsUtils.isCreatedTaskReportAction(reportAction) ||
        reportAction?.actorAccountID === CONST.ACCOUNT_ID.CONCIERGE
    ) {
        return false;
    }

    const policy = allPolicies?.[`${ONYXKEYS.COLLECTION.POLICY}${report?.policyID}`];
    const isAdmin = policy?.role === CONST.POLICY.ROLE.ADMIN && isNotEmptyObject(report) && !isDM(report);

    return isActionOwner || isAdmin;
}

/**
 * Get welcome message based on room type
 */
function getRoomWelcomeMessage(report: OnyxEntry<Report>, isUserPolicyAdmin: boolean): WelcomeMessage {
    const welcomeMessage: WelcomeMessage = {showReportName: true};
    const workspaceName = getPolicyName(report);

    if (isArchivedRoom(report)) {
        welcomeMessage.phrase1 = Localize.translateLocal('reportActionsView.beginningOfArchivedRoomPartOne');
        welcomeMessage.phrase2 = Localize.translateLocal('reportActionsView.beginningOfArchivedRoomPartTwo');
    } else if (isDomainRoom(report)) {
        welcomeMessage.phrase1 = Localize.translateLocal('reportActionsView.beginningOfChatHistoryDomainRoomPartOne', {domainRoom: report?.reportName ?? ''});
        welcomeMessage.phrase2 = Localize.translateLocal('reportActionsView.beginningOfChatHistoryDomainRoomPartTwo');
    } else if (isAdminRoom(report)) {
        welcomeMessage.phrase1 = Localize.translateLocal('reportActionsView.beginningOfChatHistoryAdminRoomPartOne', {workspaceName});
        welcomeMessage.phrase2 = Localize.translateLocal('reportActionsView.beginningOfChatHistoryAdminRoomPartTwo');
    } else if (isAdminsOnlyPostingRoom(report) && !isUserPolicyAdmin) {
        welcomeMessage.phrase1 = Localize.translateLocal('reportActionsView.beginningOfChatHistoryAdminOnlyPostingRoom');
        welcomeMessage.showReportName = false;
    } else if (isAnnounceRoom(report)) {
        welcomeMessage.phrase1 = Localize.translateLocal('reportActionsView.beginningOfChatHistoryAnnounceRoomPartOne', {workspaceName});
        welcomeMessage.phrase2 = Localize.translateLocal('reportActionsView.beginningOfChatHistoryAnnounceRoomPartTwo', {workspaceName});
    } else {
        // Message for user created rooms or other room types.
        welcomeMessage.phrase1 = Localize.translateLocal('reportActionsView.beginningOfChatHistoryUserRoomPartOne');
        welcomeMessage.phrase2 = Localize.translateLocal('reportActionsView.beginningOfChatHistoryUserRoomPartTwo');
    }

    return welcomeMessage;
}

/**
 * Returns true if Concierge is one of the chat participants (1:1 as well as group chats)
 */
function chatIncludesConcierge(report: OnyxEntry<Report>): boolean {
    return Boolean(report?.participantAccountIDs?.length && report?.participantAccountIDs?.includes(CONST.ACCOUNT_ID.CONCIERGE));
}

/**
 * Returns true if there is any automated expensify account `in accountIDs
 */
function hasAutomatedExpensifyAccountIDs(accountIDs: number[]): boolean {
    return accountIDs.some((accountID) => CONST.EXPENSIFY_ACCOUNT_IDS.includes(accountID));
}

function getReportRecipientAccountIDs(report: OnyxEntry<Report>, currentLoginAccountID: number): number[] {
    let finalReport: OnyxEntry<Report> = report;
    // In 1:1 chat threads, the participants will be the same as parent report. If a report is specifically a 1:1 chat thread then we will
    // get parent report and use its participants array.
    if (isThread(report) && !(isTaskReport(report) || isMoneyRequestReport(report))) {
        const parentReport = allReports?.[`${ONYXKEYS.COLLECTION.REPORT}${report?.parentReportID}`] ?? null;
        if (hasSingleParticipant(parentReport)) {
            finalReport = parentReport;
        }
    }

    let finalParticipantAccountIDs: number[] | undefined = [];
    if (isMoneyRequestReport(report)) {
        // For money requests i.e the IOU (1:1 person) and Expense (1:* person) reports, use the full `initialParticipantAccountIDs` array
        // and add the `ownerAccountId`. Money request reports don't add `ownerAccountId` in `participantAccountIDs` array
        const defaultParticipantAccountIDs = finalReport?.participantAccountIDs ?? [];
        const setOfParticipantAccountIDs = new Set<number>(report?.ownerAccountID ? [...defaultParticipantAccountIDs, report.ownerAccountID] : defaultParticipantAccountIDs);
        finalParticipantAccountIDs = [...setOfParticipantAccountIDs];
    } else if (isTaskReport(report)) {
        // Task reports `managerID` will change when assignee is changed, in that case the old `managerID` is still present in `participantAccountIDs`
        // array along with the new one. We only need the `managerID` as a participant here.
        finalParticipantAccountIDs = report?.managerID ? [report?.managerID] : [];
    } else {
        finalParticipantAccountIDs = finalReport?.participantAccountIDs;
    }

    const reportParticipants = finalParticipantAccountIDs?.filter((accountID) => accountID !== currentLoginAccountID) ?? [];
    const participantsWithoutExpensifyAccountIDs = reportParticipants.filter((participant) => !CONST.EXPENSIFY_ACCOUNT_IDS.includes(participant ?? 0));
    return participantsWithoutExpensifyAccountIDs;
}

/**
 * Whether the time row should be shown for a report.
 */
function canShowReportRecipientLocalTime(personalDetails: OnyxCollection<PersonalDetails>, report: OnyxEntry<Report>, accountID: number): boolean {
    const reportRecipientAccountIDs = getReportRecipientAccountIDs(report, accountID);
    const hasMultipleParticipants = reportRecipientAccountIDs.length > 1;
    const reportRecipient = personalDetails?.[reportRecipientAccountIDs[0]];
    const reportRecipientTimezone = reportRecipient?.timezone ?? CONST.DEFAULT_TIME_ZONE;
    const isReportParticipantValidated = reportRecipient?.validated ?? false;
    return Boolean(!hasMultipleParticipants && !isChatRoom(report) && !isPolicyExpenseChat(report) && reportRecipient && reportRecipientTimezone?.selected && isReportParticipantValidated);
}

/**
 * Shorten last message text to fixed length and trim spaces.
 */
function formatReportLastMessageText(lastMessageText: string, isModifiedExpenseMessage = false): string {
    if (isModifiedExpenseMessage) {
        return String(lastMessageText).trim().replace(CONST.REGEX.LINE_BREAK, '').trim();
    }
    return String(lastMessageText).trim().replace(CONST.REGEX.LINE_BREAK, ' ').substring(0, CONST.REPORT.LAST_MESSAGE_TEXT_MAX_LENGTH).trim();
}

/**
 * Helper method to return the default avatar associated with the given login
 */
function getDefaultWorkspaceAvatar(workspaceName?: string): IconAsset {
    if (!workspaceName) {
        return defaultWorkspaceAvatars.WorkspaceBuilding;
    }

    // Remove all chars not A-Z or 0-9 including underscore
    const alphaNumeric = workspaceName
        .normalize('NFD')
        .replace(/[^0-9a-z]/gi, '')
        .toUpperCase();

    const workspace = `Workspace${alphaNumeric[0]}` as keyof typeof defaultWorkspaceAvatars;
    const defaultWorkspaceAvatar = defaultWorkspaceAvatars[workspace];

    return !alphaNumeric ? defaultWorkspaceAvatars.WorkspaceBuilding : defaultWorkspaceAvatar;
}

/**
 * Helper method to return the default avatar testID associated with the given login
 */
function getDefaultWorkspaceAvatarTestID(workspaceName: string): string {
    if (!workspaceName) {
        return defaultAvatarBuildingIconTestID;
    }

    // Remove all chars not A-Z or 0-9 including underscore
    const alphaNumeric = workspaceName
        .normalize('NFD')
        .replace(/[^0-9a-z]/gi, '')
        .toLowerCase();

    return !alphaNumeric ? defaultAvatarBuildingIconTestID : `SvgDefaultAvatar_${alphaNumeric[0]} Icon`;
}

function getWorkspaceAvatar(report: OnyxEntry<Report>): UserUtils.AvatarSource {
    const workspaceName = getPolicyName(report, false, allPolicies?.[`${ONYXKEYS.COLLECTION.POLICY}${report?.policyID}`]);
    const avatar = allPolicies?.[`${ONYXKEYS.COLLECTION.POLICY}${report?.policyID}`]?.avatar ?? '';
    return !isEmpty(avatar) ? avatar : getDefaultWorkspaceAvatar(workspaceName);
}

/**
 * Returns the appropriate icons for the given chat report using the stored personalDetails.
 * The Avatar sources can be URLs or Icon components according to the chat type.
 */
function getIconsForParticipants(participants: number[], personalDetails: OnyxCollection<PersonalDetails>): Icon[] {
    const participantDetails: ParticipantDetails[] = [];
    const participantsList = participants || [];

    for (const accountID of participantsList) {
        const avatarSource = UserUtils.getAvatar(personalDetails?.[accountID]?.avatar ?? '', accountID);
        const displayNameLogin = personalDetails?.[accountID]?.displayName ? personalDetails?.[accountID]?.displayName : personalDetails?.[accountID]?.login;
        participantDetails.push([accountID, displayNameLogin ?? '', avatarSource, personalDetails?.[accountID]?.fallbackIcon ?? '']);
    }

    const sortedParticipantDetails = participantDetails.sort((first, second) => {
        // First sort by displayName/login
        const displayNameLoginOrder = first[1].localeCompare(second[1]);
        if (displayNameLoginOrder !== 0) {
            return displayNameLoginOrder;
        }

        // Then fallback on accountID as the final sorting criteria.
        // This will ensure that the order of avatars with same login/displayName
        // stay consistent across all users and devices
        return first[0] - second[0];
    });

    // Now that things are sorted, gather only the avatars (second element in the array) and return those
    const avatars: Icon[] = [];

    for (const sortedParticipantDetail of sortedParticipantDetails) {
        const userIcon = {
            id: sortedParticipantDetail[0],
            source: sortedParticipantDetail[2],
            type: CONST.ICON_TYPE_AVATAR,
            name: sortedParticipantDetail[1],
            fallbackIcon: sortedParticipantDetail[3],
        };
        avatars.push(userIcon);
    }

    return avatars;
}

/**
 * Given a report, return the associated workspace icon.
 */
function getWorkspaceIcon(report: OnyxEntry<Report>, policy: OnyxEntry<Policy> = null): Icon {
    const workspaceName = getPolicyName(report, false, policy);
    const policyExpenseChatAvatarSource = allPolicies?.[`${ONYXKEYS.COLLECTION.POLICY}${report?.policyID}`]?.avatar
        ? allPolicies?.[`${ONYXKEYS.COLLECTION.POLICY}${report?.policyID}`]?.avatar
        : getDefaultWorkspaceAvatar(workspaceName);

    const workspaceIcon: Icon = {
        source: policyExpenseChatAvatarSource ?? '',
        type: CONST.ICON_TYPE_WORKSPACE,
        name: workspaceName,
        id: -1,
    };
    return workspaceIcon;
}

/**
 * Returns the appropriate icons for the given chat report using the stored personalDetails.
 * The Avatar sources can be URLs or Icon components according to the chat type.
 */
function getIcons(
    report: OnyxEntry<Report>,
    personalDetails: OnyxCollection<PersonalDetails>,
    defaultIcon: UserUtils.AvatarSource | null = null,
    defaultName = '',
    defaultAccountID = -1,
    policy: OnyxEntry<Policy> = null,
): Icon[] {
    if (isEmptyObject(report)) {
        const fallbackIcon: Icon = {
            source: defaultIcon ?? Expensicons.FallbackAvatar,
            type: CONST.ICON_TYPE_AVATAR,
            name: defaultName,
            id: defaultAccountID,
        };
        return [fallbackIcon];
    }
    if (isExpenseRequest(report)) {
        const parentReportAction = ReportActionsUtils.getParentReportAction(report);
        const workspaceIcon = getWorkspaceIcon(report, policy);
        const memberIcon = {
            source: UserUtils.getAvatar(personalDetails?.[parentReportAction.actorAccountID ?? -1]?.avatar ?? '', parentReportAction.actorAccountID ?? -1),
            id: parentReportAction.actorAccountID,
            type: CONST.ICON_TYPE_AVATAR,
            name: personalDetails?.[parentReportAction.actorAccountID ?? -1]?.displayName ?? '',
            fallbackIcon: personalDetails?.[parentReportAction.actorAccountID ?? -1]?.fallbackIcon,
        };

        return [memberIcon, workspaceIcon];
    }
    if (isChatThread(report)) {
        const parentReportAction = ReportActionsUtils.getParentReportAction(report);

        const actorAccountID = parentReportAction.actorAccountID;
        const actorDisplayName = PersonalDetailsUtils.getDisplayNameOrDefault(allPersonalDetails?.[actorAccountID ?? -1], '', false);
        const actorIcon = {
            id: actorAccountID,
            source: UserUtils.getAvatar(personalDetails?.[actorAccountID ?? -1]?.avatar ?? '', actorAccountID ?? -1),
            name: actorDisplayName,
            type: CONST.ICON_TYPE_AVATAR,
            fallbackIcon: personalDetails?.[parentReportAction.actorAccountID ?? -1]?.fallbackIcon,
        };

        if (isWorkspaceThread(report)) {
            const workspaceIcon = getWorkspaceIcon(report, policy);
            return [actorIcon, workspaceIcon];
        }
        return [actorIcon];
    }
    if (isTaskReport(report)) {
        const ownerIcon = {
            id: report?.ownerAccountID,
            source: UserUtils.getAvatar(personalDetails?.[report?.ownerAccountID ?? -1]?.avatar ?? '', report?.ownerAccountID ?? -1),
            type: CONST.ICON_TYPE_AVATAR,
            name: personalDetails?.[report?.ownerAccountID ?? -1]?.displayName ?? '',
            fallbackIcon: personalDetails?.[report?.ownerAccountID ?? -1]?.fallbackIcon,
        };

        if (isWorkspaceTaskReport(report)) {
            const workspaceIcon = getWorkspaceIcon(report, policy);
            return [ownerIcon, workspaceIcon];
        }

        return [ownerIcon];
    }
    if (isDomainRoom(report)) {
        // Get domain name after the #. Domain Rooms use our default workspace avatar pattern.
        const domainName = report?.reportName?.substring(1);
        const policyExpenseChatAvatarSource = getDefaultWorkspaceAvatar(domainName);
        const domainIcon: Icon = {
            source: policyExpenseChatAvatarSource,
            type: CONST.ICON_TYPE_WORKSPACE,
            name: domainName ?? '',
            id: -1,
        };
        return [domainIcon];
    }
    if (isAdminRoom(report) || isAnnounceRoom(report) || isChatRoom(report) || isArchivedRoom(report)) {
        const workspaceIcon = getWorkspaceIcon(report, policy);
        return [workspaceIcon];
    }
    if (isPolicyExpenseChat(report) || isExpenseReport(report)) {
        const workspaceIcon = getWorkspaceIcon(report, policy);
        const memberIcon = {
            source: UserUtils.getAvatar(personalDetails?.[report?.ownerAccountID ?? -1]?.avatar ?? '', report?.ownerAccountID ?? -1),
            id: report?.ownerAccountID,
            type: CONST.ICON_TYPE_AVATAR,
            name: personalDetails?.[report?.ownerAccountID ?? -1]?.displayName ?? '',
            fallbackIcon: personalDetails?.[report?.ownerAccountID ?? -1]?.fallbackIcon,
        };
        return isExpenseReport(report) ? [memberIcon, workspaceIcon] : [workspaceIcon, memberIcon];
    }
    if (isIOUReport(report)) {
        const managerIcon = {
            source: UserUtils.getAvatar(personalDetails?.[report?.managerID ?? -1]?.avatar ?? '', report?.managerID ?? -1),
            id: report?.managerID,
            type: CONST.ICON_TYPE_AVATAR,
            name: personalDetails?.[report?.managerID ?? -1]?.displayName ?? '',
            fallbackIcon: personalDetails?.[report?.managerID ?? -1]?.fallbackIcon,
        };
        const ownerIcon = {
            id: report?.ownerAccountID,
            source: UserUtils.getAvatar(personalDetails?.[report?.ownerAccountID ?? -1]?.avatar ?? '', report?.ownerAccountID ?? -1),
            type: CONST.ICON_TYPE_AVATAR,
            name: personalDetails?.[report?.ownerAccountID ?? -1]?.displayName ?? '',
            fallbackIcon: personalDetails?.[report?.ownerAccountID ?? -1]?.fallbackIcon,
        };
        const isPayer = currentUserAccountID === report?.managerID;

        return isPayer ? [managerIcon, ownerIcon] : [ownerIcon, managerIcon];
    }

    return getIconsForParticipants(report?.participantAccountIDs ?? [], personalDetails);
}

/**
 * Gets the personal details for a login by looking in the ONYXKEYS.PERSONAL_DETAILS_LIST Onyx key (stored in the local variable, allPersonalDetails). If it doesn't exist in Onyx,
 * then a default object is constructed.
 */
function getPersonalDetailsForAccountID(accountID: number): Partial<PersonalDetails> {
    if (!accountID) {
        return {};
    }
    if (Number(accountID) === CONST.ACCOUNT_ID.CONCIERGE) {
        return {
            accountID,
            displayName: 'Concierge',
            login: CONST.EMAIL.CONCIERGE,
            avatar: UserUtils.getDefaultAvatar(accountID),
        };
    }
    return (
        allPersonalDetails?.[accountID] ?? {
            avatar: UserUtils.getDefaultAvatar(accountID),
            isOptimisticPersonalDetail: true,
        }
    );
}

/**
 * Get the displayName for a single report participant.
 */
function getDisplayNameForParticipant(accountID?: number, shouldUseShortForm = false, shouldFallbackToHidden = true): string | undefined {
    if (!accountID) {
        return '';
    }

    const personalDetails = getPersonalDetailsForAccountID(accountID);
    // eslint-disable-next-line @typescript-eslint/prefer-nullish-coalescing
    const formattedLogin = LocalePhoneNumber.formatPhoneNumber(personalDetails.login || '');
    // This is to check if account is an invite/optimistically created one
    // and prevent from falling back to 'Hidden', so a correct value is shown
    // when searching for a new user
    if (personalDetails.isOptimisticPersonalDetail === true) {
        // eslint-disable-next-line @typescript-eslint/prefer-nullish-coalescing
        return formattedLogin;
    }

    const longName = PersonalDetailsUtils.getDisplayNameOrDefault(personalDetails, formattedLogin, shouldFallbackToHidden);

    // If the user's personal details (first name) should be hidden, make sure we return "hidden" instead of the short name
    if (shouldFallbackToHidden && longName === Localize.translateLocal('common.hidden')) {
        return longName;
    }

    const shortName = personalDetails.firstName ? personalDetails.firstName : longName;
    return shouldUseShortForm ? shortName : longName;
}

function getDisplayNamesWithTooltips(
    personalDetailsList: PersonalDetails[] | PersonalDetailsList | OptionData[],
    isMultipleParticipantReport: boolean,
    shouldFallbackToHidden = true,
): DisplayNameWithTooltips {
    const personalDetailsListArray = Array.isArray(personalDetailsList) ? personalDetailsList : Object.values(personalDetailsList);

    return personalDetailsListArray
        .map((user) => {
            const accountID = Number(user?.accountID);
            // eslint-disable-next-line @typescript-eslint/prefer-nullish-coalescing
            const displayName = getDisplayNameForParticipant(accountID, isMultipleParticipantReport, shouldFallbackToHidden) || user?.login || '';
            const avatar = UserUtils.getDefaultAvatar(accountID);

            let pronouns = user?.pronouns ?? undefined;
            if (pronouns?.startsWith(CONST.PRONOUNS.PREFIX)) {
                const pronounTranslationKey = pronouns.replace(CONST.PRONOUNS.PREFIX, '');
                pronouns = Localize.translateLocal(`pronouns.${pronounTranslationKey}` as TranslationPaths);
            }

            return {
                displayName,
                avatar,
                login: user?.login ?? '',
                accountID,
                pronouns,
            };
        })
        .sort((first, second) => {
            // First sort by displayName/login
            const displayNameLoginOrder = first.displayName.localeCompare(second.displayName);
            if (displayNameLoginOrder !== 0) {
                return displayNameLoginOrder;
            }

            // Then fallback on accountID as the final sorting criteria.
            return first.accountID - second.accountID;
        });
}

/**
 * For a deleted parent report action within a chat report,
 * let us return the appropriate display message
 *
 * @param reportAction - The deleted report action of a chat report for which we need to return message.
 */
function getDeletedParentActionMessageForChatReport(reportAction: OnyxEntry<ReportAction>): string {
    // By default, let us display [Deleted message]
    let deletedMessageText = Localize.translateLocal('parentReportAction.deletedMessage');
    if (ReportActionsUtils.isCreatedTaskReportAction(reportAction)) {
        // For canceled task report, let us display [Deleted task]
        deletedMessageText = Localize.translateLocal('parentReportAction.deletedTask');
    }
    return deletedMessageText;
}

/**
 * Returns the preview message for `REIMBURSEMENTQUEUED` action
 *

 */
function getReimbursementQueuedActionMessage(reportAction: OnyxEntry<ReportAction>, report: OnyxEntry<Report>): string {
    const submitterDisplayName = getDisplayNameForParticipant(report?.ownerAccountID, true) ?? '';
    const originalMessage = reportAction?.originalMessage as IOUMessage | undefined;
    let messageKey: TranslationPaths;
    if (originalMessage?.paymentType === CONST.IOU.PAYMENT_TYPE.EXPENSIFY) {
        messageKey = 'iou.waitingOnEnabledWallet';
    } else {
        messageKey = 'iou.waitingOnBankAccount';
    }

    return Localize.translateLocal(messageKey, {submitterDisplayName});
}

/**
 * Returns the preview message for `REIMBURSEMENTDEQUEUED` action
 */
function getReimbursementDeQueuedActionMessage(report: OnyxEntry<Report>): string {
    const submitterDisplayName = getDisplayNameForParticipant(report?.ownerAccountID, true) ?? '';
    const amount = CurrencyUtils.convertToDisplayString(report?.total ?? 0, report?.currency);

    return Localize.translateLocal('iou.canceledRequest', {submitterDisplayName, amount});
}

/**
 * Returns the last visible message for a given report after considering the given optimistic actions
 *
 * @param reportID - the report for which last visible message has to be fetched
 * @param [actionsToMerge] - the optimistic merge actions that needs to be considered while fetching last visible message

 */
function getLastVisibleMessage(reportID: string | undefined, actionsToMerge: ReportActions = {}): LastVisibleMessage {
    const report = getReport(reportID);
    const lastVisibleAction = ReportActionsUtils.getLastVisibleAction(reportID ?? '', actionsToMerge);

    // For Chat Report with deleted parent actions, let us fetch the correct message
    if (ReportActionsUtils.isDeletedParentAction(lastVisibleAction) && isNotEmptyObject(report) && isChatReport(report)) {
        const lastMessageText = getDeletedParentActionMessageForChatReport(lastVisibleAction);
        return {
            lastMessageText,
        };
    }

    // Fetch the last visible message for report represented by reportID and based on actions to merge.
    return ReportActionsUtils.getLastVisibleMessage(reportID ?? '', actionsToMerge);
}

/**
 * Checks if a report is an open task report assigned to current user.
 *
 * @param [parentReportAction] - The parent report action of the report (Used to check if the task has been canceled)
 */
function isWaitingForAssigneeToCompleteTask(report: OnyxEntry<Report>, parentReportAction: OnyxEntry<ReportAction> | EmptyObject = {}): boolean {
    return isTaskReport(report) && isReportManager(report) && isOpenTaskReport(report, parentReportAction);
}

function isUnreadWithMention(reportOrOption: OnyxEntry<Report> | OptionData): boolean {
    if (!reportOrOption) {
        return false;
    }
    // lastMentionedTime and lastReadTime are both datetime strings and can be compared directly
    const lastMentionedTime = reportOrOption.lastMentionedTime ?? '';
    const lastReadTime = reportOrOption.lastReadTime ?? '';
    return Boolean('isUnreadWithMention' in reportOrOption && reportOrOption.isUnreadWithMention) || lastReadTime < lastMentionedTime;
}

/**
 * Determines if the option requires action from the current user. This can happen when it:
    - is unread and the user was mentioned in one of the unread comments
    - is for an outstanding task waiting on the user
    - has an outstanding child money request that is waiting for an action from the current user (e.g. pay, approve, add bank account)
 *
 * @param option (report or optionItem)
 * @param parentReportAction (the report action the current report is a thread of)
 */
function requiresAttentionFromCurrentUser(optionOrReport: OnyxEntry<Report> | OptionData, parentReportAction: EmptyObject | OnyxEntry<ReportAction> = {}) {
    if (!optionOrReport) {
        return false;
    }

    if (isArchivedRoom(optionOrReport) || isArchivedRoom(getReport(optionOrReport.parentReportID))) {
        return false;
    }

    if (isUnreadWithMention(optionOrReport)) {
        return true;
    }

    if (isWaitingForAssigneeToCompleteTask(optionOrReport, parentReportAction)) {
        return true;
    }

    // Has a child report that is awaiting action (e.g. approve, pay, add bank account) from current user
    if (optionOrReport.hasOutstandingChildRequest) {
        return true;
    }

    return false;
}

/**
 * Returns number of transactions that are nonReimbursable
 *
 */
function hasNonReimbursableTransactions(iouReportID: string | undefined): boolean {
    const transactions = TransactionUtils.getAllReportTransactions(iouReportID);
    return transactions.filter((transaction) => transaction.reimbursable === false).length > 0;
}

function getMoneyRequestReimbursableTotal(report: OnyxEntry<Report>, allReportsDict: OnyxCollection<Report> = null): number {
    const allAvailableReports = allReportsDict ?? allReports;
    let moneyRequestReport: OnyxEntry<Report> | undefined;
    if (isMoneyRequestReport(report)) {
        moneyRequestReport = report;
    }
    if (allAvailableReports && report?.iouReportID) {
        moneyRequestReport = allAvailableReports[`${ONYXKEYS.COLLECTION.REPORT}${report.iouReportID}`];
    }
    if (moneyRequestReport) {
        const total = moneyRequestReport?.total ?? 0;

        if (total !== 0) {
            // There is a possibility that if the Expense report has a negative total.
            // This is because there are instances where you can get a credit back on your card,
            // or you enter a negative expense to “offset” future expenses
            return isExpenseReport(moneyRequestReport) ? total * -1 : Math.abs(total);
        }
    }
    return 0;
}

function getMoneyRequestSpendBreakdown(report: OnyxEntry<Report>, allReportsDict: OnyxCollection<Report> = null): SpendBreakdown {
    const allAvailableReports = allReportsDict ?? allReports;
    let moneyRequestReport;
    if (isMoneyRequestReport(report)) {
        moneyRequestReport = report;
    }
    if (allAvailableReports && report?.iouReportID) {
        moneyRequestReport = allAvailableReports[`${ONYXKEYS.COLLECTION.REPORT}${report.iouReportID}`];
    }
    if (moneyRequestReport) {
        let nonReimbursableSpend = moneyRequestReport.nonReimbursableTotal ?? 0;
        let totalSpend = moneyRequestReport.total ?? 0;

        if (nonReimbursableSpend + totalSpend !== 0) {
            // There is a possibility that if the Expense report has a negative total.
            // This is because there are instances where you can get a credit back on your card,
            // or you enter a negative expense to “offset” future expenses
            nonReimbursableSpend = isExpenseReport(moneyRequestReport) ? nonReimbursableSpend * -1 : Math.abs(nonReimbursableSpend);
            totalSpend = isExpenseReport(moneyRequestReport) ? totalSpend * -1 : Math.abs(totalSpend);

            const totalDisplaySpend = totalSpend;
            const reimbursableSpend = totalDisplaySpend - nonReimbursableSpend;

            return {
                nonReimbursableSpend,
                reimbursableSpend,
                totalDisplaySpend,
            };
        }
    }
    return {
        nonReimbursableSpend: 0,
        reimbursableSpend: 0,
        totalDisplaySpend: 0,
    };
}

/**
 * Get the title for a policy expense chat which depends on the role of the policy member seeing this report
 */
function getPolicyExpenseChatName(report: OnyxEntry<Report>, policy: OnyxEntry<Policy> | undefined = undefined): string | undefined {
    const ownerAccountID = report?.ownerAccountID;
    const personalDetails = allPersonalDetails?.[ownerAccountID ?? -1];
    const login = personalDetails ? personalDetails.login : null;
    // eslint-disable-next-line @typescript-eslint/prefer-nullish-coalescing
    const reportOwnerDisplayName = getDisplayNameForParticipant(ownerAccountID) || login || report?.reportName;

    // If the policy expense chat is owned by this user, use the name of the policy as the report name.
    if (report?.isOwnPolicyExpenseChat) {
        return getPolicyName(report, false, policy);
    }

    let policyExpenseChatRole = 'user';
    /**
     * Using typical string concatenation here due to performance issues
     * with template literals.
     */
    const policyItem = allPolicies?.[ONYXKEYS.COLLECTION.POLICY + report?.policyID];
    if (policyItem) {
        policyExpenseChatRole = policyItem.role || 'user';
    }

    // If this user is not admin and this policy expense chat has been archived because of account merging, this must be an old workspace chat
    // of the account which was merged into the current user's account. Use the name of the policy as the name of the report.
    if (isArchivedRoom(report)) {
        const lastAction = ReportActionsUtils.getLastVisibleAction(report?.reportID ?? '');
        const archiveReason = lastAction?.actionName === CONST.REPORT.ACTIONS.TYPE.CLOSED ? lastAction?.originalMessage?.reason : CONST.REPORT.ARCHIVE_REASON.DEFAULT;
        if (archiveReason === CONST.REPORT.ARCHIVE_REASON.ACCOUNT_MERGED && policyExpenseChatRole !== CONST.POLICY.ROLE.ADMIN) {
            return getPolicyName(report, false, policy);
        }
    }

    // If user can see this report and they are not its owner, they must be an admin and the report name should be the name of the policy member
    return reportOwnerDisplayName;
}

/**
 * Get the title for an IOU or expense chat which will be showing the payer and the amount
 */
function getMoneyRequestReportName(report: OnyxEntry<Report>, policy: OnyxEntry<Policy> | undefined = undefined): string {
    const moneyRequestTotal = getMoneyRequestReimbursableTotal(report);
    const formattedAmount = CurrencyUtils.convertToDisplayString(moneyRequestTotal, report?.currency, hasOnlyDistanceRequestTransactions(report?.reportID));
    const payerOrApproverName = isExpenseReport(report) ? getPolicyName(report, false, policy) : getDisplayNameForParticipant(report?.managerID) ?? '';
    const payerPaidAmountMessage = Localize.translateLocal('iou.payerPaidAmount', {
        payer: payerOrApproverName,
        amount: formattedAmount,
    });

    if (isReportApproved(report)) {
        return Localize.translateLocal('iou.managerApprovedAmount', {
            manager: payerOrApproverName,
            amount: formattedAmount,
        });
    }

    if (report?.isWaitingOnBankAccount) {
        return `${payerPaidAmountMessage} • ${Localize.translateLocal('iou.pending')}`;
    }

    if (report?.isCancelledIOU) {
        return `${payerPaidAmountMessage} • ${Localize.translateLocal('iou.canceled')}`;
    }

    if (hasNonReimbursableTransactions(report?.reportID)) {
        return Localize.translateLocal('iou.payerSpentAmount', {payer: payerOrApproverName, amount: formattedAmount});
    }

    if (isProcessingReport(report) || isDraftExpenseReport(report) || moneyRequestTotal === 0) {
        return Localize.translateLocal('iou.payerOwesAmount', {payer: payerOrApproverName, amount: formattedAmount});
    }

    return payerPaidAmountMessage;
}

/**
 * Gets transaction created, amount, currency, comment, and waypoints (for distance request)
 * into a flat object. Used for displaying transactions and sending them in API commands
 */

function getTransactionDetails(transaction: OnyxEntry<Transaction>, createdDateFormat: string = CONST.DATE.FNS_FORMAT_STRING): TransactionDetails {
    if (!transaction) {
        return;
    }
    const report = getReport(transaction?.reportID);
    return {
        created: TransactionUtils.getCreated(transaction, createdDateFormat),
        amount: TransactionUtils.getAmount(transaction, isNotEmptyObject(report) && isExpenseReport(report)),
        currency: TransactionUtils.getCurrency(transaction),
        comment: TransactionUtils.getDescription(transaction),
        merchant: TransactionUtils.getMerchant(transaction),
        waypoints: TransactionUtils.getWaypoints(transaction),
        category: TransactionUtils.getCategory(transaction),
        billable: TransactionUtils.getBillable(transaction),
        tag: TransactionUtils.getTag(transaction),
        mccGroup: TransactionUtils.getMCCGroup(transaction),
        cardID: TransactionUtils.getCardID(transaction),
        originalAmount: TransactionUtils.getOriginalAmount(transaction),
        originalCurrency: TransactionUtils.getOriginalCurrency(transaction),
    };
}

/**
 * Can only edit if:
 *
 * - in case of IOU report
 *    - the current user is the requestor and is not settled yet
 * - in case of expense report
 *    - the current user is the requestor and is not settled yet
 *    - the current user is the manager of the report
 *    - or the current user is an admin on the policy the expense report is tied to
 *
 *    This is used in conjunction with canEditRestrictedField to control editing of specific fields like amount, currency, created, receipt, and distance.
 *    On its own, it only controls allowing/disallowing navigating to the editing pages or showing/hiding the 'Edit' icon on report actions
 */
function canEditMoneyRequest(reportAction: OnyxEntry<ReportAction>): boolean {
    const isDeleted = ReportActionsUtils.isDeletedAction(reportAction);

    if (isDeleted) {
        return false;
    }

    // If the report action is not IOU type, return true early
    if (reportAction?.actionName !== CONST.REPORT.ACTIONS.TYPE.IOU) {
        return true;
    }

    if (reportAction.originalMessage.type !== CONST.IOU.REPORT_ACTION_TYPE.CREATE) {
        return false;
    }

    const moneyRequestReportID = reportAction?.originalMessage?.IOUReportID ?? 0;

    if (!moneyRequestReportID) {
        return false;
    }

    const moneyRequestReport = getReport(String(moneyRequestReportID));
    const isRequestor = currentUserAccountID === reportAction?.actorAccountID;

    if (isIOUReport(moneyRequestReport)) {
        return isProcessingReport(moneyRequestReport) && isRequestor;
    }

    const policy = getPolicy(moneyRequestReport?.policyID ?? '');
    const isAdmin = policy.role === CONST.POLICY.ROLE.ADMIN;
    const isManager = currentUserAccountID === moneyRequestReport?.managerID;

    // Admin & managers can always edit coding fields such as tag, category, billable, etc. As long as the report has a state higher than OPEN.
    if ((isAdmin || isManager) && !isDraftExpenseReport(moneyRequestReport)) {
        return true;
    }

    return !isReportApproved(moneyRequestReport) && !isSettled(moneyRequestReport?.reportID) && isRequestor;
}

/**
 * Checks if the current user can edit the provided property of a money request
 *
 */
function canEditFieldOfMoneyRequest(reportAction: OnyxEntry<ReportAction>, fieldToEdit: ValueOf<typeof CONST.EDIT_REQUEST_FIELD>): boolean {
    // A list of fields that cannot be edited by anyone, once a money request has been settled
    const restrictedFields: string[] = [
        CONST.EDIT_REQUEST_FIELD.AMOUNT,
        CONST.EDIT_REQUEST_FIELD.CURRENCY,
        CONST.EDIT_REQUEST_FIELD.MERCHANT,
        CONST.EDIT_REQUEST_FIELD.DATE,
        CONST.EDIT_REQUEST_FIELD.RECEIPT,
        CONST.EDIT_REQUEST_FIELD.DISTANCE,
    ];

    if (!canEditMoneyRequest(reportAction)) {
        return false;
    }

    // If we're editing fields such as category, tag, description, etc. the check above should be enough for handling the permission
    if (!restrictedFields.includes(fieldToEdit)) {
        return true;
    }

    const iouMessage = reportAction?.originalMessage as IOUMessage;
    const moneyRequestReport = allReports?.[`${ONYXKEYS.COLLECTION.REPORT}${iouMessage?.IOUReportID}`] ?? ({} as Report);
    const transaction = allTransactions?.[`${ONYXKEYS.COLLECTION.TRANSACTION}${iouMessage?.IOUTransactionID}`] ?? ({} as Transaction);

    if (isSettled(String(moneyRequestReport.reportID)) || isReportApproved(String(moneyRequestReport.reportID))) {
        return false;
    }

    if (fieldToEdit === CONST.EDIT_REQUEST_FIELD.AMOUNT || fieldToEdit === CONST.EDIT_REQUEST_FIELD.CURRENCY) {
        if (TransactionUtils.isCardTransaction(transaction)) {
            return false;
        }

        if (TransactionUtils.isDistanceRequest(transaction)) {
            const policy = getPolicy(moneyRequestReport?.reportID ?? '');
            const isAdmin = isExpenseReport(moneyRequestReport) && policy.role === CONST.POLICY.ROLE.ADMIN;
            const isManager = isExpenseReport(moneyRequestReport) && currentUserAccountID === moneyRequestReport?.managerID;

            return isAdmin || isManager;
        }
    }

    if (fieldToEdit === CONST.EDIT_REQUEST_FIELD.RECEIPT) {
        const isRequestor = currentUserAccountID === reportAction?.actorAccountID;
        return !TransactionUtils.isReceiptBeingScanned(transaction) && !TransactionUtils.isDistanceRequest(transaction) && isRequestor;
    }

    return true;
}

/**
 * Can only edit if:
 *
 * - It was written by the current user
 * - It's an ADDCOMMENT that is not an attachment
 * - It's money request where conditions for editability are defined in canEditMoneyRequest method
 * - It's not pending deletion
 */
function canEditReportAction(reportAction: OnyxEntry<ReportAction>): boolean {
    const isCommentOrIOU = reportAction?.actionName === CONST.REPORT.ACTIONS.TYPE.ADDCOMMENT || reportAction?.actionName === CONST.REPORT.ACTIONS.TYPE.IOU;

    return Boolean(
        reportAction?.actorAccountID === currentUserAccountID &&
            isCommentOrIOU &&
            canEditMoneyRequest(reportAction) && // Returns true for non-IOU actions
            !isReportMessageAttachment(reportAction?.message?.[0] ?? {type: '', text: ''}) &&
            !ReportActionsUtils.isDeletedAction(reportAction) &&
            !ReportActionsUtils.isCreatedTaskReportAction(reportAction) &&
            reportAction?.pendingAction !== CONST.RED_BRICK_ROAD_PENDING_ACTION.DELETE,
    );
}

/**
 * Gets all transactions on an IOU report with a receipt
 */
function getTransactionsWithReceipts(iouReportID: string | undefined): Transaction[] {
    const transactions = TransactionUtils.getAllReportTransactions(iouReportID);
    return transactions.filter((transaction) => TransactionUtils.hasReceipt(transaction));
}

/**
 * For report previews, we display a "Receipt scan in progress" indicator
 * instead of the report total only when we have no report total ready to show. This is the case when
 * all requests are receipts that are being SmartScanned. As soon as we have a non-receipt request,
 * or as soon as one receipt request is done scanning, we have at least one
 * "ready" money request, and we remove this indicator to show the partial report total.
 */
function areAllRequestsBeingSmartScanned(iouReportID: string, reportPreviewAction: OnyxEntry<ReportAction>): boolean {
    const transactionsWithReceipts = getTransactionsWithReceipts(iouReportID);
    // If we have more requests than requests with receipts, we have some manual requests
    if (ReportActionsUtils.getNumberOfMoneyRequests(reportPreviewAction) > transactionsWithReceipts.length) {
        return false;
    }
    return transactionsWithReceipts.every((transaction) => TransactionUtils.isReceiptBeingScanned(transaction));
}

/**
 * Check if any of the transactions in the report has required missing fields
 *
 */
function hasMissingSmartscanFields(iouReportID: string): boolean {
    const transactionsWithReceipts = getTransactionsWithReceipts(iouReportID);
    return transactionsWithReceipts.some((transaction) => TransactionUtils.hasMissingSmartscanFields(transaction));
}

/**
 * Given a parent IOU report action get report name for the LHN.
 */
function getTransactionReportName(reportAction: OnyxEntry<ReportAction>): string {
    if (ReportActionsUtils.isReversedTransaction(reportAction)) {
        return Localize.translateLocal('parentReportAction.reversedTransaction');
    }

    if (ReportActionsUtils.isDeletedAction(reportAction)) {
        return Localize.translateLocal('parentReportAction.deletedRequest');
    }

    const transaction = TransactionUtils.getLinkedTransaction(reportAction);
    if (!isNotEmptyObject(transaction)) {
        // Transaction data might be empty on app's first load, if so we fallback to Request
        return Localize.translateLocal('iou.request');
    }
    if (TransactionUtils.hasReceipt(transaction) && TransactionUtils.isReceiptBeingScanned(transaction)) {
        return Localize.translateLocal('iou.receiptScanning');
    }

    if (TransactionUtils.hasMissingSmartscanFields(transaction)) {
        return Localize.translateLocal('iou.receiptMissingDetails');
    }

    const transactionDetails = getTransactionDetails(transaction);

    return Localize.translateLocal(ReportActionsUtils.isSentMoneyReportAction(reportAction) ? 'iou.threadSentMoneyReportName' : 'iou.threadRequestReportName', {
        formattedAmount: CurrencyUtils.convertToDisplayString(transactionDetails?.amount ?? 0, transactionDetails?.currency, TransactionUtils.isDistanceRequest(transaction)) ?? '',
        comment: transactionDetails?.comment ?? '',
    });
}

/**
 * Get money request message for an IOU report
 *
 * @param [reportAction] This can be either a report preview action or the IOU action
 */
function getReportPreviewMessage(
    report: OnyxEntry<Report> | EmptyObject,
    reportAction: OnyxEntry<ReportAction> | EmptyObject = {},
    shouldConsiderReceiptBeingScanned = false,
    isPreviewMessageForParentChatReport = false,
    policy: OnyxEntry<Policy> = null,
    isForListPreview = false,
): string {
    const reportActionMessage = reportAction?.message?.[0].html ?? '';

    if (isEmptyObject(report) || !report?.reportID) {
        // The iouReport is not found locally after SignIn because the OpenApp API won't return iouReports if they're settled
        // As a temporary solution until we know how to solve this the best, we just use the message that returned from BE
        return reportActionMessage;
    }

    if (isNotEmptyObject(reportAction) && !isIOUReport(report) && reportAction && ReportActionsUtils.isSplitBillAction(reportAction)) {
        // This covers group chats where the last action is a split bill action
        const linkedTransaction = TransactionUtils.getLinkedTransaction(reportAction);
        if (isEmptyObject(linkedTransaction)) {
            return reportActionMessage;
        }

        if (isNotEmptyObject(linkedTransaction)) {
            if (TransactionUtils.isReceiptBeingScanned(linkedTransaction)) {
                return Localize.translateLocal('iou.receiptScanning');
            }

            if (TransactionUtils.hasMissingSmartscanFields(linkedTransaction)) {
                return Localize.translateLocal('iou.receiptMissingDetails');
            }

            const transactionDetails = getTransactionDetails(linkedTransaction);
            const formattedAmount = CurrencyUtils.convertToDisplayString(transactionDetails?.amount ?? 0, transactionDetails?.currency ?? '');
            return Localize.translateLocal('iou.didSplitAmount', {formattedAmount, comment: transactionDetails?.comment ?? ''});
        }
    }

    const totalAmount = getMoneyRequestReimbursableTotal(report);
    const policyName = getPolicyName(report, false, policy);
    const payerName = isExpenseReport(report) ? policyName : getDisplayNameForParticipant(report.managerID, !isPreviewMessageForParentChatReport);

    const formattedAmount = CurrencyUtils.convertToDisplayString(totalAmount, report.currency);

    if (isReportApproved(report) && isPaidGroupPolicy(report)) {
        return Localize.translateLocal('iou.managerApprovedAmount', {
            manager: payerName ?? '',
            amount: formattedAmount,
        });
    }

    if (isNotEmptyObject(reportAction) && shouldConsiderReceiptBeingScanned && reportAction && ReportActionsUtils.isMoneyRequestAction(reportAction)) {
        const linkedTransaction = TransactionUtils.getLinkedTransaction(reportAction);

        if (isNotEmptyObject(linkedTransaction) && TransactionUtils.hasReceipt(linkedTransaction) && TransactionUtils.isReceiptBeingScanned(linkedTransaction)) {
            return Localize.translateLocal('iou.receiptScanning');
        }
    }
    const originalMessage = reportAction?.originalMessage as IOUMessage | undefined;

    // Show Paid preview message if it's settled or if the amount is paid & stuck at receivers end for only chat reports.
    if (isSettled(report.reportID) || (report.isWaitingOnBankAccount && isPreviewMessageForParentChatReport)) {
        // A settled report preview message can come in three formats "paid ... elsewhere" or "paid ... with Expensify"
        let translatePhraseKey: TranslationPaths = 'iou.paidElsewhereWithAmount';
        if (
            [CONST.IOU.PAYMENT_TYPE.VBBA, CONST.IOU.PAYMENT_TYPE.EXPENSIFY].some((paymentType) => paymentType === originalMessage?.paymentType) ||
            !!reportActionMessage.match(/ (with Expensify|using Expensify)$/) ||
            report.isWaitingOnBankAccount
        ) {
            translatePhraseKey = 'iou.paidWithExpensifyWithAmount';
        }

        let actualPayerName = report.managerID === currentUserAccountID ? '' : getDisplayNameForParticipant(report.managerID, true);
        actualPayerName = actualPayerName && isForListPreview && !isPreviewMessageForParentChatReport ? `${actualPayerName}:` : actualPayerName;
        const payerDisplayName = isPreviewMessageForParentChatReport ? payerName : actualPayerName;

        return Localize.translateLocal(translatePhraseKey, {amount: formattedAmount, payer: payerDisplayName ?? ''});
    }

    if (report.isWaitingOnBankAccount) {
        const submitterDisplayName = getDisplayNameForParticipant(report.ownerAccountID ?? -1, true) ?? '';
        return Localize.translateLocal('iou.waitingOnBankAccount', {submitterDisplayName});
    }

    const containsNonReimbursable = hasNonReimbursableTransactions(report.reportID);

    const lastActorID = reportAction?.actorAccountID;

    // if we have the amount in the originalMessage and lastActorID, we can use that to display the preview message for the latest request
    if (originalMessage?.amount !== undefined && lastActorID && !isPreviewMessageForParentChatReport) {
        const amount = originalMessage?.amount;
        const currency = originalMessage?.currency ?? report.currency ?? '';
        const amountToDisplay = CurrencyUtils.convertToDisplayString(Math.abs(amount), currency);

        // We only want to show the actor name in the preview if it's not the current user who took the action
        const requestorName = lastActorID && lastActorID !== currentUserAccountID ? getDisplayNameForParticipant(lastActorID, !isPreviewMessageForParentChatReport) : '';
        return `${requestorName ? `${requestorName}: ` : ''}${Localize.translateLocal('iou.requestedAmount', {formattedAmount: amountToDisplay})}`;
    }

    return Localize.translateLocal(containsNonReimbursable ? 'iou.payerSpentAmount' : 'iou.payerOwesAmount', {payer: payerName ?? '', amount: formattedAmount});
}

/**
 * Given the updates user made to the request, compose the originalMessage
 * object of the modified expense action.
 *
 * At the moment, we only allow changing one transaction field at a time.
 */
function getModifiedExpenseOriginalMessage(oldTransaction: OnyxEntry<Transaction>, transactionChanges: ExpenseOriginalMessage, isFromExpenseReport: boolean): ExpenseOriginalMessage {
    const originalMessage: ExpenseOriginalMessage = {};
    // Remark: Comment field is the only one which has new/old prefixes for the keys (newComment/ oldComment),
    // all others have old/- pattern such as oldCreated/created
    if ('comment' in transactionChanges) {
        originalMessage.oldComment = TransactionUtils.getDescription(oldTransaction);
        originalMessage.newComment = transactionChanges?.comment;
    }
    if ('created' in transactionChanges) {
        originalMessage.oldCreated = TransactionUtils.getCreated(oldTransaction);
        originalMessage.created = transactionChanges?.created;
    }
    if ('merchant' in transactionChanges) {
        originalMessage.oldMerchant = TransactionUtils.getMerchant(oldTransaction);
        originalMessage.merchant = transactionChanges?.merchant;
    }

    // The amount is always a combination of the currency and the number value so when one changes we need to store both
    // to match how we handle the modified expense action in oldDot
    if ('amount' in transactionChanges || 'currency' in transactionChanges) {
        originalMessage.oldAmount = TransactionUtils.getAmount(oldTransaction, isFromExpenseReport);
        originalMessage.amount = transactionChanges?.amount ?? transactionChanges.oldAmount;
        originalMessage.oldCurrency = TransactionUtils.getCurrency(oldTransaction);
        originalMessage.currency = transactionChanges?.currency ?? transactionChanges.oldCurrency;
    }

    if ('category' in transactionChanges) {
        originalMessage.oldCategory = TransactionUtils.getCategory(oldTransaction);
        originalMessage.category = transactionChanges?.category;
    }

    if ('tag' in transactionChanges) {
        originalMessage.oldTag = TransactionUtils.getTag(oldTransaction);
        originalMessage.tag = transactionChanges?.tag;
    }

    if ('billable' in transactionChanges) {
        const oldBillable = TransactionUtils.getBillable(oldTransaction);
        originalMessage.oldBillable = oldBillable ? Localize.translateLocal('common.billable').toLowerCase() : Localize.translateLocal('common.nonBillable').toLowerCase();
        originalMessage.billable = transactionChanges?.billable ? Localize.translateLocal('common.billable').toLowerCase() : Localize.translateLocal('common.nonBillable').toLowerCase();
    }

    return originalMessage;
}

/**
 * Get the title for a report.
 */
function getReportName(report: OnyxEntry<Report>, policy: OnyxEntry<Policy> = null): string {
    let formattedName: string | undefined;
    const parentReportAction = ReportActionsUtils.getParentReportAction(report);
    if (isChatThread(report)) {
        if (isNotEmptyObject(parentReportAction) && ReportActionsUtils.isTransactionThread(parentReportAction)) {
            return getTransactionReportName(parentReportAction);
        }

        const isAttachment = ReportActionsUtils.isReportActionAttachment(isNotEmptyObject(parentReportAction) ? parentReportAction : null);
        const parentReportActionMessage = (parentReportAction?.message?.[0]?.text ?? '').replace(/(\r\n|\n|\r)/gm, ' ');
        if (isAttachment && parentReportActionMessage) {
            return `[${Localize.translateLocal('common.attachment')}]`;
        }
        if (
            parentReportAction?.message?.[0]?.moderationDecision?.decision === CONST.MODERATION.MODERATOR_DECISION_PENDING_HIDE ||
            parentReportAction?.message?.[0]?.moderationDecision?.decision === CONST.MODERATION.MODERATOR_DECISION_HIDDEN
        ) {
            return Localize.translateLocal('parentReportAction.hiddenMessage');
        }
        return parentReportActionMessage || Localize.translateLocal('parentReportAction.deletedMessage');
    }

    if (isTaskReport(report) && isCanceledTaskReport(report, parentReportAction)) {
        return Localize.translateLocal('parentReportAction.deletedTask');
    }

    if (isChatRoom(report) || isTaskReport(report)) {
        formattedName = report?.reportName;
    }

    if (isPolicyExpenseChat(report)) {
        formattedName = getPolicyExpenseChatName(report, policy);
    }

    if (isMoneyRequestReport(report)) {
        formattedName = getMoneyRequestReportName(report, policy);
    }

    if (isArchivedRoom(report)) {
        formattedName += ` (${Localize.translateLocal('common.archived')})`;
    }

    if (formattedName) {
        return formattedName;
    }

    // Not a room or PolicyExpenseChat, generate title from participants
    const participantAccountIDs = report?.participantAccountIDs ?? [];
    const participantsWithoutCurrentUser = participantAccountIDs.filter((accountID) => accountID !== currentUserAccountID);
    const isMultipleParticipantReport = participantsWithoutCurrentUser.length > 1;

    return participantsWithoutCurrentUser.map((accountID) => getDisplayNameForParticipant(accountID, isMultipleParticipantReport)).join(', ');
}

/**
 * Recursively navigates through thread parents to get the root report and workspace name.
 * The recursion stops when we find a non thread or money request report, whichever comes first.
 */
function getRootReportAndWorkspaceName(report: OnyxEntry<Report>): ReportAndWorkspaceName {
    if (!report) {
        return {
            rootReportName: '',
        };
    }
    if (isChildReport(report) && !isMoneyRequestReport(report) && !isTaskReport(report)) {
        const parentReport = allReports?.[`${ONYXKEYS.COLLECTION.REPORT}${report?.parentReportID}`] ?? null;
        return getRootReportAndWorkspaceName(parentReport);
    }

    if (isIOURequest(report)) {
        return {
            rootReportName: getReportName(report),
        };
    }
    if (isExpenseRequest(report)) {
        return {
            rootReportName: getReportName(report),
            workspaceName: isIOUReport(report) ? CONST.POLICY.OWNER_EMAIL_FAKE : getPolicyName(report, true),
        };
    }

    return {
        rootReportName: getReportName(report),
        workspaceName: getPolicyName(report, true),
    };
}

/**
 * Get either the policyName or domainName the chat is tied to
 */
function getChatRoomSubtitle(report: OnyxEntry<Report>): string | undefined {
    if (isChatThread(report)) {
        return '';
    }
    if (!isDefaultRoom(report) && !isUserCreatedPolicyRoom(report) && !isPolicyExpenseChat(report)) {
        return '';
    }
    if (getChatType(report) === CONST.REPORT.CHAT_TYPE.DOMAIN_ALL) {
        // The domainAll rooms are just #domainName, so we ignore the prefix '#' to get the domainName
        return report?.reportName?.substring(1) ?? '';
    }
    if ((isPolicyExpenseChat(report) && !!report?.isOwnPolicyExpenseChat) || isExpenseReport(report)) {
        return Localize.translateLocal('workspace.common.workspace');
    }
    if (isArchivedRoom(report)) {
        return report?.oldPolicyName ?? '';
    }
    return getPolicyName(report);
}

/**
 * Gets the parent navigation subtitle for the report
 */
function getParentNavigationSubtitle(report: OnyxEntry<Report>): ParentNavigationSummaryParams {
    if (isThread(report)) {
        const parentReport = allReports?.[`${ONYXKEYS.COLLECTION.REPORT}${report?.parentReportID}`] ?? null;
        const {rootReportName, workspaceName} = getRootReportAndWorkspaceName(parentReport);
        if (!rootReportName) {
            return {};
        }

        return {rootReportName, workspaceName};
    }
    return {};
}

/**
 * Navigate to the details page of a given report
 */
function navigateToDetailsPage(report: OnyxEntry<Report>) {
    const participantAccountIDs = report?.participantAccountIDs ?? [];

    if (isOneOnOneChat(report)) {
        Navigation.navigate(ROUTES.PROFILE.getRoute(participantAccountIDs[0]));
        return;
    }
    if (report?.reportID) {
        Navigation.navigate(ROUTES.REPORT_WITH_ID_DETAILS.getRoute(report?.reportID));
    }
}

/**
 * Go back to the details page of a given report
 */
function goBackToDetailsPage(report: OnyxEntry<Report>) {
    if (isOneOnOneChat(report)) {
        Navigation.goBack(ROUTES.PROFILE.getRoute(report?.participantAccountIDs?.[0] ?? ''));
        return;
    }
    Navigation.goBack(ROUTES.REPORT_SETTINGS.getRoute(report?.reportID ?? ''));
}

/**
 * Generate a random reportID up to 53 bits aka 9,007,199,254,740,991 (Number.MAX_SAFE_INTEGER).
 * There were approximately 98,000,000 reports with sequential IDs generated before we started using this approach, those make up roughly one billionth of the space for these numbers,
 * so we live with the 1 in a billion chance of a collision with an older ID until we can switch to 64-bit IDs.
 *
 * In a test of 500M reports (28 years of reports at our current max rate) we got 20-40 collisions meaning that
 * this is more than random enough for our needs.
 */
function generateReportID(): string {
    return (Math.floor(Math.random() * 2 ** 21) * 2 ** 32 + Math.floor(Math.random() * 2 ** 32)).toString();
}

function hasReportNameError(report: OnyxEntry<Report>): boolean {
    return !isEmptyObject(report?.errorFields?.reportName);
}

/**
 * For comments shorter than or equal to 10k chars, convert the comment from MD into HTML because that's how it is stored in the database
 * For longer comments, skip parsing, but still escape the text, and display plaintext for performance reasons. It takes over 40s to parse a 100k long string!!
 */
function getParsedComment(text: string): string {
    const parser = new ExpensiMark();
    return text.length <= CONST.MAX_MARKUP_LENGTH ? parser.replace(text) : lodashEscape(text);
}

function buildOptimisticAddCommentReportAction(text?: string, file?: File): OptimisticReportAction {
    const parser = new ExpensiMark();
    const commentText = getParsedComment(text ?? '');
    const isAttachment = !text && file !== undefined;
    const attachmentInfo = isAttachment ? file : {};
    const htmlForNewComment = isAttachment ? CONST.ATTACHMENT_UPLOADING_MESSAGE_HTML : commentText;

    // Remove HTML from text when applying optimistic offline comment
    const textForNewComment = isAttachment ? CONST.ATTACHMENT_MESSAGE_TEXT : parser.htmlToText(htmlForNewComment);
    return {
        commentText,
        reportAction: {
            reportActionID: NumberUtils.rand64(),
            actionName: CONST.REPORT.ACTIONS.TYPE.ADDCOMMENT,
            actorAccountID: currentUserAccountID,
            person: [
                {
                    style: 'strong',
                    text: allPersonalDetails?.[currentUserAccountID ?? -1]?.displayName ?? currentUserEmail,
                    type: 'TEXT',
                },
            ],
            automatic: false,
            avatar: allPersonalDetails?.[currentUserAccountID ?? -1]?.avatar ?? UserUtils.getDefaultAvatarURL(currentUserAccountID),
            created: DateUtils.getDBTime(),
            message: [
                {
                    translationKey: isAttachment ? CONST.TRANSLATION_KEYS.ATTACHMENT : '',
                    type: CONST.REPORT.MESSAGE.TYPE.COMMENT,
                    html: htmlForNewComment,
                    text: textForNewComment,
                },
            ],
            isFirstItem: false,
            isAttachment,
            attachmentInfo,
            pendingAction: CONST.RED_BRICK_ROAD_PENDING_ACTION.ADD,
            shouldShow: true,
            isOptimisticAction: true,
        },
    };
}

/**
 * update optimistic parent reportAction when a comment is added or remove in the child report
 * @param parentReportAction - Parent report action of the child report
 * @param lastVisibleActionCreated - Last visible action created of the child report
 * @param type - The type of action in the child report
 */

function updateOptimisticParentReportAction(parentReportAction: OnyxEntry<ReportAction>, lastVisibleActionCreated: string, type: string): UpdateOptimisticParentReportAction {
    let childVisibleActionCount = parentReportAction?.childVisibleActionCount ?? 0;
    let childCommenterCount = parentReportAction?.childCommenterCount ?? 0;
    let childOldestFourAccountIDs = parentReportAction?.childOldestFourAccountIDs;

    if (type === CONST.RED_BRICK_ROAD_PENDING_ACTION.ADD) {
        childVisibleActionCount += 1;
        const oldestFourAccountIDs = childOldestFourAccountIDs ? childOldestFourAccountIDs.split(',') : [];
        if (oldestFourAccountIDs.length < 4) {
            const index = oldestFourAccountIDs.findIndex((accountID) => accountID === currentUserAccountID?.toString());
            if (index === -1) {
                childCommenterCount += 1;
                oldestFourAccountIDs.push(currentUserAccountID?.toString() ?? '');
            }
        }
        childOldestFourAccountIDs = oldestFourAccountIDs.join(',');
    } else if (type === CONST.RED_BRICK_ROAD_PENDING_ACTION.DELETE) {
        if (childVisibleActionCount > 0) {
            childVisibleActionCount -= 1;
        }

        if (childVisibleActionCount === 0) {
            childCommenterCount = 0;
            childOldestFourAccountIDs = '';
        }
    }

    return {
        childVisibleActionCount,
        childCommenterCount,
        childLastVisibleActionCreated: lastVisibleActionCreated,
        childOldestFourAccountIDs,
    };
}

/**
 * Get optimistic data of parent report action
 * @param reportID The reportID of the report that is updated
 * @param lastVisibleActionCreated Last visible action created of the child report
 * @param type The type of action in the child report
 * @param parentReportID Custom reportID to be updated
 * @param parentReportActionID Custom reportActionID to be updated
 */
function getOptimisticDataForParentReportAction(reportID: string, lastVisibleActionCreated: string, type: string, parentReportID = '', parentReportActionID = ''): OnyxUpdate | EmptyObject {
    const report = getReport(reportID);
    if (!report || !isNotEmptyObject(report)) {
        return {};
    }
    const parentReportAction = ReportActionsUtils.getParentReportAction(report);
    if (!parentReportAction || !isNotEmptyObject(parentReportAction)) {
        return {};
    }

    const optimisticParentReportAction = updateOptimisticParentReportAction(parentReportAction, lastVisibleActionCreated, type);
    return {
        onyxMethod: Onyx.METHOD.MERGE,
        key: `${ONYXKEYS.COLLECTION.REPORT_ACTIONS}${parentReportID || report?.parentReportID}`,
        value: {
            [parentReportActionID || (report?.parentReportActionID ?? '')]: optimisticParentReportAction,
        },
    };
}

/**
 * Builds an optimistic reportAction for the parent report when a task is created
 * @param taskReportID - Report ID of the task
 * @param taskTitle - Title of the task
 * @param taskAssigneeAccountID - AccountID of the person assigned to the task
 * @param text - Text of the comment
 * @param parentReportID - Report ID of the parent report
 */
function buildOptimisticTaskCommentReportAction(taskReportID: string, taskTitle: string, taskAssigneeAccountID: number, text: string, parentReportID: string): OptimisticReportAction {
    const reportAction = buildOptimisticAddCommentReportAction(text);
    if (reportAction.reportAction.message) {
        reportAction.reportAction.message[0].taskReportID = taskReportID;
    }

    // These parameters are not saved on the reportAction, but are used to display the task in the UI
    // Added when we fetch the reportActions on a report
    reportAction.reportAction.originalMessage = {
        html: reportAction.reportAction.message?.[0].html,
        taskReportID: reportAction.reportAction.message?.[0].taskReportID,
    };
    reportAction.reportAction.childReportID = taskReportID;
    reportAction.reportAction.parentReportID = parentReportID;
    reportAction.reportAction.childType = CONST.REPORT.TYPE.TASK;
    reportAction.reportAction.childReportName = taskTitle;
    reportAction.reportAction.childManagerAccountID = taskAssigneeAccountID;
    reportAction.reportAction.childStatusNum = CONST.REPORT.STATUS.OPEN;
    reportAction.reportAction.childStateNum = CONST.REPORT.STATE_NUM.OPEN;

    return reportAction;
}

/**
 * Builds an optimistic IOU report with a randomly generated reportID
 *
 * @param payeeAccountID - AccountID of the person generating the IOU.
 * @param payerAccountID - AccountID of the other person participating in the IOU.
 * @param total - IOU amount in the smallest unit of the currency.
 * @param chatReportID - Report ID of the chat where the IOU is.
 * @param currency - IOU currency.
 * @param isSendingMoney - If we send money the IOU should be created as settled
 */

function buildOptimisticIOUReport(payeeAccountID: number, payerAccountID: number, total: number, chatReportID: string, currency: string, isSendingMoney = false): OptimisticIOUReport {
    const formattedTotal = CurrencyUtils.convertToDisplayString(total, currency);
    const personalDetails = getPersonalDetailsForAccountID(payerAccountID);
    const payerEmail = 'login' in personalDetails ? personalDetails.login : '';

    // When creating a report the participantsAccountIDs and visibleChatMemberAccountIDs are the same
    const participantsAccountIDs = [payeeAccountID, payerAccountID];

    return {
        type: CONST.REPORT.TYPE.IOU,
        cachedTotal: formattedTotal,
        chatReportID,
        currency,
        managerID: payerAccountID,
        ownerAccountID: payeeAccountID,
        participantAccountIDs: participantsAccountIDs,
        visibleChatMemberAccountIDs: participantsAccountIDs,
        reportID: generateReportID(),
        state: CONST.REPORT.STATE.SUBMITTED,
        stateNum: isSendingMoney ? CONST.REPORT.STATE_NUM.SUBMITTED : CONST.REPORT.STATE_NUM.PROCESSING,
        statusNum: isSendingMoney ? CONST.REPORT.STATUS.REIMBURSED : CONST.REPORT.STATE_NUM.PROCESSING,
        total,

        // We don't translate reportName because the server response is always in English
        reportName: `${payerEmail} owes ${formattedTotal}`,
        notificationPreference: CONST.REPORT.NOTIFICATION_PREFERENCE.HIDDEN,
        parentReportID: chatReportID,
        lastVisibleActionCreated: DateUtils.getDBTime(),
    };
}

/**
 * Builds an optimistic Expense report with a randomly generated reportID
 *
 * @param chatReportID - Report ID of the PolicyExpenseChat where the Expense Report is
 * @param policyID - The policy ID of the PolicyExpenseChat
 * @param payeeAccountID - AccountID of the employee (payee)
 * @param total - Amount in cents
 * @param currency
 */

function buildOptimisticExpenseReport(chatReportID: string, policyID: string, payeeAccountID: number, total: number, currency: string): OptimisticExpenseReport {
    // The amount for Expense reports are stored as negative value in the database
    const storedTotal = total * -1;
    const policyName = getPolicyName(allReports?.[`${ONYXKEYS.COLLECTION.REPORT}${chatReportID}`]);
    const formattedTotal = CurrencyUtils.convertToDisplayString(storedTotal, currency);
    const policy = getPolicy(policyID);

    const isFree = policy?.type === CONST.POLICY.TYPE.FREE;

    // Define the state and status of the report based on whether the policy is free or paid
    const state = isFree ? CONST.REPORT.STATE.SUBMITTED : CONST.REPORT.STATE.OPEN;
    const stateNum = isFree ? CONST.REPORT.STATE_NUM.PROCESSING : CONST.REPORT.STATE_NUM.OPEN;
    const statusNum = isFree ? CONST.REPORT.STATUS.SUBMITTED : CONST.REPORT.STATUS.OPEN;

    return {
        reportID: generateReportID(),
        chatReportID,
        policyID,
        type: CONST.REPORT.TYPE.EXPENSE,
        ownerAccountID: payeeAccountID,
        currency,

        // We don't translate reportName because the server response is always in English
        reportName: `${policyName} owes ${formattedTotal}`,
        state,
        stateNum,
        statusNum,
        total: storedTotal,
        notificationPreference: CONST.REPORT.NOTIFICATION_PREFERENCE.HIDDEN,
        parentReportID: chatReportID,
        lastVisibleActionCreated: DateUtils.getDBTime(),
    };
}

/**
 * @param iouReportID - the report ID of the IOU report the action belongs to
 * @param type - IOUReportAction type. Can be oneOf(create, decline, cancel, pay, split)
 * @param total - IOU total in cents
 * @param comment - IOU comment
 * @param currency - IOU currency
 * @param paymentType - IOU paymentMethodType. Can be oneOf(Elsewhere, Expensify)
 * @param isSettlingUp - Whether we are settling up an IOU
 */
function getIOUReportActionMessage(iouReportID: string, type: string, total: number, comment: string, currency: string, paymentType = '', isSettlingUp = false): [Message] {
    const report = getReport(iouReportID);
    const amount =
        type === CONST.IOU.REPORT_ACTION_TYPE.PAY
            ? CurrencyUtils.convertToDisplayString(getMoneyRequestReimbursableTotal(isNotEmptyObject(report) ? report : null), currency)
            : CurrencyUtils.convertToDisplayString(total, currency);

    let paymentMethodMessage;
    switch (paymentType) {
        case CONST.IOU.PAYMENT_TYPE.VBBA:
        case CONST.IOU.PAYMENT_TYPE.EXPENSIFY:
            paymentMethodMessage = ' with Expensify';
            break;
        default:
            paymentMethodMessage = ` elsewhere`;
            break;
    }

    let iouMessage;
    switch (type) {
        case CONST.REPORT.ACTIONS.TYPE.APPROVED:
            iouMessage = `approved ${amount}`;
            break;
        case CONST.REPORT.ACTIONS.TYPE.SUBMITTED:
            iouMessage = `submitted ${amount}`;
            break;
        case CONST.IOU.REPORT_ACTION_TYPE.CREATE:
            iouMessage = `requested ${amount}${comment && ` for ${comment}`}`;
            break;
        case CONST.IOU.REPORT_ACTION_TYPE.SPLIT:
            iouMessage = `split ${amount}${comment && ` for ${comment}`}`;
            break;
        case CONST.IOU.REPORT_ACTION_TYPE.DELETE:
            iouMessage = `deleted the ${amount} request${comment && ` for ${comment}`}`;
            break;
        case CONST.IOU.REPORT_ACTION_TYPE.PAY:
            iouMessage = isSettlingUp ? `paid ${amount}${paymentMethodMessage}` : `sent ${amount}${comment && ` for ${comment}`}${paymentMethodMessage}`;
            break;
        default:
            break;
    }

    return [
        {
            html: lodashEscape(iouMessage),
            text: iouMessage ?? '',
            isEdited: false,
            type: CONST.REPORT.MESSAGE.TYPE.COMMENT,
        },
    ];
}

/**
 * Builds an optimistic IOU reportAction object
 *
 * @param type - IOUReportAction type. Can be oneOf(create, delete, pay, split).
 * @param amount - IOU amount in cents.
 * @param currency
 * @param comment - User comment for the IOU.
 * @param participants - An array with participants details.
 * @param [transactionID] - Not required if the IOUReportAction type is 'pay'
 * @param [paymentType] - Only required if the IOUReportAction type is 'pay'. Can be oneOf(elsewhere, Expensify).
 * @param [iouReportID] - Only required if the IOUReportActions type is oneOf(decline, cancel, pay). Generates a randomID as default.
 * @param [isSettlingUp] - Whether we are settling up an IOU.
 * @param [isSendMoneyFlow] - Whether this is send money flow
 * @param [receipt]
 * @param [isOwnPolicyExpenseChat] - Whether this is an expense report create from the current user's policy expense chat
 */

function buildOptimisticIOUReportAction(
    type: ValueOf<typeof CONST.IOU.REPORT_ACTION_TYPE>,
    amount: number,
    currency: string,
    comment: string,
    participants: Participant[],
    transactionID: string,
    paymentType: DeepValueOf<typeof CONST.IOU.PAYMENT_TYPE>,
    iouReportID = '',
    isSettlingUp = false,
    isSendMoneyFlow = false,
    receipt: Receipt = {},
    isOwnPolicyExpenseChat = false,
    created = DateUtils.getDBTime(),
): OptimisticIOUReportAction {
    const IOUReportID = iouReportID || generateReportID();

    const originalMessage: IOUMessage = {
        amount,
        comment,
        currency,
        IOUTransactionID: transactionID,
        IOUReportID,
        type,
    };

    if (type === CONST.IOU.REPORT_ACTION_TYPE.PAY) {
        // In send money flow, we store amount, comment, currency in IOUDetails when type = pay
        if (isSendMoneyFlow) {
            const keys = ['amount', 'comment', 'currency'] as const;
            keys.forEach((key) => {
                delete originalMessage[key];
            });
            originalMessage.IOUDetails = {amount, comment, currency};
            originalMessage.paymentType = paymentType;
        } else {
            // In case of pay money request action, we dont store the comment
            // and there is no single transctionID to link the action to.
            delete originalMessage.IOUTransactionID;
            delete originalMessage.comment;
            originalMessage.paymentType = paymentType;
        }
    }

    // IOUs of type split only exist in group DMs and those don't have an iouReport so we need to delete the IOUReportID key
    if (type === CONST.IOU.REPORT_ACTION_TYPE.SPLIT) {
        delete originalMessage.IOUReportID;
        // Split bill made from a policy expense chat only have the payee's accountID as the participant because the payer could be any policy admin
        if (isOwnPolicyExpenseChat) {
            originalMessage.participantAccountIDs = currentUserAccountID ? [currentUserAccountID] : [];
        } else {
            originalMessage.participantAccountIDs = currentUserAccountID
                ? [currentUserAccountID, ...participants.map((participant) => participant.accountID)]
                : participants.map((participant) => participant.accountID);
        }
    }

    return {
        actionName: CONST.REPORT.ACTIONS.TYPE.IOU,
        actorAccountID: currentUserAccountID,
        automatic: false,
        avatar: currentUserPersonalDetails?.avatar ?? UserUtils.getDefaultAvatarURL(currentUserAccountID),
        isAttachment: false,
        originalMessage,
        message: getIOUReportActionMessage(iouReportID, type, amount, comment, currency, paymentType, isSettlingUp),
        person: [
            {
                style: 'strong',
                text: currentUserPersonalDetails?.displayName ?? currentUserEmail,
                type: 'TEXT',
            },
        ],
        reportActionID: NumberUtils.rand64(),
        shouldShow: true,
        created,
        pendingAction: CONST.RED_BRICK_ROAD_PENDING_ACTION.ADD,
        whisperedToAccountIDs: [CONST.IOU.RECEIPT_STATE.SCANREADY, CONST.IOU.RECEIPT_STATE.SCANNING].some((value) => value === receipt?.state) ? [currentUserAccountID ?? -1] : [],
    };
}

/**
 * Builds an optimistic APPROVED report action with a randomly generated reportActionID.
 */
function buildOptimisticApprovedReportAction(amount: number, currency: string, expenseReportID: string): OptimisticApprovedReportAction {
    const originalMessage = {
        amount,
        currency,
        expenseReportID,
    };

    return {
        actionName: CONST.REPORT.ACTIONS.TYPE.APPROVED,
        actorAccountID: currentUserAccountID,
        automatic: false,
        avatar: currentUserPersonalDetails?.avatar ?? UserUtils.getDefaultAvatarURL(currentUserAccountID),
        isAttachment: false,
        originalMessage,
        message: getIOUReportActionMessage(expenseReportID, CONST.REPORT.ACTIONS.TYPE.APPROVED, Math.abs(amount), '', currency),
        person: [
            {
                style: 'strong',
                text: currentUserPersonalDetails?.displayName ?? currentUserEmail,
                type: 'TEXT',
            },
        ],
        reportActionID: NumberUtils.rand64(),
        shouldShow: true,
        created: DateUtils.getDBTime(),
        pendingAction: CONST.RED_BRICK_ROAD_PENDING_ACTION.ADD,
    };
}

/**
 * Builds an optimistic MOVED report action with a randomly generated reportActionID.
 * This action is used when we move reports across workspaces.
 */
function buildOptimisticMovedReportAction(fromPolicyID: string, toPolicyID: string, newParentReportID: string, movedReportID: string, policyName: string): ReportAction {
    const originalMessage = {
        fromPolicyID,
        toPolicyID,
        newParentReportID,
        movedReportID,
    };

    const movedActionMessage = [
        {
            html: `moved the report to the <a href='${CONST.NEW_EXPENSIFY_URL}r/${newParentReportID}' target='_blank' rel='noreferrer noopener'>${policyName}</a> workspace`,
            text: `moved the report to the ${policyName} workspace`,
            type: CONST.REPORT.MESSAGE.TYPE.COMMENT,
        },
    ];

    return {
        actionName: CONST.REPORT.ACTIONS.TYPE.MOVED,
        actorAccountID: currentUserAccountID,
        automatic: false,
        avatar: currentUserPersonalDetails?.avatar ?? UserUtils.getDefaultAvatarURL(currentUserAccountID),
        isAttachment: false,
        originalMessage,
        message: movedActionMessage,
        person: [
            {
                style: 'strong',
                text: currentUserPersonalDetails?.displayName ?? currentUserEmail,
                type: 'TEXT',
            },
        ],
        reportActionID: NumberUtils.rand64(),
        shouldShow: true,
        created: DateUtils.getDBTime(),
        pendingAction: CONST.RED_BRICK_ROAD_PENDING_ACTION.ADD,
    };
}

/**
 * Builds an optimistic SUBMITTED report action with a randomly generated reportActionID.
 *
 */
function buildOptimisticSubmittedReportAction(amount: number, currency: string, expenseReportID: string): OptimisticSubmittedReportAction {
    const originalMessage = {
        amount,
        currency,
        expenseReportID,
    };

    return {
        actionName: CONST.REPORT.ACTIONS.TYPE.SUBMITTED,
        actorAccountID: currentUserAccountID,
        automatic: false,
        avatar: currentUserPersonalDetails?.avatar ?? UserUtils.getDefaultAvatar(currentUserAccountID),
        isAttachment: false,
        originalMessage,
        message: getIOUReportActionMessage(expenseReportID, CONST.REPORT.ACTIONS.TYPE.SUBMITTED, Math.abs(amount), '', currency),
        person: [
            {
                style: 'strong',
                text: currentUserPersonalDetails?.displayName ?? currentUserEmail,
                type: 'TEXT',
            },
        ],
        reportActionID: NumberUtils.rand64(),
        shouldShow: true,
        created: DateUtils.getDBTime(),
        pendingAction: CONST.RED_BRICK_ROAD_PENDING_ACTION.ADD,
    };
}

/**
 * Builds an optimistic report preview action with a randomly generated reportActionID.
 *
 * @param chatReport
 * @param iouReport
 * @param [comment] - User comment for the IOU.
 * @param [transaction] - optimistic first transaction of preview
 */
function buildOptimisticReportPreview(
    chatReport: OnyxEntry<Report>,
    iouReport: OnyxEntry<Report>,
    comment = '',
    transaction: OnyxEntry<Transaction> = null,
    childReportID?: string,
): OptimisticReportPreview {
    const hasReceipt = TransactionUtils.hasReceipt(transaction);
    const isReceiptBeingScanned = hasReceipt && TransactionUtils.isReceiptBeingScanned(transaction);
    const message = getReportPreviewMessage(iouReport);
    const created = DateUtils.getDBTime();
    return {
        reportActionID: NumberUtils.rand64(),
        reportID: chatReport?.reportID,
        actionName: CONST.REPORT.ACTIONS.TYPE.REPORTPREVIEW,
        pendingAction: CONST.RED_BRICK_ROAD_PENDING_ACTION.ADD,
        originalMessage: {
            linkedReportID: iouReport?.reportID,
        },
        message: [
            {
                html: message,
                text: message,
                isEdited: false,
                type: CONST.REPORT.MESSAGE.TYPE.COMMENT,
            },
        ],
        created,
        accountID: iouReport?.managerID ?? 0,
        // The preview is initially whispered if created with a receipt, so the actor is the current user as well
        actorAccountID: hasReceipt ? currentUserAccountID : iouReport?.managerID ?? 0,
        childReportID: childReportID ?? iouReport?.reportID,
        childMoneyRequestCount: 1,
        childLastMoneyRequestComment: comment,
        childRecentReceiptTransactionIDs: hasReceipt && isNotEmptyObject(transaction) ? {[transaction?.transactionID ?? '']: created} : undefined,
        whisperedToAccountIDs: isReceiptBeingScanned ? [currentUserAccountID ?? -1] : [],
    };
}

/**
 * Builds an optimistic modified expense action with a randomly generated reportActionID.
 */
function buildOptimisticModifiedExpenseReportAction(
    transactionThread: OnyxEntry<Transaction>,
    oldTransaction: OnyxEntry<Transaction>,
    transactionChanges: ExpenseOriginalMessage,
    isFromExpenseReport: boolean,
): OptimisticModifiedExpenseReportAction {
    const originalMessage = getModifiedExpenseOriginalMessage(oldTransaction, transactionChanges, isFromExpenseReport);
    return {
        actionName: CONST.REPORT.ACTIONS.TYPE.MODIFIEDEXPENSE,
        actorAccountID: currentUserAccountID,
        automatic: false,
        avatar: currentUserPersonalDetails?.avatar ?? UserUtils.getDefaultAvatarURL(currentUserAccountID),
        created: DateUtils.getDBTime(),
        isAttachment: false,
        message: [
            {
                // Currently we are composing the message from the originalMessage and message is only used in OldDot and not in the App
                text: 'You',
                style: 'strong',
                type: CONST.REPORT.MESSAGE.TYPE.TEXT,
            },
        ],
        originalMessage,
        person: [
            {
                style: 'strong',
                text: currentUserPersonalDetails?.displayName ?? String(currentUserAccountID),
                type: 'TEXT',
            },
        ],
        pendingAction: CONST.RED_BRICK_ROAD_PENDING_ACTION.ADD,
        reportActionID: NumberUtils.rand64(),
        reportID: transactionThread?.reportID,
        shouldShow: true,
    };
}

/**
 * Updates a report preview action that exists for an IOU report.
 *
 * @param [comment] - User comment for the IOU.
 * @param [transaction] - optimistic newest transaction of a report preview
 *
 */
function updateReportPreview(
    iouReport: OnyxEntry<Report>,
    reportPreviewAction: OnyxEntry<ReportAction>,
    isPayRequest = false,
    comment = '',
    transaction: OnyxEntry<Transaction> = null,
): UpdateReportPreview {
    const hasReceipt = TransactionUtils.hasReceipt(transaction);
    const recentReceiptTransactions = reportPreviewAction?.childRecentReceiptTransactionIDs ?? {};
    const transactionsToKeep = TransactionUtils.getRecentTransactions(recentReceiptTransactions);
    const previousTransactionsArray = Object.entries(recentReceiptTransactions ?? {}).map(([key, value]) => (transactionsToKeep.includes(key) ? {[key]: value} : null));
    const previousTransactions: Record<string, string> = {};

    for (const obj of previousTransactionsArray) {
        for (const key in obj) {
            if (obj) {
                previousTransactions[key] = obj[key];
            }
        }
    }

    const message = getReportPreviewMessage(iouReport, reportPreviewAction);
    return {
        ...reportPreviewAction,
        created: DateUtils.getDBTime(),
        message: [
            {
                html: message,
                text: message,
                isEdited: false,
                type: CONST.REPORT.MESSAGE.TYPE.COMMENT,
            },
        ],
        childLastMoneyRequestComment: comment || reportPreviewAction?.childLastMoneyRequestComment,
        childMoneyRequestCount: (reportPreviewAction?.childMoneyRequestCount ?? 0) + (isPayRequest ? 0 : 1),
        childRecentReceiptTransactionIDs: hasReceipt
            ? {
                  ...(transaction && {[transaction.transactionID]: transaction?.created}),
                  ...previousTransactions,
              }
            : recentReceiptTransactions,
        // As soon as we add a transaction without a receipt to the report, it will have ready money requests,
        // so we remove the whisper
        whisperedToAccountIDs: hasReceipt ? reportPreviewAction?.whisperedToAccountIDs : [],
    };
}

function buildOptimisticTaskReportAction(taskReportID: string, actionName: OriginalMessageActionName, message = ''): OptimisticTaskReportAction {
    const originalMessage = {
        taskReportID,
        type: actionName,
        text: message,
    };
    return {
        actionName,
        actorAccountID: currentUserAccountID,
        automatic: false,
        avatar: currentUserPersonalDetails?.avatar ?? UserUtils.getDefaultAvatarURL(currentUserAccountID),
        isAttachment: false,
        originalMessage,
        message: [
            {
                text: message,
                taskReportID,
                type: CONST.REPORT.MESSAGE.TYPE.TEXT,
            },
        ],
        person: [
            {
                style: 'strong',
                text: currentUserPersonalDetails?.displayName ?? String(currentUserAccountID),
                type: 'TEXT',
            },
        ],
        reportActionID: NumberUtils.rand64(),
        shouldShow: true,
        created: DateUtils.getDBTime(),
        isFirstItem: false,
        pendingAction: CONST.RED_BRICK_ROAD_PENDING_ACTION.ADD,
    };
}

/**
 * Builds an optimistic chat report with a randomly generated reportID and as much information as we currently have
 */
function buildOptimisticChatReport(
    participantList: number[],
    reportName: string = CONST.REPORT.DEFAULT_REPORT_NAME,
    chatType: ValueOf<typeof CONST.REPORT.CHAT_TYPE> | undefined = undefined,
    policyID: string = CONST.POLICY.OWNER_EMAIL_FAKE,
    ownerAccountID: number = CONST.REPORT.OWNER_ACCOUNT_ID_FAKE,
    isOwnPolicyExpenseChat = false,
    oldPolicyName = '',
    visibility: ValueOf<typeof CONST.REPORT.VISIBILITY> | undefined = undefined,
    writeCapability: ValueOf<typeof CONST.REPORT.WRITE_CAPABILITIES> | undefined = undefined,
    notificationPreference: NotificationPreference = CONST.REPORT.NOTIFICATION_PREFERENCE.ALWAYS,
    parentReportActionID = '',
    parentReportID = '',
    welcomeMessage = '',
): OptimisticChatReport {
    const currentTime = DateUtils.getDBTime();
    const isNewlyCreatedWorkspaceChat = chatType === CONST.REPORT.CHAT_TYPE.POLICY_EXPENSE_CHAT && isOwnPolicyExpenseChat;
    return {
        type: CONST.REPORT.TYPE.CHAT,
        chatType,
        isOwnPolicyExpenseChat,
        isPinned: reportName === CONST.REPORT.WORKSPACE_CHAT_ROOMS.ADMINS || isNewlyCreatedWorkspaceChat,
        lastActorAccountID: 0,
        lastMessageTranslationKey: '',
        lastMessageHtml: '',
        lastMessageText: undefined,
        lastReadTime: currentTime,
        lastVisibleActionCreated: currentTime,
        notificationPreference,
        oldPolicyName,
        ownerAccountID: ownerAccountID || CONST.REPORT.OWNER_ACCOUNT_ID_FAKE,
        parentReportActionID,
        parentReportID,
        // When creating a report the participantsAccountIDs and visibleChatMemberAccountIDs are the same
        participantAccountIDs: participantList,
        visibleChatMemberAccountIDs: participantList,
        policyID,
        reportID: generateReportID(),
        reportName,
        stateNum: 0,
        statusNum: 0,
        visibility,
        welcomeMessage,
        writeCapability,
    };
}

/**
 * Returns the necessary reportAction onyx data to indicate that the chat has been created optimistically
 * @param [created] - Action created time
 */
function buildOptimisticCreatedReportAction(emailCreatingAction: string, created = DateUtils.getDBTime()): OptimisticCreatedReportAction {
    return {
        reportActionID: NumberUtils.rand64(),
        actionName: CONST.REPORT.ACTIONS.TYPE.CREATED,
        pendingAction: CONST.RED_BRICK_ROAD_PENDING_ACTION.ADD,
        actorAccountID: currentUserAccountID,
        message: [
            {
                type: CONST.REPORT.MESSAGE.TYPE.TEXT,
                style: 'strong',
                text: emailCreatingAction,
            },
            {
                type: CONST.REPORT.MESSAGE.TYPE.TEXT,
                style: 'normal',
                text: ' created this report',
            },
        ],
        person: [
            {
                type: CONST.REPORT.MESSAGE.TYPE.TEXT,
                style: 'strong',
                text: allPersonalDetails?.[currentUserAccountID ?? '']?.displayName ?? currentUserEmail,
            },
        ],
        automatic: false,
        avatar: allPersonalDetails?.[currentUserAccountID ?? '']?.avatar ?? UserUtils.getDefaultAvatarURL(currentUserAccountID),
        created,
        shouldShow: true,
    };
}

/**
 * Returns the necessary reportAction onyx data to indicate that the transaction has been put on hold optimistically
 * @param [created] - Action created time
 */
function buildOptimisticHoldReportAction(created = DateUtils.getDBTime()): OptimisticSubmittedReportAction {
    return {
        reportActionID: NumberUtils.rand64(),
        actionName: CONST.REPORT.ACTIONS.TYPE.SUBMITTED,
        pendingAction: CONST.RED_BRICK_ROAD_PENDING_ACTION.ADD,
        actorAccountID: currentUserAccountID,
        message: [
            {
                type: CONST.REPORT.MESSAGE.TYPE.TEXT,
                style: 'normal',
                text: `held this request`,
            },
        ],
        person: [
            {
                type: CONST.REPORT.MESSAGE.TYPE.TEXT,
                style: 'normal',
                text: allPersonalDetails?.[currentUserAccountID ?? '']?.displayName ?? currentUserEmail,
            },
        ],
        automatic: true,
        avatar: allPersonalDetails?.[currentUserAccountID ?? '']?.avatar ?? UserUtils.getDefaultAvatarURL(currentUserAccountID),
        created,
        shouldShow: true,
    };
}

/**
 * Returns the necessary reportAction onyx data to indicate that the transaction has been removed from hold optimistically
 * @param [created] - Action created time
 */
function buildOptimisticUnHoldReportAction(created = DateUtils.getDBTime()): OptimisticSubmittedReportAction {
    return {
        reportActionID: NumberUtils.rand64(),
        actionName: CONST.REPORT.ACTIONS.TYPE.SUBMITTED,
        pendingAction: CONST.RED_BRICK_ROAD_PENDING_ACTION.ADD,
        actorAccountID: currentUserAccountID,
        message: [
            {
                type: CONST.REPORT.MESSAGE.TYPE.TEXT,
                style: 'normal',
                text: `unheld this request`,
            },
        ],
        person: [
            {
                type: CONST.REPORT.MESSAGE.TYPE.TEXT,
                style: 'normal',
                text: allPersonalDetails?.[currentUserAccountID ?? '']?.displayName ?? currentUserEmail,
            },
        ],
        automatic: true,
        avatar: allPersonalDetails?.[currentUserAccountID ?? '']?.avatar ?? UserUtils.getDefaultAvatarURL(currentUserAccountID),
        created,
        shouldShow: true,
    };
}

/**
 * Returns the necessary reportAction user comment user provided to put on hold optimistically
 * @param [created] - Action created time
 */
function buildOptimisticHoldReportActionComment(comment: string, created = DateUtils.getDBTime()): OptimisticSubmittedReportAction {
    return {
        reportActionID: NumberUtils.rand64(),
        actionName: CONST.REPORT.ACTIONS.TYPE.SUBMITTED,
        pendingAction: CONST.RED_BRICK_ROAD_PENDING_ACTION.ADD,
        actorAccountID: currentUserAccountID,
        message: [
            {
                type: CONST.REPORT.MESSAGE.TYPE.TEXT,
                style: 'normal',
                text: `${comment}`,
            },
        ],
        person: [
            {
                type: CONST.REPORT.MESSAGE.TYPE.TEXT,
                style: 'normal',
                text: allPersonalDetails?.[currentUserAccountID ?? '']?.displayName ?? currentUserEmail,
            },
        ],
        automatic: true,
        avatar: allPersonalDetails?.[currentUserAccountID ?? '']?.avatar ?? UserUtils.getDefaultAvatarURL(currentUserAccountID),
        created,
        shouldShow: true,
    };
}

/**
 * Returns the necessary reportAction onyx data to indicate that a task report has been edited
 */
function buildOptimisticEditedTaskReportAction(emailEditingTask: string): OptimisticEditedTaskReportAction {
    return {
        reportActionID: NumberUtils.rand64(),
        actionName: CONST.REPORT.ACTIONS.TYPE.TASKEDITED,
        pendingAction: CONST.RED_BRICK_ROAD_PENDING_ACTION.ADD,
        actorAccountID: currentUserAccountID,
        message: [
            {
                type: CONST.REPORT.MESSAGE.TYPE.TEXT,
                style: 'strong',
                text: emailEditingTask,
            },
            {
                type: CONST.REPORT.MESSAGE.TYPE.TEXT,
                style: 'normal',
                text: ' edited this task',
            },
        ],
        person: [
            {
                type: CONST.REPORT.MESSAGE.TYPE.TEXT,
                style: 'strong',
                text: allPersonalDetails?.[currentUserAccountID ?? '']?.displayName ?? currentUserEmail,
            },
        ],
        automatic: false,
        avatar: allPersonalDetails?.[currentUserAccountID ?? '']?.avatar ?? UserUtils.getDefaultAvatarURL(currentUserAccountID),
        created: DateUtils.getDBTime(),
        shouldShow: false,
    };
}

/**
 * Returns the necessary reportAction onyx data to indicate that a chat has been archived
 *
 * @param reason - A reason why the chat has been archived
 */
function buildOptimisticClosedReportAction(emailClosingReport: string, policyName: string, reason: string = CONST.REPORT.ARCHIVE_REASON.DEFAULT): OptimisticClosedReportAction {
    return {
        actionName: CONST.REPORT.ACTIONS.TYPE.CLOSED,
        actorAccountID: currentUserAccountID,
        automatic: false,
        avatar: allPersonalDetails?.[currentUserAccountID ?? '']?.avatar ?? UserUtils.getDefaultAvatarURL(currentUserAccountID),
        created: DateUtils.getDBTime(),
        message: [
            {
                type: CONST.REPORT.MESSAGE.TYPE.TEXT,
                style: 'strong',
                text: emailClosingReport,
            },
            {
                type: CONST.REPORT.MESSAGE.TYPE.TEXT,
                style: 'normal',
                text: ' closed this report',
            },
        ],
        originalMessage: {
            policyName,
            reason,
        },
        pendingAction: CONST.RED_BRICK_ROAD_PENDING_ACTION.ADD,
        person: [
            {
                type: CONST.REPORT.MESSAGE.TYPE.TEXT,
                style: 'strong',
                text: allPersonalDetails?.[currentUserAccountID ?? '']?.displayName ?? currentUserEmail,
            },
        ],
        reportActionID: NumberUtils.rand64(),
        shouldShow: true,
    };
}

function buildOptimisticWorkspaceChats(policyID: string, policyName: string): OptimisticWorkspaceChats {
    const announceChatData = buildOptimisticChatReport(
        currentUserAccountID ? [currentUserAccountID] : [],
        CONST.REPORT.WORKSPACE_CHAT_ROOMS.ANNOUNCE,
        CONST.REPORT.CHAT_TYPE.POLICY_ANNOUNCE,
        policyID,
        CONST.POLICY.OWNER_ACCOUNT_ID_FAKE,
        false,
        policyName,
        undefined,
        undefined,

        // #announce contains all policy members so notifying always should be opt-in only.
        CONST.REPORT.NOTIFICATION_PREFERENCE.DAILY,
    );
    const announceChatReportID = announceChatData.reportID;
    const announceCreatedAction = buildOptimisticCreatedReportAction(CONST.POLICY.OWNER_EMAIL_FAKE);
    const announceReportActionData = {
        [announceCreatedAction.reportActionID]: announceCreatedAction,
    };

    const adminsChatData = buildOptimisticChatReport(
        [currentUserAccountID ?? -1],
        CONST.REPORT.WORKSPACE_CHAT_ROOMS.ADMINS,
        CONST.REPORT.CHAT_TYPE.POLICY_ADMINS,
        policyID,
        CONST.POLICY.OWNER_ACCOUNT_ID_FAKE,
        false,
        policyName,
    );
    const adminsChatReportID = adminsChatData.reportID;
    const adminsCreatedAction = buildOptimisticCreatedReportAction(CONST.POLICY.OWNER_EMAIL_FAKE);
    const adminsReportActionData = {
        [adminsCreatedAction.reportActionID]: adminsCreatedAction,
    };

    const expenseChatData = buildOptimisticChatReport([currentUserAccountID ?? -1], '', CONST.REPORT.CHAT_TYPE.POLICY_EXPENSE_CHAT, policyID, currentUserAccountID, true, policyName);
    const expenseChatReportID = expenseChatData.reportID;
    const expenseReportCreatedAction = buildOptimisticCreatedReportAction(currentUserEmail ?? '');
    const expenseReportActionData = {
        [expenseReportCreatedAction.reportActionID]: expenseReportCreatedAction,
    };

    return {
        announceChatReportID,
        announceChatData,
        announceReportActionData,
        announceCreatedReportActionID: announceCreatedAction.reportActionID,
        adminsChatReportID,
        adminsChatData,
        adminsReportActionData,
        adminsCreatedReportActionID: adminsCreatedAction.reportActionID,
        expenseChatReportID,
        expenseChatData,
        expenseReportActionData,
        expenseCreatedReportActionID: expenseReportCreatedAction.reportActionID,
    };
}

/**
 * Builds an optimistic Task Report with a randomly generated reportID
 *
 * @param ownerAccountID - Account ID of the person generating the Task.
 * @param assigneeAccountID - AccountID of the other person participating in the Task.
 * @param parentReportID - Report ID of the chat where the Task is.
 * @param title - Task title.
 * @param description - Task description.
 * @param policyID - PolicyID of the parent report
 */

function buildOptimisticTaskReport(
    ownerAccountID: number,
    assigneeAccountID = 0,
    parentReportID?: string,
    title?: string,
    description?: string,
    policyID: string = CONST.POLICY.OWNER_EMAIL_FAKE,
): OptimisticTaskReport {
    // When creating a report the participantsAccountIDs and visibleChatMemberAccountIDs are the same
    const participantsAccountIDs = assigneeAccountID && assigneeAccountID !== ownerAccountID ? [assigneeAccountID] : [];

    return {
        reportID: generateReportID(),
        reportName: title,
        description,
        ownerAccountID,
        participantAccountIDs: participantsAccountIDs,
        visibleChatMemberAccountIDs: participantsAccountIDs,
        managerID: assigneeAccountID,
        type: CONST.REPORT.TYPE.TASK,
        parentReportID,
        policyID,
        stateNum: CONST.REPORT.STATE_NUM.OPEN,
        statusNum: CONST.REPORT.STATUS.OPEN,
        notificationPreference: CONST.REPORT.NOTIFICATION_PREFERENCE.ALWAYS,
        lastVisibleActionCreated: DateUtils.getDBTime(),
    };
}

/**
 * A helper method to create transaction thread
 *
 * @param reportAction - the parent IOU report action from which to create the thread
 *
 * @param moneyRequestReportID - the reportID which the report action belong to
 */
function buildTransactionThread(reportAction: OnyxEntry<ReportAction>, moneyRequestReportID: string): OptimisticChatReport {
    const participantAccountIDs = [...new Set([currentUserAccountID, Number(reportAction?.actorAccountID)])].filter(Boolean) as number[];
    return buildOptimisticChatReport(
        participantAccountIDs,
        getTransactionReportName(reportAction),
        undefined,
        getReport(moneyRequestReportID)?.policyID ?? CONST.POLICY.OWNER_EMAIL_FAKE,
        CONST.POLICY.OWNER_ACCOUNT_ID_FAKE,
        false,
        '',
        undefined,
        undefined,
        CONST.REPORT.NOTIFICATION_PREFERENCE.HIDDEN,
        reportAction?.reportActionID,
        moneyRequestReportID,
    );
}

function isUnread(report: OnyxEntry<Report>): boolean {
    if (!report) {
        return false;
    }

    // lastVisibleActionCreated and lastReadTime are both datetime strings and can be compared directly
    const lastVisibleActionCreated = report.lastVisibleActionCreated ?? '';
    const lastReadTime = report.lastReadTime ?? '';
    return lastReadTime < lastVisibleActionCreated;
}

function isIOUOwnedByCurrentUser(report: OnyxEntry<Report>, allReportsDict: OnyxCollection<Report> = null): boolean {
    const allAvailableReports = allReportsDict ?? allReports;
    if (!report || !allAvailableReports) {
        return false;
    }

    let reportToLook = report;
    if (report.iouReportID) {
        const iouReport = allAvailableReports[`${ONYXKEYS.COLLECTION.REPORT}${report.iouReportID}`];
        if (iouReport) {
            reportToLook = iouReport;
        }
    }

    return reportToLook.ownerAccountID === currentUserAccountID;
}

/**
 * Assuming the passed in report is a default room, lets us know whether we can see it or not, based on permissions and
 * the various subsets of users we've allowed to use default rooms.
 */
function canSeeDefaultRoom(report: OnyxEntry<Report>, policies: OnyxCollection<Policy>, betas: OnyxEntry<Beta[]>): boolean {
    // Include archived rooms
    if (isArchivedRoom(report)) {
        return true;
    }

    // Include default rooms for free plan policies (domain rooms aren't included in here because they do not belong to a policy)
    if (getPolicyType(report, policies) === CONST.POLICY.TYPE.FREE) {
        return true;
    }

    // Include domain rooms with Partner Managers (Expensify accounts) in them for accounts that are on a domain with an Approved Accountant
    if (isDomainRoom(report) && doesDomainHaveApprovedAccountant && hasExpensifyEmails(report?.participantAccountIDs ?? [])) {
        return true;
    }

    // If the room has an assigned guide, it can be seen.
    if (hasExpensifyGuidesEmails(report?.participantAccountIDs ?? [])) {
        return true;
    }

    // Include any admins and announce rooms, since only non partner-managed domain rooms are on the beta now.
    if (isAdminRoom(report) || isAnnounceRoom(report)) {
        return true;
    }

    // For all other cases, just check that the user belongs to the default rooms beta
    return Permissions.canUseDefaultRooms(betas ?? []);
}

function canAccessReport(report: OnyxEntry<Report>, policies: OnyxCollection<Policy>, betas: OnyxEntry<Beta[]>): boolean {
    if (isThread(report) && ReportActionsUtils.isPendingRemove(ReportActionsUtils.getParentReportAction(report))) {
        return false;
    }

    // We hide default rooms (it's basically just domain rooms now) from people who aren't on the defaultRooms beta.
    if (isDefaultRoom(report) && !canSeeDefaultRoom(report, policies, betas)) {
        return false;
    }

    return true;
}
/**
 * Check if the report is the parent report of the currently viewed report or at least one child report has report action
 */
function shouldHideReport(report: OnyxEntry<Report>, currentReportId: string): boolean {
    const currentReport = getReport(currentReportId);
    const parentReport = getParentReport(isNotEmptyObject(currentReport) ? currentReport : null);
    const reportActions = ReportActionsUtils.getAllReportActions(report?.reportID ?? '');
    const isChildReportHasComment = Object.values(reportActions ?? {})?.some((reportAction) => (reportAction?.childVisibleActionCount ?? 0) > 0);
    return parentReport?.reportID !== report?.reportID && !isChildReportHasComment;
}

/**
 * Takes several pieces of data from Onyx and evaluates if a report should be shown in the option list (either when searching
 * for reports or the reports shown in the LHN).
 *
 * This logic is very specific and the order of the logic is very important. It should fail quickly in most cases and also
 * filter out the majority of reports before filtering out very specific minority of reports.
 */
function shouldReportBeInOptionList(report: OnyxEntry<Report>, currentReportId: string, isInGSDMode: boolean, betas: Beta[], policies: OnyxCollection<Policy>, excludeEmptyChats = false) {
    const isInDefaultMode = !isInGSDMode;
    // Exclude reports that have no data because there wouldn't be anything to show in the option item.
    // This can happen if data is currently loading from the server or a report is in various stages of being created.
    // This can also happen for anyone accessing a public room or archived room for which they don't have access to the underlying policy.
    if (
        !report?.reportID ||
        !report?.type ||
        report?.reportName === undefined ||
        // eslint-disable-next-line @typescript-eslint/prefer-nullish-coalescing
        report?.isHidden ||
        // eslint-disable-next-line @typescript-eslint/prefer-nullish-coalescing
        report?.participantAccountIDs?.includes(CONST.ACCOUNT_ID.NOTIFICATIONS) ||
        (report?.participantAccountIDs?.length === 0 &&
            !isChatThread(report) &&
            !isPublicRoom(report) &&
            !isUserCreatedPolicyRoom(report) &&
            !isArchivedRoom(report) &&
            !isMoneyRequestReport(report) &&
            !isTaskReport(report))
    ) {
        return false;
    }
    if (!canAccessReport(report, policies, betas)) {
        return false;
    }

    // Include the currently viewed report. If we excluded the currently viewed report, then there
    // would be no way to highlight it in the options list and it would be confusing to users because they lose
    // a sense of context.
    if (report.reportID === currentReportId) {
        return true;
    }

    // Include reports that are relevant to the user in any view mode. Criteria include having a draft or having a GBR showing.
    // eslint-disable-next-line @typescript-eslint/prefer-nullish-coalescing
    if (report.hasDraft || requiresAttentionFromCurrentUser(report)) {
        return true;
    }
    const lastVisibleMessage = ReportActionsUtils.getLastVisibleMessage(report.reportID);
    const isEmptyChat = !report.lastMessageText && !report.lastMessageTranslationKey && !lastVisibleMessage.lastMessageText && !lastVisibleMessage.lastMessageTranslationKey;
    const canHideReport = shouldHideReport(report, currentReportId);

    // Include reports if they are pinned
    if (report.isPinned) {
        return true;
    }

    // Hide only chat threads that haven't been commented on (other threads are actionable)
    if (isChatThread(report) && canHideReport && isEmptyChat) {
        return false;
    }

    // Include reports that have errors from trying to add a workspace
    // If we excluded it, then the red-brock-road pattern wouldn't work for the user to resolve the error
    if (report.errorFields?.addWorkspaceRoom) {
        return true;
    }

    // All unread chats (even archived ones) in GSD mode will be shown. This is because GSD mode is specifically for focusing the user on the most relevant chats, primarily, the unread ones
    if (isInGSDMode) {
        return isUnread(report);
    }

    // Archived reports should always be shown when in default (most recent) mode. This is because you should still be able to access and search for the chats to find them.
    if (isInDefaultMode && isArchivedRoom(report)) {
        return true;
    }

    // Hide chats between two users that haven't been commented on from the LNH
    if (excludeEmptyChats && isEmptyChat && isChatReport(report) && !isChatRoom(report) && !isPolicyExpenseChat(report) && canHideReport) {
        return false;
    }

    return true;
}

/**
 * Attempts to find a report in onyx with the provided list of participants. Does not include threads, task, money request, room, and policy expense chat.
 */
function getChatByParticipants(newParticipantList: number[]): OnyxEntry<Report> {
    const sortedNewParticipantList = newParticipantList.sort();
    return (
        Object.values(allReports ?? {}).find((report) => {
            // If the report has been deleted, or there are no participants (like an empty #admins room) then skip it
            if (
                !report ||
                report.participantAccountIDs?.length === 0 ||
                isChatThread(report) ||
                isTaskReport(report) ||
                isMoneyRequestReport(report) ||
                isChatRoom(report) ||
                isPolicyExpenseChat(report)
            ) {
                return false;
            }

            // Only return the chat if it has all the participants
            return lodashIsEqual(sortedNewParticipantList, report.participantAccountIDs?.sort());
        }) ?? null
    );
}

/**
 * Attempts to find a report in onyx with the provided list of participants in given policy
 */
function getChatByParticipantsAndPolicy(newParticipantList: number[], policyID: string): OnyxEntry<Report> {
    newParticipantList.sort();
    return (
        Object.values(allReports ?? {}).find((report) => {
            // If the report has been deleted, or there are no participants (like an empty #admins room) then skip it
            if (!report?.participantAccountIDs) {
                return false;
            }
            const sortedParticipanctsAccountIDs = report.parentReportActionIDs?.sort();
            // Only return the room if it has all the participants and is not a policy room
            return report.policyID === policyID && lodashIsEqual(newParticipantList, sortedParticipanctsAccountIDs);
        }) ?? null
    );
}

function getAllPolicyReports(policyID: string): Array<OnyxEntry<Report>> {
    return Object.values(allReports ?? {}).filter((report) => report?.policyID === policyID);
}

/**
 * Returns true if Chronos is one of the chat participants (1:1)
 */
function chatIncludesChronos(report: OnyxEntry<Report>): boolean {
    return Boolean(report?.participantAccountIDs?.includes(CONST.ACCOUNT_ID.CHRONOS));
}

/**
 * Can only flag if:
 *
 * - It was written by someone else and isn't a whisper
 * - It's a welcome message whisper
 * - It's an ADDCOMMENT that is not an attachment
 */
function canFlagReportAction(reportAction: OnyxEntry<ReportAction>, reportID: string | undefined): boolean {
    const report = getReport(reportID);
    const isCurrentUserAction = reportAction?.actorAccountID === currentUserAccountID;
    const isOriginalMessageHaveHtml =
        reportAction?.actionName === CONST.REPORT.ACTIONS.TYPE.ADDCOMMENT ||
        reportAction?.actionName === CONST.REPORT.ACTIONS.TYPE.RENAMED ||
        reportAction?.actionName === CONST.REPORT.ACTIONS.TYPE.CHRONOSOOOLIST;
    if (ReportActionsUtils.isWhisperAction(reportAction)) {
        // Allow flagging welcome message whispers as they can be set by any room creator
        if (report?.welcomeMessage && !isCurrentUserAction && isOriginalMessageHaveHtml && reportAction?.originalMessage?.html === report.welcomeMessage) {
            return true;
        }

        // Disallow flagging the rest of whisper as they are sent by us
        return false;
    }

    return Boolean(
        !isCurrentUserAction &&
            reportAction?.actionName === CONST.REPORT.ACTIONS.TYPE.ADDCOMMENT &&
            !ReportActionsUtils.isDeletedAction(reportAction) &&
            !ReportActionsUtils.isCreatedTaskReportAction(reportAction) &&
            isNotEmptyObject(report) &&
            report &&
            isAllowedToComment(report),
    );
}

/**
 * Whether flag comment page should show
 */
function shouldShowFlagComment(reportAction: OnyxEntry<ReportAction>, report: OnyxEntry<Report>): boolean {
    return (
        canFlagReportAction(reportAction, report?.reportID) &&
        !isArchivedRoom(report) &&
        !chatIncludesChronos(report) &&
        !isConciergeChatReport(report) &&
        reportAction?.actorAccountID !== CONST.ACCOUNT_ID.CONCIERGE
    );
}

/**
 * @param sortedAndFilteredReportActions - reportActions for the report, sorted newest to oldest, and filtered for only those that should be visible
 */
function getNewMarkerReportActionID(report: OnyxEntry<Report>, sortedAndFilteredReportActions: ReportAction[]): string {
    if (!isUnread(report)) {
        return '';
    }

    const newMarkerIndex = lodashFindLastIndex(sortedAndFilteredReportActions, (reportAction) => (reportAction.created ?? '') > (report?.lastReadTime ?? ''));

    return 'reportActionID' in sortedAndFilteredReportActions[newMarkerIndex] ? sortedAndFilteredReportActions[newMarkerIndex].reportActionID : '';
}

/**
 * Performs the markdown conversion, and replaces code points > 127 with C escape sequences
 * Used for compatibility with the backend auth validator for AddComment, and to account for MD in comments
 * @returns The comment's total length as seen from the backend
 */
function getCommentLength(textComment: string): number {
    return getParsedComment(textComment)
        .replace(/[^ -~]/g, '\\u????')
        .trim().length;
}

function getRouteFromLink(url: string | null): string {
    if (!url) {
        return '';
    }

    // Get the reportID from URL
    let route = url;
    const localWebAndroidRegEx = /^(https:\/\/([0-9]{1,3})\.([0-9]{1,3})\.([0-9]{1,3})\.([0-9]{1,3}))/;
    linkingConfig.prefixes.forEach((prefix) => {
        if (route.startsWith(prefix)) {
            route = route.replace(prefix, '');
        } else if (localWebAndroidRegEx.test(route)) {
            route = route.replace(localWebAndroidRegEx, '');
        } else {
            return;
        }

        // Remove the port if it's a localhost URL
        if (/^:\d+/.test(route)) {
            route = route.replace(/:\d+/, '');
        }

        // Remove the leading slash if exists
        if (route.startsWith('/')) {
            route = route.replace('/', '');
        }
    });
    return route;
}

function parseReportRouteParams(route: string): ReportRouteParams {
    let parsingRoute = route;
    if (parsingRoute.at(0) === '/') {
        // remove the first slash
        parsingRoute = parsingRoute.slice(1);
    }

    if (!parsingRoute.startsWith(Url.addTrailingForwardSlash(ROUTES.REPORT))) {
        return {reportID: '', isSubReportPageRoute: false};
    }

    const pathSegments = parsingRoute.split('/');

    const reportIDSegment = pathSegments[1];

    // Check for "undefined" or any other unwanted string values
    if (!reportIDSegment || reportIDSegment === 'undefined') {
        return {reportID: '', isSubReportPageRoute: false};
    }

    return {
        reportID: reportIDSegment,
        isSubReportPageRoute: pathSegments.length > 2,
    };
}

function getReportIDFromLink(url: string | null): string {
    const route = getRouteFromLink(url);
    const {reportID, isSubReportPageRoute} = parseReportRouteParams(route);
    if (isSubReportPageRoute) {
        // We allow the Sub-Report deep link routes (settings, details, etc.) to be handled by their respective component pages
        return '';
    }
    return reportID;
}

/**
 * Get the report policyID given a reportID
 */
function getReportPolicyID(reportID?: string): string | undefined {
    return getReport(reportID)?.policyID;
}

/**
 * Check if the chat report is linked to an iou that is waiting for the current user to add a credit bank account.
 */
function hasIOUWaitingOnCurrentUserBankAccount(chatReport: OnyxEntry<Report>): boolean {
    if (chatReport?.iouReportID) {
        const iouReport = allReports?.[`${ONYXKEYS.COLLECTION.REPORT}${chatReport?.iouReportID}`];
        if (iouReport?.isWaitingOnBankAccount && iouReport?.ownerAccountID === currentUserAccountID) {
            return true;
        }
    }

    return false;
}

/**
 * Users can request money:
 * - in policy expense chats only if they are in a role of a member in the chat (in other words, if it's their policy expense chat)
 * - in an open or submitted expense report tied to a policy expense chat the user owns
 *     - employee can request money in submitted expense report only if the policy has Instant Submit settings turned on
 * - in an IOU report, which is not settled yet
 * - in a 1:1 DM chat
 */
function canRequestMoney(report: OnyxEntry<Report>, policy: OnyxEntry<Policy>, otherParticipants: number[]): boolean {
    // User cannot request money in chat thread or in task report or in chat room
    if (isChatThread(report) || isTaskReport(report) || isChatRoom(report)) {
        return false;
    }

    // Users can only request money in DMs if they are a 1:1 DM
    if (isDM(report)) {
        return otherParticipants.length === 1;
    }

    // Prevent requesting money if pending IOU report waiting for their bank account already exists
    if (hasIOUWaitingOnCurrentUserBankAccount(report)) {
        return false;
    }

    // In case of expense reports, we have to look at the parent workspace chat to get the isOwnPolicyExpenseChat property
    let isOwnPolicyExpenseChat = report?.isOwnPolicyExpenseChat ?? false;
    if (isExpenseReport(report) && getParentReport(report)) {
        isOwnPolicyExpenseChat = Boolean(getParentReport(report)?.isOwnPolicyExpenseChat);
    }

    // In case there are no other participants than the current user and it's not user's own policy expense chat, they can't request money from such report
    if (otherParticipants.length === 0 && !isOwnPolicyExpenseChat) {
        return false;
    }

    // User can request money in any IOU report, unless paid, but user can only request money in an expense report
    // which is tied to their workspace chat.
    if (isMoneyRequestReport(report)) {
        const isOwnExpenseReport = isExpenseReport(report) && isOwnPolicyExpenseChat;
        if (isOwnExpenseReport && PolicyUtils.isPaidGroupPolicy(policy)) {
            return isDraftExpenseReport(report);
        }

        return (isOwnExpenseReport || isIOUReport(report)) && !isReportApproved(report) && !isSettled(report?.reportID);
    }

    // In case of policy expense chat, users can only request money from their own policy expense chat
    return !isPolicyExpenseChat(report) || isOwnPolicyExpenseChat;
}

/**
 * Helper method to define what money request options we want to show for particular method.
 * There are 3 money request options: Request, Split and Send:
 * - Request option should show for:
 *     - DMs
 *     - own policy expense chats
 *     - open and processing expense reports tied to own policy expense chat
 *     - unsettled IOU reports
 * - Send option should show for:
 *     - DMs
 * - Split options should show for:
 *     - chat/ policy rooms with more than 1 participants
 *     - groups chats with 3 and more participants
 *     - corporate workspace chats
 *
 * None of the options should show in chat threads or if there is some special Expensify account
 * as a participant of the report.
 */
function getMoneyRequestOptions(report: OnyxEntry<Report>, policy: OnyxEntry<Policy>, reportParticipants: number[]): Array<ValueOf<typeof CONST.IOU.TYPE>> {
    // In any thread or task report, we do not allow any new money requests yet
    if (isChatThread(report) || isTaskReport(report)) {
        return [];
    }

    // We don't allow IOU actions if an Expensify account is a participant of the report, unless the policy that the report is on is owned by an Expensify account
    const doParticipantsIncludeExpensifyAccounts = lodashIntersection(reportParticipants, CONST.EXPENSIFY_ACCOUNT_IDS).length > 0;
    const isPolicyOwnedByExpensifyAccounts = report?.policyID ? CONST.EXPENSIFY_ACCOUNT_IDS.includes(getPolicy(report?.policyID ?? '')?.ownerAccountID ?? 0) : false;
    if (doParticipantsIncludeExpensifyAccounts && !isPolicyOwnedByExpensifyAccounts) {
        return [];
    }

    const otherParticipants = reportParticipants.filter((accountID) => currentUserPersonalDetails?.accountID !== accountID);
    const hasSingleOtherParticipantInReport = otherParticipants.length === 1;
    const hasMultipleOtherParticipants = otherParticipants.length > 1;
    let options: Array<ValueOf<typeof CONST.IOU.TYPE>> = [];

    // User created policy rooms and default rooms like #admins or #announce will always have the Split Bill option
    // unless there are no other participants at all (e.g. #admins room for a policy with only 1 admin)
    // DM chats will have the Split Bill option only when there are at least 2 other people in the chat.
    // Your own workspace chats will have the split bill option.
    if ((isChatRoom(report) && otherParticipants.length > 0) || (isDM(report) && hasMultipleOtherParticipants) || (isPolicyExpenseChat(report) && report?.isOwnPolicyExpenseChat)) {
        options = [CONST.IOU.TYPE.SPLIT];
    }

    if (canRequestMoney(report, policy, otherParticipants)) {
        options = [...options, CONST.IOU.TYPE.REQUEST];
    }

    // Send money option should be visible only in 1:1 DMs
    if (isDM(report) && hasSingleOtherParticipantInReport) {
        options = [...options, CONST.IOU.TYPE.SEND];
    }

    return options;
}

/**
 * Allows a user to leave a policy room according to the following conditions of the visibility or chatType rNVP:
 * `public` - Anyone can leave (because anybody can join)
 * `public_announce` - Only non-policy members can leave (it's auto-shared with policy members)
 * `policy_admins` - Nobody can leave (it's auto-shared with all policy admins)
 * `policy_announce` - Nobody can leave (it's auto-shared with all policy members)
 * `policyExpenseChat` - Nobody can leave (it's auto-shared with all policy members)
 * `policy` - Anyone can leave (though only policy members can join)
 * `domain` - Nobody can leave (it's auto-shared with domain members)
 * `dm` - Nobody can leave (it's auto-shared with users)
 * `private` - Anybody can leave (though you can only be invited to join)
 */
function canLeaveRoom(report: OnyxEntry<Report>, isPolicyMember: boolean): boolean {
    if (!report?.visibility) {
        if (
            report?.chatType === CONST.REPORT.CHAT_TYPE.POLICY_ADMINS ||
            report?.chatType === CONST.REPORT.CHAT_TYPE.POLICY_ANNOUNCE ||
            report?.chatType === CONST.REPORT.CHAT_TYPE.POLICY_EXPENSE_CHAT ||
            report?.chatType === CONST.REPORT.CHAT_TYPE.DOMAIN_ALL ||
            !report?.chatType
        ) {
            // DM chats don't have a chatType
            return false;
        }
    } else if (isPublicAnnounceRoom(report) && isPolicyMember) {
        return false;
    }
    return true;
}

function isCurrentUserTheOnlyParticipant(participantAccountIDs?: number[]): boolean {
    return Boolean(participantAccountIDs?.length === 1 && participantAccountIDs?.[0] === currentUserAccountID);
}

/**
 * Returns display names for those that can see the whisper.
 * However, it returns "you" if the current user is the only one who can see it besides the person that sent it.
 */
function getWhisperDisplayNames(participantAccountIDs?: number[]): string | undefined {
    const isWhisperOnlyVisibleToCurrentUser = isCurrentUserTheOnlyParticipant(participantAccountIDs);

    // When the current user is the only participant, the display name needs to be "you" because that's the only person reading it
    if (isWhisperOnlyVisibleToCurrentUser) {
        return Localize.translateLocal('common.youAfterPreposition');
    }

    return participantAccountIDs?.map((accountID) => getDisplayNameForParticipant(accountID, !isWhisperOnlyVisibleToCurrentUser)).join(', ');
}

/**
 * Show subscript on workspace chats / threads and expense requests
 */
function shouldReportShowSubscript(report: OnyxEntry<Report>): boolean {
    if (isArchivedRoom(report) && !isWorkspaceThread(report)) {
        return false;
    }

    if (isPolicyExpenseChat(report) && !isChatThread(report) && !isTaskReport(report) && !report?.isOwnPolicyExpenseChat) {
        return true;
    }

    if (isPolicyExpenseChat(report) && !isThread(report) && !isTaskReport(report)) {
        return true;
    }

    if (isExpenseRequest(report)) {
        return true;
    }

    if (isWorkspaceTaskReport(report)) {
        return true;
    }

    if (isWorkspaceThread(report)) {
        return true;
    }

    return false;
}

/**
 * Return true if reports data exists
 */
function isReportDataReady(): boolean {
    return !isEmptyObject(allReports) && Object.keys(allReports ?? {}).some((key) => allReports?.[key]?.reportID);
}

/**
 * Return true if reportID from path is valid
 */
function isValidReportIDFromPath(reportIDFromPath: string): boolean {
    return !['', 'null', '0'].includes(reportIDFromPath);
}

/**
 * Return the errors we have when creating a chat or a workspace room
 */
function getAddWorkspaceRoomOrChatReportErrors(report: OnyxEntry<Report>): Record<string, string> | null | undefined {
    // We are either adding a workspace room, or we're creating a chat, it isn't possible for both of these to have errors for the same report at the same time, so
    // simply looking up the first truthy value will get the relevant property if it's set.
    return report?.errorFields?.addWorkspaceRoom ?? report?.errorFields?.createChat;
}

function canUserPerformWriteAction(report: OnyxEntry<Report>) {
    const reportErrors = getAddWorkspaceRoomOrChatReportErrors(report);
    // If the Money Request report is marked for deletion, let us prevent any further write action.
    if (isMoneyRequestReport(report)) {
        const parentReportAction = ReportActionsUtils.getReportAction(report?.parentReportID ?? '', report?.parentReportActionID ?? '');
        if (parentReportAction?.pendingAction === CONST.RED_BRICK_ROAD_PENDING_ACTION.DELETE) {
            return false;
        }
    }
    return !isArchivedRoom(report) && isEmptyObject(reportErrors) && report && isAllowedToComment(report) && !isAnonymousUser;
}

/**
 * Returns ID of the original report from which the given reportAction is first created.
 */
function getOriginalReportID(reportID: string, reportAction: OnyxEntry<ReportAction>): string | undefined {
    const currentReportAction = ReportActionsUtils.getReportAction(reportID, reportAction?.reportActionID ?? '');
    return isThreadFirstChat(reportAction, reportID) && Object.keys(currentReportAction ?? {}).length === 0
        ? allReports?.[`${ONYXKEYS.COLLECTION.REPORT}${reportID}`]?.parentReportID
        : reportID;
}

/**
 * Return the pendingAction and the errors we have when creating a chat or a workspace room offline
 */
function getReportOfflinePendingActionAndErrors(report: OnyxEntry<Report>): ReportOfflinePendingActionAndErrors {
    // We are either adding a workspace room, or we're creating a chat, it isn't possible for both of these to be pending, or to have errors for the same report at the same time, so
    // simply looking up the first truthy value for each case will get the relevant property if it's set.
    const addWorkspaceRoomOrChatPendingAction = report?.pendingFields?.addWorkspaceRoom ?? report?.pendingFields?.createChat;
    const addWorkspaceRoomOrChatErrors = getAddWorkspaceRoomOrChatReportErrors(report);
    return {addWorkspaceRoomOrChatPendingAction, addWorkspaceRoomOrChatErrors};
}

function getPolicyExpenseChatReportIDByOwner(policyOwner: string): string | null {
    const policyWithOwner = Object.values(allPolicies ?? {}).find((policy) => policy?.owner === policyOwner);
    if (!policyWithOwner) {
        return null;
    }

    const expenseChat = Object.values(allReports ?? {}).find((report) => isPolicyExpenseChat(report) && report?.policyID === policyWithOwner.id);
    if (!expenseChat) {
        return null;
    }
    return expenseChat.reportID;
}

/**
 * Check if the report can create the request with type is iouType
 */
function canCreateRequest(report: OnyxEntry<Report>, policy: OnyxEntry<Policy>, iouType: (typeof CONST.IOU.TYPE)[keyof typeof CONST.IOU.TYPE]): boolean {
    const participantAccountIDs = report?.participantAccountIDs ?? [];
    if (!canUserPerformWriteAction(report)) {
        return false;
    }
    return getMoneyRequestOptions(report, policy, participantAccountIDs).includes(iouType);
}

function getWorkspaceChats(policyID: string, accountIDs: number[]): Array<OnyxEntry<Report>> {
    return Object.values(allReports ?? {}).filter((report) => isPolicyExpenseChat(report) && (report?.policyID ?? '') === policyID && accountIDs.includes(report?.ownerAccountID ?? -1));
}

/**
 * @param policy - the workspace the report is on, null if the user isn't a member of the workspace
 */
function shouldDisableRename(report: OnyxEntry<Report>, policy: OnyxEntry<Policy>): boolean {
    if (isDefaultRoom(report) || isArchivedRoom(report) || isThread(report) || isMoneyRequestReport(report) || isPolicyExpenseChat(report)) {
        return true;
    }

    // if the linked workspace is null, that means the person isn't a member of the workspace the report is in
    // which means this has to be a public room we want to disable renaming for
    if (!policy) {
        return true;
    }

    // If there is a linked workspace, that means the user is a member of the workspace the report is in.
    // Still, we only want policy owners and admins to be able to modify the name.
    return !Object.keys(loginList ?? {}).includes(policy.owner) && policy.role !== CONST.POLICY.ROLE.ADMIN;
}

/**
 * @param policy - the workspace the report is on, null if the user isn't a member of the workspace
 */
function canEditWriteCapability(report: OnyxEntry<Report>, policy: OnyxEntry<Policy>): boolean {
    return PolicyUtils.isPolicyAdmin(policy) && !isAdminRoom(report) && !isArchivedRoom(report) && !isThread(report);
}

/**
 * Returns the onyx data needed for the task assignee chat
 */
function getTaskAssigneeChatOnyxData(
    accountID: number,
    assigneeAccountID: number,
    taskReportID: string,
    assigneeChatReportID: string,
    parentReportID: string,
    title: string,
    assigneeChatReport: OnyxEntry<Report>,
): OnyxDataTaskAssigneeChat {
    // Set if we need to add a comment to the assignee chat notifying them that they have been assigned a task
    let optimisticAssigneeAddComment: OptimisticReportAction | undefined;
    // Set if this is a new chat that needs to be created for the assignee
    let optimisticChatCreatedReportAction: OptimisticCreatedReportAction | undefined;
    const currentTime = DateUtils.getDBTime();
    const optimisticData: OnyxUpdate[] = [];
    const successData: OnyxUpdate[] = [];
    const failureData: OnyxUpdate[] = [];

    // You're able to assign a task to someone you haven't chatted with before - so we need to optimistically create the chat and the chat reportActions
    // Only add the assignee chat report to onyx if we haven't already set it optimistically
    if (assigneeChatReport?.isOptimisticReport && assigneeChatReport.pendingFields?.createChat !== CONST.RED_BRICK_ROAD_PENDING_ACTION.ADD) {
        optimisticChatCreatedReportAction = buildOptimisticCreatedReportAction(assigneeChatReportID);
        optimisticData.push(
            {
                onyxMethod: Onyx.METHOD.MERGE,
                key: `${ONYXKEYS.COLLECTION.REPORT}${assigneeChatReportID}`,
                value: {
                    pendingFields: {
                        createChat: CONST.RED_BRICK_ROAD_PENDING_ACTION.ADD,
                    },
                    isHidden: false,
                },
            },
            {
                onyxMethod: Onyx.METHOD.MERGE,
                key: `${ONYXKEYS.COLLECTION.REPORT_ACTIONS}${assigneeChatReportID}`,
                value: {[optimisticChatCreatedReportAction.reportActionID]: optimisticChatCreatedReportAction as Partial<ReportAction>},
            },
        );

        successData.push({
            onyxMethod: Onyx.METHOD.MERGE,
            key: `${ONYXKEYS.COLLECTION.REPORT}${assigneeChatReportID}`,
            value: {
                pendingFields: {
                    createChat: null,
                },
                isOptimisticReport: false,
            },
        });

        failureData.push(
            {
                onyxMethod: Onyx.METHOD.SET,
                key: `${ONYXKEYS.COLLECTION.REPORT}${assigneeChatReportID}`,
                value: null,
            },
            {
                onyxMethod: Onyx.METHOD.MERGE,
                key: `${ONYXKEYS.COLLECTION.REPORT_ACTIONS}${assigneeChatReportID}`,
                value: {[optimisticChatCreatedReportAction.reportActionID]: {pendingAction: null}},
            },
            // If we failed, we want to remove the optimistic personal details as it was likely due to an invalid login
            {
                onyxMethod: Onyx.METHOD.MERGE,
                key: ONYXKEYS.PERSONAL_DETAILS_LIST,
                value: {
                    [assigneeAccountID]: null,
                },
            },
        );
    }

    // If you're choosing to share the task in the same DM as the assignee then we don't need to create another reportAction indicating that you've been assigned
    if (assigneeChatReportID !== parentReportID) {
        // eslint-disable-next-line @typescript-eslint/prefer-nullish-coalescing
        const displayname = allPersonalDetails?.[assigneeAccountID]?.displayName || allPersonalDetails?.[assigneeAccountID]?.login || '';
        optimisticAssigneeAddComment = buildOptimisticTaskCommentReportAction(taskReportID, title, assigneeAccountID, `assigned to ${displayname}`, parentReportID);
        const lastAssigneeCommentText = formatReportLastMessageText(optimisticAssigneeAddComment.reportAction.message?.[0].text ?? '');
        const optimisticAssigneeReport = {
            lastVisibleActionCreated: currentTime,
            lastMessageText: lastAssigneeCommentText,
            lastActorAccountID: accountID,
            lastReadTime: currentTime,
        };

        optimisticData.push(
            {
                onyxMethod: Onyx.METHOD.MERGE,
                key: `${ONYXKEYS.COLLECTION.REPORT_ACTIONS}${assigneeChatReportID}`,
                value: {[optimisticAssigneeAddComment.reportAction.reportActionID ?? '']: optimisticAssigneeAddComment.reportAction},
            },
            {
                onyxMethod: Onyx.METHOD.MERGE,
                key: `${ONYXKEYS.COLLECTION.REPORT}${assigneeChatReportID}`,
                value: optimisticAssigneeReport,
            },
        );
        successData.push({
            onyxMethod: Onyx.METHOD.MERGE,
            key: `${ONYXKEYS.COLLECTION.REPORT_ACTIONS}${assigneeChatReportID}`,
            value: {[optimisticAssigneeAddComment.reportAction.reportActionID ?? '']: {isOptimisticAction: null}},
        });
        failureData.push({
            onyxMethod: Onyx.METHOD.MERGE,
            key: `${ONYXKEYS.COLLECTION.REPORT_ACTIONS}${assigneeChatReportID}`,
            value: {[optimisticAssigneeAddComment.reportAction.reportActionID ?? '']: {pendingAction: null}},
        });
    }

    return {
        optimisticData,
        successData,
        failureData,
        optimisticAssigneeAddComment,
        optimisticChatCreatedReportAction,
    };
}

/**
 * Returns an array of the participants Ids of a report
 *
 * @deprecated Use getVisibleMemberIDs instead
 */
function getParticipantsIDs(report: OnyxEntry<Report>): number[] {
    if (!report) {
        return [];
    }

    const participants = report.participantAccountIDs ?? [];

    // Build participants list for IOU/expense reports
    if (isMoneyRequestReport(report)) {
        const onlyTruthyValues = [report.managerID, report.ownerAccountID, ...participants].filter(Boolean) as number[];
        const onlyUnique = [...new Set([...onlyTruthyValues])];
        return onlyUnique;
    }
    return participants;
}

/**
 * Returns an array of the visible member accountIDs for a report*
 */
function getVisibleMemberIDs(report: OnyxEntry<Report>): number[] {
    if (!report) {
        return [];
    }

    const visibleChatMemberAccountIDs = report.visibleChatMemberAccountIDs ?? [];

    // Build participants list for IOU/expense reports
    if (isMoneyRequestReport(report)) {
        const onlyTruthyValues = [report.managerID, report.ownerAccountID, ...visibleChatMemberAccountIDs].filter(Boolean) as number[];
        const onlyUnique = [...new Set([...onlyTruthyValues])];
        return onlyUnique;
    }
    return visibleChatMemberAccountIDs;
}

/**
 * Return iou report action display message
 */
function getIOUReportActionDisplayMessage(reportAction: OnyxEntry<ReportAction>): string {
    if (reportAction?.actionName !== CONST.REPORT.ACTIONS.TYPE.IOU) {
        return '';
    }
    const originalMessage = reportAction.originalMessage;
    const {IOUReportID} = originalMessage;
    const iouReport = getReport(IOUReportID);
    let translationKey: TranslationPaths;
    if (originalMessage.type === CONST.IOU.REPORT_ACTION_TYPE.PAY) {
        // The `REPORT_ACTION_TYPE.PAY` action type is used for both fulfilling existing requests and sending money. To
        // differentiate between these two scenarios, we check if the `originalMessage` contains the `IOUDetails`
        // property. If it does, it indicates that this is a 'Send money' action.
        const {amount, currency} = originalMessage.IOUDetails ?? originalMessage;
        const formattedAmount = CurrencyUtils.convertToDisplayString(amount, currency) ?? '';
        const payerName = isExpenseReport(iouReport) ? getPolicyName(iouReport) : getDisplayNameForParticipant(iouReport?.managerID, true);

        switch (originalMessage.paymentType) {
            case CONST.IOU.PAYMENT_TYPE.ELSEWHERE:
                translationKey = 'iou.paidElsewhereWithAmount';
                break;
            case CONST.IOU.PAYMENT_TYPE.EXPENSIFY:
            case CONST.IOU.PAYMENT_TYPE.VBBA:
                translationKey = 'iou.paidWithExpensifyWithAmount';
                break;
            default:
                translationKey = 'iou.payerPaidAmount';
                break;
        }
        return Localize.translateLocal(translationKey, {amount: formattedAmount, payer: payerName ?? ''});
    }

    const transaction = TransactionUtils.getTransaction(originalMessage.IOUTransactionID ?? '');
    const transactionDetails = getTransactionDetails(isNotEmptyObject(transaction) ? transaction : null);
    const formattedAmount = CurrencyUtils.convertToDisplayString(transactionDetails?.amount ?? 0, transactionDetails?.currency);
    const isRequestSettled = isSettled(originalMessage.IOUReportID);
    const isApproved = isReportApproved(iouReport);
    if (isRequestSettled) {
        return Localize.translateLocal('iou.payerSettled', {
            amount: formattedAmount,
        });
    }
    if (isApproved) {
        return Localize.translateLocal('iou.approvedAmount', {
            amount: formattedAmount,
        });
    }
    translationKey = ReportActionsUtils.isSplitBillAction(reportAction) ? 'iou.didSplitAmount' : 'iou.requestedAmount';
    return Localize.translateLocal(translationKey, {
        formattedAmount,
        comment: transactionDetails?.comment ?? '',
    });
}

/**
 * Checks if a report is a group chat.
 *
 * A report is a group chat if it meets the following conditions:
 * - Not a chat thread.
 * - Not a task report.
 * - Not a money request / IOU report.
 * - Not an archived room.
 * - Not a public / admin / announce chat room (chat type doesn't match any of the specified types).
 * - More than 2 participants.
 *
 */
function isGroupChat(report: OnyxEntry<Report>): boolean {
    return Boolean(
        report &&
            !isChatThread(report) &&
            !isTaskReport(report) &&
            !isMoneyRequestReport(report) &&
            !isArchivedRoom(report) &&
            !Object.values(CONST.REPORT.CHAT_TYPE).some((chatType) => chatType === getChatType(report)) &&
            (report.participantAccountIDs?.length ?? 0) > 2,
    );
}

function shouldUseFullTitleToDisplay(report: OnyxEntry<Report>): boolean {
    return isMoneyRequestReport(report) || isPolicyExpenseChat(report) || isChatRoom(report) || isChatThread(report) || isTaskReport(report);
}

function getRoom(type: ValueOf<typeof CONST.REPORT.CHAT_TYPE>, policyID: string): OnyxEntry<Report> | undefined {
    const room = Object.values(allReports ?? {}).find((report) => report?.policyID === policyID && report?.chatType === type && !isThread(report));
    return room;
}

/**
 *  We only want policy owners and admins to be able to modify the welcome message, but not in thread chat.
 */
function shouldDisableWelcomeMessage(report: OnyxEntry<Report>, policy: OnyxEntry<Policy>): boolean {
    return isMoneyRequestReport(report) || isArchivedRoom(report) || !isChatRoom(report) || isChatThread(report) || !PolicyUtils.isPolicyAdmin(policy);
}
/**
 * Checks if report action has error when smart scanning
 */
function hasSmartscanError(reportActions: ReportAction[]) {
    return reportActions.some((action) => {
        if (!ReportActionsUtils.isSplitBillAction(action) && !ReportActionsUtils.isReportPreviewAction(action)) {
            return false;
        }
        const isReportPreviewError = ReportActionsUtils.isReportPreviewAction(action) && hasMissingSmartscanFields(ReportActionsUtils.getIOUReportIDFromReportActionPreview(action));
        const transactionID = (action.originalMessage as IOUMessage).IOUTransactionID ?? '0';
        const transaction = allTransactions?.[`${ONYXKEYS.COLLECTION.TRANSACTION}${transactionID}`] ?? {};
        const isSplitBillError = ReportActionsUtils.isSplitBillAction(action) && TransactionUtils.hasMissingSmartscanFields(transaction as Transaction);

        return isReportPreviewError || isSplitBillError;
    });
}

function shouldAutoFocusOnKeyPress(event: KeyboardEvent): boolean {
    if (event.key.length > 1) {
        return false;
    }

    // If a key is pressed in combination with Meta, Control or Alt do not focus
    if (event.ctrlKey || event.metaKey) {
        return false;
    }

    if (event.code === 'Space') {
        return false;
    }

    return true;
}

/**
 * Navigates to the appropriate screen based on the presence of a private note for the current user.
 */
function navigateToPrivateNotes(report: Report, session: Session) {
    if (isEmpty(report) || isEmpty(session) || !session.accountID) {
        return;
    }
    const currentUserPrivateNote = report.privateNotes?.[session.accountID]?.note ?? '';
    if (isEmpty(currentUserPrivateNote)) {
        Navigation.navigate(ROUTES.PRIVATE_NOTES_EDIT.getRoute(report.reportID, session.accountID));
        return;
    }
    Navigation.navigate(ROUTES.PRIVATE_NOTES_LIST.getRoute(report.reportID));
}

/**
<<<<<<< HEAD
 * Check if Report has any held expenses
 */
function hasHeldExpenses(iouReportID: string): boolean {
    const transactions = TransactionUtils.getAllReportTransactions(iouReportID);
    return transactions.some((transaction) => TransactionUtils.isOnHold(transaction));
}

/**
 * Check if all expenses in the Report are on hold
 */
function hasOnlyHeldExpenses(iouReportID: string): boolean {
    const transactions = TransactionUtils.getAllReportTransactions(iouReportID);
    return !transactions.some((transaction) => !TransactionUtils.isOnHold(transaction));
}

/**
 * Return held and full amount formatted with used currency
 */
function getNonHeldAndFullAmount(iouReportID: string): string[] {
    const transactions = TransactionUtils.getAllReportTransactions(iouReportID);
    const usedCurrency = transactions[0].currency;

    let fullAmount = 0;
    const nonheldAmount = transactions.reduce((previousValue, transaction) => {
        fullAmount += transaction.amount * -1;
        if (!TransactionUtils.isOnHold(transaction)) {
            return previousValue + transaction.amount * -1;
        }
        return previousValue;
    }, 0);

    return [CurrencyUtils.convertToDisplayString(nonheldAmount, usedCurrency), CurrencyUtils.convertToDisplayString(fullAmount, usedCurrency)];
=======
 * Checks if thread replies should be displayed
 */
function shouldDisplayThreadReplies(reportAction: ReportAction, reportID: string): boolean {
    const hasReplies = (reportAction.childVisibleActionCount ?? 0) > 0;
    return hasReplies && !!reportAction.childCommenterCount && !isThreadFirstChat(reportAction, reportID);
>>>>>>> 55746c78
}

/**
 * Disable reply in thread action if:
 *
 * - The action is listed in the thread-disabled list
 * - The action is a split bill action
 * - The action is deleted and is not threaded
 * - The action is a whisper action and it's neither a report preview nor IOU action
 * - The action is the thread's first chat
 */
function shouldDisableThread(reportAction: ReportAction, reportID: string) {
    const isSplitBillAction = ReportActionsUtils.isSplitBillAction(reportAction);
    const isDeletedAction = ReportActionsUtils.isDeletedAction(reportAction);
    const isReportPreviewAction = ReportActionsUtils.isReportPreviewAction(reportAction);
    const isIOUAction = ReportActionsUtils.isMoneyRequestAction(reportAction);
    const isWhisperAction = ReportActionsUtils.isWhisperAction(reportAction);

    return (
        CONST.REPORT.ACTIONS.THREAD_DISABLED.some((action: string) => action === reportAction.actionName) ||
        isSplitBillAction ||
        (isDeletedAction && !reportAction.childVisibleActionCount) ||
        (isWhisperAction && !isReportPreviewAction && !isIOUAction) ||
        isThreadFirstChat(reportAction, reportID)
    );
}

export {
    getReportParticipantsTitle,
    isReportMessageAttachment,
    findLastAccessedReport,
    canEditReportAction,
    canFlagReportAction,
    shouldShowFlagComment,
    isActionCreator,
    canDeleteReportAction,
    canLeaveRoom,
    sortReportsByLastRead,
    isDefaultRoom,
    isAdminRoom,
    isAdminsOnlyPostingRoom,
    isAnnounceRoom,
    isUserCreatedPolicyRoom,
    isChatRoom,
    getChatRoomSubtitle,
    getParentNavigationSubtitle,
    getPolicyName,
    getPolicyType,
    isArchivedRoom,
    isExpensifyOnlyParticipantInReport,
    canCreateTaskInReport,
    isPolicyExpenseChatAdmin,
    isPolicyAdmin,
    isPublicRoom,
    isPublicAnnounceRoom,
    isConciergeChatReport,
    isProcessingReport,
    isCurrentUserTheOnlyParticipant,
    hasAutomatedExpensifyAccountIDs,
    hasExpensifyGuidesEmails,
    requiresAttentionFromCurrentUser,
    isIOUOwnedByCurrentUser,
    getMoneyRequestReimbursableTotal,
    getMoneyRequestSpendBreakdown,
    canShowReportRecipientLocalTime,
    formatReportLastMessageText,
    chatIncludesConcierge,
    isPolicyExpenseChat,
    isGroupPolicy,
    isPaidGroupPolicy,
    isControlPolicyExpenseChat,
    isControlPolicyExpenseReport,
    isPaidGroupPolicyExpenseChat,
    isPaidGroupPolicyExpenseReport,
    getIconsForParticipants,
    getIcons,
    getRoomWelcomeMessage,
    getDisplayNamesWithTooltips,
    getReportName,
    getReport,
    getReportNotificationPreference,
    getReportIDFromLink,
    getReportPolicyID,
    getRouteFromLink,
    getDeletedParentActionMessageForChatReport,
    getLastVisibleMessage,
    navigateToDetailsPage,
    generateReportID,
    hasReportNameError,
    isUnread,
    isUnreadWithMention,
    buildOptimisticWorkspaceChats,
    buildOptimisticTaskReport,
    buildOptimisticChatReport,
    buildOptimisticClosedReportAction,
    buildOptimisticCreatedReportAction,
    buildOptimisticEditedTaskReportAction,
    buildOptimisticIOUReport,
    buildOptimisticApprovedReportAction,
    buildOptimisticMovedReportAction,
    buildOptimisticSubmittedReportAction,
    buildOptimisticExpenseReport,
    buildOptimisticIOUReportAction,
    buildOptimisticReportPreview,
    buildOptimisticModifiedExpenseReportAction,
    updateReportPreview,
    buildOptimisticTaskReportAction,
    buildOptimisticAddCommentReportAction,
    buildOptimisticTaskCommentReportAction,
    updateOptimisticParentReportAction,
    getOptimisticDataForParentReportAction,
    shouldReportBeInOptionList,
    getChatByParticipants,
    getChatByParticipantsAndPolicy,
    getAllPolicyReports,
    getIOUReportActionMessage,
    getDisplayNameForParticipant,
    getWorkspaceIcon,
    isOptimisticPersonalDetail,
    shouldDisableDetailPage,
    isChatReport,
    isCurrentUserSubmitter,
    isExpenseReport,
    isExpenseRequest,
    isIOUReport,
    isTaskReport,
    isOpenTaskReport,
    isCanceledTaskReport,
    isCompletedTaskReport,
    isReportManager,
    isReportApproved,
    isMoneyRequestReport,
    isMoneyRequest,
    chatIncludesChronos,
    getNewMarkerReportActionID,
    canSeeDefaultRoom,
    getDefaultWorkspaceAvatar,
    getDefaultWorkspaceAvatarTestID,
    getCommentLength,
    getParsedComment,
    getMoneyRequestOptions,
    canCreateRequest,
    hasIOUWaitingOnCurrentUserBankAccount,
    canRequestMoney,
    getWhisperDisplayNames,
    getWorkspaceAvatar,
    isThread,
    isChatThread,
    isThreadFirstChat,
    isChildReport,
    shouldReportShowSubscript,
    isReportDataReady,
    isValidReportIDFromPath,
    isSettled,
    isAllowedToComment,
    getBankAccountRoute,
    getParentReport,
    getRootParentReport,
    getReportPreviewMessage,
    canUserPerformWriteAction,
    getOriginalReportID,
    canAccessReport,
    getAddWorkspaceRoomOrChatReportErrors,
    getReportOfflinePendingActionAndErrors,
    isDM,
    getPolicy,
    getPolicyExpenseChatReportIDByOwner,
    getWorkspaceChats,
    shouldDisableRename,
    hasSingleParticipant,
    getReportRecipientAccountIDs,
    isOneOnOneChat,
    goBackToDetailsPage,
    getTransactionReportName,
    getTransactionDetails,
    getTaskAssigneeChatOnyxData,
    getParticipantsIDs,
    getVisibleMemberIDs,
    canEditMoneyRequest,
    canEditFieldOfMoneyRequest,
    buildTransactionThread,
    areAllRequestsBeingSmartScanned,
    getTransactionsWithReceipts,
    hasOnlyDistanceRequestTransactions,
    hasNonReimbursableTransactions,
    hasMissingSmartscanFields,
    getIOUReportActionDisplayMessage,
    isWaitingForAssigneeToCompleteTask,
    isGroupChat,
    isDraftExpenseReport,
    shouldUseFullTitleToDisplay,
    parseReportRouteParams,
    getReimbursementQueuedActionMessage,
    getReimbursementDeQueuedActionMessage,
    getPersonalDetailsForAccountID,
    getRoom,
    shouldDisableWelcomeMessage,
    navigateToPrivateNotes,
    canEditWriteCapability,
    hasHeldExpenses,
    hasOnlyHeldExpenses,
    getNonHeldAndFullAmount,
    hasSmartscanError,
    shouldAutoFocusOnKeyPress,
<<<<<<< HEAD
    buildOptimisticHoldReportAction,
    buildOptimisticHoldReportActionComment,
    buildOptimisticUnHoldReportAction,
=======
    shouldDisplayThreadReplies,
>>>>>>> 55746c78
    shouldDisableThread,
};

export type {ExpenseOriginalMessage, OptionData, OptimisticChatReport, OptimisticCreatedReportAction};<|MERGE_RESOLUTION|>--- conflicted
+++ resolved
@@ -4417,7 +4417,6 @@
 }
 
 /**
-<<<<<<< HEAD
  * Check if Report has any held expenses
  */
 function hasHeldExpenses(iouReportID: string): boolean {
@@ -4450,13 +4449,13 @@
     }, 0);
 
     return [CurrencyUtils.convertToDisplayString(nonheldAmount, usedCurrency), CurrencyUtils.convertToDisplayString(fullAmount, usedCurrency)];
-=======
+}
+/**
  * Checks if thread replies should be displayed
  */
 function shouldDisplayThreadReplies(reportAction: ReportAction, reportID: string): boolean {
     const hasReplies = (reportAction.childVisibleActionCount ?? 0) > 0;
     return hasReplies && !!reportAction.childCommenterCount && !isThreadFirstChat(reportAction, reportID);
->>>>>>> 55746c78
 }
 
 /**
@@ -4661,13 +4660,10 @@
     getNonHeldAndFullAmount,
     hasSmartscanError,
     shouldAutoFocusOnKeyPress,
-<<<<<<< HEAD
     buildOptimisticHoldReportAction,
     buildOptimisticHoldReportActionComment,
     buildOptimisticUnHoldReportAction,
-=======
     shouldDisplayThreadReplies,
->>>>>>> 55746c78
     shouldDisableThread,
 };
 
