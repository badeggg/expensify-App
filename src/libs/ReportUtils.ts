--- conflicted
+++ resolved
@@ -142,14 +142,11 @@
     | 'childStatusNum'
     | 'childStateNum'
     | 'errors'
-<<<<<<< HEAD
-    | 'whisperedToAccountIDs'
-=======
     | 'childVisibleActionCount'
     | 'childCommenterCount'
     | 'childLastVisibleActionCreated'
     | 'childOldestFourAccountIDs'
->>>>>>> 995f914e
+    | 'whisperedToAccountIDs'
 > & {isOptimisticAction: boolean};
 
 type OptimisticReportAction = {
@@ -3212,7 +3209,6 @@
     return parser.htmlToText(policy.description);
 }
 
-<<<<<<< HEAD
 /** Builds an optimistic reportAction for the invite message */
 function buildOptimisticInviteReportAction(invitedUserDisplayName: string, invitedUserID: number): OptimisticInviteReportAction {
     const text = `${Localize.translateLocal('workspace.invite.invited')} ${invitedUserDisplayName}`;
@@ -3251,10 +3247,7 @@
     };
 }
 
-function buildOptimisticAddCommentReportAction(text?: string, file?: FileObject, actorAccountID?: number): OptimisticReportAction {
-=======
 function buildOptimisticAddCommentReportAction(text?: string, file?: FileObject, actorAccountID?: number, createdOffset = 0, shouldEscapeText?: boolean): OptimisticReportAction {
->>>>>>> 995f914e
     const parser = new ExpensiMark();
     const commentText = getParsedComment(text ?? '', shouldEscapeText);
     const isAttachmentOnly = file && !text;
