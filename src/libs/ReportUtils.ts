--- conflicted
+++ resolved
@@ -3002,15 +3002,9 @@
     oldTransaction: OnyxInputOrEntry<Transaction>,
     transactionChanges: TransactionChanges,
     isFromExpenseReport: boolean,
-<<<<<<< HEAD
     policy: OnyxInputOrEntry<Policy>,
-): ExpenseOriginalMessage {
-    const originalMessage: ExpenseOriginalMessage = {};
-=======
-    policy: OnyxEntry<Policy>,
 ): ModifiedExpense {
     const originalMessage: ModifiedExpense = {};
->>>>>>> 52973021
     // Remark: Comment field is the only one which has new/old prefixes for the keys (newComment/ oldComment),
     // all others have old/- pattern such as oldCreated/created
     if ('comment' in transactionChanges) {
