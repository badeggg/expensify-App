import {format} from 'date-fns';
import ExpensiMark from 'expensify-common/lib/ExpensiMark';
import Str from 'expensify-common/lib/str';
import {isEmpty} from 'lodash';
import lodashEscape from 'lodash/escape';
import lodashFindLastIndex from 'lodash/findLastIndex';
import lodashIntersection from 'lodash/intersection';
import lodashIsEqual from 'lodash/isEqual';
import type {OnyxCollection, OnyxEntry, OnyxUpdate} from 'react-native-onyx';
import Onyx from 'react-native-onyx';
import type {ValueOf} from 'type-fest';
import type {FileObject} from '@components/AttachmentModal';
import {FallbackAvatar} from '@components/Icon/Expensicons';
import * as defaultGroupAvatars from '@components/Icon/GroupDefaultAvatars';
import * as defaultWorkspaceAvatars from '@components/Icon/WorkspaceDefaultAvatars';
import type {MoneyRequestAmountInputProps} from '@components/MoneyRequestAmountInput';
import type {IOUAction, IOUType} from '@src/CONST';
import CONST from '@src/CONST';
import type {ParentNavigationSummaryParams, TranslationPaths} from '@src/languages/types';
import ONYXKEYS from '@src/ONYXKEYS';
import type {Route} from '@src/ROUTES';
import ROUTES from '@src/ROUTES';
import type {
    Beta,
    PersonalDetails,
    PersonalDetailsList,
    Policy,
    PolicyReportField,
    Report,
    ReportAction,
    ReportMetadata,
    ReportNameValuePairs,
    Session,
    Task,
    Transaction,
    TransactionViolation,
    UserWallet,
} from '@src/types/onyx';
import type {Participant} from '@src/types/onyx/IOU';
import type {Errors, Icon, PendingAction} from '@src/types/onyx/OnyxCommon';
import type {
    ChangeLog,
    IOUMessage,
    OriginalMessageActionName,
    OriginalMessageCreated,
    OriginalMessageDismissedViolation,
    OriginalMessageReimbursementDequeued,
    OriginalMessageRenamed,
    PaymentMethodType,
    ReimbursementDeQueuedMessage,
} from '@src/types/onyx/OriginalMessage';
import type {Status} from '@src/types/onyx/PersonalDetails';
import type {NotificationPreference, Participants, PendingChatMember, Participant as ReportParticipant} from '@src/types/onyx/Report';
import type {Message, ReportActionBase, ReportActions, ReportPreviewAction} from '@src/types/onyx/ReportAction';
import type {Comment, Receipt, TransactionChanges, WaypointCollection} from '@src/types/onyx/Transaction';
import type {EmptyObject} from '@src/types/utils/EmptyObject';
import {isEmptyObject} from '@src/types/utils/EmptyObject';
import type IconAsset from '@src/types/utils/IconAsset';
import * as IOU from './actions/IOU';
import * as PolicyActions from './actions/Policy/Policy';
import * as store from './actions/ReimbursementAccount/store';
import * as CurrencyUtils from './CurrencyUtils';
import DateUtils from './DateUtils';
import {hasValidDraftComment} from './DraftCommentUtils';
import originalGetReportPolicyID from './getReportPolicyID';
import isReportMessageAttachment from './isReportMessageAttachment';
import localeCompare from './LocaleCompare';
import * as LocalePhoneNumber from './LocalePhoneNumber';
import * as Localize from './Localize';
import {isEmailPublicDomain} from './LoginUtils';
import ModifiedExpenseMessage from './ModifiedExpenseMessage';
import linkingConfig from './Navigation/linkingConfig';
import Navigation from './Navigation/Navigation';
import * as NumberUtils from './NumberUtils';
import Permissions from './Permissions';
import * as PersonalDetailsUtils from './PersonalDetailsUtils';
import * as PhoneNumber from './PhoneNumber';
import * as PolicyUtils from './PolicyUtils';
import type {LastVisibleMessage} from './ReportActionsUtils';
import * as ReportActionsUtils from './ReportActionsUtils';
import StringUtils from './StringUtils';
import * as TransactionUtils from './TransactionUtils';
import * as Url from './Url';
import type {AvatarSource} from './UserUtils';
import * as UserUtils from './UserUtils';

type AvatarRange = 1 | 2 | 3 | 4 | 5 | 6 | 7 | 8 | 9 | 10 | 11 | 12 | 13 | 14 | 15 | 16 | 17 | 18;

type WelcomeMessage = {showReportName: boolean; phrase1?: string; phrase2?: string};

type ExpenseOriginalMessage = {
    oldComment?: string;
    newComment?: string;
    comment?: string;
    merchant?: string;
    oldCreated?: string;
    created?: string;
    oldMerchant?: string;
    oldAmount?: number;
    amount?: number;
    oldCurrency?: string;
    currency?: string;
    category?: string;
    oldCategory?: string;
    tag?: string;
    oldTag?: string;
    billable?: string;
    oldBillable?: string;
    oldTaxAmount?: number;
    taxAmount?: number;
    taxRate?: string;
    oldTaxRate?: string;
};

type SpendBreakdown = {
    nonReimbursableSpend: number;
    reimbursableSpend: number;
    totalDisplaySpend: number;
};

type ParticipantDetails = [number, string, AvatarSource, AvatarSource];

type OptimisticAddCommentReportAction = Pick<
    ReportAction,
    | 'reportActionID'
    | 'actionName'
    | 'actorAccountID'
    | 'person'
    | 'automatic'
    | 'avatar'
    | 'created'
    | 'message'
    | 'isFirstItem'
    | 'isAttachment'
    | 'attachmentInfo'
    | 'pendingAction'
    | 'shouldShow'
    | 'originalMessage'
    | 'childReportID'
    | 'parentReportID'
    | 'childType'
    | 'childReportName'
    | 'childManagerAccountID'
    | 'childStatusNum'
    | 'childStateNum'
    | 'errors'
    | 'childVisibleActionCount'
    | 'childCommenterCount'
    | 'childLastVisibleActionCreated'
    | 'childOldestFourAccountIDs'
> & {isOptimisticAction: boolean};

type OptimisticReportAction = {
    commentText: string;
    reportAction: OptimisticAddCommentReportAction;
};

type UpdateOptimisticParentReportAction = {
    childVisibleActionCount: number;
    childCommenterCount: number;
    childLastVisibleActionCreated: string;
    childOldestFourAccountIDs: string | undefined;
};

type OptimisticExpenseReport = Pick<
    Report,
    | 'reportID'
    | 'chatReportID'
    | 'policyID'
    | 'type'
    | 'ownerAccountID'
    | 'managerID'
    | 'currency'
    | 'reportName'
    | 'stateNum'
    | 'statusNum'
    | 'total'
    | 'nonReimbursableTotal'
    | 'notificationPreference'
    | 'parentReportID'
    | 'lastVisibleActionCreated'
>;

type OptimisticIOUReportAction = Pick<
    ReportAction,
    | 'actionName'
    | 'actorAccountID'
    | 'automatic'
    | 'avatar'
    | 'isAttachment'
    | 'originalMessage'
    | 'message'
    | 'person'
    | 'reportActionID'
    | 'shouldShow'
    | 'created'
    | 'pendingAction'
    | 'receipt'
    | 'childReportID'
    | 'childVisibleActionCount'
    | 'childCommenterCount'
>;

type ReportRouteParams = {
    reportID: string;
    isSubReportPageRoute: boolean;
};

type ReportOfflinePendingActionAndErrors = {
    reportPendingAction: PendingAction | undefined;
    reportErrors: Errors | null | undefined;
};

type OptimisticApprovedReportAction = Pick<
    ReportAction,
    'actionName' | 'actorAccountID' | 'automatic' | 'avatar' | 'isAttachment' | 'originalMessage' | 'message' | 'person' | 'reportActionID' | 'shouldShow' | 'created' | 'pendingAction'
>;

type OptimisticSubmittedReportAction = Pick<
    ReportAction,
    | 'actionName'
    | 'actorAccountID'
    | 'adminAccountID'
    | 'automatic'
    | 'avatar'
    | 'isAttachment'
    | 'originalMessage'
    | 'message'
    | 'person'
    | 'reportActionID'
    | 'shouldShow'
    | 'created'
    | 'pendingAction'
>;

type OptimisticHoldReportAction = Pick<
    ReportAction,
    'actionName' | 'actorAccountID' | 'automatic' | 'avatar' | 'isAttachment' | 'originalMessage' | 'message' | 'person' | 'reportActionID' | 'shouldShow' | 'created' | 'pendingAction'
>;

type OptimisticCancelPaymentReportAction = Pick<
    ReportAction,
    'actionName' | 'actorAccountID' | 'message' | 'originalMessage' | 'person' | 'reportActionID' | 'shouldShow' | 'created' | 'pendingAction'
>;

type OptimisticEditedTaskReportAction = Pick<
    ReportAction,
    'reportActionID' | 'actionName' | 'pendingAction' | 'actorAccountID' | 'automatic' | 'avatar' | 'created' | 'shouldShow' | 'message' | 'person'
>;

type OptimisticClosedReportAction = Pick<
    ReportAction,
    'actionName' | 'actorAccountID' | 'automatic' | 'avatar' | 'created' | 'message' | 'originalMessage' | 'pendingAction' | 'person' | 'reportActionID' | 'shouldShow'
>;

type OptimisticDismissedViolationReportAction = Pick<
    ReportAction,
    'actionName' | 'actorAccountID' | 'avatar' | 'created' | 'message' | 'originalMessage' | 'person' | 'reportActionID' | 'shouldShow' | 'pendingAction'
>;

type OptimisticCreatedReportAction = OriginalMessageCreated &
    Pick<ReportActionBase, 'actorAccountID' | 'automatic' | 'avatar' | 'created' | 'message' | 'person' | 'reportActionID' | 'shouldShow' | 'pendingAction'>;

type OptimisticRenamedReportAction = OriginalMessageRenamed &
    Pick<ReportActionBase, 'actorAccountID' | 'automatic' | 'avatar' | 'created' | 'message' | 'person' | 'reportActionID' | 'shouldShow' | 'pendingAction'>;

type OptimisticChatReport = Pick<
    Report,
    | 'type'
    | 'chatType'
    | 'chatReportID'
    | 'iouReportID'
    | 'isOwnPolicyExpenseChat'
    | 'isPinned'
    | 'lastActorAccountID'
    | 'lastMessageTranslationKey'
    | 'lastMessageHtml'
    | 'lastMessageText'
    | 'lastReadTime'
    | 'lastVisibleActionCreated'
    | 'notificationPreference'
    | 'oldPolicyName'
    | 'ownerAccountID'
    | 'pendingFields'
    | 'parentReportActionID'
    | 'parentReportID'
    | 'participants'
    | 'policyID'
    | 'reportID'
    | 'reportName'
    | 'stateNum'
    | 'statusNum'
    | 'visibility'
    | 'description'
    | 'writeCapability'
    | 'avatarUrl'
    | 'invoiceReceiver'
    | 'isHidden'
> & {
    isOptimisticReport: true;
};

type OptimisticTaskReportAction = Pick<
    ReportAction,
    | 'reportActionID'
    | 'actionName'
    | 'actorAccountID'
    | 'automatic'
    | 'avatar'
    | 'created'
    | 'isAttachment'
    | 'message'
    | 'originalMessage'
    | 'person'
    | 'pendingAction'
    | 'shouldShow'
    | 'isFirstItem'
    | 'previousMessage'
    | 'errors'
    | 'linkMetadata'
>;

type OptimisticWorkspaceChats = {
    announceChatReportID: string;
    announceChatData: OptimisticChatReport;
    announceReportActionData: Record<string, OptimisticCreatedReportAction>;
    announceCreatedReportActionID: string;
    adminsChatReportID: string;
    adminsChatData: OptimisticChatReport;
    adminsReportActionData: Record<string, OptimisticCreatedReportAction>;
    adminsCreatedReportActionID: string;
    expenseChatReportID: string;
    expenseChatData: OptimisticChatReport;
    expenseReportActionData: Record<string, OptimisticCreatedReportAction>;
    expenseCreatedReportActionID: string;
};

type OptimisticModifiedExpenseReportAction = Pick<
    ReportAction,
    'actionName' | 'actorAccountID' | 'automatic' | 'avatar' | 'created' | 'isAttachment' | 'message' | 'originalMessage' | 'person' | 'pendingAction' | 'reportActionID' | 'shouldShow'
> & {reportID?: string};

type OptimisticTaskReport = Pick<
    Report,
    | 'reportID'
    | 'reportName'
    | 'description'
    | 'ownerAccountID'
    | 'participants'
    | 'managerID'
    | 'type'
    | 'parentReportID'
    | 'policyID'
    | 'stateNum'
    | 'statusNum'
    | 'notificationPreference'
    | 'parentReportActionID'
    | 'lastVisibleActionCreated'
>;

type TransactionDetails = {
    created: string;
    amount: number;
    taxAmount?: number;
    taxCode?: string;
    currency: string;
    merchant: string;
    waypoints?: WaypointCollection | string;
    comment: string;
    category: string;
    billable: boolean;
    tag: string;
    mccGroup?: ValueOf<typeof CONST.MCC_GROUPS>;
    cardID: number;
    originalAmount: number;
    originalCurrency: string;
};

type OptimisticIOUReport = Pick<
    Report,
    | 'cachedTotal'
    | 'type'
    | 'chatReportID'
    | 'currency'
    | 'managerID'
    | 'policyID'
    | 'ownerAccountID'
    | 'participants'
    | 'reportID'
    | 'stateNum'
    | 'statusNum'
    | 'total'
    | 'reportName'
    | 'notificationPreference'
    | 'parentReportID'
    | 'lastVisibleActionCreated'
>;
type DisplayNameWithTooltips = Array<Pick<PersonalDetails, 'accountID' | 'pronouns' | 'displayName' | 'login' | 'avatar'>>;

type CustomIcon = {
    src: IconAsset;
    color?: string;
};

type OptionData = {
    text?: string;
    alternateText?: string;
    allReportErrors?: Errors;
    brickRoadIndicator?: ValueOf<typeof CONST.BRICK_ROAD_INDICATOR_STATUS> | '' | null;
    tooltipText?: string | null;
    alternateTextMaxLines?: number;
    boldStyle?: boolean;
    customIcon?: CustomIcon;
    subtitle?: string;
    login?: string;
    accountID?: number;
    pronouns?: string;
    status?: Status | null;
    phoneNumber?: string;
    isUnread?: boolean | null;
    isUnreadWithMention?: boolean | null;
    hasDraftComment?: boolean | null;
    keyForList?: string;
    searchText?: string;
    isIOUReportOwner?: boolean | null;
    isArchivedRoom?: boolean | null;
    shouldShowSubscript?: boolean | null;
    isPolicyExpenseChat?: boolean | null;
    isMoneyRequestReport?: boolean | null;
    isInvoiceReport?: boolean;
    isExpenseRequest?: boolean | null;
    isAllowedToComment?: boolean | null;
    isThread?: boolean | null;
    isTaskReport?: boolean | null;
    parentReportAction?: OnyxEntry<ReportAction>;
    displayNamesWithTooltips?: DisplayNameWithTooltips | null;
    isDefaultRoom?: boolean;
    isInvoiceRoom?: boolean;
    isExpenseReport?: boolean;
    isOptimisticPersonalDetail?: boolean;
    selected?: boolean;
    isOptimisticAccount?: boolean;
    isSelected?: boolean;
    descriptiveText?: string;
    notificationPreference?: NotificationPreference | null;
    isDisabled?: boolean | null;
    name?: string | null;
    isSelfDM?: boolean;
    isOneOnOneChat?: boolean;
    reportID?: string;
    enabled?: boolean;
    code?: string;
    transactionThreadReportID?: string | null;
    shouldShowAmountInput?: boolean;
    amountInputProps?: MoneyRequestAmountInputProps;
    tabIndex?: 0 | -1;
} & Report;

type OnyxDataTaskAssigneeChat = {
    optimisticData: OnyxUpdate[];
    successData: OnyxUpdate[];
    failureData: OnyxUpdate[];
    optimisticAssigneeAddComment?: OptimisticReportAction;
    optimisticChatCreatedReportAction?: OptimisticCreatedReportAction;
};

type Ancestor = {
    report: Report;
    reportAction: ReportAction;
    shouldDisplayNewMarker: boolean;
};

type AncestorIDs = {
    reportIDs: string[];
    reportActionsIDs: string[];
};

type MissingPaymentMethod = 'bankAccount' | 'wallet';

type OutstandingChildRequest = {
    hasOutstandingChildRequest?: boolean;
};

type ParsingDetails = {
    shouldEscapeText?: boolean;
    reportID?: string;
};

let currentUserEmail: string | undefined;
let currentUserPrivateDomain: string | undefined;
let currentUserAccountID: number | undefined;
let isAnonymousUser = false;

const defaultAvatarBuildingIconTestID = 'SvgDefaultAvatarBuilding Icon';

Onyx.connect({
    key: ONYXKEYS.SESSION,
    callback: (value) => {
        // When signed out, val is undefined
        if (!value) {
            return;
        }

        currentUserEmail = value.email;
        currentUserAccountID = value.accountID;
        isAnonymousUser = value.authTokenType === CONST.AUTH_TOKEN_TYPES.ANONYMOUS;
        currentUserPrivateDomain = isEmailPublicDomain(currentUserEmail ?? '') ? '' : Str.extractEmailDomain(currentUserEmail ?? '');
    },
});

let allPersonalDetails: OnyxCollection<PersonalDetails>;
let allPersonalDetailLogins: string[];
let currentUserPersonalDetails: OnyxEntry<PersonalDetails>;
Onyx.connect({
    key: ONYXKEYS.PERSONAL_DETAILS_LIST,
    callback: (value) => {
        currentUserPersonalDetails = value?.[currentUserAccountID ?? -1] ?? null;
        allPersonalDetails = value ?? {};
        allPersonalDetailLogins = Object.values(allPersonalDetails).map((personalDetail) => personalDetail?.login ?? '');
    },
});

let allReports: OnyxCollection<Report>;
Onyx.connect({
    key: ONYXKEYS.COLLECTION.REPORT,
    waitForCollectionCallback: true,
    callback: (value) => (allReports = value),
});

let allReportsDraft: OnyxCollection<Report>;
Onyx.connect({
    key: ONYXKEYS.COLLECTION.REPORT_DRAFT,
    waitForCollectionCallback: true,
    callback: (value) => (allReportsDraft = value),
});

let allPolicies: OnyxCollection<Policy>;
Onyx.connect({
    key: ONYXKEYS.COLLECTION.POLICY,
    waitForCollectionCallback: true,
    callback: (value) => (allPolicies = value),
});

let allBetas: OnyxEntry<Beta[]>;
Onyx.connect({
    key: ONYXKEYS.BETAS,
    callback: (value) => (allBetas = value),
});

let allTransactions: OnyxCollection<Transaction> = {};
Onyx.connect({
    key: ONYXKEYS.COLLECTION.TRANSACTION,
    waitForCollectionCallback: true,
    callback: (value) => {
        if (!value) {
            return;
        }
        allTransactions = Object.fromEntries(Object.entries(value).filter(([, transaction]) => transaction));
    },
});

let allReportActions: OnyxCollection<ReportActions>;
Onyx.connect({
    key: ONYXKEYS.COLLECTION.REPORT_ACTIONS,
    waitForCollectionCallback: true,
    callback: (actions) => {
        if (!actions) {
            return;
        }
        allReportActions = actions;
    },
});

let lastUpdatedReport: OnyxEntry<Report>;

Onyx.connect({
    key: ONYXKEYS.COLLECTION.REPORT,
    callback: (value) => {
        if (!value) {
            return;
        }

        lastUpdatedReport = value;
    },
});

function getLastUpdatedReport(): OnyxEntry<Report> {
    return lastUpdatedReport;
}

function getCurrentUserAvatar(): AvatarSource | undefined {
    return currentUserPersonalDetails?.avatar;
}

function getCurrentUserDisplayNameOrEmail(): string | undefined {
    return currentUserPersonalDetails?.displayName ?? currentUserEmail;
}

function getChatType(report: OnyxEntry<Report> | Participant | EmptyObject): ValueOf<typeof CONST.REPORT.CHAT_TYPE> | undefined {
    return report?.chatType;
}

/**
 * Get the report given a reportID
 */
function getReport(reportID: string | undefined): OnyxEntry<Report> {
    if (!allReports && !allReportsDraft) {
        return null;
    }

    const report = allReports?.[`${ONYXKEYS.COLLECTION.REPORT}${reportID}`];
    const draftReport = allReportsDraft?.[`${ONYXKEYS.COLLECTION.REPORT_DRAFT}${reportID}`];

    return report ?? draftReport ?? null;
}

/**
 * Check if a report is a draft report
 */
function isDraftReport(reportID: string | undefined): boolean {
    const draftReport = allReportsDraft?.[`${ONYXKEYS.COLLECTION.REPORT_DRAFT}${reportID}`];

    return !!draftReport;
}

/**
 * Returns the parentReport if the given report is a thread
 */
function getParentReport(report: OnyxEntry<Report> | EmptyObject): OnyxEntry<Report> | EmptyObject {
    if (!report?.parentReportID) {
        return {};
    }
    return allReports?.[`${ONYXKEYS.COLLECTION.REPORT}${report.parentReportID}`] ?? {};
}

/**
 * Returns the root parentReport if the given report is nested.
 * Uses recursion to iterate any depth of nested reports.
 */
function getRootParentReport(report: OnyxEntry<Report> | undefined | EmptyObject): OnyxEntry<Report> | EmptyObject {
    if (!report) {
        return {};
    }

    // Returns the current report as the root report, because it does not have a parentReportID
    if (!report?.parentReportID) {
        return report;
    }

    const parentReport = getReport(report?.parentReportID);

    // Runs recursion to iterate a parent report
    return getRootParentReport(!isEmptyObject(parentReport) ? parentReport : null);
}

/**
 * Returns the policy of the report
 */
function getPolicy(policyID: string | undefined): Policy | EmptyObject {
    if (!allPolicies || !policyID) {
        return {};
    }
    return allPolicies[`${ONYXKEYS.COLLECTION.POLICY}${policyID}`] ?? {};
}

/**
 * Get the policy type from a given report
 * @param policies must have Onyxkey prefix (i.e 'policy_') for keys
 */
function getPolicyType(report: OnyxEntry<Report>, policies: OnyxCollection<Policy>): string {
    return policies?.[`${ONYXKEYS.COLLECTION.POLICY}${report?.policyID}`]?.type ?? '';
}

/**
 * Get the policy name from a given report
 */
function getPolicyName(report: OnyxEntry<Report> | undefined | EmptyObject, returnEmptyIfNotFound = false, policy: OnyxEntry<Policy> | undefined = undefined): string {
    const noPolicyFound = returnEmptyIfNotFound ? '' : Localize.translateLocal('workspace.common.unavailable');
    if (isEmptyObject(report)) {
        return noPolicyFound;
    }

    if ((!allPolicies || Object.keys(allPolicies).length === 0) && !report?.policyName) {
        return Localize.translateLocal('workspace.common.unavailable');
    }
    const finalPolicy = policy ?? allPolicies?.[`${ONYXKEYS.COLLECTION.POLICY}${report?.policyID}`];

    const parentReport = getRootParentReport(report);

    // Rooms send back the policy name with the reportSummary,
    // since they can also be accessed by people who aren't in the workspace
    // eslint-disable-next-line @typescript-eslint/prefer-nullish-coalescing
    const policyName = finalPolicy?.name || report?.policyName || report?.oldPolicyName || parentReport?.oldPolicyName || noPolicyFound;

    return policyName;
}

/**
 * Returns the concatenated title for the PrimaryLogins of a report
 */
function getReportParticipantsTitle(accountIDs: number[]): string {
    // Somehow it's possible for the logins coming from report.participantAccountIDs to contain undefined values so we use .filter(Boolean) to remove them.
    return accountIDs.filter(Boolean).join(', ');
}

/**
 * Checks if a report is a chat report.
 */
function isChatReport(report: OnyxEntry<Report> | EmptyObject): boolean {
    return report?.type === CONST.REPORT.TYPE.CHAT;
}

function isInvoiceReport(report: OnyxEntry<Report> | EmptyObject): boolean {
    return report?.type === CONST.REPORT.TYPE.INVOICE;
}

/**
 * Checks if a report is an Expense report.
 */
function isExpenseReport(report: OnyxEntry<Report> | EmptyObject): boolean {
    return report?.type === CONST.REPORT.TYPE.EXPENSE;
}

/**
 * Checks if a report is an IOU report using report or reportID
 */
function isIOUReport(reportOrID: OnyxEntry<Report> | string | EmptyObject): boolean {
    const report = typeof reportOrID === 'string' ? allReports?.[`${ONYXKEYS.COLLECTION.REPORT}${reportOrID}`] ?? null : reportOrID;
    return report?.type === CONST.REPORT.TYPE.IOU;
}

/**
 * Checks if a report is an IOU report using report
 */
function isIOUReportUsingReport(report: OnyxEntry<Report> | EmptyObject): report is Report {
    return report?.type === CONST.REPORT.TYPE.IOU;
}
/**
 * Checks if a report is a task report.
 */
function isTaskReport(report: OnyxEntry<Report>): boolean {
    return report?.type === CONST.REPORT.TYPE.TASK;
}

/**
 * Checks if a task has been cancelled
 * When a task is deleted, the parentReportAction is updated to have a isDeletedParentAction deleted flag
 * This is because when you delete a task, we still allow you to chat on the report itself
 * There's another situation where you don't have access to the parentReportAction (because it was created in a chat you don't have access to)
 * In this case, we have added the key to the report itself
 */
function isCanceledTaskReport(report: OnyxEntry<Report> | EmptyObject = {}, parentReportAction: OnyxEntry<ReportAction> | EmptyObject = {}): boolean {
    if (!isEmptyObject(parentReportAction) && (parentReportAction?.message?.[0]?.isDeletedParentAction ?? false)) {
        return true;
    }

    if (!isEmptyObject(report) && report?.isDeletedParentAction) {
        return true;
    }

    return false;
}

/**
 * Checks if a report is an open task report.
 *
 * @param parentReportAction - The parent report action of the report (Used to check if the task has been canceled)
 */
function isOpenTaskReport(report: OnyxEntry<Report>, parentReportAction: OnyxEntry<ReportAction> | EmptyObject = {}): boolean {
    return (
        isTaskReport(report) && !isCanceledTaskReport(report, parentReportAction) && report?.stateNum === CONST.REPORT.STATE_NUM.OPEN && report?.statusNum === CONST.REPORT.STATUS_NUM.OPEN
    );
}

/**
 * Checks if a report is a completed task report.
 */
function isCompletedTaskReport(report: OnyxEntry<Report>): boolean {
    return isTaskReport(report) && report?.stateNum === CONST.REPORT.STATE_NUM.APPROVED && report?.statusNum === CONST.REPORT.STATUS_NUM.APPROVED;
}

/**
 * Checks if the current user is the manager of the supplied report
 */
function isReportManager(report: OnyxEntry<Report>): boolean {
    return Boolean(report && report.managerID === currentUserAccountID);
}

/**
 * Checks if the supplied report has been approved
 */
function isReportApproved(reportOrID: OnyxEntry<Report> | string | EmptyObject): boolean {
    const report = typeof reportOrID === 'string' ? allReports?.[`${ONYXKEYS.COLLECTION.REPORT}${reportOrID}`] ?? null : reportOrID;
    return report?.stateNum === CONST.REPORT.STATE_NUM.APPROVED && report?.statusNum === CONST.REPORT.STATUS_NUM.APPROVED;
}

/**
 * Checks if the supplied report is an expense report in Open state and status.
 */
function isOpenExpenseReport(report: OnyxEntry<Report> | EmptyObject): boolean {
    return isExpenseReport(report) && report?.stateNum === CONST.REPORT.STATE_NUM.OPEN && report?.statusNum === CONST.REPORT.STATUS_NUM.OPEN;
}

/**
 * Checks if the supplied report has a member with the array passed in params.
 */
function hasParticipantInArray(report: OnyxEntry<Report>, memberAccountIDs: number[]) {
    if (!report?.participants) {
        return false;
    }

    const memberAccountIDsSet = new Set(memberAccountIDs);

    for (const accountID in report.participants) {
        if (memberAccountIDsSet.has(Number(accountID))) {
            return true;
        }
    }

    return false;
}

/**
 * Whether the Money Request report is settled
 */
function isSettled(reportID: string | undefined): boolean {
    if (!allReports || !reportID) {
        return false;
    }
    const report: Report | EmptyObject = allReports[`${ONYXKEYS.COLLECTION.REPORT}${reportID}`] ?? {};
    if (isEmptyObject(report) || report.isWaitingOnBankAccount) {
        return false;
    }

    // In case the payment is scheduled and we are waiting for the payee to set up their wallet,
    // consider the report as paid as well.
    if (report.isWaitingOnBankAccount && report.statusNum === CONST.REPORT.STATUS_NUM.APPROVED) {
        return true;
    }

    return report?.statusNum === CONST.REPORT.STATUS_NUM.REIMBURSED;
}

/**
 * Whether the current user is the submitter of the report
 */
function isCurrentUserSubmitter(reportID: string): boolean {
    if (!allReports) {
        return false;
    }
    const report = allReports[`${ONYXKEYS.COLLECTION.REPORT}${reportID}`];
    return Boolean(report && report.ownerAccountID === currentUserAccountID);
}

/**
 * Whether the provided report is an Admin room
 */
function isAdminRoom(report: OnyxEntry<Report>): boolean {
    return getChatType(report) === CONST.REPORT.CHAT_TYPE.POLICY_ADMINS;
}

/**
 * Whether the provided report is an Admin-only posting room
 */
function isAdminsOnlyPostingRoom(report: OnyxEntry<Report>): boolean {
    return report?.writeCapability === CONST.REPORT.WRITE_CAPABILITIES.ADMINS;
}

/**
 * Whether the provided report is a Announce room
 */
function isAnnounceRoom(report: OnyxEntry<Report>): boolean {
    return getChatType(report) === CONST.REPORT.CHAT_TYPE.POLICY_ANNOUNCE;
}

/**
 * Whether the provided report is a default room
 */
function isDefaultRoom(report: OnyxEntry<Report>): boolean {
    return CONST.DEFAULT_POLICY_ROOM_CHAT_TYPES.some((type) => type === getChatType(report));
}

/**
 * Whether the provided report is a Domain room
 */
function isDomainRoom(report: OnyxEntry<Report>): boolean {
    return getChatType(report) === CONST.REPORT.CHAT_TYPE.DOMAIN_ALL;
}

/**
 * Whether the provided report is a user created policy room
 */
function isUserCreatedPolicyRoom(report: OnyxEntry<Report>): boolean {
    return getChatType(report) === CONST.REPORT.CHAT_TYPE.POLICY_ROOM;
}

/**
 * Whether the provided report is a Policy Expense chat.
 */
function isPolicyExpenseChat(report: OnyxEntry<Report> | Participant | EmptyObject): boolean {
    return getChatType(report) === CONST.REPORT.CHAT_TYPE.POLICY_EXPENSE_CHAT || (report?.isPolicyExpenseChat ?? false);
}

function isInvoiceRoom(report: OnyxEntry<Report> | EmptyObject): boolean {
    return getChatType(report) === CONST.REPORT.CHAT_TYPE.INVOICE;
}

function isCurrentUserInvoiceReceiver(report: OnyxEntry<Report>): boolean {
    if (report?.invoiceReceiver?.type === CONST.REPORT.INVOICE_RECEIVER_TYPE.INDIVIDUAL) {
        return currentUserAccountID === report.invoiceReceiver.accountID;
    }

    return false;
}

/**
 * Whether the provided report belongs to a Control policy and is an expense chat
 */
function isControlPolicyExpenseChat(report: OnyxEntry<Report>): boolean {
    return isPolicyExpenseChat(report) && getPolicyType(report, allPolicies) === CONST.POLICY.TYPE.CORPORATE;
}

/**
 * Whether the provided policyType is a Free, Collect or Control policy type
 */
function isGroupPolicy(policyType: string): boolean {
    return policyType === CONST.POLICY.TYPE.CORPORATE || policyType === CONST.POLICY.TYPE.TEAM || policyType === CONST.POLICY.TYPE.FREE;
}

/**
 * Whether the provided report belongs to a Free, Collect or Control policy
 */
function isReportInGroupPolicy(report: OnyxEntry<Report>, policy?: OnyxEntry<Policy>): boolean {
    const policyType = policy?.type ?? getPolicyType(report, allPolicies);
    return isGroupPolicy(policyType);
}

/**
 * Whether the provided report belongs to a Control or Collect policy
 */
function isPaidGroupPolicy(report: OnyxEntry<Report>): boolean {
    const policyType = getPolicyType(report, allPolicies);
    return policyType === CONST.POLICY.TYPE.CORPORATE || policyType === CONST.POLICY.TYPE.TEAM;
}

/**
 * Whether the provided report belongs to a Control or Collect policy and is an expense chat
 */
function isPaidGroupPolicyExpenseChat(report: OnyxEntry<Report>): boolean {
    return isPolicyExpenseChat(report) && isPaidGroupPolicy(report);
}

/**
 * Whether the provided report belongs to a Control policy and is an expense report
 */
function isControlPolicyExpenseReport(report: OnyxEntry<Report>): boolean {
    return isExpenseReport(report) && getPolicyType(report, allPolicies) === CONST.POLICY.TYPE.CORPORATE;
}

/**
 * Whether the provided report belongs to a Control or Collect policy and is an expense report
 */
function isPaidGroupPolicyExpenseReport(report: OnyxEntry<Report>): boolean {
    return isExpenseReport(report) && isPaidGroupPolicy(report);
}

/**
 * Checks if the supplied report is an invoice report in Open state and status.
 */
function isOpenInvoiceReport(report: OnyxEntry<Report> | EmptyObject): boolean {
    return isInvoiceReport(report) && report?.statusNum === CONST.REPORT.STATUS_NUM.OPEN;
}

/**
 * Whether the provided report is a chat room
 */
function isChatRoom(report: OnyxEntry<Report>): boolean {
    return isUserCreatedPolicyRoom(report) || isDefaultRoom(report) || isInvoiceRoom(report);
}

/**
 * Whether the provided report is a public room
 */
function isPublicRoom(report: OnyxEntry<Report>): boolean {
    return report?.visibility === CONST.REPORT.VISIBILITY.PUBLIC || report?.visibility === CONST.REPORT.VISIBILITY.PUBLIC_ANNOUNCE;
}

/**
 * Whether the provided report is a public announce room
 */
function isPublicAnnounceRoom(report: OnyxEntry<Report>): boolean {
    return report?.visibility === CONST.REPORT.VISIBILITY.PUBLIC_ANNOUNCE;
}

/**
 * If the report is a policy expense, the route should be for adding bank account for that policy
 * else since the report is a personal IOU, the route should be for personal bank account.
 */
function getBankAccountRoute(report: OnyxEntry<Report>): Route {
    return isPolicyExpenseChat(report) ? ROUTES.BANK_ACCOUNT_WITH_STEP_TO_OPEN.getRoute('', report?.policyID) : ROUTES.SETTINGS_ADD_BANK_ACCOUNT;
}

/**
 * Check if personal detail of accountID is empty or optimistic data
 */
function isOptimisticPersonalDetail(accountID: number): boolean {
    return isEmptyObject(allPersonalDetails?.[accountID]) || !!allPersonalDetails?.[accountID]?.isOptimisticPersonalDetail;
}

/**
 * Checks if a report is a task report from a policy expense chat.
 */
function isWorkspaceTaskReport(report: OnyxEntry<Report>): boolean {
    if (!isTaskReport(report)) {
        return false;
    }
    const parentReport = allReports?.[`${ONYXKEYS.COLLECTION.REPORT}${report?.parentReportID}`] ?? null;
    return isPolicyExpenseChat(parentReport);
}

/**
 * Returns true if report has a parent
 */
function isThread(report: OnyxEntry<Report>): boolean {
    return Boolean(report?.parentReportID && report?.parentReportActionID);
}

/**
 * Returns true if report is of type chat and has a parent and is therefore a Thread.
 */
function isChatThread(report: OnyxEntry<Report>): boolean {
    return isThread(report) && report?.type === CONST.REPORT.TYPE.CHAT;
}

function isDM(report: OnyxEntry<Report>): boolean {
    return isChatReport(report) && !getChatType(report) && !isThread(report);
}

function isSelfDM(report: OnyxEntry<Report>): boolean {
    return getChatType(report) === CONST.REPORT.CHAT_TYPE.SELF_DM;
}

function isGroupChat(report: OnyxEntry<Report> | Partial<Report>): boolean {
    return getChatType(report) === CONST.REPORT.CHAT_TYPE.GROUP;
}

function isSystemChat(report: OnyxEntry<Report>): boolean {
    return getChatType(report) === CONST.REPORT.CHAT_TYPE.SYSTEM;
}

/**
 * Only returns true if this is our main 1:1 DM report with Concierge
 */
function isConciergeChatReport(report: OnyxEntry<Report>): boolean {
    const participantAccountIDs = Object.keys(report?.participants ?? {})
        .map(Number)
        .filter((accountID) => accountID !== currentUserAccountID);
    return participantAccountIDs.length === 1 && participantAccountIDs[0] === CONST.ACCOUNT_ID.CONCIERGE && !isChatThread(report);
}

function findSelfDMReportID(): string | undefined {
    if (!allReports) {
        return;
    }

    const selfDMReport = Object.values(allReports).find((report) => isSelfDM(report) && !isThread(report));
    return selfDMReport?.reportID;
}

/**
 * Checks if the supplied report belongs to workspace based on the provided params. If the report's policyID is _FAKE_ or has no value, it means this report is a DM.
 * In this case report and workspace members must be compared to determine whether the report belongs to the workspace.
 */
function doesReportBelongToWorkspace(report: OnyxEntry<Report>, policyMemberAccountIDs: number[], policyID?: string) {
    return (
        isConciergeChatReport(report) ||
        (report?.policyID === CONST.POLICY.ID_FAKE || !report?.policyID ? hasParticipantInArray(report, policyMemberAccountIDs) : report?.policyID === policyID)
    );
}

/**
 * Given an array of reports, return them filtered by a policyID and policyMemberAccountIDs.
 */
function filterReportsByPolicyIDAndMemberAccountIDs(reports: Report[], policyMemberAccountIDs: number[] = [], policyID?: string) {
    return reports.filter((report) => !!report && doesReportBelongToWorkspace(report, policyMemberAccountIDs, policyID));
}

/**
 * Given an array of reports, return them sorted by the last read timestamp.
 */
function sortReportsByLastRead(reports: Array<OnyxEntry<Report>>, reportMetadata: OnyxCollection<ReportMetadata>): Array<OnyxEntry<Report>> {
    return reports
        .filter((report) => !!report?.reportID && !!(reportMetadata?.[`${ONYXKEYS.COLLECTION.REPORT_METADATA}${report.reportID}`]?.lastVisitTime ?? report?.lastReadTime))
        .sort((a, b) => {
            const aTime = new Date(reportMetadata?.[`${ONYXKEYS.COLLECTION.REPORT_METADATA}${a?.reportID}`]?.lastVisitTime ?? a?.lastReadTime ?? '');
            const bTime = new Date(reportMetadata?.[`${ONYXKEYS.COLLECTION.REPORT_METADATA}${b?.reportID}`]?.lastVisitTime ?? b?.lastReadTime ?? '');

            return aTime.valueOf() - bTime.valueOf();
        });
}

/**
 * Returns true if report is still being processed
 */
function isProcessingReport(report: OnyxEntry<Report> | EmptyObject): boolean {
    return report?.stateNum === CONST.REPORT.STATE_NUM.SUBMITTED && report?.statusNum === CONST.REPORT.STATUS_NUM.SUBMITTED;
}

/**
 * Check if the report is a single chat report that isn't a thread
 * and personal detail of participant is optimistic data
 */
function shouldDisableDetailPage(report: OnyxEntry<Report>): boolean {
    const participantAccountIDs = Object.keys(report?.participants ?? {}).map(Number);

    if (isChatRoom(report) || isPolicyExpenseChat(report) || isChatThread(report) || isTaskReport(report)) {
        return false;
    }
    if (participantAccountIDs.length === 1) {
        return isOptimisticPersonalDetail(participantAccountIDs[0]);
    }
    return false;
}

/**
 * Returns true if this report has only one participant and it's an Expensify account.
 */
function isExpensifyOnlyParticipantInReport(report: OnyxEntry<Report>): boolean {
    const otherParticipants = Object.keys(report?.participants ?? {})
        .map(Number)
        .filter((accountID) => accountID !== currentUserAccountID);
    return otherParticipants.length === 1 && otherParticipants.some((accountID) => CONST.EXPENSIFY_ACCOUNT_IDS.includes(accountID));
}

/**
 * Returns whether a given report can have tasks created in it.
 * We only prevent the task option if it's a DM/group-DM and the other users are all special Expensify accounts
 *
 */
function canCreateTaskInReport(report: OnyxEntry<Report>): boolean {
    const otherParticipants = Object.keys(report?.participants ?? {})
        .map(Number)
        .filter((accountID) => accountID !== currentUserAccountID);
    const areExpensifyAccountsOnlyOtherParticipants = otherParticipants.length >= 1 && otherParticipants.every((accountID) => CONST.EXPENSIFY_ACCOUNT_IDS.includes(accountID));
    if (areExpensifyAccountsOnlyOtherParticipants && isDM(report)) {
        return false;
    }

    return true;
}

/**
 * Returns true if there are any guides accounts (team.expensify.com) in a list of accountIDs
 * by cross-referencing the accountIDs with personalDetails since guides that are participants
 * of the user's chats should have their personal details in Onyx.
 */
function hasExpensifyGuidesEmails(accountIDs: number[]): boolean {
    return accountIDs.some((accountID) => Str.extractEmailDomain(allPersonalDetails?.[accountID]?.login ?? '') === CONST.EMAIL.GUIDES_DOMAIN);
}

function findLastAccessedReport(
    reports: OnyxCollection<Report>,
    ignoreDomainRooms: boolean,
    policies: OnyxCollection<Policy>,
    isFirstTimeNewExpensifyUser: boolean,
    openOnAdminRoom = false,
    reportMetadata: OnyxCollection<ReportMetadata> = {},
    policyID?: string,
    policyMemberAccountIDs: number[] = [],
): OnyxEntry<Report> {
    // If it's the user's first time using New Expensify, then they could either have:
    //   - just a Concierge report, if so we'll return that
    //   - their Concierge report, and a separate report that must have deeplinked them to the app before they created their account.
    // If it's the latter, we'll use the deeplinked report over the Concierge report,
    // since the Concierge report would be incorrectly selected over the deep-linked report in the logic below.

    let reportsValues = Object.values(reports ?? {}) as Report[];

    if (!!policyID || policyMemberAccountIDs.length > 0) {
        reportsValues = filterReportsByPolicyIDAndMemberAccountIDs(reportsValues, policyMemberAccountIDs, policyID);
    }

    let sortedReports = sortReportsByLastRead(reportsValues, reportMetadata);

    let adminReport: OnyxEntry<Report> | undefined;
    if (openOnAdminRoom) {
        adminReport = sortedReports.find((report) => {
            const chatType = getChatType(report);
            return chatType === CONST.REPORT.CHAT_TYPE.POLICY_ADMINS;
        });
    }

    if (ignoreDomainRooms) {
        // We allow public announce rooms, admins, and announce rooms through since we bypass the default rooms beta for them.
        // Check where ReportUtils.findLastAccessedReport is called in MainDrawerNavigator.js for more context.
        // Domain rooms are now the only type of default room that are on the defaultRooms beta.
        sortedReports = sortedReports.filter(
            (report) => !isDomainRoom(report) || getPolicyType(report, policies) === CONST.POLICY.TYPE.FREE || hasExpensifyGuidesEmails(Object.keys(report?.participants ?? {}).map(Number)),
        );
    }

    if (isFirstTimeNewExpensifyUser) {
        // Filter out the systemChat report from the reports list, as we don't want to drop the user into that report over Concierge when they first log in
        sortedReports = sortedReports.filter((report) => !isSystemChat(report)) ?? [];
        if (sortedReports.length === 1) {
            return sortedReports[0];
        }

        return adminReport ?? sortedReports.find((report) => !isConciergeChatReport(report)) ?? null;
    }

    // If we only have two reports and one of them is the system chat, filter it out so we don't
    // overwrite showing the concierge chat
    const hasSystemChat = sortedReports.find((report) => isSystemChat(report)) ?? false;
    if (sortedReports.length === 2 && hasSystemChat) {
        sortedReports = sortedReports.filter((report) => !isSystemChat(report)) ?? [];
    }

    return adminReport ?? sortedReports.at(-1) ?? null;
}

/**
 * Whether the provided report has expenses
 */
function hasExpenses(reportID?: string): boolean {
    return !!Object.values(allTransactions ?? {}).find((transaction) => `${transaction?.reportID}` === `${reportID}`);
}

/**
 * Whether the provided report is a closed expense report with no expenses
 */
function isClosedExpenseReportWithNoExpenses(report: OnyxEntry<Report>): boolean {
    return report?.statusNum === CONST.REPORT.STATUS_NUM.CLOSED && isExpenseReport(report) && !hasExpenses(report.reportID);
}

/**
 * Whether the provided report is an archived room
 */
function isArchivedRoom(report: OnyxEntry<Report> | EmptyObject, reportNameValuePairs?: OnyxEntry<ReportNameValuePairs> | EmptyObject): boolean {
    if (reportNameValuePairs) {
        return reportNameValuePairs.isArchived;
    }

    return report?.statusNum === CONST.REPORT.STATUS_NUM.CLOSED && report?.stateNum === CONST.REPORT.STATE_NUM.APPROVED;
}

/**
 * Whether the provided report is a closed report
 */
function isClosedReport(report: OnyxEntry<Report> | EmptyObject): boolean {
    return report?.statusNum === CONST.REPORT.STATUS_NUM.CLOSED;
}

/**
 * Whether the provided report is the admin's room
 */
function isJoinRequestInAdminRoom(report: OnyxEntry<Report>): boolean {
    if (!report) {
        return false;
    }
    // If this policy isn't owned by Expensify,
    // Account manager/guide should not have the workspace join request pinned to their LHN,
    // since they are not a part of the company, and should not action it on their behalf.
    if (report.policyID) {
        const policy = getPolicy(report.policyID);
        if (!PolicyUtils.isExpensifyTeam(policy.owner) && PolicyUtils.isExpensifyTeam(currentUserPersonalDetails?.login)) {
            return false;
        }
    }
    return ReportActionsUtils.isActionableJoinRequestPending(report.reportID);
}

/**
 * Checks if the user can write in the provided report
 */
function canWriteInReport(report: OnyxEntry<Report>): boolean {
    if (Array.isArray(report?.permissions) && report?.permissions.length > 0) {
        return report?.permissions?.includes(CONST.REPORT.PERMISSIONS.WRITE);
    }

    return true;
}

/**
 * Checks if the current user is allowed to comment on the given report.
 */
function isAllowedToComment(report: OnyxEntry<Report>): boolean {
    if (!canWriteInReport(report)) {
        return false;
    }

    // Default to allowing all users to post
    const capability = report?.writeCapability ?? CONST.REPORT.WRITE_CAPABILITIES.ALL;

    if (capability === CONST.REPORT.WRITE_CAPABILITIES.ALL) {
        return true;
    }

    // If unauthenticated user opens public chat room using deeplink, they do not have policies available and they cannot comment
    if (!allPolicies) {
        return false;
    }

    // If we've made it here, commenting on this report is restricted.
    // If the user is an admin, allow them to post.
    const policy = allPolicies[`${ONYXKEYS.COLLECTION.POLICY}${report?.policyID}`];
    return policy?.role === CONST.POLICY.ROLE.ADMIN;
}

/**
 * Checks if the current user is the admin of the policy given the policy expense chat.
 */
function isPolicyExpenseChatAdmin(report: OnyxEntry<Report>, policies: OnyxCollection<Policy>): boolean {
    if (!isPolicyExpenseChat(report)) {
        return false;
    }

    const policyRole = policies?.[`${ONYXKEYS.COLLECTION.POLICY}${report?.policyID}`]?.role;

    return policyRole === CONST.POLICY.ROLE.ADMIN;
}

/**
 * Checks if the current user is the admin of the policy.
 */
function isPolicyAdmin(policyID: string, policies: OnyxCollection<Policy>): boolean {
    const policyRole = policies?.[`${ONYXKEYS.COLLECTION.POLICY}${policyID}`]?.role;

    return policyRole === CONST.POLICY.ROLE.ADMIN;
}

/**
 * Checks whether all the transactions linked to the IOU report are of the Distance Request type with pending routes
 */
function hasOnlyTransactionsWithPendingRoutes(iouReportID: string | undefined): boolean {
    const transactions = TransactionUtils.getAllReportTransactions(iouReportID);

    // Early return false in case not having any transaction
    if (!transactions || transactions.length === 0) {
        return false;
    }

    return transactions.every((transaction) => TransactionUtils.isFetchingWaypointsFromServer(transaction));
}

/**
 * If the report is a thread and has a chat type set, it is a workspace chat.
 */
function isWorkspaceThread(report: OnyxEntry<Report>): boolean {
    const chatType = getChatType(report);
    return isThread(report) && isChatReport(report) && CONST.WORKSPACE_ROOM_TYPES.some((type) => chatType === type);
}

/**
 * Returns true if reportAction is the first chat preview of a Thread
 */
function isThreadFirstChat(reportAction: OnyxEntry<ReportAction>, reportID: string): boolean {
    return reportAction?.childReportID?.toString() === reportID;
}

/**
 * Checks if a report is a child report.
 */
function isChildReport(report: OnyxEntry<Report>): boolean {
    return isThread(report) || isTaskReport(report);
}

/**
 * An Expense Request is a thread where the parent report is an Expense Report and
 * the parentReportAction is a transaction.
 */
function isExpenseRequest(report: OnyxEntry<Report>): boolean {
    if (isThread(report)) {
        const parentReportAction = ReportActionsUtils.getParentReportAction(report);
        const parentReport = allReports?.[`${ONYXKEYS.COLLECTION.REPORT}${report?.parentReportID}`] ?? null;
        return isExpenseReport(parentReport) && !isEmptyObject(parentReportAction) && ReportActionsUtils.isTransactionThread(parentReportAction);
    }
    return false;
}

/**
 * An IOU Request is a thread where the parent report is an IOU Report and
 * the parentReportAction is a transaction.
 */
function isIOURequest(report: OnyxEntry<Report>): boolean {
    if (isThread(report)) {
        const parentReportAction = ReportActionsUtils.getParentReportAction(report);
        const parentReport = allReports?.[`${ONYXKEYS.COLLECTION.REPORT}${report?.parentReportID}`] ?? null;
        return isIOUReport(parentReport) && !isEmptyObject(parentReportAction) && ReportActionsUtils.isTransactionThread(parentReportAction);
    }
    return false;
}

/**
 * A Track Expense Report is a thread where the parent the parentReportAction is a transaction, and
 * parentReportAction has type of track.
 */
function isTrackExpenseReport(report: OnyxEntry<Report>): boolean {
    if (isThread(report)) {
        const parentReportAction = ReportActionsUtils.getParentReportAction(report);
        return !isEmptyObject(parentReportAction) && ReportActionsUtils.isTrackExpenseAction(parentReportAction);
    }
    return false;
}

/**
 * Checks if a report is an IOU or expense request.
 */
function isMoneyRequest(reportOrID: OnyxEntry<Report> | string): boolean {
    const report = typeof reportOrID === 'string' ? allReports?.[`${ONYXKEYS.COLLECTION.REPORT}${reportOrID}`] ?? null : reportOrID;
    return isIOURequest(report) || isExpenseRequest(report);
}

/**
 * Checks if a report is an IOU or expense report.
 */
function isMoneyRequestReport(reportOrID: OnyxEntry<Report> | EmptyObject | string): boolean {
    const report = typeof reportOrID === 'object' ? reportOrID : allReports?.[`${ONYXKEYS.COLLECTION.REPORT}${reportOrID}`] ?? null;
    return isIOUReport(report) || isExpenseReport(report);
}

/**
 * Checks if a report has only one transaction associated with it
 */
function isOneTransactionReport(reportID: string): boolean {
    const reportActions = allReportActions?.[`${ONYXKEYS.COLLECTION.REPORT_ACTIONS}${reportID}`] ?? ([] as ReportAction[]);
    return ReportActionsUtils.getOneTransactionThreadReportID(reportID, reportActions) !== null;
}

/**
 * Checks if a report is a transaction thread associated with a report that has only one transaction
 */
function isOneTransactionThread(reportID: string, parentReportID: string): boolean {
    const parentReportActions = allReportActions?.[`${ONYXKEYS.COLLECTION.REPORT_ACTIONS}${parentReportID}`] ?? ([] as ReportAction[]);
    const transactionThreadReportID = ReportActionsUtils.getOneTransactionThreadReportID(parentReportID, parentReportActions);
    return reportID === transactionThreadReportID;
}

/**
 * Should return true only for personal 1:1 report
 *
 */
function isOneOnOneChat(report: OnyxEntry<Report>): boolean {
    const participantAccountIDs = Object.keys(report?.participants ?? {})
        .map(Number)
        .filter((accountID) => accountID !== currentUserAccountID);
    return (
        !isChatRoom(report) &&
        !isExpenseRequest(report) &&
        !isMoneyRequestReport(report) &&
        !isPolicyExpenseChat(report) &&
        !isTaskReport(report) &&
        isDM(report) &&
        !isIOUReport(report) &&
        participantAccountIDs.length === 1
    );
}

/**
 * Checks if the current user is a payer of the expense
 */

function isPayer(session: OnyxEntry<Session>, iouReport: OnyxEntry<Report>) {
    const isApproved = isReportApproved(iouReport);
    const policy = allPolicies?.[`${ONYXKEYS.COLLECTION.POLICY}${iouReport?.policyID}`] ?? null;
    const policyType = policy?.type;
    const isAdmin = policyType !== CONST.POLICY.TYPE.PERSONAL && policy?.role === CONST.POLICY.ROLE.ADMIN;
    const isManager = iouReport?.managerID === session?.accountID;
    if (isPaidGroupPolicy(iouReport)) {
        if (policy?.reimbursementChoice === CONST.POLICY.REIMBURSEMENT_CHOICES.REIMBURSEMENT_YES) {
            const isReimburser = session?.email === policy?.achAccount?.reimburser;
            return (!policy?.achAccount?.reimburser || isReimburser) && (isApproved || isManager);
        }
        if (policy?.reimbursementChoice === CONST.POLICY.REIMBURSEMENT_CHOICES.REIMBURSEMENT_MANUAL) {
            return isAdmin && (isApproved || isManager);
        }
        return false;
    }
    return isAdmin || (isMoneyRequestReport(iouReport) && isManager);
}

/**
 * Get the notification preference given a report
 */
function getReportNotificationPreference(report: OnyxEntry<Report>): string | number {
    return report?.notificationPreference ?? '';
}

/**
 * Checks if the current user is the action's author
 */
function isActionCreator(reportAction: OnyxEntry<ReportAction> | Partial<ReportAction>): boolean {
    return reportAction?.actorAccountID === currentUserAccountID;
}

/**
 * Returns the notification preference of the action's child report if it exists.
 * Otherwise, calculates it based on the action's authorship.
 */
function getChildReportNotificationPreference(reportAction: OnyxEntry<ReportAction> | Partial<ReportAction>): NotificationPreference {
    const childReportNotificationPreference = reportAction?.childReportNotificationPreference ?? '';
    if (childReportNotificationPreference) {
        return childReportNotificationPreference;
    }

    return isActionCreator(reportAction) ? CONST.REPORT.NOTIFICATION_PREFERENCE.ALWAYS : CONST.REPORT.NOTIFICATION_PREFERENCE.HIDDEN;
}

/**
 * Checks whether the supplied report supports adding more transactions to it.
 * Return true if:
 * - report is a non-settled IOU
 * - report is a draft
 * - report is a processing expense report and its policy has Instant reporting frequency
 */
function canAddOrDeleteTransactions(moneyRequestReport: OnyxEntry<Report>): boolean {
    if (!isMoneyRequestReport(moneyRequestReport)) {
        return false;
    }

    if (isReportApproved(moneyRequestReport) || isSettled(moneyRequestReport?.reportID)) {
        return false;
    }

    if (isReportInGroupPolicy(moneyRequestReport) && isProcessingReport(moneyRequestReport) && !PolicyUtils.isInstantSubmitEnabled(getPolicy(moneyRequestReport?.policyID))) {
        return false;
    }

    return true;
}

/**
 * Can only delete if the author is this user and the action is an ADD_COMMENT action or an IOU action in an unsettled report, or if the user is a
 * policy admin
 */
function canDeleteReportAction(reportAction: OnyxEntry<ReportAction>, reportID: string): boolean {
    const report = getReport(reportID);

    const isActionOwner = reportAction?.actorAccountID === currentUserAccountID;
    const policy = allPolicies?.[`${ONYXKEYS.COLLECTION.POLICY}${report?.policyID}`] ?? null;

    if (reportAction?.actionName === CONST.REPORT.ACTIONS.TYPE.IOU) {
        // For now, users cannot delete split actions
        const isSplitAction = reportAction?.originalMessage?.type === CONST.IOU.REPORT_ACTION_TYPE.SPLIT;

        if (isSplitAction) {
            return false;
        }

        const linkedReport = isThreadFirstChat(reportAction, reportID) ? getReport(report?.parentReportID) : report;
        if (isActionOwner) {
            if (!isEmptyObject(linkedReport) && isMoneyRequestReport(linkedReport)) {
                return canAddOrDeleteTransactions(linkedReport);
            }
            return true;
        }
    }

    if (
        reportAction?.actionName !== CONST.REPORT.ACTIONS.TYPE.ADD_COMMENT ||
        reportAction?.pendingAction === CONST.RED_BRICK_ROAD_PENDING_ACTION.DELETE ||
        ReportActionsUtils.isCreatedTaskReportAction(reportAction) ||
        reportAction?.actorAccountID === CONST.ACCOUNT_ID.CONCIERGE
    ) {
        return false;
    }

    const isAdmin = policy?.role === CONST.POLICY.ROLE.ADMIN && !isEmptyObject(report) && !isDM(report);

    return isActionOwner || isAdmin;
}

/**
 * Get welcome message based on room type
 */
function getRoomWelcomeMessage(report: OnyxEntry<Report>, isUserPolicyAdmin: boolean): WelcomeMessage {
    const welcomeMessage: WelcomeMessage = {showReportName: true};
    const workspaceName = getPolicyName(report);

    if (isArchivedRoom(report)) {
        welcomeMessage.phrase1 = Localize.translateLocal('reportActionsView.beginningOfArchivedRoomPartOne');
        welcomeMessage.phrase2 = Localize.translateLocal('reportActionsView.beginningOfArchivedRoomPartTwo');
    } else if (isDomainRoom(report)) {
        welcomeMessage.phrase1 = Localize.translateLocal('reportActionsView.beginningOfChatHistoryDomainRoomPartOne', {domainRoom: report?.reportName ?? ''});
        welcomeMessage.phrase2 = Localize.translateLocal('reportActionsView.beginningOfChatHistoryDomainRoomPartTwo');
    } else if (isAdminRoom(report)) {
        welcomeMessage.phrase1 = Localize.translateLocal('reportActionsView.beginningOfChatHistoryAdminRoomPartOne', {workspaceName});
        welcomeMessage.phrase2 = Localize.translateLocal('reportActionsView.beginningOfChatHistoryAdminRoomPartTwo');
    } else if (isAdminsOnlyPostingRoom(report) && !isUserPolicyAdmin) {
        welcomeMessage.phrase1 = Localize.translateLocal('reportActionsView.beginningOfChatHistoryAdminOnlyPostingRoom');
        welcomeMessage.showReportName = false;
    } else if (isAnnounceRoom(report)) {
        welcomeMessage.phrase1 = Localize.translateLocal('reportActionsView.beginningOfChatHistoryAnnounceRoomPartOne', {workspaceName});
        welcomeMessage.phrase2 = Localize.translateLocal('reportActionsView.beginningOfChatHistoryAnnounceRoomPartTwo', {workspaceName});
    } else if (isInvoiceRoom(report)) {
        welcomeMessage.showReportName = false;
        welcomeMessage.phrase1 = Localize.translateLocal('reportActionsView.beginningOfChatHistoryInvoiceRoom');
    } else {
        // Message for user created rooms or other room types.
        welcomeMessage.phrase1 = Localize.translateLocal('reportActionsView.beginningOfChatHistoryUserRoomPartOne');
        welcomeMessage.phrase2 = Localize.translateLocal('reportActionsView.beginningOfChatHistoryUserRoomPartTwo');
    }

    return welcomeMessage;
}

/**
 * Returns true if Concierge is one of the chat participants (1:1 as well as group chats)
 */
function chatIncludesConcierge(report: Partial<OnyxEntry<Report>>): boolean {
    const participantAccountIDs = Object.keys(report?.participants ?? {}).map(Number);
    return participantAccountIDs.includes(CONST.ACCOUNT_ID.CONCIERGE);
}

/**
 * Returns true if there is any automated expensify account `in accountIDs
 */
function hasAutomatedExpensifyAccountIDs(accountIDs: number[]): boolean {
    return accountIDs.some((accountID) => CONST.EXPENSIFY_ACCOUNT_IDS.includes(accountID));
}

function getReportRecipientAccountIDs(report: OnyxEntry<Report>, currentLoginAccountID: number): number[] {
    let finalReport: OnyxEntry<Report> = report;
    // In 1:1 chat threads, the participants will be the same as parent report. If a report is specifically a 1:1 chat thread then we will
    // get parent report and use its participants array.
    if (isThread(report) && !(isTaskReport(report) || isMoneyRequestReport(report))) {
        const parentReport = allReports?.[`${ONYXKEYS.COLLECTION.REPORT}${report?.parentReportID}`] ?? null;
        if (isOneOnOneChat(parentReport)) {
            finalReport = parentReport;
        }
    }

    let finalParticipantAccountIDs: number[] = [];
    if (isMoneyRequestReport(report)) {
        // For money requests i.e the IOU (1:1 person) and Expense (1:* person) reports, use the full `participants`
        // and add the `ownerAccountId`. Money request reports don't add `ownerAccountId` in `participants` array
        const defaultParticipantAccountIDs = Object.keys(finalReport?.participants ?? {}).map(Number);
        const setOfParticipantAccountIDs = new Set<number>(report?.ownerAccountID ? [...defaultParticipantAccountIDs, report.ownerAccountID] : defaultParticipantAccountIDs);
        finalParticipantAccountIDs = [...setOfParticipantAccountIDs];
    } else if (isTaskReport(report)) {
        // Task reports `managerID` will change when assignee is changed, in that case the old `managerID` is still present in `participants`
        // along with the new one. We only need the `managerID` as a participant here.
        finalParticipantAccountIDs = report?.managerID ? [report?.managerID] : [];
    } else {
        finalParticipantAccountIDs = Object.keys(finalReport?.participants ?? {}).map(Number);
    }

    const otherParticipantsWithoutExpensifyAccountIDs = finalParticipantAccountIDs.filter((accountID) => {
        if (accountID === currentLoginAccountID) {
            return false;
        }
        if (CONST.EXPENSIFY_ACCOUNT_IDS.includes(accountID)) {
            return false;
        }
        return true;
    });

    return otherParticipantsWithoutExpensifyAccountIDs;
}

/**
 * Whether the time row should be shown for a report.
 */
function canShowReportRecipientLocalTime(personalDetails: OnyxCollection<PersonalDetails>, report: OnyxEntry<Report>, accountID: number): boolean {
    const reportRecipientAccountIDs = getReportRecipientAccountIDs(report, accountID);
    const hasMultipleParticipants = reportRecipientAccountIDs.length > 1;
    const reportRecipient = personalDetails?.[reportRecipientAccountIDs[0]];
    const reportRecipientTimezone = reportRecipient?.timezone ?? CONST.DEFAULT_TIME_ZONE;
    const isReportParticipantValidated = reportRecipient?.validated ?? false;
    return Boolean(
        !hasMultipleParticipants &&
            !isChatRoom(report) &&
            !isPolicyExpenseChat(getRootParentReport(report)) &&
            reportRecipient &&
            reportRecipientTimezone?.selected &&
            isReportParticipantValidated,
    );
}

/**
 * Shorten last message text to fixed length and trim spaces.
 */
function formatReportLastMessageText(lastMessageText: string, isModifiedExpenseMessage = false): string {
    if (isModifiedExpenseMessage) {
        return String(lastMessageText).trim().replace(CONST.REGEX.LINE_BREAK, '').trim();
    }
    return StringUtils.lineBreaksToSpaces(String(lastMessageText).trim()).substring(0, CONST.REPORT.LAST_MESSAGE_TEXT_MAX_LENGTH).trim();
}

/**
 * Helper method to return the default avatar associated with the given login
 */
function getDefaultWorkspaceAvatar(workspaceName?: string): IconAsset {
    if (!workspaceName) {
        return defaultWorkspaceAvatars.WorkspaceBuilding;
    }

    // Remove all chars not A-Z or 0-9 including underscore
    const alphaNumeric = workspaceName
        .normalize('NFD')
        .replace(/[^0-9a-z]/gi, '')
        .toUpperCase();

    const workspace = `Workspace${alphaNumeric[0]}` as keyof typeof defaultWorkspaceAvatars;
    const defaultWorkspaceAvatar = defaultWorkspaceAvatars[workspace];

    return !alphaNumeric ? defaultWorkspaceAvatars.WorkspaceBuilding : defaultWorkspaceAvatar;
}

/**
 * Helper method to return the default avatar testID associated with the given login
 */
function getDefaultWorkspaceAvatarTestID(workspaceName: string): string {
    if (!workspaceName) {
        return defaultAvatarBuildingIconTestID;
    }

    // Remove all chars not A-Z or 0-9 including underscore
    const alphaNumeric = workspaceName
        .normalize('NFD')
        .replace(/[^0-9a-z]/gi, '')
        .toLowerCase();

    return !alphaNumeric ? defaultAvatarBuildingIconTestID : `SvgDefaultAvatar_${alphaNumeric[0]} Icon`;
}

function getWorkspaceAvatar(report: OnyxEntry<Report>): AvatarSource {
    const workspaceName = getPolicyName(report, false, allPolicies?.[`${ONYXKEYS.COLLECTION.POLICY}${report?.policyID}`]);
    const avatar = allPolicies?.[`${ONYXKEYS.COLLECTION.POLICY}${report?.policyID}`]?.avatarURL ?? '';
    return !isEmpty(avatar) ? avatar : getDefaultWorkspaceAvatar(workspaceName);
}

/**
 * Helper method to return the default avatar associated with the given reportID
 */
function getDefaultGroupAvatar(reportID?: string): IconAsset {
    if (!reportID) {
        return defaultGroupAvatars.Avatar1;
    }
    const reportIDHashBucket: AvatarRange = ((Number(reportID) % CONST.DEFAULT_GROUP_AVATAR_COUNT) + 1) as AvatarRange;
    return defaultGroupAvatars[`Avatar${reportIDHashBucket}`];
}

/**
 * Returns the appropriate icons for the given chat report using the stored personalDetails.
 * The Avatar sources can be URLs or Icon components according to the chat type.
 */
function getIconsForParticipants(participants: number[], personalDetails: OnyxCollection<PersonalDetails>): Icon[] {
    const participantDetails: ParticipantDetails[] = [];
    const participantsList = participants || [];

    for (const accountID of participantsList) {
        const avatarSource = personalDetails?.[accountID]?.avatar ?? FallbackAvatar;
        const displayNameLogin = personalDetails?.[accountID]?.displayName ? personalDetails?.[accountID]?.displayName : personalDetails?.[accountID]?.login;
        participantDetails.push([accountID, displayNameLogin ?? '', avatarSource, personalDetails?.[accountID]?.fallbackIcon ?? '']);
    }

    const sortedParticipantDetails = participantDetails.sort((first, second) => {
        // First sort by displayName/login
        const displayNameLoginOrder = localeCompare(first[1], second[1]);
        if (displayNameLoginOrder !== 0) {
            return displayNameLoginOrder;
        }

        // Then fallback on accountID as the final sorting criteria.
        // This will ensure that the order of avatars with same login/displayName
        // stay consistent across all users and devices
        return first[0] - second[0];
    });

    // Now that things are sorted, gather only the avatars (second element in the array) and return those
    const avatars: Icon[] = [];

    for (const sortedParticipantDetail of sortedParticipantDetails) {
        const userIcon = {
            id: sortedParticipantDetail[0],
            source: sortedParticipantDetail[2],
            type: CONST.ICON_TYPE_AVATAR,
            name: sortedParticipantDetail[1],
            fallbackIcon: sortedParticipantDetail[3],
        };
        avatars.push(userIcon);
    }

    return avatars;
}

/**
 * Given a report, return the associated workspace icon.
 */
function getWorkspaceIcon(report: OnyxEntry<Report>, policy: OnyxEntry<Policy> = null): Icon {
    const workspaceName = getPolicyName(report, false, policy);
    const policyExpenseChatAvatarSource = allPolicies?.[`${ONYXKEYS.COLLECTION.POLICY}${report?.policyID}`]?.avatarURL
        ? allPolicies?.[`${ONYXKEYS.COLLECTION.POLICY}${report?.policyID}`]?.avatarURL
        : getDefaultWorkspaceAvatar(workspaceName);

    const workspaceIcon: Icon = {
        source: policyExpenseChatAvatarSource ?? '',
        type: CONST.ICON_TYPE_WORKSPACE,
        name: workspaceName,
        id: report?.policyID,
    };
    return workspaceIcon;
}

/**
 * Gets the personal details for a login by looking in the ONYXKEYS.PERSONAL_DETAILS_LIST Onyx key (stored in the local variable, allPersonalDetails). If it doesn't exist in Onyx,
 * then a default object is constructed.
 */
function getPersonalDetailsForAccountID(accountID: number): Partial<PersonalDetails> {
    if (!accountID) {
        return {};
    }

    const defaultDetails = {
        isOptimisticPersonalDetail: true,
    };

    return allPersonalDetails?.[accountID] ?? defaultDetails;
}

/**
 * Get the displayName for a single report participant.
 */
function getDisplayNameForParticipant(accountID?: number, shouldUseShortForm = false, shouldFallbackToHidden = true, shouldAddCurrentUserPostfix = false): string {
    if (!accountID) {
        return '';
    }

    const personalDetails = getPersonalDetailsForAccountID(accountID);
    // eslint-disable-next-line @typescript-eslint/prefer-nullish-coalescing
    const formattedLogin = LocalePhoneNumber.formatPhoneNumber(personalDetails.login || '');
    // This is to check if account is an invite/optimistically created one
    // and prevent from falling back to 'Hidden', so a correct value is shown
    // when searching for a new user
    if (personalDetails.isOptimisticPersonalDetail === true) {
        return formattedLogin;
    }

    // For selfDM, we display the user's displayName followed by '(you)' as a postfix
    const shouldAddPostfix = shouldAddCurrentUserPostfix && accountID === currentUserAccountID;

    const longName = PersonalDetailsUtils.getDisplayNameOrDefault(personalDetails, formattedLogin, shouldFallbackToHidden, shouldAddPostfix);

    // If the user's personal details (first name) should be hidden, make sure we return "hidden" instead of the short name
    if (shouldFallbackToHidden && longName === Localize.translateLocal('common.hidden')) {
        return longName;
    }

    const shortName = personalDetails.firstName ? personalDetails.firstName : longName;
    return shouldUseShortForm ? shortName : longName;
}

function getParticipantAccountIDs(reportID: string, includeOnlyActiveMembers = false) {
    const report = getReport(reportID);
    if (!report || !report.participants) {
        return [];
    }
    const accountIDStrings = Object.keys(report.participants).filter((accountID) => {
        if (!includeOnlyActiveMembers) {
            return true;
        }
        const pendingMember = report?.pendingChatMembers?.findLast((member) => member.accountID === accountID.toString());
        return !pendingMember || pendingMember.pendingAction !== CONST.RED_BRICK_ROAD_PENDING_ACTION.DELETE;
    });
    return accountIDStrings.map((accountID) => Number(accountID));
}

function buildParticipantsFromAccountIDs(accountIDs: number[]): Participants {
    const finalParticipants: Participants = {};
    return accountIDs.reduce((participants, accountID) => {
        // eslint-disable-next-line no-param-reassign
        participants[accountID] = {hidden: false};
        return participants;
    }, finalParticipants);
}

/**
 * Returns the report name if the report is a group chat
 */
function getGroupChatName(participantAccountIDs?: number[], shouldApplyLimit = false, reportID = ''): string | undefined {
    // If we have a reportID always try to get the name from the report.
    if (reportID) {
        const reportKey = `${ONYXKEYS.COLLECTION.REPORT}${reportID}`;
        const reportName = allReports?.[reportKey]?.reportName;
        if (reportName) {
            return reportName;
        }
    }

    // Get participantAccountIDs from participants object
    let participants = participantAccountIDs ?? getParticipantAccountIDs(reportID);
    if (shouldApplyLimit) {
        participants = participants.slice(0, 5);
    }
    const isMultipleParticipantReport = participants.length > 1;

    if (isMultipleParticipantReport) {
        return participants
            .map((participant) => getDisplayNameForParticipant(participant, isMultipleParticipantReport))
            .sort((first, second) => localeCompare(first ?? '', second ?? ''))
            .filter(Boolean)
            .join(', ');
    }

    return Localize.translateLocal('groupChat.defaultReportName', {displayName: getDisplayNameForParticipant(participants[0], false)});
}

function getVisibleChatMemberAccountIDs(reportID: string): number[] {
    const report = getReport(reportID);
    if (!report || !report.participants) {
        return [];
    }
    const visibleParticipantAccountIDs = Object.entries(report.participants).reduce<number[]>((accountIDs, [accountID, participant]) => {
        if (participant && !participant.hidden) {
            accountIDs.push(Number(accountID));
        }
        return accountIDs;
    }, []);
    return visibleParticipantAccountIDs;
}

function getParticipants(reportID: string) {
    const report = getReport(reportID);
    if (!report) {
        return {};
    }

    return report.participants;
}

/**
 * Returns the appropriate icons for the given chat report using the stored personalDetails.
 * The Avatar sources can be URLs or Icon components according to the chat type.
 */
function getIcons(
    report: OnyxEntry<Report>,
    personalDetails: OnyxCollection<PersonalDetails>,
    defaultIcon: AvatarSource | null = null,
    defaultName = '',
    defaultAccountID = -1,
    policy: OnyxEntry<Policy> = null,
): Icon[] {
    if (isEmptyObject(report)) {
        const fallbackIcon: Icon = {
            source: defaultIcon ?? FallbackAvatar,
            type: CONST.ICON_TYPE_AVATAR,
            name: defaultName,
            id: defaultAccountID,
        };
        return [fallbackIcon];
    }
    if (isExpenseRequest(report)) {
        const parentReportAction = ReportActionsUtils.getParentReportAction(report);
        const workspaceIcon = getWorkspaceIcon(report, policy);
        const memberIcon = {
            source: personalDetails?.[parentReportAction.actorAccountID ?? -1]?.avatar ?? FallbackAvatar,
            id: parentReportAction.actorAccountID,
            type: CONST.ICON_TYPE_AVATAR,
            name: personalDetails?.[parentReportAction.actorAccountID ?? -1]?.displayName ?? '',
            fallbackIcon: personalDetails?.[parentReportAction.actorAccountID ?? -1]?.fallbackIcon,
        };

        return [memberIcon, workspaceIcon];
    }
    if (isChatThread(report)) {
        const parentReportAction = ReportActionsUtils.getParentReportAction(report);

        const actorAccountID = parentReportAction.actorAccountID;
        const actorDisplayName = PersonalDetailsUtils.getDisplayNameOrDefault(allPersonalDetails?.[actorAccountID ?? -1], '', false);
        const actorIcon = {
            id: actorAccountID,
            source: personalDetails?.[actorAccountID ?? -1]?.avatar ?? FallbackAvatar,
            name: actorDisplayName,
            type: CONST.ICON_TYPE_AVATAR,
            fallbackIcon: personalDetails?.[parentReportAction.actorAccountID ?? -1]?.fallbackIcon,
        };

        if (isWorkspaceThread(report)) {
            const workspaceIcon = getWorkspaceIcon(report, policy);
            return [actorIcon, workspaceIcon];
        }
        return [actorIcon];
    }
    if (isTaskReport(report)) {
        const ownerIcon = {
            id: report?.ownerAccountID,
            source: personalDetails?.[report?.ownerAccountID ?? -1]?.avatar ?? FallbackAvatar,
            type: CONST.ICON_TYPE_AVATAR,
            name: personalDetails?.[report?.ownerAccountID ?? -1]?.displayName ?? '',
            fallbackIcon: personalDetails?.[report?.ownerAccountID ?? -1]?.fallbackIcon,
        };

        if (isWorkspaceTaskReport(report)) {
            const workspaceIcon = getWorkspaceIcon(report, policy);
            return [ownerIcon, workspaceIcon];
        }

        return [ownerIcon];
    }
    if (isDomainRoom(report)) {
        // Get domain name after the #. Domain Rooms use our default workspace avatar pattern.
        const domainName = report?.reportName?.substring(1);
        const policyExpenseChatAvatarSource = getDefaultWorkspaceAvatar(domainName);
        const domainIcon: Icon = {
            source: policyExpenseChatAvatarSource,
            type: CONST.ICON_TYPE_WORKSPACE,
            name: domainName ?? '',
            id: report?.policyID,
        };
        return [domainIcon];
    }
    if (isAdminRoom(report) || isAnnounceRoom(report) || isChatRoom(report) || isArchivedRoom(report)) {
        const icons = [getWorkspaceIcon(report, policy)];

        if (isInvoiceRoom(report)) {
            if (report?.invoiceReceiver?.type === CONST.REPORT.INVOICE_RECEIVER_TYPE.INDIVIDUAL) {
                icons.push(...getIconsForParticipants([report?.invoiceReceiver.accountID], personalDetails));
            } else {
                const receiverPolicy = getPolicy(report?.invoiceReceiver?.policyID);
                if (!isEmptyObject(receiverPolicy)) {
                    icons.push(getWorkspaceIcon(report, receiverPolicy));
                }
            }
        }

        return icons;
    }
    if (isPolicyExpenseChat(report) || isExpenseReport(report)) {
        const workspaceIcon = getWorkspaceIcon(report, policy);
        const memberIcon = {
            source: personalDetails?.[report?.ownerAccountID ?? -1]?.avatar ?? FallbackAvatar,
            id: report?.ownerAccountID,
            type: CONST.ICON_TYPE_AVATAR,
            name: personalDetails?.[report?.ownerAccountID ?? -1]?.displayName ?? '',
            fallbackIcon: personalDetails?.[report?.ownerAccountID ?? -1]?.fallbackIcon,
        };
        return isExpenseReport(report) ? [memberIcon, workspaceIcon] : [workspaceIcon, memberIcon];
    }
    if (isIOUReport(report)) {
        const managerIcon = {
            source: personalDetails?.[report?.managerID ?? -1]?.avatar ?? FallbackAvatar,
            id: report?.managerID,
            type: CONST.ICON_TYPE_AVATAR,
            name: personalDetails?.[report?.managerID ?? -1]?.displayName ?? '',
            fallbackIcon: personalDetails?.[report?.managerID ?? -1]?.fallbackIcon,
        };
        const ownerIcon = {
            id: report?.ownerAccountID,
            source: personalDetails?.[report?.ownerAccountID ?? -1]?.avatar ?? FallbackAvatar,
            type: CONST.ICON_TYPE_AVATAR,
            name: personalDetails?.[report?.ownerAccountID ?? -1]?.displayName ?? '',
            fallbackIcon: personalDetails?.[report?.ownerAccountID ?? -1]?.fallbackIcon,
        };
        const isManager = currentUserAccountID === report?.managerID;

        // For one transaction IOUs, display a simplified report icon
        if (isOneTransactionReport(report?.reportID ?? '0')) {
            return [ownerIcon];
        }

        return isManager ? [managerIcon, ownerIcon] : [ownerIcon, managerIcon];
    }

    if (isSelfDM(report)) {
        return getIconsForParticipants([currentUserAccountID ?? 0], personalDetails);
    }

    if (isSystemChat(report)) {
        return getIconsForParticipants([CONST.ACCOUNT_ID.NOTIFICATIONS ?? 0], personalDetails);
    }

    if (isGroupChat(report)) {
        const groupChatIcon = {
            // eslint-disable-next-line @typescript-eslint/prefer-nullish-coalescing
            source: report.avatarUrl || getDefaultGroupAvatar(report.reportID),
            id: -1,
            type: CONST.ICON_TYPE_AVATAR,
            name: getGroupChatName(undefined, true, report.reportID ?? ''),
        };
        return [groupChatIcon];
    }

    if (isInvoiceReport(report)) {
        const invoiceRoomReport = getReport(report.chatReportID);
        const icons = [getWorkspaceIcon(invoiceRoomReport, policy)];

        if (invoiceRoomReport?.invoiceReceiver?.type === CONST.REPORT.INVOICE_RECEIVER_TYPE.INDIVIDUAL) {
            icons.push(...getIconsForParticipants([invoiceRoomReport?.invoiceReceiver.accountID], personalDetails));

            return icons;
        }

        const receiverPolicy = getPolicy(invoiceRoomReport?.invoiceReceiver?.policyID);

        if (!isEmptyObject(receiverPolicy)) {
            icons.push(getWorkspaceIcon(invoiceRoomReport, receiverPolicy));
        }

        return icons;
    }

    if (isOneOnOneChat(report)) {
        const otherParticipantsAccountIDs = Object.keys(report.participants ?? {})
            .map(Number)
            .filter((accountID) => accountID !== currentUserAccountID);
        return getIconsForParticipants(otherParticipantsAccountIDs, personalDetails);
    }

    const participantAccountIDs = Object.keys(report.participants ?? {}).map(Number);
    return getIconsForParticipants(participantAccountIDs, personalDetails);
}

function getDisplayNamesWithTooltips(
    personalDetailsList: PersonalDetails[] | PersonalDetailsList | OptionData[],
    shouldUseShortForm: boolean,
    shouldFallbackToHidden = true,
    shouldAddCurrentUserPostfix = false,
): DisplayNameWithTooltips {
    const personalDetailsListArray = Array.isArray(personalDetailsList) ? personalDetailsList : Object.values(personalDetailsList);

    return personalDetailsListArray
        .map((user) => {
            const accountID = Number(user?.accountID);
            // eslint-disable-next-line @typescript-eslint/prefer-nullish-coalescing
            const displayName = getDisplayNameForParticipant(accountID, shouldUseShortForm, shouldFallbackToHidden, shouldAddCurrentUserPostfix) || user?.login || '';
            const avatar = user && 'avatar' in user ? user.avatar : undefined;

            let pronouns = user?.pronouns ?? undefined;
            if (pronouns?.startsWith(CONST.PRONOUNS.PREFIX)) {
                const pronounTranslationKey = pronouns.replace(CONST.PRONOUNS.PREFIX, '');
                pronouns = Localize.translateLocal(`pronouns.${pronounTranslationKey}` as TranslationPaths);
            }

            return {
                displayName,
                avatar,
                login: user?.login ?? '',
                accountID,
                pronouns,
            };
        })
        .sort((first, second) => {
            // First sort by displayName/login
            const displayNameLoginOrder = localeCompare(first.displayName, second.displayName);
            if (displayNameLoginOrder !== 0) {
                return displayNameLoginOrder;
            }

            // Then fallback on accountID as the final sorting criteria.
            return first.accountID - second.accountID;
        });
}

/**
 * Returns the the display names of the given user accountIDs
 */
function getUserDetailTooltipText(accountID: number, fallbackUserDisplayName = ''): string {
    const displayNameForParticipant = getDisplayNameForParticipant(accountID);
    return displayNameForParticipant || fallbackUserDisplayName;
}

/**
 * For a deleted parent report action within a chat report,
 * let us return the appropriate display message
 *
 * @param reportAction - The deleted report action of a chat report for which we need to return message.
 */
function getDeletedParentActionMessageForChatReport(reportAction: OnyxEntry<ReportAction>): string {
    // By default, let us display [Deleted message]
    let deletedMessageText = Localize.translateLocal('parentReportAction.deletedMessage');
    if (ReportActionsUtils.isCreatedTaskReportAction(reportAction)) {
        // For canceled task report, let us display [Deleted task]
        deletedMessageText = Localize.translateLocal('parentReportAction.deletedTask');
    }
    return deletedMessageText;
}

/**
 * Returns the preview message for `REIMBURSEMENT_QUEUED` action
 */
function getReimbursementQueuedActionMessage(reportAction: OnyxEntry<ReportAction>, report: OnyxEntry<Report>, shouldUseShortDisplayName = true): string {
    const submitterDisplayName = getDisplayNameForParticipant(report?.ownerAccountID, shouldUseShortDisplayName) ?? '';
    const originalMessage = reportAction?.originalMessage as IOUMessage | undefined;
    let messageKey: TranslationPaths;
    if (originalMessage?.paymentType === CONST.IOU.PAYMENT_TYPE.EXPENSIFY) {
        messageKey = 'iou.waitingOnEnabledWallet';
    } else {
        messageKey = 'iou.waitingOnBankAccount';
    }

    return Localize.translateLocal(messageKey, {submitterDisplayName});
}

/**
 * Returns the preview message for `REIMBURSEMENT_DEQUEUED` action
 */
function getReimbursementDeQueuedActionMessage(
    reportAction: OnyxEntry<ReportActionBase & OriginalMessageReimbursementDequeued>,
    report: OnyxEntry<Report> | EmptyObject,
    isLHNPreview = false,
): string {
    const originalMessage = reportAction?.originalMessage as ReimbursementDeQueuedMessage | undefined;
    const amount = originalMessage?.amount;
    const currency = originalMessage?.currency;
    const formattedAmount = CurrencyUtils.convertToDisplayString(amount, currency);
    if (originalMessage?.cancellationReason === CONST.REPORT.CANCEL_PAYMENT_REASONS.ADMIN) {
        const payerOrApproverName = report?.managerID === currentUserAccountID || !isLHNPreview ? '' : getDisplayNameForParticipant(report?.managerID, true);
        return Localize.translateLocal('iou.adminCanceledRequest', {manager: payerOrApproverName, amount: formattedAmount});
    }
    const submitterDisplayName = getDisplayNameForParticipant(report?.ownerAccountID, true) ?? '';
    return Localize.translateLocal('iou.canceledRequest', {submitterDisplayName, amount: formattedAmount});
}

/**
 * Builds an optimistic REIMBURSEMENT_DEQUEUED report action with a randomly generated reportActionID.
 *
 */
function buildOptimisticCancelPaymentReportAction(expenseReportID: string, amount: number, currency: string): OptimisticCancelPaymentReportAction {
    return {
        actionName: CONST.REPORT.ACTIONS.TYPE.REIMBURSEMENT_DEQUEUED,
        actorAccountID: currentUserAccountID,
        message: [
            {
                cancellationReason: CONST.REPORT.CANCEL_PAYMENT_REASONS.ADMIN,
                expenseReportID,
                type: CONST.REPORT.MESSAGE.TYPE.COMMENT,
                text: '',
                amount,
                currency,
            },
        ],
        originalMessage: {
            cancellationReason: CONST.REPORT.CANCEL_PAYMENT_REASONS.ADMIN,
            expenseReportID,
            amount,
            currency,
        },
        person: [
            {
                style: 'strong',
                text: getCurrentUserDisplayNameOrEmail(),
                type: 'TEXT',
            },
        ],
        reportActionID: NumberUtils.rand64(),
        shouldShow: true,
        created: DateUtils.getDBTime(),
        pendingAction: CONST.RED_BRICK_ROAD_PENDING_ACTION.ADD,
    };
}

/**
 * Returns the last visible message for a given report after considering the given optimistic actions
 *
 * @param reportID - the report for which last visible message has to be fetched
 * @param [actionsToMerge] - the optimistic merge actions that needs to be considered while fetching last visible message

 */
function getLastVisibleMessage(reportID: string | undefined, actionsToMerge: ReportActions = {}): LastVisibleMessage {
    const report = getReport(reportID);
    const lastVisibleAction = ReportActionsUtils.getLastVisibleAction(reportID ?? '', actionsToMerge);

    // For Chat Report with deleted parent actions, let us fetch the correct message
    if (ReportActionsUtils.isDeletedParentAction(lastVisibleAction) && !isEmptyObject(report) && isChatReport(report)) {
        const lastMessageText = getDeletedParentActionMessageForChatReport(lastVisibleAction);
        return {
            lastMessageText,
        };
    }

    // Fetch the last visible message for report represented by reportID and based on actions to merge.
    return ReportActionsUtils.getLastVisibleMessage(reportID ?? '', actionsToMerge);
}

/**
 * Checks if a report is an open task report assigned to current user.
 *
 * @param [parentReportAction] - The parent report action of the report (Used to check if the task has been canceled)
 */
function isWaitingForAssigneeToCompleteTask(report: OnyxEntry<Report>, parentReportAction: OnyxEntry<ReportAction> | EmptyObject = {}): boolean {
    return isTaskReport(report) && isReportManager(report) && isOpenTaskReport(report, parentReportAction);
}

function isUnreadWithMention(reportOrOption: OnyxEntry<Report> | OptionData): boolean {
    if (!reportOrOption) {
        return false;
    }
    // lastMentionedTime and lastReadTime are both datetime strings and can be compared directly
    const lastMentionedTime = reportOrOption.lastMentionedTime ?? '';
    const lastReadTime = reportOrOption.lastReadTime ?? '';
    return Boolean('isUnreadWithMention' in reportOrOption && reportOrOption.isUnreadWithMention) || lastReadTime < lastMentionedTime;
}

/**
 * Determines if the option requires action from the current user. This can happen when it:
 *  - is unread and the user was mentioned in one of the unread comments
 *  - is for an outstanding task waiting on the user
 *  - has an outstanding child expense that is waiting for an action from the current user (e.g. pay, approve, add bank account)
 *
 * @param option (report or optionItem)
 * @param parentReportAction (the report action the current report is a thread of)
 */
function requiresAttentionFromCurrentUser(optionOrReport: OnyxEntry<Report> | OptionData, parentReportAction: EmptyObject | OnyxEntry<ReportAction> = {}) {
    if (!optionOrReport) {
        return false;
    }

    if (isJoinRequestInAdminRoom(optionOrReport)) {
        return true;
    }

    if (isArchivedRoom(optionOrReport) || isArchivedRoom(getReport(optionOrReport.parentReportID))) {
        return false;
    }

    if (isUnreadWithMention(optionOrReport)) {
        return true;
    }

    if (isWaitingForAssigneeToCompleteTask(optionOrReport, parentReportAction)) {
        return true;
    }

    // Has a child report that is awaiting action (e.g. approve, pay, add bank account) from current user
    if (optionOrReport.hasOutstandingChildRequest) {
        return true;
    }

    return false;
}

/**
 * Returns number of transactions that are nonReimbursable
 *
 */
function hasNonReimbursableTransactions(iouReportID: string | undefined): boolean {
    const transactions = TransactionUtils.getAllReportTransactions(iouReportID);
    return transactions.filter((transaction) => transaction.reimbursable === false).length > 0;
}

function getMoneyRequestSpendBreakdown(report: OnyxEntry<Report>, allReportsDict: OnyxCollection<Report> = null): SpendBreakdown {
    const allAvailableReports = allReportsDict ?? allReports;
    let moneyRequestReport;
    if (isMoneyRequestReport(report) || isInvoiceReport(report)) {
        moneyRequestReport = report;
    }
    if (allAvailableReports && report?.iouReportID) {
        moneyRequestReport = allAvailableReports[`${ONYXKEYS.COLLECTION.REPORT}${report.iouReportID}`];
    }
    if (moneyRequestReport) {
        let nonReimbursableSpend = moneyRequestReport.nonReimbursableTotal ?? 0;
        let totalSpend = moneyRequestReport.total ?? 0;

        if (nonReimbursableSpend + totalSpend !== 0) {
            // There is a possibility that if the Expense report has a negative total.
            // This is because there are instances where you can get a credit back on your card,
            // or you enter a negative expense to “offset” future expenses
            nonReimbursableSpend = isExpenseReport(moneyRequestReport) ? nonReimbursableSpend * -1 : Math.abs(nonReimbursableSpend);
            totalSpend = isExpenseReport(moneyRequestReport) ? totalSpend * -1 : Math.abs(totalSpend);

            const totalDisplaySpend = totalSpend;
            const reimbursableSpend = totalDisplaySpend - nonReimbursableSpend;

            return {
                nonReimbursableSpend,
                reimbursableSpend,
                totalDisplaySpend,
            };
        }
    }
    return {
        nonReimbursableSpend: 0,
        reimbursableSpend: 0,
        totalDisplaySpend: 0,
    };
}

/**
 * Get the title for a policy expense chat which depends on the role of the policy member seeing this report
 */
function getPolicyExpenseChatName(report: OnyxEntry<Report>, policy: OnyxEntry<Policy> | undefined = undefined): string | undefined {
    const ownerAccountID = report?.ownerAccountID;
    const personalDetails = allPersonalDetails?.[ownerAccountID ?? -1];
    const login = personalDetails ? personalDetails.login : null;
    // eslint-disable-next-line @typescript-eslint/prefer-nullish-coalescing
    const reportOwnerDisplayName = getDisplayNameForParticipant(ownerAccountID) || login || report?.reportName;

    // If the policy expense chat is owned by this user, use the name of the policy as the report name.
    if (report?.isOwnPolicyExpenseChat) {
        return getPolicyName(report, false, policy);
    }

    let policyExpenseChatRole = 'user';
    const policyItem = allPolicies?.[`${ONYXKEYS.COLLECTION.POLICY}${report?.policyID}`];
    if (policyItem) {
        policyExpenseChatRole = policyItem.role || 'user';
    }

    // If this user is not admin and this policy expense chat has been archived because of account merging, this must be an old workspace chat
    // of the account which was merged into the current user's account. Use the name of the policy as the name of the report.
    if (isArchivedRoom(report)) {
        const lastAction = ReportActionsUtils.getLastVisibleAction(report?.reportID ?? '');
        const archiveReason = lastAction?.actionName === CONST.REPORT.ACTIONS.TYPE.CLOSED ? lastAction?.originalMessage?.reason : CONST.REPORT.ARCHIVE_REASON.DEFAULT;
        if (archiveReason === CONST.REPORT.ARCHIVE_REASON.ACCOUNT_MERGED && policyExpenseChatRole !== CONST.POLICY.ROLE.ADMIN) {
            return getPolicyName(report, false, policy);
        }
    }

    // If user can see this report and they are not its owner, they must be an admin and the report name should be the name of the policy member
    return reportOwnerDisplayName;
}

/**
 * Given a report field, check if the field is for the report title.
 */
function isReportFieldOfTypeTitle(reportField: OnyxEntry<PolicyReportField>): boolean {
    return reportField?.type === 'formula' && reportField?.fieldID === CONST.REPORT_FIELD_TITLE_FIELD_ID;
}

/**
 * Check if report fields are available to use in a report
 */
function reportFieldsEnabled(report: Report) {
    return Permissions.canUseReportFields(allBetas ?? []) && isPaidGroupPolicyExpenseReport(report);
}

/**
 * Given a report field, check if the field can be edited or not.
 * For title fields, its considered disabled if `deletable` prop is `true` (https://github.com/Expensify/App/issues/35043#issuecomment-1911275433)
 * For non title fields, its considered disabled if:
 * 1. The user is not admin of the report
 * 2. Report is settled or it is closed
 */
function isReportFieldDisabled(report: OnyxEntry<Report>, reportField: OnyxEntry<PolicyReportField>, policy: OnyxEntry<Policy>): boolean {
    const isReportSettled = isSettled(report?.reportID);
    const isReportClosed = isClosedReport(report);
    const isTitleField = isReportFieldOfTypeTitle(reportField);
    const isAdmin = isPolicyAdmin(report?.policyID ?? '', {[`${ONYXKEYS.COLLECTION.POLICY}${policy?.id ?? ''}`]: policy});
    return isTitleField ? !reportField?.deletable : !isAdmin && (isReportSettled || isReportClosed);
}

/**
 * Given a set of report fields, return the field of type formula
 */
function getFormulaTypeReportField(reportFields: Record<string, PolicyReportField>) {
    return Object.values(reportFields).find((field) => field?.type === 'formula');
}

/**
 * Given a set of report fields, return the field that refers to title
 */
function getTitleReportField(reportFields: Record<string, PolicyReportField>) {
    return Object.values(reportFields).find((field) => isReportFieldOfTypeTitle(field));
}

/**
 * Get the key for a report field
 */
function getReportFieldKey(reportFieldId: string) {
    // We don't need to add `expensify_` prefix to the title field key, because backend stored title under a unique key `text_title`,
    // and all the other report field keys are stored under `expensify_FIELD_ID`.
    if (reportFieldId === CONST.REPORT_FIELD_TITLE_FIELD_ID) {
        return reportFieldId;
    }

    return `expensify_${reportFieldId}`;
}

/**
 * Get the report fields attached to the policy given policyID
 */
function getReportFieldsByPolicyID(policyID: string): Record<string, PolicyReportField> {
    const policyReportFields = Object.entries(allPolicies ?? {}).find(([key]) => key.replace(ONYXKEYS.COLLECTION.POLICY, '') === policyID);
    const fieldList = policyReportFields?.[1]?.fieldList;

    if (!policyReportFields || !fieldList) {
        return {};
    }

    return fieldList;
}

/**
 * Get the report fields that we should display a MoneyReportView gets opened
 */

function getAvailableReportFields(report: Report, policyReportFields: PolicyReportField[]): PolicyReportField[] {
    // Get the report fields that are attached to a report. These will persist even if a field is deleted from the policy.
    const reportFields = Object.values(report.fieldList ?? {});
    const reportIsSettled = isSettled(report.reportID);

    // If the report is settled, we don't want to show any new field that gets added to the policy.
    if (reportIsSettled) {
        return reportFields;
    }

    // If the report is unsettled, we want to merge the new fields that get added to the policy with the fields that
    // are attached to the report.
    const mergedFieldIds = Array.from(new Set([...policyReportFields.map(({fieldID}) => fieldID), ...reportFields.map(({fieldID}) => fieldID)]));

    const fields = mergedFieldIds.map((id) => {
        const field = report?.fieldList?.[getReportFieldKey(id)];

        if (field) {
            return field;
        }

        const policyReportField = policyReportFields.find(({fieldID}) => fieldID === id);

        if (policyReportField) {
            return policyReportField;
        }

        return null;
    });

    return fields.filter(Boolean) as PolicyReportField[];
}

/**
 * Get the title for an IOU or expense chat which will be showing the payer and the amount
 */
function getMoneyRequestReportName(report: OnyxEntry<Report>, policy: OnyxEntry<Policy> | undefined = undefined): string {
    const isReportSettled = isSettled(report?.reportID ?? '');
    const reportFields = isReportSettled ? report?.fieldList : getReportFieldsByPolicyID(report?.policyID ?? '');
    const titleReportField = getFormulaTypeReportField(reportFields ?? {});

    if (titleReportField && report?.reportName && reportFieldsEnabled(report)) {
        return report.reportName;
    }

    const moneyRequestTotal = getMoneyRequestSpendBreakdown(report).totalDisplaySpend;
    const formattedAmount = CurrencyUtils.convertToDisplayString(moneyRequestTotal, report?.currency);
    let payerOrApproverName = isExpenseReport(report) ? getPolicyName(report, false, policy) : getDisplayNameForParticipant(report?.managerID) ?? '';
    const payerPaidAmountMessage = Localize.translateLocal('iou.payerPaidAmount', {
        payer: payerOrApproverName,
        amount: formattedAmount,
    });

    if (isReportApproved(report)) {
        return Localize.translateLocal('iou.managerApprovedAmount', {
            manager: payerOrApproverName,
            amount: formattedAmount,
        });
    }

    if (report?.isWaitingOnBankAccount) {
        return `${payerPaidAmountMessage} ${CONST.DOT_SEPARATOR} ${Localize.translateLocal('iou.pending')}`;
    }

    if (!isSettled(report?.reportID) && hasNonReimbursableTransactions(report?.reportID)) {
        payerOrApproverName = getDisplayNameForParticipant(report?.ownerAccountID) ?? '';
        return Localize.translateLocal('iou.payerSpentAmount', {payer: payerOrApproverName, amount: formattedAmount});
    }

    if (isProcessingReport(report) || isOpenExpenseReport(report) || isOpenInvoiceReport(report) || moneyRequestTotal === 0) {
        return Localize.translateLocal('iou.payerOwesAmount', {payer: payerOrApproverName, amount: formattedAmount});
    }

    return payerPaidAmountMessage;
}

/**
 * Gets transaction created, amount, currency, comment, and waypoints (for distance expense)
 * into a flat object. Used for displaying transactions and sending them in API commands
 */

function getTransactionDetails(transaction: OnyxEntry<Transaction>, createdDateFormat: string = CONST.DATE.FNS_FORMAT_STRING): TransactionDetails | undefined {
    if (!transaction) {
        return;
    }
    const report = getReport(transaction?.reportID);
    return {
        created: TransactionUtils.getCreated(transaction, createdDateFormat),
        amount: TransactionUtils.getAmount(transaction, !isEmptyObject(report) && isExpenseReport(report)),
        taxAmount: TransactionUtils.getTaxAmount(transaction, !isEmptyObject(report) && isExpenseReport(report)),
        taxCode: TransactionUtils.getTaxCode(transaction),
        currency: TransactionUtils.getCurrency(transaction),
        comment: TransactionUtils.getDescription(transaction),
        merchant: TransactionUtils.getMerchant(transaction),
        waypoints: TransactionUtils.getWaypoints(transaction),
        category: TransactionUtils.getCategory(transaction),
        billable: TransactionUtils.getBillable(transaction),
        tag: TransactionUtils.getTag(transaction),
        mccGroup: TransactionUtils.getMCCGroup(transaction),
        cardID: TransactionUtils.getCardID(transaction),
        originalAmount: TransactionUtils.getOriginalAmount(transaction),
        originalCurrency: TransactionUtils.getOriginalCurrency(transaction),
    };
}

function getTransactionCommentObject(transaction: OnyxEntry<Transaction>): Comment {
    return {
        ...transaction?.comment,
        waypoints: TransactionUtils.getWaypoints(transaction),
    };
}

/**
 * Can only edit if:
 *
 * - in case of IOU report
 *    - the current user is the requestor and is not settled yet
 * - in case of expense report
 *    - the current user is the requestor and is not settled yet
 *    - the current user is the manager of the report
 *    - or the current user is an admin on the policy the expense report is tied to
 *
 *    This is used in conjunction with canEditRestrictedField to control editing of specific fields like amount, currency, created, receipt, and distance.
 *    On its own, it only controls allowing/disallowing navigating to the editing pages or showing/hiding the 'Edit' icon on report actions
 */
function canEditMoneyRequest(reportAction: OnyxEntry<ReportAction>): boolean {
    const isDeleted = ReportActionsUtils.isDeletedAction(reportAction);

    if (isDeleted) {
        return false;
    }

    // If the report action is not IOU type, return true early
    if (reportAction?.actionName !== CONST.REPORT.ACTIONS.TYPE.IOU) {
        return true;
    }

    const allowedReportActionType: Array<ValueOf<typeof CONST.IOU.REPORT_ACTION_TYPE>> = [CONST.IOU.REPORT_ACTION_TYPE.TRACK, CONST.IOU.REPORT_ACTION_TYPE.CREATE];

    if (!allowedReportActionType.includes(reportAction.originalMessage.type)) {
        return false;
    }

    const moneyRequestReportID = reportAction?.originalMessage?.IOUReportID ?? 0;

    if (!moneyRequestReportID) {
        return reportAction.originalMessage.type === CONST.IOU.REPORT_ACTION_TYPE.TRACK;
    }

    const moneyRequestReport = getReport(String(moneyRequestReportID));
    const isRequestor = currentUserAccountID === reportAction?.actorAccountID;

    if (isIOUReport(moneyRequestReport)) {
        return isProcessingReport(moneyRequestReport) && isRequestor;
    }

    const policy = getPolicy(moneyRequestReport?.policyID ?? '');
    const isAdmin = policy.role === CONST.POLICY.ROLE.ADMIN;
    const isManager = currentUserAccountID === moneyRequestReport?.managerID;

    if (isInvoiceReport(moneyRequestReport) && isManager) {
        return false;
    }

    // Admin & managers can always edit coding fields such as tag, category, billable, etc. As long as the report has a state higher than OPEN.
    if ((isAdmin || isManager) && !isOpenExpenseReport(moneyRequestReport)) {
        return true;
    }

    return !isReportApproved(moneyRequestReport) && !isSettled(moneyRequestReport?.reportID) && isRequestor;
}

/**
 * Checks if the current user can edit the provided property of an expense
 *
 */
function canEditFieldOfMoneyRequest(reportAction: OnyxEntry<ReportAction>, fieldToEdit: ValueOf<typeof CONST.EDIT_REQUEST_FIELD>): boolean {
    // A list of fields that cannot be edited by anyone, once an expense has been settled
    const restrictedFields: string[] = [
        CONST.EDIT_REQUEST_FIELD.AMOUNT,
        CONST.EDIT_REQUEST_FIELD.CURRENCY,
        CONST.EDIT_REQUEST_FIELD.MERCHANT,
        CONST.EDIT_REQUEST_FIELD.DATE,
        CONST.EDIT_REQUEST_FIELD.RECEIPT,
        CONST.EDIT_REQUEST_FIELD.DISTANCE,
    ];

    if (!canEditMoneyRequest(reportAction)) {
        return false;
    }

    // If we're editing fields such as category, tag, description, etc. the check above should be enough for handling the permission
    if (!restrictedFields.includes(fieldToEdit)) {
        return true;
    }

    const iouMessage = reportAction?.originalMessage as IOUMessage;
    const moneyRequestReport = allReports?.[`${ONYXKEYS.COLLECTION.REPORT}${iouMessage?.IOUReportID}`] ?? ({} as Report);
    const transaction = allTransactions?.[`${ONYXKEYS.COLLECTION.TRANSACTION}${iouMessage?.IOUTransactionID}`] ?? ({} as Transaction);

    if (isSettled(String(moneyRequestReport.reportID)) || isReportApproved(String(moneyRequestReport.reportID))) {
        return false;
    }

    if (
        (fieldToEdit === CONST.EDIT_REQUEST_FIELD.AMOUNT || fieldToEdit === CONST.EDIT_REQUEST_FIELD.CURRENCY || fieldToEdit === CONST.EDIT_REQUEST_FIELD.DATE) &&
        TransactionUtils.isCardTransaction(transaction)
    ) {
        return false;
    }

    if ((fieldToEdit === CONST.EDIT_REQUEST_FIELD.AMOUNT || fieldToEdit === CONST.EDIT_REQUEST_FIELD.CURRENCY) && TransactionUtils.isDistanceRequest(transaction)) {
        const policy = getPolicy(moneyRequestReport?.reportID ?? '');
        const isAdmin = isExpenseReport(moneyRequestReport) && policy.role === CONST.POLICY.ROLE.ADMIN;
        const isManager = isExpenseReport(moneyRequestReport) && currentUserAccountID === moneyRequestReport?.managerID;

        return isAdmin || isManager;
    }

    if (fieldToEdit === CONST.EDIT_REQUEST_FIELD.RECEIPT) {
        const isRequestor = currentUserAccountID === reportAction?.actorAccountID;
        return !isInvoiceReport(moneyRequestReport) && !TransactionUtils.isReceiptBeingScanned(transaction) && !TransactionUtils.isDistanceRequest(transaction) && isRequestor;
    }

    return true;
}

/**
 * Can only edit if:
 *
 * - It was written by the current user
 * - It's an ADD_COMMENT that is not an attachment
 * - It's an expense where conditions for editability are defined in canEditMoneyRequest method
 * - It's not pending deletion
 */
function canEditReportAction(reportAction: OnyxEntry<ReportAction>): boolean {
    const isCommentOrIOU = reportAction?.actionName === CONST.REPORT.ACTIONS.TYPE.ADD_COMMENT || reportAction?.actionName === CONST.REPORT.ACTIONS.TYPE.IOU;

    return Boolean(
        reportAction?.actorAccountID === currentUserAccountID &&
            isCommentOrIOU &&
            canEditMoneyRequest(reportAction) && // Returns true for non-IOU actions
            !isReportMessageAttachment(reportAction?.message?.[0]) &&
            (isEmptyObject(reportAction.attachmentInfo) || !reportAction.isOptimisticAction) &&
            !ReportActionsUtils.isDeletedAction(reportAction) &&
            !ReportActionsUtils.isCreatedTaskReportAction(reportAction) &&
            reportAction?.pendingAction !== CONST.RED_BRICK_ROAD_PENDING_ACTION.DELETE,
    );
}

/**
 * Gets all transactions on an IOU report with a receipt
 */
function getTransactionsWithReceipts(iouReportID: string | undefined): Transaction[] {
    const transactions = TransactionUtils.getAllReportTransactions(iouReportID);
    return transactions.filter((transaction) => TransactionUtils.hasReceipt(transaction));
}

/**
 * For report previews, we display a "Receipt scan in progress" indicator
 * instead of the report total only when we have no report total ready to show. This is the case when
 * all requests are receipts that are being SmartScanned. As soon as we have a non-receipt request,
 * or as soon as one receipt request is done scanning, we have at least one
 * "ready" expense, and we remove this indicator to show the partial report total.
 */
function areAllRequestsBeingSmartScanned(iouReportID: string, reportPreviewAction: OnyxEntry<ReportAction>): boolean {
    const transactionsWithReceipts = getTransactionsWithReceipts(iouReportID);
    // If we have more requests than requests with receipts, we have some manual requests
    if (ReportActionsUtils.getNumberOfMoneyRequests(reportPreviewAction) > transactionsWithReceipts.length) {
        return false;
    }
    return transactionsWithReceipts.every((transaction) => TransactionUtils.isReceiptBeingScanned(transaction));
}

/**
 * Get the transactions related to a report preview with receipts
 * Get the details linked to the IOU reportAction
 *
 * NOTE: This method is only meant to be used inside this action file. Do not export and use it elsewhere. Use withOnyx or Onyx.connect() instead.
 */
function getLinkedTransaction(reportAction: OnyxEntry<ReportAction | OptimisticIOUReportAction>): Transaction | EmptyObject {
    let transactionID = '';

    if (reportAction?.actionName === CONST.REPORT.ACTIONS.TYPE.IOU) {
        transactionID = (reportAction?.originalMessage as IOUMessage)?.IOUTransactionID ?? '';
    }

    return allTransactions?.[`${ONYXKEYS.COLLECTION.TRANSACTION}${transactionID}`] ?? {};
}

/**
 * Check if any of the transactions in the report has required missing fields
 */
function hasMissingSmartscanFields(iouReportID: string): boolean {
    return TransactionUtils.getAllReportTransactions(iouReportID).some(TransactionUtils.hasMissingSmartscanFields);
}

/**
 * Check if iouReportID has required missing fields
 */
function shouldShowRBRForMissingSmartscanFields(iouReportID: string): boolean {
    const reportActions = Object.values(ReportActionsUtils.getAllReportActions(iouReportID));
    return reportActions.some((action) => {
        if (!ReportActionsUtils.isMoneyRequestAction(action)) {
            return false;
        }
        const transaction = getLinkedTransaction(action);
        if (isEmptyObject(transaction)) {
            return false;
        }
        if (!ReportActionsUtils.wasActionTakenByCurrentUser(action)) {
            return false;
        }
        return TransactionUtils.hasMissingSmartscanFields(transaction);
    });
}

/**
 * Given a parent IOU report action get report name for the LHN.
 */
function getTransactionReportName(reportAction: OnyxEntry<ReportAction | OptimisticIOUReportAction>): string {
    if (ReportActionsUtils.isReversedTransaction(reportAction)) {
        return Localize.translateLocal('parentReportAction.reversedTransaction');
    }

    if (ReportActionsUtils.isDeletedAction(reportAction)) {
        return Localize.translateLocal('parentReportAction.deletedExpense');
    }

    const transaction = getLinkedTransaction(reportAction);

    if (isEmptyObject(transaction)) {
        // Transaction data might be empty on app's first load, if so we fallback to Expense/Track Expense
        return ReportActionsUtils.isTrackExpenseAction(reportAction) ? Localize.translateLocal('iou.trackExpense') : Localize.translateLocal('iou.expense');
    }

    if (TransactionUtils.hasReceipt(transaction) && TransactionUtils.isReceiptBeingScanned(transaction)) {
        return Localize.translateLocal('iou.receiptScanning');
    }

    if (TransactionUtils.hasMissingSmartscanFields(transaction)) {
        return Localize.translateLocal('iou.receiptMissingDetails');
    }

    if (TransactionUtils.isFetchingWaypointsFromServer(transaction) && TransactionUtils.getMerchant(transaction) === Localize.translateLocal('iou.fieldPending')) {
        return Localize.translateLocal('iou.fieldPending');
    }

    const transactionDetails = getTransactionDetails(transaction);

    const formattedAmount = CurrencyUtils.convertToDisplayString(transactionDetails?.amount ?? 0, transactionDetails?.currency) ?? '';
    const comment = (!TransactionUtils.isMerchantMissing(transaction) ? transactionDetails?.merchant : transactionDetails?.comment) ?? '';
    if (ReportActionsUtils.isTrackExpenseAction(reportAction)) {
        return Localize.translateLocal('iou.threadTrackReportName', {formattedAmount, comment});
    }
    if (ReportActionsUtils.isSentMoneyReportAction(reportAction)) {
        return Localize.translateLocal('iou.threadPaySomeoneReportName', {formattedAmount, comment});
    }
    return Localize.translateLocal('iou.threadExpenseReportName', {formattedAmount, comment});
}

/**
 * Get expense message for an IOU report
 *
 * @param [iouReportAction] This is always an IOU action. When necessary, report preview actions will be unwrapped and the child iou report action is passed here (the original report preview
 *     action will be passed as `originalReportAction` in this case).
 * @param [originalReportAction] This can be either a report preview action or the IOU action. This will be the original report preview action in cases where `iouReportAction` was unwrapped
 *     from a report preview action. Otherwise, it will be the same as `iouReportAction`.
 */
function getReportPreviewMessage(
    report: OnyxEntry<Report> | EmptyObject,
    iouReportAction: OnyxEntry<ReportAction> | EmptyObject = {},
    shouldConsiderScanningReceiptOrPendingRoute = false,
    isPreviewMessageForParentChatReport = false,
    policy: OnyxEntry<Policy> = null,
    isForListPreview = false,
    originalReportAction: OnyxEntry<ReportAction> | EmptyObject = iouReportAction,
): string {
    const reportActionMessage = iouReportAction?.message?.[0]?.html ?? '';

    if (isEmptyObject(report) || !report?.reportID) {
        // The iouReport is not found locally after SignIn because the OpenApp API won't return iouReports if they're settled
        // As a temporary solution until we know how to solve this the best, we just use the message that returned from BE
        return reportActionMessage;
    }

    if (!isEmptyObject(iouReportAction) && !isIOUReport(report) && iouReportAction && ReportActionsUtils.isSplitBillAction(iouReportAction)) {
        // This covers group chats where the last action is a split expense action
        const linkedTransaction = getLinkedTransaction(iouReportAction);
        if (isEmptyObject(linkedTransaction)) {
            return reportActionMessage;
        }

        if (!isEmptyObject(linkedTransaction)) {
            if (TransactionUtils.isReceiptBeingScanned(linkedTransaction)) {
                return Localize.translateLocal('iou.receiptScanning');
            }

            if (TransactionUtils.hasMissingSmartscanFields(linkedTransaction)) {
                return Localize.translateLocal('iou.receiptMissingDetails');
            }

            const transactionDetails = getTransactionDetails(linkedTransaction);
            const formattedAmount = CurrencyUtils.convertToDisplayString(transactionDetails?.amount ?? 0, transactionDetails?.currency ?? '');
            return Localize.translateLocal('iou.didSplitAmount', {formattedAmount, comment: transactionDetails?.comment ?? ''});
        }
    }

    if (!isEmptyObject(iouReportAction) && !isIOUReport(report) && iouReportAction && ReportActionsUtils.isTrackExpenseAction(iouReportAction)) {
        // This covers group chats where the last action is a track expense action
        const linkedTransaction = getLinkedTransaction(iouReportAction);
        if (isEmptyObject(linkedTransaction)) {
            return reportActionMessage;
        }

        if (!isEmptyObject(linkedTransaction)) {
            if (TransactionUtils.isReceiptBeingScanned(linkedTransaction)) {
                return Localize.translateLocal('iou.receiptScanning');
            }

            if (TransactionUtils.hasMissingSmartscanFields(linkedTransaction)) {
                return Localize.translateLocal('iou.receiptMissingDetails');
            }

            const transactionDetails = getTransactionDetails(linkedTransaction);
            const formattedAmount = CurrencyUtils.convertToDisplayString(transactionDetails?.amount ?? 0, transactionDetails?.currency ?? '');
            return Localize.translateLocal('iou.trackedAmount', {formattedAmount, comment: transactionDetails?.comment ?? ''});
        }
    }

    const containsNonReimbursable = hasNonReimbursableTransactions(report.reportID);
    const totalAmount = getMoneyRequestSpendBreakdown(report).totalDisplaySpend;

    const policyName = getPolicyName(report, false, policy);
    const payerName = isExpenseReport(report) ? policyName : getDisplayNameForParticipant(report.managerID, !isPreviewMessageForParentChatReport);

    const formattedAmount = CurrencyUtils.convertToDisplayString(totalAmount, report.currency);

    if (isReportApproved(report) && isPaidGroupPolicy(report)) {
        return Localize.translateLocal('iou.managerApprovedAmount', {
            manager: payerName ?? '',
            amount: formattedAmount,
        });
    }

    let linkedTransaction;
    if (!isEmptyObject(iouReportAction) && shouldConsiderScanningReceiptOrPendingRoute && iouReportAction && ReportActionsUtils.isMoneyRequestAction(iouReportAction)) {
        linkedTransaction = getLinkedTransaction(iouReportAction);
    }

    if (!isEmptyObject(linkedTransaction) && TransactionUtils.hasReceipt(linkedTransaction) && TransactionUtils.isReceiptBeingScanned(linkedTransaction)) {
        return Localize.translateLocal('iou.receiptScanning');
    }

    if (!isEmptyObject(linkedTransaction) && TransactionUtils.isFetchingWaypointsFromServer(linkedTransaction) && !TransactionUtils.getAmount(linkedTransaction)) {
        return Localize.translateLocal('iou.fieldPending');
    }

    const originalMessage = iouReportAction?.originalMessage as IOUMessage | undefined;

    // Show Paid preview message if it's settled or if the amount is paid & stuck at receivers end for only chat reports.
    if (isSettled(report.reportID) || (report.isWaitingOnBankAccount && isPreviewMessageForParentChatReport)) {
        // A settled report preview message can come in three formats "paid ... elsewhere" or "paid ... with Expensify"
        let translatePhraseKey: TranslationPaths = 'iou.paidElsewhereWithAmount';
        if (isPreviewMessageForParentChatReport) {
            translatePhraseKey = 'iou.payerPaidAmount';
        } else if (
            [CONST.IOU.PAYMENT_TYPE.VBBA, CONST.IOU.PAYMENT_TYPE.EXPENSIFY].some((paymentType) => paymentType === originalMessage?.paymentType) ||
            !!reportActionMessage.match(/ (with Expensify|using Expensify)$/) ||
            report.isWaitingOnBankAccount
        ) {
            translatePhraseKey = 'iou.paidWithExpensifyWithAmount';
        }

        let actualPayerName = report.managerID === currentUserAccountID ? '' : getDisplayNameForParticipant(report.managerID, true);
        actualPayerName = actualPayerName && isForListPreview && !isPreviewMessageForParentChatReport ? `${actualPayerName}:` : actualPayerName;
        const payerDisplayName = isPreviewMessageForParentChatReport ? payerName : actualPayerName;

        return Localize.translateLocal(translatePhraseKey, {amount: formattedAmount, payer: payerDisplayName ?? ''});
    }

    if (report.isWaitingOnBankAccount) {
        const submitterDisplayName = getDisplayNameForParticipant(report.ownerAccountID ?? -1, true) ?? '';
        return Localize.translateLocal('iou.waitingOnBankAccount', {submitterDisplayName});
    }

    const lastActorID = iouReportAction?.actorAccountID;
    let amount = originalMessage?.amount;
    let currency = originalMessage?.currency ? originalMessage?.currency : report.currency;

    if (!isEmptyObject(linkedTransaction)) {
        amount = TransactionUtils.getAmount(linkedTransaction, isExpenseReport(report));
        currency = TransactionUtils.getCurrency(linkedTransaction);
    }

    if (isEmptyObject(linkedTransaction) && !isEmptyObject(iouReportAction)) {
        linkedTransaction = getLinkedTransaction(iouReportAction);
    }

    let comment = !isEmptyObject(linkedTransaction) ? TransactionUtils.getDescription(linkedTransaction) : undefined;
    if (!isEmptyObject(originalReportAction) && ReportActionsUtils.isReportPreviewAction(originalReportAction) && ReportActionsUtils.getNumberOfMoneyRequests(originalReportAction) !== 1) {
        comment = undefined;
    }

    // if we have the amount in the originalMessage and lastActorID, we can use that to display the preview message for the latest expense
    if (amount !== undefined && lastActorID && !isPreviewMessageForParentChatReport) {
        const amountToDisplay = CurrencyUtils.convertToDisplayString(Math.abs(amount), currency);

        // We only want to show the actor name in the preview if it's not the current user who took the action
        const requestorName = lastActorID && lastActorID !== currentUserAccountID ? getDisplayNameForParticipant(lastActorID, !isPreviewMessageForParentChatReport) : '';
        return `${requestorName ? `${requestorName}: ` : ''}${Localize.translateLocal('iou.submittedAmount', {formattedAmount: amountToDisplay, comment})}`;
    }

    if (containsNonReimbursable) {
        return Localize.translateLocal('iou.payerSpentAmount', {payer: getDisplayNameForParticipant(report.ownerAccountID) ?? '', amount: formattedAmount});
    }

    return Localize.translateLocal('iou.payerOwesAmount', {payer: payerName ?? '', amount: formattedAmount, comment});
}

/**
 * Given the updates user made to the expense, compose the originalMessage
 * object of the modified expense action.
 *
 * At the moment, we only allow changing one transaction field at a time.
 */
function getModifiedExpenseOriginalMessage(
    oldTransaction: OnyxEntry<Transaction>,
    transactionChanges: TransactionChanges,
    isFromExpenseReport: boolean,
    policy: OnyxEntry<Policy>,
): ExpenseOriginalMessage {
    const originalMessage: ExpenseOriginalMessage = {};
    // Remark: Comment field is the only one which has new/old prefixes for the keys (newComment/ oldComment),
    // all others have old/- pattern such as oldCreated/created
    if ('comment' in transactionChanges) {
        originalMessage.oldComment = TransactionUtils.getDescription(oldTransaction);
        originalMessage.newComment = transactionChanges?.comment;
    }
    if ('created' in transactionChanges) {
        originalMessage.oldCreated = TransactionUtils.getCreated(oldTransaction);
        originalMessage.created = transactionChanges?.created;
    }
    if ('merchant' in transactionChanges) {
        originalMessage.oldMerchant = TransactionUtils.getMerchant(oldTransaction);
        originalMessage.merchant = transactionChanges?.merchant;
    }

    // The amount is always a combination of the currency and the number value so when one changes we need to store both
    // to match how we handle the modified expense action in oldDot
    const didAmountOrCurrencyChange = 'amount' in transactionChanges || 'currency' in transactionChanges;
    if (didAmountOrCurrencyChange) {
        originalMessage.oldAmount = TransactionUtils.getAmount(oldTransaction, isFromExpenseReport);
        originalMessage.amount = transactionChanges?.amount ?? transactionChanges.oldAmount;
        originalMessage.oldCurrency = TransactionUtils.getCurrency(oldTransaction);
        originalMessage.currency = transactionChanges?.currency ?? transactionChanges.oldCurrency;
    }

    if ('category' in transactionChanges) {
        originalMessage.oldCategory = TransactionUtils.getCategory(oldTransaction);
        originalMessage.category = transactionChanges?.category;
    }

    if ('tag' in transactionChanges) {
        originalMessage.oldTag = TransactionUtils.getTag(oldTransaction);
        originalMessage.tag = transactionChanges?.tag;
    }

    // We only want to display a tax rate update system message when tax rate is updated by user.
    // Tax rate can change as a result of currency update. In such cases, we want to skip displaying a system message, as discussed.
    const didTaxCodeChange = 'taxCode' in transactionChanges;
    if (didTaxCodeChange && !didAmountOrCurrencyChange) {
        originalMessage.oldTaxRate = policy?.taxRates?.taxes[TransactionUtils.getTaxCode(oldTransaction)]?.value;
        originalMessage.taxRate = transactionChanges?.taxCode && policy?.taxRates?.taxes[transactionChanges?.taxCode].value;
    }

    // We only want to display a tax amount update system message when tax amount is updated by user.
    // Tax amount can change as a result of amount, currency or tax rate update. In such cases, we want to skip displaying a system message, as discussed.
    if ('taxAmount' in transactionChanges && !(didAmountOrCurrencyChange || didTaxCodeChange)) {
        originalMessage.oldTaxAmount = TransactionUtils.getTaxAmount(oldTransaction, isFromExpenseReport);
        originalMessage.taxAmount = transactionChanges?.taxAmount;
        originalMessage.currency = TransactionUtils.getCurrency(oldTransaction);
    }

    if ('billable' in transactionChanges) {
        const oldBillable = TransactionUtils.getBillable(oldTransaction);
        originalMessage.oldBillable = oldBillable ? Localize.translateLocal('common.billable').toLowerCase() : Localize.translateLocal('common.nonBillable').toLowerCase();
        originalMessage.billable = transactionChanges?.billable ? Localize.translateLocal('common.billable').toLowerCase() : Localize.translateLocal('common.nonBillable').toLowerCase();
    }

    return originalMessage;
}

/**
 * Check if original message is an object and can be used as a ChangeLog type
 * @param originalMessage
 */
function isChangeLogObject(originalMessage?: ChangeLog): ChangeLog | undefined {
    if (originalMessage && typeof originalMessage === 'object') {
        return originalMessage;
    }
    return undefined;
}

/**
 * Build invited usernames for admin chat threads
 * @param parentReportAction
 * @param parentReportActionMessage
 */
function getAdminRoomInvitedParticipants(parentReportAction: ReportAction | Record<string, never>, parentReportActionMessage: string) {
    if (!parentReportAction?.originalMessage) {
        return parentReportActionMessage || Localize.translateLocal('parentReportAction.deletedMessage');
    }
    const originalMessage = isChangeLogObject(parentReportAction.originalMessage);
    const participantAccountIDs = originalMessage?.targetAccountIDs ?? [];

    const participants = participantAccountIDs.map((id) => {
        const name = getDisplayNameForParticipant(id);
        if (name && name?.length > 0) {
            return name;
        }
        return Localize.translateLocal('common.hidden');
    });
    const users = participants.length > 1 ? participants.join(` ${Localize.translateLocal('common.and')} `) : participants[0];
    if (!users) {
        return parentReportActionMessage;
    }
    const actionType = parentReportAction.actionName;
    const isInviteAction = actionType === CONST.REPORT.ACTIONS.TYPE.ROOM_CHANGE_LOG.INVITE_TO_ROOM || actionType === CONST.REPORT.ACTIONS.TYPE.POLICY_CHANGE_LOG.INVITE_TO_ROOM;

    const verbKey = isInviteAction ? 'workspace.invite.invited' : 'workspace.invite.removed';
    const prepositionKey = isInviteAction ? 'workspace.invite.to' : 'workspace.invite.from';

    const verb = Localize.translateLocal(verbKey);
    const preposition = Localize.translateLocal(prepositionKey);

    const roomName = originalMessage?.roomName ?? '';

    return roomName ? `${verb} ${users} ${preposition} ${roomName}` : `${verb} ${users}`;
}

/**
 * Get the invoice payer name based on its type:
 * - Individual - a receiver display name.
 * - Policy - a receiver policy name.
 */
function getInvoicePayerName(report: OnyxEntry<Report>): string {
    const invoiceReceiver = report?.invoiceReceiver;
    const isIndividual = invoiceReceiver?.type === CONST.REPORT.INVOICE_RECEIVER_TYPE.INDIVIDUAL;

    if (isIndividual) {
        return PersonalDetailsUtils.getDisplayNameOrDefault(allPersonalDetails?.[invoiceReceiver.accountID]);
    }

    return getPolicyName(report, false, allPolicies?.[`${ONYXKEYS.COLLECTION.POLICY}${invoiceReceiver?.policyID}`]);
}

/**
 * Get the report action message for a report action.
 */
function getReportActionMessage(reportAction: ReportAction | EmptyObject, parentReportID?: string) {
    if (isEmptyObject(reportAction)) {
        return '';
    }
    if (reportAction.actionName === CONST.REPORT.ACTIONS.TYPE.HOLD) {
        return Localize.translateLocal('iou.heldExpense');
    }
    if (reportAction.actionName === CONST.REPORT.ACTIONS.TYPE.UNHOLD) {
        return Localize.translateLocal('iou.unheldExpense');
    }
    if (ReportActionsUtils.isApprovedOrSubmittedReportAction(reportAction)) {
        return ReportActionsUtils.getReportActionMessageText(reportAction);
    }
    if (ReportActionsUtils.isReimbursementQueuedAction(reportAction)) {
        return getReimbursementQueuedActionMessage(reportAction, getReport(parentReportID), false);
    }
    return Str.removeSMSDomain(reportAction?.message?.[0]?.text ?? '');
}

/**
 * Get the title for an invoice room.
 */
function getInvoicesChatName(report: OnyxEntry<Report>): string {
    const invoiceReceiver = report?.invoiceReceiver;
    const isIndividual = invoiceReceiver?.type === CONST.REPORT.INVOICE_RECEIVER_TYPE.INDIVIDUAL;
    const invoiceReceiverAccountID = isIndividual ? invoiceReceiver.accountID : -1;
    const invoiceReceiverPolicyID = isIndividual ? '' : invoiceReceiver?.policyID ?? '';
    const isCurrentUserReceiver =
        (isIndividual && invoiceReceiverAccountID === currentUserAccountID) || (!isIndividual && PolicyUtils.isPolicyEmployee(invoiceReceiverPolicyID, allPolicies));

    if (isCurrentUserReceiver) {
        return getPolicyName(report);
    }

    if (isIndividual) {
        return PersonalDetailsUtils.getDisplayNameOrDefault(allPersonalDetails?.[invoiceReceiverAccountID]);
    }

    // TODO: Check this flow in a scope of the Invoice V0.3
    return getPolicyName(report, false, allPolicies?.[`${ONYXKEYS.COLLECTION.POLICY}${invoiceReceiverPolicyID}`]);
}

/**
 * Get the title for a report.
 */
function getReportName(report: OnyxEntry<Report>, policy: OnyxEntry<Policy> = null): string {
    let formattedName: string | undefined;
    const parentReportAction = ReportActionsUtils.getParentReportAction(report);
    if (isChatThread(report)) {
        if (!isEmptyObject(parentReportAction) && ReportActionsUtils.isTransactionThread(parentReportAction)) {
            formattedName = getTransactionReportName(parentReportAction);
            if (isArchivedRoom(report)) {
                formattedName += ` (${Localize.translateLocal('common.archived')})`;
            }
            return formatReportLastMessageText(formattedName);
        }

        if (parentReportAction?.message?.[0]?.isDeletedParentAction) {
            return Localize.translateLocal('parentReportAction.deletedMessage');
        }

        const isAttachment = ReportActionsUtils.isReportActionAttachment(!isEmptyObject(parentReportAction) ? parentReportAction : null);
        const parentReportActionMessage = getReportActionMessage(parentReportAction, report?.parentReportID).replace(/(\r\n|\n|\r)/gm, ' ');
        if (isAttachment && parentReportActionMessage) {
            return `[${Localize.translateLocal('common.attachment')}]`;
        }
        if (
            parentReportAction?.message?.[0]?.moderationDecision?.decision === CONST.MODERATION.MODERATOR_DECISION_PENDING_HIDE ||
            parentReportAction?.message?.[0]?.moderationDecision?.decision === CONST.MODERATION.MODERATOR_DECISION_HIDDEN ||
            parentReportAction?.message?.[0]?.moderationDecision?.decision === CONST.MODERATION.MODERATOR_DECISION_PENDING_REMOVE
        ) {
            return Localize.translateLocal('parentReportAction.hiddenMessage');
        }
        if (isAdminRoom(report) || isUserCreatedPolicyRoom(report)) {
            return getAdminRoomInvitedParticipants(parentReportAction, parentReportActionMessage);
        }
        if (parentReportActionMessage && isArchivedRoom(report)) {
            return `${parentReportActionMessage} (${Localize.translateLocal('common.archived')})`;
        }
        if (ReportActionsUtils.isModifiedExpenseAction(parentReportAction)) {
            return ModifiedExpenseMessage.getForReportAction(report?.reportID, parentReportAction);
        }
        return parentReportActionMessage;
    }

    if (isClosedExpenseReportWithNoExpenses(report)) {
        return Localize.translateLocal('parentReportAction.deletedReport');
    }

    if (isTaskReport(report) && isCanceledTaskReport(report, parentReportAction)) {
        return Localize.translateLocal('parentReportAction.deletedTask');
    }

    if (isGroupChat(report)) {
        return getGroupChatName(undefined, true, report?.reportID) ?? '';
    }

    if (isChatRoom(report) || isTaskReport(report)) {
        formattedName = report?.reportName;
    }

    if (isPolicyExpenseChat(report)) {
        formattedName = getPolicyExpenseChatName(report, policy);
    }

    if (isMoneyRequestReport(report) || isInvoiceReport(report)) {
        formattedName = getMoneyRequestReportName(report, policy);
    }

    if (isInvoiceRoom(report)) {
        formattedName = getInvoicesChatName(report);
    }

    if (isArchivedRoom(report)) {
        formattedName += ` (${Localize.translateLocal('common.archived')})`;
    }

    if (isSelfDM(report)) {
        formattedName = getDisplayNameForParticipant(currentUserAccountID, undefined, undefined, true);
    }

    if (isInvoiceRoom(report)) {
        formattedName = getInvoicesChatName(report);
    }

    if (formattedName) {
        return formatReportLastMessageText(formattedName);
    }

    // Not a room or PolicyExpenseChat, generate title from first 5 other participants
    const participantsWithoutCurrentUser = Object.keys(report?.participants ?? {})
        .map(Number)
        .filter((accountID) => accountID !== currentUserAccountID)
        .slice(0, 5);
    const isMultipleParticipantReport = participantsWithoutCurrentUser.length > 1;
    return participantsWithoutCurrentUser.map((accountID) => getDisplayNameForParticipant(accountID, isMultipleParticipantReport)).join(', ');
}

/**
 * Get the payee name given a report.
 */
function getPayeeName(report: OnyxEntry<Report>): string | undefined {
    if (isEmptyObject(report)) {
        return undefined;
    }

    const participantsWithoutCurrentUser = Object.keys(report?.participants ?? {})
        .map(Number)
        .filter((accountID) => accountID !== currentUserAccountID);

    if (participantsWithoutCurrentUser.length === 0) {
        return undefined;
    }
    return getDisplayNameForParticipant(participantsWithoutCurrentUser[0], true);
}

/**
 * Get either the policyName or domainName the chat is tied to
 */
function getChatRoomSubtitle(report: OnyxEntry<Report>): string | undefined {
    if (isChatThread(report)) {
        return '';
    }
    if (isSelfDM(report)) {
        return Localize.translateLocal('reportActionsView.yourSpace');
    }
    if (isInvoiceRoom(report)) {
        return Localize.translateLocal('workspace.common.invoices');
    }
    if (!isDefaultRoom(report) && !isUserCreatedPolicyRoom(report) && !isPolicyExpenseChat(report)) {
        return '';
    }
    if (getChatType(report) === CONST.REPORT.CHAT_TYPE.DOMAIN_ALL) {
        // The domainAll rooms are just #domainName, so we ignore the prefix '#' to get the domainName
        return report?.reportName?.substring(1) ?? '';
    }
    if ((isPolicyExpenseChat(report) && !!report?.isOwnPolicyExpenseChat) || isExpenseReport(report)) {
        return Localize.translateLocal('workspace.common.workspace');
    }
    if (isArchivedRoom(report)) {
        return report?.oldPolicyName ?? '';
    }
    return getPolicyName(report);
}

/**
 * Get pending members for reports
 */
function getPendingChatMembers(accountIDs: number[], previousPendingChatMembers: PendingChatMember[], pendingAction: PendingAction): PendingChatMember[] {
    const pendingChatMembers = accountIDs.map((accountID) => ({accountID: accountID.toString(), pendingAction}));
    return [...previousPendingChatMembers, ...pendingChatMembers];
}

/**
 * Gets the parent navigation subtitle for the report
 */
function getParentNavigationSubtitle(report: OnyxEntry<Report>): ParentNavigationSummaryParams {
    const parentReport = getParentReport(report);
    if (isEmptyObject(parentReport)) {
        return {};
    }

    if (isInvoiceReport(report) || isInvoiceRoom(parentReport)) {
        let reportName = `${getPolicyName(parentReport)} & ${getInvoicePayerName(parentReport)}`;

        if (isArchivedRoom(parentReport)) {
            reportName += ` (${Localize.translateLocal('common.archived')})`;
        }

        return {
            reportName,
        };
    }

    return {
        reportName: getReportName(parentReport),
        workspaceName: getPolicyName(parentReport, true),
    };
}

/**
 * Navigate to the details page of a given report
 */
function navigateToDetailsPage(report: OnyxEntry<Report>) {
    const isSelfDMReport = isSelfDM(report);
    const isOneOnOneChatReport = isOneOnOneChat(report);

    // For 1:1 chat, we don't want to include currentUser as participants in order to not mark 1:1 chats as having multiple participants
    const participantAccountID = Object.keys(report?.participants ?? {})
        .map(Number)
        .filter((accountID) => accountID !== currentUserAccountID || !isOneOnOneChatReport);

    if (isSelfDMReport || isOneOnOneChatReport) {
        Navigation.navigate(ROUTES.PROFILE.getRoute(participantAccountID[0]));
        return;
    }

    if (report?.reportID) {
        Navigation.navigate(ROUTES.REPORT_WITH_ID_DETAILS.getRoute(report?.reportID));
    }
}

/**
 * Go back to the details page of a given report
 */
function goBackToDetailsPage(report: OnyxEntry<Report>) {
    const isOneOnOneChatReport = isOneOnOneChat(report);

    // For 1:1 chat, we don't want to include currentUser as participants in order to not mark 1:1 chats as having multiple participants
    const participantAccountID = Object.keys(report?.participants ?? {})
        .map(Number)
        .filter((accountID) => accountID !== currentUserAccountID || !isOneOnOneChatReport);

    if (isOneOnOneChatReport) {
        Navigation.navigate(ROUTES.PROFILE.getRoute(participantAccountID[0]));
        return;
    }

    Navigation.goBack(ROUTES.REPORT_SETTINGS.getRoute(report?.reportID ?? ''));
}

/**
 * Go back to the previous page from the edit private page of a given report
 */
function goBackFromPrivateNotes(report: OnyxEntry<Report>, session: OnyxEntry<Session>) {
    if (isEmpty(report) || isEmpty(session) || !session.accountID) {
        return;
    }
    const currentUserPrivateNote = report.privateNotes?.[session.accountID]?.note ?? '';
    if (isEmpty(currentUserPrivateNote)) {
        const participantAccountIDs = Object.keys(report?.participants ?? {})
            .map(Number)
            .filter((accountID) => accountID !== currentUserAccountID || !isOneOnOneChat(report));

        if (isOneOnOneChat(report)) {
            Navigation.goBack(ROUTES.PROFILE.getRoute(participantAccountIDs[0]));
            return;
        }

        if (report?.reportID) {
            Navigation.goBack(ROUTES.REPORT_WITH_ID_DETAILS.getRoute(report?.reportID));
            return;
        }
    }
    Navigation.goBack(ROUTES.PRIVATE_NOTES_LIST.getRoute(report.reportID));
}

/**
 * Generate a random reportID up to 53 bits aka 9,007,199,254,740,991 (Number.MAX_SAFE_INTEGER).
 * There were approximately 98,000,000 reports with sequential IDs generated before we started using this approach, those make up roughly one billionth of the space for these numbers,
 * so we live with the 1 in a billion chance of a collision with an older ID until we can switch to 64-bit IDs.
 *
 * In a test of 500M reports (28 years of reports at our current max rate) we got 20-40 collisions meaning that
 * this is more than random enough for our needs.
 */
function generateReportID(): string {
    return (Math.floor(Math.random() * 2 ** 21) * 2 ** 32 + Math.floor(Math.random() * 2 ** 32)).toString();
}

function hasReportNameError(report: OnyxEntry<Report>): boolean {
    return !isEmptyObject(report?.errorFields?.reportName);
}

/**
 * Adds a domain to a short mention, converting it into a full mention with email or SMS domain.
 * @param mention The user mention to be converted.
 * @returns The converted mention as a full mention string or undefined if conversion is not applicable.
 */
function addDomainToShortMention(mention: string): string | undefined {
    if (!Str.isValidEmail(mention) && currentUserPrivateDomain) {
        const mentionWithEmailDomain = `${mention}@${currentUserPrivateDomain}`;
        if (allPersonalDetailLogins.includes(mentionWithEmailDomain)) {
            return mentionWithEmailDomain;
        }
    }
    if (Str.isValidE164Phone(mention)) {
        const mentionWithSmsDomain = PhoneNumber.addSMSDomainIfPhoneNumber(mention);
        if (allPersonalDetailLogins.includes(mentionWithSmsDomain)) {
            return mentionWithSmsDomain;
        }
    }
    return undefined;
}

/**
 * For comments shorter than or equal to 10k chars, convert the comment from MD into HTML because that's how it is stored in the database
 * For longer comments, skip parsing, but still escape the text, and display plaintext for performance reasons. It takes over 40s to parse a 100k long string!!
 */
function getParsedComment(text: string, parsingDetails?: ParsingDetails): string {
    let isGroupPolicyReport = false;
    if (parsingDetails?.reportID) {
        const currentReport = getReport(parsingDetails?.reportID);
        isGroupPolicyReport = isReportInGroupPolicy(currentReport);
    }

    const parser = new ExpensiMark();
    const textWithMention = text.replace(CONST.REGEX.SHORT_MENTION, (match) => {
        if (!Str.isValidMention(match)) {
            return match;
        }
        const mention = match.substring(1);
        const mentionWithDomain = addDomainToShortMention(mention);
        return mentionWithDomain ? `@${mentionWithDomain}` : match;
    });

    return text.length <= CONST.MAX_MARKUP_LENGTH
        ? parser.replace(textWithMention, {shouldEscapeText: parsingDetails?.shouldEscapeText, disabledRules: isGroupPolicyReport ? [] : ['reportMentions']})
        : lodashEscape(text);
}

function getReportDescriptionText(report: Report): string {
    if (!report.description) {
        return '';
    }

    const parser = new ExpensiMark();
    return parser.htmlToText(report.description);
}

function getPolicyDescriptionText(policy: OnyxEntry<Policy>): string {
    if (!policy?.description) {
        return '';
    }

    const parser = new ExpensiMark();
    return parser.htmlToText(policy.description);
}

function buildOptimisticAddCommentReportAction(
    text?: string,
    file?: FileObject,
    actorAccountID?: number,
    createdOffset = 0,
    shouldEscapeText?: boolean,
    reportID?: string,
): OptimisticReportAction {
    const parser = new ExpensiMark();
    const commentText = getParsedComment(text ?? '', {shouldEscapeText, reportID});
    const isAttachmentOnly = file && !text;
    const isTextOnly = text && !file;

    let htmlForNewComment;
    let textForNewComment;
    if (isAttachmentOnly) {
        htmlForNewComment = CONST.ATTACHMENT_UPLOADING_MESSAGE_HTML;
        textForNewComment = CONST.ATTACHMENT_UPLOADING_MESSAGE_HTML;
    } else if (isTextOnly) {
        htmlForNewComment = commentText;
        textForNewComment = parser.htmlToText(htmlForNewComment);
    } else {
        htmlForNewComment = `${commentText}\n${CONST.ATTACHMENT_UPLOADING_MESSAGE_HTML}`;
        textForNewComment = `${parser.htmlToText(commentText)}\n${CONST.ATTACHMENT_UPLOADING_MESSAGE_HTML}`;
    }

    const isAttachment = !text && file !== undefined;
    const attachmentInfo = file ?? {};
    const accountID = actorAccountID ?? currentUserAccountID;

    // Remove HTML from text when applying optimistic offline comment
    return {
        commentText,
        reportAction: {
            reportActionID: NumberUtils.rand64(),
            actionName: CONST.REPORT.ACTIONS.TYPE.ADD_COMMENT,
            actorAccountID: accountID,
            person: [
                {
                    style: 'strong',
                    text: allPersonalDetails?.[accountID ?? -1]?.displayName ?? currentUserEmail,
                    type: 'TEXT',
                },
            ],
            automatic: false,
            avatar: allPersonalDetails?.[accountID ?? -1]?.avatar,
            created: DateUtils.getDBTimeWithSkew(Date.now() + createdOffset),
            message: [
                {
                    translationKey: isAttachmentOnly ? CONST.TRANSLATION_KEYS.ATTACHMENT : '',
                    type: CONST.REPORT.MESSAGE.TYPE.COMMENT,
                    html: htmlForNewComment,
                    text: textForNewComment,
                },
            ],
            isFirstItem: false,
            isAttachment,
            attachmentInfo,
            pendingAction: CONST.RED_BRICK_ROAD_PENDING_ACTION.ADD,
            shouldShow: true,
            isOptimisticAction: true,
        },
    };
}

/**
 * update optimistic parent reportAction when a comment is added or remove in the child report
 * @param parentReportAction - Parent report action of the child report
 * @param lastVisibleActionCreated - Last visible action created of the child report
 * @param type - The type of action in the child report
 */

function updateOptimisticParentReportAction(parentReportAction: OnyxEntry<ReportAction>, lastVisibleActionCreated: string, type: string): UpdateOptimisticParentReportAction {
    let childVisibleActionCount = parentReportAction?.childVisibleActionCount ?? 0;
    let childCommenterCount = parentReportAction?.childCommenterCount ?? 0;
    let childOldestFourAccountIDs = parentReportAction?.childOldestFourAccountIDs;

    if (type === CONST.RED_BRICK_ROAD_PENDING_ACTION.ADD) {
        childVisibleActionCount += 1;
        const oldestFourAccountIDs = childOldestFourAccountIDs ? childOldestFourAccountIDs.split(',') : [];
        if (oldestFourAccountIDs.length < 4) {
            const index = oldestFourAccountIDs.findIndex((accountID) => accountID === currentUserAccountID?.toString());
            if (index === -1) {
                childCommenterCount += 1;
                oldestFourAccountIDs.push(currentUserAccountID?.toString() ?? '');
            }
        }
        childOldestFourAccountIDs = oldestFourAccountIDs.join(',');
    } else if (type === CONST.RED_BRICK_ROAD_PENDING_ACTION.DELETE) {
        if (childVisibleActionCount > 0) {
            childVisibleActionCount -= 1;
        }

        if (childVisibleActionCount === 0) {
            childCommenterCount = 0;
            childOldestFourAccountIDs = '';
        }
    }

    return {
        childVisibleActionCount,
        childCommenterCount,
        childLastVisibleActionCreated: lastVisibleActionCreated,
        childOldestFourAccountIDs,
    };
}

/**
 * Builds an optimistic reportAction for the parent report when a task is created
 * @param taskReportID - Report ID of the task
 * @param taskTitle - Title of the task
 * @param taskAssigneeAccountID - AccountID of the person assigned to the task
 * @param text - Text of the comment
 * @param parentReportID - Report ID of the parent report
 * @param createdOffset - The offset for task's created time that created via a loop
 */
function buildOptimisticTaskCommentReportAction(
    taskReportID: string,
    taskTitle: string,
    taskAssigneeAccountID: number,
    text: string,
    parentReportID: string,
    actorAccountID?: number,
    createdOffset = 0,
): OptimisticReportAction {
    const reportAction = buildOptimisticAddCommentReportAction(text, undefined, undefined, createdOffset, undefined, taskReportID);
    if (reportAction.reportAction.message?.[0]) {
        reportAction.reportAction.message[0].taskReportID = taskReportID;
    }

    // These parameters are not saved on the reportAction, but are used to display the task in the UI
    // Added when we fetch the reportActions on a report
    reportAction.reportAction.originalMessage = {
        html: reportAction.reportAction.message?.[0]?.html,
        taskReportID: reportAction.reportAction.message?.[0]?.taskReportID,
    };
    reportAction.reportAction.childReportID = taskReportID;
    reportAction.reportAction.parentReportID = parentReportID;
    reportAction.reportAction.childType = CONST.REPORT.TYPE.TASK;
    reportAction.reportAction.childReportName = taskTitle;
    reportAction.reportAction.childManagerAccountID = taskAssigneeAccountID;
    reportAction.reportAction.childStatusNum = CONST.REPORT.STATUS_NUM.OPEN;
    reportAction.reportAction.childStateNum = CONST.REPORT.STATE_NUM.OPEN;

    if (actorAccountID) {
        reportAction.reportAction.actorAccountID = actorAccountID;
    }

    return reportAction;
}

/**
 * Builds an optimistic IOU report with a randomly generated reportID
 *
 * @param payeeAccountID - AccountID of the person generating the IOU.
 * @param payerAccountID - AccountID of the other person participating in the IOU.
 * @param total - IOU amount in the smallest unit of the currency.
 * @param chatReportID - Report ID of the chat where the IOU is.
 * @param currency - IOU currency.
 * @param isSendingMoney - If we pay someone the IOU should be created as settled
 */

function buildOptimisticIOUReport(payeeAccountID: number, payerAccountID: number, total: number, chatReportID: string, currency: string, isSendingMoney = false): OptimisticIOUReport {
    const formattedTotal = CurrencyUtils.convertToDisplayString(total, currency);
    const personalDetails = getPersonalDetailsForAccountID(payerAccountID);
    const payerEmail = 'login' in personalDetails ? personalDetails.login : '';

    const participants: Participants = {
        [payeeAccountID]: {hidden: true},
        [payerAccountID]: {hidden: true},
    };

    return {
        type: CONST.REPORT.TYPE.IOU,
        cachedTotal: formattedTotal,
        chatReportID,
        currency,
        managerID: payerAccountID,
        ownerAccountID: payeeAccountID,
        participants,
        reportID: generateReportID(),
        stateNum: isSendingMoney ? CONST.REPORT.STATE_NUM.APPROVED : CONST.REPORT.STATE_NUM.SUBMITTED,
        statusNum: isSendingMoney ? CONST.REPORT.STATUS_NUM.REIMBURSED : CONST.REPORT.STATE_NUM.SUBMITTED,
        total,

        // We don't translate reportName because the server response is always in English
        reportName: `${payerEmail} owes ${formattedTotal}`,
        notificationPreference: CONST.REPORT.NOTIFICATION_PREFERENCE.HIDDEN,
        parentReportID: chatReportID,
        lastVisibleActionCreated: DateUtils.getDBTime(),
    };
}

function getHumanReadableStatus(statusNum: number): string {
    const status = Object.keys(CONST.REPORT.STATUS_NUM).find((key) => CONST.REPORT.STATUS_NUM[key as keyof typeof CONST.REPORT.STATUS_NUM] === statusNum);
    return status ? `${status.charAt(0)}${status.slice(1).toLowerCase()}` : '';
}

/**
 * Populates the report field formula with the values from the report and policy.
 * Currently, this only supports optimistic expense reports.
 * Each formula field is either replaced with a value, or removed.
 * If after all replacements the formula is empty, the original formula is returned.
 * See {@link https://help.expensify.com/articles/expensify-classic/insights-and-custom-reporting/Custom-Templates}
 */
function populateOptimisticReportFormula(formula: string, report: OptimisticExpenseReport, policy: Policy | EmptyObject): string {
    const createdDate = report.lastVisibleActionCreated ? new Date(report.lastVisibleActionCreated) : undefined;
    const result = formula
        // We don't translate because the server response is always in English
        .replaceAll('{report:type}', 'Expense Report')
        .replaceAll('{report:startdate}', createdDate ? format(createdDate, CONST.DATE.FNS_FORMAT_STRING) : '')
        .replaceAll('{report:total}', report.total !== undefined ? CurrencyUtils.convertToDisplayString(Math.abs(report.total), report.currency).toString() : '')
        .replaceAll('{report:currency}', report.currency ?? '')
        .replaceAll('{report:policyname}', policy.name ?? '')
        .replaceAll('{report:created}', createdDate ? format(createdDate, CONST.DATE.FNS_DATE_TIME_FORMAT_STRING) : '')
        .replaceAll('{report:created:yyyy-MM-dd}', createdDate ? format(createdDate, CONST.DATE.FNS_FORMAT_STRING) : '')
        .replaceAll('{report:status}', report.statusNum !== undefined ? getHumanReadableStatus(report.statusNum) : '')
        .replaceAll('{user:email}', currentUserEmail ?? '')
        .replaceAll('{user:email|frontPart}', currentUserEmail ? currentUserEmail.split('@')[0] : '')
        .replaceAll(/\{report:(.+)}/g, '');

    return result.trim().length ? result : formula;
}

/** Builds an optimistic invoice report with a randomly generated reportID */
function buildOptimisticInvoiceReport(chatReportID: string, policyID: string, receiverAccountID: number, receiverName: string, total: number, currency: string): OptimisticExpenseReport {
    const formattedTotal = CurrencyUtils.convertToDisplayString(total, currency);

    return {
        reportID: generateReportID(),
        chatReportID,
        policyID,
        type: CONST.REPORT.TYPE.INVOICE,
        ownerAccountID: currentUserAccountID,
        managerID: receiverAccountID,
        currency,
        // We don’t translate reportName because the server response is always in English
        reportName: `${receiverName} owes ${formattedTotal}`,
        stateNum: CONST.REPORT.STATE_NUM.SUBMITTED,
        statusNum: CONST.REPORT.STATUS_NUM.OPEN,
        total,
        notificationPreference: CONST.REPORT.NOTIFICATION_PREFERENCE.HIDDEN,
        parentReportID: chatReportID,
        lastVisibleActionCreated: DateUtils.getDBTime(),
    };
}

/**
 * Builds an optimistic Expense report with a randomly generated reportID
 *
 * @param chatReportID - Report ID of the PolicyExpenseChat where the Expense Report is
 * @param policyID - The policy ID of the PolicyExpenseChat
 * @param payeeAccountID - AccountID of the employee (payee)
 * @param total - Amount in cents
 * @param currency
 * @param reimbursable – Whether the expense is reimbursable
 */
function buildOptimisticExpenseReport(chatReportID: string, policyID: string, payeeAccountID: number, total: number, currency: string, reimbursable = true): OptimisticExpenseReport {
    // The amount for Expense reports are stored as negative value in the database
    const storedTotal = total * -1;
    const policyName = getPolicyName(allReports?.[`${ONYXKEYS.COLLECTION.REPORT}${chatReportID}`]);
    const formattedTotal = CurrencyUtils.convertToDisplayString(storedTotal, currency);
    const policy = getPolicy(policyID);

    const isInstantSubmitEnabled = PolicyUtils.isInstantSubmitEnabled(policy);

    const stateNum = isInstantSubmitEnabled ? CONST.REPORT.STATE_NUM.SUBMITTED : CONST.REPORT.STATE_NUM.OPEN;
    const statusNum = isInstantSubmitEnabled ? CONST.REPORT.STATUS_NUM.SUBMITTED : CONST.REPORT.STATUS_NUM.OPEN;

    const expenseReport: OptimisticExpenseReport = {
        reportID: generateReportID(),
        chatReportID,
        policyID,
        type: CONST.REPORT.TYPE.EXPENSE,
        ownerAccountID: payeeAccountID,
        currency,
        // We don't translate reportName because the server response is always in English
        reportName: `${policyName} owes ${formattedTotal}`,
        stateNum,
        statusNum,
        total: storedTotal,
        nonReimbursableTotal: reimbursable ? 0 : storedTotal,
        notificationPreference: CONST.REPORT.NOTIFICATION_PREFERENCE.HIDDEN,
        parentReportID: chatReportID,
        lastVisibleActionCreated: DateUtils.getDBTime(),
    };

    // Get the approver/manager for this report to properly display the optimistic data
    const submitToAccountID = PolicyUtils.getSubmitToAccountID(policy, payeeAccountID);
    if (submitToAccountID) {
        expenseReport.managerID = submitToAccountID;
    }

    const titleReportField = getTitleReportField(getReportFieldsByPolicyID(policyID) ?? {});
    if (!!titleReportField && reportFieldsEnabled(expenseReport)) {
        expenseReport.reportName = populateOptimisticReportFormula(titleReportField.defaultValue, expenseReport, policy);
    }

    return expenseReport;
}

function getIOUSubmittedMessage(report: OnyxEntry<Report>) {
    const policy = getPolicy(report?.policyID);

    if (report?.ownerAccountID !== currentUserAccountID && policy.role === CONST.POLICY.ROLE.ADMIN) {
        const ownerPersonalDetail = getPersonalDetailsForAccountID(report?.ownerAccountID ?? 0);
        const ownerDisplayName = `${ownerPersonalDetail.displayName ?? ''}${ownerPersonalDetail.displayName !== ownerPersonalDetail.login ? ` (${ownerPersonalDetail.login})` : ''}`;

        return [
            {
                style: 'normal',
                text: 'You (on behalf of ',
                type: CONST.REPORT.MESSAGE.TYPE.TEXT,
            },
            {
                style: 'strong',
                text: ownerDisplayName,
                type: CONST.REPORT.MESSAGE.TYPE.TEXT,
            },
            {
                style: 'normal',
                text: ' via admin-submit)',
                type: CONST.REPORT.MESSAGE.TYPE.TEXT,
            },
            {
                style: 'normal',
                text: ' submitted this report',
                type: CONST.REPORT.MESSAGE.TYPE.TEXT,
            },
            {
                style: 'normal',
                text: ' to ',
                type: CONST.REPORT.MESSAGE.TYPE.TEXT,
            },
            {
                style: 'strong',
                text: 'you',
                type: CONST.REPORT.MESSAGE.TYPE.TEXT,
            },
        ];
    }

    const submittedToPersonalDetail = getPersonalDetailsForAccountID(policy?.submitsTo ?? 0);
    let submittedToDisplayName = `${submittedToPersonalDetail.displayName ?? ''}${
        submittedToPersonalDetail.displayName !== submittedToPersonalDetail.login ? ` (${submittedToPersonalDetail.login})` : ''
    }`;
    if (submittedToPersonalDetail?.accountID === currentUserAccountID) {
        submittedToDisplayName = 'yourself';
    }

    return [
        {
            type: CONST.REPORT.MESSAGE.TYPE.TEXT,
            style: 'strong',
            text: 'You',
        },
        {
            type: CONST.REPORT.MESSAGE.TYPE.TEXT,
            style: 'normal',
            text: ' submitted this report',
        },
        {
            type: CONST.REPORT.MESSAGE.TYPE.TEXT,
            style: 'normal',
            text: ' to ',
        },
        {
            type: CONST.REPORT.MESSAGE.TYPE.TEXT,
            style: 'strong',
            text: submittedToDisplayName,
        },
    ];
}

/**
 * @param iouReportID - the report ID of the IOU report the action belongs to
 * @param type - IOUReportAction type. Can be oneOf(create, decline, cancel, pay, split)
 * @param total - IOU total in cents
 * @param comment - IOU comment
 * @param currency - IOU currency
 * @param paymentType - IOU paymentMethodType. Can be oneOf(Elsewhere, Expensify)
 * @param isSettlingUp - Whether we are settling up an IOU
 */
function getIOUReportActionMessage(iouReportID: string, type: string, total: number, comment: string, currency: string, paymentType = '', isSettlingUp = false): Message[] {
    const report = getReport(iouReportID);

    if (type === CONST.REPORT.ACTIONS.TYPE.SUBMITTED) {
        return getIOUSubmittedMessage(!isEmptyObject(report) ? report : null);
    }

    const amount =
        type === CONST.IOU.REPORT_ACTION_TYPE.PAY
            ? CurrencyUtils.convertToDisplayString(getMoneyRequestSpendBreakdown(!isEmptyObject(report) ? report : null).totalDisplaySpend, currency)
            : CurrencyUtils.convertToDisplayString(total, currency);

    let paymentMethodMessage;
    switch (paymentType) {
        case CONST.IOU.PAYMENT_TYPE.VBBA:
        case CONST.IOU.PAYMENT_TYPE.EXPENSIFY:
            paymentMethodMessage = ' with Expensify';
            break;
        default:
            paymentMethodMessage = ` elsewhere`;
            break;
    }

    let iouMessage;
    switch (type) {
        case CONST.REPORT.ACTIONS.TYPE.APPROVED:
            iouMessage = `approved ${amount}`;
            break;
        case CONST.IOU.REPORT_ACTION_TYPE.CREATE:
            iouMessage = `submitted ${amount}${comment && ` for ${comment}`}`;
            break;
        case CONST.IOU.REPORT_ACTION_TYPE.TRACK:
            iouMessage = `tracking ${amount}${comment && ` for ${comment}`}`;
            break;
        case CONST.IOU.REPORT_ACTION_TYPE.SPLIT:
            iouMessage = `split ${amount}${comment && ` for ${comment}`}`;
            break;
        case CONST.IOU.REPORT_ACTION_TYPE.DELETE:
            iouMessage = `deleted the ${amount} expense${comment && ` for ${comment}`}`;
            break;
        case CONST.IOU.REPORT_ACTION_TYPE.PAY:
            iouMessage = isSettlingUp ? `paid ${amount}${paymentMethodMessage}` : `sent ${amount}${comment && ` for ${comment}`}${paymentMethodMessage}`;
            break;
        default:
            break;
    }

    return [
        {
            html: lodashEscape(iouMessage),
            text: iouMessage ?? '',
            isEdited: false,
            type: CONST.REPORT.MESSAGE.TYPE.COMMENT,
        },
    ];
}

/**
 * Builds an optimistic IOU reportAction object
 *
 * @param type - IOUReportAction type. Can be oneOf(create, delete, pay, split).
 * @param amount - IOU amount in cents.
 * @param currency
 * @param comment - User comment for the IOU.
 * @param participants - An array with participants details.
 * @param [transactionID] - Not required if the IOUReportAction type is 'pay'
 * @param [paymentType] - Only required if the IOUReportAction type is 'pay'. Can be oneOf(elsewhere, Expensify).
 * @param [iouReportID] - Only required if the IOUReportActions type is oneOf(decline, cancel, pay). Generates a randomID as default.
 * @param [isSettlingUp] - Whether we are settling up an IOU.
 * @param [isSendMoneyFlow] - Whether this is pay someone flow
 * @param [receipt]
 * @param [isOwnPolicyExpenseChat] - Whether this is an expense report create from the current user's policy expense chat
 */
function buildOptimisticIOUReportAction(
    type: ValueOf<typeof CONST.IOU.REPORT_ACTION_TYPE>,
    amount: number,
    currency: string,
    comment: string,
    participants: Participant[],
    transactionID: string,
    paymentType?: PaymentMethodType,
    iouReportID = '',
    isSettlingUp = false,
    isSendMoneyFlow = false,
    receipt: Receipt = {},
    isOwnPolicyExpenseChat = false,
    created = DateUtils.getDBTime(),
    linkedExpenseReportAction: ReportAction | EmptyObject = {},
): OptimisticIOUReportAction {
    const IOUReportID = iouReportID || generateReportID();

    const originalMessage: IOUMessage = {
        amount,
        comment,
        currency,
        IOUTransactionID: transactionID,
        IOUReportID,
        type,
        whisperedTo: [CONST.IOU.RECEIPT_STATE.SCANREADY, CONST.IOU.RECEIPT_STATE.SCANNING].some((value) => value === receipt?.state) ? [currentUserAccountID ?? -1] : [],
    };

    if (type === CONST.IOU.REPORT_ACTION_TYPE.PAY) {
        // In pay someone flow, we store amount, comment, currency in IOUDetails when type = pay
        if (isSendMoneyFlow) {
            const keys = ['amount', 'comment', 'currency'] as const;
            keys.forEach((key) => {
                delete originalMessage[key];
            });
            originalMessage.IOUDetails = {amount, comment, currency};
            originalMessage.paymentType = paymentType;
        } else {
            // In case of pay someone action, we dont store the comment
            // and there is no single transctionID to link the action to.
            delete originalMessage.IOUTransactionID;
            delete originalMessage.comment;
            originalMessage.paymentType = paymentType;
        }
    }

    // IOUs of type split only exist in group DMs and those don't have an iouReport so we need to delete the IOUReportID key
    if (type === CONST.IOU.REPORT_ACTION_TYPE.SPLIT) {
        delete originalMessage.IOUReportID;
        // Split expense made from a policy expense chat only have the payee's accountID as the participant because the payer could be any policy admin
        if (isOwnPolicyExpenseChat) {
            originalMessage.participantAccountIDs = currentUserAccountID ? [currentUserAccountID] : [];
        } else {
            originalMessage.participantAccountIDs = currentUserAccountID
                ? [currentUserAccountID, ...participants.map((participant) => participant.accountID ?? -1)]
                : participants.map((participant) => participant.accountID ?? -1);
        }
    }

    return {
        ...linkedExpenseReportAction,
        actionName: CONST.REPORT.ACTIONS.TYPE.IOU,
        actorAccountID: currentUserAccountID,
        automatic: false,
        avatar: getCurrentUserAvatar(),
        isAttachment: false,
        originalMessage,
        message: getIOUReportActionMessage(iouReportID, type, amount, comment, currency, paymentType, isSettlingUp),
        person: [
            {
                style: 'strong',
                text: getCurrentUserDisplayNameOrEmail(),
                type: 'TEXT',
            },
        ],
        reportActionID: NumberUtils.rand64(),
        shouldShow: true,
        created,
        pendingAction: CONST.RED_BRICK_ROAD_PENDING_ACTION.ADD,
    };
}

/**
 * Builds an optimistic APPROVED report action with a randomly generated reportActionID.
 */
function buildOptimisticApprovedReportAction(amount: number, currency: string, expenseReportID: string): OptimisticApprovedReportAction {
    const originalMessage = {
        amount,
        currency,
        expenseReportID,
    };

    return {
        actionName: CONST.REPORT.ACTIONS.TYPE.APPROVED,
        actorAccountID: currentUserAccountID,
        automatic: false,
        avatar: getCurrentUserAvatar(),
        isAttachment: false,
        originalMessage,
        message: getIOUReportActionMessage(expenseReportID, CONST.REPORT.ACTIONS.TYPE.APPROVED, Math.abs(amount), '', currency),
        person: [
            {
                style: 'strong',
                text: getCurrentUserDisplayNameOrEmail(),
                type: 'TEXT',
            },
        ],
        reportActionID: NumberUtils.rand64(),
        shouldShow: true,
        created: DateUtils.getDBTime(),
        pendingAction: CONST.RED_BRICK_ROAD_PENDING_ACTION.ADD,
    };
}

/**
 * Builds an optimistic MOVED report action with a randomly generated reportActionID.
 * This action is used when we move reports across workspaces.
 */
function buildOptimisticMovedReportAction(fromPolicyID: string, toPolicyID: string, newParentReportID: string, movedReportID: string, policyName: string): ReportAction {
    const originalMessage = {
        fromPolicyID,
        toPolicyID,
        newParentReportID,
        movedReportID,
    };

    const movedActionMessage = [
        {
            html: `moved the report to the <a href='${CONST.NEW_EXPENSIFY_URL}r/${newParentReportID}' target='_blank' rel='noreferrer noopener'>${policyName}</a> workspace`,
            text: `moved the report to the ${policyName} workspace`,
            type: CONST.REPORT.MESSAGE.TYPE.COMMENT,
        },
    ];

    return {
        actionName: CONST.REPORT.ACTIONS.TYPE.MOVED,
        actorAccountID: currentUserAccountID,
        automatic: false,
        avatar: getCurrentUserAvatar(),
        isAttachment: false,
        originalMessage,
        message: movedActionMessage,
        person: [
            {
                style: 'strong',
                text: getCurrentUserDisplayNameOrEmail(),
                type: 'TEXT',
            },
        ],
        reportActionID: NumberUtils.rand64(),
        shouldShow: true,
        created: DateUtils.getDBTime(),
        pendingAction: CONST.RED_BRICK_ROAD_PENDING_ACTION.ADD,
    };
}

/**
 * Builds an optimistic SUBMITTED report action with a randomly generated reportActionID.
 *
 */
function buildOptimisticSubmittedReportAction(amount: number, currency: string, expenseReportID: string, adminAccountID: number | undefined): OptimisticSubmittedReportAction {
    const originalMessage = {
        amount,
        currency,
        expenseReportID,
    };

    return {
        actionName: CONST.REPORT.ACTIONS.TYPE.SUBMITTED,
        actorAccountID: currentUserAccountID,
        adminAccountID,
        automatic: false,
        avatar: getCurrentUserAvatar(),
        isAttachment: false,
        originalMessage,
        message: getIOUReportActionMessage(expenseReportID, CONST.REPORT.ACTIONS.TYPE.SUBMITTED, Math.abs(amount), '', currency),
        person: [
            {
                style: 'strong',
                text: getCurrentUserDisplayNameOrEmail(),
                type: 'TEXT',
            },
        ],
        reportActionID: NumberUtils.rand64(),
        shouldShow: true,
        created: DateUtils.getDBTime(),
        pendingAction: CONST.RED_BRICK_ROAD_PENDING_ACTION.ADD,
    };
}

/**
 * Builds an optimistic report preview action with a randomly generated reportActionID.
 *
 * @param chatReport
 * @param iouReport
 * @param [comment] - User comment for the IOU.
 * @param [transaction] - optimistic first transaction of preview
 */
function buildOptimisticReportPreview(chatReport: OnyxEntry<Report>, iouReport: Report, comment = '', transaction: OnyxEntry<Transaction> = null, childReportID?: string): ReportAction {
    const hasReceipt = TransactionUtils.hasReceipt(transaction);
    const isReceiptBeingScanned = hasReceipt && TransactionUtils.isReceiptBeingScanned(transaction);
    const message = getReportPreviewMessage(iouReport);
    const created = DateUtils.getDBTime();
    return {
        reportActionID: NumberUtils.rand64(),
        reportID: chatReport?.reportID,
        actionName: CONST.REPORT.ACTIONS.TYPE.REPORT_PREVIEW,
        pendingAction: CONST.RED_BRICK_ROAD_PENDING_ACTION.ADD,
        originalMessage: {
            linkedReportID: iouReport?.reportID,
            whisperedTo: isReceiptBeingScanned ? [currentUserAccountID ?? -1] : [],
        },
        message: [
            {
                html: message,
                text: message,
                isEdited: false,
                type: CONST.REPORT.MESSAGE.TYPE.COMMENT,
            },
        ],
        created,
        accountID: iouReport?.managerID ?? 0,
        // The preview is initially whispered if created with a receipt, so the actor is the current user as well
        actorAccountID: hasReceipt ? currentUserAccountID : iouReport?.managerID ?? 0,
        childReportID: childReportID ?? iouReport?.reportID,
        childMoneyRequestCount: 1,
        childLastMoneyRequestComment: comment,
        childRecentReceiptTransactionIDs: hasReceipt && !isEmptyObject(transaction) ? {[transaction?.transactionID ?? '']: created} : undefined,
    };
}

/**
 * Builds an optimistic ACTIONABLETRACKEXPENSEWHISPER action with a randomly generated reportActionID.
 */
function buildOptimisticActionableTrackExpenseWhisper(iouAction: OptimisticIOUReportAction, transactionID: string): ReportAction {
    const currentTime = DateUtils.getDBTime();
    const targetEmail = CONST.EMAIL.CONCIERGE;
    const actorAccountID = PersonalDetailsUtils.getAccountIDsByLogins([targetEmail])[0];
    const reportActionID = NumberUtils.rand64();
    return {
        actionName: CONST.REPORT.ACTIONS.TYPE.ACTIONABLE_TRACK_EXPENSE_WHISPER,
        actorAccountID,
        avatar: UserUtils.getDefaultAvatarURL(actorAccountID),
        created: DateUtils.addMillisecondsFromDateTime(currentTime, 1),
        lastModified: DateUtils.addMillisecondsFromDateTime(currentTime, 1),
        message: [
            {
                html: CONST.ACTIONABLE_TRACK_EXPENSE_WHISPER_MESSAGE,
                text: CONST.ACTIONABLE_TRACK_EXPENSE_WHISPER_MESSAGE,
                whisperedTo: [],
                type: CONST.REPORT.MESSAGE.TYPE.COMMENT,
            },
        ],
        originalMessage: {
            lastModified: DateUtils.addMillisecondsFromDateTime(currentTime, 1),
            transactionID,
        },
        person: [
            {
                text: CONST.DISPLAY_NAME.EXPENSIFY_CONCIERGE,
                type: 'TEXT',
            },
        ],
        previousReportActionID: iouAction?.reportActionID,
        reportActionID,
        shouldShow: true,
        pendingAction: CONST.RED_BRICK_ROAD_PENDING_ACTION.ADD,
    };
}

/**
 * Builds an optimistic modified expense action with a randomly generated reportActionID.
 */
function buildOptimisticModifiedExpenseReportAction(
    transactionThread: OnyxEntry<Report>,
    oldTransaction: OnyxEntry<Transaction>,
    transactionChanges: TransactionChanges,
    isFromExpenseReport: boolean,
    policy: OnyxEntry<Policy>,
): OptimisticModifiedExpenseReportAction {
    const originalMessage = getModifiedExpenseOriginalMessage(oldTransaction, transactionChanges, isFromExpenseReport, policy);
    return {
        actionName: CONST.REPORT.ACTIONS.TYPE.MODIFIED_EXPENSE,
        actorAccountID: currentUserAccountID,
        automatic: false,
        avatar: getCurrentUserAvatar(),
        created: DateUtils.getDBTime(),
        isAttachment: false,
        message: [
            {
                // Currently we are composing the message from the originalMessage and message is only used in OldDot and not in the App
                text: 'You',
                style: 'strong',
                type: CONST.REPORT.MESSAGE.TYPE.TEXT,
            },
        ],
        originalMessage,
        person: [
            {
                style: 'strong',
                text: currentUserPersonalDetails?.displayName ?? String(currentUserAccountID),
                type: 'TEXT',
            },
        ],
        pendingAction: CONST.RED_BRICK_ROAD_PENDING_ACTION.ADD,
        reportActionID: NumberUtils.rand64(),
        reportID: transactionThread?.reportID,
        shouldShow: true,
    };
}

/**
 * Builds an optimistic modified expense action for a tracked expense move with a randomly generated reportActionID.
 * @param transactionThreadID - The reportID of the transaction thread
 * @param movedToReportID - The reportID of the report the transaction is moved to
 */
function buildOptimisticMovedTrackedExpenseModifiedReportAction(transactionThreadID: string, movedToReportID: string): OptimisticModifiedExpenseReportAction {
    return {
        actionName: CONST.REPORT.ACTIONS.TYPE.MODIFIED_EXPENSE,
        actorAccountID: currentUserAccountID,
        automatic: false,
        avatar: getCurrentUserAvatar(),
        created: DateUtils.getDBTime(),
        isAttachment: false,
        message: [
            {
                // Currently we are composing the message from the originalMessage and message is only used in OldDot and not in the App
                text: 'You',
                style: 'strong',
                type: CONST.REPORT.MESSAGE.TYPE.TEXT,
            },
        ],
        originalMessage: {
            movedToReportID,
        },
        person: [
            {
                style: 'strong',
                text: currentUserPersonalDetails?.displayName ?? String(currentUserAccountID),
                type: 'TEXT',
            },
        ],
        pendingAction: CONST.RED_BRICK_ROAD_PENDING_ACTION.ADD,
        reportActionID: NumberUtils.rand64(),
        reportID: transactionThreadID,
        shouldShow: true,
    };
}

/**
 * Updates a report preview action that exists for an IOU report.
 *
 * @param [comment] - User comment for the IOU.
 * @param [transaction] - optimistic newest transaction of a report preview
 *
 */
function updateReportPreview(
    iouReport: OnyxEntry<Report>,
    reportPreviewAction: ReportPreviewAction,
    isPayRequest = false,
    comment = '',
    transaction: OnyxEntry<Transaction> = null,
): ReportPreviewAction {
    const hasReceipt = TransactionUtils.hasReceipt(transaction);
    const recentReceiptTransactions = reportPreviewAction?.childRecentReceiptTransactionIDs ?? {};
    const transactionsToKeep = TransactionUtils.getRecentTransactions(recentReceiptTransactions);
    const previousTransactionsArray = Object.entries(recentReceiptTransactions ?? {}).map(([key, value]) => (transactionsToKeep.includes(key) ? {[key]: value} : null));
    const previousTransactions: Record<string, string> = {};

    for (const obj of previousTransactionsArray) {
        for (const key in obj) {
            if (obj) {
                previousTransactions[key] = obj[key];
            }
        }
    }

    const message = getReportPreviewMessage(iouReport, reportPreviewAction);
    return {
        ...reportPreviewAction,
        message: [
            {
                html: message,
                text: message,
                isEdited: false,
                type: CONST.REPORT.MESSAGE.TYPE.COMMENT,
            },
        ],
        childLastMoneyRequestComment: comment || reportPreviewAction?.childLastMoneyRequestComment,
        childMoneyRequestCount: (reportPreviewAction?.childMoneyRequestCount ?? 0) + (isPayRequest ? 0 : 1),
        childRecentReceiptTransactionIDs: hasReceipt
            ? {
                  ...(transaction && {[transaction.transactionID]: transaction?.created}),
                  ...previousTransactions,
              }
            : recentReceiptTransactions,
        // As soon as we add a transaction without a receipt to the report, it will have ready expenses,
        // so we remove the whisper
        originalMessage: {
            ...(reportPreviewAction.originalMessage ?? {}),
            whisperedTo: hasReceipt ? reportPreviewAction?.originalMessage?.whisperedTo : [],
        },
    };
}

function buildOptimisticTaskReportAction(
    taskReportID: string,
    actionName: OriginalMessageActionName,
    message = '',
    actorAccountID = currentUserAccountID,
    createdOffset = 0,
): OptimisticTaskReportAction {
    const originalMessage = {
        taskReportID,
        type: actionName,
        text: message,
    };
    return {
        actionName,
        actorAccountID,
        automatic: false,
        avatar: getCurrentUserAvatar(),
        isAttachment: false,
        originalMessage,
        message: [
            {
                text: message,
                taskReportID,
                type: CONST.REPORT.MESSAGE.TYPE.TEXT,
            },
        ],
        person: [
            {
                style: 'strong',
                text: currentUserPersonalDetails?.displayName ?? String(currentUserAccountID),
                type: 'TEXT',
            },
        ],
        reportActionID: NumberUtils.rand64(),
        shouldShow: true,
        created: DateUtils.getDBTimeWithSkew(Date.now() + createdOffset),
        isFirstItem: false,
        pendingAction: CONST.RED_BRICK_ROAD_PENDING_ACTION.ADD,
    };
}

/**
 * Builds an optimistic chat report with a randomly generated reportID and as much information as we currently have
 */
function buildOptimisticChatReport(
    participantList: number[],
    reportName: string = CONST.REPORT.DEFAULT_REPORT_NAME,
    chatType: ValueOf<typeof CONST.REPORT.CHAT_TYPE> | undefined = undefined,
    policyID: string = CONST.POLICY.OWNER_EMAIL_FAKE,
    ownerAccountID: number = CONST.REPORT.OWNER_ACCOUNT_ID_FAKE,
    isOwnPolicyExpenseChat = false,
    oldPolicyName = '',
    visibility: ValueOf<typeof CONST.REPORT.VISIBILITY> | undefined = undefined,
    writeCapability: ValueOf<typeof CONST.REPORT.WRITE_CAPABILITIES> | undefined = undefined,
    notificationPreference: NotificationPreference = CONST.REPORT.NOTIFICATION_PREFERENCE.ALWAYS,
    parentReportActionID = '',
    parentReportID = '',
    description = '',
    avatarUrl = '',
    optimisticReportID = '',
    shouldShowParticipants = true,
): OptimisticChatReport {
    const participants = participantList.reduce((reportParticipants: Participants, accountID: number) => {
        const participant: ReportParticipant = {
            hidden: !shouldShowParticipants,
            role: accountID === currentUserAccountID ? CONST.REPORT.ROLE.ADMIN : CONST.REPORT.ROLE.MEMBER,
        };
        // eslint-disable-next-line no-param-reassign
        reportParticipants[accountID] = participant;
        return reportParticipants;
    }, {} as Participants);
    const currentTime = DateUtils.getDBTime();
    const isNewlyCreatedWorkspaceChat = chatType === CONST.REPORT.CHAT_TYPE.POLICY_EXPENSE_CHAT && isOwnPolicyExpenseChat;
    const optimisticChatReport: OptimisticChatReport = {
        isOptimisticReport: true,
        type: CONST.REPORT.TYPE.CHAT,
        chatType,
        isOwnPolicyExpenseChat,
        isPinned: reportName === CONST.REPORT.WORKSPACE_CHAT_ROOMS.ADMINS || isNewlyCreatedWorkspaceChat,
        lastActorAccountID: 0,
        lastMessageTranslationKey: '',
        lastMessageHtml: '',
        lastMessageText: undefined,
        lastReadTime: currentTime,
        lastVisibleActionCreated: currentTime,
        notificationPreference,
        oldPolicyName,
        ownerAccountID: ownerAccountID || CONST.REPORT.OWNER_ACCOUNT_ID_FAKE,
        parentReportActionID,
        parentReportID,
        participants,
        policyID,
        reportID: optimisticReportID || generateReportID(),
        reportName,
        stateNum: 0,
        statusNum: 0,
        visibility,
        description,
        writeCapability,
        avatarUrl,
    };

    if (chatType === CONST.REPORT.CHAT_TYPE.INVOICE) {
        // TODO: update to support workspace as an invoice receiver when workspace-to-workspace invoice room implemented
        optimisticChatReport.invoiceReceiver = {
            type: 'individual',
            accountID: participantList[0],
        };
    }

    return optimisticChatReport;
}

function buildOptimisticGroupChatReport(participantAccountIDs: number[], reportName: string, avatarUri: string, optimisticReportID?: string) {
    return buildOptimisticChatReport(
        participantAccountIDs,
        reportName,
        CONST.REPORT.CHAT_TYPE.GROUP,
        undefined,
        undefined,
        undefined,
        undefined,
        undefined,
        undefined,
        undefined,
        undefined,
        undefined,
        undefined,
        avatarUri,
        optimisticReportID,
    );
}

/**
 * Returns the necessary reportAction onyx data to indicate that the chat has been created optimistically
 * @param [created] - Action created time
 */
function buildOptimisticCreatedReportAction(emailCreatingAction: string, created = DateUtils.getDBTime()): OptimisticCreatedReportAction {
    return {
        reportActionID: NumberUtils.rand64(),
        actionName: CONST.REPORT.ACTIONS.TYPE.CREATED,
        pendingAction: CONST.RED_BRICK_ROAD_PENDING_ACTION.ADD,
        actorAccountID: currentUserAccountID,
        message: [
            {
                type: CONST.REPORT.MESSAGE.TYPE.TEXT,
                style: 'strong',
                text: emailCreatingAction,
            },
            {
                type: CONST.REPORT.MESSAGE.TYPE.TEXT,
                style: 'normal',
                text: ' created this report',
            },
        ],
        person: [
            {
                type: CONST.REPORT.MESSAGE.TYPE.TEXT,
                style: 'strong',
                text: getCurrentUserDisplayNameOrEmail(),
            },
        ],
        automatic: false,
        avatar: getCurrentUserAvatar(),
        created,
        shouldShow: true,
    };
}

/**
 * Returns the necessary reportAction onyx data to indicate that the room has been renamed
 */
function buildOptimisticRenamedRoomReportAction(newName: string, oldName: string): OptimisticRenamedReportAction {
    const now = DateUtils.getDBTime();
    return {
        reportActionID: NumberUtils.rand64(),
        actionName: CONST.REPORT.ACTIONS.TYPE.RENAMED,
        pendingAction: CONST.RED_BRICK_ROAD_PENDING_ACTION.ADD,
        actorAccountID: currentUserAccountID,
        message: [
            {
                type: CONST.REPORT.MESSAGE.TYPE.TEXT,
                style: 'strong',
                text: 'You',
            },
            {
                type: CONST.REPORT.MESSAGE.TYPE.TEXT,
                style: 'normal',
                text: ` renamed this report. New title is '${newName}' (previously '${oldName}').`,
            },
        ],
        person: [
            {
                type: CONST.REPORT.MESSAGE.TYPE.TEXT,
                style: 'strong',
                text: getCurrentUserDisplayNameOrEmail(),
            },
        ],
        originalMessage: {
            oldName,
            newName,
            html: `Room renamed to ${newName}`,
            lastModified: now,
        },
        automatic: false,
        avatar: getCurrentUserAvatar(),
        created: now,
        shouldShow: true,
    };
}

/**
 * Returns the necessary reportAction onyx data to indicate that the transaction has been put on hold optimistically
 * @param [created] - Action created time
 */
function buildOptimisticHoldReportAction(created = DateUtils.getDBTime()): OptimisticHoldReportAction {
    return {
        reportActionID: NumberUtils.rand64(),
        actionName: CONST.REPORT.ACTIONS.TYPE.HOLD,
        pendingAction: CONST.RED_BRICK_ROAD_PENDING_ACTION.ADD,
        actorAccountID: currentUserAccountID,
        message: [
            {
                type: CONST.REPORT.MESSAGE.TYPE.TEXT,
                style: 'normal',
                text: Localize.translateLocal('iou.heldExpense'),
            },
        ],
        person: [
            {
                type: CONST.REPORT.MESSAGE.TYPE.TEXT,
                style: 'strong',
                text: getCurrentUserDisplayNameOrEmail(),
            },
        ],
        automatic: false,
        avatar: getCurrentUserAvatar(),
        created,
        shouldShow: true,
    };
}

/**
 * Returns the necessary reportAction onyx data to indicate that the transaction has been put on hold optimistically
 * @param [created] - Action created time
 */
function buildOptimisticHoldReportActionComment(comment: string, created = DateUtils.getDBTime()): OptimisticHoldReportAction {
    return {
        reportActionID: NumberUtils.rand64(),
        actionName: CONST.REPORT.ACTIONS.TYPE.ADD_COMMENT,
        pendingAction: CONST.RED_BRICK_ROAD_PENDING_ACTION.ADD,
        actorAccountID: currentUserAccountID,
        message: [
            {
                type: CONST.REPORT.MESSAGE.TYPE.COMMENT,
                text: comment,
                html: comment, // as discussed on https://github.com/Expensify/App/pull/39452 we will not support HTML for now
            },
        ],
        person: [
            {
                type: CONST.REPORT.MESSAGE.TYPE.TEXT,
                style: 'strong',
                text: getCurrentUserDisplayNameOrEmail(),
            },
        ],
        automatic: false,
        avatar: getCurrentUserAvatar(),
        created,
        shouldShow: true,
    };
}

/**
 * Returns the necessary reportAction onyx data to indicate that the transaction has been removed from hold optimistically
 * @param [created] - Action created time
 */
function buildOptimisticUnHoldReportAction(created = DateUtils.getDBTime()): OptimisticHoldReportAction {
    return {
        reportActionID: NumberUtils.rand64(),
        actionName: CONST.REPORT.ACTIONS.TYPE.UNHOLD,
        pendingAction: CONST.RED_BRICK_ROAD_PENDING_ACTION.ADD,
        actorAccountID: currentUserAccountID,
        message: [
            {
                type: CONST.REPORT.MESSAGE.TYPE.TEXT,
                style: 'normal',
                text: Localize.translateLocal('iou.unheldExpense'),
            },
        ],
        person: [
            {
                type: CONST.REPORT.MESSAGE.TYPE.TEXT,
                style: 'normal',
                text: getCurrentUserDisplayNameOrEmail(),
            },
        ],
        automatic: false,
        avatar: getCurrentUserAvatar(),
        created,
        shouldShow: true,
    };
}

function buildOptimisticEditedTaskFieldReportAction({title, description}: Task): OptimisticEditedTaskReportAction {
    // We do not modify title & description in one request, so we need to create a different optimistic action for each field modification
    let field = '';
    let value = '';
    if (title !== undefined) {
        field = 'task title';
        value = title;
    } else if (description !== undefined) {
        field = 'description';
        value = description;
    }

    let changelog = 'edited this task';
    if (field && value) {
        changelog = `updated the ${field} to ${value}`;
    } else if (field) {
        changelog = `removed the ${field}`;
    }

    return {
        reportActionID: NumberUtils.rand64(),
        actionName: CONST.REPORT.ACTIONS.TYPE.TASK_EDITED,
        pendingAction: CONST.RED_BRICK_ROAD_PENDING_ACTION.ADD,
        actorAccountID: currentUserAccountID,
        message: [
            {
                type: CONST.REPORT.MESSAGE.TYPE.COMMENT,
                text: changelog,
                html: description ? getParsedComment(changelog) : changelog,
            },
        ],
        person: [
            {
                type: CONST.REPORT.MESSAGE.TYPE.TEXT,
                style: 'strong',
                text: getCurrentUserDisplayNameOrEmail(),
            },
        ],
        automatic: false,
        avatar: getCurrentUserAvatar(),
        created: DateUtils.getDBTime(),
        shouldShow: false,
    };
}

function buildOptimisticChangedTaskAssigneeReportAction(assigneeAccountID: number): OptimisticEditedTaskReportAction {
    return {
        reportActionID: NumberUtils.rand64(),
        actionName: CONST.REPORT.ACTIONS.TYPE.TASK_EDITED,
        pendingAction: CONST.RED_BRICK_ROAD_PENDING_ACTION.ADD,
        actorAccountID: currentUserAccountID,
        message: [
            {
                type: CONST.REPORT.MESSAGE.TYPE.COMMENT,
                text: `assigned to ${getDisplayNameForParticipant(assigneeAccountID)}`,
                html: `assigned to <mention-user accountID=${assigneeAccountID}></mention-user>`,
            },
        ],
        person: [
            {
                type: CONST.REPORT.MESSAGE.TYPE.TEXT,
                style: 'strong',
                text: getCurrentUserDisplayNameOrEmail(),
            },
        ],
        automatic: false,
        avatar: getCurrentUserAvatar(),
        created: DateUtils.getDBTime(),
        shouldShow: false,
    };
}

/**
 * Returns the necessary reportAction onyx data to indicate that a chat has been archived
 *
 * @param reason - A reason why the chat has been archived
 */
function buildOptimisticClosedReportAction(emailClosingReport: string, policyName: string, reason: string = CONST.REPORT.ARCHIVE_REASON.DEFAULT): OptimisticClosedReportAction {
    return {
        actionName: CONST.REPORT.ACTIONS.TYPE.CLOSED,
        actorAccountID: currentUserAccountID,
        automatic: false,
        avatar: getCurrentUserAvatar(),
        created: DateUtils.getDBTime(),
        message: [
            {
                type: CONST.REPORT.MESSAGE.TYPE.TEXT,
                style: 'strong',
                text: emailClosingReport,
            },
            {
                type: CONST.REPORT.MESSAGE.TYPE.TEXT,
                style: 'normal',
                text: ' closed this report',
            },
        ],
        originalMessage: {
            policyName,
            reason,
        },
        pendingAction: CONST.RED_BRICK_ROAD_PENDING_ACTION.ADD,
        person: [
            {
                type: CONST.REPORT.MESSAGE.TYPE.TEXT,
                style: 'strong',
                text: getCurrentUserDisplayNameOrEmail(),
            },
        ],
        reportActionID: NumberUtils.rand64(),
        shouldShow: true,
    };
}

/**
 * Returns an optimistic Dismissed Violation Report Action. Use the originalMessage customize this to the type of
 * violation being dismissed.
 */
function buildOptimisticDismissedViolationReportAction(originalMessage: OriginalMessageDismissedViolation['originalMessage']): OptimisticDismissedViolationReportAction {
    return {
        actionName: CONST.REPORT.ACTIONS.TYPE.DISMISSED_VIOLATION,
        actorAccountID: currentUserAccountID,
        avatar: getCurrentUserAvatar(),
        created: DateUtils.getDBTime(),
        message: [
            {
                type: CONST.REPORT.MESSAGE.TYPE.TEXT,
                style: 'normal',
                text: ReportActionsUtils.getDismissedViolationMessageText(originalMessage),
            },
        ],
        originalMessage,
        pendingAction: CONST.RED_BRICK_ROAD_PENDING_ACTION.ADD,
        person: [
            {
                type: CONST.REPORT.MESSAGE.TYPE.TEXT,
                style: 'strong',
                text: getCurrentUserDisplayNameOrEmail(),
            },
        ],
        reportActionID: NumberUtils.rand64(),
        shouldShow: true,
    };
}

function buildOptimisticWorkspaceChats(policyID: string, policyName: string, expenseReportId?: string): OptimisticWorkspaceChats {
    const announceChatData = buildOptimisticChatReport(
        currentUserAccountID ? [currentUserAccountID] : [],
        CONST.REPORT.WORKSPACE_CHAT_ROOMS.ANNOUNCE,
        CONST.REPORT.CHAT_TYPE.POLICY_ANNOUNCE,
        policyID,
        CONST.POLICY.OWNER_ACCOUNT_ID_FAKE,
        false,
        policyName,
        undefined,
        undefined,

        // #announce contains all policy members so notifying always should be opt-in only.
        CONST.REPORT.NOTIFICATION_PREFERENCE.DAILY,
    );
    const announceChatReportID = announceChatData.reportID;
    const announceCreatedAction = buildOptimisticCreatedReportAction(CONST.POLICY.OWNER_EMAIL_FAKE);
    const announceReportActionData = {
        [announceCreatedAction.reportActionID]: announceCreatedAction,
    };
    const pendingChatMembers = getPendingChatMembers(currentUserAccountID ? [currentUserAccountID] : [], [], CONST.RED_BRICK_ROAD_PENDING_ACTION.ADD);
    const adminsChatData = {
        ...buildOptimisticChatReport(
            [currentUserAccountID ?? -1],
            CONST.REPORT.WORKSPACE_CHAT_ROOMS.ADMINS,
            CONST.REPORT.CHAT_TYPE.POLICY_ADMINS,
            policyID,
            CONST.POLICY.OWNER_ACCOUNT_ID_FAKE,
            false,
            policyName,
        ),
        pendingChatMembers,
    };
    const adminsChatReportID = adminsChatData.reportID;
    const adminsCreatedAction = buildOptimisticCreatedReportAction(CONST.POLICY.OWNER_EMAIL_FAKE);
    const adminsReportActionData = {
        [adminsCreatedAction.reportActionID]: adminsCreatedAction,
    };

    const expenseChatData = buildOptimisticChatReport(
        [currentUserAccountID ?? -1],
        '',
        CONST.REPORT.CHAT_TYPE.POLICY_EXPENSE_CHAT,
        policyID,
        currentUserAccountID,
        true,
        policyName,
        undefined,
        undefined,
        undefined,
        undefined,
        undefined,
        undefined,
        undefined,
        expenseReportId,
    );
    const expenseChatReportID = expenseChatData.reportID;
    const expenseReportCreatedAction = buildOptimisticCreatedReportAction(currentUserEmail ?? '');
    const expenseReportActionData = {
        [expenseReportCreatedAction.reportActionID]: expenseReportCreatedAction,
    };

    return {
        announceChatReportID,
        announceChatData,
        announceReportActionData,
        announceCreatedReportActionID: announceCreatedAction.reportActionID,
        adminsChatReportID,
        adminsChatData,
        adminsReportActionData,
        adminsCreatedReportActionID: adminsCreatedAction.reportActionID,
        expenseChatReportID,
        expenseChatData,
        expenseReportActionData,
        expenseCreatedReportActionID: expenseReportCreatedAction.reportActionID,
    };
}

/**
 * Builds an optimistic Task Report with a randomly generated reportID
 *
 * @param ownerAccountID - Account ID of the person generating the Task.
 * @param assigneeAccountID - AccountID of the other person participating in the Task.
 * @param parentReportID - Report ID of the chat where the Task is.
 * @param title - Task title.
 * @param description - Task description.
 * @param policyID - PolicyID of the parent report
 */

function buildOptimisticTaskReport(
    ownerAccountID: number,
    assigneeAccountID = 0,
    parentReportID?: string,
    title?: string,
    description?: string,
    policyID: string = CONST.POLICY.OWNER_EMAIL_FAKE,
    notificationPreference: NotificationPreference = CONST.REPORT.NOTIFICATION_PREFERENCE.ALWAYS,
): OptimisticTaskReport {
    const participants: Participants = {
        [ownerAccountID]: {
            hidden: false,
        },
    };

    if (assigneeAccountID) {
        participants[assigneeAccountID] = {hidden: false};
    }

    return {
        reportID: generateReportID(),
        reportName: title,
        description: getParsedComment(description ?? ''),
        ownerAccountID,
        participants,
        managerID: assigneeAccountID,
        type: CONST.REPORT.TYPE.TASK,
        parentReportID,
        policyID,
        stateNum: CONST.REPORT.STATE_NUM.OPEN,
        statusNum: CONST.REPORT.STATUS_NUM.OPEN,
        notificationPreference,
        lastVisibleActionCreated: DateUtils.getDBTime(),
    };
}

/**
 * A helper method to create transaction thread
 *
 * @param reportAction - the parent IOU report action from which to create the thread
 * @param moneyRequestReport - the report which the report action belongs to
 */
function buildTransactionThread(
    reportAction: OnyxEntry<ReportAction | OptimisticIOUReportAction>,
    moneyRequestReport: OnyxEntry<Report>,
    existingTransactionThreadReportID?: string,
): OptimisticChatReport {
    const participantAccountIDs = [...new Set([currentUserAccountID, Number(reportAction?.actorAccountID)])].filter(Boolean) as number[];
    const existingTransactionThreadReport = getReport(existingTransactionThreadReportID);

    if (existingTransactionThreadReportID && existingTransactionThreadReport) {
        return {
            ...existingTransactionThreadReport,
            isOptimisticReport: true,
            parentReportActionID: reportAction?.reportActionID,
            parentReportID: moneyRequestReport?.reportID,
            reportName: getTransactionReportName(reportAction),
            policyID: moneyRequestReport?.policyID,
        };
    }

    return buildOptimisticChatReport(
        participantAccountIDs,
        getTransactionReportName(reportAction),
        undefined,
        moneyRequestReport?.policyID,
        CONST.POLICY.OWNER_ACCOUNT_ID_FAKE,
        false,
        '',
        undefined,
        undefined,
        CONST.REPORT.NOTIFICATION_PREFERENCE.HIDDEN,
        reportAction?.reportActionID,
        moneyRequestReport?.reportID,
        '',
        '',
        '',
        false,
    );
}

/**
 * Build optimistic expense entities:
 *
 * 1. CREATED action for the chatReport
 * 2. CREATED action for the iouReport
 * 3. IOU action for the iouReport linked to the transaction thread via `childReportID`
 * 4. Transaction Thread linked to the IOU action via `parentReportActionID`
 * 5. CREATED action for the Transaction Thread
 */
function buildOptimisticMoneyRequestEntities(
    iouReport: Report,
    type: ValueOf<typeof CONST.IOU.REPORT_ACTION_TYPE>,
    amount: number,
    currency: string,
    comment: string,
    payeeEmail: string,
    participants: Participant[],
    transactionID: string,
    paymentType?: PaymentMethodType,
    isSettlingUp = false,
    isSendMoneyFlow = false,
    receipt: Receipt = {},
    isOwnPolicyExpenseChat = false,
    isPersonalTrackingExpense?: boolean,
    existingTransactionThreadReportID?: string,
    linkedTrackedExpenseReportAction?: ReportAction,
): [OptimisticCreatedReportAction, OptimisticCreatedReportAction, OptimisticIOUReportAction, OptimisticChatReport, OptimisticCreatedReportAction | EmptyObject] {
    const createdActionForChat = buildOptimisticCreatedReportAction(payeeEmail);

    // The `CREATED` action must be optimistically generated before the IOU action so that it won't appear after the IOU action in the chat.
    const iouActionCreationTime = DateUtils.getDBTime();
    const createdActionForIOUReport = buildOptimisticCreatedReportAction(payeeEmail, DateUtils.subtractMillisecondsFromDateTime(iouActionCreationTime, 1));

    const iouAction = buildOptimisticIOUReportAction(
        type,
        amount,
        currency,
        comment,
        participants,
        transactionID,
        paymentType,
        isPersonalTrackingExpense ? '0' : iouReport.reportID,
        isSettlingUp,
        isSendMoneyFlow,
        receipt,
        isOwnPolicyExpenseChat,
        iouActionCreationTime,
        linkedTrackedExpenseReportAction,
    );

    // Create optimistic transactionThread and the `CREATED` action for it, if existingTransactionThreadReportID is undefined
    const transactionThread = buildTransactionThread(iouAction, iouReport, existingTransactionThreadReportID);
    const createdActionForTransactionThread = existingTransactionThreadReportID ? {} : buildOptimisticCreatedReportAction(payeeEmail);

    // The IOU action and the transactionThread are co-dependent as parent-child, so we need to link them together
    iouAction.childReportID = existingTransactionThreadReportID ?? transactionThread.reportID;

    return [createdActionForChat, createdActionForIOUReport, iouAction, transactionThread, createdActionForTransactionThread];
}

// Check if the report is empty, meaning it has no visible messages (i.e. only a "created" report action).
function isEmptyReport(report: OnyxEntry<Report>): boolean {
    if (!report) {
        return true;
    }
    const lastVisibleMessage = ReportActionsUtils.getLastVisibleMessage(report.reportID);
    return !report.lastMessageText && !report.lastMessageTranslationKey && !lastVisibleMessage.lastMessageText && !lastVisibleMessage.lastMessageTranslationKey;
}

function isUnread(report: OnyxEntry<Report>): boolean {
    if (!report) {
        return false;
    }

    if (isEmptyReport(report)) {
        return false;
    }
    // lastVisibleActionCreated and lastReadTime are both datetime strings and can be compared directly
    const lastVisibleActionCreated = report.lastVisibleActionCreated ?? '';
    const lastReadTime = report.lastReadTime ?? '';
    const lastMentionedTime = report.lastMentionedTime ?? '';

    // If the user was mentioned and the comment got deleted the lastMentionedTime will be more recent than the lastVisibleActionCreated
    return lastReadTime < lastVisibleActionCreated || lastReadTime < lastMentionedTime;
}

function isIOUOwnedByCurrentUser(report: OnyxEntry<Report>, allReportsDict: OnyxCollection<Report> = null): boolean {
    const allAvailableReports = allReportsDict ?? allReports;
    if (!report || !allAvailableReports) {
        return false;
    }

    let reportToLook = report;
    if (report.iouReportID) {
        const iouReport = allAvailableReports[`${ONYXKEYS.COLLECTION.REPORT}${report.iouReportID}`];
        if (iouReport) {
            reportToLook = iouReport;
        }
    }

    return reportToLook.ownerAccountID === currentUserAccountID;
}

/**
 * Assuming the passed in report is a default room, lets us know whether we can see it or not, based on permissions and
 * the various subsets of users we've allowed to use default rooms.
 */
function canSeeDefaultRoom(report: OnyxEntry<Report>, policies: OnyxCollection<Policy>, betas: OnyxEntry<Beta[]>): boolean {
    // Include archived rooms
    if (isArchivedRoom(report)) {
        return true;
    }

    // Include default rooms for free plan policies (domain rooms aren't included in here because they do not belong to a policy)
    if (getPolicyType(report, policies) === CONST.POLICY.TYPE.FREE) {
        return true;
    }

    // If the room has an assigned guide, it can be seen.
    if (hasExpensifyGuidesEmails(Object.keys(report?.participants ?? {}).map(Number))) {
        return true;
    }

    // Include any admins and announce rooms, since only non partner-managed domain rooms are on the beta now.
    if (isAdminRoom(report) || isAnnounceRoom(report)) {
        return true;
    }

    // For all other cases, just check that the user belongs to the default rooms beta
    return Permissions.canUseDefaultRooms(betas ?? []);
}

function canAccessReport(report: OnyxEntry<Report>, policies: OnyxCollection<Policy>, betas: OnyxEntry<Beta[]>): boolean {
    // We hide default rooms (it's basically just domain rooms now) from people who aren't on the defaultRooms beta.
    if (isDefaultRoom(report) && !canSeeDefaultRoom(report, policies, betas)) {
        return false;
    }

    if (report?.errorFields?.notFound) {
        return false;
    }

    return true;
}

/**
 * Check if the report is the parent report of the currently viewed report or at least one child report has report action
 */
function shouldHideReport(report: OnyxEntry<Report>, currentReportId: string): boolean {
    const currentReport = getReport(currentReportId);
    const parentReport = getParentReport(!isEmptyObject(currentReport) ? currentReport : null);
    const reportActions = allReportActions?.[`${ONYXKEYS.COLLECTION.REPORT_ACTIONS}${report?.reportID}`] ?? {};
    const isChildReportHasComment = Object.values(reportActions ?? {})?.some((reportAction) => (reportAction?.childVisibleActionCount ?? 0) > 0);
    return parentReport?.reportID !== report?.reportID && !isChildReportHasComment;
}

/**
 * Checks to see if a report's parentAction is an expense that contains a violation
 */
function doesTransactionThreadHaveViolations(report: OnyxEntry<Report>, transactionViolations: OnyxCollection<TransactionViolation[]>, parentReportAction: OnyxEntry<ReportAction>): boolean {
    if (parentReportAction?.actionName !== CONST.REPORT.ACTIONS.TYPE.IOU) {
        return false;
    }
    const {IOUTransactionID, IOUReportID} = parentReportAction.originalMessage ?? {};
    if (!IOUTransactionID || !IOUReportID) {
        return false;
    }
    if (!isCurrentUserSubmitter(IOUReportID)) {
        return false;
    }
    if (report?.stateNum !== CONST.REPORT.STATE_NUM.OPEN && report?.stateNum !== CONST.REPORT.STATE_NUM.SUBMITTED) {
        return false;
    }
    return TransactionUtils.hasViolation(IOUTransactionID, transactionViolations);
}

/**
 * Checks if we should display violation - we display violations when the expense has violation and it is not settled
 */
function shouldDisplayTransactionThreadViolations(
    report: OnyxEntry<Report>,
    transactionViolations: OnyxCollection<TransactionViolation[]>,
    parentReportAction: OnyxEntry<ReportAction>,
): boolean {
    const {IOUReportID} = (parentReportAction?.originalMessage as IOUMessage) ?? {};
    if (isSettled(IOUReportID)) {
        return false;
    }
    return doesTransactionThreadHaveViolations(report, transactionViolations, parentReportAction);
}

/**
 * Checks to see if a report contains a violation
 */
function hasViolations(reportID: string, transactionViolations: OnyxCollection<TransactionViolation[]>): boolean {
    const transactions = TransactionUtils.getAllReportTransactions(reportID);
    return transactions.some((transaction) => TransactionUtils.hasViolation(transaction.transactionID, transactionViolations));
}

/**
 * Takes several pieces of data from Onyx and evaluates if a report should be shown in the option list (either when searching
 * for reports or the reports shown in the LHN).
 *
 * This logic is very specific and the order of the logic is very important. It should fail quickly in most cases and also
 * filter out the majority of reports before filtering out very specific minority of reports.
 */
function shouldReportBeInOptionList({
    report,
    currentReportId,
    isInFocusMode,
    betas,
    policies,
    excludeEmptyChats,
    doesReportHaveViolations,
    includeSelfDM = false,
}: {
    report: OnyxEntry<Report>;
    currentReportId: string;
    isInFocusMode: boolean;
    betas: OnyxEntry<Beta[]>;
    policies: OnyxCollection<Policy>;
    excludeEmptyChats: boolean;
    doesReportHaveViolations: boolean;
    includeSelfDM?: boolean;
}) {
    const isInDefaultMode = !isInFocusMode;
    // Exclude reports that have no data because there wouldn't be anything to show in the option item.
    // This can happen if data is currently loading from the server or a report is in various stages of being created.
    // This can also happen for anyone accessing a public room or archived room for which they don't have access to the underlying policy.
    // Optionally exclude reports that do not belong to currently active workspace

    const participantAccountIDs = Object.keys(report?.participants ?? {}).map(Number);

    if (
        !report?.reportID ||
        !report?.type ||
        report?.reportName === undefined ||
        // eslint-disable-next-line @typescript-eslint/prefer-nullish-coalescing
        report?.isHidden ||
<<<<<<< HEAD
        (report?.participantAccountIDs?.length === 0 &&
=======
        // eslint-disable-next-line @typescript-eslint/prefer-nullish-coalescing
        participantAccountIDs.includes(CONST.ACCOUNT_ID.NOTIFICATIONS) ||
        (participantAccountIDs.length === 0 &&
>>>>>>> 1865aa8e
            !isChatThread(report) &&
            !isPublicRoom(report) &&
            !isUserCreatedPolicyRoom(report) &&
            !isArchivedRoom(report) &&
            !isMoneyRequestReport(report) &&
            !isTaskReport(report) &&
            !isSelfDM(report) &&
            !isSystemChat(report) &&
            !isGroupChat(report) &&
            !isInvoiceRoom(report))
    ) {
        return false;
    }

    if (!canAccessReport(report, policies, betas)) {
        return false;
    }

    // If this is a transaction thread associated with a report that only has one transaction, omit it
    if (isOneTransactionThread(report.reportID, report.parentReportID ?? '0')) {
        return false;
    }

    // Include the currently viewed report. If we excluded the currently viewed report, then there
    // would be no way to highlight it in the options list and it would be confusing to users because they lose
    // a sense of context.
    if (report.reportID === currentReportId) {
        return true;
    }

    // Retrieve the draft comment for the report and convert it to a boolean
    const hasDraftComment = hasValidDraftComment(report.reportID);

    // Include reports that are relevant to the user in any view mode. Criteria include having a draft or having a GBR showing.
    // eslint-disable-next-line @typescript-eslint/prefer-nullish-coalescing
    if (hasDraftComment || requiresAttentionFromCurrentUser(report)) {
        return true;
    }

    const isEmptyChat = isEmptyReport(report);
    const canHideReport = shouldHideReport(report, currentReportId);

    // Include reports if they are pinned
    if (report.isPinned) {
        return true;
    }

    const reportIsSettled = report.statusNum === CONST.REPORT.STATUS_NUM.REIMBURSED;

    // Always show IOU reports with violations unless they are reimbursed
    if (isExpenseRequest(report) && doesReportHaveViolations && !reportIsSettled) {
        return true;
    }

    // Hide only chat threads that haven't been commented on (other threads are actionable)
    if (isChatThread(report) && canHideReport && isEmptyChat) {
        return false;
    }

    // Include reports that have errors from trying to add a workspace
    // If we excluded it, then the red-brock-road pattern wouldn't work for the user to resolve the error
    if (report.errorFields?.addWorkspaceRoom) {
        return true;
    }

    // All unread chats (even archived ones) in GSD mode will be shown. This is because GSD mode is specifically for focusing the user on the most relevant chats, primarily, the unread ones
    if (isInFocusMode) {
        return isUnread(report) && report.notificationPreference !== CONST.REPORT.NOTIFICATION_PREFERENCE.MUTE;
    }

    // Archived reports should always be shown when in default (most recent) mode. This is because you should still be able to access and search for the chats to find them.
    if (isInDefaultMode && isArchivedRoom(report)) {
        return true;
    }

    // Hide chats between two users that haven't been commented on from the LNH
    if (excludeEmptyChats && isEmptyChat && isChatReport(report) && !isChatRoom(report) && !isPolicyExpenseChat(report) && !isSystemChat(report) && !isGroupChat(report) && canHideReport) {
        return false;
    }

    if (isSelfDM(report)) {
        return includeSelfDM;
    }

    return true;
}

/**
 * Returns the system report from the list of reports.
 */
function getSystemChat(): OnyxEntry<Report> {
    if (!allReports) {
        return null;
    }

    return Object.values(allReports ?? {}).find((report) => report?.chatType === CONST.REPORT.CHAT_TYPE.SYSTEM) ?? null;
}

/**
 * Attempts to find a report in onyx with the provided list of participants. Does not include threads, task, expense, room, and policy expense chat.
 */
function getChatByParticipants(newParticipantList: number[], reports: OnyxCollection<Report> = allReports): OnyxEntry<Report> {
    const sortedNewParticipantList = newParticipantList.sort();
    return (
        Object.values(reports ?? {}).find((report) => {
            const participantAccountIDs = Object.keys(report?.participants ?? {});

            // If the report has been deleted, or there are no participants (like an empty #admins room) then skip it
            if (
                participantAccountIDs.length === 0 ||
                isChatThread(report) ||
                isTaskReport(report) ||
                isMoneyRequestReport(report) ||
                isChatRoom(report) ||
                isPolicyExpenseChat(report) ||
                isGroupChat(report)
            ) {
                return false;
            }

            const sortedParticipantsAccountIDs = participantAccountIDs.map(Number).sort();

            // Only return the chat if it has all the participants
            return lodashIsEqual(sortedNewParticipantList, sortedParticipantsAccountIDs);
        }) ?? null
    );
}

/**
 * Attempts to find an invoice chat report in onyx with the provided policyID and receiverID.
 */
function getInvoiceChatByParticipants(policyID: string, receiverID: string | number, reports: OnyxCollection<Report> = allReports): OnyxEntry<Report> {
    return (
        Object.values(reports ?? {}).find((report) => {
            if (!report || !isInvoiceRoom(report)) {
                return false;
            }

            const isSameReceiver =
                report.invoiceReceiver &&
                (('accountID' in report.invoiceReceiver && report.invoiceReceiver.accountID === receiverID) ||
                    ('policyID' in report.invoiceReceiver && report.invoiceReceiver.policyID === receiverID));

            return report.policyID === policyID && isSameReceiver;
        }) ?? null
    );
}

/**
 * Attempts to find a policy expense report in onyx that is owned by ownerAccountID in a given policy
 */
function getPolicyExpenseChat(ownerAccountID: number, policyID: string): OnyxEntry<Report> {
    return (
        Object.values(allReports ?? {}).find((report: OnyxEntry<Report>) => {
            // If the report has been deleted, then skip it
            if (!report) {
                return false;
            }

            return report.policyID === policyID && isPolicyExpenseChat(report) && report.ownerAccountID === ownerAccountID;
        }) ?? null
    );
}

function getAllPolicyReports(policyID: string): Array<OnyxEntry<Report>> {
    return Object.values(allReports ?? {}).filter((report) => report?.policyID === policyID);
}

/**
 * Returns true if Chronos is one of the chat participants (1:1)
 */
function chatIncludesChronos(report: OnyxEntry<Report> | EmptyObject): boolean {
    const participantAccountIDs = Object.keys(report?.participants ?? {}).map(Number);
    return participantAccountIDs.includes(CONST.ACCOUNT_ID.CHRONOS);
}

/**
 * Can only flag if:
 *
 * - It was written by someone else and isn't a whisper
 * - It's a welcome message whisper
 * - It's an ADD_COMMENT that is not an attachment
 */
function canFlagReportAction(reportAction: OnyxEntry<ReportAction>, reportID: string | undefined): boolean {
    let report = getReport(reportID);

    // If the childReportID exists in reportAction and is equal to the reportID,
    // the report action being evaluated is the parent report action in a thread, and we should get the parent report to evaluate instead.
    if (reportAction?.childReportID?.toString() === reportID?.toString()) {
        report = getReport(report?.parentReportID);
    }
    const isCurrentUserAction = reportAction?.actorAccountID === currentUserAccountID;
    if (ReportActionsUtils.isWhisperAction(reportAction)) {
        // Allow flagging whispers that are sent by other users
        if (!isCurrentUserAction && reportAction?.actorAccountID !== CONST.ACCOUNT_ID.CONCIERGE) {
            return true;
        }

        // Disallow flagging the rest of whisper as they are sent by us
        return false;
    }

    return Boolean(
        !isCurrentUserAction &&
            reportAction?.actionName === CONST.REPORT.ACTIONS.TYPE.ADD_COMMENT &&
            !ReportActionsUtils.isDeletedAction(reportAction) &&
            !ReportActionsUtils.isCreatedTaskReportAction(reportAction) &&
            !isEmptyObject(report) &&
            report &&
            isAllowedToComment(report),
    );
}

/**
 * Whether flag comment page should show
 */
function shouldShowFlagComment(reportAction: OnyxEntry<ReportAction>, report: OnyxEntry<Report>): boolean {
    return (
        canFlagReportAction(reportAction, report?.reportID) &&
        !isArchivedRoom(report) &&
        !chatIncludesChronos(report) &&
        !isConciergeChatReport(report) &&
        reportAction?.actorAccountID !== CONST.ACCOUNT_ID.CONCIERGE
    );
}

/**
 * @param sortedAndFilteredReportActions - reportActions for the report, sorted newest to oldest, and filtered for only those that should be visible
 */
function getNewMarkerReportActionID(report: OnyxEntry<Report>, sortedAndFilteredReportActions: ReportAction[]): string {
    if (!isUnread(report)) {
        return '';
    }

    const newMarkerIndex = lodashFindLastIndex(sortedAndFilteredReportActions, (reportAction) => (reportAction.created ?? '') > (report?.lastReadTime ?? ''));

    return 'reportActionID' in sortedAndFilteredReportActions[newMarkerIndex] ? sortedAndFilteredReportActions[newMarkerIndex].reportActionID : '';
}

/**
 * Performs the markdown conversion, and replaces code points > 127 with C escape sequences
 * Used for compatibility with the backend auth validator for AddComment, and to account for MD in comments
 * @returns The comment's total length as seen from the backend
 */
function getCommentLength(textComment: string, parsingDetails?: ParsingDetails): number {
    return getParsedComment(textComment, parsingDetails)
        .replace(/[^ -~]/g, '\\u????')
        .trim().length;
}

function getRouteFromLink(url: string | null): string {
    if (!url) {
        return '';
    }

    // Get the reportID from URL
    let route = url;
    const localWebAndroidRegEx = /^(https:\/\/([0-9]{1,3})\.([0-9]{1,3})\.([0-9]{1,3})\.([0-9]{1,3}))/;
    linkingConfig.prefixes.forEach((prefix) => {
        if (route.startsWith(prefix)) {
            route = route.replace(prefix, '');
        } else if (localWebAndroidRegEx.test(route)) {
            route = route.replace(localWebAndroidRegEx, '');
        } else {
            return;
        }

        // Remove the port if it's a localhost URL
        if (/^:\d+/.test(route)) {
            route = route.replace(/:\d+/, '');
        }

        // Remove the leading slash if exists
        if (route.startsWith('/')) {
            route = route.replace('/', '');
        }
    });
    return route;
}

function parseReportRouteParams(route: string): ReportRouteParams {
    let parsingRoute = route;
    if (parsingRoute.at(0) === '/') {
        // remove the first slash
        parsingRoute = parsingRoute.slice(1);
    }

    if (!parsingRoute.startsWith(Url.addTrailingForwardSlash(ROUTES.REPORT))) {
        return {reportID: '', isSubReportPageRoute: false};
    }

    const pathSegments = parsingRoute.split('/');

    const reportIDSegment = pathSegments[1];
    const hasRouteReportActionID = !Number.isNaN(Number(reportIDSegment));

    // Check for "undefined" or any other unwanted string values
    if (!reportIDSegment || reportIDSegment === 'undefined') {
        return {reportID: '', isSubReportPageRoute: false};
    }

    return {
        reportID: reportIDSegment,
        isSubReportPageRoute: pathSegments.length > 2 && !hasRouteReportActionID,
    };
}

function getReportIDFromLink(url: string | null): string {
    const route = getRouteFromLink(url);
    const {reportID, isSubReportPageRoute} = parseReportRouteParams(route);
    if (isSubReportPageRoute) {
        // We allow the Sub-Report deep link routes (settings, details, etc.) to be handled by their respective component pages
        return '';
    }
    return reportID;
}

/**
 * Get the report policyID given a reportID
 */
function getReportPolicyID(reportID?: string): string | undefined {
    return originalGetReportPolicyID(reportID);
}

/**
 * Check if the chat report is linked to an iou that is waiting for the current user to add a credit bank account.
 */
function hasIOUWaitingOnCurrentUserBankAccount(chatReport: OnyxEntry<Report>): boolean {
    if (chatReport?.iouReportID) {
        const iouReport = allReports?.[`${ONYXKEYS.COLLECTION.REPORT}${chatReport?.iouReportID}`];
        if (iouReport?.isWaitingOnBankAccount && iouReport?.ownerAccountID === currentUserAccountID) {
            return true;
        }
    }

    return false;
}

/**
 * Users can submit an expense:
 * - in policy expense chats only if they are in a role of a member in the chat (in other words, if it's their policy expense chat)
 * - in an open or submitted expense report tied to a policy expense chat the user owns
 *     - employee can submit expenses in a submitted expense report only if the policy has Instant Submit settings turned on
 * - in an IOU report, which is not settled yet
 * - in a 1:1 DM chat
 */
function canRequestMoney(report: OnyxEntry<Report>, policy: OnyxEntry<Policy>, otherParticipants: number[]): boolean {
    // User cannot submit expenses in a chat thread, task report or in a chat room
    if (isChatThread(report) || isTaskReport(report) || isChatRoom(report) || isSelfDM(report) || isGroupChat(report)) {
        return false;
    }

    // Users can only submit expenses in DMs if they are a 1:1 DM
    if (isDM(report)) {
        return otherParticipants.length === 1;
    }

    // Prevent requesting money if pending IOU report waiting for their bank account already exists
    if (hasIOUWaitingOnCurrentUserBankAccount(report)) {
        return false;
    }

    let isOwnPolicyExpenseChat = report?.isOwnPolicyExpenseChat ?? false;
    if (isExpenseReport(report) && getParentReport(report)) {
        isOwnPolicyExpenseChat = Boolean(getParentReport(report)?.isOwnPolicyExpenseChat);
    }

    // In case there are no other participants than the current user and it's not user's own policy expense chat, they can't submit expenses from such report
    if (otherParticipants.length === 0 && !isOwnPolicyExpenseChat) {
        return false;
    }

    // User can submit expenses in any IOU report, unless paid, but the user can only submit expenses in an expense report
    // which is tied to their workspace chat.
    if (isMoneyRequestReport(report)) {
        const canAddTransactions = canAddOrDeleteTransactions(report);
        return isReportInGroupPolicy(report) ? isOwnPolicyExpenseChat && canAddTransactions : canAddTransactions;
    }

    // In the case of policy expense chat, users can only submit expenses from their own policy expense chat
    return !isPolicyExpenseChat(report) || isOwnPolicyExpenseChat;
}

function isGroupChatAdmin(report: OnyxEntry<Report>, accountID: number) {
    if (!report?.participants) {
        return false;
    }

    const reportParticipants = report.participants ?? {};
    const participant = reportParticipants[accountID];
    return participant?.role === CONST.REPORT.ROLE.ADMIN;
}

/**
 * Helper method to define what expense options we want to show for particular method.
 * There are 4 expense options: Submit, Split, Pay and Track expense:
 * - Submit option should show for:
 *     - DMs
 *     - own policy expense chats
 *     - open and processing expense reports tied to own policy expense chat
 *     - unsettled IOU reports
 * - Pay option should show for:
 *     - DMs
 * - Split options should show for:
 *     - DMs
 *     - chat/policy rooms with more than 1 participant
 *     - groups chats with 2 and more participants
 *     - corporate workspace chats
 * - Track expense option should show for:
 *    - Self DMs
 *    - own policy expense chats
 *    - open and processing expense reports tied to own policy expense chat
 * - Send invoice option should show for:
 *    - invoice rooms if the user is an admin of the sender workspace
 * None of the options should show in chat threads or if there is some special Expensify account
 * as a participant of the report.
 */
function getMoneyRequestOptions(report: OnyxEntry<Report>, policy: OnyxEntry<Policy>, reportParticipants: number[], filterDeprecatedTypes = false): IOUType[] {
    // In any thread or task report, we do not allow any new expenses yet
    if (isChatThread(report) || isTaskReport(report) || isInvoiceReport(report) || isSystemChat(report)) {
        return [];
    }

    if (isInvoiceRoom(report)) {
        if (isPolicyAdmin(report?.policyID ?? '', allPolicies)) {
            return [CONST.IOU.TYPE.INVOICE];
        }
        return [];
    }

    // We don't allow IOU actions if an Expensify account is a participant of the report, unless the policy that the report is on is owned by an Expensify account
    const doParticipantsIncludeExpensifyAccounts = lodashIntersection(reportParticipants, CONST.EXPENSIFY_ACCOUNT_IDS).length > 0;
    const isPolicyOwnedByExpensifyAccounts = report?.policyID ? CONST.EXPENSIFY_ACCOUNT_IDS.includes(getPolicy(report?.policyID ?? '')?.ownerAccountID ?? 0) : false;
    if (doParticipantsIncludeExpensifyAccounts && !isPolicyOwnedByExpensifyAccounts) {
        return [];
    }

    const otherParticipants = reportParticipants.filter((accountID) => currentUserPersonalDetails?.accountID !== accountID);
    const hasSingleParticipantInReport = otherParticipants.length === 1;
    let options: IOUType[] = [];

    if (isSelfDM(report)) {
        options = [CONST.IOU.TYPE.TRACK];
    }

    // User created policy rooms and default rooms like #admins or #announce will always have the Split Expense option
    // unless there are no other participants at all (e.g. #admins room for a policy with only 1 admin)
    // DM chats will have the Split Expense option.
    // Your own workspace chats will have the split expense option.
    if (
        (isChatRoom(report) && !isAnnounceRoom(report) && otherParticipants.length > 0) ||
        (isDM(report) && otherParticipants.length > 0) ||
        (isGroupChat(report) && otherParticipants.length > 0) ||
        (isPolicyExpenseChat(report) && report?.isOwnPolicyExpenseChat)
    ) {
        options = [CONST.IOU.TYPE.SPLIT];
    }

    if (canRequestMoney(report, policy, otherParticipants)) {
        options = [...options, CONST.IOU.TYPE.SUBMIT];
        if (!filterDeprecatedTypes) {
            options = [...options, CONST.IOU.TYPE.REQUEST];
        }

        // If the user can request money from the workspace report, they can also track expenses
        if (isPolicyExpenseChat(report) || isExpenseReport(report)) {
            options = [...options, CONST.IOU.TYPE.TRACK];
        }
    }

    // Pay someone option should be visible only in 1:1 DMs
    if (isDM(report) && hasSingleParticipantInReport) {
        options = [...options, CONST.IOU.TYPE.PAY];
        if (!filterDeprecatedTypes) {
            options = [...options, CONST.IOU.TYPE.SEND];
        }
    }

    return options;
}

/**
 * This is a temporary function to help with the smooth transition with the oldDot.
 * This function will be removed once the transition occurs in oldDot to new links.
 */
// eslint-disable-next-line @typescript-eslint/naming-convention
function temporary_getMoneyRequestOptions(
    report: OnyxEntry<Report>,
    policy: OnyxEntry<Policy>,
    reportParticipants: number[],
): Array<Exclude<IOUType, typeof CONST.IOU.TYPE.REQUEST | typeof CONST.IOU.TYPE.SEND>> {
    return getMoneyRequestOptions(report, policy, reportParticipants, true) as Array<Exclude<IOUType, typeof CONST.IOU.TYPE.REQUEST | typeof CONST.IOU.TYPE.SEND>>;
}

/**
 * Invoice sender, invoice receiver and auto-invited admins cannot leave
 */
function canLeaveInvoiceRoom(report: OnyxEntry<Report>): boolean {
    if (!report || !report?.invoiceReceiver) {
        return false;
    }

    if (report?.statusNum === CONST.REPORT.STATUS_NUM.CLOSED) {
        return false;
    }

    const isSenderPolicyAdmin = getPolicy(report.policyID)?.role === CONST.POLICY.ROLE.ADMIN;

    if (isSenderPolicyAdmin) {
        return false;
    }

    if (report.invoiceReceiver.type === CONST.REPORT.INVOICE_RECEIVER_TYPE.INDIVIDUAL) {
        return report?.invoiceReceiver?.accountID !== currentUserAccountID;
    }

    const isReceiverPolicyAdmin = getPolicy(report.invoiceReceiver.policyID)?.role === CONST.POLICY.ROLE.ADMIN;

    if (isReceiverPolicyAdmin) {
        return false;
    }

    return true;
}

/**
 * Allows a user to leave a policy room according to the following conditions of the visibility or chatType rNVP:
 * `public` - Anyone can leave (because anybody can join)
 * `public_announce` - Only non-policy members can leave (it's auto-shared with policy members)
 * `policy_admins` - Nobody can leave (it's auto-shared with all policy admins)
 * `policy_announce` - Nobody can leave (it's auto-shared with all policy members)
 * `policyExpenseChat` - Nobody can leave (it's auto-shared with all policy members)
 * `policy` - Anyone can leave (though only policy members can join)
 * `domain` - Nobody can leave (it's auto-shared with domain members)
 * `dm` - Nobody can leave (it's auto-shared with users)
 * `private` - Anybody can leave (though you can only be invited to join)
 * `invoice` - Invoice sender, invoice receiver and auto-invited admins cannot leave
 */
function canLeaveRoom(report: OnyxEntry<Report>, isPolicyEmployee: boolean): boolean {
    if (isInvoiceRoom(report)) {
        if (isArchivedRoom(report)) {
            return false;
        }

        const invoiceReport = getReport(report?.iouReportID ?? '');

        if (invoiceReport?.ownerAccountID === currentUserAccountID) {
            return false;
        }

        if (invoiceReport?.managerID === currentUserAccountID) {
            return false;
        }

        const isSenderPolicyAdmin = getPolicy(report?.policyID)?.role === CONST.POLICY.ROLE.ADMIN;

        if (isSenderPolicyAdmin) {
            return false;
        }

        const isReceiverPolicyAdmin =
            report?.invoiceReceiver?.type === CONST.REPORT.INVOICE_RECEIVER_TYPE.BUSINESS ? getPolicy(report?.invoiceReceiver?.policyID)?.role === CONST.POLICY.ROLE.ADMIN : false;

        if (isReceiverPolicyAdmin) {
            return false;
        }

        return true;
    }

    if (!report?.visibility) {
        if (
            report?.chatType === CONST.REPORT.CHAT_TYPE.POLICY_ADMINS ||
            report?.chatType === CONST.REPORT.CHAT_TYPE.POLICY_ANNOUNCE ||
            report?.chatType === CONST.REPORT.CHAT_TYPE.POLICY_EXPENSE_CHAT ||
            report?.chatType === CONST.REPORT.CHAT_TYPE.DOMAIN_ALL ||
            report?.chatType === CONST.REPORT.CHAT_TYPE.SELF_DM ||
            !report?.chatType
        ) {
            // DM chats don't have a chatType
            return false;
        }
    } else if (isPublicAnnounceRoom(report) && isPolicyEmployee) {
        return false;
    }
    return true;
}

function isCurrentUserTheOnlyParticipant(participantAccountIDs?: number[]): boolean {
    return Boolean(participantAccountIDs?.length === 1 && participantAccountIDs?.[0] === currentUserAccountID);
}

/**
 * Returns display names for those that can see the whisper.
 * However, it returns "you" if the current user is the only one who can see it besides the person that sent it.
 */
function getWhisperDisplayNames(participantAccountIDs?: number[]): string | undefined {
    const isWhisperOnlyVisibleToCurrentUser = isCurrentUserTheOnlyParticipant(participantAccountIDs);

    // When the current user is the only participant, the display name needs to be "you" because that's the only person reading it
    if (isWhisperOnlyVisibleToCurrentUser) {
        return Localize.translateLocal('common.youAfterPreposition');
    }

    return participantAccountIDs?.map((accountID) => getDisplayNameForParticipant(accountID, !isWhisperOnlyVisibleToCurrentUser)).join(', ');
}

/**
 * Show subscript on workspace chats / threads and expense requests
 */
function shouldReportShowSubscript(report: OnyxEntry<Report>): boolean {
    if (isArchivedRoom(report) && !isWorkspaceThread(report)) {
        return false;
    }

    if (isPolicyExpenseChat(report) && !isChatThread(report) && !isTaskReport(report) && !report?.isOwnPolicyExpenseChat) {
        return true;
    }

    if (isPolicyExpenseChat(report) && !isThread(report) && !isTaskReport(report)) {
        return true;
    }

    if (isExpenseRequest(report)) {
        return true;
    }

    if (isExpenseReport(report) && isOneTransactionReport(report?.reportID ?? '')) {
        return true;
    }

    if (isWorkspaceTaskReport(report)) {
        return true;
    }

    if (isWorkspaceThread(report)) {
        return true;
    }

    if (isInvoiceRoom(report)) {
        return true;
    }

    return false;
}

/**
 * Return true if reports data exists
 */
function isReportDataReady(): boolean {
    return !isEmptyObject(allReports) && Object.keys(allReports ?? {}).some((key) => allReports?.[key]?.reportID);
}

/**
 * Return true if reportID from path is valid
 */
function isValidReportIDFromPath(reportIDFromPath: string): boolean {
    return !['', 'null', '0'].includes(reportIDFromPath);
}

/**
 * Return the errors we have when creating a chat or a workspace room
 */
function getAddWorkspaceRoomOrChatReportErrors(report: OnyxEntry<Report>): Errors | null | undefined {
    // We are either adding a workspace room, or we're creating a chat, it isn't possible for both of these to have errors for the same report at the same time, so
    // simply looking up the first truthy value will get the relevant property if it's set.
    return report?.errorFields?.addWorkspaceRoom ?? report?.errorFields?.createChat;
}

/**
 * Return true if the expense report is marked for deletion.
 */
function isMoneyRequestReportPendingDeletion(report: OnyxEntry<Report> | EmptyObject): boolean {
    if (!isMoneyRequestReport(report)) {
        return false;
    }

    const parentReportAction = ReportActionsUtils.getReportAction(report?.parentReportID ?? '', report?.parentReportActionID ?? '');
    return parentReportAction?.pendingAction === CONST.RED_BRICK_ROAD_PENDING_ACTION.DELETE;
}

function canUserPerformWriteAction(report: OnyxEntry<Report>, reportNameValuePairs?: OnyxEntry<ReportNameValuePairs>) {
    const reportErrors = getAddWorkspaceRoomOrChatReportErrors(report);

    // If the expense report is marked for deletion, let us prevent any further write action.
    if (isMoneyRequestReportPendingDeletion(report)) {
        return false;
    }

    return !isArchivedRoom(report, reportNameValuePairs) && isEmptyObject(reportErrors) && report && isAllowedToComment(report) && !isAnonymousUser && canWriteInReport(report);
}

/**
 * Returns ID of the original report from which the given reportAction is first created.
 */
function getOriginalReportID(reportID: string, reportAction: OnyxEntry<ReportAction>): string | undefined {
    const reportActions = allReportActions?.[`${ONYXKEYS.COLLECTION.REPORT_ACTIONS}${reportID}`];
    const currentReportAction = reportActions?.[reportAction?.reportActionID ?? ''] ?? null;
    const transactionThreadReportID = ReportActionsUtils.getOneTransactionThreadReportID(reportID, reportActions ?? ([] as ReportAction[]));
    if (Object.keys(currentReportAction ?? {}).length === 0) {
        return isThreadFirstChat(reportAction, reportID) ? allReports?.[`${ONYXKEYS.COLLECTION.REPORT}${reportID}`]?.parentReportID : transactionThreadReportID ?? reportID;
    }
    return reportID;
}

/**
 * Return the pendingAction and the errors resulting from either
 *
 * - creating a workspace room
 * - starting a chat
 * - paying the expense
 *
 * while being offline
 */
function getReportOfflinePendingActionAndErrors(report: OnyxEntry<Report>): ReportOfflinePendingActionAndErrors {
    // It shouldn't be possible for all of these actions to be pending (or to have errors) for the same report at the same time, so just take the first that exists
    const reportPendingAction = report?.pendingFields?.addWorkspaceRoom ?? report?.pendingFields?.createChat ?? report?.pendingFields?.reimbursed;

    const reportErrors = getAddWorkspaceRoomOrChatReportErrors(report);
    return {reportPendingAction, reportErrors};
}

/**
 * Check if the report can create the expense with type is iouType
 */
function canCreateRequest(report: OnyxEntry<Report>, policy: OnyxEntry<Policy>, iouType: (typeof CONST.IOU.TYPE)[keyof typeof CONST.IOU.TYPE]): boolean {
    const participantAccountIDs = Object.keys(report?.participants ?? {}).map(Number);
    if (!canUserPerformWriteAction(report)) {
        return false;
    }
    return getMoneyRequestOptions(report, policy, participantAccountIDs).includes(iouType);
}

function getWorkspaceChats(policyID: string, accountIDs: number[]): Array<OnyxEntry<Report>> {
    return Object.values(allReports ?? {}).filter((report) => isPolicyExpenseChat(report) && (report?.policyID ?? '') === policyID && accountIDs.includes(report?.ownerAccountID ?? -1));
}

/**
 * Gets all reports that relate to the policy
 *
 * @param policyID - the workspace ID to get all associated reports
 */
function getAllWorkspaceReports(policyID: string): Array<OnyxEntry<Report>> {
    return Object.values(allReports ?? {}).filter((report) => (report?.policyID ?? '') === policyID);
}

/**
 * @param policy - the workspace the report is on, null if the user isn't a member of the workspace
 */
function shouldDisableRename(report: OnyxEntry<Report>, policy: OnyxEntry<Policy>): boolean {
    if (isDefaultRoom(report) || isArchivedRoom(report) || isThread(report) || isMoneyRequestReport(report) || isPolicyExpenseChat(report)) {
        return true;
    }

    if (isGroupChat(report)) {
        return false;
    }

    // if the linked workspace is null, that means the person isn't a member of the workspace the report is in
    // which means this has to be a public room we want to disable renaming for
    if (!policy) {
        return true;
    }

    // If there is a linked workspace, that means the user is a member of the workspace the report is in and is allowed to rename.
    return false;
}

/**
 * @param policy - the workspace the report is on, null if the user isn't a member of the workspace
 */
function canEditWriteCapability(report: OnyxEntry<Report>, policy: OnyxEntry<Policy>): boolean {
    return PolicyUtils.isPolicyAdmin(policy) && !isAdminRoom(report) && !isArchivedRoom(report) && !isThread(report);
}

/**
 * @param policy - the workspace the report is on, null if the user isn't a member of the workspace
 */
function canEditRoomVisibility(report: OnyxEntry<Report>, policy: OnyxEntry<Policy>): boolean {
    return PolicyUtils.isPolicyAdmin(policy) && !isArchivedRoom(report);
}

/**
 * Returns the onyx data needed for the task assignee chat
 */
function getTaskAssigneeChatOnyxData(
    accountID: number,
    assigneeAccountID: number,
    taskReportID: string,
    assigneeChatReportID: string,
    parentReportID: string,
    title: string,
    assigneeChatReport: OnyxEntry<Report>,
): OnyxDataTaskAssigneeChat {
    // Set if we need to add a comment to the assignee chat notifying them that they have been assigned a task
    let optimisticAssigneeAddComment: OptimisticReportAction | undefined;
    // Set if this is a new chat that needs to be created for the assignee
    let optimisticChatCreatedReportAction: OptimisticCreatedReportAction | undefined;
    const currentTime = DateUtils.getDBTime();
    const optimisticData: OnyxUpdate[] = [];
    const successData: OnyxUpdate[] = [];
    const failureData: OnyxUpdate[] = [];

    // You're able to assign a task to someone you haven't chatted with before - so we need to optimistically create the chat and the chat reportActions
    // Only add the assignee chat report to onyx if we haven't already set it optimistically
    if (assigneeChatReport?.isOptimisticReport && assigneeChatReport.pendingFields?.createChat !== CONST.RED_BRICK_ROAD_PENDING_ACTION.ADD) {
        optimisticChatCreatedReportAction = buildOptimisticCreatedReportAction(assigneeChatReportID);
        optimisticData.push(
            {
                onyxMethod: Onyx.METHOD.MERGE,
                key: `${ONYXKEYS.COLLECTION.REPORT}${assigneeChatReportID}`,
                value: {
                    pendingFields: {
                        createChat: CONST.RED_BRICK_ROAD_PENDING_ACTION.ADD,
                    },
                    isHidden: false,
                },
            },
            {
                onyxMethod: Onyx.METHOD.MERGE,
                key: `${ONYXKEYS.COLLECTION.REPORT_ACTIONS}${assigneeChatReportID}`,
                value: {[optimisticChatCreatedReportAction.reportActionID]: optimisticChatCreatedReportAction as Partial<ReportAction>},
            },
        );

        successData.push({
            onyxMethod: Onyx.METHOD.MERGE,
            key: `${ONYXKEYS.COLLECTION.REPORT}${assigneeChatReportID}`,
            value: {
                pendingFields: {
                    createChat: null,
                },
                isOptimisticReport: false,
                // BE will send a different participant. We clear the optimistic one to avoid duplicated entries
                participants: {[assigneeAccountID]: null},
            },
        });

        failureData.push(
            {
                onyxMethod: Onyx.METHOD.SET,
                key: `${ONYXKEYS.COLLECTION.REPORT}${assigneeChatReportID}`,
                value: null,
            },
            {
                onyxMethod: Onyx.METHOD.MERGE,
                key: `${ONYXKEYS.COLLECTION.REPORT_ACTIONS}${assigneeChatReportID}`,
                value: {[optimisticChatCreatedReportAction.reportActionID]: {pendingAction: null}},
            },
            // If we failed, we want to remove the optimistic personal details as it was likely due to an invalid login
            {
                onyxMethod: Onyx.METHOD.MERGE,
                key: ONYXKEYS.PERSONAL_DETAILS_LIST,
                value: {
                    [assigneeAccountID]: null,
                },
            },
        );
    }

    // If you're choosing to share the task in the same DM as the assignee then we don't need to create another reportAction indicating that you've been assigned
    if (assigneeChatReportID !== parentReportID) {
        // eslint-disable-next-line @typescript-eslint/prefer-nullish-coalescing
        const displayname = allPersonalDetails?.[assigneeAccountID]?.displayName || allPersonalDetails?.[assigneeAccountID]?.login || '';
        optimisticAssigneeAddComment = buildOptimisticTaskCommentReportAction(taskReportID, title, assigneeAccountID, `assigned to ${displayname}`, parentReportID);
        const lastAssigneeCommentText = formatReportLastMessageText(optimisticAssigneeAddComment.reportAction.message?.[0]?.text ?? '');
        const optimisticAssigneeReport = {
            lastVisibleActionCreated: currentTime,
            lastMessageText: lastAssigneeCommentText,
            lastActorAccountID: accountID,
            lastReadTime: currentTime,
        };

        optimisticData.push(
            {
                onyxMethod: Onyx.METHOD.MERGE,
                key: `${ONYXKEYS.COLLECTION.REPORT_ACTIONS}${assigneeChatReportID}`,
                value: {[optimisticAssigneeAddComment.reportAction.reportActionID ?? '']: optimisticAssigneeAddComment.reportAction as ReportAction},
            },
            {
                onyxMethod: Onyx.METHOD.MERGE,
                key: `${ONYXKEYS.COLLECTION.REPORT}${assigneeChatReportID}`,
                value: optimisticAssigneeReport,
            },
        );
        successData.push({
            onyxMethod: Onyx.METHOD.MERGE,
            key: `${ONYXKEYS.COLLECTION.REPORT_ACTIONS}${assigneeChatReportID}`,
            value: {[optimisticAssigneeAddComment.reportAction.reportActionID ?? '']: {isOptimisticAction: null}},
        });
        failureData.push({
            onyxMethod: Onyx.METHOD.MERGE,
            key: `${ONYXKEYS.COLLECTION.REPORT_ACTIONS}${assigneeChatReportID}`,
            value: {[optimisticAssigneeAddComment.reportAction.reportActionID ?? '']: {pendingAction: null}},
        });
    }

    return {
        optimisticData,
        successData,
        failureData,
        optimisticAssigneeAddComment,
        optimisticChatCreatedReportAction,
    };
}

/**
 * Return iou report action display message
 */
function getIOUReportActionDisplayMessage(reportAction: OnyxEntry<ReportAction>, transaction?: OnyxEntry<Transaction>): string {
    if (reportAction?.actionName !== CONST.REPORT.ACTIONS.TYPE.IOU) {
        return '';
    }
    const originalMessage = reportAction.originalMessage;
    const {IOUReportID} = originalMessage;
    const iouReport = getReport(IOUReportID);
    let translationKey: TranslationPaths;
    if (originalMessage.type === CONST.IOU.REPORT_ACTION_TYPE.PAY) {
        // The `REPORT_ACTION_TYPE.PAY` action type is used for both fulfilling existing requests and sending money. To
        // differentiate between these two scenarios, we check if the `originalMessage` contains the `IOUDetails`
        // property. If it does, it indicates that this is a 'Pay someone' action.
        const {amount, currency} = originalMessage.IOUDetails ?? originalMessage;
        const formattedAmount = CurrencyUtils.convertToDisplayString(Math.abs(amount), currency) ?? '';

        switch (originalMessage.paymentType) {
            case CONST.IOU.PAYMENT_TYPE.ELSEWHERE:
                translationKey = 'iou.paidElsewhereWithAmount';
                break;
            case CONST.IOU.PAYMENT_TYPE.EXPENSIFY:
            case CONST.IOU.PAYMENT_TYPE.VBBA:
                translationKey = 'iou.paidWithExpensifyWithAmount';
                break;
            default:
                translationKey = 'iou.payerPaidAmount';
                break;
        }
        return Localize.translateLocal(translationKey, {amount: formattedAmount, payer: ''});
    }

    const transactionDetails = getTransactionDetails(!isEmptyObject(transaction) ? transaction : null);
    const formattedAmount = CurrencyUtils.convertToDisplayString(transactionDetails?.amount ?? 0, transactionDetails?.currency);
    const isRequestSettled = isSettled(originalMessage.IOUReportID);
    const isApproved = isReportApproved(iouReport);
    if (isRequestSettled) {
        return Localize.translateLocal('iou.payerSettled', {
            amount: formattedAmount,
        });
    }
    if (isApproved) {
        return Localize.translateLocal('iou.approvedAmount', {
            amount: formattedAmount,
        });
    }
    if (ReportActionsUtils.isSplitBillAction(reportAction)) {
        translationKey = 'iou.didSplitAmount';
    } else if (ReportActionsUtils.isTrackExpenseAction(reportAction)) {
        translationKey = 'iou.trackedAmount';
    } else {
        translationKey = 'iou.submittedAmount';
    }
    return Localize.translateLocal(translationKey, {
        formattedAmount,
        comment: transactionDetails?.comment ?? '',
    });
}

/**
 * Checks if a report is a group chat.
 *
 * A report is a group chat if it meets the following conditions:
 * - Not a chat thread.
 * - Not a task report.
 * - Not an expense / IOU report.
 * - Not an archived room.
 * - Not a public / admin / announce chat room (chat type doesn't match any of the specified types).
 * - More than 2 participants.
 *
 */
function isDeprecatedGroupDM(report: OnyxEntry<Report>): boolean {
    return Boolean(
        report &&
            !isChatThread(report) &&
            !isTaskReport(report) &&
            !isInvoiceReport(report) &&
            !isMoneyRequestReport(report) &&
            !isArchivedRoom(report) &&
            !Object.values(CONST.REPORT.CHAT_TYPE).some((chatType) => chatType === getChatType(report)) &&
            Object.keys(report.participants ?? {})
                .map(Number)
                .filter((accountID) => accountID !== currentUserAccountID).length > 1,
    );
}

/**
 * A "root" group chat is the top level group chat and does not refer to any threads off of a Group Chat
 */
function isRootGroupChat(report: OnyxEntry<Report>): boolean {
    return !isChatThread(report) && (isGroupChat(report) || isDeprecatedGroupDM(report));
}

/**
 * Assume any report without a reportID is unusable.
 */
function isValidReport(report?: OnyxEntry<Report>): boolean {
    return Boolean(report?.reportID);
}

/**
 * Check to see if we are a participant of this report.
 */
function isReportParticipant(accountID: number, report: OnyxEntry<Report>): boolean {
    if (!accountID) {
        return false;
    }

    const possibleAccountIDs = Object.keys(report?.participants ?? {}).map(Number);
    if (report?.ownerAccountID) {
        possibleAccountIDs.push(report?.ownerAccountID);
    }
    if (report?.managerID) {
        possibleAccountIDs.push(report?.managerID);
    }
    return possibleAccountIDs.includes(accountID);
}

/**
 * Check to see if the current user has access to view the report.
 */
function canCurrentUserOpenReport(report: OnyxEntry<Report>): boolean {
    return (isReportParticipant(currentUserAccountID ?? 0, report) || isPublicRoom(report)) && canAccessReport(report, allPolicies, allBetas);
}

function shouldUseFullTitleToDisplay(report: OnyxEntry<Report>): boolean {
    return (
        isMoneyRequestReport(report) || isPolicyExpenseChat(report) || isChatRoom(report) || isChatThread(report) || isTaskReport(report) || isGroupChat(report) || isInvoiceReport(report)
    );
}

function getRoom(type: ValueOf<typeof CONST.REPORT.CHAT_TYPE>, policyID: string): OnyxEntry<Report> | undefined {
    const room = Object.values(allReports ?? {}).find((report) => report?.policyID === policyID && report?.chatType === type && !isThread(report));
    return room;
}

/**
 *  We only want policy members who are members of the report to be able to modify the report description, but not in thread chat.
 */
function canEditReportDescription(report: OnyxEntry<Report>, policy: OnyxEntry<Policy> | undefined): boolean {
    return (
        !isMoneyRequestReport(report) &&
        !isArchivedRoom(report) &&
        isChatRoom(report) &&
        !isChatThread(report) &&
        !isEmpty(policy) &&
        hasParticipantInArray(report, [currentUserAccountID ?? 0])
    );
}

function canEditPolicyDescription(policy: OnyxEntry<Policy>): boolean {
    return PolicyUtils.isPolicyAdmin(policy);
}

/**
 * Checks if report action has error when smart scanning
 */
function hasSmartscanError(reportActions: ReportAction[]) {
    return reportActions.some((action) => {
        if (!ReportActionsUtils.isSplitBillAction(action) && !ReportActionsUtils.isReportPreviewAction(action)) {
            return false;
        }
        const IOUReportID = ReportActionsUtils.getIOUReportIDFromReportActionPreview(action);
        const isReportPreviewError = ReportActionsUtils.isReportPreviewAction(action) && shouldShowRBRForMissingSmartscanFields(IOUReportID) && !isSettled(IOUReportID);
        const transactionID = (action.originalMessage as IOUMessage).IOUTransactionID ?? '0';
        const transaction = allTransactions?.[`${ONYXKEYS.COLLECTION.TRANSACTION}${transactionID}`] ?? {};
        const isSplitBillError = ReportActionsUtils.isSplitBillAction(action) && TransactionUtils.hasMissingSmartscanFields(transaction as Transaction);

        return isReportPreviewError || isSplitBillError;
    });
}

function shouldAutoFocusOnKeyPress(event: KeyboardEvent): boolean {
    if (event.key.length > 1) {
        return false;
    }

    // If a key is pressed in combination with Meta, Control or Alt do not focus
    if (event.ctrlKey || event.metaKey) {
        return false;
    }

    if (event.code === 'Space') {
        return false;
    }

    return true;
}

/**
 * Navigates to the appropriate screen based on the presence of a private note for the current user.
 */
function navigateToPrivateNotes(report: OnyxEntry<Report>, session: OnyxEntry<Session>) {
    if (isEmpty(report) || isEmpty(session) || !session.accountID) {
        return;
    }
    const currentUserPrivateNote = report.privateNotes?.[session.accountID]?.note ?? '';
    if (isEmpty(currentUserPrivateNote)) {
        Navigation.navigate(ROUTES.PRIVATE_NOTES_EDIT.getRoute(report.reportID, session.accountID));
        return;
    }
    Navigation.navigate(ROUTES.PRIVATE_NOTES_LIST.getRoute(report.reportID));
}

/**
 * Check if Report has any held expenses
 */
function isHoldCreator(transaction: OnyxEntry<Transaction>, reportID: string): boolean {
    const holdReportAction = ReportActionsUtils.getReportAction(reportID, `${transaction?.comment?.hold ?? ''}`);
    return isActionCreator(holdReportAction);
}

/**
 * Get all held transactions of a iouReport
 */
function getAllHeldTransactions(iouReportID: string): Transaction[] {
    const transactions = TransactionUtils.getAllReportTransactions(iouReportID);
    return transactions.filter((transaction) => TransactionUtils.isOnHold(transaction));
}

/**
 * Check if Report has any held expenses
 */
function hasHeldExpenses(iouReportID?: string): boolean {
    const transactions = TransactionUtils.getAllReportTransactions(iouReportID);
    return transactions.some((transaction) => TransactionUtils.isOnHold(transaction));
}

/**
 * Check if all expenses in the Report are on hold
 */
function hasOnlyHeldExpenses(iouReportID: string): boolean {
    const transactions = TransactionUtils.getAllReportTransactions(iouReportID);
    return !transactions.some((transaction) => !TransactionUtils.isOnHold(transaction));
}

/**
 * Checks if thread replies should be displayed
 */
function shouldDisplayThreadReplies(reportAction: OnyxEntry<ReportAction>, reportID: string): boolean {
    const hasReplies = (reportAction?.childVisibleActionCount ?? 0) > 0;
    return hasReplies && !!reportAction?.childCommenterCount && !isThreadFirstChat(reportAction, reportID);
}

/**
 * Check if money report has any transactions updated optimistically
 */
function hasUpdatedTotal(report: OnyxEntry<Report>, policy: OnyxEntry<Policy>): boolean {
    if (!report) {
        return true;
    }

    const transactions = TransactionUtils.getAllReportTransactions(report.reportID);
    const hasPendingTransaction = transactions.some((transaction) => !!transaction.pendingAction);
    const hasTransactionWithDifferentCurrency = transactions.some((transaction) => transaction.currency !== report.currency);
    const hasDifferentWorkspaceCurrency = report.pendingFields?.createChat && isExpenseReport(report) && report.currency !== policy?.outputCurrency;

    return !(hasPendingTransaction && (hasTransactionWithDifferentCurrency || hasDifferentWorkspaceCurrency)) && !(hasHeldExpenses(report.reportID) && report?.unheldTotal === undefined);
}

/**
 * Return held and full amount formatted with used currency
 */
function getNonHeldAndFullAmount(iouReport: OnyxEntry<Report>, policy: OnyxEntry<Policy>): string[] {
    const transactions = TransactionUtils.getAllReportTransactions(iouReport?.reportID ?? '');
    const hasPendingTransaction = transactions.some((transaction) => !!transaction.pendingAction);

    if (hasUpdatedTotal(iouReport, policy) && hasPendingTransaction) {
        const unheldTotal = transactions.reduce((currentVal, transaction) => currentVal - (!TransactionUtils.isOnHold(transaction) ? transaction.amount : 0), 0);

        return [CurrencyUtils.convertToDisplayString(unheldTotal, iouReport?.currency ?? ''), CurrencyUtils.convertToDisplayString((iouReport?.total ?? 0) * -1, iouReport?.currency ?? '')];
    }

    return [
        CurrencyUtils.convertToDisplayString((iouReport?.unheldTotal ?? 0) * -1, iouReport?.currency ?? ''),
        CurrencyUtils.convertToDisplayString((iouReport?.total ?? 0) * -1, iouReport?.currency ?? ''),
    ];
}

/**
 * Disable reply in thread action if:
 *
 * - The action is listed in the thread-disabled list
 * - The action is a split expense action
 * - The action is deleted and is not threaded
 * - The report is archived and the action is not threaded
 * - The action is a whisper action and it's neither a report preview nor IOU action
 * - The action is the thread's first chat
 */
function shouldDisableThread(reportAction: OnyxEntry<ReportAction>, reportID: string): boolean {
    const isSplitBillAction = ReportActionsUtils.isSplitBillAction(reportAction);
    const isDeletedAction = ReportActionsUtils.isDeletedAction(reportAction);
    const isReportPreviewAction = ReportActionsUtils.isReportPreviewAction(reportAction);
    const isIOUAction = ReportActionsUtils.isMoneyRequestAction(reportAction);
    const isWhisperAction = ReportActionsUtils.isWhisperAction(reportAction) || ReportActionsUtils.isActionableTrackExpense(reportAction);
    const isArchivedReport = isArchivedRoom(getReport(reportID));
    const isActionDisabled = CONST.REPORT.ACTIONS.THREAD_DISABLED.some((action: string) => action === reportAction?.actionName);

    return (
        isActionDisabled ||
        isSplitBillAction ||
        (isDeletedAction && !reportAction?.childVisibleActionCount) ||
        (isArchivedReport && !reportAction?.childVisibleActionCount) ||
        (isWhisperAction && !isReportPreviewAction && !isIOUAction) ||
        isThreadFirstChat(reportAction, reportID)
    );
}

function getAllAncestorReportActions(report: Report | null | undefined): Ancestor[] {
    if (!report) {
        return [];
    }
    const allAncestors: Ancestor[] = [];
    let parentReportID = report.parentReportID;
    let parentReportActionID = report.parentReportActionID;

    // Store the child of parent report
    let currentReport = report;

    while (parentReportID) {
        const parentReport = getReport(parentReportID);
        const parentReportAction = ReportActionsUtils.getReportAction(parentReportID, parentReportActionID ?? '0');

        if (!parentReportAction || ReportActionsUtils.isTransactionThread(parentReportAction) || ReportActionsUtils.isReportPreviewAction(parentReportAction)) {
            break;
        }

        const isParentReportActionUnread = ReportActionsUtils.isCurrentActionUnread(parentReport ?? {}, parentReportAction);
        allAncestors.push({
            report: currentReport,
            reportAction: parentReportAction,
            shouldDisplayNewMarker: isParentReportActionUnread,
        });

        if (!parentReport) {
            break;
        }

        parentReportID = parentReport?.parentReportID;
        parentReportActionID = parentReport?.parentReportActionID;
        if (!isEmptyObject(parentReport)) {
            currentReport = parentReport;
        }
    }

    return allAncestors.reverse();
}

function getAllAncestorReportActionIDs(report: Report | null | undefined, includeTransactionThread = false): AncestorIDs {
    if (!report) {
        return {
            reportIDs: [],
            reportActionsIDs: [],
        };
    }

    const allAncestorIDs: AncestorIDs = {
        reportIDs: [],
        reportActionsIDs: [],
    };
    let parentReportID = report.parentReportID;
    let parentReportActionID = report.parentReportActionID;

    while (parentReportID) {
        const parentReport = getReport(parentReportID);
        const parentReportAction = ReportActionsUtils.getReportAction(parentReportID, parentReportActionID ?? '0');

        if (
            !parentReportAction ||
            (!includeTransactionThread && (ReportActionsUtils.isTransactionThread(parentReportAction) || ReportActionsUtils.isReportPreviewAction(parentReportAction)))
        ) {
            break;
        }

        allAncestorIDs.reportIDs.push(parentReportID ?? '');
        allAncestorIDs.reportActionsIDs.push(parentReportActionID ?? '');

        if (!parentReport) {
            break;
        }

        parentReportID = parentReport?.parentReportID;
        parentReportActionID = parentReport?.parentReportActionID;
    }

    return allAncestorIDs;
}

/**
 * Get optimistic data of parent report action
 * @param reportID The reportID of the report that is updated
 * @param lastVisibleActionCreated Last visible action created of the child report
 * @param type The type of action in the child report
 */
function getOptimisticDataForParentReportAction(reportID: string, lastVisibleActionCreated: string, type: string): Array<OnyxUpdate | EmptyObject> {
    const report = getReport(reportID);

    if (!report || isEmptyObject(report)) {
        return [];
    }

    const ancestors = getAllAncestorReportActionIDs(report, true);
    const totalAncestor = ancestors.reportIDs.length;

    return Array.from(Array(totalAncestor), (_, index) => {
        const ancestorReport = getReport(ancestors.reportIDs[index]);

        if (!ancestorReport || isEmptyObject(ancestorReport)) {
            return {} as EmptyObject;
        }

        const ancestorReportAction = ReportActionsUtils.getReportAction(ancestorReport.reportID, ancestors.reportActionsIDs[index]);

        if (!ancestorReportAction || isEmptyObject(ancestorReportAction)) {
            return {} as EmptyObject;
        }

        return {
            onyxMethod: Onyx.METHOD.MERGE,
            key: `${ONYXKEYS.COLLECTION.REPORT_ACTIONS}${ancestorReport.reportID}`,
            value: {
                [ancestorReportAction?.reportActionID ?? '']: updateOptimisticParentReportAction(ancestorReportAction, lastVisibleActionCreated, type),
            },
        };
    });
}

function canBeAutoReimbursed(report: OnyxEntry<Report>, policy: OnyxEntry<Policy> | EmptyObject): boolean {
    if (isEmptyObject(policy)) {
        return false;
    }
    type CurrencyType = (typeof CONST.DIRECT_REIMBURSEMENT_CURRENCIES)[number];
    const reimbursableTotal = getMoneyRequestSpendBreakdown(report).totalDisplaySpend;
    const autoReimbursementLimit = policy.autoReimbursementLimit ?? 0;
    const isAutoReimbursable =
        isReportInGroupPolicy(report) &&
        policy.reimbursementChoice === CONST.POLICY.REIMBURSEMENT_CHOICES.REIMBURSEMENT_YES &&
        autoReimbursementLimit >= reimbursableTotal &&
        reimbursableTotal > 0 &&
        CONST.DIRECT_REIMBURSEMENT_CURRENCIES.includes(report?.currency as CurrencyType);
    return isAutoReimbursable;
}

/** Check if the current user is an owner of the report */
function isReportOwner(report: OnyxEntry<Report>): boolean {
    return report?.ownerAccountID === currentUserPersonalDetails?.accountID;
}

function isAllowedToApproveExpenseReport(report: OnyxEntry<Report>, approverAccountID?: number): boolean {
    const policy = getPolicy(report?.policyID);
    const {preventSelfApproval} = policy;

    const isOwner = (approverAccountID ?? currentUserAccountID) === report?.ownerAccountID;

    return !(preventSelfApproval && isOwner);
}

function isAllowedToSubmitDraftExpenseReport(report: OnyxEntry<Report>): boolean {
    const policy = getPolicy(report?.policyID);
    const submitToAccountID = PolicyUtils.getSubmitToAccountID(policy, report?.ownerAccountID ?? -1);

    return isAllowedToApproveExpenseReport(report, submitToAccountID);
}

/**
 * What missing payment method does this report action indicate, if any?
 */
function getIndicatedMissingPaymentMethod(userWallet: OnyxEntry<UserWallet>, reportId: string, reportAction: ReportAction): MissingPaymentMethod | undefined {
    const isSubmitterOfUnsettledReport = isCurrentUserSubmitter(reportId) && !isSettled(reportId);
    if (!isSubmitterOfUnsettledReport || reportAction.actionName !== CONST.REPORT.ACTIONS.TYPE.REIMBURSEMENT_QUEUED) {
        return undefined;
    }
    const paymentType = reportAction.originalMessage?.paymentType;
    if (paymentType === CONST.IOU.PAYMENT_TYPE.EXPENSIFY) {
        return isEmpty(userWallet) || userWallet.tierName === CONST.WALLET.TIER_NAME.SILVER ? 'wallet' : undefined;
    }

    return !store.hasCreditBankAccount() ? 'bankAccount' : undefined;
}

/**
 * Checks if report chat contains missing payment method
 */
function hasMissingPaymentMethod(userWallet: OnyxEntry<UserWallet>, iouReportID: string): boolean {
    const reportActions = allReportActions?.[`${ONYXKEYS.COLLECTION.REPORT_ACTIONS}${iouReportID}`] ?? {};
    return Object.values(reportActions).some((action) => getIndicatedMissingPaymentMethod(userWallet, iouReportID, action) !== undefined);
}

/**
 * Used from expense actions to decide if we need to build an optimistic expense report.
 * Create a new report if:
 * - we don't have an iouReport set in the chatReport
 * - we have one, but it's waiting on the payee adding a bank account
 * - we have one, but we can't add more transactions to it due to: report is approved or settled, or report is processing and policy isn't on Instant submit reporting frequency
 */
function shouldCreateNewMoneyRequestReport(existingIOUReport: OnyxEntry<Report> | undefined | null, chatReport: OnyxEntry<Report> | null): boolean {
    return !existingIOUReport || hasIOUWaitingOnCurrentUserBankAccount(chatReport) || !canAddOrDeleteTransactions(existingIOUReport);
}

/**
 * Checks if report contains actions with errors
 */
function hasActionsWithErrors(reportID: string): boolean {
    const reportActions = allReportActions?.[`${ONYXKEYS.COLLECTION.REPORT_ACTIONS}${reportID}`] ?? {};
    return Object.values(reportActions).some((action) => !isEmptyObject(action.errors));
}

function isNonAdminOrOwnerOfPolicyExpenseChat(report: OnyxEntry<Report>, policy: OnyxEntry<Policy>): boolean {
    return isPolicyExpenseChat(report) && !(PolicyUtils.isPolicyAdmin(policy) || PolicyUtils.isPolicyOwner(policy, currentUserAccountID ?? -1) || isReportOwner(report));
}

/**
 * Whether the user can join a report
 */
function canJoinChat(report: OnyxEntry<Report>, parentReportAction: OnyxEntry<ReportAction>, policy: OnyxEntry<Policy>): boolean {
    // We disabled thread functions for whisper action
    // So we should not show join option for existing thread on whisper message that has already been left, or manually leave it
    if (ReportActionsUtils.isWhisperAction(parentReportAction)) {
        return false;
    }

    // If the notification preference of the chat is not hidden that means we have already joined the chat
    if (report?.notificationPreference !== CONST.REPORT.NOTIFICATION_PREFERENCE.HIDDEN) {
        return false;
    }

    // Anyone viewing these chat types is already a participant and therefore cannot join
    if (isRootGroupChat(report) || isSelfDM(report) || isInvoiceRoom(report) || isSystemChat(report)) {
        return false;
    }

    // The user who is a member of the workspace has already joined the public announce room.
    if (isPublicAnnounceRoom(report) && !isEmptyObject(policy)) {
        return false;
    }

    return isChatThread(report) || isUserCreatedPolicyRoom(report) || isNonAdminOrOwnerOfPolicyExpenseChat(report, policy);
}

/**
 * Whether the user can leave a report
 */
function canLeaveChat(report: OnyxEntry<Report>, policy: OnyxEntry<Policy>): boolean {
    if (report?.notificationPreference === CONST.REPORT.NOTIFICATION_PREFERENCE.HIDDEN) {
        return false;
    }

    // Anyone viewing these chat types is already a participant and therefore cannot leave
    if (isSelfDM(report) || isRootGroupChat(report)) {
        return false;
    }

    // The user who is a member of the workspace cannot leave the public announce room.
    if (isPublicAnnounceRoom(report) && !isEmptyObject(policy)) {
        return false;
    }

    if (isInvoiceRoom(report)) {
        return canLeaveInvoiceRoom(report);
    }

    return (isChatThread(report) && !!report?.notificationPreference?.length) || isUserCreatedPolicyRoom(report) || isNonAdminOrOwnerOfPolicyExpenseChat(report, policy);
}

function getReportActionActorAccountID(reportAction: OnyxEntry<ReportAction>, iouReport: OnyxEntry<Report> | undefined): number | undefined {
    switch (reportAction?.actionName) {
        case CONST.REPORT.ACTIONS.TYPE.REPORT_PREVIEW:
            return iouReport ? iouReport.managerID : reportAction?.actorAccountID;

        case CONST.REPORT.ACTIONS.TYPE.SUBMITTED:
            return reportAction?.adminAccountID ?? reportAction?.actorAccountID;

        default:
            return reportAction?.actorAccountID;
    }
}

function createDraftWorkspaceAndNavigateToConfirmationScreen(transactionID: string, actionName: IOUAction): void {
    const isCategorizing = actionName === CONST.IOU.ACTION.CATEGORIZE;
    const {expenseChatReportID, policyID, policyName} = PolicyActions.createDraftWorkspace();
    IOU.setMoneyRequestParticipants(transactionID, [
        {
            selected: true,
            accountID: 0,
            isPolicyExpenseChat: true,
            reportID: expenseChatReportID,
            policyID,
            searchText: policyName,
        },
    ]);
    const iouConfirmationPageRoute = ROUTES.MONEY_REQUEST_STEP_CONFIRMATION.getRoute(actionName, CONST.IOU.TYPE.SUBMIT, transactionID, expenseChatReportID);
    if (isCategorizing) {
        Navigation.navigate(ROUTES.MONEY_REQUEST_STEP_CATEGORY.getRoute(actionName, CONST.IOU.TYPE.SUBMIT, transactionID, expenseChatReportID, iouConfirmationPageRoute));
    } else {
        Navigation.navigate(iouConfirmationPageRoute);
    }
}

function createDraftTransactionAndNavigateToParticipantSelector(transactionID: string, reportID: string, actionName: IOUAction, reportActionID: string): void {
    const transaction = allTransactions?.[`${ONYXKEYS.COLLECTION.TRANSACTION}${transactionID}`] ?? ({} as Transaction);
    const reportActions = allReportActions?.[`${ONYXKEYS.COLLECTION.REPORT_ACTIONS}${reportID}`] ?? ([] as ReportAction[]);

    if (!transaction || !reportActions) {
        return;
    }

    const linkedTrackedExpenseReportAction = Object.values(reportActions).find((action) => (action.originalMessage as IOUMessage)?.IOUTransactionID === transactionID);

    const {created, amount, currency, merchant, mccGroup} = getTransactionDetails(transaction) ?? {};
    const comment = getTransactionCommentObject(transaction);

    IOU.createDraftTransaction({
        ...transaction,
        actionableWhisperReportActionID: reportActionID,
        linkedTrackedExpenseReportAction,
        linkedTrackedExpenseReportID: reportID,
        created,
        amount,
        currency,
        comment,
        merchant,
        mccGroup,
    } as Transaction);

    const filteredPolicies = Object.values(allPolicies ?? {}).filter(
        (policy) => policy && policy.type !== CONST.POLICY.TYPE.PERSONAL && policy.pendingAction !== CONST.RED_BRICK_ROAD_PENDING_ACTION.DELETE,
    );

    if (actionName === CONST.IOU.ACTION.SUBMIT || (allPolicies && filteredPolicies.length > 0)) {
        Navigation.navigate(ROUTES.MONEY_REQUEST_STEP_PARTICIPANTS.getRoute(CONST.IOU.TYPE.SUBMIT, transactionID, reportID, undefined, actionName));
        return;
    }

    return createDraftWorkspaceAndNavigateToConfirmationScreen(transactionID, actionName);
}

/**
 * @returns the object to update `report.hasOutstandingChildRequest`
 */
function getOutstandingChildRequest(iouReport: OnyxEntry<Report> | EmptyObject): OutstandingChildRequest {
    if (!iouReport || isEmptyObject(iouReport)) {
        return {};
    }

    if (!isExpenseReport(iouReport)) {
        const {reimbursableSpend} = getMoneyRequestSpendBreakdown(iouReport);
        return {
            hasOutstandingChildRequest: iouReport.managerID === currentUserAccountID && reimbursableSpend !== 0,
        };
    }

    const policy = getPolicy(iouReport.policyID);
    const shouldBeManuallySubmitted = PolicyUtils.isPaidGroupPolicy(policy) && !policy?.harvesting?.enabled;
    const isOwnFreePolicy = PolicyUtils.isFreeGroupPolicy(policy) && PolicyUtils.isPolicyAdmin(policy);
    if (shouldBeManuallySubmitted || isOwnFreePolicy) {
        return {
            hasOutstandingChildRequest: true,
        };
    }

    // We don't need to update hasOutstandingChildRequest in this case
    return {};
}

function canReportBeMentionedWithinPolicy(report: OnyxEntry<Report>, policyID: string): boolean {
    if (report?.policyID !== policyID) {
        return false;
    }

    return isChatRoom(report) && !isThread(report);
}

function shouldShowMerchantColumn(transactions: Transaction[]) {
    return transactions.some((transaction) => isExpenseReport(allReports?.[transaction.reportID] ?? {}));
}

export {
    addDomainToShortMention,
    areAllRequestsBeingSmartScanned,
    buildOptimisticAddCommentReportAction,
    buildOptimisticApprovedReportAction,
    buildOptimisticCancelPaymentReportAction,
    buildOptimisticChangedTaskAssigneeReportAction,
    buildOptimisticChatReport,
    buildOptimisticClosedReportAction,
    buildOptimisticCreatedReportAction,
    buildOptimisticDismissedViolationReportAction,
    buildOptimisticEditedTaskFieldReportAction,
    buildOptimisticExpenseReport,
    buildOptimisticGroupChatReport,
    buildOptimisticHoldReportAction,
    buildOptimisticHoldReportActionComment,
    buildOptimisticIOUReport,
    buildOptimisticIOUReportAction,
    buildOptimisticModifiedExpenseReportAction,
    buildOptimisticMoneyRequestEntities,
    buildOptimisticMovedReportAction,
    buildOptimisticMovedTrackedExpenseModifiedReportAction,
    buildOptimisticRenamedRoomReportAction,
    buildOptimisticReportPreview,
    buildOptimisticActionableTrackExpenseWhisper,
    buildOptimisticSubmittedReportAction,
    buildOptimisticTaskCommentReportAction,
    buildOptimisticTaskReport,
    buildOptimisticTaskReportAction,
    buildOptimisticUnHoldReportAction,
    buildOptimisticWorkspaceChats,
    buildParticipantsFromAccountIDs,
    buildTransactionThread,
    canAccessReport,
    canAddOrDeleteTransactions,
    canBeAutoReimbursed,
    canCreateRequest,
    canCreateTaskInReport,
    canCurrentUserOpenReport,
    canDeleteReportAction,
    canEditFieldOfMoneyRequest,
    canEditMoneyRequest,
    canEditPolicyDescription,
    canEditReportAction,
    canEditReportDescription,
    canEditRoomVisibility,
    canEditWriteCapability,
    canFlagReportAction,
    isNonAdminOrOwnerOfPolicyExpenseChat,
    canLeaveRoom,
    canJoinChat,
    canLeaveChat,
    canReportBeMentionedWithinPolicy,
    canRequestMoney,
    canSeeDefaultRoom,
    canShowReportRecipientLocalTime,
    canUserPerformWriteAction,
    chatIncludesChronos,
    chatIncludesConcierge,
    createDraftTransactionAndNavigateToParticipantSelector,
    doesReportBelongToWorkspace,
    doesTransactionThreadHaveViolations,
    findLastAccessedReport,
    findSelfDMReportID,
    formatReportLastMessageText,
    generateReportID,
    getAddWorkspaceRoomOrChatReportErrors,
    getAllAncestorReportActionIDs,
    getAllAncestorReportActions,
    getAllHeldTransactions,
    getAllPolicyReports,
    getAllWorkspaceReports,
    getAvailableReportFields,
    getBankAccountRoute,
    getChatByParticipants,
    getChatRoomSubtitle,
    getChildReportNotificationPreference,
    getCommentLength,
    getDefaultGroupAvatar,
    getDefaultWorkspaceAvatar,
    getDefaultWorkspaceAvatarTestID,
    getDeletedParentActionMessageForChatReport,
    getDisplayNameForParticipant,
    getDisplayNamesWithTooltips,
    getGroupChatName,
    getIOUReportActionDisplayMessage,
    getIOUReportActionMessage,
    getIcons,
    getIconsForParticipants,
    getIndicatedMissingPaymentMethod,
    getLastUpdatedReport,
    getLastVisibleMessage,
    getMoneyRequestOptions,
    getMoneyRequestSpendBreakdown,
    getNewMarkerReportActionID,
    getNonHeldAndFullAmount,
    getOptimisticDataForParentReportAction,
    getOriginalReportID,
    getOutstandingChildRequest,
    getParentNavigationSubtitle,
    getParsedComment,
    getParticipantAccountIDs,
    getParticipants,
    getPendingChatMembers,
    getPersonalDetailsForAccountID,
    getPolicyDescriptionText,
    getPolicyExpenseChat,
    getPolicyName,
    getPolicyType,
    getReimbursementDeQueuedActionMessage,
    getReimbursementQueuedActionMessage,
    getReport,
    getReportActionActorAccountID,
    getReportDescriptionText,
    getReportFieldKey,
    getReportIDFromLink,
    getReportName,
    getReportNotificationPreference,
    getReportOfflinePendingActionAndErrors,
    getReportParticipantsTitle,
    getReportPolicyID,
    getReportPreviewMessage,
    getReportRecipientAccountIDs,
    getRoom,
    getRoomWelcomeMessage,
    getRootParentReport,
    getRouteFromLink,
    getSystemChat,
    getTaskAssigneeChatOnyxData,
    getTransactionDetails,
    getTransactionReportName,
    getTransactionsWithReceipts,
    getUserDetailTooltipText,
    getVisibleChatMemberAccountIDs,
    getWhisperDisplayNames,
    getWorkspaceAvatar,
    getWorkspaceChats,
    getWorkspaceIcon,
    goBackToDetailsPage,
    goBackFromPrivateNotes,
    getInvoicePayerName,
    getInvoicesChatName,
    getPayeeName,
    hasActionsWithErrors,
    hasAutomatedExpensifyAccountIDs,
    hasExpensifyGuidesEmails,
    hasHeldExpenses,
    hasIOUWaitingOnCurrentUserBankAccount,
    hasMissingPaymentMethod,
    hasMissingSmartscanFields,
    hasNonReimbursableTransactions,
    hasOnlyHeldExpenses,
    hasOnlyTransactionsWithPendingRoutes,
    hasReportNameError,
    hasSmartscanError,
    hasUpdatedTotal,
    hasViolations,
    isActionCreator,
    isAdminRoom,
    isAdminsOnlyPostingRoom,
    isAllowedToApproveExpenseReport,
    isAllowedToComment,
    isAllowedToSubmitDraftExpenseReport,
    isAnnounceRoom,
    isArchivedRoom,
    isClosedReport,
    isCanceledTaskReport,
    isChatReport,
    isChatRoom,
    isChatThread,
    isChildReport,
    isClosedExpenseReportWithNoExpenses,
    isCompletedTaskReport,
    isConciergeChatReport,
    isControlPolicyExpenseChat,
    isControlPolicyExpenseReport,
    isCurrentUserSubmitter,
    isCurrentUserTheOnlyParticipant,
    isDM,
    isDefaultRoom,
    isDeprecatedGroupDM,
    isEmptyReport,
    isRootGroupChat,
    isExpenseReport,
    isExpenseRequest,
    isExpensifyOnlyParticipantInReport,
    isGroupChat,
    isGroupChatAdmin,
    isGroupPolicy,
    isReportInGroupPolicy,
    isHoldCreator,
    isIOUOwnedByCurrentUser,
    isIOUReport,
    isIOUReportUsingReport,
    isJoinRequestInAdminRoom,
    isMoneyRequest,
    isMoneyRequestReport,
    isMoneyRequestReportPendingDeletion,
    isOneOnOneChat,
    isOneTransactionThread,
    isOpenExpenseReport,
    isOpenTaskReport,
    isOptimisticPersonalDetail,
    isPaidGroupPolicy,
    isPaidGroupPolicyExpenseChat,
    isPaidGroupPolicyExpenseReport,
    isPayer,
    isPolicyAdmin,
    isPolicyExpenseChat,
    isPolicyExpenseChatAdmin,
    isProcessingReport,
    isPublicAnnounceRoom,
    isPublicRoom,
    isReportApproved,
    isReportDataReady,
    isReportFieldDisabled,
    isReportFieldOfTypeTitle,
    isReportManager,
    isReportMessageAttachment,
    isReportOwner,
    isReportParticipant,
    isSelfDM,
    isSettled,
    isSystemChat,
    isTaskReport,
    isThread,
    isThreadFirstChat,
    isTrackExpenseReport,
    isUnread,
    isUnreadWithMention,
    isUserCreatedPolicyRoom,
    isValidReport,
    isValidReportIDFromPath,
    isWaitingForAssigneeToCompleteTask,
    isInvoiceRoom,
    isInvoiceReport,
    isOpenInvoiceReport,
    canWriteInReport,
    navigateToDetailsPage,
    navigateToPrivateNotes,
    parseReportRouteParams,
    reportFieldsEnabled,
    requiresAttentionFromCurrentUser,
    shouldAutoFocusOnKeyPress,
    shouldCreateNewMoneyRequestReport,
    shouldDisableDetailPage,
    shouldDisableRename,
    shouldDisableThread,
    shouldDisplayThreadReplies,
    shouldDisplayTransactionThreadViolations,
    shouldReportBeInOptionList,
    shouldReportShowSubscript,
    shouldShowFlagComment,
    shouldShowRBRForMissingSmartscanFields,
    shouldUseFullTitleToDisplay,
    sortReportsByLastRead,
    updateOptimisticParentReportAction,
    updateReportPreview,
    temporary_getMoneyRequestOptions,
    buildOptimisticInvoiceReport,
    getInvoiceChatByParticipants,
    shouldShowMerchantColumn,
    isCurrentUserInvoiceReceiver,
    isDraftReport,
    createDraftWorkspaceAndNavigateToConfirmationScreen,
};

export type {
    Ancestor,
    DisplayNameWithTooltips,
    ExpenseOriginalMessage,
    OptimisticAddCommentReportAction,
    OptimisticChatReport,
    OptimisticClosedReportAction,
    OptimisticCreatedReportAction,
    OptimisticIOUReportAction,
    OptimisticTaskReportAction,
    OptionData,
    TransactionDetails,
    ParsingDetails,
};<|MERGE_RESOLUTION|>--- conflicted
+++ resolved
@@ -5231,13 +5231,9 @@
         report?.reportName === undefined ||
         // eslint-disable-next-line @typescript-eslint/prefer-nullish-coalescing
         report?.isHidden ||
-<<<<<<< HEAD
-        (report?.participantAccountIDs?.length === 0 &&
-=======
         // eslint-disable-next-line @typescript-eslint/prefer-nullish-coalescing
         participantAccountIDs.includes(CONST.ACCOUNT_ID.NOTIFICATIONS) ||
         (participantAccountIDs.length === 0 &&
->>>>>>> 1865aa8e
             !isChatThread(report) &&
             !isPublicRoom(report) &&
             !isUserCreatedPolicyRoom(report) &&
