import ExpensiMark from 'expensify-common/lib/ExpensiMark';
import Str from 'expensify-common/lib/str';
import {isEmpty} from 'lodash';
import lodashEscape from 'lodash/escape';
import lodashFindLastIndex from 'lodash/findLastIndex';
import lodashIntersection from 'lodash/intersection';
import lodashIsEqual from 'lodash/isEqual';
import type {OnyxCollection, OnyxEntry, OnyxUpdate} from 'react-native-onyx';
import Onyx from 'react-native-onyx';
import type {ValueOf} from 'type-fest';
import * as Expensicons from '@components/Icon/Expensicons';
import * as defaultWorkspaceAvatars from '@components/Icon/WorkspaceDefaultAvatars';
import CONST from '@src/CONST';
import type {ParentNavigationSummaryParams, TranslationPaths} from '@src/languages/types';
import ONYXKEYS from '@src/ONYXKEYS';
import ROUTES from '@src/ROUTES';
<<<<<<< HEAD
import type {Beta, Login, PersonalDetails, PersonalDetailsList, Policy, PolicyReportField, Report, ReportAction, ReportMetadata, Session, Transaction} from '@src/types/onyx';
import type {Participant} from '@src/types/onyx/IOU';
=======
import type {
    Beta,
    Login,
    PersonalDetails,
    PersonalDetailsList,
    Policy,
    PolicyReportField,
    Report,
    ReportAction,
    ReportMetadata,
    Session,
    Transaction,
    TransactionViolation,
} from '@src/types/onyx';
>>>>>>> ece96ba9
import type {Errors, Icon, PendingAction} from '@src/types/onyx/OnyxCommon';
import type {IOUMessage, OriginalMessageActionName, OriginalMessageCreated} from '@src/types/onyx/OriginalMessage';
import type {Status} from '@src/types/onyx/PersonalDetails';
import type {NotificationPreference} from '@src/types/onyx/Report';
import type {Message, ReportActionBase, ReportActions} from '@src/types/onyx/ReportAction';
import type {Receipt, WaypointCollection} from '@src/types/onyx/Transaction';
import type DeepValueOf from '@src/types/utils/DeepValueOf';
import type {EmptyObject} from '@src/types/utils/EmptyObject';
import {isEmptyObject} from '@src/types/utils/EmptyObject';
import type IconAsset from '@src/types/utils/IconAsset';
import * as CollectionUtils from './CollectionUtils';
import * as CurrencyUtils from './CurrencyUtils';
import DateUtils from './DateUtils';
import isReportMessageAttachment from './isReportMessageAttachment';
import * as LocalePhoneNumber from './LocalePhoneNumber';
import * as Localize from './Localize';
import linkingConfig from './Navigation/linkingConfig';
import Navigation from './Navigation/Navigation';
import * as NumberUtils from './NumberUtils';
import Permissions from './Permissions';
import * as PersonalDetailsUtils from './PersonalDetailsUtils';
import * as PolicyUtils from './PolicyUtils';
import type {LastVisibleMessage} from './ReportActionsUtils';
import * as ReportActionsUtils from './ReportActionsUtils';
import * as TransactionUtils from './TransactionUtils';
import * as Url from './Url';
import * as UserUtils from './UserUtils';

type WelcomeMessage = {showReportName: boolean; phrase1?: string; phrase2?: string};

type ExpenseOriginalMessage = {
    oldComment?: string;
    newComment?: string;
    comment?: string;
    merchant?: string;
    oldCreated?: string;
    created?: string;
    oldMerchant?: string;
    oldAmount?: number;
    amount?: number;
    oldCurrency?: string;
    currency?: string;
    category?: string;
    oldCategory?: string;
    tag?: string;
    oldTag?: string;
    billable?: string;
    oldBillable?: string;
};

type SpendBreakdown = {
    nonReimbursableSpend: number;
    reimbursableSpend: number;
    totalDisplaySpend: number;
};

type ParticipantDetails = [number, string, UserUtils.AvatarSource, UserUtils.AvatarSource];

type ReportAndWorkspaceName = {
    rootReportName: string;
    workspaceName?: string;
};

type OptimisticAddCommentReportAction = Pick<
    ReportAction,
    | 'reportActionID'
    | 'actionName'
    | 'actorAccountID'
    | 'person'
    | 'automatic'
    | 'avatar'
    | 'created'
    | 'message'
    | 'isFirstItem'
    | 'isAttachment'
    | 'attachmentInfo'
    | 'pendingAction'
    | 'shouldShow'
    | 'originalMessage'
    | 'childReportID'
    | 'parentReportID'
    | 'childType'
    | 'childReportName'
    | 'childManagerAccountID'
    | 'childStatusNum'
    | 'childStateNum'
    | 'errors'
> & {isOptimisticAction: boolean};

type OptimisticReportAction = {
    commentText: string;
    reportAction: OptimisticAddCommentReportAction;
};

type UpdateOptimisticParentReportAction = {
    childVisibleActionCount: number;
    childCommenterCount: number;
    childLastVisibleActionCreated: string;
    childOldestFourAccountIDs: string | undefined;
};

type OptimisticExpenseReport = Pick<
    Report,
    | 'reportID'
    | 'chatReportID'
    | 'policyID'
    | 'type'
    | 'ownerAccountID'
    | 'managerID'
    | 'currency'
    | 'reportName'
    | 'stateNum'
    | 'statusNum'
    | 'total'
    | 'notificationPreference'
    | 'parentReportID'
    | 'lastVisibleActionCreated'
>;

type OptimisticIOUReportAction = Pick<
    ReportAction,
    | 'actionName'
    | 'actorAccountID'
    | 'automatic'
    | 'avatar'
    | 'isAttachment'
    | 'originalMessage'
    | 'message'
    | 'person'
    | 'reportActionID'
    | 'shouldShow'
    | 'created'
    | 'pendingAction'
    | 'receipt'
    | 'whisperedToAccountIDs'
>;

type OptimisticReportPreview = Pick<
    ReportAction,
    | 'actionName'
    | 'reportActionID'
    | 'pendingAction'
    | 'originalMessage'
    | 'message'
    | 'created'
    | 'actorAccountID'
    | 'childMoneyRequestCount'
    | 'childLastMoneyRequestComment'
    | 'childRecentReceiptTransactionIDs'
    | 'childReportID'
    | 'whisperedToAccountIDs'
> & {reportID?: string; accountID?: number};

type UpdateReportPreview = Pick<
    ReportAction,
    'created' | 'message' | 'childLastMoneyRequestComment' | 'childMoneyRequestCount' | 'childRecentReceiptTransactionIDs' | 'whisperedToAccountIDs'
>;

type ReportRouteParams = {
    reportID: string;
    isSubReportPageRoute: boolean;
};

type ReportOfflinePendingActionAndErrors = {
    addWorkspaceRoomOrChatPendingAction: PendingAction | undefined;
    addWorkspaceRoomOrChatErrors: Record<string, string> | null | undefined;
};

type OptimisticApprovedReportAction = Pick<
    ReportAction,
    'actionName' | 'actorAccountID' | 'automatic' | 'avatar' | 'isAttachment' | 'originalMessage' | 'message' | 'person' | 'reportActionID' | 'shouldShow' | 'created' | 'pendingAction'
>;

type OptimisticSubmittedReportAction = Pick<
    ReportAction,
    'actionName' | 'actorAccountID' | 'automatic' | 'avatar' | 'isAttachment' | 'originalMessage' | 'message' | 'person' | 'reportActionID' | 'shouldShow' | 'created' | 'pendingAction'
>;

type OptimisticEditedTaskReportAction = Pick<
    ReportAction,
    'reportActionID' | 'actionName' | 'pendingAction' | 'actorAccountID' | 'automatic' | 'avatar' | 'created' | 'shouldShow' | 'message' | 'person'
>;

type OptimisticClosedReportAction = Pick<
    ReportAction,
    'actionName' | 'actorAccountID' | 'automatic' | 'avatar' | 'created' | 'message' | 'originalMessage' | 'pendingAction' | 'person' | 'reportActionID' | 'shouldShow'
>;

type OptimisticCreatedReportAction = OriginalMessageCreated &
    Pick<ReportActionBase, 'actorAccountID' | 'automatic' | 'avatar' | 'created' | 'message' | 'person' | 'reportActionID' | 'shouldShow' | 'pendingAction'>;

type OptimisticChatReport = Pick<
    Report,
    | 'type'
    | 'chatType'
    | 'isOwnPolicyExpenseChat'
    | 'isPinned'
    | 'lastActorAccountID'
    | 'lastMessageTranslationKey'
    | 'lastMessageHtml'
    | 'lastMessageText'
    | 'lastReadTime'
    | 'lastVisibleActionCreated'
    | 'notificationPreference'
    | 'oldPolicyName'
    | 'ownerAccountID'
    | 'parentReportActionID'
    | 'parentReportID'
    | 'participantAccountIDs'
    | 'visibleChatMemberAccountIDs'
    | 'policyID'
    | 'reportID'
    | 'reportName'
    | 'stateNum'
    | 'statusNum'
    | 'visibility'
    | 'welcomeMessage'
    | 'writeCapability'
>;

type OptimisticTaskReportAction = Pick<
    ReportAction,
    | 'reportActionID'
    | 'actionName'
    | 'actorAccountID'
    | 'automatic'
    | 'avatar'
    | 'created'
    | 'isAttachment'
    | 'message'
    | 'originalMessage'
    | 'person'
    | 'pendingAction'
    | 'shouldShow'
    | 'isFirstItem'
    | 'previousMessage'
    | 'errors'
    | 'linkMetadata'
>;

type OptimisticWorkspaceChats = {
    announceChatReportID: string;
    announceChatData: OptimisticChatReport;
    announceReportActionData: Record<string, OptimisticCreatedReportAction>;
    announceCreatedReportActionID: string;
    adminsChatReportID: string;
    adminsChatData: OptimisticChatReport;
    adminsReportActionData: Record<string, OptimisticCreatedReportAction>;
    adminsCreatedReportActionID: string;
    expenseChatReportID: string;
    expenseChatData: OptimisticChatReport;
    expenseReportActionData: Record<string, OptimisticCreatedReportAction>;
    expenseCreatedReportActionID: string;
};

type OptimisticModifiedExpenseReportAction = Pick<
    ReportAction,
    'actionName' | 'actorAccountID' | 'automatic' | 'avatar' | 'created' | 'isAttachment' | 'message' | 'originalMessage' | 'person' | 'pendingAction' | 'reportActionID' | 'shouldShow'
> & {reportID?: string};

type OptimisticTaskReport = Pick<
    Report,
    | 'reportID'
    | 'reportName'
    | 'description'
    | 'ownerAccountID'
    | 'participantAccountIDs'
    | 'visibleChatMemberAccountIDs'
    | 'managerID'
    | 'type'
    | 'parentReportID'
    | 'policyID'
    | 'stateNum'
    | 'statusNum'
    | 'notificationPreference'
    | 'parentReportActionID'
    | 'lastVisibleActionCreated'
>;

type TransactionDetails =
    | {
          created: string;
          amount: number;
          currency: string;
          merchant: string;
          waypoints?: WaypointCollection;
          comment: string;
          category: string;
          billable: boolean;
          tag: string;
          mccGroup?: ValueOf<typeof CONST.MCC_GROUPS>;
          cardID: number;
          originalAmount: number;
          originalCurrency: string;
      }
    | undefined;

type OptimisticIOUReport = Pick<
    Report,
    | 'cachedTotal'
    | 'type'
    | 'chatReportID'
    | 'currency'
    | 'managerID'
    | 'ownerAccountID'
    | 'participantAccountIDs'
    | 'visibleChatMemberAccountIDs'
    | 'reportID'
    | 'stateNum'
    | 'statusNum'
    | 'total'
    | 'reportName'
    | 'notificationPreference'
    | 'parentReportID'
    | 'lastVisibleActionCreated'
>;
type DisplayNameWithTooltips = Array<Pick<PersonalDetails, 'accountID' | 'pronouns' | 'displayName' | 'login' | 'avatar'>>;

type CustomIcon = {
    src: IconAsset;
    color?: string;
};

type OptionData = {
    text?: string;
    alternateText?: string | null;
    allReportErrors?: Errors | null;
    brickRoadIndicator?: typeof CONST.BRICK_ROAD_INDICATOR_STATUS.ERROR | '' | null;
    tooltipText?: string | null;
    alternateTextMaxLines?: number;
    boldStyle?: boolean;
    customIcon?: CustomIcon;
    descriptiveText?: string;
    subtitle?: string | null;
    login?: string | null;
    accountID?: number | null;
    pronouns?: string;
    status?: Status | null;
    phoneNumber?: string | null;
    isUnread?: boolean | null;
    isUnreadWithMention?: boolean | null;
    hasDraftComment?: boolean | null;
    keyForList?: string | null;
    searchText?: string | null;
    isIOUReportOwner?: boolean | null;
    isArchivedRoom?: boolean | null;
    shouldShowSubscript?: boolean | null;
    isPolicyExpenseChat?: boolean | null;
    isMoneyRequestReport?: boolean | null;
    isExpenseRequest?: boolean | null;
    isAllowedToComment?: boolean | null;
    isThread?: boolean | null;
    isTaskReport?: boolean | null;
    parentReportAction?: ReportAction;
    displayNamesWithTooltips?: DisplayNameWithTooltips | null;
    isDefaultRoom?: boolean;
    isExpenseReport?: boolean;
    isOptimisticPersonalDetail?: boolean;
    selected?: boolean;
    isOptimisticAccount?: boolean;
    isDisabled?: boolean;
    isSelected?: boolean;
} & Report;

type OnyxDataTaskAssigneeChat = {
    optimisticData: OnyxUpdate[];
    successData: OnyxUpdate[];
    failureData: OnyxUpdate[];
    optimisticAssigneeAddComment?: OptimisticReportAction;
    optimisticChatCreatedReportAction?: OptimisticCreatedReportAction;
};

let currentUserEmail: string | undefined;
let currentUserAccountID: number | undefined;
let isAnonymousUser = false;

const defaultAvatarBuildingIconTestID = 'SvgDefaultAvatarBuilding Icon';

Onyx.connect({
    key: ONYXKEYS.SESSION,
    callback: (value) => {
        // When signed out, val is undefined
        if (!value) {
            return;
        }

        currentUserEmail = value.email;
        currentUserAccountID = value.accountID;
        isAnonymousUser = value.authTokenType === 'anonymousAccount';
    },
});

let allPersonalDetails: OnyxCollection<PersonalDetails>;
let currentUserPersonalDetails: OnyxEntry<PersonalDetails>;
Onyx.connect({
    key: ONYXKEYS.PERSONAL_DETAILS_LIST,
    callback: (value) => {
        currentUserPersonalDetails = value?.[currentUserAccountID ?? -1] ?? null;
        allPersonalDetails = value ?? {};
    },
});

let allReports: OnyxCollection<Report>;
Onyx.connect({
    key: ONYXKEYS.COLLECTION.REPORT,
    waitForCollectionCallback: true,
    callback: (value) => (allReports = value),
});

let doesDomainHaveApprovedAccountant = false;
Onyx.connect({
    key: ONYXKEYS.ACCOUNT,
    callback: (value) => (doesDomainHaveApprovedAccountant = value?.doesDomainHaveApprovedAccountant ?? false),
});

let allPolicies: OnyxCollection<Policy>;
Onyx.connect({
    key: ONYXKEYS.COLLECTION.POLICY,
    waitForCollectionCallback: true,
    callback: (value) => (allPolicies = value),
});

let loginList: OnyxEntry<Login>;
Onyx.connect({
    key: ONYXKEYS.LOGIN_LIST,
    callback: (value) => (loginList = value),
});

let allTransactions: OnyxCollection<Transaction> = {};

Onyx.connect({
    key: ONYXKEYS.COLLECTION.TRANSACTION,
    waitForCollectionCallback: true,
    callback: (value) => {
        if (!value) {
            return;
        }
        allTransactions = Object.fromEntries(Object.entries(value).filter(([, transaction]) => transaction));
    },
});

const reportActionsByReport: OnyxCollection<ReportActions> = {};
Onyx.connect({
    key: ONYXKEYS.COLLECTION.REPORT_ACTIONS,
    callback: (actions, key) => {
        if (!key || !actions) {
            return;
        }

        const reportID = CollectionUtils.extractCollectionItemID(key);
        reportActionsByReport[reportID] = actions;
    },
});

function getChatType(report: OnyxEntry<Report>): ValueOf<typeof CONST.REPORT.CHAT_TYPE> | undefined {
    return report?.chatType;
}

/**
 * Get the report given a reportID
 */
function getReport(reportID: string | undefined): OnyxEntry<Report> | EmptyObject {
    /**
     * Using typical string concatenation here due to performance issues
     * with template literals.
     */
    if (!allReports) {
        return {};
    }

    return allReports?.[ONYXKEYS.COLLECTION.REPORT + reportID] ?? {};
}

/**
 * Returns the parentReport if the given report is a thread.
 */
function getParentReport(report: OnyxEntry<Report> | EmptyObject): OnyxEntry<Report> | EmptyObject {
    if (!report?.parentReportID) {
        return {};
    }
    return allReports?.[`${ONYXKEYS.COLLECTION.REPORT}${report.parentReportID}`] ?? {};
}

/**
 * Returns the root parentReport if the given report is nested.
 * Uses recursion to iterate any depth of nested reports.
 */
function getRootParentReport(report: OnyxEntry<Report> | undefined | EmptyObject): OnyxEntry<Report> | EmptyObject {
    if (!report) {
        return {};
    }

    // Returns the current report as the root report, because it does not have a parentReportID
    if (!report?.parentReportID) {
        return report;
    }

    const parentReport = getReport(report?.parentReportID);

    // Runs recursion to iterate a parent report
    return getRootParentReport(!isEmptyObject(parentReport) ? parentReport : null);
}

function getPolicy(policyID: string): Policy | EmptyObject {
    if (!allPolicies || !policyID) {
        return {};
    }
    return allPolicies[`${ONYXKEYS.COLLECTION.POLICY}${policyID}`] ?? {};
}

/**
 * Get the policy type from a given report
 * @param policies must have Onyxkey prefix (i.e 'policy_') for keys
 */
function getPolicyType(report: OnyxEntry<Report>, policies: OnyxCollection<Policy>): string {
    return policies?.[`${ONYXKEYS.COLLECTION.POLICY}${report?.policyID}`]?.type ?? '';
}

/**
 * Get the policy name from a given report
 */
function getPolicyName(report: OnyxEntry<Report> | undefined | EmptyObject, returnEmptyIfNotFound = false, policy: OnyxEntry<Policy> | undefined = undefined): string {
    const noPolicyFound = returnEmptyIfNotFound ? '' : Localize.translateLocal('workspace.common.unavailable');
    if (isEmptyObject(report)) {
        return noPolicyFound;
    }

    if ((!allPolicies || Object.keys(allPolicies).length === 0) && !report?.policyName) {
        return Localize.translateLocal('workspace.common.unavailable');
    }
    const finalPolicy = policy ?? allPolicies?.[`${ONYXKEYS.COLLECTION.POLICY}${report?.policyID}`];

    const parentReport = getRootParentReport(report);

    // Public rooms send back the policy name with the reportSummary,
    // since they can also be accessed by people who aren't in the workspace
    // eslint-disable-next-line @typescript-eslint/prefer-nullish-coalescing
    const policyName = finalPolicy?.name || report?.policyName || report?.oldPolicyName || parentReport?.oldPolicyName || noPolicyFound;

    return policyName;
}

/**
 * Returns the concatenated title for the PrimaryLogins of a report
 */
function getReportParticipantsTitle(accountIDs: number[]): string {
    // Somehow it's possible for the logins coming from report.participantAccountIDs to contain undefined values so we use .filter(Boolean) to remove them.
    return accountIDs.filter(Boolean).join(', ');
}

/**
 * Checks if a report is a chat report.
 */
function isChatReport(report: OnyxEntry<Report> | EmptyObject): boolean {
    return report?.type === CONST.REPORT.TYPE.CHAT;
}

/**
 * Checks if a report is an Expense report.
 */
function isExpenseReport(report: OnyxEntry<Report> | EmptyObject): boolean {
    return report?.type === CONST.REPORT.TYPE.EXPENSE;
}

/**
 * Checks if a report is an IOU report.
 */
function isIOUReport(reportOrID: OnyxEntry<Report> | string | EmptyObject): boolean {
    const report = typeof reportOrID === 'string' ? allReports?.[`${ONYXKEYS.COLLECTION.REPORT}${reportOrID}`] ?? null : reportOrID;
    return report?.type === CONST.REPORT.TYPE.IOU;
}

/**
 * Checks if a report is a task report.
 */
function isTaskReport(report: OnyxEntry<Report>): boolean {
    return report?.type === CONST.REPORT.TYPE.TASK;
}

/**
 * Checks if a task has been cancelled
 * When a task is deleted, the parentReportAction is updated to have a isDeletedParentAction deleted flag
 * This is because when you delete a task, we still allow you to chat on the report itself
 * There's another situation where you don't have access to the parentReportAction (because it was created in a chat you don't have access to)
 * In this case, we have added the key to the report itself
 */
function isCanceledTaskReport(report: OnyxEntry<Report> | EmptyObject = {}, parentReportAction: OnyxEntry<ReportAction> | EmptyObject = {}): boolean {
    if (!isEmptyObject(parentReportAction) && (parentReportAction?.message?.[0]?.isDeletedParentAction ?? false)) {
        return true;
    }

    if (!isEmptyObject(report) && report?.isDeletedParentAction) {
        return true;
    }

    return false;
}

/**
 * Checks if a report is an open task report.
 *
 * @param parentReportAction - The parent report action of the report (Used to check if the task has been canceled)
 */
function isOpenTaskReport(report: OnyxEntry<Report>, parentReportAction: OnyxEntry<ReportAction> | EmptyObject = {}): boolean {
    return (
        isTaskReport(report) && !isCanceledTaskReport(report, parentReportAction) && report?.stateNum === CONST.REPORT.STATE_NUM.OPEN && report?.statusNum === CONST.REPORT.STATUS_NUM.OPEN
    );
}

/**
 * Checks if a report is a completed task report.
 */
function isCompletedTaskReport(report: OnyxEntry<Report>): boolean {
    return isTaskReport(report) && report?.stateNum === CONST.REPORT.STATE_NUM.APPROVED && report?.statusNum === CONST.REPORT.STATUS_NUM.APPROVED;
}

/**
 * Checks if the current user is the manager of the supplied report
 */
function isReportManager(report: OnyxEntry<Report>): boolean {
    return Boolean(report && report.managerID === currentUserAccountID);
}

/**
 * Checks if the supplied report has been approved
 */
function isReportApproved(reportOrID: OnyxEntry<Report> | string | EmptyObject): boolean {
    const report = typeof reportOrID === 'string' ? allReports?.[`${ONYXKEYS.COLLECTION.REPORT}${reportOrID}`] ?? null : reportOrID;
    return report?.stateNum === CONST.REPORT.STATE_NUM.APPROVED && report?.statusNum === CONST.REPORT.STATUS_NUM.APPROVED;
}

/**
 * Checks if the supplied report is an expense report in Open state and status.
 */
function isDraftExpenseReport(report: OnyxEntry<Report> | EmptyObject): boolean {
    return isExpenseReport(report) && report?.stateNum === CONST.REPORT.STATE_NUM.OPEN && report?.statusNum === CONST.REPORT.STATUS_NUM.OPEN;
}

/**
 * Checks if the supplied report has a common policy member with the array passed in params.
 */
function hasParticipantInArray(report: Report, policyMemberAccountIDs: number[]) {
    if (!report.participantAccountIDs) {
        return false;
    }

    const policyMemberAccountIDsSet = new Set(policyMemberAccountIDs);

    for (const reportParticipant of report.participantAccountIDs) {
        if (policyMemberAccountIDsSet.has(reportParticipant)) {
            return true;
        }
    }

    return false;
}

/**
 * Whether the Money Request report is settled
 */
function isSettled(reportID: string | undefined): boolean {
    if (!allReports) {
        return false;
    }
    const report: Report | EmptyObject = allReports[`${ONYXKEYS.COLLECTION.REPORT}${reportID}`] ?? {};
    if (isEmptyObject(report) || report.isWaitingOnBankAccount) {
        return false;
    }

    // In case the payment is scheduled and we are waiting for the payee to set up their wallet,
    // consider the report as paid as well.
    if (report.isWaitingOnBankAccount && report.statusNum === CONST.REPORT.STATUS_NUM.APPROVED) {
        return true;
    }

    return report?.statusNum === CONST.REPORT.STATUS_NUM.REIMBURSED;
}

/**
 * Whether the current user is the submitter of the report
 */
function isCurrentUserSubmitter(reportID: string): boolean {
    if (!allReports) {
        return false;
    }
    const report = allReports[`${ONYXKEYS.COLLECTION.REPORT}${reportID}`];
    return Boolean(report && report.ownerAccountID === currentUserAccountID);
}

/**
 * Whether the provided report is an Admin room
 */
function isAdminRoom(report: OnyxEntry<Report>): boolean {
    return getChatType(report) === CONST.REPORT.CHAT_TYPE.POLICY_ADMINS;
}

/**
 * Whether the provided report is an Admin-only posting room
 */
function isAdminsOnlyPostingRoom(report: OnyxEntry<Report>): boolean {
    return report?.writeCapability === CONST.REPORT.WRITE_CAPABILITIES.ADMINS;
}

/**
 * Whether the provided report is a Announce room
 */
function isAnnounceRoom(report: OnyxEntry<Report>): boolean {
    return getChatType(report) === CONST.REPORT.CHAT_TYPE.POLICY_ANNOUNCE;
}

/**
 * Whether the provided report is a default room
 */
function isDefaultRoom(report: OnyxEntry<Report>): boolean {
    return [CONST.REPORT.CHAT_TYPE.POLICY_ADMINS, CONST.REPORT.CHAT_TYPE.POLICY_ANNOUNCE, CONST.REPORT.CHAT_TYPE.DOMAIN_ALL].some((type) => type === getChatType(report));
}

/**
 * Whether the provided report is a Domain room
 */
function isDomainRoom(report: OnyxEntry<Report>): boolean {
    return getChatType(report) === CONST.REPORT.CHAT_TYPE.DOMAIN_ALL;
}

/**
 * Whether the provided report is a user created policy room
 */
function isUserCreatedPolicyRoom(report: OnyxEntry<Report>): boolean {
    return getChatType(report) === CONST.REPORT.CHAT_TYPE.POLICY_ROOM;
}

/**
 * Whether the provided report is a Policy Expense chat.
 */
function isPolicyExpenseChat(report: OnyxEntry<Report>): boolean {
    return getChatType(report) === CONST.REPORT.CHAT_TYPE.POLICY_EXPENSE_CHAT || (report?.isPolicyExpenseChat ?? false);
}

/**
 * Whether the provided report belongs to a Control policy and is an expense chat
 */
function isControlPolicyExpenseChat(report: OnyxEntry<Report>): boolean {
    return isPolicyExpenseChat(report) && getPolicyType(report, allPolicies) === CONST.POLICY.TYPE.CORPORATE;
}

/**
 * Whether the provided report belongs to a Free, Collect or Control policy
 */
function isGroupPolicy(report: OnyxEntry<Report>): boolean {
    const policyType = getPolicyType(report, allPolicies);
    return policyType === CONST.POLICY.TYPE.CORPORATE || policyType === CONST.POLICY.TYPE.TEAM || policyType === CONST.POLICY.TYPE.FREE;
}

/**
 * Whether the provided report belongs to a Control or Collect policy
 */
function isPaidGroupPolicy(report: OnyxEntry<Report>): boolean {
    const policyType = getPolicyType(report, allPolicies);
    return policyType === CONST.POLICY.TYPE.CORPORATE || policyType === CONST.POLICY.TYPE.TEAM;
}

/**
 * Whether the provided report belongs to a Control or Collect policy and is an expense chat
 */
function isPaidGroupPolicyExpenseChat(report: OnyxEntry<Report>): boolean {
    return isPolicyExpenseChat(report) && isPaidGroupPolicy(report);
}

/**
 * Whether the provided report belongs to a Control policy and is an expense report
 */
function isControlPolicyExpenseReport(report: OnyxEntry<Report>): boolean {
    return isExpenseReport(report) && getPolicyType(report, allPolicies) === CONST.POLICY.TYPE.CORPORATE;
}

/**
 * Whether the provided report belongs to a Control or Collect policy and is an expense report
 */
function isPaidGroupPolicyExpenseReport(report: OnyxEntry<Report>): boolean {
    return isExpenseReport(report) && isPaidGroupPolicy(report);
}

/**
 * Whether the provided report is a chat room
 */
function isChatRoom(report: OnyxEntry<Report>): boolean {
    return isUserCreatedPolicyRoom(report) || isDefaultRoom(report);
}

/**
 * Whether the provided report is a public room
 */
function isPublicRoom(report: OnyxEntry<Report>): boolean {
    return report?.visibility === CONST.REPORT.VISIBILITY.PUBLIC || report?.visibility === CONST.REPORT.VISIBILITY.PUBLIC_ANNOUNCE;
}

/**
 * Whether the provided report is a public announce room
 */
function isPublicAnnounceRoom(report: OnyxEntry<Report>): boolean {
    return report?.visibility === CONST.REPORT.VISIBILITY.PUBLIC_ANNOUNCE;
}

/**
 * If the report is a policy expense, the route should be for adding bank account for that policy
 * else since the report is a personal IOU, the route should be for personal bank account.
 */
function getBankAccountRoute(report: OnyxEntry<Report>): string {
    return isPolicyExpenseChat(report) ? ROUTES.BANK_ACCOUNT_WITH_STEP_TO_OPEN.getRoute('', report?.policyID) : ROUTES.SETTINGS_ADD_BANK_ACCOUNT;
}

/**
 * Check if personal detail of accountID is empty or optimistic data
 */
function isOptimisticPersonalDetail(accountID: number): boolean {
    return isEmptyObject(allPersonalDetails?.[accountID]) || !!allPersonalDetails?.[accountID]?.isOptimisticPersonalDetail;
}

/**
 * Checks if a report is a task report from a policy expense chat.
 */
function isWorkspaceTaskReport(report: OnyxEntry<Report>): boolean {
    if (!isTaskReport(report)) {
        return false;
    }
    const parentReport = allReports?.[`${ONYXKEYS.COLLECTION.REPORT}${report?.parentReportID}`] ?? null;
    return isPolicyExpenseChat(parentReport);
}

/**
 * Returns true if report has a parent
 */
function isThread(report: OnyxEntry<Report>): boolean {
    return Boolean(report?.parentReportID && report?.parentReportActionID);
}

/**
 * Returns true if report is of type chat and has a parent and is therefore a Thread.
 */
function isChatThread(report: OnyxEntry<Report>): boolean {
    return isThread(report) && report?.type === CONST.REPORT.TYPE.CHAT;
}

function isDM(report: OnyxEntry<Report>): boolean {
    return isChatReport(report) && !getChatType(report);
}

/**
 * Only returns true if this is our main 1:1 DM report with Concierge
 */
function isConciergeChatReport(report: OnyxEntry<Report>): boolean {
    return report?.participantAccountIDs?.length === 1 && Number(report.participantAccountIDs?.[0]) === CONST.ACCOUNT_ID.CONCIERGE && !isChatThread(report);
}

/**
 * Checks if the supplied report belongs to workspace based on the provided params. If the report's policyID is _FAKE_ or has no value, it means this report is a DM.
 * In this case report and workspace members must be compared to determine whether the report belongs to the workspace.
 */
function doesReportBelongToWorkspace(report: Report, policyID: string, policyMemberAccountIDs: number[]) {
    return (
        isConciergeChatReport(report) || (report.policyID === CONST.POLICY.ID_FAKE || !report.policyID ? hasParticipantInArray(report, policyMemberAccountIDs) : report.policyID === policyID)
    );
}

/**
 * Given an array of reports, return them filtered by a policyID and policyMemberAccountIDs.
 */
function filterReportsByPolicyIdAndMemberAccountIDs(reports: Report[], policyID = '', policyMemberAccountIDs: number[] = []) {
    return reports.filter((report) => !!report && doesReportBelongToWorkspace(report, policyID, policyMemberAccountIDs));
}

/**
 * Given an array of reports, return them sorted by the last read timestamp.
 */
function sortReportsByLastRead(reports: Report[], reportMetadata: OnyxCollection<ReportMetadata>): Array<OnyxEntry<Report>> {
    return reports
        .filter((report) => !!report?.reportID && !!(reportMetadata?.[`${ONYXKEYS.COLLECTION.REPORT_METADATA}${report.reportID}`]?.lastVisitTime ?? report?.lastReadTime))
        .sort((a, b) => {
            const aTime = new Date(reportMetadata?.[`${ONYXKEYS.COLLECTION.REPORT_METADATA}${a?.reportID}`]?.lastVisitTime ?? a?.lastReadTime ?? '');
            const bTime = new Date(reportMetadata?.[`${ONYXKEYS.COLLECTION.REPORT_METADATA}${b?.reportID}`]?.lastVisitTime ?? b?.lastReadTime ?? '');

            return aTime.valueOf() - bTime.valueOf();
        });
}

/**
 * Returns true if report is still being processed
 */
function isProcessingReport(report: OnyxEntry<Report> | EmptyObject): boolean {
    return report?.stateNum === CONST.REPORT.STATE_NUM.SUBMITTED && report?.statusNum === CONST.REPORT.STATUS_NUM.SUBMITTED;
}

/**
 * Check if the report is a single chat report that isn't a thread
 * and personal detail of participant is optimistic data
 */
function shouldDisableDetailPage(report: OnyxEntry<Report>): boolean {
    const participantAccountIDs = report?.participantAccountIDs ?? [];

    if (isChatRoom(report) || isPolicyExpenseChat(report) || isChatThread(report) || isTaskReport(report)) {
        return false;
    }
    if (participantAccountIDs.length === 1) {
        return isOptimisticPersonalDetail(participantAccountIDs[0]);
    }
    return false;
}

/**
 * Returns true if this report has only one participant and it's an Expensify account.
 */
function isExpensifyOnlyParticipantInReport(report: OnyxEntry<Report>): boolean {
    const reportParticipants = report?.participantAccountIDs?.filter((accountID) => accountID !== currentUserAccountID) ?? [];
    return reportParticipants.length === 1 && reportParticipants.some((accountID) => CONST.EXPENSIFY_ACCOUNT_IDS.includes(accountID));
}

/**
 * Returns whether a given report can have tasks created in it.
 * We only prevent the task option if it's a DM/group-DM and the other users are all special Expensify accounts
 *
 */
function canCreateTaskInReport(report: OnyxEntry<Report>): boolean {
    const otherReportParticipants = report?.participantAccountIDs?.filter((accountID) => accountID !== currentUserAccountID) ?? [];
    const areExpensifyAccountsOnlyOtherParticipants = otherReportParticipants?.length >= 1 && otherReportParticipants?.every((accountID) => CONST.EXPENSIFY_ACCOUNT_IDS.includes(accountID));
    if (areExpensifyAccountsOnlyOtherParticipants && isDM(report)) {
        return false;
    }

    return true;
}

/**
 * Returns true if there are any Expensify accounts (i.e. with domain 'expensify.com') in the set of accountIDs
 * by cross-referencing the accountIDs with personalDetails.
 */
function hasExpensifyEmails(accountIDs: number[]): boolean {
    return accountIDs.some((accountID) => Str.extractEmailDomain(allPersonalDetails?.[accountID]?.login ?? '') === CONST.EXPENSIFY_PARTNER_NAME);
}

/**
 * Returns true if there are any guides accounts (team.expensify.com) in a list of accountIDs
 * by cross-referencing the accountIDs with personalDetails since guides that are participants
 * of the user's chats should have their personal details in Onyx.
 */
function hasExpensifyGuidesEmails(accountIDs: number[]): boolean {
    return accountIDs.some((accountID) => Str.extractEmailDomain(allPersonalDetails?.[accountID]?.login ?? '') === CONST.EMAIL.GUIDES_DOMAIN);
}

function findLastAccessedReport(
    reports: OnyxCollection<Report>,
    ignoreDomainRooms: boolean,
    policies: OnyxCollection<Policy>,
    isFirstTimeNewExpensifyUser: boolean,
    openOnAdminRoom = false,
    reportMetadata: OnyxCollection<ReportMetadata> = {},
    policyID?: string,
    policyMemberAccountIDs: number[] = [],
): OnyxEntry<Report> {
    // If it's the user's first time using New Expensify, then they could either have:
    //   - just a Concierge report, if so we'll return that
    //   - their Concierge report, and a separate report that must have deeplinked them to the app before they created their account.
    // If it's the latter, we'll use the deeplinked report over the Concierge report,
    // since the Concierge report would be incorrectly selected over the deep-linked report in the logic below.

    let reportsValues = Object.values(reports ?? {}) as Report[];

    if (!!policyID || policyMemberAccountIDs.length > 0) {
        reportsValues = filterReportsByPolicyIdAndMemberAccountIDs(reportsValues, policyID, policyMemberAccountIDs);
    }

    let sortedReports = sortReportsByLastRead(reportsValues, reportMetadata);

    let adminReport: OnyxEntry<Report> | undefined;
    if (openOnAdminRoom) {
        adminReport = sortedReports.find((report) => {
            const chatType = getChatType(report);
            return chatType === CONST.REPORT.CHAT_TYPE.POLICY_ADMINS;
        });
    }

    if (isFirstTimeNewExpensifyUser) {
        if (sortedReports.length === 1) {
            return sortedReports[0];
        }

        return adminReport ?? sortedReports.find((report) => !isConciergeChatReport(report)) ?? null;
    }

    if (ignoreDomainRooms) {
        // We allow public announce rooms, admins, and announce rooms through since we bypass the default rooms beta for them.
        // Check where ReportUtils.findLastAccessedReport is called in MainDrawerNavigator.js for more context.
        // Domain rooms are now the only type of default room that are on the defaultRooms beta.
        sortedReports = sortedReports.filter(
            (report) => !isDomainRoom(report) || getPolicyType(report, policies) === CONST.POLICY.TYPE.FREE || hasExpensifyGuidesEmails(report?.participantAccountIDs ?? []),
        );
    }

    return adminReport ?? sortedReports.at(-1) ?? null;
}

/**
 * Whether the provided report is an archived room
 */
function isArchivedRoom(report: OnyxEntry<Report> | EmptyObject): boolean {
    return report?.statusNum === CONST.REPORT.STATUS_NUM.CLOSED && report?.stateNum === CONST.REPORT.STATE_NUM.APPROVED;
}

/**
 * Checks if the current user is allowed to comment on the given report.
 */
function isAllowedToComment(report: OnyxEntry<Report>): boolean {
    // Default to allowing all users to post
    const capability = report?.writeCapability ?? CONST.REPORT.WRITE_CAPABILITIES.ALL;

    if (capability === CONST.REPORT.WRITE_CAPABILITIES.ALL) {
        return true;
    }

    // If unauthenticated user opens public chat room using deeplink, they do not have policies available and they cannot comment
    if (!allPolicies) {
        return false;
    }

    // If we've made it here, commenting on this report is restricted.
    // If the user is an admin, allow them to post.
    const policy = allPolicies[`${ONYXKEYS.COLLECTION.POLICY}${report?.policyID}`];
    return policy?.role === CONST.POLICY.ROLE.ADMIN;
}

/**
 * Checks if the current user is the admin of the policy given the policy expense chat.
 */
function isPolicyExpenseChatAdmin(report: OnyxEntry<Report>, policies: OnyxCollection<Policy>): boolean {
    if (!isPolicyExpenseChat(report)) {
        return false;
    }

    const policyRole = policies?.[`${ONYXKEYS.COLLECTION.POLICY}${report?.policyID}`]?.role;

    return policyRole === CONST.POLICY.ROLE.ADMIN;
}

/**
 * Checks if the current user is the admin of the policy.
 */
function isPolicyAdmin(policyID: string, policies: OnyxCollection<Policy>): boolean {
    const policyRole = policies?.[`${ONYXKEYS.COLLECTION.POLICY}${policyID}`]?.role;

    return policyRole === CONST.POLICY.ROLE.ADMIN;
}

/**
 * Returns true if report has a single participant.
 */
function hasSingleParticipant(report: OnyxEntry<Report>): boolean {
    return report?.participantAccountIDs?.length === 1;
}

/**
 * Checks whether all the transactions linked to the IOU report are of the Distance Request type
 *
 */
function hasOnlyDistanceRequestTransactions(iouReportID: string | undefined): boolean {
    const transactions = TransactionUtils.getAllReportTransactions(iouReportID);

    // Early return false in case not having any transaction
    if (!transactions || transactions.length === 0) {
        return false;
    }

    return transactions.every((transaction) => TransactionUtils.isDistanceRequest(transaction));
}

/**
 * If the report is a thread and has a chat type set, it is a workspace chat.
 */
function isWorkspaceThread(report: OnyxEntry<Report>): boolean {
    return isThread(report) && isChatReport(report) && !isDM(report);
}

/**
 * Returns true if reportAction is the first chat preview of a Thread
 */
function isThreadFirstChat(reportAction: OnyxEntry<ReportAction>, reportID: string): boolean {
    return reportAction?.childReportID?.toString() === reportID;
}

/**
 * Checks if a report is a child report.
 */
function isChildReport(report: OnyxEntry<Report>): boolean {
    return isThread(report) || isTaskReport(report);
}

/**
 * An Expense Request is a thread where the parent report is an Expense Report and
 * the parentReportAction is a transaction.
 */
function isExpenseRequest(report: OnyxEntry<Report>): boolean {
    if (isThread(report)) {
        const parentReportAction = ReportActionsUtils.getParentReportAction(report);
        const parentReport = allReports?.[`${ONYXKEYS.COLLECTION.REPORT}${report?.parentReportID}`] ?? null;
        return isExpenseReport(parentReport) && !isEmptyObject(parentReportAction) && ReportActionsUtils.isTransactionThread(parentReportAction);
    }
    return false;
}

/**
 * An IOU Request is a thread where the parent report is an IOU Report and
 * the parentReportAction is a transaction.
 */
function isIOURequest(report: OnyxEntry<Report>): boolean {
    if (isThread(report)) {
        const parentReportAction = ReportActionsUtils.getParentReportAction(report);
        const parentReport = allReports?.[`${ONYXKEYS.COLLECTION.REPORT}${report?.parentReportID}`] ?? null;
        return isIOUReport(parentReport) && !isEmptyObject(parentReportAction) && ReportActionsUtils.isTransactionThread(parentReportAction);
    }
    return false;
}

/**
 * Checks if a report is an IOU or expense request.
 */
function isMoneyRequest(reportOrID: OnyxEntry<Report> | string): boolean {
    const report = typeof reportOrID === 'string' ? allReports?.[`${ONYXKEYS.COLLECTION.REPORT}${reportOrID}`] ?? null : reportOrID;
    return isIOURequest(report) || isExpenseRequest(report);
}

/**
 * Checks if a report is an IOU or expense report.
 */
function isMoneyRequestReport(reportOrID: OnyxEntry<Report> | string): boolean {
    const report = typeof reportOrID === 'object' ? reportOrID : allReports?.[`${ONYXKEYS.COLLECTION.REPORT}${reportOrID}`] ?? null;
    return isIOUReport(report) || isExpenseReport(report);
}

/**
 * Should return true only for personal 1:1 report
 *
 */
function isOneOnOneChat(report: OnyxEntry<Report>): boolean {
    const participantAccountIDs = report?.participantAccountIDs ?? [];
    return (
        !isThread(report) &&
        !isChatRoom(report) &&
        !isExpenseRequest(report) &&
        !isMoneyRequestReport(report) &&
        !isPolicyExpenseChat(report) &&
        !isTaskReport(report) &&
        isDM(report) &&
        !isIOUReport(report) &&
        participantAccountIDs.length === 1
    );
}

/**
 * Get the notification preference given a report
 */
function getReportNotificationPreference(report: OnyxEntry<Report>): string | number {
    return report?.notificationPreference ?? '';
}

/**
 * Checks if the current user is the action's author
 */
function isActionCreator(reportAction: OnyxEntry<ReportAction> | Partial<ReportAction>): boolean {
    return reportAction?.actorAccountID === currentUserAccountID;
}

/**
 * Returns the notification preference of the action's child report if it exists.
 * Otherwise, calculates it based on the action's authorship.
 */
function getChildReportNotificationPreference(reportAction: OnyxEntry<ReportAction> | Partial<ReportAction>): NotificationPreference {
    const childReportNotificationPreference = reportAction?.childReportNotificationPreference ?? '';
    if (childReportNotificationPreference) {
        return childReportNotificationPreference;
    }

    return isActionCreator(reportAction) ? CONST.REPORT.NOTIFICATION_PREFERENCE.ALWAYS : CONST.REPORT.NOTIFICATION_PREFERENCE.HIDDEN;
}

/**
 * Can only delete if the author is this user and the action is an ADDCOMMENT action or an IOU action in an unsettled report, or if the user is a
 * policy admin
 */
function canDeleteReportAction(reportAction: OnyxEntry<ReportAction>, reportID: string): boolean {
    const report = getReport(reportID);

    const isActionOwner = reportAction?.actorAccountID === currentUserAccountID;

    if (reportAction?.actionName === CONST.REPORT.ACTIONS.TYPE.IOU) {
        // For now, users cannot delete split actions
        const isSplitAction = reportAction?.originalMessage?.type === CONST.IOU.REPORT_ACTION_TYPE.SPLIT;

        if (isSplitAction || isSettled(String(reportAction?.originalMessage?.IOUReportID)) || (!isEmptyObject(report) && isReportApproved(report))) {
            return false;
        }

        if (isActionOwner) {
            return true;
        }
    }

    if (
        reportAction?.actionName !== CONST.REPORT.ACTIONS.TYPE.ADDCOMMENT ||
        reportAction?.pendingAction === CONST.RED_BRICK_ROAD_PENDING_ACTION.DELETE ||
        ReportActionsUtils.isCreatedTaskReportAction(reportAction) ||
        reportAction?.actorAccountID === CONST.ACCOUNT_ID.CONCIERGE
    ) {
        return false;
    }

    const policy = allPolicies?.[`${ONYXKEYS.COLLECTION.POLICY}${report?.policyID}`];
    const isAdmin = policy?.role === CONST.POLICY.ROLE.ADMIN && !isEmptyObject(report) && !isDM(report);

    return isActionOwner || isAdmin;
}

/**
 * Get welcome message based on room type
 */
function getRoomWelcomeMessage(report: OnyxEntry<Report>, isUserPolicyAdmin: boolean): WelcomeMessage {
    const welcomeMessage: WelcomeMessage = {showReportName: true};
    const workspaceName = getPolicyName(report);

    if (isArchivedRoom(report)) {
        welcomeMessage.phrase1 = Localize.translateLocal('reportActionsView.beginningOfArchivedRoomPartOne');
        welcomeMessage.phrase2 = Localize.translateLocal('reportActionsView.beginningOfArchivedRoomPartTwo');
    } else if (isDomainRoom(report)) {
        welcomeMessage.phrase1 = Localize.translateLocal('reportActionsView.beginningOfChatHistoryDomainRoomPartOne', {domainRoom: report?.reportName ?? ''});
        welcomeMessage.phrase2 = Localize.translateLocal('reportActionsView.beginningOfChatHistoryDomainRoomPartTwo');
    } else if (isAdminRoom(report)) {
        welcomeMessage.phrase1 = Localize.translateLocal('reportActionsView.beginningOfChatHistoryAdminRoomPartOne', {workspaceName});
        welcomeMessage.phrase2 = Localize.translateLocal('reportActionsView.beginningOfChatHistoryAdminRoomPartTwo');
    } else if (isAdminsOnlyPostingRoom(report) && !isUserPolicyAdmin) {
        welcomeMessage.phrase1 = Localize.translateLocal('reportActionsView.beginningOfChatHistoryAdminOnlyPostingRoom');
        welcomeMessage.showReportName = false;
    } else if (isAnnounceRoom(report)) {
        welcomeMessage.phrase1 = Localize.translateLocal('reportActionsView.beginningOfChatHistoryAnnounceRoomPartOne', {workspaceName});
        welcomeMessage.phrase2 = Localize.translateLocal('reportActionsView.beginningOfChatHistoryAnnounceRoomPartTwo', {workspaceName});
    } else {
        // Message for user created rooms or other room types.
        welcomeMessage.phrase1 = Localize.translateLocal('reportActionsView.beginningOfChatHistoryUserRoomPartOne');
        welcomeMessage.phrase2 = Localize.translateLocal('reportActionsView.beginningOfChatHistoryUserRoomPartTwo');
    }

    return welcomeMessage;
}

/**
 * Returns true if Concierge is one of the chat participants (1:1 as well as group chats)
 */
function chatIncludesConcierge(report: OnyxEntry<Report>): boolean {
    return Boolean(report?.participantAccountIDs?.length && report?.participantAccountIDs?.includes(CONST.ACCOUNT_ID.CONCIERGE));
}

/**
 * Returns true if there is any automated expensify account `in accountIDs
 */
function hasAutomatedExpensifyAccountIDs(accountIDs: number[]): boolean {
    return accountIDs.some((accountID) => CONST.EXPENSIFY_ACCOUNT_IDS.includes(accountID));
}

function getReportRecipientAccountIDs(report: OnyxEntry<Report>, currentLoginAccountID: number): number[] {
    let finalReport: OnyxEntry<Report> = report;
    // In 1:1 chat threads, the participants will be the same as parent report. If a report is specifically a 1:1 chat thread then we will
    // get parent report and use its participants array.
    if (isThread(report) && !(isTaskReport(report) || isMoneyRequestReport(report))) {
        const parentReport = allReports?.[`${ONYXKEYS.COLLECTION.REPORT}${report?.parentReportID}`] ?? null;
        if (hasSingleParticipant(parentReport)) {
            finalReport = parentReport;
        }
    }

    let finalParticipantAccountIDs: number[] | undefined = [];
    if (isMoneyRequestReport(report)) {
        // For money requests i.e the IOU (1:1 person) and Expense (1:* person) reports, use the full `initialParticipantAccountIDs` array
        // and add the `ownerAccountId`. Money request reports don't add `ownerAccountId` in `participantAccountIDs` array
        const defaultParticipantAccountIDs = finalReport?.participantAccountIDs ?? [];
        const setOfParticipantAccountIDs = new Set<number>(report?.ownerAccountID ? [...defaultParticipantAccountIDs, report.ownerAccountID] : defaultParticipantAccountIDs);
        finalParticipantAccountIDs = [...setOfParticipantAccountIDs];
    } else if (isTaskReport(report)) {
        // Task reports `managerID` will change when assignee is changed, in that case the old `managerID` is still present in `participantAccountIDs`
        // array along with the new one. We only need the `managerID` as a participant here.
        finalParticipantAccountIDs = report?.managerID ? [report?.managerID] : [];
    } else {
        finalParticipantAccountIDs = finalReport?.participantAccountIDs;
    }

    const reportParticipants = finalParticipantAccountIDs?.filter((accountID) => accountID !== currentLoginAccountID) ?? [];
    const participantsWithoutExpensifyAccountIDs = reportParticipants.filter((participant) => !CONST.EXPENSIFY_ACCOUNT_IDS.includes(participant ?? 0));
    return participantsWithoutExpensifyAccountIDs;
}

/**
 * Whether the time row should be shown for a report.
 */
function canShowReportRecipientLocalTime(personalDetails: OnyxCollection<PersonalDetails>, report: OnyxEntry<Report>, accountID: number): boolean {
    const reportRecipientAccountIDs = getReportRecipientAccountIDs(report, accountID);
    const hasMultipleParticipants = reportRecipientAccountIDs.length > 1;
    const reportRecipient = personalDetails?.[reportRecipientAccountIDs[0]];
    const reportRecipientTimezone = reportRecipient?.timezone ?? CONST.DEFAULT_TIME_ZONE;
    const isReportParticipantValidated = reportRecipient?.validated ?? false;
    return Boolean(!hasMultipleParticipants && !isChatRoom(report) && !isPolicyExpenseChat(report) && reportRecipient && reportRecipientTimezone?.selected && isReportParticipantValidated);
}

/**
 * Shorten last message text to fixed length and trim spaces.
 */
function formatReportLastMessageText(lastMessageText: string, isModifiedExpenseMessage = false): string {
    if (isModifiedExpenseMessage) {
        return String(lastMessageText).trim().replace(CONST.REGEX.LINE_BREAK, '').trim();
    }
    return String(lastMessageText).trim().replace(CONST.REGEX.LINE_BREAK, ' ').substring(0, CONST.REPORT.LAST_MESSAGE_TEXT_MAX_LENGTH).trim();
}

/**
 * Helper method to return the default avatar associated with the given login
 */
function getDefaultWorkspaceAvatar(workspaceName?: string): IconAsset {
    if (!workspaceName) {
        return defaultWorkspaceAvatars.WorkspaceBuilding;
    }

    // Remove all chars not A-Z or 0-9 including underscore
    const alphaNumeric = workspaceName
        .normalize('NFD')
        .replace(/[^0-9a-z]/gi, '')
        .toUpperCase();

    const workspace = `Workspace${alphaNumeric[0]}` as keyof typeof defaultWorkspaceAvatars;
    const defaultWorkspaceAvatar = defaultWorkspaceAvatars[workspace];

    return !alphaNumeric ? defaultWorkspaceAvatars.WorkspaceBuilding : defaultWorkspaceAvatar;
}

/**
 * Helper method to return the default avatar testID associated with the given login
 */
function getDefaultWorkspaceAvatarTestID(workspaceName: string): string {
    if (!workspaceName) {
        return defaultAvatarBuildingIconTestID;
    }

    // Remove all chars not A-Z or 0-9 including underscore
    const alphaNumeric = workspaceName
        .normalize('NFD')
        .replace(/[^0-9a-z]/gi, '')
        .toLowerCase();

    return !alphaNumeric ? defaultAvatarBuildingIconTestID : `SvgDefaultAvatar_${alphaNumeric[0]} Icon`;
}

function getWorkspaceAvatar(report: OnyxEntry<Report>): UserUtils.AvatarSource {
    const workspaceName = getPolicyName(report, false, allPolicies?.[`${ONYXKEYS.COLLECTION.POLICY}${report?.policyID}`]);
    const avatar = allPolicies?.[`${ONYXKEYS.COLLECTION.POLICY}${report?.policyID}`]?.avatar ?? '';
    return !isEmpty(avatar) ? avatar : getDefaultWorkspaceAvatar(workspaceName);
}

/**
 * Returns the appropriate icons for the given chat report using the stored personalDetails.
 * The Avatar sources can be URLs or Icon components according to the chat type.
 */
function getIconsForParticipants(participants: number[], personalDetails: OnyxCollection<PersonalDetails>): Icon[] {
    const participantDetails: ParticipantDetails[] = [];
    const participantsList = participants || [];

    for (const accountID of participantsList) {
        const avatarSource = UserUtils.getAvatar(personalDetails?.[accountID]?.avatar ?? '', accountID);
        const displayNameLogin = personalDetails?.[accountID]?.displayName ? personalDetails?.[accountID]?.displayName : personalDetails?.[accountID]?.login;
        participantDetails.push([accountID, displayNameLogin ?? '', avatarSource, personalDetails?.[accountID]?.fallbackIcon ?? '']);
    }

    const sortedParticipantDetails = participantDetails.sort((first, second) => {
        // First sort by displayName/login
        const displayNameLoginOrder = first[1].localeCompare(second[1]);
        if (displayNameLoginOrder !== 0) {
            return displayNameLoginOrder;
        }

        // Then fallback on accountID as the final sorting criteria.
        // This will ensure that the order of avatars with same login/displayName
        // stay consistent across all users and devices
        return first[0] - second[0];
    });

    // Now that things are sorted, gather only the avatars (second element in the array) and return those
    const avatars: Icon[] = [];

    for (const sortedParticipantDetail of sortedParticipantDetails) {
        const userIcon = {
            id: sortedParticipantDetail[0],
            source: sortedParticipantDetail[2],
            type: CONST.ICON_TYPE_AVATAR,
            name: sortedParticipantDetail[1],
            fallbackIcon: sortedParticipantDetail[3],
        };
        avatars.push(userIcon);
    }

    return avatars;
}

/**
 * Given a report, return the associated workspace icon.
 */
function getWorkspaceIcon(report: OnyxEntry<Report>, policy: OnyxEntry<Policy> = null): Icon {
    const workspaceName = getPolicyName(report, false, policy);
    const policyExpenseChatAvatarSource = allPolicies?.[`${ONYXKEYS.COLLECTION.POLICY}${report?.policyID}`]?.avatar
        ? allPolicies?.[`${ONYXKEYS.COLLECTION.POLICY}${report?.policyID}`]?.avatar
        : getDefaultWorkspaceAvatar(workspaceName);

    const workspaceIcon: Icon = {
        source: policyExpenseChatAvatarSource ?? '',
        type: CONST.ICON_TYPE_WORKSPACE,
        name: workspaceName,
        id: -1,
    };
    return workspaceIcon;
}

/**
 * Returns the appropriate icons for the given chat report using the stored personalDetails.
 * The Avatar sources can be URLs or Icon components according to the chat type.
 */
function getIcons(
    report: OnyxEntry<Report>,
    personalDetails: OnyxCollection<PersonalDetails>,
    defaultIcon: UserUtils.AvatarSource | null = null,
    defaultName = '',
    defaultAccountID = -1,
    policy: OnyxEntry<Policy> = null,
): Icon[] {
    if (isEmptyObject(report)) {
        const fallbackIcon: Icon = {
            source: defaultIcon ?? Expensicons.FallbackAvatar,
            type: CONST.ICON_TYPE_AVATAR,
            name: defaultName,
            id: defaultAccountID,
        };
        return [fallbackIcon];
    }
    if (isExpenseRequest(report)) {
        const parentReportAction = ReportActionsUtils.getParentReportAction(report);
        const workspaceIcon = getWorkspaceIcon(report, policy);
        const memberIcon = {
            source: UserUtils.getAvatar(personalDetails?.[parentReportAction.actorAccountID ?? -1]?.avatar ?? '', parentReportAction.actorAccountID ?? -1),
            id: parentReportAction.actorAccountID,
            type: CONST.ICON_TYPE_AVATAR,
            name: personalDetails?.[parentReportAction.actorAccountID ?? -1]?.displayName ?? '',
            fallbackIcon: personalDetails?.[parentReportAction.actorAccountID ?? -1]?.fallbackIcon,
        };

        return [memberIcon, workspaceIcon];
    }
    if (isChatThread(report)) {
        const parentReportAction = ReportActionsUtils.getParentReportAction(report);

        const actorAccountID = parentReportAction.actorAccountID;
        const actorDisplayName = PersonalDetailsUtils.getDisplayNameOrDefault(allPersonalDetails?.[actorAccountID ?? -1], '', false);
        const actorIcon = {
            id: actorAccountID,
            source: UserUtils.getAvatar(personalDetails?.[actorAccountID ?? -1]?.avatar ?? '', actorAccountID ?? -1),
            name: actorDisplayName,
            type: CONST.ICON_TYPE_AVATAR,
            fallbackIcon: personalDetails?.[parentReportAction.actorAccountID ?? -1]?.fallbackIcon,
        };

        if (isWorkspaceThread(report)) {
            const workspaceIcon = getWorkspaceIcon(report, policy);
            return [actorIcon, workspaceIcon];
        }
        return [actorIcon];
    }
    if (isTaskReport(report)) {
        const ownerIcon = {
            id: report?.ownerAccountID,
            source: UserUtils.getAvatar(personalDetails?.[report?.ownerAccountID ?? -1]?.avatar ?? '', report?.ownerAccountID ?? -1),
            type: CONST.ICON_TYPE_AVATAR,
            name: personalDetails?.[report?.ownerAccountID ?? -1]?.displayName ?? '',
            fallbackIcon: personalDetails?.[report?.ownerAccountID ?? -1]?.fallbackIcon,
        };

        if (isWorkspaceTaskReport(report)) {
            const workspaceIcon = getWorkspaceIcon(report, policy);
            return [ownerIcon, workspaceIcon];
        }

        return [ownerIcon];
    }
    if (isDomainRoom(report)) {
        // Get domain name after the #. Domain Rooms use our default workspace avatar pattern.
        const domainName = report?.reportName?.substring(1);
        const policyExpenseChatAvatarSource = getDefaultWorkspaceAvatar(domainName);
        const domainIcon: Icon = {
            source: policyExpenseChatAvatarSource,
            type: CONST.ICON_TYPE_WORKSPACE,
            name: domainName ?? '',
            id: -1,
        };
        return [domainIcon];
    }
    if (isAdminRoom(report) || isAnnounceRoom(report) || isChatRoom(report) || isArchivedRoom(report)) {
        const workspaceIcon = getWorkspaceIcon(report, policy);
        return [workspaceIcon];
    }
    if (isPolicyExpenseChat(report) || isExpenseReport(report)) {
        const workspaceIcon = getWorkspaceIcon(report, policy);
        const memberIcon = {
            source: UserUtils.getAvatar(personalDetails?.[report?.ownerAccountID ?? -1]?.avatar ?? '', report?.ownerAccountID ?? -1),
            id: report?.ownerAccountID,
            type: CONST.ICON_TYPE_AVATAR,
            name: personalDetails?.[report?.ownerAccountID ?? -1]?.displayName ?? '',
            fallbackIcon: personalDetails?.[report?.ownerAccountID ?? -1]?.fallbackIcon,
        };
        return isExpenseReport(report) ? [memberIcon, workspaceIcon] : [workspaceIcon, memberIcon];
    }
    if (isIOUReport(report)) {
        const managerIcon = {
            source: UserUtils.getAvatar(personalDetails?.[report?.managerID ?? -1]?.avatar ?? '', report?.managerID ?? -1),
            id: report?.managerID,
            type: CONST.ICON_TYPE_AVATAR,
            name: personalDetails?.[report?.managerID ?? -1]?.displayName ?? '',
            fallbackIcon: personalDetails?.[report?.managerID ?? -1]?.fallbackIcon,
        };
        const ownerIcon = {
            id: report?.ownerAccountID,
            source: UserUtils.getAvatar(personalDetails?.[report?.ownerAccountID ?? -1]?.avatar ?? '', report?.ownerAccountID ?? -1),
            type: CONST.ICON_TYPE_AVATAR,
            name: personalDetails?.[report?.ownerAccountID ?? -1]?.displayName ?? '',
            fallbackIcon: personalDetails?.[report?.ownerAccountID ?? -1]?.fallbackIcon,
        };
        const isPayer = currentUserAccountID === report?.managerID;

        return isPayer ? [managerIcon, ownerIcon] : [ownerIcon, managerIcon];
    }

    return getIconsForParticipants(report?.participantAccountIDs ?? [], personalDetails);
}

/**
 * Gets the personal details for a login by looking in the ONYXKEYS.PERSONAL_DETAILS_LIST Onyx key (stored in the local variable, allPersonalDetails). If it doesn't exist in Onyx,
 * then a default object is constructed.
 */
function getPersonalDetailsForAccountID(accountID: number): Partial<PersonalDetails> {
    if (!accountID) {
        return {};
    }
    if (Number(accountID) === CONST.ACCOUNT_ID.CONCIERGE) {
        return {
            accountID,
            displayName: 'Concierge',
            login: CONST.EMAIL.CONCIERGE,
            avatar: UserUtils.getDefaultAvatar(accountID),
        };
    }
    return (
        allPersonalDetails?.[accountID] ?? {
            avatar: UserUtils.getDefaultAvatar(accountID),
            isOptimisticPersonalDetail: true,
        }
    );
}

/**
 * Get the displayName for a single report participant.
 */
function getDisplayNameForParticipant(accountID?: number, shouldUseShortForm = false, shouldFallbackToHidden = true): string | undefined {
    if (!accountID) {
        return '';
    }

    const personalDetails = getPersonalDetailsForAccountID(accountID);
    // eslint-disable-next-line @typescript-eslint/prefer-nullish-coalescing
    const formattedLogin = LocalePhoneNumber.formatPhoneNumber(personalDetails.login || '');
    // This is to check if account is an invite/optimistically created one
    // and prevent from falling back to 'Hidden', so a correct value is shown
    // when searching for a new user
    if (personalDetails.isOptimisticPersonalDetail === true) {
        // eslint-disable-next-line @typescript-eslint/prefer-nullish-coalescing
        return formattedLogin;
    }

    const longName = PersonalDetailsUtils.getDisplayNameOrDefault(personalDetails, formattedLogin, shouldFallbackToHidden);

    // If the user's personal details (first name) should be hidden, make sure we return "hidden" instead of the short name
    if (shouldFallbackToHidden && longName === Localize.translateLocal('common.hidden')) {
        return longName;
    }

    const shortName = personalDetails.firstName ? personalDetails.firstName : longName;
    return shouldUseShortForm ? shortName : longName;
}

function getDisplayNamesWithTooltips(
    personalDetailsList: PersonalDetails[] | PersonalDetailsList | OptionData[],
    isMultipleParticipantReport: boolean,
    shouldFallbackToHidden = true,
): DisplayNameWithTooltips {
    const personalDetailsListArray = Array.isArray(personalDetailsList) ? personalDetailsList : Object.values(personalDetailsList);

    return personalDetailsListArray
        .map((user) => {
            const accountID = Number(user?.accountID);
            // eslint-disable-next-line @typescript-eslint/prefer-nullish-coalescing
            const displayName = getDisplayNameForParticipant(accountID, isMultipleParticipantReport, shouldFallbackToHidden) || user?.login || '';
            const avatar = UserUtils.getDefaultAvatar(accountID);

            let pronouns = user?.pronouns ?? undefined;
            if (pronouns?.startsWith(CONST.PRONOUNS.PREFIX)) {
                const pronounTranslationKey = pronouns.replace(CONST.PRONOUNS.PREFIX, '');
                pronouns = Localize.translateLocal(`pronouns.${pronounTranslationKey}` as TranslationPaths);
            }

            return {
                displayName,
                avatar,
                login: user?.login ?? '',
                accountID,
                pronouns,
            };
        })
        .sort((first, second) => {
            // First sort by displayName/login
            const displayNameLoginOrder = first.displayName.localeCompare(second.displayName);
            if (displayNameLoginOrder !== 0) {
                return displayNameLoginOrder;
            }

            // Then fallback on accountID as the final sorting criteria.
            return first.accountID - second.accountID;
        });
}

/**
 * For a deleted parent report action within a chat report,
 * let us return the appropriate display message
 *
 * @param reportAction - The deleted report action of a chat report for which we need to return message.
 */
function getDeletedParentActionMessageForChatReport(reportAction: OnyxEntry<ReportAction>): string {
    // By default, let us display [Deleted message]
    let deletedMessageText = Localize.translateLocal('parentReportAction.deletedMessage');
    if (ReportActionsUtils.isCreatedTaskReportAction(reportAction)) {
        // For canceled task report, let us display [Deleted task]
        deletedMessageText = Localize.translateLocal('parentReportAction.deletedTask');
    }
    return deletedMessageText;
}

/**
 * Returns the preview message for `REIMBURSEMENTQUEUED` action
 *

 */
function getReimbursementQueuedActionMessage(reportAction: OnyxEntry<ReportAction>, report: OnyxEntry<Report>): string {
    const submitterDisplayName = getDisplayNameForParticipant(report?.ownerAccountID, true) ?? '';
    const originalMessage = reportAction?.originalMessage as IOUMessage | undefined;
    let messageKey: TranslationPaths;
    if (originalMessage?.paymentType === CONST.IOU.PAYMENT_TYPE.EXPENSIFY) {
        messageKey = 'iou.waitingOnEnabledWallet';
    } else {
        messageKey = 'iou.waitingOnBankAccount';
    }

    return Localize.translateLocal(messageKey, {submitterDisplayName});
}

/**
 * Returns the preview message for `REIMBURSEMENTDEQUEUED` action
 */
function getReimbursementDeQueuedActionMessage(report: OnyxEntry<Report>): string {
    const submitterDisplayName = getDisplayNameForParticipant(report?.ownerAccountID, true) ?? '';
    const amount = CurrencyUtils.convertToDisplayString(report?.total ?? 0, report?.currency);

    return Localize.translateLocal('iou.canceledRequest', {submitterDisplayName, amount});
}

/**
 * Returns the last visible message for a given report after considering the given optimistic actions
 *
 * @param reportID - the report for which last visible message has to be fetched
 * @param [actionsToMerge] - the optimistic merge actions that needs to be considered while fetching last visible message

 */
function getLastVisibleMessage(reportID: string | undefined, actionsToMerge: ReportActions = {}): LastVisibleMessage {
    const report = getReport(reportID);
    const lastVisibleAction = ReportActionsUtils.getLastVisibleAction(reportID ?? '', actionsToMerge);

    // For Chat Report with deleted parent actions, let us fetch the correct message
    if (ReportActionsUtils.isDeletedParentAction(lastVisibleAction) && !isEmptyObject(report) && isChatReport(report)) {
        const lastMessageText = getDeletedParentActionMessageForChatReport(lastVisibleAction);
        return {
            lastMessageText,
        };
    }

    // Fetch the last visible message for report represented by reportID and based on actions to merge.
    return ReportActionsUtils.getLastVisibleMessage(reportID ?? '', actionsToMerge);
}

/**
 * Checks if a report is an open task report assigned to current user.
 *
 * @param [parentReportAction] - The parent report action of the report (Used to check if the task has been canceled)
 */
function isWaitingForAssigneeToCompleteTask(report: OnyxEntry<Report>, parentReportAction: OnyxEntry<ReportAction> | EmptyObject = {}): boolean {
    return isTaskReport(report) && isReportManager(report) && isOpenTaskReport(report, parentReportAction);
}

function isUnreadWithMention(reportOrOption: OnyxEntry<Report> | OptionData): boolean {
    if (!reportOrOption) {
        return false;
    }
    // lastMentionedTime and lastReadTime are both datetime strings and can be compared directly
    const lastMentionedTime = reportOrOption.lastMentionedTime ?? '';
    const lastReadTime = reportOrOption.lastReadTime ?? '';
    return Boolean('isUnreadWithMention' in reportOrOption && reportOrOption.isUnreadWithMention) || lastReadTime < lastMentionedTime;
}

/**
 * Determines if the option requires action from the current user. This can happen when it:
 - is unread and the user was mentioned in one of the unread comments
 - is for an outstanding task waiting on the user
 - has an outstanding child money request that is waiting for an action from the current user (e.g. pay, approve, add bank account)
 *
 * @param option (report or optionItem)
 * @param parentReportAction (the report action the current report is a thread of)
 */
function requiresAttentionFromCurrentUser(optionOrReport: OnyxEntry<Report> | OptionData, parentReportAction: EmptyObject | OnyxEntry<ReportAction> = {}) {
    if (!optionOrReport) {
        return false;
    }

    if (isArchivedRoom(optionOrReport) || isArchivedRoom(getReport(optionOrReport.parentReportID))) {
        return false;
    }

    if (isUnreadWithMention(optionOrReport)) {
        return true;
    }

    if (isWaitingForAssigneeToCompleteTask(optionOrReport, parentReportAction)) {
        return true;
    }

    // Has a child report that is awaiting action (e.g. approve, pay, add bank account) from current user
    if (optionOrReport.hasOutstandingChildRequest) {
        return true;
    }

    return false;
}

/**
 * Returns number of transactions that are nonReimbursable
 *
 */
function hasNonReimbursableTransactions(iouReportID: string | undefined): boolean {
    const transactions = TransactionUtils.getAllReportTransactions(iouReportID);
    return transactions.filter((transaction) => transaction.reimbursable === false).length > 0;
}

function getMoneyRequestReimbursableTotal(report: OnyxEntry<Report>, allReportsDict: OnyxCollection<Report> = null): number {
    const allAvailableReports = allReportsDict ?? allReports;
    let moneyRequestReport: OnyxEntry<Report> | undefined;
    if (isMoneyRequestReport(report)) {
        moneyRequestReport = report;
    }
    if (allAvailableReports && report?.iouReportID) {
        moneyRequestReport = allAvailableReports[`${ONYXKEYS.COLLECTION.REPORT}${report.iouReportID}`];
    }
    if (moneyRequestReport) {
        const total = moneyRequestReport?.total ?? 0;

        if (total !== 0) {
            // There is a possibility that if the Expense report has a negative total.
            // This is because there are instances where you can get a credit back on your card,
            // or you enter a negative expense to “offset” future expenses
            return isExpenseReport(moneyRequestReport) ? total * -1 : Math.abs(total);
        }
    }
    return 0;
}

function getMoneyRequestSpendBreakdown(report: OnyxEntry<Report>, allReportsDict: OnyxCollection<Report> = null): SpendBreakdown {
    const allAvailableReports = allReportsDict ?? allReports;
    let moneyRequestReport;
    if (isMoneyRequestReport(report)) {
        moneyRequestReport = report;
    }
    if (allAvailableReports && report?.iouReportID) {
        moneyRequestReport = allAvailableReports[`${ONYXKEYS.COLLECTION.REPORT}${report.iouReportID}`];
    }
    if (moneyRequestReport) {
        let nonReimbursableSpend = moneyRequestReport.nonReimbursableTotal ?? 0;
        let totalSpend = moneyRequestReport.total ?? 0;

        if (nonReimbursableSpend + totalSpend !== 0) {
            // There is a possibility that if the Expense report has a negative total.
            // This is because there are instances where you can get a credit back on your card,
            // or you enter a negative expense to “offset” future expenses
            nonReimbursableSpend = isExpenseReport(moneyRequestReport) ? nonReimbursableSpend * -1 : Math.abs(nonReimbursableSpend);
            totalSpend = isExpenseReport(moneyRequestReport) ? totalSpend * -1 : Math.abs(totalSpend);

            const totalDisplaySpend = totalSpend;
            const reimbursableSpend = totalDisplaySpend - nonReimbursableSpend;

            return {
                nonReimbursableSpend,
                reimbursableSpend,
                totalDisplaySpend,
            };
        }
    }
    return {
        nonReimbursableSpend: 0,
        reimbursableSpend: 0,
        totalDisplaySpend: 0,
    };
}

/**
 * Get the title for a policy expense chat which depends on the role of the policy member seeing this report
 */
function getPolicyExpenseChatName(report: OnyxEntry<Report>, policy: OnyxEntry<Policy> | undefined = undefined): string | undefined {
    const ownerAccountID = report?.ownerAccountID;
    const personalDetails = allPersonalDetails?.[ownerAccountID ?? -1];
    const login = personalDetails ? personalDetails.login : null;
    // eslint-disable-next-line @typescript-eslint/prefer-nullish-coalescing
    const reportOwnerDisplayName = getDisplayNameForParticipant(ownerAccountID) || login || report?.reportName;

    // If the policy expense chat is owned by this user, use the name of the policy as the report name.
    if (report?.isOwnPolicyExpenseChat) {
        return getPolicyName(report, false, policy);
    }

    let policyExpenseChatRole = 'user';
    /**
     * Using typical string concatenation here due to performance issues
     * with template literals.
     */
    const policyItem = allPolicies?.[ONYXKEYS.COLLECTION.POLICY + report?.policyID];
    if (policyItem) {
        policyExpenseChatRole = policyItem.role || 'user';
    }

    // If this user is not admin and this policy expense chat has been archived because of account merging, this must be an old workspace chat
    // of the account which was merged into the current user's account. Use the name of the policy as the name of the report.
    if (isArchivedRoom(report)) {
        const lastAction = ReportActionsUtils.getLastVisibleAction(report?.reportID ?? '');
        const archiveReason = lastAction?.actionName === CONST.REPORT.ACTIONS.TYPE.CLOSED ? lastAction?.originalMessage?.reason : CONST.REPORT.ARCHIVE_REASON.DEFAULT;
        if (archiveReason === CONST.REPORT.ARCHIVE_REASON.ACCOUNT_MERGED && policyExpenseChatRole !== CONST.POLICY.ROLE.ADMIN) {
            return getPolicyName(report, false, policy);
        }
    }

    // If user can see this report and they are not its owner, they must be an admin and the report name should be the name of the policy member
    return reportOwnerDisplayName;
}

/**
 * Get the title for an IOU or expense chat which will be showing the payer and the amount
 */
function getMoneyRequestReportName(report: OnyxEntry<Report>, policy: OnyxEntry<Policy> | undefined = undefined): string {
    const moneyRequestTotal = getMoneyRequestReimbursableTotal(report);
    const formattedAmount = CurrencyUtils.convertToDisplayString(moneyRequestTotal, report?.currency, hasOnlyDistanceRequestTransactions(report?.reportID));
    const payerOrApproverName = isExpenseReport(report) ? getPolicyName(report, false, policy) : getDisplayNameForParticipant(report?.managerID) ?? '';
    const payerPaidAmountMessage = Localize.translateLocal('iou.payerPaidAmount', {
        payer: payerOrApproverName,
        amount: formattedAmount,
    });

    if (isReportApproved(report)) {
        return Localize.translateLocal('iou.managerApprovedAmount', {
            manager: payerOrApproverName,
            amount: formattedAmount,
        });
    }

    if (report?.isWaitingOnBankAccount) {
        return `${payerPaidAmountMessage} • ${Localize.translateLocal('iou.pending')}`;
    }

    if (report?.isCancelledIOU) {
        return `${payerPaidAmountMessage} • ${Localize.translateLocal('iou.canceled')}`;
    }

    if (hasNonReimbursableTransactions(report?.reportID)) {
        return Localize.translateLocal('iou.payerSpentAmount', {payer: payerOrApproverName, amount: formattedAmount});
    }

    if (isProcessingReport(report) || isDraftExpenseReport(report) || moneyRequestTotal === 0) {
        return Localize.translateLocal('iou.payerOwesAmount', {payer: payerOrApproverName, amount: formattedAmount});
    }

    return payerPaidAmountMessage;
}

/**
 * Gets transaction created, amount, currency, comment, and waypoints (for distance request)
 * into a flat object. Used for displaying transactions and sending them in API commands
 */

function getTransactionDetails(transaction: OnyxEntry<Transaction>, createdDateFormat: string = CONST.DATE.FNS_FORMAT_STRING): TransactionDetails {
    if (!transaction) {
        return;
    }
    const report = getReport(transaction?.reportID);
    return {
        created: TransactionUtils.getCreated(transaction, createdDateFormat),
        amount: TransactionUtils.getAmount(transaction, !isEmptyObject(report) && isExpenseReport(report)),
        currency: TransactionUtils.getCurrency(transaction),
        comment: TransactionUtils.getDescription(transaction),
        merchant: TransactionUtils.getMerchant(transaction),
        waypoints: TransactionUtils.getWaypoints(transaction),
        category: TransactionUtils.getCategory(transaction),
        billable: TransactionUtils.getBillable(transaction),
        tag: TransactionUtils.getTag(transaction),
        mccGroup: TransactionUtils.getMCCGroup(transaction),
        cardID: TransactionUtils.getCardID(transaction),
        originalAmount: TransactionUtils.getOriginalAmount(transaction),
        originalCurrency: TransactionUtils.getOriginalCurrency(transaction),
    };
}

/**
 * Can only edit if:
 *
 * - in case of IOU report
 *    - the current user is the requestor and is not settled yet
 * - in case of expense report
 *    - the current user is the requestor and is not settled yet
 *    - the current user is the manager of the report
 *    - or the current user is an admin on the policy the expense report is tied to
 *
 *    This is used in conjunction with canEditRestrictedField to control editing of specific fields like amount, currency, created, receipt, and distance.
 *    On its own, it only controls allowing/disallowing navigating to the editing pages or showing/hiding the 'Edit' icon on report actions
 */
function canEditMoneyRequest(reportAction: OnyxEntry<ReportAction>): boolean {
    const isDeleted = ReportActionsUtils.isDeletedAction(reportAction);

    if (isDeleted) {
        return false;
    }

    // If the report action is not IOU type, return true early
    if (reportAction?.actionName !== CONST.REPORT.ACTIONS.TYPE.IOU) {
        return true;
    }

    if (reportAction.originalMessage.type !== CONST.IOU.REPORT_ACTION_TYPE.CREATE) {
        return false;
    }

    const moneyRequestReportID = reportAction?.originalMessage?.IOUReportID ?? 0;

    if (!moneyRequestReportID) {
        return false;
    }

    const moneyRequestReport = getReport(String(moneyRequestReportID));
    const isRequestor = currentUserAccountID === reportAction?.actorAccountID;

    if (isIOUReport(moneyRequestReport)) {
        return isProcessingReport(moneyRequestReport) && isRequestor;
    }

    const policy = getPolicy(moneyRequestReport?.policyID ?? '');
    const isAdmin = policy.role === CONST.POLICY.ROLE.ADMIN;
    const isManager = currentUserAccountID === moneyRequestReport?.managerID;

    // Admin & managers can always edit coding fields such as tag, category, billable, etc. As long as the report has a state higher than OPEN.
    if ((isAdmin || isManager) && !isDraftExpenseReport(moneyRequestReport)) {
        return true;
    }

    return !isReportApproved(moneyRequestReport) && !isSettled(moneyRequestReport?.reportID) && isRequestor;
}

/**
 * Checks if the current user can edit the provided property of a money request
 *
 */
function canEditFieldOfMoneyRequest(reportAction: OnyxEntry<ReportAction>, fieldToEdit: ValueOf<typeof CONST.EDIT_REQUEST_FIELD>): boolean {
    // A list of fields that cannot be edited by anyone, once a money request has been settled
    const restrictedFields: string[] = [
        CONST.EDIT_REQUEST_FIELD.AMOUNT,
        CONST.EDIT_REQUEST_FIELD.CURRENCY,
        CONST.EDIT_REQUEST_FIELD.MERCHANT,
        CONST.EDIT_REQUEST_FIELD.DATE,
        CONST.EDIT_REQUEST_FIELD.RECEIPT,
        CONST.EDIT_REQUEST_FIELD.DISTANCE,
    ];

    if (!canEditMoneyRequest(reportAction)) {
        return false;
    }

    // If we're editing fields such as category, tag, description, etc. the check above should be enough for handling the permission
    if (!restrictedFields.includes(fieldToEdit)) {
        return true;
    }

    const iouMessage = reportAction?.originalMessage as IOUMessage;
    const moneyRequestReport = allReports?.[`${ONYXKEYS.COLLECTION.REPORT}${iouMessage?.IOUReportID}`] ?? ({} as Report);
    const transaction = allTransactions?.[`${ONYXKEYS.COLLECTION.TRANSACTION}${iouMessage?.IOUTransactionID}`] ?? ({} as Transaction);

    if (isSettled(String(moneyRequestReport.reportID)) || isReportApproved(String(moneyRequestReport.reportID))) {
        return false;
    }

    if (fieldToEdit === CONST.EDIT_REQUEST_FIELD.AMOUNT || fieldToEdit === CONST.EDIT_REQUEST_FIELD.CURRENCY) {
        if (TransactionUtils.isCardTransaction(transaction)) {
            return false;
        }

        if (TransactionUtils.isDistanceRequest(transaction)) {
            const policy = getPolicy(moneyRequestReport?.reportID ?? '');
            const isAdmin = isExpenseReport(moneyRequestReport) && policy.role === CONST.POLICY.ROLE.ADMIN;
            const isManager = isExpenseReport(moneyRequestReport) && currentUserAccountID === moneyRequestReport?.managerID;

            return isAdmin || isManager;
        }
    }

    if (fieldToEdit === CONST.EDIT_REQUEST_FIELD.RECEIPT) {
        const isRequestor = currentUserAccountID === reportAction?.actorAccountID;
        return !TransactionUtils.isReceiptBeingScanned(transaction) && !TransactionUtils.isDistanceRequest(transaction) && isRequestor;
    }

    return true;
}

/**
 * Can only edit if:
 *
 * - It was written by the current user
 * - It's an ADDCOMMENT that is not an attachment
 * - It's money request where conditions for editability are defined in canEditMoneyRequest method
 * - It's not pending deletion
 */
function canEditReportAction(reportAction: OnyxEntry<ReportAction>): boolean {
    const isCommentOrIOU = reportAction?.actionName === CONST.REPORT.ACTIONS.TYPE.ADDCOMMENT || reportAction?.actionName === CONST.REPORT.ACTIONS.TYPE.IOU;

    return Boolean(
        reportAction?.actorAccountID === currentUserAccountID &&
            isCommentOrIOU &&
            canEditMoneyRequest(reportAction) && // Returns true for non-IOU actions
            !isReportMessageAttachment(reportAction?.message?.[0] ?? {type: '', text: ''}) &&
            !ReportActionsUtils.isDeletedAction(reportAction) &&
            !ReportActionsUtils.isCreatedTaskReportAction(reportAction) &&
            reportAction?.pendingAction !== CONST.RED_BRICK_ROAD_PENDING_ACTION.DELETE,
    );
}

/**
 * Gets all transactions on an IOU report with a receipt
 */
function getTransactionsWithReceipts(iouReportID: string | undefined): Transaction[] {
    const transactions = TransactionUtils.getAllReportTransactions(iouReportID);
    return transactions.filter((transaction) => TransactionUtils.hasReceipt(transaction));
}

/**
 * For report previews, we display a "Receipt scan in progress" indicator
 * instead of the report total only when we have no report total ready to show. This is the case when
 * all requests are receipts that are being SmartScanned. As soon as we have a non-receipt request,
 * or as soon as one receipt request is done scanning, we have at least one
 * "ready" money request, and we remove this indicator to show the partial report total.
 */
function areAllRequestsBeingSmartScanned(iouReportID: string, reportPreviewAction: OnyxEntry<ReportAction>): boolean {
    const transactionsWithReceipts = getTransactionsWithReceipts(iouReportID);
    // If we have more requests than requests with receipts, we have some manual requests
    if (ReportActionsUtils.getNumberOfMoneyRequests(reportPreviewAction) > transactionsWithReceipts.length) {
        return false;
    }
    return transactionsWithReceipts.every((transaction) => TransactionUtils.isReceiptBeingScanned(transaction));
}

/**
 * Check if any of the transactions in the report has required missing fields
 *
 */
function hasMissingSmartscanFields(iouReportID: string): boolean {
    const transactionsWithReceipts = getTransactionsWithReceipts(iouReportID);
    return transactionsWithReceipts.some((transaction) => TransactionUtils.hasMissingSmartscanFields(transaction));
}

/**
 * Given a parent IOU report action get report name for the LHN.
 */
function getTransactionReportName(reportAction: OnyxEntry<ReportAction>): string {
    if (ReportActionsUtils.isReversedTransaction(reportAction)) {
        return Localize.translateLocal('parentReportAction.reversedTransaction');
    }

    if (ReportActionsUtils.isDeletedAction(reportAction)) {
        return Localize.translateLocal('parentReportAction.deletedRequest');
    }

    const transaction = TransactionUtils.getLinkedTransaction(reportAction);
    if (isEmptyObject(transaction)) {
        // Transaction data might be empty on app's first load, if so we fallback to Request
        return Localize.translateLocal('iou.request');
    }
    if (TransactionUtils.hasReceipt(transaction) && TransactionUtils.isReceiptBeingScanned(transaction)) {
        return Localize.translateLocal('iou.receiptScanning');
    }

    if (TransactionUtils.hasMissingSmartscanFields(transaction)) {
        return Localize.translateLocal('iou.receiptMissingDetails');
    }

    const transactionDetails = getTransactionDetails(transaction);

    return Localize.translateLocal(ReportActionsUtils.isSentMoneyReportAction(reportAction) ? 'iou.threadSentMoneyReportName' : 'iou.threadRequestReportName', {
        formattedAmount: CurrencyUtils.convertToDisplayString(transactionDetails?.amount ?? 0, transactionDetails?.currency, TransactionUtils.isDistanceRequest(transaction)) ?? '',
        comment: transactionDetails?.comment ?? '',
    });
}

/**
 * Get money request message for an IOU report
 *
 * @param [reportAction] This can be either a report preview action or the IOU action
 */
function getReportPreviewMessage(
    report: OnyxEntry<Report> | EmptyObject,
    reportAction: OnyxEntry<ReportAction> | EmptyObject = {},
    shouldConsiderReceiptBeingScanned = false,
    isPreviewMessageForParentChatReport = false,
    policy: OnyxEntry<Policy> = null,
    isForListPreview = false,
): string {
    const reportActionMessage = reportAction?.message?.[0].html ?? '';

    if (isEmptyObject(report) || !report?.reportID) {
        // The iouReport is not found locally after SignIn because the OpenApp API won't return iouReports if they're settled
        // As a temporary solution until we know how to solve this the best, we just use the message that returned from BE
        return reportActionMessage;
    }

    if (!isEmptyObject(reportAction) && !isIOUReport(report) && reportAction && ReportActionsUtils.isSplitBillAction(reportAction)) {
        // This covers group chats where the last action is a split bill action
        const linkedTransaction = TransactionUtils.getLinkedTransaction(reportAction);
        if (isEmptyObject(linkedTransaction)) {
            return reportActionMessage;
        }

        if (!isEmptyObject(linkedTransaction)) {
            if (TransactionUtils.isReceiptBeingScanned(linkedTransaction)) {
                return Localize.translateLocal('iou.receiptScanning');
            }

            if (TransactionUtils.hasMissingSmartscanFields(linkedTransaction)) {
                return Localize.translateLocal('iou.receiptMissingDetails');
            }

            const transactionDetails = getTransactionDetails(linkedTransaction);
            const formattedAmount = CurrencyUtils.convertToDisplayString(transactionDetails?.amount ?? 0, transactionDetails?.currency ?? '');
            return Localize.translateLocal('iou.didSplitAmount', {formattedAmount, comment: transactionDetails?.comment ?? ''});
        }
    }

    const totalAmount = getMoneyRequestReimbursableTotal(report);
    const policyName = getPolicyName(report, false, policy);
    const payerName = isExpenseReport(report) ? policyName : getDisplayNameForParticipant(report.managerID, !isPreviewMessageForParentChatReport);

    const formattedAmount = CurrencyUtils.convertToDisplayString(totalAmount, report.currency);

    if (isReportApproved(report) && isPaidGroupPolicy(report)) {
        return Localize.translateLocal('iou.managerApprovedAmount', {
            manager: payerName ?? '',
            amount: formattedAmount,
        });
    }

    if (!isEmptyObject(reportAction) && shouldConsiderReceiptBeingScanned && reportAction && ReportActionsUtils.isMoneyRequestAction(reportAction)) {
        const linkedTransaction = TransactionUtils.getLinkedTransaction(reportAction);

        if (!isEmptyObject(linkedTransaction) && TransactionUtils.hasReceipt(linkedTransaction) && TransactionUtils.isReceiptBeingScanned(linkedTransaction)) {
            return Localize.translateLocal('iou.receiptScanning');
        }
    }
    const originalMessage = reportAction?.originalMessage as IOUMessage | undefined;

    // Show Paid preview message if it's settled or if the amount is paid & stuck at receivers end for only chat reports.
    if (isSettled(report.reportID) || (report.isWaitingOnBankAccount && isPreviewMessageForParentChatReport)) {
        // A settled report preview message can come in three formats "paid ... elsewhere" or "paid ... with Expensify"
        let translatePhraseKey: TranslationPaths = 'iou.paidElsewhereWithAmount';
        if (
            [CONST.IOU.PAYMENT_TYPE.VBBA, CONST.IOU.PAYMENT_TYPE.EXPENSIFY].some((paymentType) => paymentType === originalMessage?.paymentType) ||
            !!reportActionMessage.match(/ (with Expensify|using Expensify)$/) ||
            report.isWaitingOnBankAccount
        ) {
            translatePhraseKey = 'iou.paidWithExpensifyWithAmount';
        }

        let actualPayerName = report.managerID === currentUserAccountID ? '' : getDisplayNameForParticipant(report.managerID, true);
        actualPayerName = actualPayerName && isForListPreview && !isPreviewMessageForParentChatReport ? `${actualPayerName}:` : actualPayerName;
        const payerDisplayName = isPreviewMessageForParentChatReport ? payerName : actualPayerName;

        return Localize.translateLocal(translatePhraseKey, {amount: formattedAmount, payer: payerDisplayName ?? ''});
    }

    if (report.isWaitingOnBankAccount) {
        const submitterDisplayName = getDisplayNameForParticipant(report.ownerAccountID ?? -1, true) ?? '';
        return Localize.translateLocal('iou.waitingOnBankAccount', {submitterDisplayName});
    }

    const containsNonReimbursable = hasNonReimbursableTransactions(report.reportID);

    const lastActorID = reportAction?.actorAccountID;

    // if we have the amount in the originalMessage and lastActorID, we can use that to display the preview message for the latest request
    if (originalMessage?.amount !== undefined && lastActorID && !isPreviewMessageForParentChatReport) {
        const amount = originalMessage?.amount;
        const currency = originalMessage?.currency ?? report.currency ?? '';
        const amountToDisplay = CurrencyUtils.convertToDisplayString(Math.abs(amount), currency);

        // We only want to show the actor name in the preview if it's not the current user who took the action
        const requestorName = lastActorID && lastActorID !== currentUserAccountID ? getDisplayNameForParticipant(lastActorID, !isPreviewMessageForParentChatReport) : '';
        return `${requestorName ? `${requestorName}: ` : ''}${Localize.translateLocal('iou.requestedAmount', {formattedAmount: amountToDisplay})}`;
    }

    return Localize.translateLocal(containsNonReimbursable ? 'iou.payerSpentAmount' : 'iou.payerOwesAmount', {payer: payerName ?? '', amount: formattedAmount});
}

/**
 * Given the updates user made to the request, compose the originalMessage
 * object of the modified expense action.
 *
 * At the moment, we only allow changing one transaction field at a time.
 */
function getModifiedExpenseOriginalMessage(oldTransaction: OnyxEntry<Transaction>, transactionChanges: ExpenseOriginalMessage, isFromExpenseReport: boolean): ExpenseOriginalMessage {
    const originalMessage: ExpenseOriginalMessage = {};
    // Remark: Comment field is the only one which has new/old prefixes for the keys (newComment/ oldComment),
    // all others have old/- pattern such as oldCreated/created
    if ('comment' in transactionChanges) {
        originalMessage.oldComment = TransactionUtils.getDescription(oldTransaction);
        originalMessage.newComment = transactionChanges?.comment;
    }
    if ('created' in transactionChanges) {
        originalMessage.oldCreated = TransactionUtils.getCreated(oldTransaction);
        originalMessage.created = transactionChanges?.created;
    }
    if ('merchant' in transactionChanges) {
        originalMessage.oldMerchant = TransactionUtils.getMerchant(oldTransaction);
        originalMessage.merchant = transactionChanges?.merchant;
    }

    // The amount is always a combination of the currency and the number value so when one changes we need to store both
    // to match how we handle the modified expense action in oldDot
    if ('amount' in transactionChanges || 'currency' in transactionChanges) {
        originalMessage.oldAmount = TransactionUtils.getAmount(oldTransaction, isFromExpenseReport);
        originalMessage.amount = transactionChanges?.amount ?? transactionChanges.oldAmount;
        originalMessage.oldCurrency = TransactionUtils.getCurrency(oldTransaction);
        originalMessage.currency = transactionChanges?.currency ?? transactionChanges.oldCurrency;
    }

    if ('category' in transactionChanges) {
        originalMessage.oldCategory = TransactionUtils.getCategory(oldTransaction);
        originalMessage.category = transactionChanges?.category;
    }

    if ('tag' in transactionChanges) {
        originalMessage.oldTag = TransactionUtils.getTag(oldTransaction);
        originalMessage.tag = transactionChanges?.tag;
    }

    if ('billable' in transactionChanges) {
        const oldBillable = TransactionUtils.getBillable(oldTransaction);
        originalMessage.oldBillable = oldBillable ? Localize.translateLocal('common.billable').toLowerCase() : Localize.translateLocal('common.nonBillable').toLowerCase();
        originalMessage.billable = transactionChanges?.billable ? Localize.translateLocal('common.billable').toLowerCase() : Localize.translateLocal('common.nonBillable').toLowerCase();
    }

    return originalMessage;
}

/**
 * Get the title for a report.
 */
function getReportName(report: OnyxEntry<Report>, policy: OnyxEntry<Policy> = null): string {
    let formattedName: string | undefined;
    const parentReportAction = ReportActionsUtils.getParentReportAction(report);
    if (isChatThread(report)) {
        if (!isEmptyObject(parentReportAction) && ReportActionsUtils.isTransactionThread(parentReportAction)) {
            return getTransactionReportName(parentReportAction);
        }

        const isAttachment = ReportActionsUtils.isReportActionAttachment(!isEmptyObject(parentReportAction) ? parentReportAction : null);
        const parentReportActionMessage = (parentReportAction?.message?.[0]?.text ?? '').replace(/(\r\n|\n|\r)/gm, ' ');
        if (isAttachment && parentReportActionMessage) {
            return `[${Localize.translateLocal('common.attachment')}]`;
        }
        if (
            parentReportAction?.message?.[0]?.moderationDecision?.decision === CONST.MODERATION.MODERATOR_DECISION_PENDING_HIDE ||
            parentReportAction?.message?.[0]?.moderationDecision?.decision === CONST.MODERATION.MODERATOR_DECISION_HIDDEN
        ) {
            return Localize.translateLocal('parentReportAction.hiddenMessage');
        }
        return parentReportActionMessage || Localize.translateLocal('parentReportAction.deletedMessage');
    }

    if (isTaskReport(report) && isCanceledTaskReport(report, parentReportAction)) {
        return Localize.translateLocal('parentReportAction.deletedTask');
    }

    if (isChatRoom(report) || isTaskReport(report)) {
        formattedName = report?.reportName;
    }

    if (isPolicyExpenseChat(report)) {
        formattedName = getPolicyExpenseChatName(report, policy);
    }

    if (isMoneyRequestReport(report)) {
        formattedName = getMoneyRequestReportName(report, policy);
    }

    if (isArchivedRoom(report)) {
        formattedName += ` (${Localize.translateLocal('common.archived')})`;
    }

    if (formattedName) {
        return formattedName;
    }

    // Not a room or PolicyExpenseChat, generate title from participants
    const participantAccountIDs = report?.participantAccountIDs ?? [];
    const participantsWithoutCurrentUser = participantAccountIDs.filter((accountID) => accountID !== currentUserAccountID);
    const isMultipleParticipantReport = participantsWithoutCurrentUser.length > 1;

    return participantsWithoutCurrentUser.map((accountID) => getDisplayNameForParticipant(accountID, isMultipleParticipantReport)).join(', ');
}

/**
 * Recursively navigates through thread parents to get the root report and workspace name.
 * The recursion stops when we find a non thread or money request report, whichever comes first.
 */
function getRootReportAndWorkspaceName(report: OnyxEntry<Report>): ReportAndWorkspaceName {
    if (!report) {
        return {
            rootReportName: '',
        };
    }
    if (isChildReport(report) && !isMoneyRequestReport(report) && !isTaskReport(report)) {
        const parentReport = allReports?.[`${ONYXKEYS.COLLECTION.REPORT}${report?.parentReportID}`] ?? null;
        return getRootReportAndWorkspaceName(parentReport);
    }

    if (isIOURequest(report)) {
        return {
            rootReportName: getReportName(report),
        };
    }
    if (isExpenseRequest(report)) {
        return {
            rootReportName: getReportName(report),
            workspaceName: isIOUReport(report) ? CONST.POLICY.OWNER_EMAIL_FAKE : getPolicyName(report, true),
        };
    }

    return {
        rootReportName: getReportName(report),
        workspaceName: getPolicyName(report, true),
    };
}

/**
 * Get either the policyName or domainName the chat is tied to
 */
function getChatRoomSubtitle(report: OnyxEntry<Report>): string | undefined {
    if (isChatThread(report)) {
        return '';
    }
    if (!isDefaultRoom(report) && !isUserCreatedPolicyRoom(report) && !isPolicyExpenseChat(report)) {
        return '';
    }
    if (getChatType(report) === CONST.REPORT.CHAT_TYPE.DOMAIN_ALL) {
        // The domainAll rooms are just #domainName, so we ignore the prefix '#' to get the domainName
        return report?.reportName?.substring(1) ?? '';
    }
    if ((isPolicyExpenseChat(report) && !!report?.isOwnPolicyExpenseChat) || isExpenseReport(report)) {
        return Localize.translateLocal('workspace.common.workspace');
    }
    if (isArchivedRoom(report)) {
        return report?.oldPolicyName ?? '';
    }
    return getPolicyName(report);
}

/**
 * Gets the parent navigation subtitle for the report
 */
function getParentNavigationSubtitle(report: OnyxEntry<Report>): ParentNavigationSummaryParams {
    if (isThread(report)) {
        const parentReport = allReports?.[`${ONYXKEYS.COLLECTION.REPORT}${report?.parentReportID}`] ?? null;
        const {rootReportName, workspaceName} = getRootReportAndWorkspaceName(parentReport);
        if (!rootReportName) {
            return {};
        }

        return {rootReportName, workspaceName};
    }
    return {};
}

/**
 * Navigate to the details page of a given report
 *
 */
function navigateToDetailsPage(report: OnyxEntry<Report>) {
    const participantAccountIDs = report?.participantAccountIDs ?? [];

    if (isOneOnOneChat(report)) {
        Navigation.navigate(ROUTES.PROFILE.getRoute(participantAccountIDs[0]));
        return;
    }
    if (report?.reportID) {
        Navigation.navigate(ROUTES.REPORT_WITH_ID_DETAILS.getRoute(report?.reportID));
    }
}

/**
 * Go back to the details page of a given report
 */
function goBackToDetailsPage(report: OnyxEntry<Report>) {
    if (isOneOnOneChat(report)) {
        Navigation.goBack(ROUTES.PROFILE.getRoute(report?.participantAccountIDs?.[0] ?? ''));
        return;
    }
    Navigation.goBack(ROUTES.REPORT_SETTINGS.getRoute(report?.reportID ?? ''));
}

/**
 * Generate a random reportID up to 53 bits aka 9,007,199,254,740,991 (Number.MAX_SAFE_INTEGER).
 * There were approximately 98,000,000 reports with sequential IDs generated before we started using this approach, those make up roughly one billionth of the space for these numbers,
 * so we live with the 1 in a billion chance of a collision with an older ID until we can switch to 64-bit IDs.
 *
 * In a test of 500M reports (28 years of reports at our current max rate) we got 20-40 collisions meaning that
 * this is more than random enough for our needs.
 */
function generateReportID(): string {
    return (Math.floor(Math.random() * 2 ** 21) * 2 ** 32 + Math.floor(Math.random() * 2 ** 32)).toString();
}

function hasReportNameError(report: OnyxEntry<Report>): boolean {
    return !isEmptyObject(report?.errorFields?.reportName);
}

/**
 * For comments shorter than or equal to 10k chars, convert the comment from MD into HTML because that's how it is stored in the database
 * For longer comments, skip parsing, but still escape the text, and display plaintext for performance reasons. It takes over 40s to parse a 100k long string!!
 */
function getParsedComment(text: string): string {
    const parser = new ExpensiMark();
    return text.length <= CONST.MAX_MARKUP_LENGTH ? parser.replace(text) : lodashEscape(text);
}

function buildOptimisticAddCommentReportAction(text?: string, file?: File): OptimisticReportAction {
    const parser = new ExpensiMark();
    const commentText = getParsedComment(text ?? '');
    const isAttachment = !text && file !== undefined;
    const attachmentInfo = isAttachment ? file : {};
    const htmlForNewComment = isAttachment ? CONST.ATTACHMENT_UPLOADING_MESSAGE_HTML : commentText;

    // Remove HTML from text when applying optimistic offline comment
    const textForNewComment = isAttachment ? CONST.ATTACHMENT_MESSAGE_TEXT : parser.htmlToText(htmlForNewComment);
    return {
        commentText,
        reportAction: {
            reportActionID: NumberUtils.rand64(),
            actionName: CONST.REPORT.ACTIONS.TYPE.ADDCOMMENT,
            actorAccountID: currentUserAccountID,
            person: [
                {
                    style: 'strong',
                    text: allPersonalDetails?.[currentUserAccountID ?? -1]?.displayName ?? currentUserEmail,
                    type: 'TEXT',
                },
            ],
            automatic: false,
            avatar: allPersonalDetails?.[currentUserAccountID ?? -1]?.avatar ?? UserUtils.getDefaultAvatarURL(currentUserAccountID),
            created: DateUtils.getDBTimeWithSkew(),
            message: [
                {
                    translationKey: isAttachment ? CONST.TRANSLATION_KEYS.ATTACHMENT : '',
                    type: CONST.REPORT.MESSAGE.TYPE.COMMENT,
                    html: htmlForNewComment,
                    text: textForNewComment,
                },
            ],
            isFirstItem: false,
            isAttachment,
            attachmentInfo,
            pendingAction: CONST.RED_BRICK_ROAD_PENDING_ACTION.ADD,
            shouldShow: true,
            isOptimisticAction: true,
        },
    };
}

/**
 * update optimistic parent reportAction when a comment is added or remove in the child report
 * @param parentReportAction - Parent report action of the child report
 * @param lastVisibleActionCreated - Last visible action created of the child report
 * @param type - The type of action in the child report
 */

function updateOptimisticParentReportAction(parentReportAction: OnyxEntry<ReportAction>, lastVisibleActionCreated: string, type: string): UpdateOptimisticParentReportAction {
    let childVisibleActionCount = parentReportAction?.childVisibleActionCount ?? 0;
    let childCommenterCount = parentReportAction?.childCommenterCount ?? 0;
    let childOldestFourAccountIDs = parentReportAction?.childOldestFourAccountIDs;

    if (type === CONST.RED_BRICK_ROAD_PENDING_ACTION.ADD) {
        childVisibleActionCount += 1;
        const oldestFourAccountIDs = childOldestFourAccountIDs ? childOldestFourAccountIDs.split(',') : [];
        if (oldestFourAccountIDs.length < 4) {
            const index = oldestFourAccountIDs.findIndex((accountID) => accountID === currentUserAccountID?.toString());
            if (index === -1) {
                childCommenterCount += 1;
                oldestFourAccountIDs.push(currentUserAccountID?.toString() ?? '');
            }
        }
        childOldestFourAccountIDs = oldestFourAccountIDs.join(',');
    } else if (type === CONST.RED_BRICK_ROAD_PENDING_ACTION.DELETE) {
        if (childVisibleActionCount > 0) {
            childVisibleActionCount -= 1;
        }

        if (childVisibleActionCount === 0) {
            childCommenterCount = 0;
            childOldestFourAccountIDs = '';
        }
    }

    return {
        childVisibleActionCount,
        childCommenterCount,
        childLastVisibleActionCreated: lastVisibleActionCreated,
        childOldestFourAccountIDs,
    };
}

/**
 * Get optimistic data of parent report action
 * @param reportID The reportID of the report that is updated
 * @param lastVisibleActionCreated Last visible action created of the child report
 * @param type The type of action in the child report
 * @param parentReportID Custom reportID to be updated
 * @param parentReportActionID Custom reportActionID to be updated
 */
function getOptimisticDataForParentReportAction(reportID: string, lastVisibleActionCreated: string, type: string, parentReportID = '', parentReportActionID = ''): OnyxUpdate | EmptyObject {
    const report = getReport(reportID);
    if (!report || isEmptyObject(report)) {
        return {};
    }
    const parentReportAction = ReportActionsUtils.getParentReportAction(report);
    if (!parentReportAction || isEmptyObject(parentReportAction)) {
        return {};
    }

    const optimisticParentReportAction = updateOptimisticParentReportAction(parentReportAction, lastVisibleActionCreated, type);
    return {
        onyxMethod: Onyx.METHOD.MERGE,
        key: `${ONYXKEYS.COLLECTION.REPORT_ACTIONS}${parentReportID || report?.parentReportID}`,
        value: {
            [parentReportActionID || (report?.parentReportActionID ?? '')]: optimisticParentReportAction,
        },
    };
}

/**
 * Builds an optimistic reportAction for the parent report when a task is created
 * @param taskReportID - Report ID of the task
 * @param taskTitle - Title of the task
 * @param taskAssigneeAccountID - AccountID of the person assigned to the task
 * @param text - Text of the comment
 * @param parentReportID - Report ID of the parent report
 */
function buildOptimisticTaskCommentReportAction(taskReportID: string, taskTitle: string, taskAssigneeAccountID: number, text: string, parentReportID: string): OptimisticReportAction {
    const reportAction = buildOptimisticAddCommentReportAction(text);
    if (reportAction.reportAction.message) {
        reportAction.reportAction.message[0].taskReportID = taskReportID;
    }

    // These parameters are not saved on the reportAction, but are used to display the task in the UI
    // Added when we fetch the reportActions on a report
    reportAction.reportAction.originalMessage = {
        html: reportAction.reportAction.message?.[0].html,
        taskReportID: reportAction.reportAction.message?.[0].taskReportID,
    };
    reportAction.reportAction.childReportID = taskReportID;
    reportAction.reportAction.parentReportID = parentReportID;
    reportAction.reportAction.childType = CONST.REPORT.TYPE.TASK;
    reportAction.reportAction.childReportName = taskTitle;
    reportAction.reportAction.childManagerAccountID = taskAssigneeAccountID;
    reportAction.reportAction.childStatusNum = CONST.REPORT.STATUS_NUM.OPEN;
    reportAction.reportAction.childStateNum = CONST.REPORT.STATE_NUM.OPEN;

    return reportAction;
}

/**
 * Builds an optimistic IOU report with a randomly generated reportID
 *
 * @param payeeAccountID - AccountID of the person generating the IOU.
 * @param payerAccountID - AccountID of the other person participating in the IOU.
 * @param total - IOU amount in the smallest unit of the currency.
 * @param chatReportID - Report ID of the chat where the IOU is.
 * @param currency - IOU currency.
 * @param isSendingMoney - If we send money the IOU should be created as settled
 */

function buildOptimisticIOUReport(payeeAccountID: number, payerAccountID: number, total: number, chatReportID: string, currency: string, isSendingMoney = false): OptimisticIOUReport {
    const formattedTotal = CurrencyUtils.convertToDisplayString(total, currency);
    const personalDetails = getPersonalDetailsForAccountID(payerAccountID);
    const payerEmail = 'login' in personalDetails ? personalDetails.login : '';

    // When creating a report the participantsAccountIDs and visibleChatMemberAccountIDs are the same
    const participantsAccountIDs = [payeeAccountID, payerAccountID];

    return {
        type: CONST.REPORT.TYPE.IOU,
        cachedTotal: formattedTotal,
        chatReportID,
        currency,
        managerID: payerAccountID,
        ownerAccountID: payeeAccountID,
        participantAccountIDs: participantsAccountIDs,
        visibleChatMemberAccountIDs: participantsAccountIDs,
        reportID: generateReportID(),
        stateNum: isSendingMoney ? CONST.REPORT.STATE_NUM.APPROVED : CONST.REPORT.STATE_NUM.SUBMITTED,
        statusNum: isSendingMoney ? CONST.REPORT.STATUS_NUM.REIMBURSED : CONST.REPORT.STATE_NUM.SUBMITTED,
        total,

        // We don't translate reportName because the server response is always in English
        reportName: `${payerEmail} owes ${formattedTotal}`,
        notificationPreference: CONST.REPORT.NOTIFICATION_PREFERENCE.HIDDEN,
        parentReportID: chatReportID,
        lastVisibleActionCreated: DateUtils.getDBTime(),
    };
}

/**
 * Builds an optimistic Expense report with a randomly generated reportID
 *
 * @param chatReportID - Report ID of the PolicyExpenseChat where the Expense Report is
 * @param policyID - The policy ID of the PolicyExpenseChat
 * @param payeeAccountID - AccountID of the employee (payee)
 * @param total - Amount in cents
 * @param currency
 */

function buildOptimisticExpenseReport(chatReportID: string, policyID: string, payeeAccountID: number, total: number, currency: string): OptimisticExpenseReport {
    // The amount for Expense reports are stored as negative value in the database
    const storedTotal = total * -1;
    const policyName = getPolicyName(allReports?.[`${ONYXKEYS.COLLECTION.REPORT}${chatReportID}`]);
    const formattedTotal = CurrencyUtils.convertToDisplayString(storedTotal, currency);
    const policy = getPolicy(policyID);

    const isFree = policy?.type === CONST.POLICY.TYPE.FREE;

    // Define the state and status of the report based on whether the policy is free or paid
    const stateNum = isFree ? CONST.REPORT.STATE_NUM.SUBMITTED : CONST.REPORT.STATE_NUM.OPEN;
    const statusNum = isFree ? CONST.REPORT.STATUS_NUM.SUBMITTED : CONST.REPORT.STATUS_NUM.OPEN;

    const expenseReport: OptimisticExpenseReport = {
        reportID: generateReportID(),
        chatReportID,
        policyID,
        type: CONST.REPORT.TYPE.EXPENSE,
        ownerAccountID: payeeAccountID,
        currency,

        // We don't translate reportName because the server response is always in English
        reportName: `${policyName} owes ${formattedTotal}`,
        stateNum,
        statusNum,
        total: storedTotal,
        notificationPreference: CONST.REPORT.NOTIFICATION_PREFERENCE.HIDDEN,
        parentReportID: chatReportID,
        lastVisibleActionCreated: DateUtils.getDBTime(),
    };

    // The account defined in the policy submitsTo field is the approver/ manager for this report
    if (policy?.submitsTo) {
        expenseReport.managerID = policy.submitsTo;
    }

    return expenseReport;
}

/**
 * @param iouReportID - the report ID of the IOU report the action belongs to
 * @param type - IOUReportAction type. Can be oneOf(create, decline, cancel, pay, split)
 * @param total - IOU total in cents
 * @param comment - IOU comment
 * @param currency - IOU currency
 * @param paymentType - IOU paymentMethodType. Can be oneOf(Elsewhere, Expensify)
 * @param isSettlingUp - Whether we are settling up an IOU
 */
function getIOUReportActionMessage(iouReportID: string, type: string, total: number, comment: string, currency: string, paymentType = '', isSettlingUp = false): [Message] {
    const report = getReport(iouReportID);
    const amount =
        type === CONST.IOU.REPORT_ACTION_TYPE.PAY
            ? CurrencyUtils.convertToDisplayString(getMoneyRequestReimbursableTotal(!isEmptyObject(report) ? report : null), currency)
            : CurrencyUtils.convertToDisplayString(total, currency);

    let paymentMethodMessage;
    switch (paymentType) {
        case CONST.IOU.PAYMENT_TYPE.VBBA:
        case CONST.IOU.PAYMENT_TYPE.EXPENSIFY:
            paymentMethodMessage = ' with Expensify';
            break;
        default:
            paymentMethodMessage = ` elsewhere`;
            break;
    }

    let iouMessage;
    switch (type) {
        case CONST.REPORT.ACTIONS.TYPE.APPROVED:
            iouMessage = `approved ${amount}`;
            break;
        case CONST.REPORT.ACTIONS.TYPE.SUBMITTED:
            iouMessage = `submitted ${amount}`;
            break;
        case CONST.IOU.REPORT_ACTION_TYPE.CREATE:
            iouMessage = `requested ${amount}${comment && ` for ${comment}`}`;
            break;
        case CONST.IOU.REPORT_ACTION_TYPE.SPLIT:
            iouMessage = `split ${amount}${comment && ` for ${comment}`}`;
            break;
        case CONST.IOU.REPORT_ACTION_TYPE.DELETE:
            iouMessage = `deleted the ${amount} request${comment && ` for ${comment}`}`;
            break;
        case CONST.IOU.REPORT_ACTION_TYPE.PAY:
            iouMessage = isSettlingUp ? `paid ${amount}${paymentMethodMessage}` : `sent ${amount}${comment && ` for ${comment}`}${paymentMethodMessage}`;
            break;
        default:
            break;
    }

    return [
        {
            html: lodashEscape(iouMessage),
            text: iouMessage ?? '',
            isEdited: false,
            type: CONST.REPORT.MESSAGE.TYPE.COMMENT,
        },
    ];
}

/**
 * Builds an optimistic IOU reportAction object
 *
 * @param type - IOUReportAction type. Can be oneOf(create, delete, pay, split).
 * @param amount - IOU amount in cents.
 * @param currency
 * @param comment - User comment for the IOU.
 * @param participants - An array with participants details.
 * @param [transactionID] - Not required if the IOUReportAction type is 'pay'
 * @param [paymentType] - Only required if the IOUReportAction type is 'pay'. Can be oneOf(elsewhere, Expensify).
 * @param [iouReportID] - Only required if the IOUReportActions type is oneOf(decline, cancel, pay). Generates a randomID as default.
 * @param [isSettlingUp] - Whether we are settling up an IOU.
 * @param [isSendMoneyFlow] - Whether this is send money flow
 * @param [receipt]
 * @param [isOwnPolicyExpenseChat] - Whether this is an expense report create from the current user's policy expense chat
 */

function buildOptimisticIOUReportAction(
    type: ValueOf<typeof CONST.IOU.REPORT_ACTION_TYPE>,
    amount: number,
    currency: string,
    comment: string,
    participants: Participant[],
    transactionID: string,
    paymentType: DeepValueOf<typeof CONST.IOU.PAYMENT_TYPE>,
    iouReportID = '',
    isSettlingUp = false,
    isSendMoneyFlow = false,
    receipt: Receipt = {},
    isOwnPolicyExpenseChat = false,
    created = DateUtils.getDBTime(),
): OptimisticIOUReportAction {
    const IOUReportID = iouReportID || generateReportID();

    const originalMessage: IOUMessage = {
        amount,
        comment,
        currency,
        IOUTransactionID: transactionID,
        IOUReportID,
        type,
    };

    if (type === CONST.IOU.REPORT_ACTION_TYPE.PAY) {
        // In send money flow, we store amount, comment, currency in IOUDetails when type = pay
        if (isSendMoneyFlow) {
            const keys = ['amount', 'comment', 'currency'] as const;
            keys.forEach((key) => {
                delete originalMessage[key];
            });
            originalMessage.IOUDetails = {amount, comment, currency};
            originalMessage.paymentType = paymentType;
        } else {
            // In case of pay money request action, we dont store the comment
            // and there is no single transctionID to link the action to.
            delete originalMessage.IOUTransactionID;
            delete originalMessage.comment;
            originalMessage.paymentType = paymentType;
        }
    }

    // IOUs of type split only exist in group DMs and those don't have an iouReport so we need to delete the IOUReportID key
    if (type === CONST.IOU.REPORT_ACTION_TYPE.SPLIT) {
        delete originalMessage.IOUReportID;
        // Split bill made from a policy expense chat only have the payee's accountID as the participant because the payer could be any policy admin
        if (isOwnPolicyExpenseChat) {
            originalMessage.participantAccountIDs = currentUserAccountID ? [currentUserAccountID] : [];
        } else {
            originalMessage.participantAccountIDs = currentUserAccountID
                ? [currentUserAccountID, ...participants.map((participant) => participant.accountID)]
                : participants.map((participant) => participant.accountID);
        }
    }

    return {
        actionName: CONST.REPORT.ACTIONS.TYPE.IOU,
        actorAccountID: currentUserAccountID,
        automatic: false,
        avatar: currentUserPersonalDetails?.avatar ?? UserUtils.getDefaultAvatarURL(currentUserAccountID),
        isAttachment: false,
        originalMessage,
        message: getIOUReportActionMessage(iouReportID, type, amount, comment, currency, paymentType, isSettlingUp),
        person: [
            {
                style: 'strong',
                text: currentUserPersonalDetails?.displayName ?? currentUserEmail,
                type: 'TEXT',
            },
        ],
        reportActionID: NumberUtils.rand64(),
        shouldShow: true,
        created,
        pendingAction: CONST.RED_BRICK_ROAD_PENDING_ACTION.ADD,
        whisperedToAccountIDs: [CONST.IOU.RECEIPT_STATE.SCANREADY, CONST.IOU.RECEIPT_STATE.SCANNING].some((value) => value === receipt?.state) ? [currentUserAccountID ?? -1] : [],
    };
}

/**
 * Builds an optimistic APPROVED report action with a randomly generated reportActionID.
 */
function buildOptimisticApprovedReportAction(amount: number, currency: string, expenseReportID: string): OptimisticApprovedReportAction {
    const originalMessage = {
        amount,
        currency,
        expenseReportID,
    };

    return {
        actionName: CONST.REPORT.ACTIONS.TYPE.APPROVED,
        actorAccountID: currentUserAccountID,
        automatic: false,
        avatar: currentUserPersonalDetails?.avatar ?? UserUtils.getDefaultAvatarURL(currentUserAccountID),
        isAttachment: false,
        originalMessage,
        message: getIOUReportActionMessage(expenseReportID, CONST.REPORT.ACTIONS.TYPE.APPROVED, Math.abs(amount), '', currency),
        person: [
            {
                style: 'strong',
                text: currentUserPersonalDetails?.displayName ?? currentUserEmail,
                type: 'TEXT',
            },
        ],
        reportActionID: NumberUtils.rand64(),
        shouldShow: true,
        created: DateUtils.getDBTime(),
        pendingAction: CONST.RED_BRICK_ROAD_PENDING_ACTION.ADD,
    };
}

/**
 * Builds an optimistic MOVED report action with a randomly generated reportActionID.
 * This action is used when we move reports across workspaces.
 */
function buildOptimisticMovedReportAction(fromPolicyID: string, toPolicyID: string, newParentReportID: string, movedReportID: string, policyName: string): ReportAction {
    const originalMessage = {
        fromPolicyID,
        toPolicyID,
        newParentReportID,
        movedReportID,
    };

    const movedActionMessage = [
        {
            html: `moved the report to the <a href='${CONST.NEW_EXPENSIFY_URL}r/${newParentReportID}' target='_blank' rel='noreferrer noopener'>${policyName}</a> workspace`,
            text: `moved the report to the ${policyName} workspace`,
            type: CONST.REPORT.MESSAGE.TYPE.COMMENT,
        },
    ];

    return {
        actionName: CONST.REPORT.ACTIONS.TYPE.MOVED,
        actorAccountID: currentUserAccountID,
        automatic: false,
        avatar: currentUserPersonalDetails?.avatar ?? UserUtils.getDefaultAvatarURL(currentUserAccountID),
        isAttachment: false,
        originalMessage,
        message: movedActionMessage,
        person: [
            {
                style: 'strong',
                text: currentUserPersonalDetails?.displayName ?? currentUserEmail,
                type: 'TEXT',
            },
        ],
        reportActionID: NumberUtils.rand64(),
        shouldShow: true,
        created: DateUtils.getDBTime(),
        pendingAction: CONST.RED_BRICK_ROAD_PENDING_ACTION.ADD,
    };
}

/**
 * Builds an optimistic SUBMITTED report action with a randomly generated reportActionID.
 *
 */
function buildOptimisticSubmittedReportAction(amount: number, currency: string, expenseReportID: string): OptimisticSubmittedReportAction {
    const originalMessage = {
        amount,
        currency,
        expenseReportID,
    };

    return {
        actionName: CONST.REPORT.ACTIONS.TYPE.SUBMITTED,
        actorAccountID: currentUserAccountID,
        automatic: false,
        avatar: currentUserPersonalDetails?.avatar ?? UserUtils.getDefaultAvatar(currentUserAccountID),
        isAttachment: false,
        originalMessage,
        message: getIOUReportActionMessage(expenseReportID, CONST.REPORT.ACTIONS.TYPE.SUBMITTED, Math.abs(amount), '', currency),
        person: [
            {
                style: 'strong',
                text: currentUserPersonalDetails?.displayName ?? currentUserEmail,
                type: 'TEXT',
            },
        ],
        reportActionID: NumberUtils.rand64(),
        shouldShow: true,
        created: DateUtils.getDBTime(),
        pendingAction: CONST.RED_BRICK_ROAD_PENDING_ACTION.ADD,
    };
}

/**
 * Builds an optimistic report preview action with a randomly generated reportActionID.
 *
 * @param chatReport
 * @param iouReport
 * @param [comment] - User comment for the IOU.
 * @param [transaction] - optimistic first transaction of preview
 */
function buildOptimisticReportPreview(
    chatReport: OnyxEntry<Report>,
    iouReport: OnyxEntry<Report>,
    comment = '',
    transaction: OnyxEntry<Transaction> = null,
    childReportID?: string,
): OptimisticReportPreview {
    const hasReceipt = TransactionUtils.hasReceipt(transaction);
    const isReceiptBeingScanned = hasReceipt && TransactionUtils.isReceiptBeingScanned(transaction);
    const message = getReportPreviewMessage(iouReport);
    const created = DateUtils.getDBTime();
    return {
        reportActionID: NumberUtils.rand64(),
        reportID: chatReport?.reportID,
        actionName: CONST.REPORT.ACTIONS.TYPE.REPORTPREVIEW,
        pendingAction: CONST.RED_BRICK_ROAD_PENDING_ACTION.ADD,
        originalMessage: {
            linkedReportID: iouReport?.reportID,
        },
        message: [
            {
                html: message,
                text: message,
                isEdited: false,
                type: CONST.REPORT.MESSAGE.TYPE.COMMENT,
            },
        ],
        created,
        accountID: iouReport?.managerID ?? 0,
        // The preview is initially whispered if created with a receipt, so the actor is the current user as well
        actorAccountID: hasReceipt ? currentUserAccountID : iouReport?.managerID ?? 0,
        childReportID: childReportID ?? iouReport?.reportID,
        childMoneyRequestCount: 1,
        childLastMoneyRequestComment: comment,
        childRecentReceiptTransactionIDs: hasReceipt && !isEmptyObject(transaction) ? {[transaction?.transactionID ?? '']: created} : undefined,
        whisperedToAccountIDs: isReceiptBeingScanned ? [currentUserAccountID ?? -1] : [],
    };
}

/**
 * Builds an optimistic modified expense action with a randomly generated reportActionID.
 */
function buildOptimisticModifiedExpenseReportAction(
    transactionThread: OnyxEntry<Transaction>,
    oldTransaction: OnyxEntry<Transaction>,
    transactionChanges: ExpenseOriginalMessage,
    isFromExpenseReport: boolean,
): OptimisticModifiedExpenseReportAction {
    const originalMessage = getModifiedExpenseOriginalMessage(oldTransaction, transactionChanges, isFromExpenseReport);
    return {
        actionName: CONST.REPORT.ACTIONS.TYPE.MODIFIEDEXPENSE,
        actorAccountID: currentUserAccountID,
        automatic: false,
        avatar: currentUserPersonalDetails?.avatar ?? UserUtils.getDefaultAvatarURL(currentUserAccountID),
        created: DateUtils.getDBTime(),
        isAttachment: false,
        message: [
            {
                // Currently we are composing the message from the originalMessage and message is only used in OldDot and not in the App
                text: 'You',
                style: 'strong',
                type: CONST.REPORT.MESSAGE.TYPE.TEXT,
            },
        ],
        originalMessage,
        person: [
            {
                style: 'strong',
                text: currentUserPersonalDetails?.displayName ?? String(currentUserAccountID),
                type: 'TEXT',
            },
        ],
        pendingAction: CONST.RED_BRICK_ROAD_PENDING_ACTION.ADD,
        reportActionID: NumberUtils.rand64(),
        reportID: transactionThread?.reportID,
        shouldShow: true,
    };
}

/**
 * Updates a report preview action that exists for an IOU report.
 *
 * @param [comment] - User comment for the IOU.
 * @param [transaction] - optimistic newest transaction of a report preview
 *
 */
function updateReportPreview(
    iouReport: OnyxEntry<Report>,
    reportPreviewAction: OnyxEntry<ReportAction>,
    isPayRequest = false,
    comment = '',
    transaction: OnyxEntry<Transaction> = null,
): UpdateReportPreview {
    const hasReceipt = TransactionUtils.hasReceipt(transaction);
    const recentReceiptTransactions = reportPreviewAction?.childRecentReceiptTransactionIDs ?? {};
    const transactionsToKeep = TransactionUtils.getRecentTransactions(recentReceiptTransactions);
    const previousTransactionsArray = Object.entries(recentReceiptTransactions ?? {}).map(([key, value]) => (transactionsToKeep.includes(key) ? {[key]: value} : null));
    const previousTransactions: Record<string, string> = {};

    for (const obj of previousTransactionsArray) {
        for (const key in obj) {
            if (obj) {
                previousTransactions[key] = obj[key];
            }
        }
    }

    const message = getReportPreviewMessage(iouReport, reportPreviewAction);
    return {
        ...reportPreviewAction,
        created: DateUtils.getDBTime(),
        message: [
            {
                html: message,
                text: message,
                isEdited: false,
                type: CONST.REPORT.MESSAGE.TYPE.COMMENT,
            },
        ],
        childLastMoneyRequestComment: comment || reportPreviewAction?.childLastMoneyRequestComment,
        childMoneyRequestCount: (reportPreviewAction?.childMoneyRequestCount ?? 0) + (isPayRequest ? 0 : 1),
        childRecentReceiptTransactionIDs: hasReceipt
            ? {
                  ...(transaction && {[transaction.transactionID]: transaction?.created}),
                  ...previousTransactions,
              }
            : recentReceiptTransactions,
        // As soon as we add a transaction without a receipt to the report, it will have ready money requests,
        // so we remove the whisper
        whisperedToAccountIDs: hasReceipt ? reportPreviewAction?.whisperedToAccountIDs : [],
    };
}

function buildOptimisticTaskReportAction(taskReportID: string, actionName: OriginalMessageActionName, message = ''): OptimisticTaskReportAction {
    const originalMessage = {
        taskReportID,
        type: actionName,
        text: message,
    };
    return {
        actionName,
        actorAccountID: currentUserAccountID,
        automatic: false,
        avatar: currentUserPersonalDetails?.avatar ?? UserUtils.getDefaultAvatarURL(currentUserAccountID),
        isAttachment: false,
        originalMessage,
        message: [
            {
                text: message,
                taskReportID,
                type: CONST.REPORT.MESSAGE.TYPE.TEXT,
            },
        ],
        person: [
            {
                style: 'strong',
                text: currentUserPersonalDetails?.displayName ?? String(currentUserAccountID),
                type: 'TEXT',
            },
        ],
        reportActionID: NumberUtils.rand64(),
        shouldShow: true,
        created: DateUtils.getDBTime(),
        isFirstItem: false,
        pendingAction: CONST.RED_BRICK_ROAD_PENDING_ACTION.ADD,
    };
}

/**
 * Builds an optimistic chat report with a randomly generated reportID and as much information as we currently have
 */
function buildOptimisticChatReport(
    participantList: number[],
    reportName: string = CONST.REPORT.DEFAULT_REPORT_NAME,
    chatType: ValueOf<typeof CONST.REPORT.CHAT_TYPE> | undefined = undefined,
    policyID: string = CONST.POLICY.OWNER_EMAIL_FAKE,
    ownerAccountID: number = CONST.REPORT.OWNER_ACCOUNT_ID_FAKE,
    isOwnPolicyExpenseChat = false,
    oldPolicyName = '',
    visibility: ValueOf<typeof CONST.REPORT.VISIBILITY> | undefined = undefined,
    writeCapability: ValueOf<typeof CONST.REPORT.WRITE_CAPABILITIES> | undefined = undefined,
    notificationPreference: NotificationPreference = CONST.REPORT.NOTIFICATION_PREFERENCE.ALWAYS,
    parentReportActionID = '',
    parentReportID = '',
    welcomeMessage = '',
): OptimisticChatReport {
    const currentTime = DateUtils.getDBTime();
    const isNewlyCreatedWorkspaceChat = chatType === CONST.REPORT.CHAT_TYPE.POLICY_EXPENSE_CHAT && isOwnPolicyExpenseChat;
    return {
        type: CONST.REPORT.TYPE.CHAT,
        chatType,
        isOwnPolicyExpenseChat,
        isPinned: reportName === CONST.REPORT.WORKSPACE_CHAT_ROOMS.ADMINS || isNewlyCreatedWorkspaceChat,
        lastActorAccountID: 0,
        lastMessageTranslationKey: '',
        lastMessageHtml: '',
        lastMessageText: undefined,
        lastReadTime: currentTime,
        lastVisibleActionCreated: currentTime,
        notificationPreference,
        oldPolicyName,
        ownerAccountID: ownerAccountID || CONST.REPORT.OWNER_ACCOUNT_ID_FAKE,
        parentReportActionID,
        parentReportID,
        // When creating a report the participantsAccountIDs and visibleChatMemberAccountIDs are the same
        participantAccountIDs: participantList,
        visibleChatMemberAccountIDs: participantList,
        policyID,
        reportID: generateReportID(),
        reportName,
        stateNum: 0,
        statusNum: 0,
        visibility,
        welcomeMessage,
        writeCapability,
    };
}

/**
 * Returns the necessary reportAction onyx data to indicate that the chat has been created optimistically
 * @param [created] - Action created time
 */
function buildOptimisticCreatedReportAction(emailCreatingAction: string, created = DateUtils.getDBTime()): OptimisticCreatedReportAction {
    return {
        reportActionID: NumberUtils.rand64(),
        actionName: CONST.REPORT.ACTIONS.TYPE.CREATED,
        pendingAction: CONST.RED_BRICK_ROAD_PENDING_ACTION.ADD,
        actorAccountID: currentUserAccountID,
        message: [
            {
                type: CONST.REPORT.MESSAGE.TYPE.TEXT,
                style: 'strong',
                text: emailCreatingAction,
            },
            {
                type: CONST.REPORT.MESSAGE.TYPE.TEXT,
                style: 'normal',
                text: ' created this report',
            },
        ],
        person: [
            {
                type: CONST.REPORT.MESSAGE.TYPE.TEXT,
                style: 'strong',
                text: allPersonalDetails?.[currentUserAccountID ?? '']?.displayName ?? currentUserEmail,
            },
        ],
        automatic: false,
        avatar: allPersonalDetails?.[currentUserAccountID ?? '']?.avatar ?? UserUtils.getDefaultAvatarURL(currentUserAccountID),
        created,
        shouldShow: true,
    };
}

/**
 * Returns the necessary reportAction onyx data to indicate that a task report has been edited
 */
function buildOptimisticEditedTaskReportAction(emailEditingTask: string): OptimisticEditedTaskReportAction {
    return {
        reportActionID: NumberUtils.rand64(),
        actionName: CONST.REPORT.ACTIONS.TYPE.TASKEDITED,
        pendingAction: CONST.RED_BRICK_ROAD_PENDING_ACTION.ADD,
        actorAccountID: currentUserAccountID,
        message: [
            {
                type: CONST.REPORT.MESSAGE.TYPE.TEXT,
                style: 'strong',
                text: emailEditingTask,
            },
            {
                type: CONST.REPORT.MESSAGE.TYPE.TEXT,
                style: 'normal',
                text: ' edited this task',
            },
        ],
        person: [
            {
                type: CONST.REPORT.MESSAGE.TYPE.TEXT,
                style: 'strong',
                text: allPersonalDetails?.[currentUserAccountID ?? '']?.displayName ?? currentUserEmail,
            },
        ],
        automatic: false,
        avatar: allPersonalDetails?.[currentUserAccountID ?? '']?.avatar ?? UserUtils.getDefaultAvatarURL(currentUserAccountID),
        created: DateUtils.getDBTime(),
        shouldShow: false,
    };
}

/**
 * Returns the necessary reportAction onyx data to indicate that a chat has been archived
 *
 * @param reason - A reason why the chat has been archived
 */
function buildOptimisticClosedReportAction(emailClosingReport: string, policyName: string, reason: string = CONST.REPORT.ARCHIVE_REASON.DEFAULT): OptimisticClosedReportAction {
    return {
        actionName: CONST.REPORT.ACTIONS.TYPE.CLOSED,
        actorAccountID: currentUserAccountID,
        automatic: false,
        avatar: allPersonalDetails?.[currentUserAccountID ?? '']?.avatar ?? UserUtils.getDefaultAvatarURL(currentUserAccountID),
        created: DateUtils.getDBTime(),
        message: [
            {
                type: CONST.REPORT.MESSAGE.TYPE.TEXT,
                style: 'strong',
                text: emailClosingReport,
            },
            {
                type: CONST.REPORT.MESSAGE.TYPE.TEXT,
                style: 'normal',
                text: ' closed this report',
            },
        ],
        originalMessage: {
            policyName,
            reason,
        },
        pendingAction: CONST.RED_BRICK_ROAD_PENDING_ACTION.ADD,
        person: [
            {
                type: CONST.REPORT.MESSAGE.TYPE.TEXT,
                style: 'strong',
                text: allPersonalDetails?.[currentUserAccountID ?? '']?.displayName ?? currentUserEmail,
            },
        ],
        reportActionID: NumberUtils.rand64(),
        shouldShow: true,
    };
}

function buildOptimisticWorkspaceChats(policyID: string, policyName: string): OptimisticWorkspaceChats {
    const announceChatData = buildOptimisticChatReport(
        currentUserAccountID ? [currentUserAccountID] : [],
        CONST.REPORT.WORKSPACE_CHAT_ROOMS.ANNOUNCE,
        CONST.REPORT.CHAT_TYPE.POLICY_ANNOUNCE,
        policyID,
        CONST.POLICY.OWNER_ACCOUNT_ID_FAKE,
        false,
        policyName,
        undefined,
        undefined,

        // #announce contains all policy members so notifying always should be opt-in only.
        CONST.REPORT.NOTIFICATION_PREFERENCE.DAILY,
    );
    const announceChatReportID = announceChatData.reportID;
    const announceCreatedAction = buildOptimisticCreatedReportAction(CONST.POLICY.OWNER_EMAIL_FAKE);
    const announceReportActionData = {
        [announceCreatedAction.reportActionID]: announceCreatedAction,
    };

    const adminsChatData = buildOptimisticChatReport(
        [currentUserAccountID ?? -1],
        CONST.REPORT.WORKSPACE_CHAT_ROOMS.ADMINS,
        CONST.REPORT.CHAT_TYPE.POLICY_ADMINS,
        policyID,
        CONST.POLICY.OWNER_ACCOUNT_ID_FAKE,
        false,
        policyName,
    );
    const adminsChatReportID = adminsChatData.reportID;
    const adminsCreatedAction = buildOptimisticCreatedReportAction(CONST.POLICY.OWNER_EMAIL_FAKE);
    const adminsReportActionData = {
        [adminsCreatedAction.reportActionID]: adminsCreatedAction,
    };

    const expenseChatData = buildOptimisticChatReport([currentUserAccountID ?? -1], '', CONST.REPORT.CHAT_TYPE.POLICY_EXPENSE_CHAT, policyID, currentUserAccountID, true, policyName);
    const expenseChatReportID = expenseChatData.reportID;
    const expenseReportCreatedAction = buildOptimisticCreatedReportAction(currentUserEmail ?? '');
    const expenseReportActionData = {
        [expenseReportCreatedAction.reportActionID]: expenseReportCreatedAction,
    };

    return {
        announceChatReportID,
        announceChatData,
        announceReportActionData,
        announceCreatedReportActionID: announceCreatedAction.reportActionID,
        adminsChatReportID,
        adminsChatData,
        adminsReportActionData,
        adminsCreatedReportActionID: adminsCreatedAction.reportActionID,
        expenseChatReportID,
        expenseChatData,
        expenseReportActionData,
        expenseCreatedReportActionID: expenseReportCreatedAction.reportActionID,
    };
}

/**
 * Builds an optimistic Task Report with a randomly generated reportID
 *
 * @param ownerAccountID - Account ID of the person generating the Task.
 * @param assigneeAccountID - AccountID of the other person participating in the Task.
 * @param parentReportID - Report ID of the chat where the Task is.
 * @param title - Task title.
 * @param description - Task description.
 * @param policyID - PolicyID of the parent report
 */

function buildOptimisticTaskReport(
    ownerAccountID: number,
    assigneeAccountID = 0,
    parentReportID?: string,
    title?: string,
    description?: string,
    policyID: string = CONST.POLICY.OWNER_EMAIL_FAKE,
): OptimisticTaskReport {
    // When creating a report the participantsAccountIDs and visibleChatMemberAccountIDs are the same
    const participantsAccountIDs = assigneeAccountID && assigneeAccountID !== ownerAccountID ? [assigneeAccountID] : [];

    return {
        reportID: generateReportID(),
        reportName: title,
        description,
        ownerAccountID,
        participantAccountIDs: participantsAccountIDs,
        visibleChatMemberAccountIDs: participantsAccountIDs,
        managerID: assigneeAccountID,
        type: CONST.REPORT.TYPE.TASK,
        parentReportID,
        policyID,
        stateNum: CONST.REPORT.STATE_NUM.OPEN,
        statusNum: CONST.REPORT.STATUS_NUM.OPEN,
        notificationPreference: CONST.REPORT.NOTIFICATION_PREFERENCE.ALWAYS,
        lastVisibleActionCreated: DateUtils.getDBTime(),
    };
}

/**
 * A helper method to create transaction thread
 *
 * @param reportAction - the parent IOU report action from which to create the thread
 *
 * @param moneyRequestReportID - the reportID which the report action belong to
 */
function buildTransactionThread(reportAction: OnyxEntry<ReportAction>, moneyRequestReportID: string): OptimisticChatReport {
    const participantAccountIDs = [...new Set([currentUserAccountID, Number(reportAction?.actorAccountID)])].filter(Boolean) as number[];
    return buildOptimisticChatReport(
        participantAccountIDs,
        getTransactionReportName(reportAction),
        undefined,
        getReport(moneyRequestReportID)?.policyID ?? CONST.POLICY.OWNER_EMAIL_FAKE,
        CONST.POLICY.OWNER_ACCOUNT_ID_FAKE,
        false,
        '',
        undefined,
        undefined,
        CONST.REPORT.NOTIFICATION_PREFERENCE.HIDDEN,
        reportAction?.reportActionID,
        moneyRequestReportID,
    );
}

function isUnread(report: OnyxEntry<Report>): boolean {
    if (!report) {
        return false;
    }

    // lastVisibleActionCreated and lastReadTime are both datetime strings and can be compared directly
    const lastVisibleActionCreated = report.lastVisibleActionCreated ?? '';
    const lastReadTime = report.lastReadTime ?? '';
    return lastReadTime < lastVisibleActionCreated;
}

function isIOUOwnedByCurrentUser(report: OnyxEntry<Report>, allReportsDict: OnyxCollection<Report> = null): boolean {
    const allAvailableReports = allReportsDict ?? allReports;
    if (!report || !allAvailableReports) {
        return false;
    }

    let reportToLook = report;
    if (report.iouReportID) {
        const iouReport = allAvailableReports[`${ONYXKEYS.COLLECTION.REPORT}${report.iouReportID}`];
        if (iouReport) {
            reportToLook = iouReport;
        }
    }

    return reportToLook.ownerAccountID === currentUserAccountID;
}

/**
 * Assuming the passed in report is a default room, lets us know whether we can see it or not, based on permissions and
 * the various subsets of users we've allowed to use default rooms.
 */
function canSeeDefaultRoom(report: OnyxEntry<Report>, policies: OnyxCollection<Policy>, betas: OnyxEntry<Beta[]>): boolean {
    // Include archived rooms
    if (isArchivedRoom(report)) {
        return true;
    }

    // Include default rooms for free plan policies (domain rooms aren't included in here because they do not belong to a policy)
    if (getPolicyType(report, policies) === CONST.POLICY.TYPE.FREE) {
        return true;
    }

    // Include domain rooms with Partner Managers (Expensify accounts) in them for accounts that are on a domain with an Approved Accountant
    if (isDomainRoom(report) && doesDomainHaveApprovedAccountant && hasExpensifyEmails(report?.participantAccountIDs ?? [])) {
        return true;
    }

    // If the room has an assigned guide, it can be seen.
    if (hasExpensifyGuidesEmails(report?.participantAccountIDs ?? [])) {
        return true;
    }

    // Include any admins and announce rooms, since only non partner-managed domain rooms are on the beta now.
    if (isAdminRoom(report) || isAnnounceRoom(report)) {
        return true;
    }

    // For all other cases, just check that the user belongs to the default rooms beta
    return Permissions.canUseDefaultRooms(betas ?? []);
}

function canAccessReport(report: OnyxEntry<Report>, policies: OnyxCollection<Policy>, betas: OnyxEntry<Beta[]>): boolean {
    if (isThread(report) && ReportActionsUtils.isPendingRemove(ReportActionsUtils.getParentReportAction(report))) {
        return false;
    }

    // We hide default rooms (it's basically just domain rooms now) from people who aren't on the defaultRooms beta.
    if (isDefaultRoom(report) && !canSeeDefaultRoom(report, policies, betas)) {
        return false;
    }

    return true;
}
/**
 * Check if the report is the parent report of the currently viewed report or at least one child report has report action
 */
function shouldHideReport(report: OnyxEntry<Report>, currentReportId: string): boolean {
    const currentReport = getReport(currentReportId);
    const parentReport = getParentReport(!isEmptyObject(currentReport) ? currentReport : null);
    const reportActions = ReportActionsUtils.getAllReportActions(report?.reportID ?? '');
    const isChildReportHasComment = Object.values(reportActions ?? {})?.some((reportAction) => (reportAction?.childVisibleActionCount ?? 0) > 0);
    return parentReport?.reportID !== report?.reportID && !isChildReportHasComment;
}

/**
 * Checks to see if a report's parentAction is a money request that contains a violation
 */
function doesTransactionThreadHaveViolations(report: Report, transactionViolations: OnyxCollection<TransactionViolation[]>, parentReportAction: ReportAction): boolean {
    if (parentReportAction.actionName !== CONST.REPORT.ACTIONS.TYPE.IOU) {
        return false;
    }
    const {IOUTransactionID, IOUReportID} = parentReportAction.originalMessage ?? {};
    if (!IOUTransactionID || !IOUReportID) {
        return false;
    }
    if (!isCurrentUserSubmitter(IOUReportID)) {
        return false;
    }
    if (report.stateNum !== CONST.REPORT.STATE_NUM.OPEN && report.stateNum !== CONST.REPORT.STATE_NUM.SUBMITTED) {
        return false;
    }
    return TransactionUtils.hasViolation(IOUTransactionID, transactionViolations);
}

/**
 * Checks to see if a report contains a violation
 */
function hasViolations(reportID: string, transactionViolations: OnyxCollection<TransactionViolation[]>): boolean {
    const transactions = TransactionUtils.getAllReportTransactions(reportID);
    return transactions.some((transaction) => TransactionUtils.hasViolation(transaction.transactionID, transactionViolations));
}

/**
 * Takes several pieces of data from Onyx and evaluates if a report should be shown in the option list (either when searching
 * for reports or the reports shown in the LHN).
 *
 * This logic is very specific and the order of the logic is very important. It should fail quickly in most cases and also
 * filter out the majority of reports before filtering out very specific minority of reports.
 */
function shouldReportBeInOptionList({
    report,
    currentReportId,
    isInGSDMode,
    betas,
    policies,
    excludeEmptyChats,
    doesReportHaveViolations,
}: {
    report: OnyxEntry<Report>;
    currentReportId: string;
    isInGSDMode: boolean;
    betas: Beta[];
    policies: OnyxCollection<Policy>;
    excludeEmptyChats: boolean;
    doesReportHaveViolations: boolean;
}) {
    const isInDefaultMode = !isInGSDMode;
    // Exclude reports that have no data because there wouldn't be anything to show in the option item.
    // This can happen if data is currently loading from the server or a report is in various stages of being created.
    // This can also happen for anyone accessing a public room or archived room for which they don't have access to the underlying policy.
    if (
        !report?.reportID ||
        !report?.type ||
        report?.reportName === undefined ||
        // eslint-disable-next-line @typescript-eslint/prefer-nullish-coalescing
        report?.isHidden ||
        // eslint-disable-next-line @typescript-eslint/prefer-nullish-coalescing
        report?.participantAccountIDs?.includes(CONST.ACCOUNT_ID.NOTIFICATIONS) ||
        (report?.participantAccountIDs?.length === 0 &&
            !isChatThread(report) &&
            !isPublicRoom(report) &&
            !isUserCreatedPolicyRoom(report) &&
            !isArchivedRoom(report) &&
            !isMoneyRequestReport(report) &&
            !isTaskReport(report))
    ) {
        return false;
    }
    if (!canAccessReport(report, policies, betas)) {
        return false;
    }

    // Include the currently viewed report. If we excluded the currently viewed report, then there
    // would be no way to highlight it in the options list and it would be confusing to users because they lose
    // a sense of context.
    if (report.reportID === currentReportId) {
        return true;
    }

    // Include reports that are relevant to the user in any view mode. Criteria include having a draft or having a GBR showing.
    // eslint-disable-next-line @typescript-eslint/prefer-nullish-coalescing
    if (report.hasDraft || requiresAttentionFromCurrentUser(report)) {
        return true;
    }
    const lastVisibleMessage = ReportActionsUtils.getLastVisibleMessage(report.reportID);
    const isEmptyChat = !report.lastMessageText && !report.lastMessageTranslationKey && !lastVisibleMessage.lastMessageText && !lastVisibleMessage.lastMessageTranslationKey;
    const canHideReport = shouldHideReport(report, currentReportId);

    // Include reports if they are pinned
    if (report.isPinned) {
        return true;
    }

    // Hide only chat threads that haven't been commented on (other threads are actionable)
    if (isChatThread(report) && canHideReport && isEmptyChat) {
        return false;
    }

    // Include reports that have errors from trying to add a workspace
    // If we excluded it, then the red-brock-road pattern wouldn't work for the user to resolve the error
    if (report.errorFields?.addWorkspaceRoom) {
        return true;
    }

    // Always show IOU reports with violations
    if (isExpenseRequest(report) && doesReportHaveViolations) {
        return true;
    }

    // All unread chats (even archived ones) in GSD mode will be shown. This is because GSD mode is specifically for focusing the user on the most relevant chats, primarily, the unread ones
    if (isInGSDMode) {
        return isUnread(report);
    }

    // Archived reports should always be shown when in default (most recent) mode. This is because you should still be able to access and search for the chats to find them.
    if (isInDefaultMode && isArchivedRoom(report)) {
        return true;
    }

    // Hide chats between two users that haven't been commented on from the LNH
    if (excludeEmptyChats && isEmptyChat && isChatReport(report) && !isChatRoom(report) && !isPolicyExpenseChat(report) && canHideReport) {
        return false;
    }

    return true;
}

/**
 * Attempts to find a report in onyx with the provided list of participants. Does not include threads, task, money request, room, and policy expense chat.
 */
function getChatByParticipants(newParticipantList: number[]): OnyxEntry<Report> {
    const sortedNewParticipantList = newParticipantList.sort();
    return (
        Object.values(allReports ?? {}).find((report) => {
            // If the report has been deleted, or there are no participants (like an empty #admins room) then skip it
            if (
                !report ||
                report.participantAccountIDs?.length === 0 ||
                isChatThread(report) ||
                isTaskReport(report) ||
                isMoneyRequestReport(report) ||
                isChatRoom(report) ||
                isPolicyExpenseChat(report)
            ) {
                return false;
            }

            // Only return the chat if it has all the participants
            return lodashIsEqual(sortedNewParticipantList, report.participantAccountIDs?.sort());
        }) ?? null
    );
}

/**
 * Attempts to find a report in onyx with the provided list of participants in given policy
 */
function getChatByParticipantsAndPolicy(newParticipantList: number[], policyID: string): OnyxEntry<Report> {
    newParticipantList.sort();
    return (
        Object.values(allReports ?? {}).find((report) => {
            // If the report has been deleted, or there are no participants (like an empty #admins room) then skip it
            if (!report?.participantAccountIDs) {
                return false;
            }
            const sortedParticipanctsAccountIDs = report.participantAccountIDs?.sort();
            // Only return the room if it has all the participants and is not a policy room
            return report.policyID === policyID && lodashIsEqual(newParticipantList, sortedParticipanctsAccountIDs);
        }) ?? null
    );
}

function getAllPolicyReports(policyID: string): Array<OnyxEntry<Report>> {
    return Object.values(allReports ?? {}).filter((report) => report?.policyID === policyID);
}

/**
 * Returns true if Chronos is one of the chat participants (1:1)
 */
function chatIncludesChronos(report: OnyxEntry<Report> | EmptyObject): boolean {
    return Boolean(report?.participantAccountIDs?.includes(CONST.ACCOUNT_ID.CHRONOS));
}

/**
 * Can only flag if:
 *
 * - It was written by someone else and isn't a whisper
 * - It's a welcome message whisper
 * - It's an ADDCOMMENT that is not an attachment
 */
function canFlagReportAction(reportAction: OnyxEntry<ReportAction>, reportID: string | undefined): boolean {
    const report = getReport(reportID);
    const isCurrentUserAction = reportAction?.actorAccountID === currentUserAccountID;
    const isOriginalMessageHaveHtml =
        reportAction?.actionName === CONST.REPORT.ACTIONS.TYPE.ADDCOMMENT ||
        reportAction?.actionName === CONST.REPORT.ACTIONS.TYPE.RENAMED ||
        reportAction?.actionName === CONST.REPORT.ACTIONS.TYPE.CHRONOSOOOLIST;
    if (ReportActionsUtils.isWhisperAction(reportAction)) {
        // Allow flagging welcome message whispers as they can be set by any room creator
        if (report?.welcomeMessage && !isCurrentUserAction && isOriginalMessageHaveHtml && reportAction?.originalMessage?.html === report.welcomeMessage) {
            return true;
        }

        // Disallow flagging the rest of whisper as they are sent by us
        return false;
    }

    return Boolean(
        !isCurrentUserAction &&
            reportAction?.actionName === CONST.REPORT.ACTIONS.TYPE.ADDCOMMENT &&
            !ReportActionsUtils.isDeletedAction(reportAction) &&
            !ReportActionsUtils.isCreatedTaskReportAction(reportAction) &&
            !isEmptyObject(report) &&
            report &&
            isAllowedToComment(report),
    );
}

/**
 * Whether flag comment page should show
 */
function shouldShowFlagComment(reportAction: OnyxEntry<ReportAction>, report: OnyxEntry<Report>): boolean {
    return (
        canFlagReportAction(reportAction, report?.reportID) &&
        !isArchivedRoom(report) &&
        !chatIncludesChronos(report) &&
        !isConciergeChatReport(report) &&
        reportAction?.actorAccountID !== CONST.ACCOUNT_ID.CONCIERGE
    );
}

/**
 * @param sortedAndFilteredReportActions - reportActions for the report, sorted newest to oldest, and filtered for only those that should be visible
 */
function getNewMarkerReportActionID(report: OnyxEntry<Report>, sortedAndFilteredReportActions: ReportAction[]): string {
    if (!isUnread(report)) {
        return '';
    }

    const newMarkerIndex = lodashFindLastIndex(sortedAndFilteredReportActions, (reportAction) => (reportAction.created ?? '') > (report?.lastReadTime ?? ''));

    return 'reportActionID' in sortedAndFilteredReportActions[newMarkerIndex] ? sortedAndFilteredReportActions[newMarkerIndex].reportActionID : '';
}

/**
 * Performs the markdown conversion, and replaces code points > 127 with C escape sequences
 * Used for compatibility with the backend auth validator for AddComment, and to account for MD in comments
 * @returns The comment's total length as seen from the backend
 */
function getCommentLength(textComment: string): number {
    return getParsedComment(textComment)
        .replace(/[^ -~]/g, '\\u????')
        .trim().length;
}

function getRouteFromLink(url: string | null): string {
    if (!url) {
        return '';
    }

    // Get the reportID from URL
    let route = url;
    const localWebAndroidRegEx = /^(https:\/\/([0-9]{1,3})\.([0-9]{1,3})\.([0-9]{1,3})\.([0-9]{1,3}))/;
    linkingConfig.prefixes.forEach((prefix) => {
        if (route.startsWith(prefix)) {
            route = route.replace(prefix, '');
        } else if (localWebAndroidRegEx.test(route)) {
            route = route.replace(localWebAndroidRegEx, '');
        } else {
            return;
        }

        // Remove the port if it's a localhost URL
        if (/^:\d+/.test(route)) {
            route = route.replace(/:\d+/, '');
        }

        // Remove the leading slash if exists
        if (route.startsWith('/')) {
            route = route.replace('/', '');
        }
    });
    return route;
}

function parseReportRouteParams(route: string): ReportRouteParams {
    let parsingRoute = route;
    if (parsingRoute.at(0) === '/') {
        // remove the first slash
        parsingRoute = parsingRoute.slice(1);
    }

    if (!parsingRoute.startsWith(Url.addTrailingForwardSlash(ROUTES.REPORT))) {
        return {reportID: '', isSubReportPageRoute: false};
    }

    const pathSegments = parsingRoute.split('/');

    const reportIDSegment = pathSegments[1];

    // Check for "undefined" or any other unwanted string values
    if (!reportIDSegment || reportIDSegment === 'undefined') {
        return {reportID: '', isSubReportPageRoute: false};
    }

    return {
        reportID: reportIDSegment,
        isSubReportPageRoute: pathSegments.length > 2,
    };
}

function getReportIDFromLink(url: string | null): string {
    const route = getRouteFromLink(url);
    const {reportID, isSubReportPageRoute} = parseReportRouteParams(route);
    if (isSubReportPageRoute) {
        // We allow the Sub-Report deep link routes (settings, details, etc.) to be handled by their respective component pages
        return '';
    }
    return reportID;
}

/**
 * Get the report policyID given a reportID
 */
function getReportPolicyID(reportID?: string): string | undefined {
    return getReport(reportID)?.policyID;
}

/**
 * Check if the chat report is linked to an iou that is waiting for the current user to add a credit bank account.
 */
function hasIOUWaitingOnCurrentUserBankAccount(chatReport: OnyxEntry<Report>): boolean {
    if (chatReport?.iouReportID) {
        const iouReport = allReports?.[`${ONYXKEYS.COLLECTION.REPORT}${chatReport?.iouReportID}`];
        if (iouReport?.isWaitingOnBankAccount && iouReport?.ownerAccountID === currentUserAccountID) {
            return true;
        }
    }

    return false;
}

/**
 * Users can request money:
 * - in policy expense chats only if they are in a role of a member in the chat (in other words, if it's their policy expense chat)
 * - in an open or submitted expense report tied to a policy expense chat the user owns
 *     - employee can request money in submitted expense report only if the policy has Instant Submit settings turned on
 * - in an IOU report, which is not settled yet
 * - in a 1:1 DM chat
 */
function canRequestMoney(report: OnyxEntry<Report>, policy: OnyxEntry<Policy>, otherParticipants: number[]): boolean {
    // User cannot request money in chat thread or in task report or in chat room
    if (isChatThread(report) || isTaskReport(report) || isChatRoom(report)) {
        return false;
    }

    // Users can only request money in DMs if they are a 1:1 DM
    if (isDM(report)) {
        return otherParticipants.length === 1;
    }

    // Prevent requesting money if pending IOU report waiting for their bank account already exists
    if (hasIOUWaitingOnCurrentUserBankAccount(report)) {
        return false;
    }

    // In case of expense reports, we have to look at the parent workspace chat to get the isOwnPolicyExpenseChat property
    let isOwnPolicyExpenseChat = report?.isOwnPolicyExpenseChat ?? false;
    if (isExpenseReport(report) && getParentReport(report)) {
        isOwnPolicyExpenseChat = Boolean(getParentReport(report)?.isOwnPolicyExpenseChat);
    }

    // In case there are no other participants than the current user and it's not user's own policy expense chat, they can't request money from such report
    if (otherParticipants.length === 0 && !isOwnPolicyExpenseChat) {
        return false;
    }

    // User can request money in any IOU report, unless paid, but user can only request money in an expense report
    // which is tied to their workspace chat.
    if (isMoneyRequestReport(report)) {
        const isOwnExpenseReport = isExpenseReport(report) && isOwnPolicyExpenseChat;
        if (isOwnExpenseReport && PolicyUtils.isPaidGroupPolicy(policy)) {
            return isDraftExpenseReport(report);
        }

        return (isOwnExpenseReport || isIOUReport(report)) && !isReportApproved(report) && !isSettled(report?.reportID);
    }

    // In case of policy expense chat, users can only request money from their own policy expense chat
    return !isPolicyExpenseChat(report) || isOwnPolicyExpenseChat;
}

/**
 * Helper method to define what money request options we want to show for particular method.
 * There are 3 money request options: Request, Split and Send:
 * - Request option should show for:
 *     - DMs
 *     - own policy expense chats
 *     - open and processing expense reports tied to own policy expense chat
 *     - unsettled IOU reports
 * - Send option should show for:
 *     - DMs
 * - Split options should show for:
 *     - chat/ policy rooms with more than 1 participants
 *     - groups chats with 3 and more participants
 *     - corporate workspace chats
 *
 * None of the options should show in chat threads or if there is some special Expensify account
 * as a participant of the report.
 */
function getMoneyRequestOptions(report: OnyxEntry<Report>, policy: OnyxEntry<Policy>, reportParticipants: number[]): Array<ValueOf<typeof CONST.IOU.TYPE>> {
    // In any thread or task report, we do not allow any new money requests yet
    if (isChatThread(report) || isTaskReport(report)) {
        return [];
    }

    // We don't allow IOU actions if an Expensify account is a participant of the report, unless the policy that the report is on is owned by an Expensify account
    const doParticipantsIncludeExpensifyAccounts = lodashIntersection(reportParticipants, CONST.EXPENSIFY_ACCOUNT_IDS).length > 0;
    const isPolicyOwnedByExpensifyAccounts = report?.policyID ? CONST.EXPENSIFY_ACCOUNT_IDS.includes(getPolicy(report?.policyID ?? '')?.ownerAccountID ?? 0) : false;
    if (doParticipantsIncludeExpensifyAccounts && !isPolicyOwnedByExpensifyAccounts) {
        return [];
    }

    const otherParticipants = reportParticipants.filter((accountID) => currentUserPersonalDetails?.accountID !== accountID);
    const hasSingleOtherParticipantInReport = otherParticipants.length === 1;
    const hasMultipleOtherParticipants = otherParticipants.length > 1;
    let options: Array<ValueOf<typeof CONST.IOU.TYPE>> = [];

    // User created policy rooms and default rooms like #admins or #announce will always have the Split Bill option
    // unless there are no other participants at all (e.g. #admins room for a policy with only 1 admin)
    // DM chats will have the Split Bill option only when there are at least 2 other people in the chat.
    // Your own workspace chats will have the split bill option.
    if ((isChatRoom(report) && otherParticipants.length > 0) || (isDM(report) && hasMultipleOtherParticipants) || (isPolicyExpenseChat(report) && report?.isOwnPolicyExpenseChat)) {
        options = [CONST.IOU.TYPE.SPLIT];
    }

    if (canRequestMoney(report, policy, otherParticipants)) {
        options = [...options, CONST.IOU.TYPE.REQUEST];
    }

    // Send money option should be visible only in 1:1 DMs
    if (isDM(report) && hasSingleOtherParticipantInReport) {
        options = [...options, CONST.IOU.TYPE.SEND];
    }

    return options;
}

/**
 * Allows a user to leave a policy room according to the following conditions of the visibility or chatType rNVP:
 * `public` - Anyone can leave (because anybody can join)
 * `public_announce` - Only non-policy members can leave (it's auto-shared with policy members)
 * `policy_admins` - Nobody can leave (it's auto-shared with all policy admins)
 * `policy_announce` - Nobody can leave (it's auto-shared with all policy members)
 * `policyExpenseChat` - Nobody can leave (it's auto-shared with all policy members)
 * `policy` - Anyone can leave (though only policy members can join)
 * `domain` - Nobody can leave (it's auto-shared with domain members)
 * `dm` - Nobody can leave (it's auto-shared with users)
 * `private` - Anybody can leave (though you can only be invited to join)
 */
function canLeaveRoom(report: OnyxEntry<Report>, isPolicyMember: boolean): boolean {
    if (!report?.visibility) {
        if (
            report?.chatType === CONST.REPORT.CHAT_TYPE.POLICY_ADMINS ||
            report?.chatType === CONST.REPORT.CHAT_TYPE.POLICY_ANNOUNCE ||
            report?.chatType === CONST.REPORT.CHAT_TYPE.POLICY_EXPENSE_CHAT ||
            report?.chatType === CONST.REPORT.CHAT_TYPE.DOMAIN_ALL ||
            !report?.chatType
        ) {
            // DM chats don't have a chatType
            return false;
        }
    } else if (isPublicAnnounceRoom(report) && isPolicyMember) {
        return false;
    }
    return true;
}

function isCurrentUserTheOnlyParticipant(participantAccountIDs?: number[]): boolean {
    return Boolean(participantAccountIDs?.length === 1 && participantAccountIDs?.[0] === currentUserAccountID);
}

/**
 * Returns display names for those that can see the whisper.
 * However, it returns "you" if the current user is the only one who can see it besides the person that sent it.
 */
function getWhisperDisplayNames(participantAccountIDs?: number[]): string | undefined {
    const isWhisperOnlyVisibleToCurrentUser = isCurrentUserTheOnlyParticipant(participantAccountIDs);

    // When the current user is the only participant, the display name needs to be "you" because that's the only person reading it
    if (isWhisperOnlyVisibleToCurrentUser) {
        return Localize.translateLocal('common.youAfterPreposition');
    }

    return participantAccountIDs?.map((accountID) => getDisplayNameForParticipant(accountID, !isWhisperOnlyVisibleToCurrentUser)).join(', ');
}

/**
 * Show subscript on workspace chats / threads and expense requests
 */
function shouldReportShowSubscript(report: OnyxEntry<Report>): boolean {
    if (isArchivedRoom(report) && !isWorkspaceThread(report)) {
        return false;
    }

    if (isPolicyExpenseChat(report) && !isChatThread(report) && !isTaskReport(report) && !report?.isOwnPolicyExpenseChat) {
        return true;
    }

    if (isPolicyExpenseChat(report) && !isThread(report) && !isTaskReport(report)) {
        return true;
    }

    if (isExpenseRequest(report)) {
        return true;
    }

    if (isWorkspaceTaskReport(report)) {
        return true;
    }

    if (isWorkspaceThread(report)) {
        return true;
    }

    return false;
}

/**
 * Return true if reports data exists
 */
function isReportDataReady(): boolean {
    return !isEmptyObject(allReports) && Object.keys(allReports ?? {}).some((key) => allReports?.[key]?.reportID);
}

/**
 * Return true if reportID from path is valid
 */
function isValidReportIDFromPath(reportIDFromPath: string): boolean {
    return !['', 'null', '0'].includes(reportIDFromPath);
}

/**
 * Return the errors we have when creating a chat or a workspace room
 */
function getAddWorkspaceRoomOrChatReportErrors(report: OnyxEntry<Report>): Record<string, string> | null | undefined {
    // We are either adding a workspace room, or we're creating a chat, it isn't possible for both of these to have errors for the same report at the same time, so
    // simply looking up the first truthy value will get the relevant property if it's set.
    return report?.errorFields?.addWorkspaceRoom ?? report?.errorFields?.createChat;
}

/**
 * Return true if the Money Request report is marked for deletion.
 */
function isMoneyRequestReportPendingDeletion(report: OnyxEntry<Report>): boolean {
    if (!isMoneyRequestReport(report)) {
        return false;
    }

    const parentReportAction = ReportActionsUtils.getReportAction(report?.parentReportID ?? '', report?.parentReportActionID ?? '');
    return parentReportAction?.pendingAction === CONST.RED_BRICK_ROAD_PENDING_ACTION.DELETE;
}

function canUserPerformWriteAction(report: OnyxEntry<Report>) {
    const reportErrors = getAddWorkspaceRoomOrChatReportErrors(report);

    // If the Money Request report is marked for deletion, let us prevent any further write action.
    if (isMoneyRequestReportPendingDeletion(report)) {
        return false;
    }

    return !isArchivedRoom(report) && isEmptyObject(reportErrors) && report && isAllowedToComment(report) && !isAnonymousUser;
}

/**
 * Returns ID of the original report from which the given reportAction is first created.
 */
function getOriginalReportID(reportID: string, reportAction: OnyxEntry<ReportAction>): string | undefined {
    const currentReportAction = ReportActionsUtils.getReportAction(reportID, reportAction?.reportActionID ?? '');
    return isThreadFirstChat(reportAction, reportID) && Object.keys(currentReportAction ?? {}).length === 0
        ? allReports?.[`${ONYXKEYS.COLLECTION.REPORT}${reportID}`]?.parentReportID
        : reportID;
}

/**
 * Return the pendingAction and the errors we have when creating a chat or a workspace room offline
 */
function getReportOfflinePendingActionAndErrors(report: OnyxEntry<Report>): ReportOfflinePendingActionAndErrors {
    // We are either adding a workspace room, or we're creating a chat, it isn't possible for both of these to be pending, or to have errors for the same report at the same time, so
    // simply looking up the first truthy value for each case will get the relevant property if it's set.
    const addWorkspaceRoomOrChatPendingAction = report?.pendingFields?.addWorkspaceRoom ?? report?.pendingFields?.createChat;
    const addWorkspaceRoomOrChatErrors = getAddWorkspaceRoomOrChatReportErrors(report);
    return {addWorkspaceRoomOrChatPendingAction, addWorkspaceRoomOrChatErrors};
}

function getPolicyExpenseChatReportIDByOwner(policyOwner: string): string | null {
    const policyWithOwner = Object.values(allPolicies ?? {}).find((policy) => policy?.owner === policyOwner);
    if (!policyWithOwner) {
        return null;
    }

    const expenseChat = Object.values(allReports ?? {}).find((report) => isPolicyExpenseChat(report) && report?.policyID === policyWithOwner.id);
    if (!expenseChat) {
        return null;
    }
    return expenseChat.reportID;
}

/**
 * Check if the report can create the request with type is iouType
 */
function canCreateRequest(report: OnyxEntry<Report>, policy: OnyxEntry<Policy>, iouType: (typeof CONST.IOU.TYPE)[keyof typeof CONST.IOU.TYPE]): boolean {
    const participantAccountIDs = report?.participantAccountIDs ?? [];
    if (!canUserPerformWriteAction(report)) {
        return false;
    }
    return getMoneyRequestOptions(report, policy, participantAccountIDs).includes(iouType);
}

function getWorkspaceChats(policyID: string, accountIDs: number[]): Array<OnyxEntry<Report>> {
    return Object.values(allReports ?? {}).filter((report) => isPolicyExpenseChat(report) && (report?.policyID ?? '') === policyID && accountIDs.includes(report?.ownerAccountID ?? -1));
}

/**
 * @param policy - the workspace the report is on, null if the user isn't a member of the workspace
 */
function shouldDisableRename(report: OnyxEntry<Report>, policy: OnyxEntry<Policy>): boolean {
    if (isDefaultRoom(report) || isArchivedRoom(report) || isThread(report) || isMoneyRequestReport(report) || isPolicyExpenseChat(report)) {
        return true;
    }

    // if the linked workspace is null, that means the person isn't a member of the workspace the report is in
    // which means this has to be a public room we want to disable renaming for
    if (!policy) {
        return true;
    }

    // If there is a linked workspace, that means the user is a member of the workspace the report is in.
    // Still, we only want policy owners and admins to be able to modify the name.
    return !Object.keys(loginList ?? {}).includes(policy.owner) && policy.role !== CONST.POLICY.ROLE.ADMIN;
}

/**
 * @param policy - the workspace the report is on, null if the user isn't a member of the workspace
 */
function canEditWriteCapability(report: OnyxEntry<Report>, policy: OnyxEntry<Policy>): boolean {
    return PolicyUtils.isPolicyAdmin(policy) && !isAdminRoom(report) && !isArchivedRoom(report) && !isThread(report);
}

/**
 * Returns the onyx data needed for the task assignee chat
 */
function getTaskAssigneeChatOnyxData(
    accountID: number,
    assigneeAccountID: number,
    taskReportID: string,
    assigneeChatReportID: string,
    parentReportID: string,
    title: string,
    assigneeChatReport: OnyxEntry<Report>,
): OnyxDataTaskAssigneeChat {
    // Set if we need to add a comment to the assignee chat notifying them that they have been assigned a task
    let optimisticAssigneeAddComment: OptimisticReportAction | undefined;
    // Set if this is a new chat that needs to be created for the assignee
    let optimisticChatCreatedReportAction: OptimisticCreatedReportAction | undefined;
    const currentTime = DateUtils.getDBTime();
    const optimisticData: OnyxUpdate[] = [];
    const successData: OnyxUpdate[] = [];
    const failureData: OnyxUpdate[] = [];

    // You're able to assign a task to someone you haven't chatted with before - so we need to optimistically create the chat and the chat reportActions
    // Only add the assignee chat report to onyx if we haven't already set it optimistically
    if (assigneeChatReport?.isOptimisticReport && assigneeChatReport.pendingFields?.createChat !== CONST.RED_BRICK_ROAD_PENDING_ACTION.ADD) {
        optimisticChatCreatedReportAction = buildOptimisticCreatedReportAction(assigneeChatReportID);
        optimisticData.push(
            {
                onyxMethod: Onyx.METHOD.MERGE,
                key: `${ONYXKEYS.COLLECTION.REPORT}${assigneeChatReportID}`,
                value: {
                    pendingFields: {
                        createChat: CONST.RED_BRICK_ROAD_PENDING_ACTION.ADD,
                    },
                    isHidden: false,
                },
            },
            {
                onyxMethod: Onyx.METHOD.MERGE,
                key: `${ONYXKEYS.COLLECTION.REPORT_ACTIONS}${assigneeChatReportID}`,
                value: {[optimisticChatCreatedReportAction.reportActionID]: optimisticChatCreatedReportAction as Partial<ReportAction>},
            },
        );

        successData.push({
            onyxMethod: Onyx.METHOD.MERGE,
            key: `${ONYXKEYS.COLLECTION.REPORT}${assigneeChatReportID}`,
            value: {
                pendingFields: {
                    createChat: null,
                },
                isOptimisticReport: false,
            },
        });

        failureData.push(
            {
                onyxMethod: Onyx.METHOD.SET,
                key: `${ONYXKEYS.COLLECTION.REPORT}${assigneeChatReportID}`,
                value: null,
            },
            {
                onyxMethod: Onyx.METHOD.MERGE,
                key: `${ONYXKEYS.COLLECTION.REPORT_ACTIONS}${assigneeChatReportID}`,
                value: {[optimisticChatCreatedReportAction.reportActionID]: {pendingAction: null}},
            },
            // If we failed, we want to remove the optimistic personal details as it was likely due to an invalid login
            {
                onyxMethod: Onyx.METHOD.MERGE,
                key: ONYXKEYS.PERSONAL_DETAILS_LIST,
                value: {
                    [assigneeAccountID]: null,
                },
            },
        );
    }

    // If you're choosing to share the task in the same DM as the assignee then we don't need to create another reportAction indicating that you've been assigned
    if (assigneeChatReportID !== parentReportID) {
        // eslint-disable-next-line @typescript-eslint/prefer-nullish-coalescing
        const displayname = allPersonalDetails?.[assigneeAccountID]?.displayName || allPersonalDetails?.[assigneeAccountID]?.login || '';
        optimisticAssigneeAddComment = buildOptimisticTaskCommentReportAction(taskReportID, title, assigneeAccountID, `assigned to ${displayname}`, parentReportID);
        const lastAssigneeCommentText = formatReportLastMessageText(optimisticAssigneeAddComment.reportAction.message?.[0].text ?? '');
        const optimisticAssigneeReport = {
            lastVisibleActionCreated: currentTime,
            lastMessageText: lastAssigneeCommentText,
            lastActorAccountID: accountID,
            lastReadTime: currentTime,
        };

        optimisticData.push(
            {
                onyxMethod: Onyx.METHOD.MERGE,
                key: `${ONYXKEYS.COLLECTION.REPORT_ACTIONS}${assigneeChatReportID}`,
                value: {[optimisticAssigneeAddComment.reportAction.reportActionID ?? '']: optimisticAssigneeAddComment.reportAction as ReportAction},
            },
            {
                onyxMethod: Onyx.METHOD.MERGE,
                key: `${ONYXKEYS.COLLECTION.REPORT}${assigneeChatReportID}`,
                value: optimisticAssigneeReport,
            },
        );
        successData.push({
            onyxMethod: Onyx.METHOD.MERGE,
            key: `${ONYXKEYS.COLLECTION.REPORT_ACTIONS}${assigneeChatReportID}`,
            value: {[optimisticAssigneeAddComment.reportAction.reportActionID ?? '']: {isOptimisticAction: null}},
        });
        failureData.push({
            onyxMethod: Onyx.METHOD.MERGE,
            key: `${ONYXKEYS.COLLECTION.REPORT_ACTIONS}${assigneeChatReportID}`,
            value: {[optimisticAssigneeAddComment.reportAction.reportActionID ?? '']: {pendingAction: null}},
        });
    }

    return {
        optimisticData,
        successData,
        failureData,
        optimisticAssigneeAddComment,
        optimisticChatCreatedReportAction,
    };
}

/**
 * Returns an array of the participants Ids of a report
 *
 * @deprecated Use getVisibleMemberIDs instead
 */
function getParticipantsIDs(report: OnyxEntry<Report>): number[] {
    if (!report) {
        return [];
    }

    const participants = report.participantAccountIDs ?? [];

    // Build participants list for IOU/expense reports
    if (isMoneyRequestReport(report)) {
        const onlyTruthyValues = [report.managerID, report.ownerAccountID, ...participants].filter(Boolean) as number[];
        const onlyUnique = [...new Set([...onlyTruthyValues])];
        return onlyUnique;
    }
    return participants;
}

/**
 * Returns an array of the visible member accountIDs for a report*
 */
function getVisibleMemberIDs(report: OnyxEntry<Report>): number[] {
    if (!report) {
        return [];
    }

    const visibleChatMemberAccountIDs = report.visibleChatMemberAccountIDs ?? [];

    // Build participants list for IOU/expense reports
    if (isMoneyRequestReport(report)) {
        const onlyTruthyValues = [report.managerID, report.ownerAccountID, ...visibleChatMemberAccountIDs].filter(Boolean) as number[];
        const onlyUnique = [...new Set([...onlyTruthyValues])];
        return onlyUnique;
    }
    return visibleChatMemberAccountIDs;
}

/**
 * Return iou report action display message
 */
function getIOUReportActionDisplayMessage(reportAction: OnyxEntry<ReportAction>): string {
    if (reportAction?.actionName !== CONST.REPORT.ACTIONS.TYPE.IOU) {
        return '';
    }
    const originalMessage = reportAction.originalMessage;
    const {IOUReportID} = originalMessage;
    const iouReport = getReport(IOUReportID);
    let translationKey: TranslationPaths;
    if (originalMessage.type === CONST.IOU.REPORT_ACTION_TYPE.PAY) {
        // The `REPORT_ACTION_TYPE.PAY` action type is used for both fulfilling existing requests and sending money. To
        // differentiate between these two scenarios, we check if the `originalMessage` contains the `IOUDetails`
        // property. If it does, it indicates that this is a 'Send money' action.
        const {amount, currency} = originalMessage.IOUDetails ?? originalMessage;
        const formattedAmount = CurrencyUtils.convertToDisplayString(amount, currency) ?? '';
        const payerName = isExpenseReport(iouReport) ? getPolicyName(iouReport) : getDisplayNameForParticipant(iouReport?.managerID, true);

        switch (originalMessage.paymentType) {
            case CONST.IOU.PAYMENT_TYPE.ELSEWHERE:
                translationKey = 'iou.paidElsewhereWithAmount';
                break;
            case CONST.IOU.PAYMENT_TYPE.EXPENSIFY:
            case CONST.IOU.PAYMENT_TYPE.VBBA:
                translationKey = 'iou.paidWithExpensifyWithAmount';
                break;
            default:
                translationKey = 'iou.payerPaidAmount';
                break;
        }
        return Localize.translateLocal(translationKey, {amount: formattedAmount, payer: payerName ?? ''});
    }

    const transaction = TransactionUtils.getTransaction(originalMessage.IOUTransactionID ?? '');
    const transactionDetails = getTransactionDetails(!isEmptyObject(transaction) ? transaction : null);
    const formattedAmount = CurrencyUtils.convertToDisplayString(transactionDetails?.amount ?? 0, transactionDetails?.currency);
    const isRequestSettled = isSettled(originalMessage.IOUReportID);
    const isApproved = isReportApproved(iouReport);
    if (isRequestSettled) {
        return Localize.translateLocal('iou.payerSettled', {
            amount: formattedAmount,
        });
    }
    if (isApproved) {
        return Localize.translateLocal('iou.approvedAmount', {
            amount: formattedAmount,
        });
    }
    translationKey = ReportActionsUtils.isSplitBillAction(reportAction) ? 'iou.didSplitAmount' : 'iou.requestedAmount';
    return Localize.translateLocal(translationKey, {
        formattedAmount,
        comment: transactionDetails?.comment ?? '',
    });
}

/**
 * Checks if a report is a group chat.
 *
 * A report is a group chat if it meets the following conditions:
 * - Not a chat thread.
 * - Not a task report.
 * - Not a money request / IOU report.
 * - Not an archived room.
 * - Not a public / admin / announce chat room (chat type doesn't match any of the specified types).
 * - More than 2 participants.
 *
 */
function isGroupChat(report: OnyxEntry<Report>): boolean {
    return Boolean(
        report &&
            !isChatThread(report) &&
            !isTaskReport(report) &&
            !isMoneyRequestReport(report) &&
            !isArchivedRoom(report) &&
            !Object.values(CONST.REPORT.CHAT_TYPE).some((chatType) => chatType === getChatType(report)) &&
            (report.participantAccountIDs?.length ?? 0) > 2,
    );
}

function shouldUseFullTitleToDisplay(report: OnyxEntry<Report>): boolean {
    return isMoneyRequestReport(report) || isPolicyExpenseChat(report) || isChatRoom(report) || isChatThread(report) || isTaskReport(report);
}

function getRoom(type: ValueOf<typeof CONST.REPORT.CHAT_TYPE>, policyID: string): OnyxEntry<Report> | undefined {
    const room = Object.values(allReports ?? {}).find((report) => report?.policyID === policyID && report?.chatType === type && !isThread(report));
    return room;
}

/**
 *  We only want policy owners and admins to be able to modify the welcome message, but not in thread chat.
 */
function shouldDisableWelcomeMessage(report: OnyxEntry<Report>, policy: OnyxEntry<Policy>): boolean {
    return isMoneyRequestReport(report) || isArchivedRoom(report) || !isChatRoom(report) || isChatThread(report) || !PolicyUtils.isPolicyAdmin(policy);
}
/**
 * Checks if report action has error when smart scanning
 */
function hasSmartscanError(reportActions: ReportAction[]) {
    return reportActions.some((action) => {
        if (!ReportActionsUtils.isSplitBillAction(action) && !ReportActionsUtils.isReportPreviewAction(action)) {
            return false;
        }
        const IOUReportID = ReportActionsUtils.getIOUReportIDFromReportActionPreview(action);
        const isReportPreviewError = ReportActionsUtils.isReportPreviewAction(action) && hasMissingSmartscanFields(IOUReportID) && !isSettled(IOUReportID);
        const transactionID = (action.originalMessage as IOUMessage).IOUTransactionID ?? '0';
        const transaction = allTransactions?.[`${ONYXKEYS.COLLECTION.TRANSACTION}${transactionID}`] ?? {};
        const isSplitBillError = ReportActionsUtils.isSplitBillAction(action) && TransactionUtils.hasMissingSmartscanFields(transaction as Transaction);

        return isReportPreviewError || isSplitBillError;
    });
}

function shouldAutoFocusOnKeyPress(event: KeyboardEvent): boolean {
    if (event.key.length > 1) {
        return false;
    }

    // If a key is pressed in combination with Meta, Control or Alt do not focus
    if (event.ctrlKey || event.metaKey) {
        return false;
    }

    if (event.code === 'Space') {
        return false;
    }

    return true;
}

/**
 * Navigates to the appropriate screen based on the presence of a private note for the current user.
 */
function navigateToPrivateNotes(report: Report, session: Session) {
    if (isEmpty(report) || isEmpty(session) || !session.accountID) {
        return;
    }
    const currentUserPrivateNote = report.privateNotes?.[session.accountID]?.note ?? '';
    if (isEmpty(currentUserPrivateNote)) {
        Navigation.navigate(ROUTES.PRIVATE_NOTES_EDIT.getRoute(report.reportID, session.accountID));
        return;
    }
    Navigation.navigate(ROUTES.PRIVATE_NOTES_LIST.getRoute(report.reportID));
}

/**
 * Given a report field and a report, get the title of the field.
 * This is specially useful when we have a report field of type formula.
 */
function getReportFieldTitle(report: OnyxEntry<Report>, reportField: PolicyReportField): string {
    const value = report?.reportFields?.[reportField.fieldID] ?? reportField.defaultValue;

    if (reportField.type !== 'formula') {
        return value;
    }

    return value.replaceAll(CONST.REGEX.REPORT_FIELD_TITLE, (match, property) => {
        if (report && property in report) {
            return report[property as keyof Report]?.toString() ?? match;
        }
        return match;
    });
}

/**
 * Checks if thread replies should be displayed
 */
function shouldDisplayThreadReplies(reportAction: OnyxEntry<ReportAction>, reportID: string): boolean {
    const hasReplies = (reportAction?.childVisibleActionCount ?? 0) > 0;
    return hasReplies && !!reportAction?.childCommenterCount && !isThreadFirstChat(reportAction, reportID);
}

/**
 * Disable reply in thread action if:
 *
 * - The action is listed in the thread-disabled list
 * - The action is a split bill action
 * - The action is deleted and is not threaded
 * - The action is a whisper action and it's neither a report preview nor IOU action
 * - The action is the thread's first chat
 */
function shouldDisableThread(reportAction: OnyxEntry<ReportAction>, reportID: string) {
    const isSplitBillAction = ReportActionsUtils.isSplitBillAction(reportAction);
    const isDeletedAction = ReportActionsUtils.isDeletedAction(reportAction);
    const isReportPreviewAction = ReportActionsUtils.isReportPreviewAction(reportAction);
    const isIOUAction = ReportActionsUtils.isMoneyRequestAction(reportAction);
    const isWhisperAction = ReportActionsUtils.isWhisperAction(reportAction);

    return (
        CONST.REPORT.ACTIONS.THREAD_DISABLED.some((action: string) => action === reportAction?.actionName) ||
        isSplitBillAction ||
        (isDeletedAction && !reportAction?.childVisibleActionCount) ||
        (isWhisperAction && !isReportPreviewAction && !isIOUAction) ||
        isThreadFirstChat(reportAction, reportID)
    );
}

export {
    getReportParticipantsTitle,
    isReportMessageAttachment,
    findLastAccessedReport,
    canEditReportAction,
    canFlagReportAction,
    shouldShowFlagComment,
    isActionCreator,
    canDeleteReportAction,
    canLeaveRoom,
    sortReportsByLastRead,
    isDefaultRoom,
    isAdminRoom,
    isAdminsOnlyPostingRoom,
    isAnnounceRoom,
    isUserCreatedPolicyRoom,
    isChatRoom,
    getChatRoomSubtitle,
    getParentNavigationSubtitle,
    getPolicyName,
    getPolicyType,
    isArchivedRoom,
    isExpensifyOnlyParticipantInReport,
    canCreateTaskInReport,
    isPolicyExpenseChatAdmin,
    isPolicyAdmin,
    isPublicRoom,
    isPublicAnnounceRoom,
    isConciergeChatReport,
    isProcessingReport,
    isCurrentUserTheOnlyParticipant,
    hasAutomatedExpensifyAccountIDs,
    hasExpensifyGuidesEmails,
    requiresAttentionFromCurrentUser,
    isIOUOwnedByCurrentUser,
    getMoneyRequestReimbursableTotal,
    getMoneyRequestSpendBreakdown,
    canShowReportRecipientLocalTime,
    formatReportLastMessageText,
    chatIncludesConcierge,
    isPolicyExpenseChat,
    isGroupPolicy,
    isPaidGroupPolicy,
    isControlPolicyExpenseChat,
    isControlPolicyExpenseReport,
    isPaidGroupPolicyExpenseChat,
    isPaidGroupPolicyExpenseReport,
    getIconsForParticipants,
    getIcons,
    getRoomWelcomeMessage,
    getDisplayNamesWithTooltips,
    getReportName,
    getReport,
    getReportNotificationPreference,
    getReportIDFromLink,
    getReportPolicyID,
    getRouteFromLink,
    getDeletedParentActionMessageForChatReport,
    getLastVisibleMessage,
    navigateToDetailsPage,
    generateReportID,
    hasReportNameError,
    isUnread,
    isUnreadWithMention,
    buildOptimisticWorkspaceChats,
    buildOptimisticTaskReport,
    buildOptimisticChatReport,
    buildOptimisticClosedReportAction,
    buildOptimisticCreatedReportAction,
    buildOptimisticEditedTaskReportAction,
    buildOptimisticIOUReport,
    buildOptimisticApprovedReportAction,
    buildOptimisticMovedReportAction,
    buildOptimisticSubmittedReportAction,
    buildOptimisticExpenseReport,
    buildOptimisticIOUReportAction,
    buildOptimisticReportPreview,
    buildOptimisticModifiedExpenseReportAction,
    updateReportPreview,
    buildOptimisticTaskReportAction,
    buildOptimisticAddCommentReportAction,
    buildOptimisticTaskCommentReportAction,
    updateOptimisticParentReportAction,
    getOptimisticDataForParentReportAction,
    shouldReportBeInOptionList,
    getChatByParticipants,
    getChatByParticipantsAndPolicy,
    getAllPolicyReports,
    getIOUReportActionMessage,
    getDisplayNameForParticipant,
    getWorkspaceIcon,
    isOptimisticPersonalDetail,
    shouldDisableDetailPage,
    isChatReport,
    isCurrentUserSubmitter,
    isExpenseReport,
    isExpenseRequest,
    isIOUReport,
    isTaskReport,
    isOpenTaskReport,
    isCanceledTaskReport,
    isCompletedTaskReport,
    isReportManager,
    isReportApproved,
    isMoneyRequestReport,
    isMoneyRequest,
    chatIncludesChronos,
    getNewMarkerReportActionID,
    canSeeDefaultRoom,
    getDefaultWorkspaceAvatar,
    getDefaultWorkspaceAvatarTestID,
    getCommentLength,
    getParsedComment,
    getMoneyRequestOptions,
    canCreateRequest,
    hasIOUWaitingOnCurrentUserBankAccount,
    canRequestMoney,
    getWhisperDisplayNames,
    getWorkspaceAvatar,
    isThread,
    isChatThread,
    isThreadFirstChat,
    isChildReport,
    shouldReportShowSubscript,
    isReportDataReady,
    isValidReportIDFromPath,
    isSettled,
    isAllowedToComment,
    getBankAccountRoute,
    getParentReport,
    getRootParentReport,
    getReportPreviewMessage,
    isMoneyRequestReportPendingDeletion,
    canUserPerformWriteAction,
    getOriginalReportID,
    canAccessReport,
    getAddWorkspaceRoomOrChatReportErrors,
    getReportOfflinePendingActionAndErrors,
    isDM,
    getPolicy,
    getPolicyExpenseChatReportIDByOwner,
    getWorkspaceChats,
    shouldDisableRename,
    hasSingleParticipant,
    getReportRecipientAccountIDs,
    isOneOnOneChat,
    goBackToDetailsPage,
    getTransactionReportName,
    getTransactionDetails,
    getTaskAssigneeChatOnyxData,
    getParticipantsIDs,
    getVisibleMemberIDs,
    canEditMoneyRequest,
    canEditFieldOfMoneyRequest,
    buildTransactionThread,
    areAllRequestsBeingSmartScanned,
    getTransactionsWithReceipts,
    hasOnlyDistanceRequestTransactions,
    hasNonReimbursableTransactions,
    hasMissingSmartscanFields,
    getIOUReportActionDisplayMessage,
    isWaitingForAssigneeToCompleteTask,
    isGroupChat,
    isDraftExpenseReport,
    shouldUseFullTitleToDisplay,
    parseReportRouteParams,
    getReimbursementQueuedActionMessage,
    getReimbursementDeQueuedActionMessage,
    getPersonalDetailsForAccountID,
    getRoom,
    doesTransactionThreadHaveViolations,
    hasViolations,
    shouldDisableWelcomeMessage,
    navigateToPrivateNotes,
    canEditWriteCapability,
    hasSmartscanError,
    shouldAutoFocusOnKeyPress,
    getReportFieldTitle,
    shouldDisplayThreadReplies,
    shouldDisableThread,
    doesReportBelongToWorkspace,
    getChildReportNotificationPreference,
};

export type {
    ExpenseOriginalMessage,
    OptionData,
    OptimisticChatReport,
    DisplayNameWithTooltips,
    OptimisticTaskReportAction,
    OptimisticAddCommentReportAction,
    OptimisticCreatedReportAction,
    OptimisticClosedReportAction,
};<|MERGE_RESOLUTION|>--- conflicted
+++ resolved
@@ -14,10 +14,6 @@
 import type {ParentNavigationSummaryParams, TranslationPaths} from '@src/languages/types';
 import ONYXKEYS from '@src/ONYXKEYS';
 import ROUTES from '@src/ROUTES';
-<<<<<<< HEAD
-import type {Beta, Login, PersonalDetails, PersonalDetailsList, Policy, PolicyReportField, Report, ReportAction, ReportMetadata, Session, Transaction} from '@src/types/onyx';
-import type {Participant} from '@src/types/onyx/IOU';
-=======
 import type {
     Beta,
     Login,
@@ -32,7 +28,7 @@
     Transaction,
     TransactionViolation,
 } from '@src/types/onyx';
->>>>>>> ece96ba9
+import type {Participant} from '@src/types/onyx/IOU';
 import type {Errors, Icon, PendingAction} from '@src/types/onyx/OnyxCommon';
 import type {IOUMessage, OriginalMessageActionName, OriginalMessageCreated} from '@src/types/onyx/OriginalMessage';
 import type {Status} from '@src/types/onyx/PersonalDetails';
