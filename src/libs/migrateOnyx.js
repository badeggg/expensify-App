--- conflicted
+++ resolved
@@ -1,15 +1,5 @@
 import _ from 'underscore';
 import Log from './Log';
-<<<<<<< HEAD
-import AddEncryptedAuthToken from './migrations/AddEncryptedAuthToken';
-import RenameActiveClientsKey from './migrations/RenameActiveClientsKey';
-import MoveToIndexedDB from './migrations/MoveToIndexedDB';
-import RenameExpensifyNewsStatus from './migrations/RenameExpensifyNewsStatus';
-import AddLastVisibleActionCreated from './migrations/AddLastVisibleActionCreated';
-import KeyReportActionsByReportActionID from './migrations/KeyReportActionsByReportActionID';
-=======
-import RenamePriorityModeKey from './migrations/RenamePriorityModeKey';
->>>>>>> 5fcdfd9e
 import PersonalDetailsByAccountID from './migrations/PersonalDetailsByAccountID';
 import RenameReceiptFilename from './migrations/RenameReceiptFilename';
 
@@ -19,19 +9,7 @@
 
     return new Promise((resolve) => {
         // Add all migrations to an array so they are executed in order
-<<<<<<< HEAD
-        const migrationPromises = [
-            MoveToIndexedDB,
-            RenameActiveClientsKey,
-            AddEncryptedAuthToken,
-            RenameExpensifyNewsStatus,
-            AddLastVisibleActionCreated,
-            KeyReportActionsByReportActionID,
-            PersonalDetailsByAccountID,
-        ];
-=======
-        const migrationPromises = [RenamePriorityModeKey, PersonalDetailsByAccountID, RenameReceiptFilename];
->>>>>>> 5fcdfd9e
+        const migrationPromises = [PersonalDetailsByAccountID, RenameReceiptFilename];
 
         // Reduce all promises down to a single promise. All promises run in a linear fashion, waiting for the
         // previous promise to finish before moving onto the next one.
