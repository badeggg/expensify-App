--- conflicted
+++ resolved
@@ -10,7 +10,7 @@
     return false;
 }
 
-<<<<<<< HEAD
+
 function isInternetExplorer() {
     return false;
 }
@@ -18,11 +18,6 @@
 export {
     getBrowser,
     isMobile,
+    isMobileSafari,
     isInternetExplorer,
-=======
-export {
-    getBrowser,
-    isMobile,
-    isMobileSafari,
->>>>>>> b4bd4374
 };