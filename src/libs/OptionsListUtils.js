/* eslint-disable no-continue */
import {parsePhoneNumber} from 'awesome-phonenumber';
import Str from 'expensify-common/lib/str';
import lodashGet from 'lodash/get';
import lodashOrderBy from 'lodash/orderBy';
import lodashSet from 'lodash/set';
import Onyx from 'react-native-onyx';
import _ from 'underscore';
import CONST from '@src/CONST';
import ONYXKEYS from '@src/ONYXKEYS';
import * as CollectionUtils from './CollectionUtils';
import * as ErrorUtils from './ErrorUtils';
import * as LocalePhoneNumber from './LocalePhoneNumber';
import * as Localize from './Localize';
import * as LoginUtils from './LoginUtils';
import ModifiedExpenseMessage from './ModifiedExpenseMessage';
import Navigation from './Navigation/Navigation';
import Permissions from './Permissions';
import * as PersonalDetailsUtils from './PersonalDetailsUtils';
import * as ReportActionUtils from './ReportActionsUtils';
import * as ReportUtils from './ReportUtils';
import * as TaskUtils from './TaskUtils';
import * as TransactionUtils from './TransactionUtils';
import * as UserUtils from './UserUtils';

/**
 * OptionsListUtils is used to build a list options passed to the OptionsList component. Several different UI views can
 * be configured to display different results based on the options passed to the private getOptions() method. Public
 * methods should be named for the views they build options for and then exported for use in a component.
 */

let currentUserLogin;
let currentUserAccountID;
Onyx.connect({
    key: ONYXKEYS.SESSION,
    callback: (val) => {
        currentUserLogin = val && val.email;
        currentUserAccountID = val && val.accountID;
    },
});

let loginList;
Onyx.connect({
    key: ONYXKEYS.LOGIN_LIST,
    callback: (val) => (loginList = _.isEmpty(val) ? {} : val),
});

let allPersonalDetails;
Onyx.connect({
    key: ONYXKEYS.PERSONAL_DETAILS_LIST,
    callback: (val) => (allPersonalDetails = _.isEmpty(val) ? {} : val),
});

let preferredLocale;
Onyx.connect({
    key: ONYXKEYS.NVP_PREFERRED_LOCALE,
    callback: (val) => (preferredLocale = val || CONST.LOCALES.DEFAULT),
});

const policies = {};
Onyx.connect({
    key: ONYXKEYS.COLLECTION.POLICY,
    callback: (policy, key) => {
        if (!policy || !key || !policy.name) {
            return;
        }

        policies[key] = policy;
    },
});

const lastReportActions = {};
const allSortedReportActions = {};
const allReportActions = {};
const visibleReportActionItems = {};
Onyx.connect({
    key: ONYXKEYS.COLLECTION.REPORT_ACTIONS,
    callback: (actions, key) => {
        if (!key || !actions) {
            return;
        }
        const reportID = CollectionUtils.extractCollectionItemID(key);
        allReportActions[reportID] = actions;
        const sortedReportActions = ReportActionUtils.getSortedReportActions(_.toArray(actions), true);
        allSortedReportActions[reportID] = sortedReportActions;
        lastReportActions[reportID] = _.first(sortedReportActions);

        // The report is only visible if it is the last action not deleted that
        // does not match a closed or created state.
        const reportActionsForDisplay = _.filter(
            sortedReportActions,
            (reportAction, actionKey) =>
                ReportActionUtils.shouldReportActionBeVisible(reportAction, actionKey) &&
                !ReportActionUtils.isWhisperAction(reportAction) &&
                reportAction.actionName !== CONST.REPORT.ACTIONS.TYPE.CREATED &&
                reportAction.pendingAction !== CONST.RED_BRICK_ROAD_PENDING_ACTION.DELETE,
        );
        visibleReportActionItems[reportID] = reportActionsForDisplay[reportActionsForDisplay.length - 1];
    },
});

const policyExpenseReports = {};
Onyx.connect({
    key: ONYXKEYS.COLLECTION.REPORT,
    callback: (report, key) => {
        if (!ReportUtils.isPolicyExpenseChat(report)) {
            return;
        }
        policyExpenseReports[key] = report;
    },
});

let allTransactions = {};
Onyx.connect({
    key: ONYXKEYS.COLLECTION.TRANSACTION,
    waitForCollectionCallback: true,
    callback: (val) => {
        if (!val) {
            return;
        }
        allTransactions = _.pick(val, (transaction) => transaction);
    },
});

/**
 * Adds expensify SMS domain (@expensify.sms) if login is a phone number and if it's not included yet
 *
 * @param {String} login
 * @return {String}
 */
function addSMSDomainIfPhoneNumber(login) {
    const parsedPhoneNumber = parsePhoneNumber(login);
    if (parsedPhoneNumber.possible && !Str.isValidEmail(login)) {
        return parsedPhoneNumber.number.e164 + CONST.SMS.DOMAIN;
    }
    return login;
}

/**
 * Returns avatar data for a list of user accountIDs
 *
 * @param {Array<Number>} accountIDs
 * @param {Object} personalDetails
 * @param {Object} defaultValues {login: accountID} In workspace invite page, when new user is added we pass available data to opt in
 * @returns {Object}
 */
function getAvatarsForAccountIDs(accountIDs, personalDetails, defaultValues = {}) {
    const reversedDefaultValues = {};
    _.map(Object.entries(defaultValues), (item) => {
        reversedDefaultValues[item[1]] = item[0];
    });

    return _.map(accountIDs, (accountID) => {
        const login = lodashGet(reversedDefaultValues, accountID, '');
        const userPersonalDetail = lodashGet(personalDetails, accountID, {login, accountID, avatar: ''});

        return {
            id: accountID,
            source: UserUtils.getAvatar(userPersonalDetail.avatar, userPersonalDetail.accountID),
            type: CONST.ICON_TYPE_AVATAR,
            name: userPersonalDetail.login,
        };
    });
}

/**
 * Returns the personal details for an array of accountIDs
 *
 * @param {Array} accountIDs
 * @param {Object | null} personalDetails
 * @returns {Object} – keys of the object are emails, values are PersonalDetails objects.
 */
function getPersonalDetailsForAccountIDs(accountIDs, personalDetails) {
    const personalDetailsForAccountIDs = {};
    if (!personalDetails) {
        return personalDetailsForAccountIDs;
    }
    _.each(accountIDs, (accountID) => {
        const cleanAccountID = Number(accountID);
        if (!cleanAccountID) {
            return;
        }
        let personalDetail = personalDetails[accountID];
        if (!personalDetail) {
            personalDetail = {
                avatar: UserUtils.getDefaultAvatar(cleanAccountID),
            };
        }

        if (cleanAccountID === CONST.ACCOUNT_ID.CONCIERGE) {
            personalDetail.avatar = CONST.CONCIERGE_ICON_URL;
        }

        personalDetail.accountID = cleanAccountID;
        personalDetailsForAccountIDs[cleanAccountID] = personalDetail;
    });
    return personalDetailsForAccountIDs;
}

/**
 * Return true if personal details data is ready, i.e. report list options can be created.
 * @param {Object} personalDetails
 * @returns {Boolean}
 */
function isPersonalDetailsReady(personalDetails) {
    return !_.isEmpty(personalDetails) && _.some(_.keys(personalDetails), (key) => personalDetails[key].accountID);
}

/**
 * Get the participant option for a report.
 * @param {Object} participant
 * @param {Array<Object>} personalDetails
 * @returns {Object}
 */
function getParticipantsOption(participant, personalDetails) {
    const detail = getPersonalDetailsForAccountIDs([participant.accountID], personalDetails)[participant.accountID];
    const login = detail.login || participant.login;
    const displayName = PersonalDetailsUtils.getDisplayNameOrDefault(detail, LocalePhoneNumber.formatPhoneNumber(login));
    return {
        keyForList: String(detail.accountID),
        login,
        accountID: detail.accountID,
        text: displayName,
        firstName: lodashGet(detail, 'firstName', ''),
        lastName: lodashGet(detail, 'lastName', ''),
        alternateText: LocalePhoneNumber.formatPhoneNumber(login) || displayName,
        icons: [
            {
                source: UserUtils.getAvatar(detail.avatar, detail.accountID),
                name: login,
                type: CONST.ICON_TYPE_AVATAR,
                id: detail.accountID,
            },
        ],
        phoneNumber: lodashGet(detail, 'phoneNumber', ''),
        selected: participant.selected,
        searchText: participant.searchText,
    };
}

/**
 * Constructs a Set with all possible names (displayName, firstName, lastName, email) for all participants in a report,
 * to be used in isSearchStringMatch.
 *
 * @param {Array<Object>} personalDetailList
 * @return {Set<String>}
 */
function getParticipantNames(personalDetailList) {
    // We use a Set because `Set.has(value)` on a Set of with n entries is up to n (or log(n)) times faster than
    // `_.contains(Array, value)` for an Array with n members.
    const participantNames = new Set();
    _.each(personalDetailList, (participant) => {
        if (participant.login) {
            participantNames.add(participant.login.toLowerCase());
        }
        if (participant.firstName) {
            participantNames.add(participant.firstName.toLowerCase());
        }
        if (participant.lastName) {
            participantNames.add(participant.lastName.toLowerCase());
        }
        if (participant.displayName) {
            participantNames.add(PersonalDetailsUtils.getDisplayNameOrDefault(participant).toLowerCase());
        }
    });
    return participantNames;
}

/**
 * A very optimized method to remove duplicates from an array.
 * Taken from https://stackoverflow.com/a/9229821/9114791
 *
 * @param {Array} items
 * @returns {Array}
 */
function uniqFast(items) {
    const seenItems = {};
    const result = [];
    let j = 0;
    for (let i = 0; i < items.length; i++) {
        const item = items[i];
        if (seenItems[item] !== 1) {
            seenItems[item] = 1;
            result[j++] = item;
        }
    }
    return result;
}

/**
 * Returns a string with all relevant search terms.
 * Default should be serachable by policy/domain name but not by participants.
 *
 * This method must be incredibly performant. It was found to be a big performance bottleneck
 * when dealing with accounts that have thousands of reports. For loops are more efficient than _.each
 * Array.prototype.push.apply is faster than using the spread operator, and concat() is faster than push().
 *
 * @param {Object} report
 * @param {String} reportName
 * @param {Array} personalDetailList
 * @param {Boolean} isChatRoomOrPolicyExpenseChat
 * @param {Boolean} isThread
 * @return {String}
 */
function getSearchText(report, reportName, personalDetailList, isChatRoomOrPolicyExpenseChat, isThread) {
    let searchTerms = [];

    if (!isChatRoomOrPolicyExpenseChat) {
        for (let i = 0; i < personalDetailList.length; i++) {
            const personalDetail = personalDetailList[i];

            if (personalDetail.login) {
                // The regex below is used to remove dots only from the local part of the user email (local-part@domain)
                // so that we can match emails that have dots without explicitly writing the dots (e.g: fistlast@domain will match first.last@domain)
                // More info https://github.com/Expensify/App/issues/8007
                searchTerms = searchTerms.concat([
                    PersonalDetailsUtils.getDisplayNameOrDefault(personalDetail, '', false),
                    personalDetail.login,
                    personalDetail.login.replace(/\.(?=[^\s@]*@)/g, ''),
                ]);
            }
        }
    }
    if (report) {
        Array.prototype.push.apply(searchTerms, reportName.split(/[,\s]/));

        if (isThread) {
            const title = ReportUtils.getReportName(report);
            const chatRoomSubtitle = ReportUtils.getChatRoomSubtitle(report);

            Array.prototype.push.apply(searchTerms, title.split(/[,\s]/));
            Array.prototype.push.apply(searchTerms, chatRoomSubtitle.split(/[,\s]/));
        } else if (isChatRoomOrPolicyExpenseChat) {
            const chatRoomSubtitle = ReportUtils.getChatRoomSubtitle(report);

            Array.prototype.push.apply(searchTerms, chatRoomSubtitle.split(/[,\s]/));
        } else {
            const participantAccountIDs = report.participantAccountIDs || [];
            for (let i = 0; i < participantAccountIDs.length; i++) {
                const accountID = participantAccountIDs[i];

                if (allPersonalDetails[accountID] && allPersonalDetails[accountID].login) {
                    searchTerms = searchTerms.concat(allPersonalDetails[accountID].login);
                }
            }
        }
    }

    return uniqFast(searchTerms).join(' ');
}

/**
 * Get an object of error messages keyed by microtime by combining all error objects related to the report.
 * @param {Object} report
 * @param {Object} reportActions
 * @returns {Object}
 */
function getAllReportErrors(report, reportActions) {
    const reportErrors = report.errors || {};
    const reportErrorFields = report.errorFields || {};
    const reportActionErrors = _.reduce(
        reportActions,
        (prevReportActionErrors, action) => (!action || _.isEmpty(action.errors) ? prevReportActionErrors : _.extend(prevReportActionErrors, action.errors)),
        {},
    );

    const parentReportAction = !report.parentReportID || !report.parentReportActionID ? {} : lodashGet(allReportActions, [report.parentReportID, report.parentReportActionID], {});

    if (parentReportAction.actorAccountID === currentUserAccountID && ReportActionUtils.isTransactionThread(parentReportAction)) {
        const transactionID = lodashGet(parentReportAction, ['originalMessage', 'IOUTransactionID'], '');
        const transaction = allTransactions[`${ONYXKEYS.COLLECTION.TRANSACTION}${transactionID}`] || {};
        if (TransactionUtils.hasMissingSmartscanFields(transaction) && !ReportUtils.isSettled(transaction.reportID)) {
            _.extend(reportActionErrors, {smartscan: ErrorUtils.getMicroSecondOnyxError('report.genericSmartscanFailureMessage')});
        }
    } else if ((ReportUtils.isIOUReport(report) || ReportUtils.isExpenseReport(report)) && report.ownerAccountID === currentUserAccountID) {
        if (ReportUtils.hasMissingSmartscanFields(report.reportID) && !ReportUtils.isSettled(report.reportID)) {
            _.extend(reportActionErrors, {smartscan: ErrorUtils.getMicroSecondOnyxError('report.genericSmartscanFailureMessage')});
        }
    } else if (ReportUtils.hasSmartscanError(_.values(reportActions))) {
        _.extend(reportActionErrors, {smartscan: ErrorUtils.getMicroSecondOnyxError('report.genericSmartscanFailureMessage')});
    }

    // All error objects related to the report. Each object in the sources contains error messages keyed by microtime
    const errorSources = {
        reportErrors,
        ...reportErrorFields,
        reportActionErrors,
    };

    // Combine all error messages keyed by microtime into one object
    const allReportErrors = _.reduce(errorSources, (prevReportErrors, errors) => (_.isEmpty(errors) ? prevReportErrors : _.extend(prevReportErrors, errors)), {});

    return allReportErrors;
}

/**
 * Get the last message text from the report directly or from other sources for special cases.
 * @param {Object} report
 * @returns {String}
 */
function getLastMessageTextForReport(report) {
    const lastReportAction = _.find(allSortedReportActions[report.reportID], (reportAction) => ReportActionUtils.shouldReportActionBeVisibleAsLastAction(reportAction));
    let lastMessageTextFromReport = '';
    const lastActionName = lodashGet(lastReportAction, 'actionName', '');

    if (ReportActionUtils.isMoneyRequestAction(lastReportAction)) {
        const properSchemaForMoneyRequestMessage = ReportUtils.getReportPreviewMessage(report, lastReportAction, true, false, null, true);
        lastMessageTextFromReport = ReportUtils.formatReportLastMessageText(properSchemaForMoneyRequestMessage);
    } else if (ReportActionUtils.isReportPreviewAction(lastReportAction)) {
        const iouReport = ReportUtils.getReport(ReportActionUtils.getIOUReportIDFromReportActionPreview(lastReportAction));
        const lastIOUMoneyReportAction = _.find(
            allSortedReportActions[iouReport.reportID],
            (reportAction, key) =>
                ReportActionUtils.shouldReportActionBeVisible(reportAction, key) &&
                reportAction.pendingAction !== CONST.RED_BRICK_ROAD_PENDING_ACTION.DELETE &&
                ReportActionUtils.isMoneyRequestAction(reportAction),
        );
        lastMessageTextFromReport = ReportUtils.getReportPreviewMessage(iouReport, lastIOUMoneyReportAction, true, ReportUtils.isChatReport(report), null, true);
    } else if (ReportActionUtils.isReimbursementQueuedAction(lastReportAction)) {
        lastMessageTextFromReport = ReportUtils.getReimbursementQueuedActionMessage(lastReportAction, report);
    } else if (ReportActionUtils.isReimbursementDeQueuedAction(lastReportAction)) {
        lastMessageTextFromReport = ReportUtils.getReimbursementDeQueuedActionMessage(report);
    } else if (ReportActionUtils.isDeletedParentAction(lastReportAction) && ReportUtils.isChatReport(report)) {
        lastMessageTextFromReport = ReportUtils.getDeletedParentActionMessageForChatReport(lastReportAction);
    } else if (ReportUtils.isReportMessageAttachment({text: report.lastMessageText, html: report.lastMessageHtml, translationKey: report.lastMessageTranslationKey})) {
        lastMessageTextFromReport = `[${Localize.translateLocal(report.lastMessageTranslationKey || 'common.attachment')}]`;
    } else if (ReportActionUtils.isModifiedExpenseAction(lastReportAction)) {
        const properSchemaForModifiedExpenseMessage = ModifiedExpenseMessage.getForReportAction(lastReportAction);
        lastMessageTextFromReport = ReportUtils.formatReportLastMessageText(properSchemaForModifiedExpenseMessage, true);
    } else if (
        lastActionName === CONST.REPORT.ACTIONS.TYPE.TASKCOMPLETED ||
        lastActionName === CONST.REPORT.ACTIONS.TYPE.TASKREOPENED ||
        lastActionName === CONST.REPORT.ACTIONS.TYPE.TASKCANCELLED
    ) {
        lastMessageTextFromReport = lodashGet(lastReportAction, 'message[0].text', '');
    } else if (ReportActionUtils.isCreatedTaskReportAction(lastReportAction)) {
        lastMessageTextFromReport = TaskUtils.getTaskCreatedMessage(lastReportAction);
    } else {
        lastMessageTextFromReport = report ? report.lastMessageText || '' : '';
    }
    return lastMessageTextFromReport;
}

/**
 * Creates a report list option
 *
 * @param {Array<Number>} accountIDs
 * @param {Object} personalDetails
 * @param {Object} report
 * @param {Object} reportActions
 * @param {Object} options
 * @param {Boolean} [options.showChatPreviewLine]
 * @param {Boolean} [options.forcePolicyNamePreview]
 * @returns {Object}
 */
function createOption(accountIDs, personalDetails, report, reportActions = {}, {showChatPreviewLine = false, forcePolicyNamePreview = false}) {
    const result = {
        text: null,
        alternateText: null,
        pendingAction: null,
        allReportErrors: null,
        brickRoadIndicator: null,
        icons: null,
        tooltipText: null,
        ownerAccountID: null,
        subtitle: null,
        participantsList: null,
        accountID: 0,
        login: null,
        reportID: null,
        phoneNumber: null,
        hasDraftComment: false,
        keyForList: null,
        searchText: null,
        isDefaultRoom: false,
        isPinned: false,
        isWaitingOnBankAccount: false,
        iouReportID: null,
        isIOUReportOwner: null,
        iouReportAmount: 0,
        isChatRoom: false,
        isArchivedRoom: false,
        shouldShowSubscript: false,
        isPolicyExpenseChat: false,
        isOwnPolicyExpenseChat: false,
        isExpenseReport: false,
        policyID: null,
        isOptimisticPersonalDetail: false,
    };

    const personalDetailMap = getPersonalDetailsForAccountIDs(accountIDs, personalDetails);
    const personalDetailList = _.values(personalDetailMap);
    const personalDetail = personalDetailList[0] || {};
    let hasMultipleParticipants = personalDetailList.length > 1;
    let subtitle;
    let reportName;

    result.participantsList = personalDetailList;
    result.isOptimisticPersonalDetail = personalDetail.isOptimisticPersonalDetail;

    if (report) {
        result.isChatRoom = ReportUtils.isChatRoom(report);
        result.isDefaultRoom = ReportUtils.isDefaultRoom(report);
        result.isArchivedRoom = ReportUtils.isArchivedRoom(report);
        result.isExpenseReport = ReportUtils.isExpenseReport(report);
        result.isMoneyRequestReport = ReportUtils.isMoneyRequestReport(report);
        result.isThread = ReportUtils.isChatThread(report);
        result.isTaskReport = ReportUtils.isTaskReport(report);
        result.shouldShowSubscript = ReportUtils.shouldReportShowSubscript(report);
        result.isPolicyExpenseChat = ReportUtils.isPolicyExpenseChat(report);
        result.isOwnPolicyExpenseChat = report.isOwnPolicyExpenseChat || false;
        result.allReportErrors = getAllReportErrors(report, reportActions);
        result.brickRoadIndicator = !_.isEmpty(result.allReportErrors) ? CONST.BRICK_ROAD_INDICATOR_STATUS.ERROR : '';
        result.pendingAction = report.pendingFields ? report.pendingFields.addWorkspaceRoom || report.pendingFields.createChat : null;
        result.ownerAccountID = report.ownerAccountID;
        result.reportID = report.reportID;
        result.isUnread = ReportUtils.isUnread(report);
        result.hasDraftComment = report.hasDraft;
        result.isPinned = report.isPinned;
        result.iouReportID = report.iouReportID;
        result.keyForList = String(report.reportID);
        result.tooltipText = ReportUtils.getReportParticipantsTitle(report.participantAccountIDs || []);
        result.isWaitingOnBankAccount = report.isWaitingOnBankAccount;
        result.policyID = report.policyID;

        hasMultipleParticipants = personalDetailList.length > 1 || result.isChatRoom || result.isPolicyExpenseChat;
        subtitle = ReportUtils.getChatRoomSubtitle(report);

        const lastMessageTextFromReport = getLastMessageTextForReport(report);
        const lastActorDetails = personalDetailMap[report.lastActorAccountID] || null;
        const lastActorDisplayName =
<<<<<<< HEAD
            hasMultipleParticipants && lastActorDetails && lastActorDetails.accountID !== currentUserAccountID ? lastActorDetails.firstName || lastActorDetails.displayName : '';
        let lastMessageText = lastMessageTextFromReport;
=======
            hasMultipleParticipants && lastActorDetails && lastActorDetails.accountID !== currentUserAccountID
                ? lastActorDetails.firstName || PersonalDetailsUtils.getDisplayNameOrDefault(lastActorDetails)
                : '';
        let lastMessageText = lastActorDisplayName ? `${lastActorDisplayName}: ${lastMessageTextFromReport}` : lastMessageTextFromReport;
>>>>>>> 27a51a44

        if (result.isArchivedRoom) {
            const archiveReason =
                (lastReportActions[report.reportID] && lastReportActions[report.reportID].originalMessage && lastReportActions[report.reportID].originalMessage.reason) ||
                CONST.REPORT.ARCHIVE_REASON.DEFAULT;
            lastMessageText = Localize.translate(preferredLocale, `reportArchiveReasons.${archiveReason}`, {
                displayName: archiveReason.displayName || PersonalDetailsUtils.getDisplayNameOrDefault(lastActorDetails),
                policyName: ReportUtils.getPolicyName(report),
            });
        }

        const lastAction = visibleReportActionItems[report.reportID];

        if (result.isThread || result.isMoneyRequestReport) {
            result.alternateText = lastMessageTextFromReport.length > 0 ? lastMessageText : Localize.translate(preferredLocale, 'report.noActivityYet');
        } else if (result.isChatRoom || result.isPolicyExpenseChat) {
            result.alternateText = showChatPreviewLine && !forcePolicyNamePreview && lastMessageText ? lastMessageText : subtitle;
        } else if (result.isTaskReport) {
            result.alternateText = showChatPreviewLine && lastMessageText ? lastMessageTextFromReport : Localize.translate(preferredLocale, 'report.noActivityYet');
        } else if (lastAction && lastAction.actionName !== CONST.REPORT.ACTIONS.TYPE.REPORTPREVIEW && lastActorDisplayName && lastMessageTextFromReport) {
            result.alternateText = `${lastActorDisplayName}: ${lastMessageText}`;
        } else {
            result.alternateText = showChatPreviewLine && lastMessageText ? lastMessageText : LocalePhoneNumber.formatPhoneNumber(personalDetail.login);
        }
        reportName = ReportUtils.getReportName(report);
    } else {
        reportName = ReportUtils.getDisplayNameForParticipant(accountIDs[0]) || LocalePhoneNumber.formatPhoneNumber(personalDetail.login);
        result.keyForList = String(accountIDs[0]);
        result.alternateText = LocalePhoneNumber.formatPhoneNumber(lodashGet(personalDetails, [accountIDs[0], 'login'], ''));
    }

    result.isIOUReportOwner = ReportUtils.isIOUOwnedByCurrentUser(result);
    result.iouReportAmount = ReportUtils.getMoneyRequestReimbursableTotal(result);

    if (!hasMultipleParticipants) {
        result.login = personalDetail.login;
        result.accountID = Number(personalDetail.accountID);
        result.phoneNumber = personalDetail.phoneNumber;
    }

    result.text = reportName;
    result.searchText = getSearchText(report, reportName, personalDetailList, result.isChatRoom || result.isPolicyExpenseChat, result.isThread);
    result.icons = ReportUtils.getIcons(report, personalDetails, UserUtils.getAvatar(personalDetail.avatar, personalDetail.accountID), personalDetail.login, personalDetail.accountID);
    result.subtitle = subtitle;

    return result;
}

/**
 * Get the option for a policy expense report.
 * @param {Object} report
 * @returns {Object}
 */
function getPolicyExpenseReportOption(report) {
    const expenseReport = policyExpenseReports[`${ONYXKEYS.COLLECTION.REPORT}${report.reportID}`];

    const option = createOption(
        expenseReport.participantAccountIDs,
        allPersonalDetails,
        expenseReport,
        {},
        {
            showChatPreviewLine: false,
            forcePolicyNamePreview: false,
        },
    );

    // Update text & alternateText because createOption returns workspace name only if report is owned by the user
    option.text = ReportUtils.getPolicyName(expenseReport);
    option.alternateText = Localize.translateLocal('workspace.common.workspace');
    option.selected = report.selected;
    return option;
}

/**
 * Searches for a match when provided with a value
 *
 * @param {String} searchValue
 * @param {String} searchText
 * @param {Set<String>} [participantNames]
 * @param {Boolean} isChatRoom
 * @returns {Boolean}
 */
function isSearchStringMatch(searchValue, searchText, participantNames = new Set(), isChatRoom = false) {
    const searchWords = new Set(searchValue.replace(/,/g, ' ').split(' '));
    const valueToSearch = searchText && searchText.replace(new RegExp(/&nbsp;/g), '');
    let matching = true;
    searchWords.forEach((word) => {
        // if one of the word is not matching, we don't need to check further
        if (!matching) {
            return;
        }
        const matchRegex = new RegExp(Str.escapeForRegExp(word), 'i');
        matching = matchRegex.test(valueToSearch) || (!isChatRoom && participantNames.has(word));
    });
    return matching;
}

/**
 * Checks if the given userDetails is currentUser or not.
 * Note: We can't migrate this off of using logins because this is used to check if you're trying to start a chat with
 * yourself or a different user, and people won't be starting new chats via accountID usually.
 *
 * @param {Object} userDetails
 * @returns {Boolean}
 */
function isCurrentUser(userDetails) {
    if (!userDetails) {
        return false;
    }

    // If user login is a mobile number, append sms domain if not appended already.
    const userDetailsLogin = addSMSDomainIfPhoneNumber(userDetails.login);

    if (currentUserLogin.toLowerCase() === userDetailsLogin.toLowerCase()) {
        return true;
    }

    // Check if userDetails login exists in loginList
    return _.some(_.keys(loginList), (login) => login.toLowerCase() === userDetailsLogin.toLowerCase());
}

/**
 * Calculates count of all enabled options
 *
 * @param {Object[]} options - an initial strings array
 * @param {Boolean} options[].enabled - a flag to enable/disable option in a list
 * @param {String} options[].name - a name of an option
 * @returns {Number}
 */
function getEnabledCategoriesCount(options) {
    return _.filter(options, (option) => option.enabled).length;
}

/**
 * Verifies that there is at least one enabled option
 *
 * @param {Object[]} options - an initial strings array
 * @param {Boolean} options[].enabled - a flag to enable/disable option in a list
 * @param {String} options[].name - a name of an option
 * @returns {Boolean}
 */
function hasEnabledOptions(options) {
    return _.some(options, (option) => option.enabled);
}

/**
 * Sorts categories using a simple object.
 * It builds an hierarchy (based on an object), where each category has a name and other keys as subcategories.
 * Via the hierarchy we avoid duplicating and sort categories one by one. Subcategories are being sorted alphabetically.
 *
 * @param {Object<String, {name: String, enabled: Boolean}>} categories
 * @returns {Array<Object>}
 */
function sortCategories(categories) {
    // Sorts categories alphabetically by name.
    const sortedCategories = _.chain(categories)
        .values()
        .sortBy((category) => category.name)
        .value();

    // An object that respects nesting of categories. Also, can contain only uniq categories.
    const hierarchy = {};

    /**
     * Iterates over all categories to set each category in a proper place in hierarchy
     * It gets a path based on a category name e.g. "Parent: Child: Subcategory" -> "Parent.Child.Subcategory".
     * {
     *   Parent: {
     *     name: "Parent",
     *     Child: {
     *       name: "Child"
     *       Subcategory: {
     *         name: "Subcategory"
     *       }
     *     }
     *   }
     * }
     */
    _.each(sortedCategories, (category) => {
        const path = category.name.split(CONST.PARENT_CHILD_SEPARATOR);
        const existedValue = lodashGet(hierarchy, path, {});

        lodashSet(hierarchy, path, {
            ...existedValue,
            name: category.name,
        });
    });

    /**
     * A recursive function to convert hierarchy into an array of category objects.
     * The category object contains base 2 properties: "name" and "enabled".
     * It iterates each key one by one. When a category has subcategories, goes deeper into them. Also, sorts subcategories alphabetically.
     *
     * @param {Object} initialHierarchy
     * @returns {Array<Object>}
     */
    const flatHierarchy = (initialHierarchy) =>
        _.reduce(
            initialHierarchy,
            (acc, category) => {
                const {name, ...subcategories} = category;

                if (!_.isEmpty(name)) {
                    const categoryObject = {
                        name,
                        enabled: lodashGet(categories, [name, 'enabled'], false),
                    };

                    acc.push(categoryObject);
                }

                if (!_.isEmpty(subcategories)) {
                    const nestedCategories = flatHierarchy(subcategories);

                    acc.push(..._.sortBy(nestedCategories, 'name'));
                }

                return acc;
            },
            [],
        );

    return flatHierarchy(hierarchy);
}

/**
 * Sorts tags alphabetically by name.
 *
 * @param {Object<String, {name: String, enabled: Boolean}>} tags
 * @returns {Array<Object>}
 */
function sortTags(tags) {
    const sortedTags = _.chain(tags)
        .values()
        .sortBy((tag) => tag.name)
        .value();

    return sortedTags;
}

/**
 * Builds the options for the category tree hierarchy via indents
 *
 * @param {Object[]} options - an initial object array
 * @param {Boolean} options[].enabled - a flag to enable/disable option in a list
 * @param {String} options[].name - a name of an option
 * @param {Boolean} [isOneLine] - a flag to determine if text should be one line
 * @returns {Array<Object>}
 */
function getCategoryOptionTree(options, isOneLine = false) {
    const optionCollection = new Map();

    _.each(options, (option) => {
        if (isOneLine) {
            if (optionCollection.has(option.name)) {
                return;
            }

            optionCollection.set(option.name, {
                text: option.name,
                keyForList: option.name,
                searchText: option.name,
                tooltipText: option.name,
                isDisabled: !option.enabled,
            });

            return;
        }

        option.name.split(CONST.PARENT_CHILD_SEPARATOR).forEach((optionName, index, array) => {
            const indents = _.times(index, () => CONST.INDENTS).join('');
            const isChild = array.length - 1 === index;
            const searchText = array.slice(0, index + 1).join(CONST.PARENT_CHILD_SEPARATOR);

            if (optionCollection.has(searchText)) {
                return;
            }

            optionCollection.set(searchText, {
                text: `${indents}${optionName}`,
                keyForList: searchText,
                searchText,
                tooltipText: optionName,
                isDisabled: isChild ? !option.enabled : true,
            });
        });
    });

    return Array.from(optionCollection.values());
}

/**
 * Builds the section list for categories
 *
 * @param {Object<String, {name: String, enabled: Boolean}>} categories
 * @param {String[]} recentlyUsedCategories
 * @param {Object[]} selectedOptions
 * @param {String} selectedOptions[].name
 * @param {String} searchInputValue
 * @param {Number} maxRecentReportsToShow
 * @returns {Array<Object>}
 */
function getCategoryListSections(categories, recentlyUsedCategories, selectedOptions, searchInputValue, maxRecentReportsToShow) {
    const sortedCategories = sortCategories(categories);
    const enabledCategories = _.filter(sortedCategories, (category) => category.enabled);

    const categorySections = [];
    const numberOfCategories = _.size(enabledCategories);

    let indexOffset = 0;

    if (numberOfCategories === 0 && selectedOptions.length > 0) {
        categorySections.push({
            // "Selected" section
            title: '',
            shouldShow: false,
            indexOffset,
            data: getCategoryOptionTree(selectedOptions, true),
        });

        return categorySections;
    }

    if (!_.isEmpty(searchInputValue)) {
        const searchCategories = _.filter(enabledCategories, (category) => category.name.toLowerCase().includes(searchInputValue.toLowerCase()));

        categorySections.push({
            // "Search" section
            title: '',
            shouldShow: true,
            indexOffset,
            data: getCategoryOptionTree(searchCategories, true),
        });

        return categorySections;
    }

    if (numberOfCategories < CONST.CATEGORY_LIST_THRESHOLD) {
        categorySections.push({
            // "All" section when items amount less than the threshold
            title: '',
            shouldShow: false,
            indexOffset,
            data: getCategoryOptionTree(enabledCategories),
        });

        return categorySections;
    }

    if (!_.isEmpty(selectedOptions)) {
        categorySections.push({
            // "Selected" section
            title: '',
            shouldShow: true,
            indexOffset,
            data: getCategoryOptionTree(selectedOptions, true),
        });

        indexOffset += selectedOptions.length;
    }

    const selectedOptionNames = _.map(selectedOptions, (selectedOption) => selectedOption.name);
    const filteredRecentlyUsedCategories = _.chain(recentlyUsedCategories)
        .filter((categoryName) => !_.includes(selectedOptionNames, categoryName) && lodashGet(categories, [categoryName, 'enabled'], false))
        .map((categoryName) => ({
            name: categoryName,
            enabled: lodashGet(categories, [categoryName, 'enabled'], false),
        }))
        .value();

    if (!_.isEmpty(filteredRecentlyUsedCategories)) {
        const cutRecentlyUsedCategories = filteredRecentlyUsedCategories.slice(0, maxRecentReportsToShow);

        categorySections.push({
            // "Recent" section
            title: Localize.translateLocal('common.recent'),
            shouldShow: true,
            indexOffset,
            data: getCategoryOptionTree(cutRecentlyUsedCategories, true),
        });

        indexOffset += filteredRecentlyUsedCategories.length;
    }

    const filteredCategories = _.filter(enabledCategories, (category) => !_.includes(selectedOptionNames, category.name));

    categorySections.push({
        // "All" section when items amount more than the threshold
        title: Localize.translateLocal('common.all'),
        shouldShow: true,
        indexOffset,
        data: getCategoryOptionTree(filteredCategories),
    });

    return categorySections;
}

/**
 * Transforms the provided tags into objects with a specific structure.
 *
 * @param {Object[]} tags - an initial tag array
 * @param {Boolean} tags[].enabled - a flag to enable/disable option in a list
 * @param {String} tags[].name - a name of an option
 * @returns {Array<Object>}
 */
function getTagsOptions(tags) {
    return _.map(tags, (tag) => ({
        text: tag.name,
        keyForList: tag.name,
        searchText: tag.name,
        tooltipText: tag.name,
        isDisabled: !tag.enabled,
    }));
}

/**
 * Build the section list for tags
 *
 * @param {Object[]} rawTags
 * @param {String} tags[].name
 * @param {Boolean} tags[].enabled
 * @param {String[]} recentlyUsedTags
 * @param {Object[]} selectedOptions
 * @param {String} selectedOptions[].name
 * @param {String} searchInputValue
 * @param {Number} maxRecentReportsToShow
 * @returns {Array<Object>}
 */
function getTagListSections(rawTags, recentlyUsedTags, selectedOptions, searchInputValue, maxRecentReportsToShow) {
    const tagSections = [];
    const tags = _.map(rawTags, (tag) => {
        // This is to remove unnecessary escaping backslash in tag name sent from backend.
        const tagName = tag.name && tag.name.replace(/\\{1,2}:/g, ':');

        return {...tag, name: tagName};
    });
    const sortedTags = sortTags(tags);
    const enabledTags = _.filter(sortedTags, (tag) => tag.enabled);
    const numberOfTags = _.size(enabledTags);
    let indexOffset = 0;

    // If all tags are disabled but there's a previously selected tag, show only the selected tag
    if (numberOfTags === 0 && selectedOptions.length > 0) {
        const selectedTagOptions = _.map(selectedOptions, (option) => ({
            name: option.name,
            // Should be marked as enabled to be able to be de-selected
            enabled: true,
        }));
        tagSections.push({
            // "Selected" section
            title: '',
            shouldShow: false,
            indexOffset,
            data: getTagsOptions(selectedTagOptions),
        });

        return tagSections;
    }

    if (!_.isEmpty(searchInputValue)) {
        const searchTags = _.filter(enabledTags, (tag) => tag.name.toLowerCase().includes(searchInputValue.toLowerCase()));

        tagSections.push({
            // "Search" section
            title: '',
            shouldShow: true,
            indexOffset,
            data: getTagsOptions(searchTags),
        });

        return tagSections;
    }

    if (numberOfTags < CONST.TAG_LIST_THRESHOLD) {
        tagSections.push({
            // "All" section when items amount less than the threshold
            title: '',
            shouldShow: false,
            indexOffset,
            data: getTagsOptions(enabledTags),
        });

        return tagSections;
    }

    const selectedOptionNames = _.map(selectedOptions, (selectedOption) => selectedOption.name);
    const filteredRecentlyUsedTags = _.map(
        _.filter(recentlyUsedTags, (recentlyUsedTag) => {
            const tagObject = _.find(tags, (tag) => tag.name === recentlyUsedTag);
            return Boolean(tagObject && tagObject.enabled) && !_.includes(selectedOptionNames, recentlyUsedTag);
        }),
        (tag) => ({name: tag, enabled: true}),
    );
    const filteredTags = _.filter(enabledTags, (tag) => !_.includes(selectedOptionNames, tag.name));

    if (!_.isEmpty(selectedOptions)) {
        const selectedTagOptions = _.map(selectedOptions, (option) => {
            const tagObject = _.find(tags, (tag) => tag.name === option.name);
            return {
                name: option.name,
                enabled: Boolean(tagObject && tagObject.enabled),
            };
        });

        tagSections.push({
            // "Selected" section
            title: '',
            shouldShow: true,
            indexOffset,
            data: getTagsOptions(selectedTagOptions),
        });

        indexOffset += selectedOptions.length;
    }

    if (!_.isEmpty(filteredRecentlyUsedTags)) {
        const cutRecentlyUsedTags = filteredRecentlyUsedTags.slice(0, maxRecentReportsToShow);

        tagSections.push({
            // "Recent" section
            title: Localize.translateLocal('common.recent'),
            shouldShow: true,
            indexOffset,
            data: getTagsOptions(cutRecentlyUsedTags),
        });

        indexOffset += filteredRecentlyUsedTags.length;
    }

    tagSections.push({
        // "All" section when items amount more than the threshold
        title: Localize.translateLocal('common.all'),
        shouldShow: true,
        indexOffset,
        data: getTagsOptions(filteredTags),
    });

    return tagSections;
}

/**
 * Represents the data for a single tax rate.
 *
 * @property {string} name - The name of the tax rate.
 * @property {string} value - The value of the tax rate.
 * @property {string} code - The code associated with the tax rate.
 * @property {string} modifiedName - This contains the tax name and tax value as one name
 * @property {boolean} [isDisabled] - Indicates if the tax rate is disabled.
 */

/**
 * Transforms tax rates to a new object format - to add codes and new name with concatenated name and value.
 *
 * @param {Object} policyTaxRates - The original tax rates object.
 * @returns {Object.<string, Object.<string, policyTaxRates>>} The transformed tax rates object.
 */
function transformedTaxRates(policyTaxRates) {
    const defaultTaxKey = policyTaxRates.defaultExternalID;
    const getModifiedName = (data, code) => `${data.name} (${data.value})${defaultTaxKey === code ? ` • ${Localize.translateLocal('common.default')}` : ''}`;
    const taxes = Object.fromEntries(_.map(Object.entries(policyTaxRates.taxes), ([code, data]) => [code, {...data, code, modifiedName: getModifiedName(data, code), name: data.name}]));
    return taxes;
}

/**
 * Sorts tax rates alphabetically by name.
 *
 * @param {Object<String, {name: String, enabled: Boolean}>} taxRates
 * @returns {Array<Object>}
 */
function sortTaxRates(taxRates) {
    const sortedtaxRates = _.chain(taxRates)
        .values()
        .sortBy((taxRate) => taxRate.name)
        .value();

    return sortedtaxRates;
}

/**
 * Builds the options for taxRates
 *
 * @param {Object[]} taxRates - an initial object array
 * @returns {Array<Object>}
 */
function getTaxRatesOptions(taxRates) {
    return _.map(taxRates, (taxRate) => ({
        text: taxRate.modifiedName,
        keyForList: taxRate.code,
        searchText: taxRate.modifiedName,
        tooltipText: taxRate.modifiedName,
        isDisabled: taxRate.isDisabled,
        data: taxRate,
    }));
}

/**
 * Builds the section list for tax rates
 *
 * @param {Object} policyTaxRates
 * @param {Object[]} selectedOptions
 * @param {String} searchInputValue
 * @returns {Array<Object>}
 */
function getTaxRatesSection(policyTaxRates, selectedOptions, searchInputValue) {
    const policyRatesSections = [];

    const taxes = transformedTaxRates(policyTaxRates);

    const sortedTaxRates = sortTaxRates(taxes);
    const enabledTaxRates = _.filter(sortedTaxRates, (taxRate) => !taxRate.isDisabled);
    const numberOfTaxRates = _.size(enabledTaxRates);

    let indexOffset = 0;

    // If all tax are disabled but there's a previously selected tag, show only the selected tag
    if (numberOfTaxRates === 0 && selectedOptions.length > 0) {
        const selectedTaxRateOptions = _.map(selectedOptions, (option) => ({
            modifiedName: option.name,
            // Should be marked as enabled to be able to be de-selected
            isDisabled: false,
        }));
        policyRatesSections.push({
            // "Selected" section
            title: '',
            shouldShow: false,
            indexOffset,
            data: getTaxRatesOptions(selectedTaxRateOptions),
        });

        return policyRatesSections;
    }

    if (!_.isEmpty(searchInputValue)) {
        const searchTaxRates = _.filter(enabledTaxRates, (taxRate) => taxRate.modifiedName.toLowerCase().includes(searchInputValue.toLowerCase()));

        policyRatesSections.push({
            // "Search" section
            title: '',
            shouldShow: true,
            indexOffset,
            data: getTaxRatesOptions(searchTaxRates),
        });

        return policyRatesSections;
    }

    if (numberOfTaxRates < CONST.TAX_RATES_LIST_THRESHOLD) {
        policyRatesSections.push({
            // "All" section when items amount less than the threshold
            title: '',
            shouldShow: false,
            indexOffset,
            data: getTaxRatesOptions(enabledTaxRates),
        });

        return policyRatesSections;
    }

    const selectedOptionNames = _.map(selectedOptions, (selectedOption) => selectedOption.name);
    const filteredTaxRates = _.filter(enabledTaxRates, (taxRate) => !_.includes(selectedOptionNames, taxRate.modifiedName));

    if (!_.isEmpty(selectedOptions)) {
        const selectedTaxRatesOptions = _.map(selectedOptions, (option) => {
            const taxRateObject = _.find(taxes, (taxRate) => taxRate.modifiedName === option.name);

            return {
                modifiedName: option.name,
                isDisabled: Boolean(taxRateObject && taxRateObject.isDisabled),
            };
        });

        policyRatesSections.push({
            // "Selected" section
            title: '',
            shouldShow: true,
            indexOffset,
            data: getTaxRatesOptions(selectedTaxRatesOptions),
        });

        indexOffset += selectedOptions.length;
    }

    policyRatesSections.push({
        // "All" section when number of items are more than the threshold
        title: '',
        shouldShow: true,
        indexOffset,
        data: getTaxRatesOptions(filteredTaxRates),
    });

    return policyRatesSections;
}

/**
 * Build the options
 *
 * @param {Object} reports
 * @param {Object} personalDetails
 * @param {Object} options
 * @returns {Object}
 * @private
 */
function getOptions(
    reports,
    personalDetails,
    {
        reportActions = {},
        betas = [],
        selectedOptions = [],
        maxRecentReportsToShow = 0,
        excludeLogins = [],
        includeMultipleParticipantReports = false,
        includePersonalDetails = false,
        includeRecentReports = false,
        // When sortByReportTypeInSearch flag is true, recentReports will include the personalDetails options as well.
        sortByReportTypeInSearch = false,
        searchInputValue = '',
        showChatPreviewLine = false,
        sortPersonalDetailsByAlphaAsc = true,
        forcePolicyNamePreview = false,
        includeOwnedWorkspaceChats = false,
        includeThreads = false,
        includeTasks = false,
        includeMoneyRequests = false,
        excludeUnknownUsers = false,
        includeP2P = true,
        includeCategories = false,
        categories = {},
        recentlyUsedCategories = [],
        includeTags = false,
        tags = {},
        recentlyUsedTags = [],
        canInviteUser = true,
        includeSelectedOptions = false,
        includePolicyTaxRates,
        policyTaxRates,
    },
) {
    if (includeCategories) {
        const categoryOptions = getCategoryListSections(categories, recentlyUsedCategories, selectedOptions, searchInputValue, maxRecentReportsToShow);

        return {
            recentReports: [],
            personalDetails: [],
            userToInvite: null,
            currentUserOption: null,
            categoryOptions,
            tagOptions: [],
            policyTaxRatesOptions: [],
        };
    }

    if (includeTags) {
        const tagOptions = getTagListSections(_.values(tags), recentlyUsedTags, selectedOptions, searchInputValue, maxRecentReportsToShow);

        return {
            recentReports: [],
            personalDetails: [],
            userToInvite: null,
            currentUserOption: null,
            categoryOptions: [],
            tagOptions,
            policyTaxRatesOptions: [],
        };
    }

    if (includePolicyTaxRates) {
        const policyTaxRatesOptions = getTaxRatesSection(policyTaxRates, selectedOptions, searchInputValue);

        return {
            recentReports: [],
            personalDetails: [],
            userToInvite: null,
            currentUserOption: null,
            categoryOptions: [],
            tagOptions: [],
            policyTaxRatesOptions,
        };
    }

    if (!isPersonalDetailsReady(personalDetails)) {
        return {
            recentReports: [],
            personalDetails: [],
            userToInvite: null,
            currentUserOption: null,
            categoryOptions: [],
            tagOptions: [],
            policyTaxRatesOptions: [],
        };
    }

    let recentReportOptions = [];
    let personalDetailsOptions = [];
    const reportMapForAccountIDs = {};
    const parsedPhoneNumber = parsePhoneNumber(LoginUtils.appendCountryCode(Str.removeSMSDomain(searchInputValue)));
    const searchValue = parsedPhoneNumber.possible ? parsedPhoneNumber.number.e164 : searchInputValue.toLowerCase();

    // Filter out all the reports that shouldn't be displayed
    const filteredReports = _.filter(reports, (report) => ReportUtils.shouldReportBeInOptionList(report, Navigation.getTopmostReportId(), false, betas, policies));

    // Sorting the reports works like this:
    // - Order everything by the last message timestamp (descending)
    // - All archived reports should remain at the bottom
    const orderedReports = _.sortBy(filteredReports, (report) => {
        if (ReportUtils.isArchivedRoom(report)) {
            return CONST.DATE.UNIX_EPOCH;
        }

        return report.lastVisibleActionCreated;
    });
    orderedReports.reverse();

    const allReportOptions = [];
    _.each(orderedReports, (report) => {
        if (!report) {
            return;
        }

        const isThread = ReportUtils.isChatThread(report);
        const isChatRoom = ReportUtils.isChatRoom(report);
        const isTaskReport = ReportUtils.isTaskReport(report);
        const isPolicyExpenseChat = ReportUtils.isPolicyExpenseChat(report);
        const isMoneyRequestReport = ReportUtils.isMoneyRequestReport(report);
        const accountIDs = report.participantAccountIDs || [];

        if (isPolicyExpenseChat && report.isOwnPolicyExpenseChat && !includeOwnedWorkspaceChats) {
            return;
        }

        // When passing includeP2P false we are trying to hide features from users that are not ready for P2P and limited to workspace chats only.
        if (!includeP2P && !isPolicyExpenseChat) {
            return;
        }

        if (isThread && !includeThreads) {
            return;
        }

        if (isTaskReport && !includeTasks) {
            return;
        }

        if (isMoneyRequestReport && !includeMoneyRequests) {
            return;
        }

        // In case user needs to add credit bank account, don't allow them to request more money from the workspace.
        if (includeOwnedWorkspaceChats && ReportUtils.hasIOUWaitingOnCurrentUserBankAccount(report)) {
            return;
        }

        // Save the report in the map if this is a single participant so we can associate the reportID with the
        // personal detail option later. Individuals should not be associated with single participant
        // policyExpenseChats or chatRooms since those are not people.
        if (accountIDs.length <= 1 && !isPolicyExpenseChat && !isChatRoom) {
            reportMapForAccountIDs[accountIDs[0]] = report;
        }
        const isSearchingSomeonesPolicyExpenseChat = !report.isOwnPolicyExpenseChat && searchValue !== '';

        // Checks to see if the current user is the admin of the policy, if so the policy
        // name preview will be shown.
        const isPolicyChatAdmin = ReportUtils.isPolicyExpenseChatAdmin(report, policies);

        allReportOptions.push(
            createOption(accountIDs, personalDetails, report, reportActions, {
                showChatPreviewLine,
                forcePolicyNamePreview: isPolicyExpenseChat ? isSearchingSomeonesPolicyExpenseChat || isPolicyChatAdmin : forcePolicyNamePreview,
            }),
        );
    });

    // We're only picking personal details that have logins set
    // This is a temporary fix for all the logic that's been breaking because of the new privacy changes
    // See https://github.com/Expensify/Expensify/issues/293465 for more context
    // Moreover, we should not override the personalDetails object, otherwise the createOption util won't work properly, it returns incorrect tooltipText
    const havingLoginPersonalDetails = !includeP2P ? {} : _.pick(personalDetails, (detail) => Boolean(detail.login) && !detail.isOptimisticPersonalDetail);
    let allPersonalDetailsOptions = _.map(havingLoginPersonalDetails, (personalDetail) =>
        createOption([personalDetail.accountID], personalDetails, reportMapForAccountIDs[personalDetail.accountID], reportActions, {
            showChatPreviewLine,
            forcePolicyNamePreview,
        }),
    );

    if (sortPersonalDetailsByAlphaAsc) {
        // PersonalDetails should be ordered Alphabetically by default - https://github.com/Expensify/App/issues/8220#issuecomment-1104009435
        allPersonalDetailsOptions = lodashOrderBy(allPersonalDetailsOptions, [(personalDetail) => personalDetail.text && personalDetail.text.toLowerCase()], 'asc');
    }

    // Exclude the current user from the personal details list
    const optionsToExclude = [{login: currentUserLogin}, {login: CONST.EMAIL.NOTIFICATIONS}];

    // If we're including selected options from the search results, we only want to exclude them if the search input is empty
    // This is because on certain pages, we show the selected options at the top when the search input is empty
    // This prevents the issue of seeing the selected option twice if you have them as a recent chat and select them
    if (!includeSelectedOptions || searchInputValue === '') {
        optionsToExclude.push(...selectedOptions);
    }

    _.each(excludeLogins, (login) => {
        optionsToExclude.push({login});
    });

    if (includeRecentReports) {
        for (let i = 0; i < allReportOptions.length; i++) {
            const reportOption = allReportOptions[i];

            // Stop adding options to the recentReports array when we reach the maxRecentReportsToShow value
            if (recentReportOptions.length > 0 && recentReportOptions.length === maxRecentReportsToShow) {
                break;
            }

            // Skip notifications@expensify.com
            if (reportOption.login === CONST.EMAIL.NOTIFICATIONS) {
                continue;
            }

            const isCurrentUserOwnedPolicyExpenseChatThatCouldShow =
                reportOption.isPolicyExpenseChat && reportOption.ownerAccountID === currentUserAccountID && includeOwnedWorkspaceChats && !reportOption.isArchivedRoom;

            // Skip if we aren't including multiple participant reports and this report has multiple participants
            if (!isCurrentUserOwnedPolicyExpenseChatThatCouldShow && !includeMultipleParticipantReports && !reportOption.login) {
                continue;
            }

            // If we're excluding threads, check the report to see if it has a single participant and if the participant is already selected
            if (
                !includeThreads &&
                (reportOption.login || reportOption.reportID) &&
                _.some(optionsToExclude, (option) => (option.login && option.login === reportOption.login) || (option.reportID && option.reportID === reportOption.reportID))
            ) {
                continue;
            }

            // Finally check to see if this option is a match for the provided search string if we have one
            const {searchText, participantsList, isChatRoom} = reportOption;
            const participantNames = getParticipantNames(participantsList);

            if (searchValue) {
                // Determine if the search is happening within a chat room and starts with the report ID
                const isReportIdSearch = isChatRoom && Str.startsWith(reportOption.reportID, searchValue);

                // Check if the search string matches the search text or participant names considering the type of the room
                const isSearchMatch = isSearchStringMatch(searchValue, searchText, participantNames, isChatRoom);

                if (!isReportIdSearch && !isSearchMatch) {
                    continue;
                }
            }

            recentReportOptions.push(reportOption);

            // Add this login to the exclude list so it won't appear when we process the personal details
            if (reportOption.login) {
                optionsToExclude.push({login: reportOption.login});
            }
        }
    }

    if (includePersonalDetails) {
        // Next loop over all personal details removing any that are selectedUsers or recentChats
        _.each(allPersonalDetailsOptions, (personalDetailOption) => {
            if (_.some(optionsToExclude, (optionToExclude) => optionToExclude.login === personalDetailOption.login)) {
                return;
            }
            const {searchText, participantsList, isChatRoom} = personalDetailOption;
            const participantNames = getParticipantNames(participantsList);
            if (searchValue && !isSearchStringMatch(searchValue, searchText, participantNames, isChatRoom)) {
                return;
            }

            personalDetailsOptions.push(personalDetailOption);
        });
    }

    let currentUserOption = _.find(allPersonalDetailsOptions, (personalDetailsOption) => personalDetailsOption.login === currentUserLogin);
    if (searchValue && currentUserOption && !isSearchStringMatch(searchValue, currentUserOption.searchText)) {
        currentUserOption = null;
    }

    let userToInvite = null;
    const noOptions = recentReportOptions.length + personalDetailsOptions.length === 0 && !currentUserOption;
    const noOptionsMatchExactly = !_.find(
        personalDetailsOptions.concat(recentReportOptions),
        (option) => option.login === addSMSDomainIfPhoneNumber(searchValue).toLowerCase() || option.login === searchValue.toLowerCase(),
    );

    if (
        searchValue &&
        (noOptions || noOptionsMatchExactly) &&
        !isCurrentUser({login: searchValue}) &&
        _.every(selectedOptions, (option) => option.login !== searchValue) &&
        ((Str.isValidEmail(searchValue) && !Str.isDomainEmail(searchValue) && !Str.endsWith(searchValue, CONST.SMS.DOMAIN)) ||
            (parsedPhoneNumber.possible && Str.isValidPhone(LoginUtils.getPhoneNumberWithoutSpecialChars(parsedPhoneNumber.number.input)))) &&
        !_.find(optionsToExclude, (optionToExclude) => optionToExclude.login === addSMSDomainIfPhoneNumber(searchValue).toLowerCase()) &&
        (searchValue !== CONST.EMAIL.CHRONOS || Permissions.canUseChronos(betas)) &&
        !excludeUnknownUsers
    ) {
        // Generates an optimistic account ID for new users not yet saved in Onyx
        const optimisticAccountID = UserUtils.generateAccountID(searchValue);
        const personalDetailsExtended = {
            ...personalDetails,
            [optimisticAccountID]: {
                accountID: optimisticAccountID,
                login: searchValue,
                avatar: UserUtils.getDefaultAvatar(optimisticAccountID),
            },
        };
        userToInvite = createOption([optimisticAccountID], personalDetailsExtended, null, reportActions, {
            showChatPreviewLine,
        });
        userToInvite.isOptimisticAccount = true;
        userToInvite.login = searchValue;
        userToInvite.text = userToInvite.text || searchValue;
        userToInvite.alternateText = userToInvite.alternateText || searchValue;

        // If user doesn't exist, use a default avatar
        userToInvite.icons = [
            {
                source: UserUtils.getAvatar('', optimisticAccountID),
                name: searchValue,
                type: CONST.ICON_TYPE_AVATAR,
            },
        ];
    }

    // If we are prioritizing 1:1 chats in search, do it only once we started searching
    if (sortByReportTypeInSearch && searchValue !== '') {
        // When sortByReportTypeInSearch is true, recentReports will be returned with all the reports including personalDetailsOptions in the correct Order.
        recentReportOptions.push(...personalDetailsOptions);
        personalDetailsOptions = [];
        recentReportOptions = lodashOrderBy(
            recentReportOptions,
            [
                (option) => {
                    if (option.isChatRoom || option.isArchivedRoom) {
                        return 3;
                    }
                    if (!option.login) {
                        return 2;
                    }
                    if (option.login.toLowerCase() !== searchValue.toLowerCase()) {
                        return 1;
                    }

                    // When option.login is an exact match with the search value, returning 0 puts it at the top of the option list
                    return 0;
                },
            ],
            ['asc'],
        );
    }

    return {
        personalDetails: personalDetailsOptions,
        recentReports: recentReportOptions,
        userToInvite: canInviteUser ? userToInvite : null,
        currentUserOption,
        categoryOptions: [],
        tagOptions: [],
        policyTaxRatesOptions: [],
    };
}

/**
 * Build the options for the Search view
 *
 * @param {Object} reports
 * @param {Object} personalDetails
 * @param {String} searchValue
 * @param {Array<String>} betas
 * @returns {Object}
 */
function getSearchOptions(reports, personalDetails, searchValue = '', betas) {
    return getOptions(reports, personalDetails, {
        betas,
        searchInputValue: searchValue.trim(),
        includeRecentReports: true,
        includeMultipleParticipantReports: true,
        maxRecentReportsToShow: 0, // Unlimited
        sortByReportTypeInSearch: true,
        showChatPreviewLine: true,
        includePersonalDetails: true,
        forcePolicyNamePreview: true,
        includeOwnedWorkspaceChats: true,
        includeThreads: true,
        includeMoneyRequests: true,
        includeTasks: true,
    });
}

/**
 * Build the IOUConfirmation options for showing the payee personalDetail
 *
 * @param {Object} personalDetail
 * @param {String} amountText
 * @returns {Object}
 */
function getIOUConfirmationOptionsFromPayeePersonalDetail(personalDetail, amountText) {
    const formattedLogin = LocalePhoneNumber.formatPhoneNumber(personalDetail.login);
    return {
        text: PersonalDetailsUtils.getDisplayNameOrDefault(personalDetail, formattedLogin),
        alternateText: formattedLogin || PersonalDetailsUtils.getDisplayNameOrDefault(personalDetail, '', false),
        icons: [
            {
                source: UserUtils.getAvatar(personalDetail.avatar, personalDetail.accountID),
                name: personalDetail.login,
                type: CONST.ICON_TYPE_AVATAR,
                id: personalDetail.accountID,
            },
        ],
        descriptiveText: amountText,
        login: personalDetail.login,
        accountID: personalDetail.accountID,
    };
}

/**
 * Build the IOUConfirmationOptions for showing participants
 *
 * @param {Array} participants
 * @param {String} amountText
 * @returns {Array}
 */
function getIOUConfirmationOptionsFromParticipants(participants, amountText) {
    return _.map(participants, (participant) => ({
        ...participant,
        descriptiveText: amountText,
    }));
}

/**
 * Build the options for the New Group view
 *
 * @param {Object} reports
 * @param {Object} personalDetails
 * @param {Array<String>} [betas]
 * @param {String} [searchValue]
 * @param {Array} [selectedOptions]
 * @param {Array} [excludeLogins]
 * @param {Boolean} [includeOwnedWorkspaceChats]
 * @param {boolean} [includeP2P]
 * @param {boolean} [includeCategories]
 * @param {Object} [categories]
 * @param {Array<String>} [recentlyUsedCategories]
 * @param {boolean} [includeTags]
 * @param {Object} [tags]
 * @param {Array<String>} [recentlyUsedTags]
 * @param {boolean} [canInviteUser]
 * @param {boolean} [includeSelectedOptions]
 * @param {boolean} [includePolicyTaxRates]
 * @param {Object} [policyTaxRates]
 * @returns {Object}
 */
function getFilteredOptions(
    reports,
    personalDetails,
    betas = [],
    searchValue = '',
    selectedOptions = [],
    excludeLogins = [],
    includeOwnedWorkspaceChats = false,
    includeP2P = true,
    includeCategories = false,
    categories = {},
    recentlyUsedCategories = [],
    includeTags = false,
    tags = {},
    recentlyUsedTags = [],
    canInviteUser = true,
    includeSelectedOptions = false,
    includePolicyTaxRates = false,
    policyTaxRates = {},
) {
    return getOptions(reports, personalDetails, {
        betas,
        searchInputValue: searchValue.trim(),
        selectedOptions,
        includeRecentReports: true,
        includePersonalDetails: true,
        maxRecentReportsToShow: 5,
        excludeLogins,
        includeOwnedWorkspaceChats,
        includeP2P,
        includeCategories,
        categories,
        recentlyUsedCategories,
        includeTags,
        tags,
        recentlyUsedTags,
        canInviteUser,
        includeSelectedOptions,
        includePolicyTaxRates,
        policyTaxRates,
    });
}

/**
 * Build the options for the Share Destination for a Task
 * *
 * @param {Object} reports
 * @param {Object} personalDetails
 * @param {Array<String>} [betas]
 * @param {String} [searchValue]
 * @param {Array} [selectedOptions]
 * @param {Array} [excludeLogins]
 * @param {Boolean} [includeOwnedWorkspaceChats]
 * @returns {Object}
 *
 */

function getShareDestinationOptions(
    reports,
    personalDetails,
    betas = [],
    searchValue = '',
    selectedOptions = [],
    excludeLogins = [],
    includeOwnedWorkspaceChats = true,
    excludeUnknownUsers = true,
) {
    return getOptions(reports, personalDetails, {
        betas,
        searchInputValue: searchValue.trim(),
        selectedOptions,
        maxRecentReportsToShow: 0, // Unlimited
        includeRecentReports: true,
        includeMultipleParticipantReports: true,
        includePersonalDetails: false,
        showChatPreviewLine: true,
        forcePolicyNamePreview: true,
        includeThreads: true,
        includeMoneyRequests: true,
        includeTasks: true,
        excludeLogins,
        includeOwnedWorkspaceChats,
        excludeUnknownUsers,
    });
}

/**
 * Format personalDetails or userToInvite to be shown in the list
 *
 * @param {Object} member - personalDetails or userToInvite
 * @param {Object} config - keys to overwrite the default values
 * @returns {Object}
 */
function formatMemberForList(member, config = {}) {
    if (!member) {
        return undefined;
    }

    const accountID = lodashGet(member, 'accountID', '');

    return {
        text: lodashGet(member, 'text', '') || lodashGet(member, 'displayName', ''),
        alternateText: lodashGet(member, 'alternateText', '') || lodashGet(member, 'login', ''),
        keyForList: lodashGet(member, 'keyForList', '') || String(accountID),
        isSelected: false,
        isDisabled: false,
        accountID,
        login: lodashGet(member, 'login', ''),
        rightElement: null,
        icons: lodashGet(member, 'icons'),
        pendingAction: lodashGet(member, 'pendingAction'),
        ...config,
    };
}

/**
 * Build the options for the Workspace Member Invite view
 *
 * @param {Object} personalDetails
 * @param {Array<String>} betas
 * @param {String} searchValue
 * @param {Array} excludeLogins
 * @param {Boolean} includeSelectedOptions
 * @returns {Object}
 */
function getMemberInviteOptions(personalDetails, betas = [], searchValue = '', excludeLogins = [], includeSelectedOptions = false) {
    return getOptions([], personalDetails, {
        betas,
        searchInputValue: searchValue.trim(),
        includePersonalDetails: true,
        excludeLogins,
        sortPersonalDetailsByAlphaAsc: true,
        includeSelectedOptions,
    });
}

/**
 * Helper method that returns the text to be used for the header's message and title (if any)
 *
 * @param {Boolean} hasSelectableOptions
 * @param {Boolean} hasUserToInvite
 * @param {String} searchValue
 * @param {Boolean} [maxParticipantsReached]
 * @param {Boolean} [hasMatchedParticipant]
 * @return {String}
 */
function getHeaderMessage(hasSelectableOptions, hasUserToInvite, searchValue, maxParticipantsReached = false, hasMatchedParticipant = false) {
    if (maxParticipantsReached) {
        return Localize.translate(preferredLocale, 'common.maxParticipantsReached', {count: CONST.REPORT.MAXIMUM_PARTICIPANTS});
    }

    const isValidPhone = parsePhoneNumber(LoginUtils.appendCountryCode(searchValue)).possible;

    const isValidEmail = Str.isValidEmail(searchValue);

    if (searchValue && CONST.REGEX.DIGITS_AND_PLUS.test(searchValue) && !isValidPhone && !hasSelectableOptions) {
        return Localize.translate(preferredLocale, 'messages.errorMessageInvalidPhone');
    }

    // Without a search value, it would be very confusing to see a search validation message.
    // Therefore, this skips the validation when there is no search value.
    if (searchValue && !hasSelectableOptions && !hasUserToInvite) {
        if (/^\d+$/.test(searchValue) && !isValidPhone) {
            return Localize.translate(preferredLocale, 'messages.errorMessageInvalidPhone');
        }
        if (/@/.test(searchValue) && !isValidEmail) {
            return Localize.translate(preferredLocale, 'messages.errorMessageInvalidEmail');
        }
        if (hasMatchedParticipant && (isValidEmail || isValidPhone)) {
            return '';
        }
        return Localize.translate(preferredLocale, 'common.noResultsFound');
    }

    return '';
}

/**
 * Helper method for non-user lists (eg. categories and tags) that returns the text to be used for the header's message and title (if any)
 *
 * @param {Boolean} hasSelectableOptions
 * @param {String} searchValue
 * @return {String}
 */
function getHeaderMessageForNonUserList(hasSelectableOptions, searchValue) {
    if (searchValue && !hasSelectableOptions) {
        return Localize.translate(preferredLocale, 'common.noResultsFound');
    }
    return '';
}

/**
 * Helper method to check whether an option can show tooltip or not
 * @param {Object} option
 * @returns {Boolean}
 */
function shouldOptionShowTooltip(option) {
    return (!option.isChatRoom || option.isThread) && !option.isArchivedRoom;
}

/**
 * Handles the logic for displaying selected participants from the search term
 * @param {String} searchTerm
 * @param {Array} selectedOptions
 * @param {Array} filteredRecentReports
 * @param {Array} filteredPersonalDetails
 * @param {Object} personalDetails
 * @param {Boolean} shouldGetOptionDetails
 * @param {Number} indexOffset
 * @returns {Object}
 */
function formatSectionsFromSearchTerm(searchTerm, selectedOptions, filteredRecentReports, filteredPersonalDetails, personalDetails = {}, shouldGetOptionDetails = false, indexOffset) {
    // We show the selected participants at the top of the list when there is no search term
    // However, if there is a search term we remove the selected participants from the top of the list unless they are part of the search results
    // This clears up space on mobile views, where if you create a group with 4+ people you can't see the selected participants and the search results at the same time
    if (searchTerm === '') {
        return {
            section: {
                title: undefined,
                data: shouldGetOptionDetails
                    ? _.map(selectedOptions, (participant) => {
                          const isPolicyExpenseChat = lodashGet(participant, 'isPolicyExpenseChat', false);
                          return isPolicyExpenseChat ? getPolicyExpenseReportOption(participant) : getParticipantsOption(participant, personalDetails);
                      })
                    : selectedOptions,
                shouldShow: !_.isEmpty(selectedOptions),
                indexOffset,
            },
            newIndexOffset: indexOffset + selectedOptions.length,
        };
    }

    // If you select a new user you don't have a contact for, they won't get returned as part of a recent report or personal details
    // This will add them to the list of options, deduping them if they already exist in the other lists
    const selectedParticipantsWithoutDetails = _.filter(selectedOptions, (participant) => {
        const accountID = lodashGet(participant, 'accountID', null);
        const isPartOfSearchTerm = participant.searchText.toLowerCase().includes(searchTerm.trim().toLowerCase());
        const isReportInRecentReports = _.some(filteredRecentReports, (report) => report.accountID === accountID);
        const isReportInPersonalDetails = _.some(filteredPersonalDetails, (personalDetail) => personalDetail.accountID === accountID);
        return isPartOfSearchTerm && !isReportInRecentReports && !isReportInPersonalDetails;
    });

    return {
        section: {
            title: undefined,
            data: shouldGetOptionDetails
                ? _.map(selectedParticipantsWithoutDetails, (participant) => {
                      const isPolicyExpenseChat = lodashGet(participant, 'isPolicyExpenseChat', false);
                      return isPolicyExpenseChat ? getPolicyExpenseReportOption(participant) : getParticipantsOption(participant, personalDetails);
                  })
                : selectedParticipantsWithoutDetails,
            shouldShow: !_.isEmpty(selectedParticipantsWithoutDetails),
            indexOffset,
        },
        newIndexOffset: indexOffset + selectedParticipantsWithoutDetails.length,
    };
}

export {
    addSMSDomainIfPhoneNumber,
    getAvatarsForAccountIDs,
    isCurrentUser,
    isPersonalDetailsReady,
    getSearchOptions,
    getFilteredOptions,
    getShareDestinationOptions,
    getMemberInviteOptions,
    getHeaderMessage,
    getHeaderMessageForNonUserList,
    getPersonalDetailsForAccountIDs,
    getIOUConfirmationOptionsFromPayeePersonalDetail,
    getIOUConfirmationOptionsFromParticipants,
    getSearchText,
    getAllReportErrors,
    getPolicyExpenseReportOption,
    getParticipantsOption,
    isSearchStringMatch,
    shouldOptionShowTooltip,
    getLastMessageTextForReport,
    getEnabledCategoriesCount,
    hasEnabledOptions,
    sortCategories,
    getCategoryOptionTree,
    formatMemberForList,
    formatSectionsFromSearchTerm,
    transformedTaxRates,
};<|MERGE_RESOLUTION|>--- conflicted
+++ resolved
@@ -529,15 +529,8 @@
         const lastMessageTextFromReport = getLastMessageTextForReport(report);
         const lastActorDetails = personalDetailMap[report.lastActorAccountID] || null;
         const lastActorDisplayName =
-<<<<<<< HEAD
             hasMultipleParticipants && lastActorDetails && lastActorDetails.accountID !== currentUserAccountID ? lastActorDetails.firstName || lastActorDetails.displayName : '';
         let lastMessageText = lastMessageTextFromReport;
-=======
-            hasMultipleParticipants && lastActorDetails && lastActorDetails.accountID !== currentUserAccountID
-                ? lastActorDetails.firstName || PersonalDetailsUtils.getDisplayNameOrDefault(lastActorDetails)
-                : '';
-        let lastMessageText = lastActorDisplayName ? `${lastActorDisplayName}: ${lastMessageTextFromReport}` : lastMessageTextFromReport;
->>>>>>> 27a51a44
 
         if (result.isArchivedRoom) {
             const archiveReason =
