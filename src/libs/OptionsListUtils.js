/* eslint-disable no-continue */
import {parsePhoneNumber} from 'awesome-phonenumber';
import Str from 'expensify-common/lib/str';
import lodashGet from 'lodash/get';
import lodashOrderBy from 'lodash/orderBy';
import lodashSet from 'lodash/set';
import Onyx from 'react-native-onyx';
import _ from 'underscore';
import CONST from '@src/CONST';
import ONYXKEYS from '@src/ONYXKEYS';
import * as CollectionUtils from './CollectionUtils';
import * as ErrorUtils from './ErrorUtils';
import * as LocalePhoneNumber from './LocalePhoneNumber';
import * as Localize from './Localize';
import * as LoginUtils from './LoginUtils';
import ModifiedExpenseMessage from './ModifiedExpenseMessage';
import Navigation from './Navigation/Navigation';
import Permissions from './Permissions';
import * as PersonalDetailsUtils from './PersonalDetailsUtils';
import * as ReportActionUtils from './ReportActionsUtils';
import * as ReportUtils from './ReportUtils';
import * as TaskUtils from './TaskUtils';
import * as TransactionUtils from './TransactionUtils';
import * as UserUtils from './UserUtils';

/**
 * OptionsListUtils is used to build a list options passed to the OptionsList component. Several different UI views can
 * be configured to display different results based on the options passed to the private getOptions() method. Public
 * methods should be named for the views they build options for and then exported for use in a component.
 */

let currentUserLogin;
let currentUserAccountID;
Onyx.connect({
    key: ONYXKEYS.SESSION,
    callback: (val) => {
        currentUserLogin = val && val.email;
        currentUserAccountID = val && val.accountID;
    },
});

let loginList;
Onyx.connect({
    key: ONYXKEYS.LOGIN_LIST,
    callback: (val) => (loginList = _.isEmpty(val) ? {} : val),
});

let allPersonalDetails;
Onyx.connect({
    key: ONYXKEYS.PERSONAL_DETAILS_LIST,
    callback: (val) => (allPersonalDetails = _.isEmpty(val) ? {} : val),
});

let preferredLocale;
Onyx.connect({
    key: ONYXKEYS.NVP_PREFERRED_LOCALE,
    callback: (val) => (preferredLocale = val || CONST.LOCALES.DEFAULT),
});

const policies = {};
Onyx.connect({
    key: ONYXKEYS.COLLECTION.POLICY,
    callback: (policy, key) => {
        if (!policy || !key || !policy.name) {
            return;
        }

        policies[key] = policy;
    },
});

const lastReportActions = {};
const allSortedReportActions = {};
const allReportActions = {};
Onyx.connect({
    key: ONYXKEYS.COLLECTION.REPORT_ACTIONS,
    callback: (actions, key) => {
        if (!key || !actions) {
            return;
        }
        const reportID = CollectionUtils.extractCollectionItemID(key);
        allReportActions[reportID] = actions;
        const sortedReportActions = ReportActionUtils.getSortedReportActions(_.toArray(actions), true);
        allSortedReportActions[reportID] = sortedReportActions;
        lastReportActions[reportID] = _.first(sortedReportActions);
    },
});

const policyExpenseReports = {};
Onyx.connect({
    key: ONYXKEYS.COLLECTION.REPORT,
    callback: (report, key) => {
        if (!ReportUtils.isPolicyExpenseChat(report)) {
            return;
        }
        policyExpenseReports[key] = report;
    },
});

let allTransactions = {};
Onyx.connect({
    key: ONYXKEYS.COLLECTION.TRANSACTION,
    waitForCollectionCallback: true,
    callback: (val) => {
        if (!val) {
            return;
        }
        allTransactions = _.pick(val, (transaction) => transaction);
    },
});

/**
 * Adds expensify SMS domain (@expensify.sms) if login is a phone number and if it's not included yet
 *
 * @param {String} login
 * @return {String}
 */
function addSMSDomainIfPhoneNumber(login) {
    const parsedPhoneNumber = parsePhoneNumber(login);
    if (parsedPhoneNumber.possible && !Str.isValidEmail(login)) {
        return parsedPhoneNumber.number.e164 + CONST.SMS.DOMAIN;
    }
    return login;
}

/**
 * Returns avatar data for a list of user accountIDs
 *
 * @param {Array<Number>} accountIDs
 * @param {Object} personalDetails
 * @param {Object} defaultValues {login: accountID} In workspace invite page, when new user is added we pass available data to opt in
 * @returns {Object}
 */
function getAvatarsForAccountIDs(accountIDs, personalDetails, defaultValues = {}) {
    const reversedDefaultValues = {};
    _.map(Object.entries(defaultValues), (item) => {
        reversedDefaultValues[item[1]] = item[0];
    });

    return _.map(accountIDs, (accountID) => {
        const login = lodashGet(reversedDefaultValues, accountID, '');
        const userPersonalDetail = lodashGet(personalDetails, accountID, {login, accountID, avatar: ''});

        return {
            id: accountID,
            source: UserUtils.getAvatar(userPersonalDetail.avatar, userPersonalDetail.accountID),
            type: CONST.ICON_TYPE_AVATAR,
            name: userPersonalDetail.login,
        };
    });
}

/**
 * Returns the personal details for an array of accountIDs
 *
 * @param {Array} accountIDs
 * @param {Object | null} personalDetails
 * @returns {Object} – keys of the object are emails, values are PersonalDetails objects.
 */
function getPersonalDetailsForAccountIDs(accountIDs, personalDetails) {
    const personalDetailsForAccountIDs = {};
    if (!personalDetails) {
        return personalDetailsForAccountIDs;
    }
    _.each(accountIDs, (accountID) => {
        const cleanAccountID = Number(accountID);
        if (!cleanAccountID) {
            return;
        }
        let personalDetail = personalDetails[accountID];
        if (!personalDetail) {
            personalDetail = {
                avatar: UserUtils.getDefaultAvatar(cleanAccountID),
            };
        }

        if (cleanAccountID === CONST.ACCOUNT_ID.CONCIERGE) {
            personalDetail.avatar = CONST.CONCIERGE_ICON_URL;
        }

        personalDetail.accountID = cleanAccountID;
        personalDetailsForAccountIDs[cleanAccountID] = personalDetail;
    });
    return personalDetailsForAccountIDs;
}

/**
 * Return true if personal details data is ready, i.e. report list options can be created.
 * @param {Object} personalDetails
 * @returns {Boolean}
 */
function isPersonalDetailsReady(personalDetails) {
    return !_.isEmpty(personalDetails) && _.some(_.keys(personalDetails), (key) => personalDetails[key].accountID);
}

/**
 * Get the participant option for a report.
 * @param {Object} participant
 * @param {Array<Object>} personalDetails
 * @returns {Object}
 */
function getParticipantsOption(participant, personalDetails) {
    const detail = getPersonalDetailsForAccountIDs([participant.accountID], personalDetails)[participant.accountID];
    const login = detail.login || participant.login;
    const displayName = detail.displayName || LocalePhoneNumber.formatPhoneNumber(login);
    return {
        keyForList: String(detail.accountID),
        login,
        accountID: detail.accountID,
        text: displayName,
        firstName: lodashGet(detail, 'firstName', ''),
        lastName: lodashGet(detail, 'lastName', ''),
        alternateText: LocalePhoneNumber.formatPhoneNumber(login) || displayName,
        icons: [
            {
                source: UserUtils.getAvatar(detail.avatar, detail.accountID),
                name: login,
                type: CONST.ICON_TYPE_AVATAR,
                id: detail.accountID,
            },
        ],
        phoneNumber: lodashGet(detail, 'phoneNumber', ''),
        selected: participant.selected,
        searchText: participant.searchText,
    };
}

/**
 * Constructs a Set with all possible names (displayName, firstName, lastName, email) for all participants in a report,
 * to be used in isSearchStringMatch.
 *
 * @param {Array<Object>} personalDetailList
 * @return {Set<String>}
 */
function getParticipantNames(personalDetailList) {
    // We use a Set because `Set.has(value)` on a Set of with n entries is up to n (or log(n)) times faster than
    // `_.contains(Array, value)` for an Array with n members.
    const participantNames = new Set();
    _.each(personalDetailList, (participant) => {
        if (participant.login) {
            participantNames.add(participant.login.toLowerCase());
        }
        if (participant.firstName) {
            participantNames.add(participant.firstName.toLowerCase());
        }
        if (participant.lastName) {
            participantNames.add(participant.lastName.toLowerCase());
        }
        if (participant.displayName) {
            participantNames.add(participant.displayName.toLowerCase());
        }
    });
    return participantNames;
}

/**
 * A very optimized method to remove duplicates from an array.
 * Taken from https://stackoverflow.com/a/9229821/9114791
 *
 * @param {Array} items
 * @returns {Array}
 */
function uniqFast(items) {
    const seenItems = {};
    const result = [];
    let j = 0;
    for (let i = 0; i < items.length; i++) {
        const item = items[i];
        if (seenItems[item] !== 1) {
            seenItems[item] = 1;
            result[j++] = item;
        }
    }
    return result;
}

/**
 * Returns a string with all relevant search terms.
 * Default should be serachable by policy/domain name but not by participants.
 *
 * This method must be incredibly performant. It was found to be a big performance bottleneck
 * when dealing with accounts that have thousands of reports. For loops are more efficient than _.each
 * Array.prototype.push.apply is faster than using the spread operator, and concat() is faster than push().
 *
 * @param {Object} report
 * @param {String} reportName
 * @param {Array} personalDetailList
 * @param {Boolean} isChatRoomOrPolicyExpenseChat
 * @param {Boolean} isThread
 * @return {String}
 */
function getSearchText(report, reportName, personalDetailList, isChatRoomOrPolicyExpenseChat, isThread) {
    let searchTerms = [];

    if (!isChatRoomOrPolicyExpenseChat) {
        for (let i = 0; i < personalDetailList.length; i++) {
            const personalDetail = personalDetailList[i];

            if (personalDetail.login) {
                // The regex below is used to remove dots only from the local part of the user email (local-part@domain)
                // so that we can match emails that have dots without explicitly writing the dots (e.g: fistlast@domain will match first.last@domain)
                // More info https://github.com/Expensify/App/issues/8007
                searchTerms = searchTerms.concat([personalDetail.displayName, personalDetail.login, personalDetail.login.replace(/\.(?=[^\s@]*@)/g, '')]);
            }
        }
    }
    if (report) {
        Array.prototype.push.apply(searchTerms, reportName.split(/[,\s]/));

        if (isThread) {
            const title = ReportUtils.getReportName(report);
            const chatRoomSubtitle = ReportUtils.getChatRoomSubtitle(report);

            Array.prototype.push.apply(searchTerms, title.split(/[,\s]/));
            Array.prototype.push.apply(searchTerms, chatRoomSubtitle.split(/[,\s]/));
        } else if (isChatRoomOrPolicyExpenseChat) {
            const chatRoomSubtitle = ReportUtils.getChatRoomSubtitle(report);

            Array.prototype.push.apply(searchTerms, chatRoomSubtitle.split(/[,\s]/));
        } else {
            const participantAccountIDs = report.participantAccountIDs || [];
            for (let i = 0; i < participantAccountIDs.length; i++) {
                const accountID = participantAccountIDs[i];

                if (allPersonalDetails[accountID] && allPersonalDetails[accountID].login) {
                    searchTerms = searchTerms.concat(allPersonalDetails[accountID].login);
                }
            }
        }
    }

    return uniqFast(searchTerms).join(' ');
}

/**
 * Get an object of error messages keyed by microtime by combining all error objects related to the report.
 * @param {Object} report
 * @param {Object} reportActions
 * @returns {Object}
 */
function getAllReportErrors(report, reportActions) {
    const reportErrors = report.errors || {};
    const reportErrorFields = report.errorFields || {};
    const reportActionErrors = _.reduce(
        reportActions,
        (prevReportActionErrors, action) => (!action || _.isEmpty(action.errors) ? prevReportActionErrors : _.extend(prevReportActionErrors, action.errors)),
        {},
    );

    const parentReportAction = !report.parentReportID || !report.parentReportActionID ? {} : lodashGet(allReportActions, [report.parentReportID, report.parentReportActionID], {});

    if (parentReportAction.actorAccountID === currentUserAccountID && ReportActionUtils.isTransactionThread(parentReportAction)) {
        const transactionID = lodashGet(parentReportAction, ['originalMessage', 'IOUTransactionID'], '');
        const transaction = allTransactions[`${ONYXKEYS.COLLECTION.TRANSACTION}${transactionID}`] || {};
        if (TransactionUtils.hasMissingSmartscanFields(transaction) && !ReportUtils.isSettled(transaction.reportID)) {
            _.extend(reportActionErrors, {smartscan: ErrorUtils.getMicroSecondOnyxError('report.genericSmartscanFailureMessage')});
        }
    } else if ((ReportUtils.isIOUReport(report) || ReportUtils.isExpenseReport(report)) && report.ownerAccountID === currentUserAccountID) {
        if (ReportUtils.hasMissingSmartscanFields(report.reportID) && !ReportUtils.isSettled(report.reportID)) {
            _.extend(reportActionErrors, {smartscan: ErrorUtils.getMicroSecondOnyxError('report.genericSmartscanFailureMessage')});
        }
    } else if (ReportUtils.hasSmartscanError(_.values(reportActions))) {
        _.extend(reportActionErrors, {smartscan: ErrorUtils.getMicroSecondOnyxError('report.genericSmartscanFailureMessage')});
    }

    // All error objects related to the report. Each object in the sources contains error messages keyed by microtime
    const errorSources = {
        reportErrors,
        ...reportErrorFields,
        reportActionErrors,
    };

    // Combine all error messages keyed by microtime into one object
    const allReportErrors = _.reduce(errorSources, (prevReportErrors, errors) => (_.isEmpty(errors) ? prevReportErrors : _.extend(prevReportErrors, errors)), {});

    return allReportErrors;
}

/**
 * Get the last message text from the report directly or from other sources for special cases.
 * @param {Object} report
 * @returns {String}
 */
function getLastMessageTextForReport(report) {
    const lastReportAction = _.find(allSortedReportActions[report.reportID], (reportAction) => ReportActionUtils.shouldReportActionBeVisibleAsLastAction(reportAction));
    let lastMessageTextFromReport = '';
    const lastActionName = lodashGet(lastReportAction, 'actionName', '');

    if (ReportActionUtils.isMoneyRequestAction(lastReportAction)) {
        const properSchemaForMoneyRequestMessage = ReportUtils.getReportPreviewMessage(report, lastReportAction, true);
        lastMessageTextFromReport = ReportUtils.formatReportLastMessageText(properSchemaForMoneyRequestMessage);
    } else if (ReportActionUtils.isReportPreviewAction(lastReportAction)) {
        const iouReport = ReportUtils.getReport(ReportActionUtils.getIOUReportIDFromReportActionPreview(lastReportAction));
        const lastIOUMoneyReportAction = _.find(
            allSortedReportActions[iouReport.reportID],
            (reportAction, key) =>
                ReportActionUtils.shouldReportActionBeVisible(reportAction, key) &&
                reportAction.pendingAction !== CONST.RED_BRICK_ROAD_PENDING_ACTION.DELETE &&
                ReportActionUtils.isMoneyRequestAction(reportAction),
        );
        lastMessageTextFromReport = ReportUtils.getReportPreviewMessage(iouReport, lastIOUMoneyReportAction, true, ReportUtils.isChatReport(report));
    } else if (ReportActionUtils.isReimbursementQueuedAction(lastReportAction)) {
        lastMessageTextFromReport = ReportUtils.getReimbursementQueuedActionMessage(lastReportAction, report);
    } else if (ReportActionUtils.isReimbursementDeQueuedAction(lastReportAction)) {
        lastMessageTextFromReport = ReportUtils.getReimbursementDeQueuedActionMessage(report);
    } else if (ReportActionUtils.isDeletedParentAction(lastReportAction) && ReportUtils.isChatReport(report)) {
        lastMessageTextFromReport = ReportUtils.getDeletedParentActionMessageForChatReport(lastReportAction);
    } else if (ReportUtils.isReportMessageAttachment({text: report.lastMessageText, html: report.lastMessageHtml, translationKey: report.lastMessageTranslationKey})) {
        lastMessageTextFromReport = `[${Localize.translateLocal(report.lastMessageTranslationKey || 'common.attachment')}]`;
    } else if (ReportActionUtils.isModifiedExpenseAction(lastReportAction)) {
        const properSchemaForModifiedExpenseMessage = ModifiedExpenseMessage.getForReportAction(lastReportAction);
        lastMessageTextFromReport = ReportUtils.formatReportLastMessageText(properSchemaForModifiedExpenseMessage, true);
    } else if (
        lastActionName === CONST.REPORT.ACTIONS.TYPE.TASKCOMPLETED ||
        lastActionName === CONST.REPORT.ACTIONS.TYPE.TASKREOPENED ||
        lastActionName === CONST.REPORT.ACTIONS.TYPE.TASKCANCELLED
    ) {
        lastMessageTextFromReport = lodashGet(lastReportAction, 'message[0].text', '');
    } else if (ReportActionUtils.isCreatedTaskReportAction(lastReportAction)) {
        lastMessageTextFromReport = TaskUtils.getTaskCreatedMessage(lastReportAction);
    } else {
        lastMessageTextFromReport = report ? report.lastMessageText || '' : '';
    }
    return lastMessageTextFromReport;
}

/**
 * Creates a report list option
 *
 * @param {Array<Number>} accountIDs
 * @param {Object} personalDetails
 * @param {Object} report
 * @param {Object} reportActions
 * @param {Object} options
 * @param {Boolean} [options.showChatPreviewLine]
 * @param {Boolean} [options.forcePolicyNamePreview]
 * @returns {Object}
 */
function createOption(accountIDs, personalDetails, report, reportActions = {}, {showChatPreviewLine = false, forcePolicyNamePreview = false}) {
    const result = {
        text: null,
        alternateText: null,
        pendingAction: null,
        allReportErrors: null,
        brickRoadIndicator: null,
        icons: null,
        tooltipText: null,
        ownerAccountID: null,
        subtitle: null,
        participantsList: null,
        accountID: 0,
        login: null,
        reportID: null,
        phoneNumber: null,
        hasDraftComment: false,
        keyForList: null,
        searchText: null,
        isDefaultRoom: false,
        isPinned: false,
        isWaitingOnBankAccount: false,
        iouReportID: null,
        isIOUReportOwner: null,
        iouReportAmount: 0,
        isChatRoom: false,
        isArchivedRoom: false,
        shouldShowSubscript: false,
        isPolicyExpenseChat: false,
        isOwnPolicyExpenseChat: false,
        isExpenseReport: false,
        policyID: null,
        isOptimisticPersonalDetail: false,
    };

    const personalDetailMap = getPersonalDetailsForAccountIDs(accountIDs, personalDetails);
    const personalDetailList = _.values(personalDetailMap);
    const personalDetail = personalDetailList[0] || {};
    let hasMultipleParticipants = personalDetailList.length > 1;
    let subtitle;
    let reportName;

    result.participantsList = personalDetailList;
    result.isOptimisticPersonalDetail = personalDetail.isOptimisticPersonalDetail;

    if (report) {
        result.isChatRoom = ReportUtils.isChatRoom(report);
        result.isDefaultRoom = ReportUtils.isDefaultRoom(report);
        result.isArchivedRoom = ReportUtils.isArchivedRoom(report);
        result.isExpenseReport = ReportUtils.isExpenseReport(report);
        result.isMoneyRequestReport = ReportUtils.isMoneyRequestReport(report);
        result.isThread = ReportUtils.isChatThread(report);
        result.isTaskReport = ReportUtils.isTaskReport(report);
        result.shouldShowSubscript = ReportUtils.shouldReportShowSubscript(report);
        result.isPolicyExpenseChat = ReportUtils.isPolicyExpenseChat(report);
        result.isOwnPolicyExpenseChat = report.isOwnPolicyExpenseChat || false;
        result.allReportErrors = getAllReportErrors(report, reportActions);
        result.brickRoadIndicator = !_.isEmpty(result.allReportErrors) ? CONST.BRICK_ROAD_INDICATOR_STATUS.ERROR : '';
        result.pendingAction = report.pendingFields ? report.pendingFields.addWorkspaceRoom || report.pendingFields.createChat : null;
        result.ownerAccountID = report.ownerAccountID;
        result.reportID = report.reportID;
        result.isUnread = ReportUtils.isUnread(report);
        result.hasDraftComment = report.hasDraft;
        result.isPinned = report.isPinned;
        result.iouReportID = report.iouReportID;
        result.keyForList = String(report.reportID);
<<<<<<< HEAD
        result.tooltipText = ReportUtils.getReportParticipantsTitle(report.visibleChatMemberAccountIDs || []);
        result.hasOutstandingIOU = report.hasOutstandingIOU;
=======
        result.tooltipText = ReportUtils.getReportParticipantsTitle(report.participantAccountIDs || []);
>>>>>>> 2b58e1cb
        result.isWaitingOnBankAccount = report.isWaitingOnBankAccount;
        result.policyID = report.policyID;

        hasMultipleParticipants = personalDetailList.length > 1 || result.isChatRoom || result.isPolicyExpenseChat;
        subtitle = ReportUtils.getChatRoomSubtitle(report);

        const lastMessageTextFromReport = getLastMessageTextForReport(report);
        const lastActorDetails = personalDetailMap[report.lastActorAccountID] || null;
        let lastMessageText = hasMultipleParticipants && lastActorDetails && lastActorDetails.accountID !== currentUserAccountID ? `${lastActorDetails.displayName}: ` : '';
        lastMessageText += report ? lastMessageTextFromReport : '';

        if (result.isArchivedRoom) {
            const archiveReason =
                (lastReportActions[report.reportID] && lastReportActions[report.reportID].originalMessage && lastReportActions[report.reportID].originalMessage.reason) ||
                CONST.REPORT.ARCHIVE_REASON.DEFAULT;
            lastMessageText = Localize.translate(preferredLocale, `reportArchiveReasons.${archiveReason}`, {
                displayName: archiveReason.displayName || PersonalDetailsUtils.getDisplayNameOrDefault(lodashGet(lastActorDetails, 'displayName')),
                policyName: ReportUtils.getPolicyName(report),
            });
        }

        if (result.isThread || result.isMoneyRequestReport) {
            result.alternateText = lastMessageTextFromReport.length > 0 ? lastMessageText : Localize.translate(preferredLocale, 'report.noActivityYet');
        } else if (result.isChatRoom || result.isPolicyExpenseChat) {
            result.alternateText = showChatPreviewLine && !forcePolicyNamePreview && lastMessageText ? lastMessageText : subtitle;
        } else if (result.isTaskReport) {
            result.alternateText = showChatPreviewLine && lastMessageText ? lastMessageTextFromReport : Localize.translate(preferredLocale, 'report.noActivityYet');
        } else {
            result.alternateText = showChatPreviewLine && lastMessageText ? lastMessageText : LocalePhoneNumber.formatPhoneNumber(personalDetail.login);
        }
        reportName = ReportUtils.getReportName(report);
    } else {
        reportName = ReportUtils.getDisplayNameForParticipant(accountIDs[0]) || LocalePhoneNumber.formatPhoneNumber(personalDetail.login);
        result.keyForList = String(accountIDs[0]);
        result.alternateText = LocalePhoneNumber.formatPhoneNumber(lodashGet(personalDetails, [accountIDs[0], 'login'], ''));
    }

    result.isIOUReportOwner = ReportUtils.isIOUOwnedByCurrentUser(result);
    result.iouReportAmount = ReportUtils.getMoneyRequestReimbursableTotal(result);

    if (!hasMultipleParticipants) {
        result.login = personalDetail.login;
        result.accountID = Number(personalDetail.accountID);
        result.phoneNumber = personalDetail.phoneNumber;
    }

    result.text = reportName;
    result.searchText = getSearchText(report, reportName, personalDetailList, result.isChatRoom || result.isPolicyExpenseChat, result.isThread);
    result.icons = ReportUtils.getIcons(report, personalDetails, UserUtils.getAvatar(personalDetail.avatar, personalDetail.accountID), personalDetail.login, personalDetail.accountID);
    result.subtitle = subtitle;

    return result;
}

/**
 * Get the option for a policy expense report.
 * @param {Object} report
 * @returns {Object}
 */
function getPolicyExpenseReportOption(report) {
    const expenseReport = policyExpenseReports[`${ONYXKEYS.COLLECTION.REPORT}${report.reportID}`];

    const option = createOption(
        expenseReport.participantAccountIDs,
        allPersonalDetails,
        expenseReport,
        {},
        {
            showChatPreviewLine: false,
            forcePolicyNamePreview: false,
        },
    );

    // Update text & alternateText because createOption returns workspace name only if report is owned by the user
    option.text = ReportUtils.getPolicyName(expenseReport);
    option.alternateText = Localize.translateLocal('workspace.common.workspace');
    option.selected = report.selected;
    return option;
}

/**
 * Searches for a match when provided with a value
 *
 * @param {String} searchValue
 * @param {String} searchText
 * @param {Set<String>} [participantNames]
 * @param {Boolean} isChatRoom
 * @returns {Boolean}
 */
function isSearchStringMatch(searchValue, searchText, participantNames = new Set(), isChatRoom = false) {
    const searchWords = new Set(searchValue.replace(/,/g, ' ').split(' '));
    const valueToSearch = searchText && searchText.replace(new RegExp(/&nbsp;/g), '');
    let matching = true;
    searchWords.forEach((word) => {
        // if one of the word is not matching, we don't need to check further
        if (!matching) {
            return;
        }
        const matchRegex = new RegExp(Str.escapeForRegExp(word), 'i');
        matching = matchRegex.test(valueToSearch) || (!isChatRoom && participantNames.has(word));
    });
    return matching;
}

/**
 * Checks if the given userDetails is currentUser or not.
 * Note: We can't migrate this off of using logins because this is used to check if you're trying to start a chat with
 * yourself or a different user, and people won't be starting new chats via accountID usually.
 *
 * @param {Object} userDetails
 * @returns {Boolean}
 */
function isCurrentUser(userDetails) {
    if (!userDetails) {
        return false;
    }

    // If user login is a mobile number, append sms domain if not appended already.
    const userDetailsLogin = addSMSDomainIfPhoneNumber(userDetails.login);

    if (currentUserLogin.toLowerCase() === userDetailsLogin.toLowerCase()) {
        return true;
    }

    // Check if userDetails login exists in loginList
    return _.some(_.keys(loginList), (login) => login.toLowerCase() === userDetailsLogin.toLowerCase());
}

/**
 * Calculates count of all enabled options
 *
 * @param {Object[]} options - an initial strings array
 * @param {Boolean} options[].enabled - a flag to enable/disable option in a list
 * @param {String} options[].name - a name of an option
 * @returns {Number}
 */
function getEnabledCategoriesCount(options) {
    return _.filter(options, (option) => option.enabled).length;
}

/**
 * Verifies that there is at least one enabled option
 *
 * @param {Object[]} options - an initial strings array
 * @param {Boolean} options[].enabled - a flag to enable/disable option in a list
 * @param {String} options[].name - a name of an option
 * @returns {Boolean}
 */
function hasEnabledOptions(options) {
    return _.some(options, (option) => option.enabled);
}

/**
 * Sorts categories using a simple object.
 * It builds an hierarchy (based on an object), where each category has a name and other keys as subcategories.
 * Via the hierarchy we avoid duplicating and sort categories one by one. Subcategories are being sorted alphabetically.
 *
 * @param {Object<String, {name: String, enabled: Boolean}>} categories
 * @returns {Array<Object>}
 */
function sortCategories(categories) {
    // Sorts categories alphabetically by name.
    const sortedCategories = _.chain(categories)
        .values()
        .sortBy((category) => category.name)
        .value();

    // An object that respects nesting of categories. Also, can contain only uniq categories.
    const hierarchy = {};

    /**
     * Iterates over all categories to set each category in a proper place in hierarchy
     * It gets a path based on a category name e.g. "Parent: Child: Subcategory" -> "Parent.Child.Subcategory".
     * {
     *   Parent: {
     *     name: "Parent",
     *     Child: {
     *       name: "Child"
     *       Subcategory: {
     *         name: "Subcategory"
     *       }
     *     }
     *   }
     * }
     */
    _.each(sortedCategories, (category) => {
        const path = category.name.split(CONST.PARENT_CHILD_SEPARATOR);
        const existedValue = lodashGet(hierarchy, path, {});

        lodashSet(hierarchy, path, {
            ...existedValue,
            name: category.name,
        });
    });

    /**
     * A recursive function to convert hierarchy into an array of category objects.
     * The category object contains base 2 properties: "name" and "enabled".
     * It iterates each key one by one. When a category has subcategories, goes deeper into them. Also, sorts subcategories alphabetically.
     *
     * @param {Object} initialHierarchy
     * @returns {Array<Object>}
     */
    const flatHierarchy = (initialHierarchy) =>
        _.reduce(
            initialHierarchy,
            (acc, category) => {
                const {name, ...subcategories} = category;

                if (!_.isEmpty(name)) {
                    const categoryObject = {
                        name,
                        enabled: lodashGet(categories, [name, 'enabled'], false),
                    };

                    acc.push(categoryObject);
                }

                if (!_.isEmpty(subcategories)) {
                    const nestedCategories = flatHierarchy(subcategories);

                    acc.push(..._.sortBy(nestedCategories, 'name'));
                }

                return acc;
            },
            [],
        );

    return flatHierarchy(hierarchy);
}

/**
 * Sorts tags alphabetically by name.
 *
 * @param {Object<String, {name: String, enabled: Boolean}>} tags
 * @returns {Array<Object>}
 */
function sortTags(tags) {
    const sortedTags = _.chain(tags)
        .values()
        .sortBy((tag) => tag.name)
        .value();

    return sortedTags;
}

/**
 * Builds the options for the category tree hierarchy via indents
 *
 * @param {Object[]} options - an initial object array
 * @param {Boolean} options[].enabled - a flag to enable/disable option in a list
 * @param {String} options[].name - a name of an option
 * @param {Boolean} [isOneLine] - a flag to determine if text should be one line
 * @returns {Array<Object>}
 */
function getCategoryOptionTree(options, isOneLine = false) {
    const optionCollection = new Map();

    _.each(options, (option) => {
        if (isOneLine) {
            if (optionCollection.has(option.name)) {
                return;
            }

            optionCollection.set(option.name, {
                text: option.name,
                keyForList: option.name,
                searchText: option.name,
                tooltipText: option.name,
                isDisabled: !option.enabled,
            });

            return;
        }

        option.name.split(CONST.PARENT_CHILD_SEPARATOR).forEach((optionName, index, array) => {
            const indents = _.times(index, () => CONST.INDENTS).join('');
            const isChild = array.length - 1 === index;
            const searchText = array.slice(0, index + 1).join(CONST.PARENT_CHILD_SEPARATOR);

            if (optionCollection.has(searchText)) {
                return;
            }

            optionCollection.set(searchText, {
                text: `${indents}${optionName}`,
                keyForList: searchText,
                searchText,
                tooltipText: optionName,
                isDisabled: isChild ? !option.enabled : true,
            });
        });
    });

    return Array.from(optionCollection.values());
}

/**
 * Builds the section list for categories
 *
 * @param {Object<String, {name: String, enabled: Boolean}>} categories
 * @param {String[]} recentlyUsedCategories
 * @param {Object[]} selectedOptions
 * @param {String} selectedOptions[].name
 * @param {String} searchInputValue
 * @param {Number} maxRecentReportsToShow
 * @returns {Array<Object>}
 */
function getCategoryListSections(categories, recentlyUsedCategories, selectedOptions, searchInputValue, maxRecentReportsToShow) {
    const sortedCategories = sortCategories(categories);
    const enabledCategories = _.filter(sortedCategories, (category) => category.enabled);

    const categorySections = [];
    const numberOfCategories = _.size(enabledCategories);

    let indexOffset = 0;

    if (numberOfCategories === 0 && selectedOptions.length > 0) {
        categorySections.push({
            // "Selected" section
            title: '',
            shouldShow: false,
            indexOffset,
            data: getCategoryOptionTree(selectedOptions, true),
        });

        return categorySections;
    }

    if (!_.isEmpty(searchInputValue)) {
        const searchCategories = _.filter(enabledCategories, (category) => category.name.toLowerCase().includes(searchInputValue.toLowerCase()));

        categorySections.push({
            // "Search" section
            title: '',
            shouldShow: true,
            indexOffset,
            data: getCategoryOptionTree(searchCategories, true),
        });

        return categorySections;
    }

    if (numberOfCategories < CONST.CATEGORY_LIST_THRESHOLD) {
        categorySections.push({
            // "All" section when items amount less than the threshold
            title: '',
            shouldShow: false,
            indexOffset,
            data: getCategoryOptionTree(enabledCategories),
        });

        return categorySections;
    }

    if (!_.isEmpty(selectedOptions)) {
        categorySections.push({
            // "Selected" section
            title: '',
            shouldShow: true,
            indexOffset,
            data: getCategoryOptionTree(selectedOptions, true),
        });

        indexOffset += selectedOptions.length;
    }

    const selectedOptionNames = _.map(selectedOptions, (selectedOption) => selectedOption.name);
    const filteredRecentlyUsedCategories = _.chain(recentlyUsedCategories)
        .filter((categoryName) => !_.includes(selectedOptionNames, categoryName) && lodashGet(categories, [categoryName, 'enabled'], false))
        .map((categoryName) => ({
            name: categoryName,
            enabled: lodashGet(categories, [categoryName, 'enabled'], false),
        }))
        .value();

    if (!_.isEmpty(filteredRecentlyUsedCategories)) {
        const cutRecentlyUsedCategories = filteredRecentlyUsedCategories.slice(0, maxRecentReportsToShow);

        categorySections.push({
            // "Recent" section
            title: Localize.translateLocal('common.recent'),
            shouldShow: true,
            indexOffset,
            data: getCategoryOptionTree(cutRecentlyUsedCategories, true),
        });

        indexOffset += filteredRecentlyUsedCategories.length;
    }

    const filteredCategories = _.filter(enabledCategories, (category) => !_.includes(selectedOptionNames, category.name));

    categorySections.push({
        // "All" section when items amount more than the threshold
        title: Localize.translateLocal('common.all'),
        shouldShow: true,
        indexOffset,
        data: getCategoryOptionTree(filteredCategories),
    });

    return categorySections;
}

/**
 * Transforms the provided tags into objects with a specific structure.
 *
 * @param {Object[]} tags - an initial tag array
 * @param {Boolean} tags[].enabled - a flag to enable/disable option in a list
 * @param {String} tags[].name - a name of an option
 * @returns {Array<Object>}
 */
function getTagsOptions(tags) {
    return _.map(tags, (tag) => ({
        text: tag.name,
        keyForList: tag.name,
        searchText: tag.name,
        tooltipText: tag.name,
        isDisabled: !tag.enabled,
    }));
}

/**
 * Build the section list for tags
 *
 * @param {Object[]} rawTags
 * @param {String} tags[].name
 * @param {Boolean} tags[].enabled
 * @param {String[]} recentlyUsedTags
 * @param {Object[]} selectedOptions
 * @param {String} selectedOptions[].name
 * @param {String} searchInputValue
 * @param {Number} maxRecentReportsToShow
 * @returns {Array<Object>}
 */
function getTagListSections(rawTags, recentlyUsedTags, selectedOptions, searchInputValue, maxRecentReportsToShow) {
    const tagSections = [];
    const tags = _.map(rawTags, (tag) => {
        // This is to remove unnecessary escaping backslash in tag name sent from backend.
        const tagName = tag.name && tag.name.replace(/\\{1,2}:/g, ':');

        return {...tag, name: tagName};
    });
    const sortedTags = sortTags(tags);
    const enabledTags = _.filter(sortedTags, (tag) => tag.enabled);
    const numberOfTags = _.size(enabledTags);
    let indexOffset = 0;

    // If all tags are disabled but there's a previously selected tag, show only the selected tag
    if (numberOfTags === 0 && selectedOptions.length > 0) {
        const selectedTagOptions = _.map(selectedOptions, (option) => ({
            name: option.name,
            // Should be marked as enabled to be able to be de-selected
            enabled: true,
        }));
        tagSections.push({
            // "Selected" section
            title: '',
            shouldShow: false,
            indexOffset,
            data: getTagsOptions(selectedTagOptions),
        });

        return tagSections;
    }

    if (!_.isEmpty(searchInputValue)) {
        const searchTags = _.filter(enabledTags, (tag) => tag.name.toLowerCase().includes(searchInputValue.toLowerCase()));

        tagSections.push({
            // "Search" section
            title: '',
            shouldShow: true,
            indexOffset,
            data: getTagsOptions(searchTags),
        });

        return tagSections;
    }

    if (numberOfTags < CONST.TAG_LIST_THRESHOLD) {
        tagSections.push({
            // "All" section when items amount less than the threshold
            title: '',
            shouldShow: false,
            indexOffset,
            data: getTagsOptions(enabledTags),
        });

        return tagSections;
    }

    const selectedOptionNames = _.map(selectedOptions, (selectedOption) => selectedOption.name);
    const filteredRecentlyUsedTags = _.map(
        _.filter(recentlyUsedTags, (recentlyUsedTag) => {
            const tagObject = _.find(tags, (tag) => tag.name === recentlyUsedTag);
            return Boolean(tagObject && tagObject.enabled) && !_.includes(selectedOptionNames, recentlyUsedTag);
        }),
        (tag) => ({name: tag, enabled: true}),
    );
    const filteredTags = _.filter(enabledTags, (tag) => !_.includes(selectedOptionNames, tag.name));

    if (!_.isEmpty(selectedOptions)) {
        const selectedTagOptions = _.map(selectedOptions, (option) => {
            const tagObject = _.find(tags, (tag) => tag.name === option.name);
            return {
                name: option.name,
                enabled: Boolean(tagObject && tagObject.enabled),
            };
        });

        tagSections.push({
            // "Selected" section
            title: '',
            shouldShow: true,
            indexOffset,
            data: getTagsOptions(selectedTagOptions),
        });

        indexOffset += selectedOptions.length;
    }

    if (!_.isEmpty(filteredRecentlyUsedTags)) {
        const cutRecentlyUsedTags = filteredRecentlyUsedTags.slice(0, maxRecentReportsToShow);

        tagSections.push({
            // "Recent" section
            title: Localize.translateLocal('common.recent'),
            shouldShow: true,
            indexOffset,
            data: getTagsOptions(cutRecentlyUsedTags),
        });

        indexOffset += filteredRecentlyUsedTags.length;
    }

    tagSections.push({
        // "All" section when items amount more than the threshold
        title: Localize.translateLocal('common.all'),
        shouldShow: true,
        indexOffset,
        data: getTagsOptions(filteredTags),
    });

    return tagSections;
}

/**
 * Build the options
 *
 * @param {Object} reports
 * @param {Object} personalDetails
 * @param {Object} options
 * @returns {Object}
 * @private
 */
function getOptions(
    reports,
    personalDetails,
    {
        reportActions = {},
        betas = [],
        selectedOptions = [],
        maxRecentReportsToShow = 0,
        excludeLogins = [],
        includeMultipleParticipantReports = false,
        includePersonalDetails = false,
        includeRecentReports = false,
        // When sortByReportTypeInSearch flag is true, recentReports will include the personalDetails options as well.
        sortByReportTypeInSearch = false,
        searchInputValue = '',
        showChatPreviewLine = false,
        sortPersonalDetailsByAlphaAsc = true,
        forcePolicyNamePreview = false,
        includeOwnedWorkspaceChats = false,
        includeThreads = false,
        includeTasks = false,
        includeMoneyRequests = false,
        excludeUnknownUsers = false,
        includeP2P = true,
        includeCategories = false,
        categories = {},
        recentlyUsedCategories = [],
        includeTags = false,
        tags = {},
        recentlyUsedTags = [],
        canInviteUser = true,
        includeSelectedOptions = false,
    },
) {
    if (includeCategories) {
        const categoryOptions = getCategoryListSections(categories, recentlyUsedCategories, selectedOptions, searchInputValue, maxRecentReportsToShow);

        return {
            recentReports: [],
            personalDetails: [],
            userToInvite: null,
            currentUserOption: null,
            categoryOptions,
            tagOptions: [],
        };
    }

    if (includeTags) {
        const tagOptions = getTagListSections(_.values(tags), recentlyUsedTags, selectedOptions, searchInputValue, maxRecentReportsToShow);

        return {
            recentReports: [],
            personalDetails: [],
            userToInvite: null,
            currentUserOption: null,
            categoryOptions: [],
            tagOptions,
        };
    }

    if (!isPersonalDetailsReady(personalDetails)) {
        return {
            recentReports: [],
            personalDetails: [],
            userToInvite: null,
            currentUserOption: null,
            categoryOptions: [],
            tagOptions: [],
        };
    }

    let recentReportOptions = [];
    let personalDetailsOptions = [];
    const reportMapForAccountIDs = {};
    const parsedPhoneNumber = parsePhoneNumber(LoginUtils.appendCountryCode(Str.removeSMSDomain(searchInputValue)));
    const searchValue = parsedPhoneNumber.possible ? parsedPhoneNumber.number.e164 : searchInputValue.toLowerCase();

    // Filter out all the reports that shouldn't be displayed
    const filteredReports = _.filter(reports, (report) => ReportUtils.shouldReportBeInOptionList(report, Navigation.getTopmostReportId(), false, betas, policies));

    // Sorting the reports works like this:
    // - Order everything by the last message timestamp (descending)
    // - All archived reports should remain at the bottom
    const orderedReports = _.sortBy(filteredReports, (report) => {
        if (ReportUtils.isArchivedRoom(report)) {
            return CONST.DATE.UNIX_EPOCH;
        }

        return report.lastVisibleActionCreated;
    });
    orderedReports.reverse();

    const allReportOptions = [];
    _.each(orderedReports, (report) => {
        if (!report) {
            return;
        }

        const isThread = ReportUtils.isChatThread(report);
        const isChatRoom = ReportUtils.isChatRoom(report);
        const isTaskReport = ReportUtils.isTaskReport(report);
        const isPolicyExpenseChat = ReportUtils.isPolicyExpenseChat(report);
        const isMoneyRequestReport = ReportUtils.isMoneyRequestReport(report);
        const accountIDs = report.visibleChatMemberAccountIDs || [];

        if (isPolicyExpenseChat && report.isOwnPolicyExpenseChat && !includeOwnedWorkspaceChats) {
            return;
        }

        // When passing includeP2P false we are trying to hide features from users that are not ready for P2P and limited to workspace chats only.
        if (!includeP2P && !isPolicyExpenseChat) {
            return;
        }

        if (isThread && !includeThreads) {
            return;
        }

        if (isTaskReport && !includeTasks) {
            return;
        }

        if (isMoneyRequestReport && !includeMoneyRequests) {
            return;
        }

        // In case user needs to add credit bank account, don't allow them to request more money from the workspace.
        if (includeOwnedWorkspaceChats && ReportUtils.hasIOUWaitingOnCurrentUserBankAccount(report)) {
            return;
        }

        // Save the report in the map if this is a single participant so we can associate the reportID with the
        // personal detail option later. Individuals should not be associated with single participant
        // policyExpenseChats or chatRooms since those are not people.
        if (accountIDs.length <= 1 && !isPolicyExpenseChat && !isChatRoom) {
            reportMapForAccountIDs[accountIDs[0]] = report;
        }
        const isSearchingSomeonesPolicyExpenseChat = !report.isOwnPolicyExpenseChat && searchValue !== '';

        // Checks to see if the current user is the admin of the policy, if so the policy
        // name preview will be shown.
        const isPolicyChatAdmin = ReportUtils.isPolicyExpenseChatAdmin(report, policies);

        allReportOptions.push(
            createOption(accountIDs, personalDetails, report, reportActions, {
                showChatPreviewLine,
                forcePolicyNamePreview: isPolicyExpenseChat ? isSearchingSomeonesPolicyExpenseChat || isPolicyChatAdmin : forcePolicyNamePreview,
            }),
        );
    });

    // We're only picking personal details that have logins set
    // This is a temporary fix for all the logic that's been breaking because of the new privacy changes
    // See https://github.com/Expensify/Expensify/issues/293465 for more context
    // Moreover, we should not override the personalDetails object, otherwise the createOption util won't work properly, it returns incorrect tooltipText
    const havingLoginPersonalDetails = !includeP2P ? {} : _.pick(personalDetails, (detail) => Boolean(detail.login) && !detail.isOptimisticPersonalDetail);
    let allPersonalDetailsOptions = _.map(havingLoginPersonalDetails, (personalDetail) =>
        createOption([personalDetail.accountID], personalDetails, reportMapForAccountIDs[personalDetail.accountID], reportActions, {
            showChatPreviewLine,
            forcePolicyNamePreview,
        }),
    );

    if (sortPersonalDetailsByAlphaAsc) {
        // PersonalDetails should be ordered Alphabetically by default - https://github.com/Expensify/App/issues/8220#issuecomment-1104009435
        allPersonalDetailsOptions = lodashOrderBy(allPersonalDetailsOptions, [(personalDetail) => personalDetail.text && personalDetail.text.toLowerCase()], 'asc');
    }

    // Exclude the current user from the personal details list
    const optionsToExclude = [{login: currentUserLogin}, {login: CONST.EMAIL.NOTIFICATIONS}];

    // If we're including selected options from the search results, we only want to exclude them if the search input is empty
    // This is because on certain pages, we show the selected options at the top when the search input is empty
    // This prevents the issue of seeing the selected option twice if you have them as a recent chat and select them
    if (!includeSelectedOptions || searchInputValue === '') {
        optionsToExclude.push(...selectedOptions);
    }

    _.each(excludeLogins, (login) => {
        optionsToExclude.push({login});
    });

    if (includeRecentReports) {
        for (let i = 0; i < allReportOptions.length; i++) {
            const reportOption = allReportOptions[i];

            // Stop adding options to the recentReports array when we reach the maxRecentReportsToShow value
            if (recentReportOptions.length > 0 && recentReportOptions.length === maxRecentReportsToShow) {
                break;
            }

            // Skip notifications@expensify.com
            if (reportOption.login === CONST.EMAIL.NOTIFICATIONS) {
                continue;
            }

            const isCurrentUserOwnedPolicyExpenseChatThatCouldShow =
                reportOption.isPolicyExpenseChat && reportOption.ownerAccountID === currentUserAccountID && includeOwnedWorkspaceChats && !reportOption.isArchivedRoom;

            // Skip if we aren't including multiple participant reports and this report has multiple participants
            if (!isCurrentUserOwnedPolicyExpenseChatThatCouldShow && !includeMultipleParticipantReports && !reportOption.login) {
                continue;
            }

            // If we're excluding threads, check the report to see if it has a single participant and if the participant is already selected
            if (
                !includeThreads &&
                (reportOption.login || reportOption.reportID) &&
                _.some(optionsToExclude, (option) => (option.login && option.login === reportOption.login) || (option.reportID && option.reportID === reportOption.reportID))
            ) {
                continue;
            }

            // Finally check to see if this option is a match for the provided search string if we have one
            const {searchText, participantsList, isChatRoom} = reportOption;
            const participantNames = getParticipantNames(participantsList);

            if (searchValue) {
                // Determine if the search is happening within a chat room and starts with the report ID
                const isReportIdSearch = isChatRoom && Str.startsWith(reportOption.reportID, searchValue);

                // Check if the search string matches the search text or participant names considering the type of the room
                const isSearchMatch = isSearchStringMatch(searchValue, searchText, participantNames, isChatRoom);

                if (!isReportIdSearch && !isSearchMatch) {
                    continue;
                }
            }

            recentReportOptions.push(reportOption);

            // Add this login to the exclude list so it won't appear when we process the personal details
            if (reportOption.login) {
                optionsToExclude.push({login: reportOption.login});
            }
        }
    }

    if (includePersonalDetails) {
        // Next loop over all personal details removing any that are selectedUsers or recentChats
        _.each(allPersonalDetailsOptions, (personalDetailOption) => {
            if (_.some(optionsToExclude, (optionToExclude) => optionToExclude.login === personalDetailOption.login)) {
                return;
            }
            const {searchText, participantsList, isChatRoom} = personalDetailOption;
            const participantNames = getParticipantNames(participantsList);
            if (searchValue && !isSearchStringMatch(searchValue, searchText, participantNames, isChatRoom)) {
                return;
            }

            personalDetailsOptions.push(personalDetailOption);
        });
    }

    let currentUserOption = _.find(allPersonalDetailsOptions, (personalDetailsOption) => personalDetailsOption.login === currentUserLogin);
    if (searchValue && currentUserOption && !isSearchStringMatch(searchValue, currentUserOption.searchText)) {
        currentUserOption = null;
    }

    let userToInvite = null;
    const noOptions = recentReportOptions.length + personalDetailsOptions.length === 0 && !currentUserOption;
    const noOptionsMatchExactly = !_.find(
        personalDetailsOptions.concat(recentReportOptions),
        (option) => option.login === addSMSDomainIfPhoneNumber(searchValue).toLowerCase() || option.login === searchValue.toLowerCase(),
    );

    if (
        searchValue &&
        (noOptions || noOptionsMatchExactly) &&
        !isCurrentUser({login: searchValue}) &&
        _.every(selectedOptions, (option) => option.login !== searchValue) &&
        ((Str.isValidEmail(searchValue) && !Str.isDomainEmail(searchValue) && !Str.endsWith(searchValue, CONST.SMS.DOMAIN)) ||
            (parsedPhoneNumber.possible && Str.isValidPhone(LoginUtils.getPhoneNumberWithoutSpecialChars(parsedPhoneNumber.number.input)))) &&
        !_.find(optionsToExclude, (optionToExclude) => optionToExclude.login === addSMSDomainIfPhoneNumber(searchValue).toLowerCase()) &&
        (searchValue !== CONST.EMAIL.CHRONOS || Permissions.canUseChronos(betas)) &&
        !excludeUnknownUsers
    ) {
        // Generates an optimistic account ID for new users not yet saved in Onyx
        const optimisticAccountID = UserUtils.generateAccountID(searchValue);
        const personalDetailsExtended = {
            ...personalDetails,
            [optimisticAccountID]: {
                accountID: optimisticAccountID,
                login: searchValue,
                avatar: UserUtils.getDefaultAvatar(optimisticAccountID),
            },
        };
        userToInvite = createOption([optimisticAccountID], personalDetailsExtended, null, reportActions, {
            showChatPreviewLine,
        });
        userToInvite.isOptimisticAccount = true;
        userToInvite.login = searchValue;
        userToInvite.text = userToInvite.text || searchValue;
        userToInvite.alternateText = userToInvite.alternateText || searchValue;

        // If user doesn't exist, use a default avatar
        userToInvite.icons = [
            {
                source: UserUtils.getAvatar('', optimisticAccountID),
                name: searchValue,
                type: CONST.ICON_TYPE_AVATAR,
            },
        ];
    }

    // If we are prioritizing 1:1 chats in search, do it only once we started searching
    if (sortByReportTypeInSearch && searchValue !== '') {
        // When sortByReportTypeInSearch is true, recentReports will be returned with all the reports including personalDetailsOptions in the correct Order.
        recentReportOptions.push(...personalDetailsOptions);
        personalDetailsOptions = [];
        recentReportOptions = lodashOrderBy(
            recentReportOptions,
            [
                (option) => {
                    if (option.isChatRoom || option.isArchivedRoom) {
                        return 3;
                    }
                    if (!option.login) {
                        return 2;
                    }
                    if (option.login.toLowerCase() !== searchValue.toLowerCase()) {
                        return 1;
                    }

                    // When option.login is an exact match with the search value, returning 0 puts it at the top of the option list
                    return 0;
                },
            ],
            ['asc'],
        );
    }

    return {
        personalDetails: personalDetailsOptions,
        recentReports: recentReportOptions,
        userToInvite: canInviteUser ? userToInvite : null,
        currentUserOption,
        categoryOptions: [],
        tagOptions: [],
    };
}

/**
 * Build the options for the Search view
 *
 * @param {Object} reports
 * @param {Object} personalDetails
 * @param {String} searchValue
 * @param {Array<String>} betas
 * @returns {Object}
 */
function getSearchOptions(reports, personalDetails, searchValue = '', betas) {
    return getOptions(reports, personalDetails, {
        betas,
        searchInputValue: searchValue.trim(),
        includeRecentReports: true,
        includeMultipleParticipantReports: true,
        maxRecentReportsToShow: 0, // Unlimited
        sortByReportTypeInSearch: true,
        showChatPreviewLine: true,
        includePersonalDetails: true,
        forcePolicyNamePreview: true,
        includeOwnedWorkspaceChats: true,
        includeThreads: true,
        includeMoneyRequests: true,
        includeTasks: true,
    });
}

/**
 * Build the IOUConfirmation options for showing the payee personalDetail
 *
 * @param {Object} personalDetail
 * @param {String} amountText
 * @returns {Object}
 */
function getIOUConfirmationOptionsFromPayeePersonalDetail(personalDetail, amountText) {
    const formattedLogin = LocalePhoneNumber.formatPhoneNumber(personalDetail.login);
    return {
        text: personalDetail.displayName || formattedLogin,
        alternateText: formattedLogin || personalDetail.displayName,
        icons: [
            {
                source: UserUtils.getAvatar(personalDetail.avatar, personalDetail.accountID),
                name: personalDetail.login,
                type: CONST.ICON_TYPE_AVATAR,
                id: personalDetail.accountID,
            },
        ],
        descriptiveText: amountText,
        login: personalDetail.login,
        accountID: personalDetail.accountID,
    };
}

/**
 * Build the IOUConfirmationOptions for showing participants
 *
 * @param {Array} participants
 * @param {String} amountText
 * @returns {Array}
 */
function getIOUConfirmationOptionsFromParticipants(participants, amountText) {
    return _.map(participants, (participant) => ({
        ...participant,
        descriptiveText: amountText,
    }));
}

/**
 * Build the options for the New Group view
 *
 * @param {Object} reports
 * @param {Object} personalDetails
 * @param {Array<String>} [betas]
 * @param {String} [searchValue]
 * @param {Array} [selectedOptions]
 * @param {Array} [excludeLogins]
 * @param {Boolean} [includeOwnedWorkspaceChats]
 * @param {boolean} [includeP2P]
 * @param {boolean} [includeCategories]
 * @param {Object} [categories]
 * @param {Array<String>} [recentlyUsedCategories]
 * @param {boolean} [includeTags]
 * @param {Object} [tags]
 * @param {Array<String>} [recentlyUsedTags]
 * @param {boolean} [canInviteUser]
 * @param {boolean} [includeSelectedOptions]
 * @returns {Object}
 */
function getFilteredOptions(
    reports,
    personalDetails,
    betas = [],
    searchValue = '',
    selectedOptions = [],
    excludeLogins = [],
    includeOwnedWorkspaceChats = false,
    includeP2P = true,
    includeCategories = false,
    categories = {},
    recentlyUsedCategories = [],
    includeTags = false,
    tags = {},
    recentlyUsedTags = [],
    canInviteUser = true,
    includeSelectedOptions = false,
) {
    return getOptions(reports, personalDetails, {
        betas,
        searchInputValue: searchValue.trim(),
        selectedOptions,
        includeRecentReports: true,
        includePersonalDetails: true,
        maxRecentReportsToShow: 5,
        excludeLogins,
        includeOwnedWorkspaceChats,
        includeP2P,
        includeCategories,
        categories,
        recentlyUsedCategories,
        includeTags,
        tags,
        recentlyUsedTags,
        canInviteUser,
        includeSelectedOptions,
    });
}

/**
 * Build the options for the Share Destination for a Task
 * *
 * @param {Object} reports
 * @param {Object} personalDetails
 * @param {Array<String>} [betas]
 * @param {String} [searchValue]
 * @param {Array} [selectedOptions]
 * @param {Array} [excludeLogins]
 * @param {Boolean} [includeOwnedWorkspaceChats]
 * @returns {Object}
 *
 */

function getShareDestinationOptions(
    reports,
    personalDetails,
    betas = [],
    searchValue = '',
    selectedOptions = [],
    excludeLogins = [],
    includeOwnedWorkspaceChats = true,
    excludeUnknownUsers = true,
) {
    return getOptions(reports, personalDetails, {
        betas,
        searchInputValue: searchValue.trim(),
        selectedOptions,
        maxRecentReportsToShow: 0, // Unlimited
        includeRecentReports: true,
        includeMultipleParticipantReports: true,
        includePersonalDetails: false,
        showChatPreviewLine: true,
        forcePolicyNamePreview: true,
        includeThreads: true,
        includeMoneyRequests: true,
        includeTasks: true,
        excludeLogins,
        includeOwnedWorkspaceChats,
        excludeUnknownUsers,
    });
}

/**
 * Format personalDetails or userToInvite to be shown in the list
 *
 * @param {Object} member - personalDetails or userToInvite
 * @param {Object} config - keys to overwrite the default values
 * @returns {Object}
 */
function formatMemberForList(member, config = {}) {
    if (!member) {
        return undefined;
    }

    const accountID = lodashGet(member, 'accountID', '');

    return {
        text: lodashGet(member, 'text', '') || lodashGet(member, 'displayName', ''),
        alternateText: lodashGet(member, 'alternateText', '') || lodashGet(member, 'login', ''),
        keyForList: lodashGet(member, 'keyForList', '') || String(accountID),
        isSelected: false,
        isDisabled: false,
        accountID,
        login: lodashGet(member, 'login', ''),
        rightElement: null,
        icons: lodashGet(member, 'icons'),
        pendingAction: lodashGet(member, 'pendingAction'),
        ...config,
    };
}

/**
 * Build the options for the Workspace Member Invite view
 *
 * @param {Object} personalDetails
 * @param {Array<String>} betas
 * @param {String} searchValue
 * @param {Array} excludeLogins
 * @returns {Object}
 */
function getMemberInviteOptions(personalDetails, betas = [], searchValue = '', excludeLogins = []) {
    return getOptions([], personalDetails, {
        betas,
        searchInputValue: searchValue.trim(),
        includePersonalDetails: true,
        excludeLogins,
        sortPersonalDetailsByAlphaAsc: true,
    });
}

/**
 * Helper method that returns the text to be used for the header's message and title (if any)
 *
 * @param {Boolean} hasSelectableOptions
 * @param {Boolean} hasUserToInvite
 * @param {String} searchValue
 * @param {Boolean} [maxParticipantsReached]
 * @param {Boolean} [hasMatchedParticipant]
 * @return {String}
 */
function getHeaderMessage(hasSelectableOptions, hasUserToInvite, searchValue, maxParticipantsReached = false, hasMatchedParticipant = false) {
    if (maxParticipantsReached) {
        return Localize.translate(preferredLocale, 'common.maxParticipantsReached', {count: CONST.REPORT.MAXIMUM_PARTICIPANTS});
    }

    const isValidPhone = parsePhoneNumber(LoginUtils.appendCountryCode(searchValue)).possible;

    const isValidEmail = Str.isValidEmail(searchValue);

    if (searchValue && CONST.REGEX.DIGITS_AND_PLUS.test(searchValue) && !isValidPhone && !hasSelectableOptions) {
        return Localize.translate(preferredLocale, 'messages.errorMessageInvalidPhone');
    }

    // Without a search value, it would be very confusing to see a search validation message.
    // Therefore, this skips the validation when there is no search value.
    if (searchValue && !hasSelectableOptions && !hasUserToInvite) {
        if (/^\d+$/.test(searchValue) && !isValidPhone) {
            return Localize.translate(preferredLocale, 'messages.errorMessageInvalidPhone');
        }
        if (/@/.test(searchValue) && !isValidEmail) {
            return Localize.translate(preferredLocale, 'messages.errorMessageInvalidEmail');
        }
        if (hasMatchedParticipant && (isValidEmail || isValidPhone)) {
            return '';
        }
        return Localize.translate(preferredLocale, 'common.noResultsFound');
    }

    return '';
}

/**
 * Helper method for non-user lists (eg. categories and tags) that returns the text to be used for the header's message and title (if any)
 *
 * @param {Boolean} hasSelectableOptions
 * @param {String} searchValue
 * @return {String}
 */
function getHeaderMessageForNonUserList(hasSelectableOptions, searchValue) {
    if (searchValue && !hasSelectableOptions) {
        return Localize.translate(preferredLocale, 'common.noResultsFound');
    }
    return '';
}

/**
 * Helper method to check whether an option can show tooltip or not
 * @param {Object} option
 * @returns {Boolean}
 */
function shouldOptionShowTooltip(option) {
    return (!option.isChatRoom || option.isThread) && !option.isArchivedRoom;
}

/**
 * Handles the logic for displaying selected participants from the search term
 * @param {String} searchTerm
 * @param {Array} selectedOptions
 * @param {Array} filteredRecentReports
 * @param {Array} filteredPersonalDetails
 * @param {Object} personalDetails
 * @param {Boolean} shouldGetOptionDetails
 * @param {Number} indexOffset
 * @returns {Object}
 */
function formatSectionsFromSearchTerm(searchTerm, selectedOptions, filteredRecentReports, filteredPersonalDetails, personalDetails = {}, shouldGetOptionDetails = false, indexOffset) {
    // We show the selected participants at the top of the list when there is no search term
    // However, if there is a search term we remove the selected participants from the top of the list unless they are part of the search results
    // This clears up space on mobile views, where if you create a group with 4+ people you can't see the selected participants and the search results at the same time
    if (searchTerm === '') {
        return {
            section: {
                title: undefined,
                data: shouldGetOptionDetails
                    ? _.map(selectedOptions, (participant) => {
                          const isPolicyExpenseChat = lodashGet(participant, 'isPolicyExpenseChat', false);
                          return isPolicyExpenseChat ? getPolicyExpenseReportOption(participant) : getParticipantsOption(participant, personalDetails);
                      })
                    : selectedOptions,
                shouldShow: !_.isEmpty(selectedOptions),
                indexOffset,
            },
            newIndexOffset: indexOffset + selectedOptions.length,
        };
    }

    // If you select a new user you don't have a contact for, they won't get returned as part of a recent report or personal details
    // This will add them to the list of options, deduping them if they already exist in the other lists
    const selectedParticipantsWithoutDetails = _.filter(selectedOptions, (participant) => {
        const accountID = lodashGet(participant, 'accountID', null);
        const isPartOfSearchTerm = participant.searchText.toLowerCase().includes(searchTerm.trim().toLowerCase());
        const isReportInRecentReports = _.some(filteredRecentReports, (report) => report.accountID === accountID);
        const isReportInPersonalDetails = _.some(filteredPersonalDetails, (personalDetail) => personalDetail.accountID === accountID);
        return isPartOfSearchTerm && !isReportInRecentReports && !isReportInPersonalDetails;
    });

    return {
        section: {
            title: undefined,
            data: shouldGetOptionDetails
                ? _.map(selectedParticipantsWithoutDetails, (participant) => {
                      const isPolicyExpenseChat = lodashGet(participant, 'isPolicyExpenseChat', false);
                      return isPolicyExpenseChat ? getPolicyExpenseReportOption(participant) : getParticipantsOption(participant, personalDetails);
                  })
                : selectedParticipantsWithoutDetails,
            shouldShow: !_.isEmpty(selectedParticipantsWithoutDetails),
            indexOffset,
        },
        newIndexOffset: indexOffset + selectedParticipantsWithoutDetails.length,
    };
}

export {
    addSMSDomainIfPhoneNumber,
    getAvatarsForAccountIDs,
    isCurrentUser,
    isPersonalDetailsReady,
    getSearchOptions,
    getFilteredOptions,
    getShareDestinationOptions,
    getMemberInviteOptions,
    getHeaderMessage,
    getHeaderMessageForNonUserList,
    getPersonalDetailsForAccountIDs,
    getIOUConfirmationOptionsFromPayeePersonalDetail,
    getIOUConfirmationOptionsFromParticipants,
    getSearchText,
    getAllReportErrors,
    getPolicyExpenseReportOption,
    getParticipantsOption,
    isSearchStringMatch,
    shouldOptionShowTooltip,
    getLastMessageTextForReport,
    getEnabledCategoriesCount,
    hasEnabledOptions,
    sortCategories,
    getCategoryOptionTree,
    formatMemberForList,
    formatSectionsFromSearchTerm,
};<|MERGE_RESOLUTION|>--- conflicted
+++ resolved
@@ -502,12 +502,7 @@
         result.isPinned = report.isPinned;
         result.iouReportID = report.iouReportID;
         result.keyForList = String(report.reportID);
-<<<<<<< HEAD
         result.tooltipText = ReportUtils.getReportParticipantsTitle(report.visibleChatMemberAccountIDs || []);
-        result.hasOutstandingIOU = report.hasOutstandingIOU;
-=======
-        result.tooltipText = ReportUtils.getReportParticipantsTitle(report.participantAccountIDs || []);
->>>>>>> 2b58e1cb
         result.isWaitingOnBankAccount = report.isWaitingOnBankAccount;
         result.policyID = report.policyID;
 
