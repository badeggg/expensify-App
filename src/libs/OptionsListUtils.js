--- conflicted
+++ resolved
@@ -448,14 +448,10 @@
     ) {
         lastMessageTextFromReport = lodashGet(lastReportAction, 'message[0].text', '');
     } else {
-<<<<<<< HEAD
-        lastMessageTextFromReport = report ? report.lastMessageText || '' : '';
-=======
         const shouldShowLastActor =
             ReportUtils.isThread(report) && (ReportUtils.isExpenseReport(report) || ReportUtils.isIOUReport(report)) && currentUserAccountID !== report.lastActorAccountID;
         const lastActorDisplayName = shouldShowLastActor ? `${ReportUtils.getDisplayNameForParticipant(report.lastActorAccountID, true)}: ` : '';
         lastMessageTextFromReport = report ? `${lastActorDisplayName}${report.lastMessageText}` : '';
->>>>>>> f52c59d5
     }
     return lastMessageTextFromReport;
 }
