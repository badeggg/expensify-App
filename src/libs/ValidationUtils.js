--- conflicted
+++ resolved
@@ -372,23 +372,9 @@
  * @param {String[]} reservedWords
  * @returns {Boolean}
  */
-<<<<<<< HEAD
 function doesContainReservedWord(value, reservedWords) {
     const valueToCheck = value.trim().toLowerCase();
     return _.some(reservedWords, reservedWord => valueToCheck.includes(reservedWord.toLowerCase()));
-=======
-function findInvalidSymbols(valuesToBeValidated) {
-    return _.map(valuesToBeValidated, (value) => {
-        if (!value) {
-            return '';
-        }
-        let inValidSymbol = value.replace(/[,]+/g, '') !== value ? Localize.translateLocal('common.comma') : '';
-        if (_.isEmpty(inValidSymbol)) {
-            inValidSymbol = value.replace(/[;]+/g, '') !== value ? Localize.translateLocal('common.semicolon') : '';
-        }
-        return inValidSymbol;
-    });
->>>>>>> a1f8dae8
 }
 
 /**
