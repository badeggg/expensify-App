<<<<<<< HEAD
import {subYears, addYears, addMinutes, startOfDay, endOfMonth, isAfter, isBefore, isValid, isWithinInterval, isSameDay, parse, set, format} from 'date-fns';
=======
import {subYears, addYears, startOfDay, endOfMonth, parse, isAfter, isBefore, isValid, isWithinInterval, isSameDay, format} from 'date-fns';
>>>>>>> db4d85bd
import _ from 'underscore';
import {URL_REGEX_WITH_REQUIRED_PROTOCOL} from 'expensify-common/lib/Url';
import {parsePhoneNumber} from 'awesome-phonenumber';
import CONST from '../CONST';
import * as CardUtils from './CardUtils';
import * as LoginUtils from './LoginUtils';

/**
 * Implements the Luhn Algorithm, a checksum formula used to validate credit card
 * numbers.
 *
 * @param {String} val
 * @returns {Boolean}
 */
function validateCardNumber(val) {
    let sum = 0;
    for (let i = 0; i < val.length; i++) {
        let intVal = parseInt(val.substr(i, 1), 10);
        if (i % 2 === 0) {
            intVal *= 2;
            if (intVal > 9) {
                intVal = 1 + (intVal % 10);
            }
        }
        sum += intVal;
    }
    return sum % 10 === 0;
}

/**
 * Validating that this is a valid address (PO boxes are not allowed)
 *
 * @param {String} value
 * @returns {Boolean}
 */
function isValidAddress(value) {
    if (!CONST.REGEX.ANY_VALUE.test(value)) {
        return false;
    }

    return !CONST.REGEX.PO_BOX.test(value);
}

/**
 * Validate date fields
 *
 * @param {String|Date} date
 * @returns {Boolean} true if valid
 */
function isValidDate(date) {
    if (!date) {
        return false;
    }

    const pastDate = subYears(new Date(), 1000);
    const futureDate = addYears(new Date(), 1000);
    const testDate = new Date(date);
    return isValid(testDate) && isAfter(testDate, pastDate) && isBefore(testDate, futureDate);
}

/**
 * Validate that date entered isn't a future date.
 *
 * @param {String|Date} date
 * @returns {Boolean} true if valid
 */
function isValidPastDate(date) {
    if (!date) {
        return false;
    }

    const pastDate = subYears(new Date(), 1000);
    const currentDate = new Date();
    const testDate = startOfDay(new Date(date));
    return isValid(testDate) && isAfter(testDate, pastDate) && isBefore(testDate, currentDate);
}

/**
 * Used to validate a value that is "required".
 *
 * @param {*} value
 * @returns {Boolean}
 */
function isRequiredFulfilled(value) {
    if (_.isString(value)) {
        return !_.isEmpty(value.trim());
    }
    if (_.isDate(value)) {
        return isValidDate(value);
    }
    if (_.isArray(value) || _.isObject(value)) {
        return !_.isEmpty(value);
    }
    return Boolean(value);
}

/**
 * Used to add requiredField error to the fields passed.
 *
 * @param {Object} values
 * @param {Array} requiredFields
 * @returns {Object}
 */
function getFieldRequiredErrors(values, requiredFields) {
    const errors = {};
    _.each(requiredFields, (fieldKey) => {
        if (isRequiredFulfilled(values[fieldKey])) {
            return;
        }
        errors[fieldKey] = 'common.error.fieldRequired';
    });
    return errors;
}

/**
 * Validates that this is a valid expiration date. Supports the following formats:
 * 1. MM/YY
 * 2. MM/YYYY
 * 3. MMYY
 * 4. MMYYYY
 *
 * @param {String} string
 * @returns {Boolean}
 */
function isValidExpirationDate(string) {
    if (!CONST.REGEX.CARD_EXPIRATION_DATE.test(string)) {
        return false;
    }

    // Use the last of the month to check if the expiration date is in the future or not
    const expirationDate = `${CardUtils.getYearFromExpirationDateString(string)}-${CardUtils.getMonthFromExpirationDateString(string)}-01`;
    return isAfter(new Date(expirationDate), endOfMonth(new Date()));
}

/**
 * Validates that this is a valid security code
 * in the XXX or XXXX format.
 *
 * @param {String} string
 * @returns {Boolean}
 */
function isValidSecurityCode(string) {
    return CONST.REGEX.CARD_SECURITY_CODE.test(string);
}

/**
 * Validates a debit card number (15 or 16 digits).
 *
 * @param {String} string
 * @returns {Boolean}
 */
function isValidDebitCard(string) {
    if (!CONST.REGEX.CARD_NUMBER.test(string)) {
        return false;
    }

    return validateCardNumber(string);
}

/**
 * @param {String} code
 * @returns {Boolean}
 */
function isValidIndustryCode(code) {
    return CONST.REGEX.INDUSTRY_CODE.test(code);
}

/**
 * @param {String} zipCode
 * @returns {Boolean}
 */
function isValidZipCode(zipCode) {
    return CONST.REGEX.ZIP_CODE.test(zipCode);
}

/**
 * @param {String} ssnLast4
 * @returns {Boolean}
 */
function isValidSSNLastFour(ssnLast4) {
    return CONST.REGEX.SSN_LAST_FOUR.test(ssnLast4);
}

/**
 * @param {String} ssnFull9
 * @returns {Boolean}
 */
function isValidSSNFullNine(ssnFull9) {
    return CONST.REGEX.SSN_FULL_NINE.test(ssnFull9);
}

/**
 * Validate that a date meets the minimum age requirement.
 *
 * @param {String} date
 * @returns {Boolean}
 */
function meetsMinimumAgeRequirement(date) {
    const testDate = new Date(date);
    const minDate = subYears(new Date(), CONST.DATE_BIRTH.MIN_AGE_FOR_PAYMENT);
    return isValid(testDate) && (isSameDay(testDate, minDate) || isBefore(testDate, minDate));
}

/**
 * Validate that a date meets the maximum age requirement.
 *
 * @param {String} date
 * @returns {Boolean}
 */
function meetsMaximumAgeRequirement(date) {
    const testDate = new Date(date);
    const maxDate = subYears(new Date(), CONST.DATE_BIRTH.MAX_AGE);
    return isValid(testDate) && (isSameDay(testDate, maxDate) || isAfter(testDate, maxDate));
}

/**
 * Validate that given date is in a specified range of years before now.
 *
 * @param {String} date
 * @param {Number} minimumAge
 * @param {Number} maximumAge
 * @returns {String|Array}
 */
function getAgeRequirementError(date, minimumAge, maximumAge) {
    const currentDate = startOfDay(new Date());
    const testDate = parse(date, CONST.DATE.FNS_FORMAT_STRING, currentDate);

    if (!isValid(testDate)) {
        return 'common.error.dateInvalid';
    }

    const maximalDate = subYears(currentDate, minimumAge);
    const minimalDate = subYears(currentDate, maximumAge);

    if (isWithinInterval(testDate, {start: minimalDate, end: maximalDate})) {
        return '';
    }

    if (isSameDay(testDate, maximalDate) || isAfter(testDate, maximalDate)) {
        return ['privatePersonalDetails.error.dateShouldBeBefore', {dateString: format(maximalDate, CONST.DATE.FNS_FORMAT_STRING)}];
    }

    return ['privatePersonalDetails.error.dateShouldBeAfter', {dateString: format(minimalDate, CONST.DATE.FNS_FORMAT_STRING)}];
}

/**
 * Validate that given date is not in the past.
 *
 * @param {String} inputDate
 * @returns {String}
 */
function getDatePassedError(inputDate) {
    const currentDate = new Date();
    const parsedDate = new Date(`${inputDate}T00:00:00`); // set time to 00:00:00 for accurate comparison

    // If input date is not valid, return an error
    if (!isValid(parsedDate)) {
        return 'common.error.dateInvalid';
    }

    // Clear time for currentDate so comparison is based solely on the date
    currentDate.setHours(0, 0, 0, 0);

    if (parsedDate < currentDate) {
        return 'common.error.dateInvalid';
    }

    return '';
}

/**
 * Similar to backend, checks whether a website has a valid URL or not.
 * http/https/ftp URL scheme required.
 *
 * @param {String} url
 * @returns {Boolean}
 */
function isValidWebsite(url) {
    return new RegExp(`^${URL_REGEX_WITH_REQUIRED_PROTOCOL}$`, 'i').test(url);
}

/**
 * @param {Object} identity
 * @returns {Object}
 */
function validateIdentity(identity) {
    const requiredFields = ['firstName', 'lastName', 'street', 'city', 'zipCode', 'state', 'ssnLast4', 'dob'];
    const errors = {};

    // Check that all required fields are filled
    _.each(requiredFields, (fieldName) => {
        if (isRequiredFulfilled(identity[fieldName])) {
            return;
        }
        errors[fieldName] = true;
    });

    if (!isValidAddress(identity.street)) {
        errors.street = true;
    }

    if (!isValidZipCode(identity.zipCode)) {
        errors.zipCode = true;
    }

    // dob field has multiple validations/errors, we are handling it temporarily like this.
    if (!isValidDate(identity.dob) || !meetsMaximumAgeRequirement(identity.dob)) {
        errors.dob = true;
    } else if (!meetsMinimumAgeRequirement(identity.dob)) {
        errors.dobAge = true;
    }

    if (!isValidSSNLastFour(identity.ssnLast4)) {
        errors.ssnLast4 = true;
    }

    return errors;
}

/**
 * @param {String} phoneNumber
 * @param {Boolean} [isCountryCodeOptional]
 * @returns {Boolean}
 */
function isValidUSPhone(phoneNumber = '', isCountryCodeOptional) {
    const phone = phoneNumber || '';
    const regionCode = isCountryCodeOptional ? CONST.COUNTRY.US : null;

    const parsedPhoneNumber = parsePhoneNumber(phone, {regionCode});
    return parsedPhoneNumber.possible && parsedPhoneNumber.regionCode === CONST.COUNTRY.US;
}

/**
 * @param {string} validateCode
 * @returns {Boolean}
 */
function isValidValidateCode(validateCode) {
    return validateCode.match(CONST.VALIDATE_CODE_REGEX_STRING);
}

function isValidRecoveryCode(recoveryCode) {
    return recoveryCode.match(CONST.RECOVERY_CODE_REGEX_STRING);
}

/**
 * @param {String} code
 * @returns {Boolean}
 */
function isValidTwoFactorCode(code) {
    return Boolean(code.match(CONST.REGEX.CODE_2FA));
}

/**
 * Checks whether a value is a numeric string including `(`, `)`, `-` and optional leading `+`
 * @param {String} input
 * @returns {Boolean}
 */
function isNumericWithSpecialChars(input) {
    return /^\+?[\d\\+]*$/.test(LoginUtils.getPhoneNumberWithoutSpecialChars(input));
}

/**
 * Checks the given number is a valid US Routing Number
 * using ABA routingNumber checksum algorithm: http://www.brainjar.com/js/validation/
 * @param {String} number
 * @returns {Boolean}
 */
function isValidRoutingNumber(number) {
    let n = 0;
    for (let i = 0; i < number.length; i += 3) {
        n += parseInt(number.charAt(i), 10) * 3 + parseInt(number.charAt(i + 1), 10) * 7 + parseInt(number.charAt(i + 2), 10);
    }

    // If the resulting sum is an even multiple of ten (but not zero),
    // the ABA routing number is valid.
    if (n !== 0 && n % 10 === 0) {
        return true;
    }
    return false;
}

/**
 * Checks that the provided name doesn't contain any commas or semicolons
 *
 * @param {String} name
 * @returns {Boolean}
 */
function isValidDisplayName(name) {
    return !name.includes(',') && !name.includes(';');
}

/**
 * Checks that the provided legal name doesn't contain special characters
 *
 * @param {String} name
 * @returns {Boolean}
 */
function isValidLegalName(name) {
    return CONST.REGEX.ALPHABETIC_AND_LATIN_CHARS.test(name);
}

/**
 * Checks if the provided string includes any of the provided reserved words
 *
 * @param {String} value
 * @param {String[]} reservedWords
 * @returns {Boolean}
 */
function doesContainReservedWord(value, reservedWords) {
    const valueToCheck = value.trim().toLowerCase();
    return _.some(reservedWords, (reservedWord) => valueToCheck.includes(reservedWord.toLowerCase()));
}

/**
 * Checks if is one of the certain names which are reserved for default rooms
 * and should not be used for policy rooms.
 *
 * @param {String} roomName
 * @returns {Boolean}
 */
function isReservedRoomName(roomName) {
    return _.contains(CONST.REPORT.RESERVED_ROOM_NAMES, roomName);
}

/**
 * Checks if the room name already exists.
 *
 * @param {String} roomName
 * @param {Object} reports
 * @param {String} policyID
 * @returns {Boolean}
 */
function isExistingRoomName(roomName, reports, policyID) {
    return _.some(reports, (report) => report && report.policyID === policyID && report.reportName === roomName);
}

/**
 * Checks if a room name is valid by checking that:
 * - It starts with a hash '#'
 * - After the first character, it contains only lowercase letters, numbers, and dashes
 * - It's between 1 and MAX_ROOM_NAME_LENGTH characters long
 *
 * @param {String} roomName
 * @returns {Boolean}
 */
function isValidRoomName(roomName) {
    return CONST.REGEX.ROOM_NAME.test(roomName);
}

/**
 * Checks if tax ID consists of 9 digits
 *
 * @param {String} taxID
 * @returns {Boolean}
 */
function isValidTaxID(taxID) {
    return taxID && CONST.REGEX.TAX_ID.test(taxID);
}

/**
 * Checks if a string value is a number.
 *
 * @param {String} value
 * @returns {Boolean}
 */
function isNumeric(value) {
    if (typeof value !== 'string') {
        return false;
    }
    return /^\d*$/.test(value);
}

/**
 * Checks that the provided accountID is a number and bigger than 0.
 *
 * @param {Number} accountID
 * @returns {Boolean}
 */
function isValidAccountRoute(accountID) {
    return CONST.REGEX.NUMBER.test(accountID) && accountID > 0;
}

/**
 * Checks if the time input is at least one minute in the future.
 * @param {String} inputTime
 * @param {String} inputDateTime
 * @returns {Boolean}
 * */
const isTimeAtLeastOneMinuteInFuture = (inputTime = '', inputDateTime = '') => {
    if (!inputTime) return false;
    // Parse the hour and minute from the time input
    const [hourStr, minuteStr, period] = inputTime.split(/[:\s]+/);
    let hour = parseInt(hourStr, 10);

    // Convert 12-hour format to 24-hour format
    if (period.toUpperCase() === 'PM' && hour !== 12) {
        hour += 12;
    } else if (period.toUpperCase() === 'AM' && hour === 12) {
        hour = 0;
    }

    const minute = parseInt(minuteStr, 10);

    // Check if the inputDateTime contains a time portion or is just a date
    const dateTimeFormat = inputDateTime.includes(':') ? 'yyyy-MM-dd HH:mm:ss' : 'yyyy-MM-dd';

    // Parse the input date and time (or just date) accordingly
    const parsedInputDateTime = parse(inputDateTime, dateTimeFormat, new Date());

    // Set the hour and minute from the time input to the date from the date-time input
    const combinedDate = set(parsedInputDateTime, {hours: hour, minutes: minute});

    // Get current date and time
    const now = new Date();

    // Check if the combinedDate is at least one minute later than the current date and time
    return isAfter(combinedDate, addMinutes(now, 1));
};

export {
    meetsMinimumAgeRequirement,
    meetsMaximumAgeRequirement,
    getAgeRequirementError,
    isValidAddress,
    isValidDate,
    isValidPastDate,
    isValidSecurityCode,
    isValidExpirationDate,
    isValidDebitCard,
    isValidIndustryCode,
    isValidZipCode,
    isRequiredFulfilled,
    getFieldRequiredErrors,
    isValidUSPhone,
    isValidWebsite,
    validateIdentity,
    isValidTwoFactorCode,
    isNumericWithSpecialChars,
    isValidRoutingNumber,
    isValidSSNLastFour,
    isValidSSNFullNine,
    isReservedRoomName,
    isExistingRoomName,
    isValidRoomName,
    isValidTaxID,
    isValidValidateCode,
    isValidDisplayName,
    isValidLegalName,
    doesContainReservedWord,
    isNumeric,
    isValidAccountRoute,
<<<<<<< HEAD
    getDatePassedError,
    isTimeAtLeastOneMinuteInFuture,
=======
    isValidRecoveryCode,
>>>>>>> db4d85bd
};<|MERGE_RESOLUTION|>--- conflicted
+++ resolved
@@ -1,8 +1,4 @@
-<<<<<<< HEAD
 import {subYears, addYears, addMinutes, startOfDay, endOfMonth, isAfter, isBefore, isValid, isWithinInterval, isSameDay, parse, set, format} from 'date-fns';
-=======
-import {subYears, addYears, startOfDay, endOfMonth, parse, isAfter, isBefore, isValid, isWithinInterval, isSameDay, format} from 'date-fns';
->>>>>>> db4d85bd
 import _ from 'underscore';
 import {URL_REGEX_WITH_REQUIRED_PROTOCOL} from 'expensify-common/lib/Url';
 import {parsePhoneNumber} from 'awesome-phonenumber';
@@ -554,10 +550,7 @@
     doesContainReservedWord,
     isNumeric,
     isValidAccountRoute,
-<<<<<<< HEAD
     getDatePassedError,
     isTimeAtLeastOneMinuteInFuture,
-=======
     isValidRecoveryCode,
->>>>>>> db4d85bd
 };