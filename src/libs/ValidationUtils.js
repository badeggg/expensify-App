import moment from 'moment';
import _ from 'underscore';
import CONST from '../CONST';
import * as CardUtils from './CardUtils';
import * as LoginUtils from './LoginUtils';
import * as Localize from './Localize';

/**
 * Implements the Luhn Algorithm, a checksum formula used to validate credit card
 * numbers.
 *
 * @param {String} val
 * @returns {Boolean}
 */
function validateCardNumber(val) {
    let sum = 0;
    for (let i = 0; i < val.length; i++) {
        let intVal = parseInt(val.substr(i, 1), 10);
        if (i % 2 === 0) {
            intVal *= 2;
            if (intVal > 9) {
                intVal = 1 + (intVal % 10);
            }
        }
        sum += intVal;
    }
    return (sum % 10) === 0;
}

/**
 * Validating that this is a valid address (PO boxes are not allowed)
 *
 * @param {String} value
 * @returns {Boolean}
 */
function isValidAddress(value) {
    if (!CONST.REGEX.ANY_VALUE.test(value)) {
        return false;
    }

    return !CONST.REGEX.PO_BOX.test(value);
}

/**
 * Validate date fields
 *
 * @param {String|Date} date
 * @returns {Boolean} true if valid
 */
function isValidDate(date) {
    if (!date) {
        return false;
    }

    const pastDate = moment().subtract(1000, 'years');
    const futureDate = moment().add(1000, 'years');
    const testDate = moment(date);
    return testDate.isValid() && testDate.isBetween(pastDate, futureDate);
}

/**
 * Validate that date entered isn't a future date.
 *
 * @param {String|Date} date
 * @returns {Boolean} true if valid
 */
function isValidPastDate(date) {
    if (!date) {
        return false;
    }

    const pastDate = moment().subtract(1000, 'years');
    const currentDate = moment();
    const testDate = moment(date).startOf('day');
    return testDate.isValid() && testDate.isBetween(pastDate, currentDate);
}

/**
 * Used to validate a value that is "required".
 *
 * @param {*} value
 * @returns {Boolean}
 */
function isRequiredFulfilled(value) {
    if (_.isString(value)) {
        return !_.isEmpty(value.trim());
    }
    if (_.isDate(value)) {
        return isValidDate(value);
    }
    if (_.isArray(value) || _.isObject(value)) {
        return !_.isEmpty(value);
    }
    return Boolean(value);
}

/**
 * Validates that this is a valid expiration date. Supports the following formats:
 * 1. MM/YY
 * 2. MM/YYYY
 * 3. MMYY
 * 4. MMYYYY
 *
 * @param {String} string
 * @returns {Boolean}
 */
function isValidExpirationDate(string) {
    if (!CONST.REGEX.CARD_EXPIRATION_DATE.test(string)) {
        return false;
    }

    // Use the last of the month to check if the expiration date is in the future or not
    const expirationDate = `${CardUtils.getYearFromExpirationDateString(string)}-${CardUtils.getMonthFromExpirationDateString(string)}-01`;
    return moment(expirationDate).endOf('month').isAfter(moment());
}

/**
 * Validates that this is a valid security code
 * in the XXX or XXXX format.
 *
 * @param {String} string
 * @returns {Boolean}
 */
function isValidSecurityCode(string) {
    return CONST.REGEX.CARD_SECURITY_CODE.test(string);
}

/**
 * Validates a debit card number (15 or 16 digits).
 *
 * @param {String} string
 * @returns {Boolean}
 */
function isValidDebitCard(string) {
    if (!CONST.REGEX.CARD_NUMBER.test(string)) {
        return false;
    }

    return validateCardNumber(string);
}

/**
 *
 * @param {String} nameOnCard
 * @returns {Boolean}
 */
function isValidCardName(nameOnCard) {
    if (!CONST.REGEX.ALPHABETIC_CHARS.test(nameOnCard)) {
        return false;
    }

    return !_.isEmpty(nameOnCard.trim());
}

/**
 * @param {String} code
 * @returns {Boolean}
 */
function isValidIndustryCode(code) {
    return CONST.REGEX.INDUSTRY_CODE.test(code);
}

/**
 * @param {String} zipCode
 * @returns {Boolean}
 */
function isValidZipCode(zipCode) {
    return CONST.REGEX.ZIP_CODE.test(zipCode);
}

/**
 * @param {String} ssnLast4
 * @returns {Boolean}
 */
function isValidSSNLastFour(ssnLast4) {
    return CONST.REGEX.SSN_LAST_FOUR.test(ssnLast4);
}

/**
 * @param {String} ssnFull9
 * @returns {Boolean}
 */
function isValidSSNFullNine(ssnFull9) {
    return CONST.REGEX.SSN_FULL_NINE.test(ssnFull9);
}

/**
 *
 * @param {String} paypalUsername
 * @returns {Boolean}
 */
function isValidPaypalUsername(paypalUsername) {
    return Boolean(paypalUsername) && CONST.REGEX.PAYPAL_ME_USERNAME.test(paypalUsername);
}

/**
 * Validate that "date" is between 18 and 150 years in the past
 *
 * @param {String} date
 * @returns {Boolean}
 */
function meetsAgeRequirements(date) {
    const eighteenYearsAgo = moment().subtract(18, 'years');
    const oneHundredFiftyYearsAgo = moment().subtract(150, 'years');
    const testDate = moment(date);
    return testDate.isValid() && testDate.isBetween(oneHundredFiftyYearsAgo, eighteenYearsAgo);
}

/**
<<<<<<< HEAD
 * Validate that given date is in a specified range of years before now.
 *
 * @param {String} date
 * @param {Number} minimumAge
 * @param {Number} maximumAge
 * @returns {String}
 */
function getAgeRequirementError(date, minimumAge, maximumAge) {
    const recentDate = moment().subtract(minimumAge, 'years');
    const longAgoDate = moment().subtract(maximumAge, 'years');
    const testDate = moment(date);
    if (!testDate.isValid()) {
        return Localize.translateLocal('personalDetailsPages.error.dateInvalid');
    } else if (testDate.isBetween(longAgoDate, recentDate)) {
        return '';
    }

    if (testDate.isAfter(recentDate)) {
        return Localize.translateLocal('personalDetailsPages.error.dateTooRecent', {numYears: minimumAge});
    } else {
        return Localize.translateLocal('personalDetailsPages.error.dateTooOld', {numYears: maximumAge});
    }
}

/**
=======
 * Similar to backend, checks whether a website has a valid URL or not.
 * http/https/ftp URL scheme required.
 *
>>>>>>> 91c7467c
 * @param {String} url
 * @returns {Boolean}
 */
function isValidWebsite(url) {
    return CONST.REGEX.WEBSITE.test(url);
}

/**
 * @param {Object} identity
 * @returns {Object}
 */
function validateIdentity(identity) {
    const requiredFields = ['firstName', 'lastName', 'street', 'city', 'zipCode', 'state', 'ssnLast4', 'dob'];
    const errors = {};

    // Check that all required fields are filled
    _.each(requiredFields, (fieldName) => {
        if (isRequiredFulfilled(identity[fieldName])) {
            return;
        }
        errors[fieldName] = true;
    });

    if (!isValidAddress(identity.street)) {
        errors.street = true;
    }

    if (!isValidZipCode(identity.zipCode)) {
        errors.zipCode = true;
    }

    // dob field has multiple validations/errors, we are handling it temporarily like this.
    if (!isValidDate(identity.dob)) {
        errors.dob = true;
    } else if (!meetsAgeRequirements(identity.dob)) {
        errors.dobAge = true;
    }

    if (!isValidSSNLastFour(identity.ssnLast4)) {
        errors.ssnLast4 = true;
    }

    return errors;
}

/**
 * @param {String} phoneNumber
 * @param {Boolean} [isCountryCodeOptional]
 * @returns {Boolean}
 */
function isValidUSPhone(phoneNumber = '', isCountryCodeOptional) {
    // Remove non alphanumeric characters from the phone number
    const sanitizedPhone = (phoneNumber || '').replace(CONST.REGEX.NON_ALPHA_NUMERIC, '');
    const isUsPhone = isCountryCodeOptional
        ? CONST.REGEX.US_PHONE_WITH_OPTIONAL_COUNTRY_CODE.test(sanitizedPhone) : CONST.REGEX.US_PHONE.test(sanitizedPhone);

    return CONST.REGEX.PHONE_E164_PLUS.test(sanitizedPhone) && isUsPhone;
}

/**
 * @param {String} password
 * @returns {Boolean}
 */
function isValidPassword(password) {
    return password.match(CONST.PASSWORD_COMPLEXITY_REGEX_STRING);
}

/**
 * @param {String} code
 * @returns {Boolean}
 */
function isValidTwoFactorCode(code) {
    return Boolean(code.match(CONST.REGEX.CODE_2FA));
}

/**
 * @param {String} input
 * @returns {Boolean}
 */
function isPositiveInteger(input) {
    return CONST.REGEX.POSITIVE_INTEGER.test(input);
}

/**
 * Checks whether a value is a numeric string including `(`, `)`, `-` and optional leading `+`
 * @param {String} input
 * @returns {Boolean}
 */
function isNumericWithSpecialChars(input) {
    return /^\+?\d*$/.test(LoginUtils.getPhoneNumberWithoutSpecialChars(input));
}

/**
 * Checks the given number is a valid US Routing Number
 * using ABA routingNumber checksum algorithm: http://www.brainjar.com/js/validation/
 * @param {String} number
 * @returns {Boolean}
 */
function isValidRoutingNumber(number) {
    let n = 0;
    for (let i = 0; i < number.length; i += 3) {
        n += (parseInt(number.charAt(i), 10) * 3)
            + (parseInt(number.charAt(i + 1), 10) * 7)
            + parseInt(number.charAt(i + 2), 10);
    }

    // If the resulting sum is an even multiple of ten (but not zero),
    // the ABA routing number is valid.
    if (n !== 0 && n % 10 === 0) {
        return true;
    }
    return false;
}

/**
 * Checks if each string in array is of valid length and then returns true
 * for each string which exceeds the limit.
 *
 * @param {Number} maxLength
 * @param {String[]} valuesToBeValidated
 * @returns {Boolean[]}
 */
function doesFailCharacterLimit(maxLength, valuesToBeValidated) {
    return _.map(valuesToBeValidated, value => value && value.length > maxLength);
}

/**
 * Checks if each string in array is of valid length and then returns true
 * for each string which exceeds the limit. The function trims the passed values.
 *
 * @param {Number} maxLength
 * @param {String[]} valuesToBeValidated
 * @returns {Boolean[]}
 */
function doesFailCharacterLimitAfterTrim(maxLength, valuesToBeValidated) {
    return _.map(valuesToBeValidated, value => value && value.trim().length > maxLength);
}

/**
 * Checks if input value includes comma or semicolon which are not accepted
 *
 * @param {String[]} valuesToBeValidated
 * @returns {String[]}
 */
function findInvalidSymbols(valuesToBeValidated) {
    return _.map(valuesToBeValidated, (value) => {
        if (!value) {
            return '';
        }
        let inValidSymbol = value.replace(/[,]+/g, '') !== value ? Localize.translateLocal('personalDetails.error.comma') : '';
        if (_.isEmpty(inValidSymbol)) {
            inValidSymbol = value.replace(/[;]+/g, '') !== value ? Localize.translateLocal('personalDetails.error.semicolon') : '';
        }
        return inValidSymbol;
    });
}

/**
 * Checks if is one of the certain names which are reserved for default rooms
 * and should not be used for policy rooms.
 *
 * @param {String} roomName
 * @returns {Boolean}
 */
function isReservedRoomName(roomName) {
    return _.contains(CONST.REPORT.RESERVED_ROOM_NAMES, roomName);
}

/**
 * Checks if the room name already exists.
 *
 * @param {String} roomName
 * @param {Object} reports
 * @param {String} policyID
 * @returns {Boolean}
 */
function isExistingRoomName(roomName, reports, policyID) {
    return _.some(
        reports,
        report => report && report.policyID === policyID
        && report.reportName === roomName,
    );
}

/**
 * Checks if a room name is valid by checking that:
 * - It starts with a hash '#'
 * - After the first character, it contains only lowercase letters, numbers, and dashes
 * - It's between 1 and MAX_ROOM_NAME_LENGTH characters long
 *
 * @param {String} roomName
 * @returns {Boolean}
 */
function isValidRoomName(roomName) {
    return CONST.REGEX.ROOM_NAME.test(roomName);
}

/**
 * Checks if tax ID consists of 9 digits
 *
 * @param {String} taxID
 * @returns {Boolean}
 */
function isValidTaxID(taxID) {
    return taxID && CONST.REGEX.TAX_ID.test(taxID.replace(CONST.REGEX.NON_NUMERIC, ''));
}

export {
    meetsAgeRequirements,
    getAgeRequirementError,
    isValidAddress,
    isValidDate,
    isValidCardName,
    isValidPastDate,
    isValidSecurityCode,
    isValidExpirationDate,
    isValidDebitCard,
    isValidIndustryCode,
    isValidZipCode,
    isRequiredFulfilled,
    isValidUSPhone,
    isValidWebsite,
    validateIdentity,
    isValidPassword,
    isValidTwoFactorCode,
    isPositiveInteger,
    isNumericWithSpecialChars,
    isValidPaypalUsername,
    isValidRoutingNumber,
    isValidSSNLastFour,
    isValidSSNFullNine,
    doesFailCharacterLimit,
    doesFailCharacterLimitAfterTrim,
    isReservedRoomName,
    isExistingRoomName,
    isValidRoomName,
    isValidTaxID,
    findInvalidSymbols,
};<|MERGE_RESOLUTION|>--- conflicted
+++ resolved
@@ -207,7 +207,6 @@
 }
 
 /**
-<<<<<<< HEAD
  * Validate that given date is in a specified range of years before now.
  *
  * @param {String} date
@@ -233,11 +232,9 @@
 }
 
 /**
-=======
  * Similar to backend, checks whether a website has a valid URL or not.
  * http/https/ftp URL scheme required.
  *
->>>>>>> 91c7467c
  * @param {String} url
  * @returns {Boolean}
  */
