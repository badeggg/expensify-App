import moment from 'moment';
import _ from 'underscore';
import CONST from '../CONST';
import {showBankAccountFormValidationError, showBankAccountErrorModal} from './actions/BankAccounts';
import {translateLocal} from './translate';


/**
 * Implements the Luhn Algorithm, a checksum formula used to validate credit card
 * numbers.
 *
 * @param {String} val
 * @returns {Boolean}
 */
function validateCardNumber(val) {
    let sum = 0;
    for (let i = 0; i < val.length; i++) {
        let intVal = parseInt(val.substr(i, 1), 10);
        if (i % 2 === 0) {
            intVal *= 2;
            if (intVal > 9) {
                intVal = 1 + (intVal % 10);
            }
        }
        sum += intVal;
    }
    return (sum % 10) === 0;
}

/**
 * Validating that this is a valid address (PO boxes are not allowed)
 *
 * @param {String} value
 * @returns {Boolean}
 */
function isValidAddress(value) {
    if (!CONST.REGEX.ANY_VALUE.test(value)) {
        return false;
    }

    return !CONST.REGEX.PO_BOX.test(value);
}

/**
 * Validate date fields
 *
 * @param {String|Date} date
 * @returns {Boolean} true if valid
 */
function isValidDate(date) {
    const pastDate = moment().subtract(1000, 'years');
    const futureDate = moment().add(1000, 'years');
    const testDate = moment(date);
    return testDate.isValid() && testDate.isBetween(pastDate, futureDate);
}

/**
 * Used to validate a value that is "required".
 *
 * @param {*} value
 * @returns {Boolean}
 */
function isRequiredFulfilled(value) {
    if (_.isString(value)) {
        return !_.isEmpty(value.trim());
    }
    if (_.isDate(value)) {
        return isValidDate(value);
    }
    if (_.isArray(value) || _.isObject(value)) {
        return !_.isEmpty(value);
    }
    return Boolean(value);
}

/**
<<<<<<< HEAD
 * Validate date fields
 *
 * @param {String} date
 * @returns {Boolean} true if valid
 */
function isValidDate(date) {
    return moment(date).isValid();
}

/**
 * Validates that this is a valid expiration date
 * in the MM/YY or MM/YYYY format
 *
 * @param {String} string
 * @returns {Boolean}
 */
function isValidExpirationDate(string) {
    return CONST.REGEX.CARD_EXPIRATION_DATE.test(string);
}

/**
 * Validates that this is a valid security code
 * in the XXX or XXXX format.
 *
 * @param {String} string
 * @returns {Boolean}
 */
function isValidSecurityCode(string) {
    return CONST.REGEX.CARD_SECURITY_CODE.test(string);
}

/**
 * Validates a debit card number (15 or 16 digits).
 *
 * @param {String} string
 * @returns {Boolean}
 */
function isValidDebitCard(string) {
    if (!CONST.REGEX.CARD_NUMBER.test(string)) {
        return false;
    }

    return validateCardNumber(string);
}

/**
 * @param {String} code
 * @returns {Boolean}
 */
function isValidIndustryCode(code) {
    return CONST.REGEX.INDUSTRY_CODE.test(code);
}

/**
=======
>>>>>>> fa7cb605
 * @param {String} zipCode
 * @returns {Boolean}
 */
function isValidZipCode(zipCode) {
    return CONST.REGEX.ZIP_CODE.test(zipCode);
}

/**
 * @param {String} ssnLast4
 * @returns {Boolean}
 */
function isValidSSNLastFour(ssnLast4) {
    return CONST.REGEX.SSN_LAST_FOUR.test(ssnLast4);
}

/**
 * @param {String} date
 * @returns {Boolean}
 */
function isValidAge(date) {
    const eighteenYearsAgo = moment().subtract(18, 'years');
    const oneHundredFiftyYearsAgo = moment().subtract(150, 'years');
    const testDate = moment(date);
    return testDate.isValid() && testDate.isBetween(oneHundredFiftyYearsAgo, eighteenYearsAgo);
}

/**
 *
 * @param {String} url
 * @returns {Boolean}
 */
function isValidURL(url) {
    return CONST.REGEX.HYPERLINK.test(url);
}

/**
 * @param {Object} identity
 * @returns {Boolean}
 */
function isValidIdentity(identity) {
    if (!isValidAddress(identity.street)) {
        showBankAccountFormValidationError(translateLocal('bankAccount.error.address'));
        showBankAccountErrorModal();
        return false;
    }

    if (identity.state === '') {
        showBankAccountFormValidationError(translateLocal('bankAccount.error.addressState'));
        showBankAccountErrorModal();
        return false;
    }

    if (identity.city === '') {
        showBankAccountFormValidationError(translateLocal('bankAccount.error.addressCity'));
        showBankAccountErrorModal();
        return false;
    }

    if (!isValidZipCode(identity.zipCode)) {
        showBankAccountFormValidationError(translateLocal('bankAccount.error.zipCode'));
        showBankAccountErrorModal();
        return false;
    }

    if (!isValidDate(identity.dob) || !isValidAge(identity.dob)) {
        showBankAccountFormValidationError(translateLocal('bankAccount.error.dob'));
        showBankAccountErrorModal();
        return false;
    }

    if (!isValidSSNLastFour(identity.ssnLast4)) {
        showBankAccountFormValidationError(translateLocal('bankAccount.error.ssnLast4'));
        showBankAccountErrorModal();
        return false;
    }

    return true;
}

export {
    isValidAddress,
    isValidDate,
    isValidSecurityCode,
    isValidExpirationDate,
    isValidDebitCard,
    isValidIndustryCode,
    isValidIdentity,
    isValidZipCode,
    isRequiredFulfilled,
    isValidURL,
};<|MERGE_RESOLUTION|>--- conflicted
+++ resolved
@@ -74,63 +74,6 @@
 }
 
 /**
-<<<<<<< HEAD
- * Validate date fields
- *
- * @param {String} date
- * @returns {Boolean} true if valid
- */
-function isValidDate(date) {
-    return moment(date).isValid();
-}
-
-/**
- * Validates that this is a valid expiration date
- * in the MM/YY or MM/YYYY format
- *
- * @param {String} string
- * @returns {Boolean}
- */
-function isValidExpirationDate(string) {
-    return CONST.REGEX.CARD_EXPIRATION_DATE.test(string);
-}
-
-/**
- * Validates that this is a valid security code
- * in the XXX or XXXX format.
- *
- * @param {String} string
- * @returns {Boolean}
- */
-function isValidSecurityCode(string) {
-    return CONST.REGEX.CARD_SECURITY_CODE.test(string);
-}
-
-/**
- * Validates a debit card number (15 or 16 digits).
- *
- * @param {String} string
- * @returns {Boolean}
- */
-function isValidDebitCard(string) {
-    if (!CONST.REGEX.CARD_NUMBER.test(string)) {
-        return false;
-    }
-
-    return validateCardNumber(string);
-}
-
-/**
- * @param {String} code
- * @returns {Boolean}
- */
-function isValidIndustryCode(code) {
-    return CONST.REGEX.INDUSTRY_CODE.test(code);
-}
-
-/**
-=======
->>>>>>> fa7cb605
  * @param {String} zipCode
  * @returns {Boolean}
  */
