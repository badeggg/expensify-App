import React, {useRef} from 'react';
import PropTypes from 'prop-types';
import {NavigationContainer, DefaultTheme, getPathFromState} from '@react-navigation/native';
import {useFlipper} from '@react-navigation/devtools';
import Navigation, {navigationRef} from './Navigation';
import linkingConfig from './linkingConfig';
import AppNavigator from './AppNavigator';
import FullScreenLoadingIndicator from '../../components/FullscreenLoadingIndicator';
import themeColors from '../../styles/themes/default';
import styles from '../../styles/styles';
import withWindowDimensions, {windowDimensionsPropTypes} from '../../components/withWindowDimensions';
import Log from '../Log';
import withCurrentReportId from '../../components/withCurrentReportId';
import compose from '../compose';

// https://reactnavigation.org/docs/themes
const navigationTheme = {
    ...DefaultTheme,
    colors: {
        ...DefaultTheme.colors,
        background: themeColors.appBG,
    },
};

const propTypes = {
    ...windowDimensionsPropTypes,

    /** Whether the current user is logged in with an authToken */
    authenticated: PropTypes.bool.isRequired,

    /** Fired when react-navigation is ready */
    onReady: PropTypes.func.isRequired,
};

/**
 * Intercept navigation state changes and log it
 * @param {NavigationState} state
 */
function parseAndLogRoute(state) {
    if (!state) {
        return;
    }

    const currentPath = getPathFromState(state, linkingConfig.config);

    // Don't log the route transitions from OldDot because they contain authTokens
    if (currentPath.includes('/transition')) {
        Log.info('Navigating from transition link from OldDot using short lived authToken');
    } else {
        Log.info('Navigating to route', false, {path: currentPath});
    }

    Navigation.setIsNavigationReady();
}

const NavigationRoot = (props) => {
    useFlipper(navigationRef);
    const navigationStateRef = useRef(undefined);

    const updateSavedNavigationStateAndLogRoute = (state) => {
        navigationStateRef.current = state;
        props.updateCurrentReportId(state);
        parseAndLogRoute(state);
    };

    return (
        <NavigationContainer
<<<<<<< HEAD
            key={props.isSmallScreenWidth ? 'small' : 'big'}
            fallback={(
                <FullScreenLoadingIndicator
                    style={styles.navigatorFullScreenLoading}
                />
            )}
            onStateChange={updateSavedNavigationStateAndLogRoute}
            initialState={navigationStateRef.current}
=======
            fallback={<FullScreenLoadingIndicator style={styles.navigatorFullScreenLoading} />}
            onStateChange={parseAndLogRoute}
>>>>>>> e48e8757
            onReady={props.onReady}
            theme={navigationTheme}
            ref={navigationRef}
            linking={linkingConfig}
            documentTitle={{
                enabled: false,
            }}
        >
            <AppNavigator authenticated={props.authenticated} />
        </NavigationContainer>
    );
};

NavigationRoot.displayName = 'NavigationRoot';
NavigationRoot.propTypes = propTypes;
export default compose(withWindowDimensions, withCurrentReportId)(NavigationRoot);<|MERGE_RESOLUTION|>--- conflicted
+++ resolved
@@ -65,19 +65,10 @@
 
     return (
         <NavigationContainer
-<<<<<<< HEAD
             key={props.isSmallScreenWidth ? 'small' : 'big'}
-            fallback={(
-                <FullScreenLoadingIndicator
-                    style={styles.navigatorFullScreenLoading}
-                />
-            )}
+            fallback={<FullScreenLoadingIndicator style={styles.navigatorFullScreenLoading} />}
             onStateChange={updateSavedNavigationStateAndLogRoute}
             initialState={navigationStateRef.current}
-=======
-            fallback={<FullScreenLoadingIndicator style={styles.navigatorFullScreenLoading} />}
-            onStateChange={parseAndLogRoute}
->>>>>>> e48e8757
             onReady={props.onReady}
             theme={navigationTheme}
             ref={navigationRef}
