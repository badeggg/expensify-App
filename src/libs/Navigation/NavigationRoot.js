--- conflicted
+++ resolved
@@ -8,14 +8,9 @@
 import AppNavigator from './AppNavigator';
 import themeColors from '../../styles/themes/default';
 import Log from '../Log';
-<<<<<<< HEAD
 import StatusBar from '../StatusBar';
 import useCurrentReportID from '../../hooks/useCurrentReportID';
 import useWindowDimensions from '../../hooks/useWindowDimensions';
-=======
-import withCurrentReportId, {withCurrentReportIdPropTypes} from '../../components/withCurrentReportId';
-import compose from '../compose';
->>>>>>> 636814f1
 
 // https://reactnavigation.org/docs/themes
 const navigationTheme = {
@@ -32,7 +27,6 @@
 
     /** Fired when react-navigation is ready */
     onReady: PropTypes.func.isRequired,
-    ...withCurrentReportIdPropTypes,
 };
 
 /**
