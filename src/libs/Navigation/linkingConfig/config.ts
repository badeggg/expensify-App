--- conflicted
+++ resolved
@@ -73,15 +73,7 @@
         [SCREENS.NOT_FOUND]: '*',
         [NAVIGATORS.LEFT_MODAL_NAVIGATOR]: {
             screens: {
-<<<<<<< HEAD
-                [SCREENS.LEFT_MODAL.SEARCH]: ROUTES.SEARCH,
-=======
-                [SCREENS.LEFT_MODAL.CHAT_FINDER]: {
-                    screens: {
-                        [SCREENS.CHAT_FINDER_ROOT]: ROUTES.CHAT_FINDER,
-                    },
-                },
->>>>>>> 807c945e
+                [SCREENS.LEFT_MODAL.CHAT_FINDER]: ROUTES.CHAT_FINDER,
                 [SCREENS.LEFT_MODAL.WORKSPACE_SWITCHER]: {
                     path: ROUTES.WORKSPACE_SWITCHER,
                 },
@@ -716,7 +708,6 @@
                 [SCREENS.WORKSPACE.INITIAL]: {
                     path: ROUTES.WORKSPACE_INITIAL.route,
                 },
-<<<<<<< HEAD
                 [SCREENS.WORKSPACE.PROFILE]: ROUTES.WORKSPACE_PROFILE.route,
                 [SCREENS.WORKSPACE.CARD]: {
                     path: ROUTES.WORKSPACE_CARD.route,
@@ -739,8 +730,8 @@
                 [SCREENS.WORKSPACE.MEMBERS]: {
                     path: ROUTES.WORKSPACE_MEMBERS.route,
                 },
-                [SCREENS.WORKSPACE.ACCOUNTING]: {
-                    path: ROUTES.WORKSPACE_ACCOUNTING.route,
+                [SCREENS.WORKSPACE.ACCOUNTING.ROOT]: {
+                    path: ROUTES.POLICY_ACCOUNTING.route,
                 },
                 [SCREENS.WORKSPACE.CATEGORIES]: {
                     path: ROUTES.WORKSPACE_CATEGORIES.route,
@@ -756,51 +747,6 @@
                 },
                 [SCREENS.WORKSPACE.DISTANCE_RATES]: {
                     path: ROUTES.WORKSPACE_DISTANCE_RATES.route,
-=======
-                [SCREENS.WORKSPACES_CENTRAL_PANE]: {
-                    screens: {
-                        [SCREENS.WORKSPACE.PROFILE]: ROUTES.WORKSPACE_PROFILE.route,
-                        [SCREENS.WORKSPACE.CARD]: {
-                            path: ROUTES.WORKSPACE_CARD.route,
-                        },
-                        [SCREENS.WORKSPACE.WORKFLOWS]: {
-                            path: ROUTES.WORKSPACE_WORKFLOWS.route,
-                        },
-                        [SCREENS.WORKSPACE.REIMBURSE]: {
-                            path: ROUTES.WORKSPACE_REIMBURSE.route,
-                        },
-                        [SCREENS.WORKSPACE.BILLS]: {
-                            path: ROUTES.WORKSPACE_BILLS.route,
-                        },
-                        [SCREENS.WORKSPACE.INVOICES]: {
-                            path: ROUTES.WORKSPACE_INVOICES.route,
-                        },
-                        [SCREENS.WORKSPACE.TRAVEL]: {
-                            path: ROUTES.WORKSPACE_TRAVEL.route,
-                        },
-                        [SCREENS.WORKSPACE.MEMBERS]: {
-                            path: ROUTES.WORKSPACE_MEMBERS.route,
-                        },
-                        [SCREENS.WORKSPACE.ACCOUNTING.ROOT]: {
-                            path: ROUTES.POLICY_ACCOUNTING.route,
-                        },
-                        [SCREENS.WORKSPACE.CATEGORIES]: {
-                            path: ROUTES.WORKSPACE_CATEGORIES.route,
-                        },
-                        [SCREENS.WORKSPACE.MORE_FEATURES]: {
-                            path: ROUTES.WORKSPACE_MORE_FEATURES.route,
-                        },
-                        [SCREENS.WORKSPACE.TAGS]: {
-                            path: ROUTES.WORKSPACE_TAGS.route,
-                        },
-                        [SCREENS.WORKSPACE.TAXES]: {
-                            path: ROUTES.WORKSPACE_TAXES.route,
-                        },
-                        [SCREENS.WORKSPACE.DISTANCE_RATES]: {
-                            path: ROUTES.WORKSPACE_DISTANCE_RATES.route,
-                        },
-                    },
->>>>>>> 807c945e
                 },
             },
         },
