--- conflicted
+++ resolved
@@ -343,10 +343,7 @@
                         [SCREENS.WORKSPACE.ACCOUNTING.XERO_TAXES]: {path: ROUTES.POLICY_ACCOUNTING_XERO_TAXES.route},
                         [SCREENS.WORKSPACE.ACCOUNTING.XERO_EXPORT]: {path: ROUTES.POLICY_ACCOUNTING_XERO_EXPORT.route},
                         [SCREENS.WORKSPACE.ACCOUNTING.XERO_EXPORT_PURCHASE_BILL_DATE_SELECT]: {path: ROUTES.POLICY_ACCOUNTING_XERO_EXPORT_PURCHASE_BILL_DATE_SELECT.route},
-<<<<<<< HEAD
-=======
                         [SCREENS.WORKSPACE.ACCOUNTING.XERO_EXPORT_BANK_ACCOUNT_SELECT]: {path: ROUTES.POLICY_ACCOUNTING_XERO_EXPORT_BANK_ACCOUNT_SELECT.route},
->>>>>>> a6cb60c6
                         [SCREENS.WORKSPACE.ACCOUNTING.XERO_ADVANCED]: {path: ROUTES.POLICY_ACCOUNTING_XERO_ADVANCED.route},
                         [SCREENS.WORKSPACE.ACCOUNTING.XERO_BILL_STATUS_SELECTOR]: {path: ROUTES.POLICY_ACCOUNTING_XERO_BILL_STATUS_SELECTOR.route},
                         [SCREENS.WORKSPACE.ACCOUNTING.XERO_INVOICE_ACCOUNT_SELECTOR]: {path: ROUTES.POLICY_ACCOUNTING_XERO_INVOICE_SELECTOR.route},
