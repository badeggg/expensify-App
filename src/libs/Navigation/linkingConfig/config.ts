--- conflicted
+++ resolved
@@ -280,10 +280,9 @@
                         [SCREENS.WORKSPACE.CATEGORIES_SETTINGS]: {
                             path: ROUTES.WORKSPACE_CATEGORIES_SETTINGS.route,
                         },
-<<<<<<< HEAD
                         [SCREENS.WORKSPACE.WORKFLOWS_PAYER]: {
                             path: ROUTES.WORKSPACE_WORKFLOWS_PAYER.route,
-=======
+                        }
                         [SCREENS.WORKSPACE.MEMBER_DETAILS]: {
                             path: ROUTES.WORKSPACE_MEMBER_DETAILS.route,
                         },
@@ -292,7 +291,6 @@
                         },
                         [SCREENS.WORKSPACE.CATEGORY_CREATE]: {
                             path: ROUTES.WORKSPACE_CATEGORY_CREATE.route,
->>>>>>> 44267d32
                         },
                         [SCREENS.REIMBURSEMENT_ACCOUNT]: {
                             path: ROUTES.BANK_ACCOUNT_WITH_STEP_TO_OPEN.route,
