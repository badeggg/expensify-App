import type {NavigationState, PartialState} from '@react-navigation/native';
import {getStateFromPath} from '@react-navigation/native';
import {isAnonymousUser} from '@libs/actions/Session';
import Log from '@libs/Log';
import getIsNarrowLayout from '@libs/getIsNarrowLayout';
import getTopmostNestedRHPRoute from '@libs/Navigation/getTopmostNestedRHPRoute';
import type {BottomTabName, CentralPaneName, FullScreenName, NavigationPartialRoute, RootStackParamList} from '@libs/Navigation/types';
import {extractPolicyIDFromPath, getPathWithoutPolicyID} from '@libs/PolicyUtils';
import NAVIGATORS from '@src/NAVIGATORS';
import SCREENS from '@src/SCREENS';
import CENTRAL_PANE_TO_RHP_MAPPING from './CENTRAL_PANE_TO_RHP_MAPPING';
import config from './config';
import FULL_SCREEN_TO_RHP_MAPPING from './FULL_SCREEN_TO_RHP_MAPPING';
import getMatchingBottomTabRouteForState from './getMatchingBottomTabRouteForState';
import getMatchingCentralPaneRouteForState from './getMatchingCentralPaneRouteForState';
import replacePathInNestedState from './replacePathInNestedState';

type Metainfo = {
    // Sometimes modal screens don't have information about what should be visible under the overlay.
    // That means such screen can have different screens under the overlay depending on what was already in the state.
    // If the screens in the bottom tab and central pane are not mandatory for this state, we want to have this information.
    // It will help us later with creating proper diff betwen current and desired state.
    isCentralPaneAndBottomTabMandatory: boolean;
    isFullScreenNavigatorMandatory: boolean;
};

type GetAdaptedStateReturnType = {
    adaptedState: ReturnType<typeof getStateFromPath>;
    metainfo: Metainfo;
};

type GetAdaptedStateFromPath = (...args: Parameters<typeof getStateFromPath>) => GetAdaptedStateReturnType;

// The function getPathFromState that we are using in some places isn't working correctly without defined index.
const getRoutesWithIndex = (routes: NavigationPartialRoute[]): PartialState<NavigationState> => ({routes, index: routes.length - 1});

const addPolicyIDToRoute = (route: NavigationPartialRoute, policyID?: string) => {
    const routeWithPolicyID = {...route};
    if (!routeWithPolicyID.params) {
        routeWithPolicyID.params = {policyID};
        return routeWithPolicyID;
    }

    if ('policyID' in routeWithPolicyID.params && !!routeWithPolicyID.params.policyID) {
        return routeWithPolicyID;
    }

    routeWithPolicyID.params = {...routeWithPolicyID.params, policyID};

    return routeWithPolicyID;
};

function createBottomTabNavigator(route: NavigationPartialRoute<BottomTabName>, policyID?: string): NavigationPartialRoute<typeof NAVIGATORS.BOTTOM_TAB_NAVIGATOR> {
    const routesForBottomTabNavigator: Array<NavigationPartialRoute<BottomTabName>> = [{name: SCREENS.HOME, params: {policyID}}];

    if (route.name !== SCREENS.HOME) {
        // If the generated state requires tab other than HOME, we need to insert it.
        routesForBottomTabNavigator.push(addPolicyIDToRoute(route, policyID) as NavigationPartialRoute<BottomTabName>);
    }

    return {
        name: NAVIGATORS.BOTTOM_TAB_NAVIGATOR,
        state: getRoutesWithIndex(routesForBottomTabNavigator),
    };
}

function createCentralPaneNavigator(route: NavigationPartialRoute<CentralPaneName>): NavigationPartialRoute<typeof NAVIGATORS.CENTRAL_PANE_NAVIGATOR> {
    return {
        name: NAVIGATORS.CENTRAL_PANE_NAVIGATOR,
        state: getRoutesWithIndex([route]),
    };
}

function createFullScreenNavigator(route?: NavigationPartialRoute<FullScreenName>): NavigationPartialRoute<typeof NAVIGATORS.FULL_SCREEN_NAVIGATOR> {
    const routes = [];

    routes.push({name: SCREENS.SETTINGS.ROOT});
    if (route) {
        routes.push({
            name: SCREENS.SETTINGS_CENTRAL_PANE,
            state: getRoutesWithIndex([route]),
        });
    }

    return {
        name: NAVIGATORS.FULL_SCREEN_NAVIGATOR,
        state: getRoutesWithIndex(routes),
    };
}

// This function will return CentralPaneNavigator route or FullScreenNavigator route.
function getMatchingRootRouteForRHPRoute(
    route: NavigationPartialRoute,
): NavigationPartialRoute<typeof NAVIGATORS.CENTRAL_PANE_NAVIGATOR | typeof NAVIGATORS.FULL_SCREEN_NAVIGATOR> | undefined {
    // Check for backTo param. One screen with different backTo value may need diferent screens visible under the overlay.
    if (route.params && 'backTo' in route.params && typeof route.params.backTo === 'string') {
        const stateForBackTo = getStateFromPath(route.params.backTo, config);
        if (stateForBackTo) {
            // eslint-disable-next-line @typescript-eslint/no-shadow
            const rhpNavigator = stateForBackTo.routes.find((route) => route.name === NAVIGATORS.RIGHT_MODAL_NAVIGATOR);

            const centralPaneOrFullScreenNavigator = stateForBackTo.routes.find(
                // eslint-disable-next-line @typescript-eslint/no-shadow
                (route) => route.name === NAVIGATORS.CENTRAL_PANE_NAVIGATOR || route.name === NAVIGATORS.FULL_SCREEN_NAVIGATOR,
            );

            // If there is rhpNavigator in the state generated for backTo url, we want to get root route matching to this rhp screen.
            if (rhpNavigator && rhpNavigator.state) {
                const topmostNestedRHPRoute = getTopmostNestedRHPRoute(stateForBackTo);
                if (topmostNestedRHPRoute) {
                    return getMatchingRootRouteForRHPRoute(topmostNestedRHPRoute);
                }
            }

            // If we know that backTo targets the root route (central pane or full screen) we want to use it.
            if (centralPaneOrFullScreenNavigator && centralPaneOrFullScreenNavigator.state) {
                return centralPaneOrFullScreenNavigator as NavigationPartialRoute<typeof NAVIGATORS.CENTRAL_PANE_NAVIGATOR | typeof NAVIGATORS.FULL_SCREEN_NAVIGATOR>;
            }
        }
    }

    // Check for CentralPaneNavigator
    for (const [centralPaneName, RHPNames] of Object.entries(CENTRAL_PANE_TO_RHP_MAPPING)) {
        if (RHPNames.includes(route.name)) {
            return createCentralPaneNavigator({name: centralPaneName as CentralPaneName, params: route.params});
        }
    }

    // Check for FullScreenNavigator
    for (const [fullScreenName, RHPNames] of Object.entries(FULL_SCREEN_TO_RHP_MAPPING)) {
        if (RHPNames && RHPNames.includes(route.name)) {
            return createFullScreenNavigator({name: fullScreenName as FullScreenName, params: route.params});
        }
    }

    // This screen is opened from the LHN of the FullStackNavigator, so in this case we shouldn't push any CentralPane screen
    if (route.name === SCREENS.SETTINGS.SHARE_CODE) {
        return createFullScreenNavigator();
    }
}

function getAdaptedState(state: PartialState<NavigationState<RootStackParamList>>, policyID?: string): GetAdaptedStateReturnType {
    const isNarrowLayout = getIsNarrowLayout();
    const metainfo = {
        isCentralPaneAndBottomTabMandatory: true,
        isFullScreenNavigatorMandatory: true,
    };

    // We need to check what is defined to know what we need to add.
    const bottomTabNavigator = state.routes.find((route) => route.name === NAVIGATORS.BOTTOM_TAB_NAVIGATOR);
    const centralPaneNavigator = state.routes.find((route) => route.name === NAVIGATORS.CENTRAL_PANE_NAVIGATOR);
    const fullScreenNavigator = state.routes.find((route) => route.name === NAVIGATORS.FULL_SCREEN_NAVIGATOR);
    const rhpNavigator = state.routes.find((route) => route.name === NAVIGATORS.RIGHT_MODAL_NAVIGATOR);
    const lhpNavigator = state.routes.find((route) => route.name === NAVIGATORS.LEFT_MODAL_NAVIGATOR);
    const onboardingModalNavigator = state.routes.find((route) => route.name === NAVIGATORS.ONBOARDING_MODAL_NAVIGATOR);

    if (rhpNavigator) {
        // Routes
        // - matching bottom tab
        // - matching root route for rhp
        // - found rhp

        // This one will be defined because rhpNavigator is defined.
        const topmostNestedRHPRoute = getTopmostNestedRHPRoute(state);
        const routes = [];

        if (topmostNestedRHPRoute) {
            let matchingRootRoute = getMatchingRootRouteForRHPRoute(topmostNestedRHPRoute);

            // This may happen if this RHP doens't have a route that should be under the overlay defined.
            if (!matchingRootRoute) {
                metainfo.isCentralPaneAndBottomTabMandatory = false;
                metainfo.isFullScreenNavigatorMandatory = false;
                matchingRootRoute = createCentralPaneNavigator({name: SCREENS.REPORT});
            }

            // If the root route is type of FullScreenNavigator, the default bottom tab will be added.
            const matchingBottomTabRoute = getMatchingBottomTabRouteForState({routes: [matchingRootRoute]});
            routes.push(createBottomTabNavigator(matchingBottomTabRoute, policyID));
            routes.push(matchingRootRoute);
        }

        routes.push(rhpNavigator);
        return {
            adaptedState: getRoutesWithIndex(routes),
            metainfo,
        };
    }
    if (lhpNavigator ?? onboardingModalNavigator) {
        // Routes
        // - default bottom tab
        // - default central pane on desktop layout
        // - found lhp / onboardingModalNavigator

        // There is no screen in these navigators that would have mandatory central pane, bottom tab or fullscreen navigator.
        metainfo.isCentralPaneAndBottomTabMandatory = false;
        metainfo.isFullScreenNavigatorMandatory = false;
        const routes = [];
        routes.push(
            createBottomTabNavigator(
                {
                    name: SCREENS.HOME,
                },
                policyID,
            ),
        );
        if (!isNarrowLayout) {
            routes.push(
                createCentralPaneNavigator({
                    name: SCREENS.REPORT,
                }),
            );
        }

        // Separate ifs are necessary for typescript to see that we are not pushing unedinfed to the array.
        if (lhpNavigator) {
            routes.push(lhpNavigator);
        }

        if (onboardingModalNavigator) {
            routes.push(onboardingModalNavigator);
        }

        return {
            adaptedState: getRoutesWithIndex(routes),
            metainfo,
        };
    }
    if (fullScreenNavigator) {
        // Routes
        // - default bottom tab
        // - default central pane on desktop layout
        // - found fullscreen

        // Full screen navigator can have any central pane and bottom tab under. They will be covered anyway.
        metainfo.isCentralPaneAndBottomTabMandatory = false;

        const routes = [];
        routes.push(
            createBottomTabNavigator(
                {
                    name: SCREENS.HOME,
                },
                policyID,
            ),
        );
        if (!isNarrowLayout) {
            routes.push(createCentralPaneNavigator({name: SCREENS.REPORT}));
        }
        routes.push(fullScreenNavigator);

        return {
            adaptedState: getRoutesWithIndex(routes),
            metainfo,
        };
    }
    if (centralPaneNavigator) {
        // Routes
        // - matching bottom tab
        // - found central pane
        const routes = [];
        const matchingBottomTabRoute = getMatchingBottomTabRouteForState(state);
        routes.push(createBottomTabNavigator(matchingBottomTabRoute, policyID));
        routes.push(centralPaneNavigator);

        return {
            adaptedState: getRoutesWithIndex(routes),
            metainfo,
        };
    }
    if (bottomTabNavigator) {
        // Routes
        // - found bottom tab
        // - matching central pane on desktop layout
        if (isNarrowLayout) {
            return {
                adaptedState: state,
                metainfo,
            };
        }

        const routes = [...state.routes];
        const matchingCentralPaneRoute = getMatchingCentralPaneRouteForState(state);
        if (matchingCentralPaneRoute) {
            routes.push(createCentralPaneNavigator(matchingCentralPaneRoute));
        } else {
            // If there is no matching central pane, we want to add the default one.
            metainfo.isCentralPaneAndBottomTabMandatory = false;
            routes.push(createCentralPaneNavigator({name: SCREENS.REPORT}));
        }

        return {
            adaptedState: getRoutesWithIndex(routes),
            metainfo,
        };
    }

    return {
        adaptedState: state,
        metainfo,
    };
}

const getAdaptedStateFromPath: GetAdaptedStateFromPath = (path, options) => {
    const normalizedPath = !path.startsWith('/') ? `/${path}` : path;
    const pathWithoutPolicyID = getPathWithoutPolicyID(normalizedPath);
    const isAnonymous = isAnonymousUser();

    // Anonymous users don't have access to workspaces
    const policyID = isAnonymous ? undefined : extractPolicyIDFromPath(path);

    const state = getStateFromPath(pathWithoutPolicyID, options) as PartialState<NavigationState<RootStackParamList>>;
    Log.info('STATE FROM PATH');
    Log.info(JSON.stringify(state));
    replacePathInNestedState(state, path);

    if (state === undefined) {
        throw new Error('Unable to parse path');
    }

<<<<<<< HEAD
    const tmp = getAdaptedState(state, policyID);
    return tmp;
=======
    return getAdaptedState(state, policyID);
>>>>>>> 48b37cf1
};

export default getAdaptedStateFromPath;
export type {Metainfo};<|MERGE_RESOLUTION|>--- conflicted
+++ resolved
@@ -1,7 +1,6 @@
 import type {NavigationState, PartialState} from '@react-navigation/native';
 import {getStateFromPath} from '@react-navigation/native';
 import {isAnonymousUser} from '@libs/actions/Session';
-import Log from '@libs/Log';
 import getIsNarrowLayout from '@libs/getIsNarrowLayout';
 import getTopmostNestedRHPRoute from '@libs/Navigation/getTopmostNestedRHPRoute';
 import type {BottomTabName, CentralPaneName, FullScreenName, NavigationPartialRoute, RootStackParamList} from '@libs/Navigation/types';
@@ -310,20 +309,13 @@
     const policyID = isAnonymous ? undefined : extractPolicyIDFromPath(path);
 
     const state = getStateFromPath(pathWithoutPolicyID, options) as PartialState<NavigationState<RootStackParamList>>;
-    Log.info('STATE FROM PATH');
-    Log.info(JSON.stringify(state));
     replacePathInNestedState(state, path);
 
     if (state === undefined) {
         throw new Error('Unable to parse path');
     }
 
-<<<<<<< HEAD
-    const tmp = getAdaptedState(state, policyID);
-    return tmp;
-=======
     return getAdaptedState(state, policyID);
->>>>>>> 48b37cf1
 };
 
 export default getAdaptedStateFromPath;
