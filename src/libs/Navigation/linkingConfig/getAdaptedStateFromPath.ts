import type {NavigationState, PartialState} from '@react-navigation/native';
import {getStateFromPath} from '@react-navigation/native';
import {isAnonymousUser} from '@libs/actions/Session';
import getIsNarrowLayout from '@libs/getIsNarrowLayout';
import getTopmostNestedRHPRoute from '@libs/Navigation/getTopmostNestedRHPRoute';
import type {BottomTabName, CentralPaneName, FullScreenName, NavigationPartialRoute, RootStackParamList} from '@libs/Navigation/types';
import {extractPolicyIDFromPath, getPathWithoutPolicyID} from '@libs/PolicyUtils';
import NAVIGATORS from '@src/NAVIGATORS';
import SCREENS from '@src/SCREENS';
import CENTRAL_PANE_TO_RHP_MAPPING from './CENTRAL_PANE_TO_RHP_MAPPING';
import config from './config';
import FULL_SCREEN_TO_RHP_MAPPING from './FULL_SCREEN_TO_RHP_MAPPING';
import getMatchingBottomTabRouteForState from './getMatchingBottomTabRouteForState';
import getMatchingCentralPaneRouteForState from './getMatchingCentralPaneRouteForState';
import replacePathInNestedState from './replacePathInNestedState';

type Metainfo = {
    // Sometimes modal screens don't have information about what should be visible under the overlay.
    // That means such screen can have different screens under the overlay depending on what was already in the state.
    // If the screens in the bottom tab and central pane are not mandatory for this state, we want to have this information.
    // It will help us later with creating proper diff betwen current and desired state.
    isCentralPaneAndBottomTabMandatory: boolean;
    isFullScreenNavigatorMandatory: boolean;
};

type GetAdaptedStateReturnType = {
    adaptedState: ReturnType<typeof getStateFromPath>;
    metainfo: Metainfo;
};

type GetAdaptedStateFromPath = (...args: Parameters<typeof getStateFromPath>) => GetAdaptedStateReturnType;

// The function getPathFromState that we are using in some places isn't working correctly without defined index.
const getRoutesWithIndex = (routes: NavigationPartialRoute[]): PartialState<NavigationState> => ({routes, index: routes.length - 1});

const addPolicyIDToRoute = (route: NavigationPartialRoute, policyID?: string) => {
    const routeWithPolicyID = {...route};
    if (!routeWithPolicyID.params) {
        routeWithPolicyID.params = {policyID};
        return routeWithPolicyID;
    }

    if ('policyID' in routeWithPolicyID.params && !!routeWithPolicyID.params.policyID) {
        return routeWithPolicyID;
    }

    routeWithPolicyID.params = {...routeWithPolicyID.params, policyID};

    return routeWithPolicyID;
};

function createBottomTabNavigator(route: NavigationPartialRoute<BottomTabName>, policyID?: string): NavigationPartialRoute<typeof NAVIGATORS.BOTTOM_TAB_NAVIGATOR> {
    const routesForBottomTabNavigator: Array<NavigationPartialRoute<BottomTabName>> = [{name: SCREENS.HOME, params: {policyID}}];

    if (route.name !== SCREENS.HOME) {
        // If the generated state requires tab other than HOME, we need to insert it.
        routesForBottomTabNavigator.push(addPolicyIDToRoute(route, policyID) as NavigationPartialRoute<BottomTabName>);
    }

    return {
        name: NAVIGATORS.BOTTOM_TAB_NAVIGATOR,
        state: getRoutesWithIndex(routesForBottomTabNavigator),
    };
}

function createCentralPaneNavigator(route: NavigationPartialRoute<CentralPaneName>): NavigationPartialRoute<typeof NAVIGATORS.CENTRAL_PANE_NAVIGATOR> {
    return {
        name: NAVIGATORS.CENTRAL_PANE_NAVIGATOR,
        state: getRoutesWithIndex([route]),
    };
}

function createFullScreenNavigator(route?: NavigationPartialRoute<FullScreenName>): NavigationPartialRoute<typeof NAVIGATORS.FULL_SCREEN_NAVIGATOR> {
    const routes = [];

<<<<<<< HEAD
    routes.push({name: SCREENS.WORKSPACE.INITIAL});
    routes.push({
        name: SCREENS.WORKSPACES_CENTRAL_PANE,
        state: getRoutesWithIndex([route]),
    });
=======
    routes.push({name: SCREENS.SETTINGS.ROOT});
    if (route) {
        routes.push({
            name: SCREENS.SETTINGS_CENTRAL_PANE,
            state: getRoutesWithIndex([route]),
        });
    }
>>>>>>> 895de29f

    return {
        name: NAVIGATORS.FULL_SCREEN_NAVIGATOR,
        state: getRoutesWithIndex(routes),
    };
}

// This function will return CentralPaneNavigator route or FullScreenNavigator route.
function getMatchingRootRouteForRHPRoute(
    route: NavigationPartialRoute,
): NavigationPartialRoute<typeof NAVIGATORS.CENTRAL_PANE_NAVIGATOR | typeof NAVIGATORS.FULL_SCREEN_NAVIGATOR> | undefined {
    // Check for backTo param. One screen with different backTo value may need diferent screens visible under the overlay.
    if (route.params && 'backTo' in route.params && typeof route.params.backTo === 'string') {
        const stateForBackTo = getStateFromPath(route.params.backTo, config);
        if (stateForBackTo) {
            // eslint-disable-next-line @typescript-eslint/no-shadow
            const rhpNavigator = stateForBackTo.routes.find((route) => route.name === NAVIGATORS.RIGHT_MODAL_NAVIGATOR);

            const centralPaneOrFullScreenNavigator = stateForBackTo.routes.find(
                // eslint-disable-next-line @typescript-eslint/no-shadow
                (route) => route.name === NAVIGATORS.CENTRAL_PANE_NAVIGATOR || route.name === NAVIGATORS.FULL_SCREEN_NAVIGATOR,
            );

            // If there is rhpNavigator in the state generated for backTo url, we want to get root route matching to this rhp screen.
            if (rhpNavigator && rhpNavigator.state) {
                const topmostNestedRHPRoute = getTopmostNestedRHPRoute(stateForBackTo);
                if (topmostNestedRHPRoute) {
                    return getMatchingRootRouteForRHPRoute(topmostNestedRHPRoute);
                }
            }

            // If we know that backTo targets the root route (central pane or full screen) we want to use it.
            if (centralPaneOrFullScreenNavigator && centralPaneOrFullScreenNavigator.state) {
                return centralPaneOrFullScreenNavigator as NavigationPartialRoute<typeof NAVIGATORS.CENTRAL_PANE_NAVIGATOR | typeof NAVIGATORS.FULL_SCREEN_NAVIGATOR>;
            }
        }
    }

    // Check for CentralPaneNavigator
    for (const [centralPaneName, RHPNames] of Object.entries(CENTRAL_PANE_TO_RHP_MAPPING)) {
        if (RHPNames.includes(route.name)) {
            return createCentralPaneNavigator({name: centralPaneName as CentralPaneName, params: route.params});
        }
    }

    // Check for FullScreenNavigator
    for (const [fullScreenName, RHPNames] of Object.entries(FULL_SCREEN_TO_RHP_MAPPING)) {
        if (RHPNames && RHPNames.includes(route.name)) {
            return createFullScreenNavigator({name: fullScreenName as FullScreenName, params: route.params});
        }
    }

    // This screen is opened from the LHN of the FullStackNavigator, so in this case we shouldn't push any CentralPane screen
    if (route.name === SCREENS.SETTINGS.SHARE_CODE) {
        return createFullScreenNavigator();
    }
}

function getAdaptedState(state: PartialState<NavigationState<RootStackParamList>>, policyID?: string): GetAdaptedStateReturnType {
    const isNarrowLayout = getIsNarrowLayout();
    const metainfo = {
        isCentralPaneAndBottomTabMandatory: true,
        isFullScreenNavigatorMandatory: true,
    };

    // We need to check what is defined to know what we need to add.
    const bottomTabNavigator = state.routes.find((route) => route.name === NAVIGATORS.BOTTOM_TAB_NAVIGATOR);
    const centralPaneNavigator = state.routes.find((route) => route.name === NAVIGATORS.CENTRAL_PANE_NAVIGATOR);
    const fullScreenNavigator = state.routes.find((route) => route.name === NAVIGATORS.FULL_SCREEN_NAVIGATOR);
    const rhpNavigator = state.routes.find((route) => route.name === NAVIGATORS.RIGHT_MODAL_NAVIGATOR);
    const lhpNavigator = state.routes.find((route) => route.name === NAVIGATORS.LEFT_MODAL_NAVIGATOR);
    if (rhpNavigator) {
        // Routes
        // - matching bottom tab
        // - matching root route for rhp
        // - found rhp

        // This one will be defined because rhpNavigator is defined.
        const topmostNestedRHPRoute = getTopmostNestedRHPRoute(state);
        const routes = [];

        if (topmostNestedRHPRoute) {
            let matchingRootRoute = getMatchingRootRouteForRHPRoute(topmostNestedRHPRoute);

            // This may happen if this RHP doens't have a route that should be under the overlay defined.
            if (!matchingRootRoute) {
                metainfo.isCentralPaneAndBottomTabMandatory = false;
                metainfo.isFullScreenNavigatorMandatory = false;
                matchingRootRoute = createCentralPaneNavigator({name: SCREENS.REPORT});
            }

            // If the root route is type of FullScreenNavigator, the default bottom tab will be added.
            const matchingBottomTabRoute = getMatchingBottomTabRouteForState({routes: [matchingRootRoute]});
            routes.push(createBottomTabNavigator(matchingBottomTabRoute, policyID));
            routes.push(matchingRootRoute);
        }

        routes.push(rhpNavigator);
        return {
            adaptedState: getRoutesWithIndex(routes),
            metainfo,
        };
    }
    if (lhpNavigator) {
        // Routes
        // - default bottom tab
        // - default central pane on desktop layout
        // - found lhp

        // Currently there is only the search and workspace switcher in LHP both can have any central pane under the overlay.
        metainfo.isCentralPaneAndBottomTabMandatory = false;
        metainfo.isFullScreenNavigatorMandatory = false;
        const routes = [];
        routes.push(
            createBottomTabNavigator(
                {
                    name: SCREENS.HOME,
                },
                policyID,
            ),
        );
        if (!isNarrowLayout) {
            routes.push(
                createCentralPaneNavigator({
                    name: SCREENS.REPORT,
                }),
            );
        }
        routes.push(lhpNavigator);

        return {
            adaptedState: getRoutesWithIndex(routes),
            metainfo,
        };
    }
    if (fullScreenNavigator) {
        // Routes
        // - default bottom tab
        // - default central pane on desktop layout
        // - found fullscreen

        // Full screen navigator can have any central pane and bottom tab under. They will be covered anyway.
        metainfo.isCentralPaneAndBottomTabMandatory = false;

        const routes = [];
        routes.push(
            createBottomTabNavigator(
                {
                    name: SCREENS.HOME,
                },
                policyID,
            ),
        );
        if (!isNarrowLayout) {
            routes.push(createCentralPaneNavigator({name: SCREENS.REPORT}));
        }
        routes.push(fullScreenNavigator);

        return {
            adaptedState: getRoutesWithIndex(routes),
            metainfo,
        };
    }
    if (centralPaneNavigator) {
        // Routes
        // - matching bottom tab
        // - found central pane
        const routes = [];
        const matchingBottomTabRoute = getMatchingBottomTabRouteForState(state);
        routes.push(createBottomTabNavigator(matchingBottomTabRoute, policyID));
        routes.push(centralPaneNavigator);

        return {
            adaptedState: getRoutesWithIndex(routes),
            metainfo,
        };
    }
    if (bottomTabNavigator) {
        // Routes
        // - found bottom tab
        // - matching central pane on desktop layout
        if (isNarrowLayout) {
            return {
                adaptedState: state,
                metainfo,
            };
        }

        const routes = [...state.routes];
        const matchingCentralPaneRoute = getMatchingCentralPaneRouteForState(state);
        if (matchingCentralPaneRoute) {
            routes.push(createCentralPaneNavigator(matchingCentralPaneRoute));
        }

        return {
            adaptedState: getRoutesWithIndex(routes),
            metainfo,
        };
    }

    return {
        adaptedState: state,
        metainfo,
    };
}

const getAdaptedStateFromPath: GetAdaptedStateFromPath = (path, options) => {
    const normalizedPath = !path.startsWith('/') ? `/${path}` : path;
    const pathWithoutPolicyID = getPathWithoutPolicyID(normalizedPath);
    const isAnonymous = isAnonymousUser();

    // Anonymous users don't have access to workspaces
    const policyID = isAnonymous ? undefined : extractPolicyIDFromPath(path);

    const state = getStateFromPath(pathWithoutPolicyID, options) as PartialState<NavigationState<RootStackParamList>>;
    replacePathInNestedState(state, path);

    if (state === undefined) {
        throw new Error('Unable to parse path');
    }
    return getAdaptedState(state, policyID);
};

export default getAdaptedStateFromPath;
export type {Metainfo};<|MERGE_RESOLUTION|>--- conflicted
+++ resolved
@@ -73,22 +73,13 @@
 function createFullScreenNavigator(route?: NavigationPartialRoute<FullScreenName>): NavigationPartialRoute<typeof NAVIGATORS.FULL_SCREEN_NAVIGATOR> {
     const routes = [];
 
-<<<<<<< HEAD
     routes.push({name: SCREENS.WORKSPACE.INITIAL});
-    routes.push({
-        name: SCREENS.WORKSPACES_CENTRAL_PANE,
-        state: getRoutesWithIndex([route]),
-    });
-=======
-    routes.push({name: SCREENS.SETTINGS.ROOT});
     if (route) {
         routes.push({
-            name: SCREENS.SETTINGS_CENTRAL_PANE,
+            name: SCREENS.WORKSPACES_CENTRAL_PANE,
             state: getRoutesWithIndex([route]),
         });
     }
->>>>>>> 895de29f
-
     return {
         name: NAVIGATORS.FULL_SCREEN_NAVIGATOR,
         state: getRoutesWithIndex(routes),
