--- conflicted
+++ resolved
@@ -315,12 +315,7 @@
         throw new Error('Unable to parse path');
     }
 
-<<<<<<< HEAD
-    const tmp = getAdaptedState(state, policyID);
-    return tmp;
-=======
     return getAdaptedState(state, policyID);
->>>>>>> 48b37cf1
 };
 
 export default getAdaptedStateFromPath;
