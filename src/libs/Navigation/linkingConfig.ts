/* eslint-disable @typescript-eslint/naming-convention */
import {LinkingOptions} from '@react-navigation/native';
import CONST from '@src/CONST';
import NAVIGATORS from '@src/NAVIGATORS';
import ROUTES from '@src/ROUTES';
import SCREENS from '@src/SCREENS';
import {RootStackParamList} from './types';

const linkingConfig: LinkingOptions<RootStackParamList> = {
    prefixes: [
        'app://-/',
        'new-expensify://',
        'https://www.expensify.cash',
        'https://staging.expensify.cash',
        'https://dev.new.expensify.com',
        CONST.NEW_EXPENSIFY_URL,
        CONST.STAGING_NEW_EXPENSIFY_URL,
    ],
    config: {
        initialRouteName: SCREENS.HOME,
        screens: {
            // Main Routes
            [SCREENS.VALIDATE_LOGIN]: ROUTES.VALIDATE_LOGIN,
            [SCREENS.UNLINK_LOGIN]: ROUTES.UNLINK_LOGIN,
            [SCREENS.TRANSITION_BETWEEN_APPS]: ROUTES.TRANSITION_BETWEEN_APPS,
            [SCREENS.CONCIERGE]: ROUTES.CONCIERGE,
            [SCREENS.SIGN_IN_WITH_APPLE_DESKTOP]: ROUTES.APPLE_SIGN_IN,
            [SCREENS.SIGN_IN_WITH_GOOGLE_DESKTOP]: ROUTES.GOOGLE_SIGN_IN,
            [SCREENS.SAML_SIGN_IN]: ROUTES.SAML_SIGN_IN,
            [SCREENS.DESKTOP_SIGN_IN_REDIRECT]: ROUTES.DESKTOP_SIGN_IN_REDIRECT,
            [SCREENS.REPORT_ATTACHMENTS]: ROUTES.REPORT_ATTACHMENTS.route,

            // Demo routes
            [CONST.DEMO_PAGES.MONEY2020]: ROUTES.MONEY2020,

            // Sidebar
            [SCREENS.HOME]: {
                path: ROUTES.HOME,
            },

            [NAVIGATORS.CENTRAL_PANE_NAVIGATOR]: {
                screens: {
                    [SCREENS.REPORT]: ROUTES.REPORT_WITH_ID.route,
                },
            },
            [SCREENS.NOT_FOUND]: '*',

            [NAVIGATORS.RIGHT_MODAL_NAVIGATOR]: {
                screens: {
                    [SCREENS.RIGHT_MODAL.SETTINGS]: {
                        screens: {
<<<<<<< HEAD
                            Settings_Preferences_PriorityMode: {
=======
                            [SCREENS.SETTINGS.ROOT]: {
                                path: ROUTES.SETTINGS,
                            },
                            [SCREENS.SETTINGS.WORKSPACES]: {
                                path: ROUTES.SETTINGS_WORKSPACES,
                                exact: true,
                            },
                            [SCREENS.SETTINGS.PREFERENCES.ROOT]: {
                                path: ROUTES.SETTINGS_PREFERENCES,
                                exact: true,
                            },
                            [SCREENS.SETTINGS.PREFERENCES.PRIORITY_MODE]: {
>>>>>>> f73047ef
                                path: ROUTES.SETTINGS_PRIORITY_MODE,
                                exact: true,
                            },
                            [SCREENS.SETTINGS.PREFERENCES.LANGUAGE]: {
                                path: ROUTES.SETTINGS_LANGUAGE,
                                exact: true,
                            },
                            [SCREENS.SETTINGS.PREFERENCES.THEME]: {
                                path: ROUTES.SETTINGS_THEME,
                                exact: true,
                            },
                            [SCREENS.SETTINGS.CLOSE]: {
                                path: ROUTES.SETTINGS_CLOSE,
                                exact: true,
                            },
<<<<<<< HEAD
                            Settings_Wallet_DomainCard: {
=======
                            [SCREENS.SETTINGS.SECURITY]: {
                                path: ROUTES.SETTINGS_SECURITY,
                                exact: true,
                            },
                            [SCREENS.SETTINGS.WALLET.ROOT]: {
                                path: ROUTES.SETTINGS_WALLET,
                                exact: true,
                            },
                            [SCREENS.SETTINGS.WALLET.DOMAIN_CARD]: {
>>>>>>> f73047ef
                                path: ROUTES.SETTINGS_WALLET_DOMAINCARD.route,
                                exact: true,
                            },
                            [SCREENS.SETTINGS.WALLET.REPORT_VIRTUAL_CARD_FRAUD]: {
                                path: ROUTES.SETTINGS_REPORT_FRAUD.route,
                                exact: true,
                            },
                            [SCREENS.SETTINGS.WALLET.CARD_GET_PHYSICAL.NAME]: {
                                path: ROUTES.SETTINGS_WALLET_CARD_GET_PHYSICAL_NAME.route,
                                exact: true,
                            },
                            [SCREENS.SETTINGS.WALLET.CARD_GET_PHYSICAL.PHONE]: {
                                path: ROUTES.SETTINGS_WALLET_CARD_GET_PHYSICAL_PHONE.route,
                                exact: true,
                            },
                            [SCREENS.SETTINGS.WALLET.CARD_GET_PHYSICAL.ADDRESS]: {
                                path: ROUTES.SETTINGS_WALLET_CARD_GET_PHYSICAL_ADDRESS.route,
                                exact: true,
                            },
                            [SCREENS.SETTINGS.WALLET.CARD_GET_PHYSICAL.CONFIRM]: {
                                path: ROUTES.SETTINGS_WALLET_CARD_GET_PHYSICAL_CONFIRM.route,
                                exact: true,
                            },
                            [SCREENS.SETTINGS.WALLET.ENABLE_PAYMENTS]: {
                                path: ROUTES.SETTINGS_ENABLE_PAYMENTS,
                                exact: true,
                            },
                            [SCREENS.SETTINGS.WALLET.TRANSFER_BALANCE]: {
                                path: ROUTES.SETTINGS_WALLET_TRANSFER_BALANCE,
                                exact: true,
                            },
                            [SCREENS.SETTINGS.WALLET.CHOOSE_TRANSFER_ACCOUNT]: {
                                path: ROUTES.SETTINGS_WALLET_CHOOSE_TRANSFER_ACCOUNT,
                                exact: true,
                            },
                            [SCREENS.SETTINGS.REPORT_CARD_LOST_OR_DAMAGED]: {
                                path: ROUTES.SETTINGS_WALLET_REPORT_CARD_LOST_OR_DAMAGED.route,
                                exact: true,
                            },
                            [SCREENS.SETTINGS.WALLET.CARD_ACTIVATE]: {
                                path: ROUTES.SETTINGS_WALLET_CARD_ACTIVATE.route,
                                exact: true,
                            },
                            [SCREENS.SETTINGS.WALLET.CARDS_DIGITAL_DETAILS_UPDATE_ADDRESS]: {
                                path: ROUTES.SETTINGS_WALLET_CARD_DIGITAL_DETAILS_UPDATE_ADDRESS.route,
                                exact: true,
                            },
                            [SCREENS.SETTINGS.ADD_DEBIT_CARD]: {
                                path: ROUTES.SETTINGS_ADD_DEBIT_CARD,
                                exact: true,
                            },
                            [SCREENS.SETTINGS.ADD_BANK_ACCOUNT]: {
                                path: ROUTES.SETTINGS_ADD_BANK_ACCOUNT,
                                exact: true,
                            },
<<<<<<< HEAD
                            Settings_Pronouns: {
=======
                            [SCREENS.SETTINGS.PROFILE.ROOT]: {
                                path: ROUTES.SETTINGS_PROFILE,
                                exact: true,
                            },
                            [SCREENS.SETTINGS.PROFILE.PRONOUNS]: {
>>>>>>> f73047ef
                                path: ROUTES.SETTINGS_PRONOUNS,
                                exact: true,
                            },
                            [SCREENS.SETTINGS.PROFILE.DISPLAY_NAME]: {
                                path: ROUTES.SETTINGS_DISPLAY_NAME,
                                exact: true,
                            },
                            [SCREENS.SETTINGS.PROFILE.TIMEZONE]: {
                                path: ROUTES.SETTINGS_TIMEZONE,
                                exact: true,
                            },
                            [SCREENS.SETTINGS.PROFILE.TIMEZONE_SELECT]: {
                                path: ROUTES.SETTINGS_TIMEZONE_SELECT,
                                exact: true,
                            },
<<<<<<< HEAD
                            Settings_App_Download_Links: {
=======
                            [SCREENS.SETTINGS.ABOUT]: {
                                path: ROUTES.SETTINGS_ABOUT,
                                exact: true,
                            },
                            [SCREENS.SETTINGS.APP_DOWNLOAD_LINKS]: {
>>>>>>> f73047ef
                                path: ROUTES.SETTINGS_APP_DOWNLOAD_LINKS,
                                exact: true,
                            },
                            [SCREENS.SETTINGS.PROFILE.CONTACT_METHODS]: {
                                path: ROUTES.SETTINGS_CONTACT_METHODS.route,
                                exact: true,
                            },
                            [SCREENS.SETTINGS.PROFILE.CONTACT_METHOD_DETAILS]: {
                                path: ROUTES.SETTINGS_CONTACT_METHOD_DETAILS.route,
                            },
                            [SCREENS.SETTINGS.LOUNGE_ACCESS]: {
                                path: ROUTES.SETTINGS_LOUNGE_ACCESS,
                            },
                            [SCREENS.SETTINGS.PROFILE.NEW_CONTACT_METHOD]: {
                                path: ROUTES.SETTINGS_NEW_CONTACT_METHOD.route,
                                exact: true,
                            },
                            [SCREENS.SETTINGS.PROFILE.PERSONAL_DETAILS.INITIAL]: {
                                path: ROUTES.SETTINGS_PERSONAL_DETAILS,
                                exact: true,
                            },
                            [SCREENS.SETTINGS.PROFILE.PERSONAL_DETAILS.LEGAL_NAME]: {
                                path: ROUTES.SETTINGS_PERSONAL_DETAILS_LEGAL_NAME,
                                exact: true,
                            },
                            [SCREENS.SETTINGS.PROFILE.PERSONAL_DETAILS.DATE_OF_BIRTH]: {
                                path: ROUTES.SETTINGS_PERSONAL_DETAILS_DATE_OF_BIRTH,
                                exact: true,
                            },
                            [SCREENS.SETTINGS.PROFILE.PERSONAL_DETAILS.ADDRESS]: {
                                path: ROUTES.SETTINGS_PERSONAL_DETAILS_ADDRESS,
                                exact: true,
                            },
                            [SCREENS.SETTINGS.PROFILE.PERSONAL_DETAILS.ADDRESS_COUNTRY]: {
                                path: ROUTES.SETTINGS_PERSONAL_DETAILS_ADDRESS_COUNTRY.route,
                                exact: true,
                            },
                            [SCREENS.SETTINGS.TWO_FACTOR_AUTH]: {
                                path: ROUTES.SETTINGS_2FA.route,
                                exact: true,
                            },
<<<<<<< HEAD
                            [SCREENS.SETTINGS.STATUS]: {
=======
                            [SCREENS.SETTINGS.SHARE_CODE]: {
                                path: ROUTES.SETTINGS_SHARE_CODE,
                                exact: true,
                            },
                            [SCREENS.SETTINGS.PROFILE.STATUS]: {
>>>>>>> f73047ef
                                path: ROUTES.SETTINGS_STATUS,
                                exact: true,
                            },
                            [SCREENS.SETTINGS.PROFILE.STATUS_SET]: {
                                path: ROUTES.SETTINGS_STATUS_SET,
                                exact: true,
                            },
                            [SCREENS.WORKSPACE.INITIAL]: {
                                path: ROUTES.WORKSPACE_INITIAL.route,
                            },
                            [SCREENS.WORKSPACE.SETTINGS]: {
                                path: ROUTES.WORKSPACE_SETTINGS.route,
                            },
                            [SCREENS.WORKSPACE.CURRENCY]: {
                                path: ROUTES.WORKSPACE_SETTINGS_CURRENCY.route,
                            },
                            [SCREENS.WORKSPACE.CARD]: {
                                path: ROUTES.WORKSPACE_CARD.route,
                            },
                            [SCREENS.WORKSPACE.REIMBURSE]: {
                                path: ROUTES.WORKSPACE_REIMBURSE.route,
                            },
                            [SCREENS.WORKSPACE.RATE_AND_UNIT]: {
                                path: ROUTES.WORKSPACE_RATE_AND_UNIT.route,
                            },
                            [SCREENS.WORKSPACE.BILLS]: {
                                path: ROUTES.WORKSPACE_BILLS.route,
                            },
                            [SCREENS.WORKSPACE.INVOICES]: {
                                path: ROUTES.WORKSPACE_INVOICES.route,
                            },
                            [SCREENS.WORKSPACE.TRAVEL]: {
                                path: ROUTES.WORKSPACE_TRAVEL.route,
                            },
                            [SCREENS.WORKSPACE.MEMBERS]: {
                                path: ROUTES.WORKSPACE_MEMBERS.route,
                            },
                            [SCREENS.WORKSPACE.INVITE]: {
                                path: ROUTES.WORKSPACE_INVITE.route,
                            },
                            [SCREENS.WORKSPACE.INVITE_MESSAGE]: {
                                path: ROUTES.WORKSPACE_INVITE_MESSAGE.route,
                            },
                            [SCREENS.REIMBURSEMENT_ACCOUNT]: {
                                path: ROUTES.BANK_ACCOUNT_WITH_STEP_TO_OPEN.route,
                                exact: true,
                            },
                            [SCREENS.GET_ASSISTANCE]: {
                                path: ROUTES.GET_ASSISTANCE.route,
                            },
                            [SCREENS.KEYBOARD_SHORTCUTS]: {
                                path: ROUTES.KEYBOARD_SHORTCUTS,
                            },
                        },
                    },
                    [SCREENS.RIGHT_MODAL.PRIVATE_NOTES]: {
                        screens: {
                            [SCREENS.PRIVATE_NOTES.VIEW]: ROUTES.PRIVATE_NOTES_VIEW.route,
                            [SCREENS.PRIVATE_NOTES.LIST]: ROUTES.PRIVATE_NOTES_LIST.route,
                            [SCREENS.PRIVATE_NOTES.EDIT]: ROUTES.PRIVATE_NOTES_EDIT.route,
                        },
                    },
                    [SCREENS.RIGHT_MODAL.REPORT_DETAILS]: {
                        screens: {
                            [SCREENS.REPORT_DETAILS.ROOT]: ROUTES.REPORT_WITH_ID_DETAILS.route,
                            [SCREENS.REPORT_DETAILS.SHARE_CODE]: ROUTES.REPORT_WITH_ID_DETAILS_SHARE_CODE.route,
                        },
                    },
                    [SCREENS.RIGHT_MODAL.REPORT_SETTINGS]: {
                        screens: {
                            [SCREENS.REPORT_SETTINGS.ROOT]: {
                                path: ROUTES.REPORT_SETTINGS.route,
                            },
                            [SCREENS.REPORT_SETTINGS.ROOM_NAME]: {
                                path: ROUTES.REPORT_SETTINGS_ROOM_NAME.route,
                            },
                            [SCREENS.REPORT_SETTINGS.NOTIFICATION_PREFERENCES]: {
                                path: ROUTES.REPORT_SETTINGS_NOTIFICATION_PREFERENCES.route,
                            },
                            [SCREENS.REPORT_SETTINGS.WRITE_CAPABILITY]: {
                                path: ROUTES.REPORT_SETTINGS_WRITE_CAPABILITY.route,
                            },
                        },
                    },
                    [SCREENS.RIGHT_MODAL.REPORT_WELCOME_MESSAGE]: {
                        screens: {
                            [SCREENS.REPORT_WELCOME_MESSAGE_ROOT]: ROUTES.REPORT_WELCOME_MESSAGE.route,
                        },
                    },
                    [SCREENS.RIGHT_MODAL.NEW_CHAT]: {
                        screens: {
                            [SCREENS.NEW_CHAT.ROOT]: {
                                path: ROUTES.NEW,
                                exact: true,
                                screens: {
                                    [SCREENS.NEW_CHAT.NEW_CHAT]: {
                                        path: ROUTES.NEW_CHAT,
                                        exact: true,
                                    },
                                    [SCREENS.NEW_CHAT.NEW_ROOM]: {
                                        path: ROUTES.NEW_ROOM,
                                        exact: true,
                                    },
                                },
                            },
                        },
                    },
                    [SCREENS.RIGHT_MODAL.NEW_TASK]: {
                        screens: {
                            [SCREENS.NEW_TASK.ROOT]: ROUTES.NEW_TASK,
                            [SCREENS.NEW_TASK.TASK_ASSIGNEE_SELECTOR]: ROUTES.NEW_TASK_ASSIGNEE,
                            [SCREENS.NEW_TASK.TASK_SHARE_DESTINATION_SELECTOR]: ROUTES.NEW_TASK_SHARE_DESTINATION,
                            [SCREENS.NEW_TASK.DETAILS]: ROUTES.NEW_TASK_DETAILS,
                            [SCREENS.NEW_TASK.TITLE]: ROUTES.NEW_TASK_TITLE,
                            [SCREENS.NEW_TASK.DESCRIPTION]: ROUTES.NEW_TASK_DESCRIPTION,
                        },
                    },
                    [SCREENS.RIGHT_MODAL.TEACHERS_UNITE]: {
                        screens: {
                            [SCREENS.SAVE_THE_WORLD.ROOT]: ROUTES.TEACHERS_UNITE,
                            [SCREENS.I_KNOW_A_TEACHER]: ROUTES.I_KNOW_A_TEACHER,
                            [SCREENS.INTRO_SCHOOL_PRINCIPAL]: ROUTES.INTRO_SCHOOL_PRINCIPAL,
                            [SCREENS.I_AM_A_TEACHER]: ROUTES.I_AM_A_TEACHER,
                        },
                    },
                    [SCREENS.RIGHT_MODAL.SEARCH]: {
                        screens: {
                            [SCREENS.SEARCH_ROOT]: ROUTES.SEARCH,
                        },
                    },
                    [SCREENS.RIGHT_MODAL.DETAILS]: {
                        screens: {
                            [SCREENS.DETAILS_ROOT]: ROUTES.DETAILS.route,
                        },
                    },
                    [SCREENS.RIGHT_MODAL.PROFILE]: {
                        screens: {
                            [SCREENS.PROFILE_ROOT]: ROUTES.PROFILE.route,
                        },
                    },
                    [SCREENS.RIGHT_MODAL.PARTICIPANTS]: {
                        screens: {
                            [SCREENS.REPORT_PARTICIPANTS_ROOT]: ROUTES.REPORT_PARTICIPANTS.route,
                        },
                    },
                    [SCREENS.RIGHT_MODAL.ROOM_INVITE]: {
                        screens: {
                            [SCREENS.ROOM_INVITE_ROOT]: ROUTES.ROOM_INVITE.route,
                        },
                    },
                    [SCREENS.RIGHT_MODAL.ROOM_MEMBERS]: {
                        screens: {
                            [SCREENS.ROOM_MEMBERS_ROOT]: ROUTES.ROOM_MEMBERS.route,
                        },
                    },
                    [SCREENS.RIGHT_MODAL.MONEY_REQUEST]: {
                        screens: {
                            [SCREENS.MONEY_REQUEST.CREATE]: {
                                path: ROUTES.MONEY_REQUEST_CREATE.route,
                                exact: true,
                                screens: {
                                    distance: {
                                        path: ROUTES.MONEY_REQUEST_CREATE_TAB_DISTANCE.route,
                                        exact: true,
                                    },
                                    manual: {
                                        path: ROUTES.MONEY_REQUEST_CREATE_TAB_MANUAL.route,
                                        exact: true,
                                    },
                                    scan: {
                                        path: ROUTES.MONEY_REQUEST_CREATE_TAB_SCAN.route,
                                        exact: true,
                                    },
                                },
                            },
                            [SCREENS.MONEY_REQUEST.STEP_AMOUNT]: ROUTES.MONEY_REQUEST_STEP_AMOUNT.route,
                            [SCREENS.MONEY_REQUEST.STEP_CATEGORY]: ROUTES.MONEY_REQUEST_STEP_CATEGORY.route,
                            [SCREENS.MONEY_REQUEST.STEP_CONFIRMATION]: ROUTES.MONEY_REQUEST_STEP_CONFIRMATION.route,
                            [SCREENS.MONEY_REQUEST.STEP_CURRENCY]: ROUTES.MONEY_REQUEST_STEP_CURRENCY.route,
                            [SCREENS.MONEY_REQUEST.STEP_DATE]: ROUTES.MONEY_REQUEST_STEP_DATE.route,
                            [SCREENS.MONEY_REQUEST.STEP_DESCRIPTION]: ROUTES.MONEY_REQUEST_STEP_DESCRIPTION.route,
                            [SCREENS.MONEY_REQUEST.STEP_DISTANCE]: ROUTES.MONEY_REQUEST_STEP_DISTANCE.route,
                            [SCREENS.MONEY_REQUEST.STEP_MERCHANT]: ROUTES.MONEY_REQUEST_STEP_MERCHANT.route,
                            [SCREENS.MONEY_REQUEST.STEP_PARTICIPANTS]: ROUTES.MONEY_REQUEST_STEP_PARTICIPANTS.route,
                            [SCREENS.MONEY_REQUEST.STEP_SCAN]: ROUTES.MONEY_REQUEST_STEP_SCAN.route,
                            [SCREENS.MONEY_REQUEST.STEP_TAG]: ROUTES.MONEY_REQUEST_STEP_TAG.route,
                            [SCREENS.MONEY_REQUEST.STEP_WAYPOINT]: ROUTES.MONEY_REQUEST_STEP_WAYPOINT.route,
                            [SCREENS.MONEY_REQUEST.ROOT]: {
                                path: ROUTES.MONEY_REQUEST.route,
                                exact: true,
                                screens: {
                                    [SCREENS.MONEY_REQUEST.MANUAL_TAB]: {
                                        path: ROUTES.MONEY_REQUEST_MANUAL_TAB,
                                        exact: true,
                                    },
                                    [SCREENS.MONEY_REQUEST.SCAN_TAB]: {
                                        path: ROUTES.MONEY_REQUEST_SCAN_TAB,
                                        exact: true,
                                    },
                                    [SCREENS.MONEY_REQUEST.DISTANCE_TAB]: {
                                        path: ROUTES.MONEY_REQUEST_DISTANCE_TAB.route,
                                        exact: true,
                                    },
                                },
                            },
                            [SCREENS.MONEY_REQUEST.AMOUNT]: ROUTES.MONEY_REQUEST_AMOUNT.route,
                            [SCREENS.MONEY_REQUEST.PARTICIPANTS]: ROUTES.MONEY_REQUEST_PARTICIPANTS.route,
                            [SCREENS.MONEY_REQUEST.CONFIRMATION]: ROUTES.MONEY_REQUEST_CONFIRMATION.route,
                            [SCREENS.MONEY_REQUEST.DATE]: ROUTES.MONEY_REQUEST_DATE.route,
                            [SCREENS.MONEY_REQUEST.CURRENCY]: ROUTES.MONEY_REQUEST_CURRENCY.route,
                            [SCREENS.MONEY_REQUEST.DESCRIPTION]: ROUTES.MONEY_REQUEST_DESCRIPTION.route,
                            [SCREENS.MONEY_REQUEST.CATEGORY]: ROUTES.MONEY_REQUEST_CATEGORY.route,
                            [SCREENS.MONEY_REQUEST.TAG]: ROUTES.MONEY_REQUEST_TAG.route,
                            [SCREENS.MONEY_REQUEST.MERCHANT]: ROUTES.MONEY_REQUEST_MERCHANT.route,
                            [SCREENS.MONEY_REQUEST.WAYPOINT]: ROUTES.MONEY_REQUEST_WAYPOINT.route,
                            [SCREENS.MONEY_REQUEST.EDIT_WAYPOINT]: ROUTES.MONEY_REQUEST_EDIT_WAYPOINT.route,
                            [SCREENS.MONEY_REQUEST.RECEIPT]: ROUTES.MONEY_REQUEST_RECEIPT.route,
                            [SCREENS.MONEY_REQUEST.DISTANCE]: ROUTES.MONEY_REQUEST_DISTANCE.route,
                            [SCREENS.IOU_SEND.ENABLE_PAYMENTS]: ROUTES.IOU_SEND_ENABLE_PAYMENTS,
                            [SCREENS.IOU_SEND.ADD_BANK_ACCOUNT]: ROUTES.IOU_SEND_ADD_BANK_ACCOUNT,
                            [SCREENS.IOU_SEND.ADD_DEBIT_CARD]: ROUTES.IOU_SEND_ADD_DEBIT_CARD,
                        },
                    },
                    [SCREENS.RIGHT_MODAL.SPLIT_DETAILS]: {
                        screens: {
                            [SCREENS.SPLIT_DETAILS.ROOT]: ROUTES.SPLIT_BILL_DETAILS.route,
                            [SCREENS.SPLIT_DETAILS.EDIT_REQUEST]: ROUTES.EDIT_SPLIT_BILL.route,
                            [SCREENS.SPLIT_DETAILS.EDIT_CURRENCY]: ROUTES.EDIT_SPLIT_BILL_CURRENCY.route,
                        },
                    },
                    [SCREENS.RIGHT_MODAL.TASK_DETAILS]: {
                        screens: {
                            [SCREENS.TASK.TITLE]: ROUTES.TASK_TITLE.route,
                            [SCREENS.TASK.DESCRIPTION]: ROUTES.TASK_DESCRIPTION.route,
                            [SCREENS.TASK.ASSIGNEE]: ROUTES.TASK_ASSIGNEE.route,
                        },
                    },
                    [SCREENS.RIGHT_MODAL.ADD_PERSONAL_BANK_ACCOUNT]: {
                        screens: {
                            [SCREENS.ADD_PERSONAL_BANK_ACCOUNT_ROOT]: ROUTES.BANK_ACCOUNT_PERSONAL,
                        },
                    },
                    [SCREENS.RIGHT_MODAL.ENABLE_PAYMENTS]: {
                        screens: {
                            [SCREENS.ENABLE_PAYMENTS_ROOT]: ROUTES.ENABLE_PAYMENTS,
                        },
                    },
                    [SCREENS.RIGHT_MODAL.WALLET_STATEMENT]: {
                        screens: {
                            [SCREENS.WALLET_STATEMENT_ROOT]: ROUTES.WALLET_STATEMENT_WITH_DATE,
                        },
                    },
                    [SCREENS.RIGHT_MODAL.FLAG_COMMENT]: {
                        screens: {
                            [SCREENS.FLAG_COMMENT_ROOT]: ROUTES.FLAG_COMMENT.route,
                        },
                    },
                    [SCREENS.RIGHT_MODAL.EDIT_REQUEST]: {
                        screens: {
                            [SCREENS.EDIT_REQUEST.ROOT]: ROUTES.EDIT_REQUEST.route,
                            [SCREENS.EDIT_REQUEST.CURRENCY]: ROUTES.EDIT_CURRENCY_REQUEST.route,
                        },
                    },
                    [SCREENS.RIGHT_MODAL.SIGN_IN]: {
                        screens: {
                            [SCREENS.SIGN_IN_ROOT]: ROUTES.SIGN_IN_MODAL,
                        },
                    },
                    [SCREENS.RIGHT_MODAL.REFERRAL]: {
                        screens: {
                            [SCREENS.REFERRAL_DETAILS]: ROUTES.REFERRAL_DETAILS_MODAL.route,
                        },
                    },
                },
            },

            [NAVIGATORS.FULL_SCREEN_NAVIGATOR]: {
                initialRouteName: SCREENS.SETTINGS_HOME,
                screens: {
                    [SCREENS.SETTINGS_HOME]: {
                        path: ROUTES.SETTINGS_HOME,
                    },
                    [SCREENS.SETTINGS_CENTRAL_PANE]: {
                        screens: {
                            Settings_Share_Code: {
                                path: ROUTES.SETTINGS_SHARE_CODE,
                                exact: true,
                            },
                            [SCREENS.SETTINGS.WORKSPACES]: {
                                path: ROUTES.SETTINGS_WORKSPACES,
                                exact: true,
                            },
                            [SCREENS.SETTINGS.PROFILE]: {
                                path: ROUTES.SETTINGS_PROFILE,
                                exact: true,
                            },
                            [SCREENS.SETTINGS.PREFERENCES]: {
                                path: ROUTES.SETTINGS_PREFERENCES,
                                exact: true,
                            },
                            [SCREENS.SETTINGS.SECURITY]: {
                                path: ROUTES.SETTINGS_SECURITY,
                                exact: true,
                            },
                            Settings_Wallet: {
                                path: ROUTES.SETTINGS_WALLET,
                                exact: true,
                            },
                            Settings_About: {
                                path: ROUTES.SETTINGS_ABOUT,
                                exact: true,
                            },
                        },
                    },
                },
            },
        },
    },
};

export default linkingConfig;<|MERGE_RESOLUTION|>--- conflicted
+++ resolved
@@ -49,22 +49,7 @@
                 screens: {
                     [SCREENS.RIGHT_MODAL.SETTINGS]: {
                         screens: {
-<<<<<<< HEAD
-                            Settings_Preferences_PriorityMode: {
-=======
-                            [SCREENS.SETTINGS.ROOT]: {
-                                path: ROUTES.SETTINGS,
-                            },
-                            [SCREENS.SETTINGS.WORKSPACES]: {
-                                path: ROUTES.SETTINGS_WORKSPACES,
-                                exact: true,
-                            },
-                            [SCREENS.SETTINGS.PREFERENCES.ROOT]: {
-                                path: ROUTES.SETTINGS_PREFERENCES,
-                                exact: true,
-                            },
                             [SCREENS.SETTINGS.PREFERENCES.PRIORITY_MODE]: {
->>>>>>> f73047ef
                                 path: ROUTES.SETTINGS_PRIORITY_MODE,
                                 exact: true,
                             },
@@ -80,19 +65,7 @@
                                 path: ROUTES.SETTINGS_CLOSE,
                                 exact: true,
                             },
-<<<<<<< HEAD
-                            Settings_Wallet_DomainCard: {
-=======
-                            [SCREENS.SETTINGS.SECURITY]: {
-                                path: ROUTES.SETTINGS_SECURITY,
-                                exact: true,
-                            },
-                            [SCREENS.SETTINGS.WALLET.ROOT]: {
-                                path: ROUTES.SETTINGS_WALLET,
-                                exact: true,
-                            },
                             [SCREENS.SETTINGS.WALLET.DOMAIN_CARD]: {
->>>>>>> f73047ef
                                 path: ROUTES.SETTINGS_WALLET_DOMAINCARD.route,
                                 exact: true,
                             },
@@ -148,15 +121,7 @@
                                 path: ROUTES.SETTINGS_ADD_BANK_ACCOUNT,
                                 exact: true,
                             },
-<<<<<<< HEAD
-                            Settings_Pronouns: {
-=======
-                            [SCREENS.SETTINGS.PROFILE.ROOT]: {
-                                path: ROUTES.SETTINGS_PROFILE,
-                                exact: true,
-                            },
                             [SCREENS.SETTINGS.PROFILE.PRONOUNS]: {
->>>>>>> f73047ef
                                 path: ROUTES.SETTINGS_PRONOUNS,
                                 exact: true,
                             },
@@ -172,15 +137,7 @@
                                 path: ROUTES.SETTINGS_TIMEZONE_SELECT,
                                 exact: true,
                             },
-<<<<<<< HEAD
-                            Settings_App_Download_Links: {
-=======
-                            [SCREENS.SETTINGS.ABOUT]: {
-                                path: ROUTES.SETTINGS_ABOUT,
-                                exact: true,
-                            },
                             [SCREENS.SETTINGS.APP_DOWNLOAD_LINKS]: {
->>>>>>> f73047ef
                                 path: ROUTES.SETTINGS_APP_DOWNLOAD_LINKS,
                                 exact: true,
                             },
@@ -222,15 +179,7 @@
                                 path: ROUTES.SETTINGS_2FA.route,
                                 exact: true,
                             },
-<<<<<<< HEAD
-                            [SCREENS.SETTINGS.STATUS]: {
-=======
-                            [SCREENS.SETTINGS.SHARE_CODE]: {
-                                path: ROUTES.SETTINGS_SHARE_CODE,
-                                exact: true,
-                            },
                             [SCREENS.SETTINGS.PROFILE.STATUS]: {
->>>>>>> f73047ef
                                 path: ROUTES.SETTINGS_STATUS,
                                 exact: true,
                             },
@@ -515,7 +464,7 @@
                     },
                     [SCREENS.SETTINGS_CENTRAL_PANE]: {
                         screens: {
-                            Settings_Share_Code: {
+                            [SCREENS.SETTINGS.SHARE_CODE]: {
                                 path: ROUTES.SETTINGS_SHARE_CODE,
                                 exact: true,
                             },
@@ -523,11 +472,11 @@
                                 path: ROUTES.SETTINGS_WORKSPACES,
                                 exact: true,
                             },
-                            [SCREENS.SETTINGS.PROFILE]: {
+                            [SCREENS.SETTINGS.PROFILE.STATUS]: {
                                 path: ROUTES.SETTINGS_PROFILE,
                                 exact: true,
                             },
-                            [SCREENS.SETTINGS.PREFERENCES]: {
+                            [SCREENS.SETTINGS.PREFERENCES.ROOT]: {
                                 path: ROUTES.SETTINGS_PREFERENCES,
                                 exact: true,
                             },
@@ -539,7 +488,7 @@
                                 path: ROUTES.SETTINGS_WALLET,
                                 exact: true,
                             },
-                            Settings_About: {
+                            [SCREENS.SETTINGS.ABOUT]: {
                                 path: ROUTES.SETTINGS_ABOUT,
                                 exact: true,
                             },
