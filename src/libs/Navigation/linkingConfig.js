import ROUTES from '../../ROUTES';
import SCREENS from '../../SCREENS';
import CONST from '../../CONST';
import NAVIGATORS from '../../NAVIGATORS';

export default {
    prefixes: ['new-expensify://', 'https://www.expensify.cash', 'https://staging.expensify.cash', 'http://localhost', CONST.NEW_EXPENSIFY_URL, CONST.STAGING_NEW_EXPENSIFY_URL],
    config: {
        initialRouteName: SCREENS.HOME,
        screens: {
            // Main Routes
            ValidateLogin: ROUTES.VALIDATE_LOGIN,
            UnlinkLogin: ROUTES.UNLINK_LOGIN,
            [SCREENS.TRANSITION_BETWEEN_APPS]: ROUTES.TRANSITION_BETWEEN_APPS,
            Concierge: ROUTES.CONCIERGE,
            AppleSignInDesktop: ROUTES.APPLE_SIGN_IN,
            GoogleSignInDesktop: ROUTES.GOOGLE_SIGN_IN,
            DesktopSignInRedirect: ROUTES.DESKTOP_SIGN_IN_REDIRECT,
            [SCREENS.REPORT_ATTACHMENTS]: ROUTES.REPORT_ATTACHMENTS,
            SaaStrHome: ROUTES.SAASTR_HOME,

            // Sidebar
            [SCREENS.HOME]: {
                path: ROUTES.HOME,
            },

            [NAVIGATORS.CENTRAL_PANE_NAVIGATOR]: {
                screens: {
                    [SCREENS.REPORT]: ROUTES.REPORT_WITH_ID,
                },
            },
            [NAVIGATORS.FULL_SCREEN_NAVIGATOR]: {
                screens: {
                    [SCREENS.NOT_FOUND]: '*',
                },
            },

            [NAVIGATORS.RIGHT_MODAL_NAVIGATOR]: {
                screens: {
                    Settings: {
                        screens: {
                            Settings_Root: {
                                path: ROUTES.SETTINGS,
                            },
                            [SCREENS.SETTINGS.WORKSPACES]: {
                                path: ROUTES.SETTINGS_WORKSPACES,
                                exact: true,
                            },
                            [SCREENS.SETTINGS.PREFERENCES]: {
                                path: ROUTES.SETTINGS_PREFERENCES,
                                exact: true,
                            },
                            Settings_Preferences_PriorityMode: {
                                path: ROUTES.SETTINGS_PRIORITY_MODE,
                                exact: true,
                            },
                            Settings_Preferences_Language: {
                                path: ROUTES.SETTINGS_LANGUAGE,
                                exact: true,
                            },
                            Settings_Preferences_Theme: {
                                path: ROUTES.SETTINGS_THEME,
                                exact: true,
                            },
                            Settings_Close: {
                                path: ROUTES.SETTINGS_CLOSE,
                                exact: true,
                            },
                            Settings_Security: {
                                path: ROUTES.SETTINGS_SECURITY,
                                exact: true,
                            },
                            Settings_Wallet: {
                                path: ROUTES.SETTINGS_WALLET,
                                exact: true,
                            },
                            Settings_Wallet_EnablePayments: {
                                path: ROUTES.SETTINGS_ENABLE_PAYMENTS,
                                exact: true,
                            },
                            Settings_Wallet_Transfer_Balance: {
                                path: ROUTES.SETTINGS_WALLET_TRANSFER_BALANCE,
                                exact: true,
                            },
                            Settings_Wallet_Choose_Transfer_Account: {
                                path: ROUTES.SETTINGS_WALLET_CHOOSE_TRANSFER_ACCOUNT,
                                exact: true,
                            },
                            Settings_Add_Paypal_Me: {
                                path: ROUTES.SETTINGS_ADD_PAYPAL_ME,
                                exact: true,
                            },
                            Settings_Add_Debit_Card: {
                                path: ROUTES.SETTINGS_ADD_DEBIT_CARD,
                                exact: true,
                            },
                            Settings_Add_Bank_Account: {
                                path: ROUTES.SETTINGS_ADD_BANK_ACCOUNT,
                                exact: true,
                            },
                            Settings_Profile: {
                                path: ROUTES.SETTINGS_PROFILE,
                                exact: true,
                            },
                            Settings_Pronouns: {
                                path: ROUTES.SETTINGS_PRONOUNS,
                                exact: true,
                            },
                            Settings_Display_Name: {
                                path: ROUTES.SETTINGS_DISPLAY_NAME,
                                exact: true,
                            },
                            Settings_Timezone: {
                                path: ROUTES.SETTINGS_TIMEZONE,
                                exact: true,
                            },
                            Settings_Timezone_Select: {
                                path: ROUTES.SETTINGS_TIMEZONE_SELECT,
                                exact: true,
                            },
                            Settings_About: {
                                path: ROUTES.SETTINGS_ABOUT,
                                exact: true,
                            },
                            Settings_App_Download_Links: {
                                path: ROUTES.SETTINGS_APP_DOWNLOAD_LINKS,
                                exact: true,
                            },
                            Settings_ContactMethods: {
                                path: ROUTES.SETTINGS_CONTACT_METHODS,
                                exact: true,
                            },
                            Settings_ContactMethodDetails: {
                                path: ROUTES.SETTINGS_CONTACT_METHOD_DETAILS,
                            },
                            Settings_Lounge_Access: {
                                path: ROUTES.SETTINGS_LOUNGE_ACCESS,
                            },
                            Settings_NewContactMethod: {
                                path: ROUTES.SETTINGS_NEW_CONTACT_METHOD,
                                exact: true,
                            },
                            Settings_PersonalDetails_Initial: {
                                path: ROUTES.SETTINGS_PERSONAL_DETAILS,
                                exact: true,
                            },
                            Settings_PersonalDetails_LegalName: {
                                path: ROUTES.SETTINGS_PERSONAL_DETAILS_LEGAL_NAME,
                                exact: true,
                            },
                            Settings_PersonalDetails_DateOfBirth: {
                                path: ROUTES.SETTINGS_PERSONAL_DETAILS_DATE_OF_BIRTH,
                                exact: true,
                            },
                            Settings_PersonalDetails_Address: {
                                path: ROUTES.SETTINGS_PERSONAL_DETAILS_ADDRESS,
                                exact: true,
                            },
                            Settings_TwoFactorAuth: {
                                path: ROUTES.SETTINGS_2FA,
                                exact: true,
                            },
                            Settings_Share_Code: {
                                path: ROUTES.SETTINGS_SHARE_CODE,
                                exact: true,
                            },
                            Settings_Status: {
                                path: ROUTES.SETTINGS_STATUS,
                                exact: true,
                            },
                            Settings_Status_Set: {
                                path: ROUTES.SETTINGS_STATUS_SET,
                                exact: true,
                            },
                            Workspace_Initial: {
                                path: ROUTES.WORKSPACE_INITIAL,
                            },
                            Workspace_Settings: {
                                path: ROUTES.WORKSPACE_SETTINGS,
                            },
                            Workspace_Card: {
                                path: ROUTES.WORKSPACE_CARD,
                            },
                            Workspace_Reimburse: {
                                path: ROUTES.WORKSPACE_REIMBURSE,
                            },
                            Workspace_RateAndUnit: {
                                path: ROUTES.WORKSPACE_RATE_AND_UNIT,
                            },
                            Workspace_Bills: {
                                path: ROUTES.WORKSPACE_BILLS,
                            },
                            Workspace_Invoices: {
                                path: ROUTES.WORKSPACE_INVOICES,
                            },
                            Workspace_Travel: {
                                path: ROUTES.WORKSPACE_TRAVEL,
                            },
                            Workspace_Members: {
                                path: ROUTES.WORKSPACE_MEMBERS,
                            },
                            Workspace_Invite: {
                                path: ROUTES.WORKSPACE_INVITE,
                            },
                            Workspace_Invite_Message: {
                                path: ROUTES.WORKSPACE_INVITE_MESSAGE,
                            },
                            Workspace_NewRoom: {
                                path: ROUTES.WORKSPACE_NEW_ROOM,
                            },
                            ReimbursementAccount: {
                                path: ROUTES.BANK_ACCOUNT_WITH_STEP_TO_OPEN,
                                exact: true,
                            },
                            GetAssistance: {
                                path: ROUTES.GET_ASSISTANCE,
                            },
                        },
                    },
                    Report_Details: {
                        screens: {
                            Report_Details_Root: ROUTES.REPORT_WITH_ID_DETAILS,
                            Report_Details_Share_Code: ROUTES.REPORT_WITH_ID_DETAILS_SHARE_CODE,
                        },
                    },
                    Report_Settings: {
                        screens: {
                            Report_Settings_Root: {
                                path: ROUTES.REPORT_SETTINGS,
                            },
                            Report_Settings_Room_Name: {
                                path: ROUTES.REPORT_SETTINGS_ROOM_NAME,
                            },
                            Report_Settings_Notification_Preferences: {
                                path: ROUTES.REPORT_SETTINGS_NOTIFICATION_PREFERENCES,
                            },
                            Report_Settings_Write_Capability: {
                                path: ROUTES.REPORT_SETTINGS_WRITE_CAPABILITY,
                            },
                        },
                    },
                    Report_WelcomeMessage: {
                        screens: {
                            Report_WelcomeMessage_Root: ROUTES.REPORT_WELCOME_MESSAGE,
                        },
                    },
                    NewGroup: {
                        screens: {
                            NewGroup_Root: ROUTES.NEW_GROUP,
                        },
                    },
                    NewChat: {
                        screens: {
                            NewChat_Root: ROUTES.NEW_CHAT,
                        },
                    },
                    NewTask: {
                        screens: {
                            NewTask_Root: ROUTES.NEW_TASK_WITH_REPORT_ID,
                            NewTask_TaskAssigneeSelector: ROUTES.NEW_TASK_ASSIGNEE,
                            NewTask_TaskShareDestinationSelector: ROUTES.NEW_TASK_SHARE_DESTINATION,
                            NewTask_Details: ROUTES.NEW_TASK_DETAILS,
                            NewTask_Title: ROUTES.NEW_TASK_TITLE,
                            NewTask_Description: ROUTES.NEW_TASK_DESCRIPTION,
                        },
                    },
                    Search: {
                        screens: {
                            Search_Root: ROUTES.SEARCH,
                        },
                    },
                    Details: {
                        screens: {
                            Details_Root: ROUTES.DETAILS,
                        },
                    },
                    Profile: {
                        screens: {
                            Profile_Root: ROUTES.PROFILE,
                        },
                    },
                    Participants: {
                        screens: {
                            ReportParticipants_Root: ROUTES.REPORT_PARTICIPANTS,
                        },
                    },
                    MoneyRequest: {
                        screens: {
                            Money_Request: {
                                path: ROUTES.MONEY_REQUEST,
                                exact: true,
                                screens: {
                                    manual: {
                                        path: ROUTES.MONEY_REQUEST_MANUAL_TAB,
                                        exact: true,
                                    },
                                    scan: {
                                        path: ROUTES.MONEY_REQUEST_SCAN_TAB,
                                        exact: true,
                                    },
                                    distance: {
                                        path: ROUTES.MONEY_REQUEST_DISTANCE_TAB,
                                        exact: true,
                                    },
                                },
                            },
                            Money_Request_Amount: ROUTES.MONEY_REQUEST_AMOUNT,
                            Money_Request_Participants: ROUTES.MONEY_REQUEST_PARTICIPANTS,
                            Money_Request_Confirmation: ROUTES.MONEY_REQUEST_CONFIRMATION,
                            Money_Request_Date: ROUTES.MONEY_REQUEST_DATE,
                            Money_Request_Currency: ROUTES.MONEY_REQUEST_CURRENCY,
                            Money_Request_Description: ROUTES.MONEY_REQUEST_DESCRIPTION,
<<<<<<< HEAD
                            Money_Request_Category: ROUTES.MONEY_REQUEST_CATEGORY,
=======
                            Money_Request_Merchant: ROUTES.MONEY_REQUEST_MERCHANT,
>>>>>>> 977f1fd8
                            Money_Request_Waypoint: ROUTES.MONEY_REQUEST_WAYPOINT,
                            IOU_Send_Enable_Payments: ROUTES.IOU_SEND_ENABLE_PAYMENTS,
                            IOU_Send_Add_Bank_Account: ROUTES.IOU_SEND_ADD_BANK_ACCOUNT,
                            IOU_Send_Add_Debit_Card: ROUTES.IOU_SEND_ADD_DEBIT_CARD,
                        },
                    },
                    SplitDetails: {
                        screens: {
                            SplitDetails_Root: ROUTES.SPLIT_BILL_DETAILS,
                        },
                    },
                    Task_Details: {
                        screens: {
                            Task_Title: ROUTES.TASK_TITLE,
                            Task_Description: ROUTES.TASK_DESCRIPTION,
                            Task_Assignee: ROUTES.TASK_ASSIGNEE,
                        },
                    },
                    AddPersonalBankAccount: {
                        screens: {
                            AddPersonalBankAccount_Root: ROUTES.BANK_ACCOUNT_PERSONAL,
                        },
                    },
                    EnablePayments: {
                        screens: {
                            EnablePayments_Root: ROUTES.ENABLE_PAYMENTS,
                        },
                    },
                    Wallet_Statement: {
                        screens: {
                            WalletStatement_Root: ROUTES.WALLET_STATEMENT_WITH_DATE,
                        },
                    },
                    Flag_Comment: {
                        screens: {
                            FlagComment_Root: ROUTES.FLAG_COMMENT,
                        },
                    },
                    EditRequest: {
                        screens: {
                            EditRequest_Root: ROUTES.EDIT_REQUEST,
                            EditRequest_Currency: ROUTES.EDIT_CURRENCY_REQUEST,
                        },
                    },
                    SignIn: {
                        screens: {
                            SignIn_Root: ROUTES.SIGN_IN_MODAL,
                        },
                    },
                },
            },
        },
    },
};<|MERGE_RESOLUTION|>--- conflicted
+++ resolved
@@ -310,11 +310,8 @@
                             Money_Request_Date: ROUTES.MONEY_REQUEST_DATE,
                             Money_Request_Currency: ROUTES.MONEY_REQUEST_CURRENCY,
                             Money_Request_Description: ROUTES.MONEY_REQUEST_DESCRIPTION,
-<<<<<<< HEAD
                             Money_Request_Category: ROUTES.MONEY_REQUEST_CATEGORY,
-=======
                             Money_Request_Merchant: ROUTES.MONEY_REQUEST_MERCHANT,
->>>>>>> 977f1fd8
                             Money_Request_Waypoint: ROUTES.MONEY_REQUEST_WAYPOINT,
                             IOU_Send_Enable_Payments: ROUTES.IOU_SEND_ENABLE_PAYMENTS,
                             IOU_Send_Add_Bank_Account: ROUTES.IOU_SEND_ADD_BANK_ACCOUNT,
