import ROUTES from '../../ROUTES';
import SCREENS from '../../SCREENS';
import CONST from '../../CONST';

export default {
    prefixes: [
        'new-expensify://',
        'https://www.expensify.cash',
        'https://staging.expensify.cash',
        'http://localhost',
        CONST.NEW_EXPENSIFY_URL,
        CONST.STAGING_NEW_EXPENSIFY_URL,
    ],
    config: {
        initialRouteName: SCREENS.HOME,
        screens: {
            [SCREENS.HOME]: {
                path: ROUTES.HOME,
                initialRouteName: SCREENS.REPORT,
                screens: {
                    // Report route
                    [SCREENS.REPORT]: ROUTES.REPORT_WITH_ID,
                    [SCREENS.LOADING]: ROUTES.REPORT,
                },
            },

            // Main Routes
            SetPassword: ROUTES.SET_PASSWORD_WITH_VALIDATE_CODE,
            ValidateLogin: ROUTES.VALIDATE_LOGIN,
            [SCREENS.TRANSITION_FROM_OLD_DOT]: ROUTES.TRANSITION_FROM_OLD_DOT,
            Concierge: ROUTES.CONCIERGE,

            // Modal Screens
            Settings: {
                screens: {
                    Settings_Root: {
                        path: ROUTES.SETTINGS,
                    },
                    Settings_Workspaces: {
                        path: ROUTES.SETTINGS_WORKSPACES,
                        exact: true,
                    },
                    Settings_Preferences: {
                        path: ROUTES.SETTINGS_PREFERENCES,
                        exact: true,
                    },
                    Settings_Close: {
                        path: ROUTES.SETTINGS_CLOSE,
                        exact: true,
                    },
                    Settings_Password: {
                        path: ROUTES.SETTINGS_PASSWORD,
                        exact: true,
                    },
                    Settings_Security: {
                        path: ROUTES.SETTINGS_SECURITY,
                        exact: true,
                    },
                    Settings_Payments: {
                        path: ROUTES.SETTINGS_PAYMENTS,
                        exact: true,
                    },
                    Settings_Payments_EnablePayments: {
                        path: ROUTES.SETTINGS_ENABLE_PAYMENTS,
                        exact: true,
                    },
                    Settings_Payments_Transfer_Balance: {
                        path: ROUTES.SETTINGS_PAYMENTS_TRANSFER_BALANCE,
                        exact: true,
                    },
                    Settings_Payments_Choose_Transfer_Account: {
                        path: ROUTES.SETTINGS_PAYMENTS_CHOOSE_TRANSFER_ACCOUNT,
                        exact: true,
                    },
                    Settings_Add_Paypal_Me: {
                        path: ROUTES.SETTINGS_ADD_PAYPAL_ME,
                        exact: true,
                    },
                    Settings_Add_Debit_Card: {
                        path: ROUTES.SETTINGS_ADD_DEBIT_CARD,
                        exact: true,
                    },
                    Settings_Add_Bank_Account: {
                        path: ROUTES.SETTINGS_ADD_BANK_ACCOUNT,
                        exact: true,
                    },
                    Settings_Profile: {
                        path: ROUTES.SETTINGS_PROFILE,
                        exact: true,
                    },
<<<<<<< HEAD
                    Settings_Timezone_Init: {
                        path: ROUTES.SETTINGS_TIMEZONE_INITIAL,
                        exact: true,
                    },
                    Settings_Timezone_Select: {
                        path: ROUTES.SETTINGS_TIMEZONE_SELECT,
=======
                    Settings_Display_Name: {
                        path: ROUTES.SETTINGS_DISPLAY_NAME,
>>>>>>> 2b1dad52
                        exact: true,
                    },
                    Settings_About: {
                        path: ROUTES.SETTINGS_ABOUT,
                        exact: true,
                    },
                    Settings_App_Download_Links: {
                        path: ROUTES.SETTINGS_APP_DOWNLOAD_LINKS,
                        exact: true,
                    },
                    Settings_Add_Secondary_Login: {
                        path: ROUTES.SETTINGS_ADD_LOGIN,
                    },
                    Workspace_Initial: {
                        path: ROUTES.WORKSPACE_INITIAL,
                    },
                    Workspace_Settings: {
                        path: ROUTES.WORKSPACE_SETTINGS,
                    },
                    Workspace_Card: {
                        path: ROUTES.WORKSPACE_CARD,
                    },
                    Workspace_Reimburse: {
                        path: ROUTES.WORKSPACE_REIMBURSE,
                    },
                    Workspace_Bills: {
                        path: ROUTES.WORKSPACE_BILLS,
                    },
                    Workspace_Invoices: {
                        path: ROUTES.WORKSPACE_INVOICES,
                    },
                    Workspace_Travel: {
                        path: ROUTES.WORKSPACE_TRAVEL,
                    },
                    Workspace_Members: {
                        path: ROUTES.WORKSPACE_MEMBERS,
                    },
                    Workspace_Invite: {
                        path: ROUTES.WORKSPACE_INVITE,
                    },
                    Workspace_NewRoom: {
                        path: ROUTES.WORKSPACE_NEW_ROOM,
                    },
                    ReimbursementAccount: {
                        path: ROUTES.BANK_ACCOUNT_WITH_STEP_TO_OPEN,
                        exact: true,
                    },
                    GetAssistance: {
                        path: ROUTES.GET_ASSISTANCE,
                    },
                },
            },
            Report_Details: {
                screens: {
                    Report_Details_Root: ROUTES.REPORT_WITH_ID_DETAILS,
                },
            },
            Report_Settings: {
                screens: {
                    Report_Settings_Root: ROUTES.REPORT_SETTINGS,
                },
            },
            NewGroup: {
                screens: {
                    NewGroup_Root: ROUTES.NEW_GROUP,
                },
            },
            NewChat: {
                screens: {
                    NewChat_Root: ROUTES.NEW_CHAT,
                },
            },
            Search: {
                screens: {
                    Search_Root: ROUTES.SEARCH,
                },
            },
            Details: {
                screens: {
                    Details_Root: ROUTES.DETAILS,
                },
            },
            Participants: {
                screens: {
                    ReportParticipants_Root: ROUTES.REPORT_PARTICIPANTS,
                    ReportParticipants_Details: ROUTES.REPORT_PARTICIPANT,
                },
            },
            IOU_Request: {
                screens: {
                    IOU_Request_Root: ROUTES.IOU_REQUEST_WITH_REPORT_ID,
                    IOU_Request_Currency: ROUTES.IOU_REQUEST_CURRENCY,
                },
            },
            IOU_Bill: {
                screens: {
                    IOU_Bill_Root: ROUTES.IOU_BILL_WITH_REPORT_ID,
                    IOU_Bill_Currency: ROUTES.IOU_BILL_CURRENCY,
                },
            },
            IOU_Send: {
                screens: {
                    IOU_Send_Root: ROUTES.IOU_SEND_WITH_REPORT_ID,
                    IOU_Send_Currency: ROUTES.IOU_SEND_CURRENCY,
                    IOU_Send_Enable_Payments: ROUTES.IOU_SEND_ENABLE_PAYMENTS,
                    IOU_Send_Add_Bank_Account: ROUTES.IOU_SEND_ADD_BANK_ACCOUNT,
                    IOU_Send_Add_Debit_Card: ROUTES.IOU_SEND_ADD_DEBIT_CARD,
                },
            },
            IOU_Details: {
                screens: {
                    IOU_Details_Root: ROUTES.IOU_DETAILS_WITH_IOU_REPORT_ID,
                    IOU_Details_Enable_Payments: ROUTES.IOU_DETAILS_ENABLE_PAYMENTS,
                    IOU_Details_Add_Bank_Account: ROUTES.IOU_DETAILS_ADD_BANK_ACCOUNT,
                    IOU_Details_Add_Debit_Card: ROUTES.IOU_DETAILS_ADD_DEBIT_CARD,
                },
            },
            AddPersonalBankAccount: {
                screens: {
                    AddPersonalBankAccount_Root: ROUTES.BANK_ACCOUNT_PERSONAL,
                },
            },
            EnablePayments: {
                screens: {
                    EnablePayments_Root: ROUTES.ENABLE_PAYMENTS,
                },
            },
            RequestCall: {
                screens: {
                    RequestCall_Root: ROUTES.REQUEST_CALL,
                },
            },
            Wallet_Statement: {
                screens: {
                    WalletStatement_Root: ROUTES.WALLET_STATEMENT_WITH_DATE,
                },
            },
        },
    },
};<|MERGE_RESOLUTION|>--- conflicted
+++ resolved
@@ -88,17 +88,16 @@
                         path: ROUTES.SETTINGS_PROFILE,
                         exact: true,
                     },
-<<<<<<< HEAD
+                    Settings_Display_Name: {
+                        path: ROUTES.SETTINGS_DISPLAY_NAME,
+                        exact: true,
+                    },
                     Settings_Timezone_Init: {
                         path: ROUTES.SETTINGS_TIMEZONE_INITIAL,
                         exact: true,
                     },
                     Settings_Timezone_Select: {
                         path: ROUTES.SETTINGS_TIMEZONE_SELECT,
-=======
-                    Settings_Display_Name: {
-                        path: ROUTES.SETTINGS_DISPLAY_NAME,
->>>>>>> 2b1dad52
                         exact: true,
                     },
                     Settings_About: {
