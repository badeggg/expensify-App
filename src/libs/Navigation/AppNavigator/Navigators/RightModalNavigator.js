--- conflicted
+++ resolved
@@ -20,7 +20,6 @@
     const {isSmallScreenWidth} = useWindowDimensions();
 
     return (
-<<<<<<< HEAD
         <NoDropZone>
             {!isSmallScreenWidth && <Overlay onPress={props.navigation.goBack} />}
             <View style={styles.RHPNavigatorContainer(isSmallScreenWidth)}>
@@ -82,6 +81,10 @@
                         component={ModalStackNavigators.NewTaskModalStackNavigator}
                     />
                     <Stack.Screen
+                        name="TeachersUnite"
+                        component={ModalStackNavigators.NewTeachersUniteNavigator}
+                    />
+                    <Stack.Screen
                         name="Task_Details"
                         component={ModalStackNavigators.TaskModalStackNavigator}
                     />
@@ -116,102 +119,6 @@
                 </Stack.Navigator>
             </View>
         </NoDropZone>
-=======
-        <Stack.Navigator screenOptions={RHPScreenOptions}>
-            <Stack.Screen
-                name="Settings"
-                component={ModalStackNavigators.SettingsModalStackNavigator}
-            />
-            <Stack.Screen
-                name="NewChat"
-                component={ModalStackNavigators.NewChatModalStackNavigator}
-            />
-            <Stack.Screen
-                name="NewGroup"
-                component={ModalStackNavigators.NewGroupModalStackNavigator}
-                options={{
-                    // Disable animation for this screen because it causes an animation glitch when using shortcuts
-                    animationEnabled: false,
-                }}
-            />
-            <Stack.Screen
-                name="Search"
-                component={ModalStackNavigators.SearchModalStackNavigator}
-                options={{
-                    // Disable animation for this screen because it causes an animation glitch when using shortcuts
-                    animationEnabled: false,
-                }}
-            />
-            <Stack.Screen
-                name="Details"
-                component={ModalStackNavigators.DetailsModalStackNavigator}
-            />
-            <Stack.Screen
-                name="Profile"
-                component={ModalStackNavigators.ProfileModalStackNavigator}
-            />
-            <Stack.Screen
-                name="Report_Details"
-                component={ModalStackNavigators.ReportDetailsModalStackNavigator}
-            />
-            <Stack.Screen
-                name="Report_Settings"
-                component={ModalStackNavigators.ReportSettingsModalStackNavigator}
-            />
-            <Stack.Screen
-                name="Report_WelcomeMessage"
-                component={ModalStackNavigators.ReportWelcomeMessageModalStackNavigator}
-            />
-            <Stack.Screen
-                name="Participants"
-                component={ModalStackNavigators.ReportParticipantsModalStackNavigator}
-            />
-            <Stack.Screen
-                name="MoneyRequest"
-                component={ModalStackNavigators.MoneyRequestModalStackNavigator}
-            />
-            <Stack.Screen
-                name="NewTask"
-                component={ModalStackNavigators.NewTaskModalStackNavigator}
-            />
-            <Stack.Screen
-                name="TeachersUnite"
-                component={ModalStackNavigators.NewTeachersUniteNavigator}
-            />
-            <Stack.Screen
-                name="Task_Details"
-                component={ModalStackNavigators.TaskModalStackNavigator}
-            />
-            <Stack.Screen
-                name="EnablePayments"
-                component={ModalStackNavigators.EnablePaymentsStackNavigator}
-            />
-            <Stack.Screen
-                name="SplitDetails"
-                component={ModalStackNavigators.SplitDetailsModalStackNavigator}
-            />
-            <Stack.Screen
-                name="AddPersonalBankAccount"
-                component={ModalStackNavigators.AddPersonalBankAccountModalStackNavigator}
-            />
-            <Stack.Screen
-                name="Wallet_Statement"
-                component={ModalStackNavigators.WalletStatementStackNavigator}
-            />
-            <Stack.Screen
-                name="Flag_Comment"
-                component={ModalStackNavigators.FlagCommentStackNavigator}
-            />
-            <Stack.Screen
-                name="EditRequest"
-                component={ModalStackNavigators.EditRequestStackNavigator}
-            />
-            <Stack.Screen
-                name="SignIn"
-                component={ModalStackNavigators.SignInModalStackNavigator}
-            />
-        </Stack.Navigator>
->>>>>>> 6e17b64b
     );
 }
 
