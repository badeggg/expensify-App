--- conflicted
+++ resolved
@@ -40,11 +40,7 @@
                 initialParams={{openOnAdminRoom: openOnAdminRoom === 'true' || undefined}}
                 component={ReportScreenWrapper}
             />
-<<<<<<< HEAD
-            {Object.entries(workspaceSettingsScreens).map(([screenName, componentGetter]) => (
-=======
             {Object.entries(settingsScreens).map(([screenName, componentGetter]) => (
->>>>>>> b0c41789
                 <Stack.Screen
                     key={screenName}
                     name={screenName as keyof Screens}
