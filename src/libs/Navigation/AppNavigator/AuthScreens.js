--- conflicted
+++ resolved
@@ -60,11 +60,7 @@
 import LogInWithShortLivedTokenPage from '../../../pages/LogInWithShortLivedTokenPage';
 import ValidateLoginPage from '../../../pages/ValidateLoginPage';
 import defaultScreenOptions from './defaultScreenOptions';
-<<<<<<< HEAD
 import * as App from '../../actions/App';
-=======
-import * as API from '../../API';
->>>>>>> ead7bef3
 import {cleanupSession} from '../../actions/Session';
 
 Onyx.connect({
@@ -138,20 +134,6 @@
         // Fetch some data we need on initialization
         NameValuePair.get(CONST.NVP.PRIORITY_MODE, ONYXKEYS.NVP_PRIORITY_MODE, 'default');
         NameValuePair.get(CONST.NVP.IS_FIRST_TIME_NEW_EXPENSIFY_USER, ONYXKEYS.NVP_IS_FIRST_TIME_NEW_EXPENSIFY_USER, true);
-
-<<<<<<< HEAD
-=======
-        API.Get({
-            returnValueList: 'nameValuePairs',
-            nvpNames: ONYXKEYS.NVP_PREFERRED_LOCALE,
-        }).then((response) => {
-            const preferredLocale = lodashGet(response, ['nameValuePairs', 'preferredLocale'], CONST.DEFAULT_LOCALE);
-            if (preferredLocale !== currentPreferredLocale) {
-                Onyx.set(ONYXKEYS.NVP_PREFERRED_LOCALE, preferredLocale);
-            }
-        });
->>>>>>> ead7bef3
-
         App.getLocaleAndUpdate();
         PersonalDetails.fetchPersonalDetails();
         User.getUserDetails();
