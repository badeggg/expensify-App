--- conflicted
+++ resolved
@@ -1,9 +1,9 @@
 import {StackCardInterpolationProps, StackNavigationOptions} from '@react-navigation/stack';
-import createModalCardStyleInterpolator from '@libs/Navigation/AppNavigator/createModalCardStyleInterpolator';
 import {ThemeStyles} from '@styles/index';
 import {StyleUtilsType} from '@styles/utils';
 import variables from '@styles/variables';
 import CONFIG from '@src/CONFIG';
+import createModalCardStyleInterpolator from './createModalCardStyleInterpolator';
 
 type ScreenOptions = Record<string, StackNavigationOptions>;
 
@@ -14,9 +14,6 @@
     cardOverlayEnabled: true,
     animationTypeForReplace: 'push',
 };
-
-<<<<<<< HEAD
-const SLIDE_LEFT_OUTPUT_RANGE_MULTIPLIER = -1;
 
 type GetRootNavigatorScreenOptions = (isSmallScreenWidth: boolean, styles: ThemeStyles, StyleUtils: StyleUtilsType) => ScreenOptions;
 
@@ -40,23 +37,7 @@
                 right: 0,
             },
         },
-        leftModalNavigator: {
-            ...commonScreenOptions,
-            cardStyleInterpolator: (props) => modalCardStyleInterpolator(isSmallScreenWidth, false, props, SLIDE_LEFT_OUTPUT_RANGE_MULTIPLIER),
-            presentation: 'transparentModal',
 
-            // We want pop in LHP since there are some flows that would work weird otherwise
-            animationTypeForReplace: 'pop',
-            cardStyle: {
-                ...StyleUtils.getNavigationModalCardStyle(),
-
-                // This is necessary to cover translated sidebar with overlay.
-                width: isSmallScreenWidth ? '100%' : '200%',
-
-                // LHP should be displayed in place of the sidebar
-                left: isSmallScreenWidth ? 0 : -variables.sideBarWidth,
-            },
-        },
         homeScreen: {
             title: CONFIG.SITE_TITLE,
             ...commonScreenOptions,
@@ -70,38 +51,6 @@
                 marginLeft: isSmallScreenWidth ? 0 : -variables.sideBarWidth,
                 ...(isSmallScreenWidth ? {} : themeStyles.borderRight),
             },
-=======
-export default (isSmallScreenWidth: boolean, themeStyles: ThemeStyles): ScreenOptions => ({
-    rightModalNavigator: {
-        ...commonScreenOptions,
-        cardStyleInterpolator: (props: StackCardInterpolationProps) => modalCardStyleInterpolator(isSmallScreenWidth, false, props),
-        presentation: 'transparentModal',
-
-        // We want pop in RHP since there are some flows that would work weird otherwise
-        animationTypeForReplace: 'pop',
-        cardStyle: {
-            ...getNavigationModalCardStyle(),
-
-            // This is necessary to cover translated sidebar with overlay.
-            width: isSmallScreenWidth ? '100%' : '200%',
-            // Excess space should be on the left so we need to position from right.
-            right: 0,
-        },
-    },
-
-    homeScreen: {
-        title: CONFIG.SITE_TITLE,
-        ...commonScreenOptions,
-        cardStyleInterpolator: (props: StackCardInterpolationProps) => modalCardStyleInterpolator(isSmallScreenWidth, false, props),
-
-        cardStyle: {
-            ...getNavigationModalCardStyle(),
-            width: isSmallScreenWidth ? '100%' : variables.sideBarWidth,
-
-            // We need to shift the sidebar to not be covered by the StackNavigator so it can be clickable.
-            marginLeft: isSmallScreenWidth ? 0 : -variables.sideBarWidth,
-            ...(isSmallScreenWidth ? {} : themeStyles.borderRight),
->>>>>>> 10dd12ee
         },
 
         fullScreen: {
