import React, {Component} from 'react';
import PropTypes from 'prop-types';
import lodashGet from 'lodash/get';
import {withOnyx} from 'react-native-onyx';

import FullScreenLoadingIndicator from '../../../components/FullscreenLoadingIndicator';
import ONYXKEYS from '../../../ONYXKEYS';
import SCREENS from '../../../SCREENS';
import Permissions from '../../Permissions';

// Screens
import ReportScreen from '../../../pages/home/ReportScreen';
import SidebarScreen from '../../../pages/home/sidebar/SidebarScreen';
import BaseDrawerNavigator from './BaseDrawerNavigator';
import * as ReportUtils from '../../ReportUtils';
import reportPropTypes from '../../../pages/reportPropTypes';

const propTypes = {
    /** Available reports that would be displayed in this navigator */
    reports: PropTypes.objectOf(reportPropTypes),

    /** Beta features list */
    betas: PropTypes.arrayOf(PropTypes.string),

    /** The policies which the user has access to */
    policies: PropTypes.objectOf(PropTypes.shape({
        /** The policy name */
        name: PropTypes.string,

        /** The type of the policy */
        type: PropTypes.string,
    })),
};

const defaultProps = {
    reports: {},
    betas: [],
    policies: {},
};

/**
 * Get the most recently accessed report for the user
 *
 * @param {Object} reports
 * @param {Boolean} [ignoreDefaultRooms]
 * @param {Object} policies
 * @returns {Object}
 */
const getInitialReportScreenParams = (reports, ignoreDefaultRooms, policies) => {
    const last = ReportUtils.findLastAccessedReport(reports, ignoreDefaultRooms, policies);

    // Fallback to empty if for some reason reportID cannot be derived - prevents the app from crashing
    const reportID = lodashGet(last, 'reportID', '');
    return {reportID: String(reportID)};
};

class MainDrawerNavigator extends Component {
    constructor(props) {
        super(props);
        this.initialParams = getInitialReportScreenParams(props.reports, !Permissions.canUseDefaultRooms(props.betas), props.policies);
    }

    shouldComponentUpdate(nextProps) {
        const initialNextParams = getInitialReportScreenParams(nextProps.reports, !Permissions.canUseDefaultRooms(nextProps.betas), nextProps.policies);
        if (this.initialParams.reportID === initialNextParams.reportID) {
            return false;
        }

        this.initialParams = initialNextParams;
        return true;
    }

<<<<<<< HEAD
    render() {
        // Wait until reports are fetched and there is a reportID in initialParams
        if (!this.initialParams.reportID) {
            return <FullScreenLoadingIndicator logDetail={{name: 'Main Drawer Loader', initialParams: this.initialParams}} />;
        }

        // After the app initializes and reports are available the home navigation is mounted
        // This way routing information is updated (if needed) based on the initial report ID resolved.
        // This is usually needed after login/create account and re-launches
        return (
            <BaseDrawerNavigator
                drawerContent={() => <SidebarScreen />}
                screens={[
                    {
                        name: SCREENS.REPORT,
                        component: ReportScreen,
                        initialParams: this.initialParams,
                    },
                ]}
                isMainScreen
            />
        );
    }
}
=======
    // After the app initializes and reports are available the home navigation is mounted
    // This way routing information is updated (if needed) based on the initial report ID resolved.
    // This is usually needed after login/create account and re-launches
    return (
        <BaseDrawerNavigator
            drawerContent={({navigation, state}) => {
                // This state belongs to the drawer so it should always have the ReportScreen as it's initial (and only) route
                const reportIDFromRoute = lodashGet(state, ['routes', 0, 'params', 'reportID']);
                return (
                    <SidebarScreen
                        navigation={navigation}
                        reportIDFromRoute={reportIDFromRoute}
                    />
                );
            }}
            screens={[
                {
                    name: SCREENS.REPORT,
                    component: ReportScreen,
                    initialParams,
                },
            ]}
            isMainScreen
        />
    );
};
>>>>>>> 82858882

MainDrawerNavigator.propTypes = propTypes;
MainDrawerNavigator.defaultProps = defaultProps;
MainDrawerNavigator.displayName = 'MainDrawerNavigator';

export default withOnyx({
    reports: {
        key: ONYXKEYS.COLLECTION.REPORT,
    },
    betas: {
        key: ONYXKEYS.BETAS,
    },
    policies: {
        key: ONYXKEYS.COLLECTION.POLICY,
    },
})(MainDrawerNavigator);
export {getInitialReportScreenParams};<|MERGE_RESOLUTION|>--- conflicted
+++ resolved
@@ -70,7 +70,6 @@
         return true;
     }
 
-<<<<<<< HEAD
     render() {
         // Wait until reports are fetched and there is a reportID in initialParams
         if (!this.initialParams.reportID) {
@@ -82,7 +81,16 @@
         // This is usually needed after login/create account and re-launches
         return (
             <BaseDrawerNavigator
-                drawerContent={() => <SidebarScreen />}
+                drawerContent={({navigation, state}) => {
+                    // This state belongs to the drawer so it should always have the ReportScreen as it's initial (and only) route
+                    const reportIDFromRoute = lodashGet(state, ['routes', 0, 'params', 'reportID']);
+                    return (
+                        <SidebarScreen
+                            navigation={navigation}
+                            reportIDFromRoute={reportIDFromRoute}
+                        />
+                    );
+                }}
                 screens={[
                     {
                         name: SCREENS.REPORT,
@@ -95,34 +103,6 @@
         );
     }
 }
-=======
-    // After the app initializes and reports are available the home navigation is mounted
-    // This way routing information is updated (if needed) based on the initial report ID resolved.
-    // This is usually needed after login/create account and re-launches
-    return (
-        <BaseDrawerNavigator
-            drawerContent={({navigation, state}) => {
-                // This state belongs to the drawer so it should always have the ReportScreen as it's initial (and only) route
-                const reportIDFromRoute = lodashGet(state, ['routes', 0, 'params', 'reportID']);
-                return (
-                    <SidebarScreen
-                        navigation={navigation}
-                        reportIDFromRoute={reportIDFromRoute}
-                    />
-                );
-            }}
-            screens={[
-                {
-                    name: SCREENS.REPORT,
-                    component: ReportScreen,
-                    initialParams,
-                },
-            ]}
-            isMainScreen
-        />
-    );
-};
->>>>>>> 82858882
 
 MainDrawerNavigator.propTypes = propTypes;
 MainDrawerNavigator.defaultProps = defaultProps;
