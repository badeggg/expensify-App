import _ from 'underscore';
import React from 'react';
import {createStackNavigator, CardStyleInterpolators} from '@react-navigation/stack';
import styles from '../../../styles/styles';

const defaultSubRouteOptions = {
    cardStyle: styles.navigationScreenCardStyle,
    headerShown: false,
    cardStyleInterpolator: CardStyleInterpolators.forHorizontalIOS,
};

/**
 * Create a modal stack navigator with an array of sub-screens.
 *
 * @param {Object[]} screens array of screen config objects
 * @param {React.ReactElement} Provider a wrapper component with context provider to share data between screens
 * @returns {Function}
 */
function createModalStackNavigator(screens) {
    const ModalStackNavigator = createStackNavigator();
    return () => (
        <ModalStackNavigator.Navigator screenOptions={defaultSubRouteOptions}>
            {_.map(screens, (screen) => (
                <ModalStackNavigator.Screen
                    key={screen.name}
                    name={screen.name}
                    getComponent={screen.getComponent}
                    initialParams={screen.initialParams}
                />
            ))}
        </ModalStackNavigator.Navigator>
    );
}

// We use getComponent/require syntax so that file used by screens are not loaded until we need them.
const MoneyRequestModalStackNavigator = createModalStackNavigator([
    {
        getComponent: () => {
            const MoneyRequestAmountPage = require('../../../pages/iou/steps/MoneyRequestAmountPage').default;
            return MoneyRequestAmountPage;
        },
        name: 'Money_Request',
    },
    {
        getComponent: () => {
            const MoneyRequestEditAmountPage = require('../../../pages/iou/steps/MoneyRequestAmountPage').default;
            return MoneyRequestEditAmountPage;
        },
        name: 'Money_Request_Amount',
    },
    {
        getComponent: () => {
            const MoneyRequestParticipantsPage = require('../../../pages/iou/steps/MoneyRequstParticipantsPage/MoneyRequestParticipantsPage').default;
            return MoneyRequestParticipantsPage;
        },
        name: 'Money_Request_Participants',
    },
    {
        getComponent: () => {
            const MoneyRequestConfirmPage = require('../../../pages/iou/steps/MoneyRequestConfirmPage').default;
            return MoneyRequestConfirmPage;
        },
        name: 'Money_Request_Confirmation',
    },
    {
        getComponent: () => {
            const IOUCurrencySelection = require('../../../pages/iou/IOUCurrencySelection').default;
            return IOUCurrencySelection;
        },
        name: 'Money_Request_Currency',
    },
    {
        getComponent: () => {
            const MoneyRequestDescriptionPage = require('../../../pages/iou/MoneyRequestDescriptionPage').default;
            return MoneyRequestDescriptionPage;
        },
        name: 'Money_Request_Description',
    },
    {
        getComponent: () => {
            const AddPersonalBankAccountPage = require('../../../pages/AddPersonalBankAccountPage').default;
            return AddPersonalBankAccountPage;
        },
        name: 'IOU_Send_Add_Bank_Account',
    },
    {
        getComponent: () => {
            const AddDebitCardPage = require('../../../pages/settings/Payments/AddDebitCardPage').default;
            return AddDebitCardPage;
        },
        name: 'IOU_Send_Add_Debit_Card',
    },
    {
        getComponent: () => {
            const EnablePaymentsPage = require('../../../pages/EnablePayments/EnablePaymentsPage').default;
            return EnablePaymentsPage;
        },
        name: 'IOU_Send_Enable_Payments',
    },
]);

const SplitDetailsModalStackNavigator = createModalStackNavigator([
    {
        getComponent: () => {
            const SplitBillDetailsPage = require('../../../pages/iou/SplitBillDetailsPage').default;
            return SplitBillDetailsPage;
        },
        name: 'SplitDetails_Root',
    },
]);

const DetailsModalStackNavigator = createModalStackNavigator([
    {
        getComponent: () => {
            const DetailsPage = require('../../../pages/DetailsPage').default;
            return DetailsPage;
        },
        name: 'Details_Root',
    },
]);

const ReportDetailsModalStackNavigator = createModalStackNavigator([
    {
        getComponent: () => {
            const ReportDetailsPage = require('../../../pages/ReportDetailsPage').default;
            return ReportDetailsPage;
        },
        name: 'Report_Details_Root',
    },
    {
        getComponent: () => {
            const ShareCodePage = require('../../../pages/home/report/ReportDetailsShareCodePage').default;
            return ShareCodePage;
        },
        name: 'Report_Details_Share_Code',
    },
]);

const ReportSettingsModalStackNavigator = createModalStackNavigator([
    {
        getComponent: () => {
            const ReportSettingsPage = require('../../../pages/settings/Report/ReportSettingsPage').default;
            return ReportSettingsPage;
        },
        name: 'Report_Settings_Root',
    },
    {
        getComponent: () => {
            const RoomNamePage = require('../../../pages/settings/Report/RoomNamePage').default;
            return RoomNamePage;
        },
        name: 'Report_Settings_Room_Name',
    },
    {
        getComponent: () => {
            const NotificationPreferencesPage = require('../../../pages/settings/Report/NotificationPreferencePage').default;
            return NotificationPreferencesPage;
        },
        name: 'Report_Settings_Notification_Preferences',
    },
    {
        getComponent: () => {
            const WriteCapabilityPage = require('../../../pages/settings/Report/WriteCapabilityPage').default;
            return WriteCapabilityPage;
        },
        name: 'Report_Settings_Write_Capability',
    },
]);

const TaskModalStackNavigator = createModalStackNavigator([
    {
        getComponent: () => {
            const TaskTitlePage = require('../../../pages/tasks/TaskTitlePage').default;
            return TaskTitlePage;
        },
        name: 'Task_Title',
    },
    {
        getComponent: () => {
            const TaskDescriptionPage = require('../../../pages/tasks/TaskDescriptionPage').default;
            return TaskDescriptionPage;
        },
        name: 'Task_Description',
    },
    {
        getComponent: () => {
            const TaskAssigneeSelectorPage = require('../../../pages/tasks/TaskAssigneeSelectorModal').default;
            return TaskAssigneeSelectorPage;
        },
        name: 'Task_Assignee',
    },
]);

const ReportWelcomeMessageModalStackNavigator = createModalStackNavigator([
    {
        getComponent: () => {
            const ReportWelcomeMessagePage = require('../../../pages/ReportWelcomeMessagePage').default;
            return ReportWelcomeMessagePage;
        },
        name: 'Report_WelcomeMessage_Root',
    },
]);

const ReportParticipantsModalStackNavigator = createModalStackNavigator([
    {
        getComponent: () => {
            const ReportParticipantsPage = require('../../../pages/ReportParticipantsPage').default;
            return ReportParticipantsPage;
        },
        name: 'ReportParticipants_Root',
    },
    {
        getComponent: () => {
            const DetailsPage = require('../../../pages/DetailsPage').default;
            return DetailsPage;
        },
        name: 'ReportParticipants_Details',
    },
]);

const SearchModalStackNavigator = createModalStackNavigator([
    {
        getComponent: () => {
            const SearchPage = require('../../../pages/SearchPage').default;
            return SearchPage;
        },
        name: 'Search_Root',
    },
]);

const NewGroupModalStackNavigator = createModalStackNavigator([
    {
        getComponent: () => {
            const NewGroupPage = require('../../../pages/NewGroupPage').default;
            return NewGroupPage;
        },
        name: 'NewGroup_Root',
    },
]);

const NewChatModalStackNavigator = createModalStackNavigator([
    {
        getComponent: () => {
            const NewChatPage = require('../../../pages/NewChatPage').default;
            return NewChatPage;
        },
        name: 'NewChat_Root',
    },
]);

const NewTaskModalStackNavigator = createModalStackNavigator([
    {
        getComponent: () => {
            const NewTaskPage = require('../../../pages/tasks/NewTaskPage').default;
            return NewTaskPage;
        },
        name: 'NewTask_Root',
    },
    {
        getComponent: () => {
            const NewTaskAssigneeSelectorPage = require('../../../pages/tasks/TaskAssigneeSelectorModal').default;
            return NewTaskAssigneeSelectorPage;
        },
        name: 'NewTask_TaskAssigneeSelector',
    },
    {
        getComponent: () => {
            const NewTaskTaskShareDestinationPage = require('../../../pages/tasks/TaskShareDestinationSelectorModal').default;
            return NewTaskTaskShareDestinationPage;
        },
        name: 'NewTask_TaskShareDestinationSelector',
    },
    {
        getComponent: () => {
            const NewTaskDetailsPage = require('../../../pages/tasks/NewTaskDetailsPage').default;
            return NewTaskDetailsPage;
        },
        name: 'NewTask_Details',
    },
    {
        getComponent: () => {
            const NewTaskTitlePage = require('../../../pages/tasks/NewTaskTitlePage').default;
            return NewTaskTitlePage;
        },
        name: 'NewTask_Title',
    },
    {
        getComponent: () => {
            const NewTaskDescriptionPage = require('../../../pages/tasks/NewTaskDescriptionPage').default;
            return NewTaskDescriptionPage;
        },
        name: 'NewTask_Description',
    },
]);

const SettingsModalStackNavigator = createModalStackNavigator([
    {
        getComponent: () => {
            const SettingsInitialPage = require('../../../pages/settings/InitialSettingsPage').default;
            return SettingsInitialPage;
        },
        name: 'Settings_Root',
    },
    {
        getComponent: () => {
            const ShareCodePage = require('../../../pages/ShareCodePage').default;
            return ShareCodePage;
        },
        name: 'Settings_Share_Code',
    },
    {
        getComponent: () => {
            const SettingsWorkspacesPage = require('../../../pages/workspace/WorkspacesListPage').default;
            return SettingsWorkspacesPage;
        },
        name: 'Settings_Workspaces',
    },
    {
        getComponent: () => {
            const SettingsProfilePage = require('../../../pages/settings/Profile/ProfilePage').default;
            return SettingsProfilePage;
        },
        name: 'Settings_Profile',
    },
    {
        getComponent: () => {
            const SettingsPronounsPage = require('../../../pages/settings/Profile/PronounsPage').default;
            return SettingsPronounsPage;
        },
        name: 'Settings_Pronouns',
    },
    {
        getComponent: () => {
            const SettingsDisplayNamePage = require('../../../pages/settings/Profile/DisplayNamePage').default;
            return SettingsDisplayNamePage;
        },
        name: 'Settings_Display_Name',
    },
    {
        getComponent: () => {
            const SettingsTimezoneInitialPage = require('../../../pages/settings/Profile/TimezoneInitialPage').default;
            return SettingsTimezoneInitialPage;
        },
        name: 'Settings_Timezone',
    },
    {
        getComponent: () => {
            const SettingsTimezoneSelectPage = require('../../../pages/settings/Profile/TimezoneSelectPage').default;
            return SettingsTimezoneSelectPage;
        },
        name: 'Settings_Timezone_Select',
    },
    {
        getComponent: () => {
            const SettingsPersonalDetailsInitialPage = require('../../../pages/settings/Profile/PersonalDetails/PersonalDetailsInitialPage').default;
            return SettingsPersonalDetailsInitialPage;
        },
        name: 'Settings_PersonalDetails_Initial',
    },
    {
        getComponent: () => {
            const SettingsLegalNamePage = require('../../../pages/settings/Profile/PersonalDetails/LegalNamePage').default;
            return SettingsLegalNamePage;
        },
        name: 'Settings_PersonalDetails_LegalName',
    },
    {
        getComponent: () => {
            const SettingsDateOfBirthPage = require('../../../pages/settings/Profile/PersonalDetails/DateOfBirthPage').default;
            return SettingsDateOfBirthPage;
        },
        name: 'Settings_PersonalDetails_DateOfBirth',
    },
    {
        getComponent: () => {
            const SettingsAddressPage = require('../../../pages/settings/Profile/PersonalDetails/AddressPage').default;
            return SettingsAddressPage;
        },
        name: 'Settings_PersonalDetails_Address',
    },
    {
        getComponent: () => {
            const SettingsContactMethodsPage = require('../../../pages/settings/Profile/Contacts/ContactMethodsPage').default;
            return SettingsContactMethodsPage;
        },
        name: 'Settings_ContactMethods',
    },
    {
        getComponent: () => {
            const SettingsContactMethodDetailsPage = require('../../../pages/settings/Profile/Contacts/ContactMethodDetailsPage').default;
            return SettingsContactMethodDetailsPage;
        },
        name: 'Settings_ContactMethodDetails',
    },
    {
        getComponent: () => {
            const SettingsNewContactMethodPage = require('../../../pages/settings/Profile/Contacts/NewContactMethodPage').default;
            return SettingsNewContactMethodPage;
        },
        name: 'Settings_NewContactMethod',
    },
    {
        getComponent: () => {
            const SettingsPreferencesPage = require('../../../pages/settings/Preferences/PreferencesPage').default;
            return SettingsPreferencesPage;
        },
        name: 'Settings_Preferences',
    },
    {
        getComponent: () => {
            const SettingsPreferencesPriorityModePage = require('../../../pages/settings/Preferences/PriorityModePage').default;
            return SettingsPreferencesPriorityModePage;
        },
        name: 'Settings_Preferences_PriorityMode',
    },
    {
        getComponent: () => {
            const SettingsPreferencesLanguagePage = require('../../../pages/settings/Preferences/LanguagePage').default;
            return SettingsPreferencesLanguagePage;
        },
        name: 'Settings_Preferences_Language',
    },
    {
        getComponent: () => {
            const SettingsPasswordPage = require('../../../pages/settings/PasswordPage').default;
            return SettingsPasswordPage;
        },
        name: 'Settings_Password',
    },
    {
        getComponent: () => {
            const SettingsCloseAccountPage = require('../../../pages/settings/Security/CloseAccountPage').default;
            return SettingsCloseAccountPage;
        },
        name: 'Settings_Close',
    },
    {
        getComponent: () => {
            const SettingsSecurityPage = require('../../../pages/settings/Security/SecuritySettingsPage').default;
            return SettingsSecurityPage;
        },
        name: 'Settings_Security',
    },
    {
        getComponent: () => {
            const SettingsAboutPage = require('../../../pages/settings/AboutPage/AboutPage').default;
            return SettingsAboutPage;
        },
        name: 'Settings_About',
    },
    {
        getComponent: () => {
            const SettingsAppDownloadLinks = require('../../../pages/settings/AppDownloadLinks').default;
            return SettingsAppDownloadLinks;
        },
        name: 'Settings_App_Download_Links',
    },
    {
        getComponent: () => {
            const SettingsPaymentsPage = require('../../../pages/settings/Payments/PaymentsPage').default;
            return SettingsPaymentsPage;
        },
        name: 'Settings_Payments',
    },
    {
        getComponent: () => {
            const TransferBalancePage = require('../../../pages/settings/Payments/TransferBalancePage').default;
            return TransferBalancePage;
        },
        name: 'Settings_Payments_Transfer_Balance',
    },
    {
        getComponent: () => {
            const ChooseTransferAccountPage = require('../../../pages/settings/Payments/ChooseTransferAccountPage').default;
            return ChooseTransferAccountPage;
        },
        name: 'Settings_Payments_Choose_Transfer_Account',
    },
    {
        getComponent: () => {
            const SettingsAddPayPalMePage = require('../../../pages/settings/Payments/AddPayPalMePage').default;
            return SettingsAddPayPalMePage;
        },
        name: 'Settings_Add_Paypal_Me',
    },
    {
        getComponent: () => {
            const EnablePaymentsPage = require('../../../pages/EnablePayments/EnablePaymentsPage').default;
            return EnablePaymentsPage;
        },
        name: 'Settings_Payments_EnablePayments',
    },
    {
        getComponent: () => {
            const AddDebitCardPage = require('../../../pages/settings/Payments/AddDebitCardPage').default;
            return AddDebitCardPage;
        },
        name: 'Settings_Add_Debit_Card',
    },
    {
        getComponent: () => {
            const AddPersonalBankAccountPage = require('../../../pages/AddPersonalBankAccountPage').default;
            return AddPersonalBankAccountPage;
        },
        name: 'Settings_Add_Bank_Account',
    },
    {
        getComponent: () => {
            const WorkspaceInitialPage = require('../../../pages/workspace/WorkspaceInitialPage').default;
            return WorkspaceInitialPage;
        },
        name: 'Workspace_Initial',
    },
    {
        getComponent: () => {
            const WorkspaceSettingsPage = require('../../../pages/workspace/WorkspaceSettingsPage').default;
            return WorkspaceSettingsPage;
        },
        name: 'Workspace_Settings',
    },
    {
        getComponent: () => {
            const WorkspaceCardPage = require('../../../pages/workspace/card/WorkspaceCardPage').default;
            return WorkspaceCardPage;
        },
        name: 'Workspace_Card',
    },
    {
        getComponent: () => {
            const WorkspaceReimbursePage = require('../../../pages/workspace/reimburse/WorkspaceReimbursePage').default;
            return WorkspaceReimbursePage;
        },
        name: 'Workspace_Reimburse',
    },
    {
        getComponent: () => {
            const WorkspaceRateAndUnitPage = require('../../../pages/workspace/reimburse/WorkspaceRateAndUnitPage').default;
            return WorkspaceRateAndUnitPage;
        },
        name: 'Workspace_RateAndUnit',
    },
    {
        getComponent: () => {
            const WorkspaceBillsPage = require('../../../pages/workspace/bills/WorkspaceBillsPage').default;
            return WorkspaceBillsPage;
        },
        name: 'Workspace_Bills',
    },
    {
        getComponent: () => {
            const WorkspaceInvoicesPage = require('../../../pages/workspace/invoices/WorkspaceInvoicesPage').default;
            return WorkspaceInvoicesPage;
        },
        name: 'Workspace_Invoices',
    },
    {
        getComponent: () => {
            const WorkspaceTravelPage = require('../../../pages/workspace/travel/WorkspaceTravelPage').default;
            return WorkspaceTravelPage;
        },
        name: 'Workspace_Travel',
    },
    {
        getComponent: () => {
            const WorkspaceMembersPage = require('../../../pages/workspace/WorkspaceMembersPage').default;
            return WorkspaceMembersPage;
        },
        name: 'Workspace_Members',
    },
    {
        getComponent: () => {
            const WorkspaceInvitePage = require('../../../pages/workspace/WorkspaceInvitePage').default;
            return WorkspaceInvitePage;
        },
        name: 'Workspace_Invite',
    },
    {
        getComponent: () => {
            const WorkspaceInviteMessagePage = require('../../../pages/workspace/WorkspaceInviteMessagePage').default;
            return WorkspaceInviteMessagePage;
        },
        name: 'Workspace_Invite_Message',
    },
    {
        getComponent: () => {
            const WorkspaceNewRoomPage = require('../../../pages/workspace/WorkspaceNewRoomPage').default;
            return WorkspaceNewRoomPage;
        },
        name: 'Workspace_NewRoom',
    },
    {
        getComponent: () => {
            const ReimbursementAccountPage = require('../../../pages/ReimbursementAccount/ReimbursementAccountPage').default;
            return ReimbursementAccountPage;
        },
        name: 'ReimbursementAccount',
        initialParams: {stepToOpen: ''},
    },
    {
        getComponent: () => {
            const GetAssistancePage = require('../../../pages/GetAssistancePage').default;
            return GetAssistancePage;
        },
        name: 'GetAssistance',
    },
    {
        getComponent: () => {
            const SettingsTwoFactorAuthIsEnabled = require('../../../pages/settings/Security/TwoFactorAuth/IsEnabledPage').default;
            return SettingsTwoFactorAuthIsEnabled;
        },
        name: 'Settings_TwoFactorAuthIsEnabled',
    },
    {
        getComponent: () => {
            const SettingsTwoFactorAuthDisable = require('../../../pages/settings/Security/TwoFactorAuth/DisablePage').default;
            return SettingsTwoFactorAuthDisable;
        },
        name: 'Settings_TwoFactorAuthDisable',
    },
    {
        getComponent: () => {
            const SettingsTwoFactorAuthCodes = require('../../../pages/settings/Security/TwoFactorAuth/CodesPage').default;
            return SettingsTwoFactorAuthCodes;
        },
        name: 'Settings_TwoFactorAuthCodes',
    },
    {
        getComponent: () => {
            const SettingsTwoFactorAuthVerify = require('../../../pages/settings/Security/TwoFactorAuth/VerifyPage').default;
            return SettingsTwoFactorAuthVerify;
        },
        name: 'Settings_TwoFactorAuthVerify',
    },
    {
        getComponent: () => {
            const SettingsTwoFactorAuthSuccess = require('../../../pages/settings/Security/TwoFactorAuth/SuccessPage').default;
            return SettingsTwoFactorAuthSuccess;
        },
        name: 'Settings_TwoFactorAuthSuccess',
    },
]);

const EnablePaymentsStackNavigator = createModalStackNavigator([
    {
        getComponent: () => {
            const EnablePaymentsPage = require('../../../pages/EnablePayments/EnablePaymentsPage').default;
            return EnablePaymentsPage;
        },
        name: 'EnablePayments_Root',
    },
]);

const AddPersonalBankAccountModalStackNavigator = createModalStackNavigator([
    {
        getComponent: () => {
            const AddPersonalBankAccountPage = require('../../../pages/AddPersonalBankAccountPage').default;
            return AddPersonalBankAccountPage;
        },
        name: 'AddPersonalBankAccount_Root',
    },
]);

const ReimbursementAccountModalStackNavigator = createModalStackNavigator([
    {
        getComponent: () => {
            const ReimbursementAccountPage = require('../../../pages/ReimbursementAccount/ReimbursementAccountPage').default;
            return ReimbursementAccountPage;
        },
        name: 'ReimbursementAccount_Root',
    },
]);

const WalletStatementStackNavigator = createModalStackNavigator([
    {
        getComponent: () => {
            const WalletStatementPage = require('../../../pages/wallet/WalletStatementPage').default;
            return WalletStatementPage;
        },
        name: 'WalletStatement_Root',
    },
]);

const YearPickerStackNavigator = createModalStackNavigator([
    {
        getComponent: () => {
            const YearPickerPage = require('../../../pages/YearPickerPage').default;
            return YearPickerPage;
        },
        name: 'YearPicker_Root',
    },
]);

export {
<<<<<<< HEAD
    MoneyRequestModalStackNavigator,
    IOUDetailsModalStackNavigator,
=======
    IOUBillStackNavigator,
    IOURequestModalStackNavigator,
    IOUSendModalStackNavigator,
    SplitDetailsModalStackNavigator,
>>>>>>> efb14636
    DetailsModalStackNavigator,
    ReportDetailsModalStackNavigator,
    TaskModalStackNavigator,
    ReportSettingsModalStackNavigator,
    ReportWelcomeMessageModalStackNavigator,
    ReportParticipantsModalStackNavigator,
    SearchModalStackNavigator,
    NewGroupModalStackNavigator,
    NewChatModalStackNavigator,
    NewTaskModalStackNavigator,
    SettingsModalStackNavigator,
    EnablePaymentsStackNavigator,
    AddPersonalBankAccountModalStackNavigator,
    ReimbursementAccountModalStackNavigator,
    WalletStatementStackNavigator,
    YearPickerStackNavigator,
};<|MERGE_RESOLUTION|>--- conflicted
+++ resolved
@@ -691,15 +691,8 @@
 ]);
 
 export {
-<<<<<<< HEAD
     MoneyRequestModalStackNavigator,
-    IOUDetailsModalStackNavigator,
-=======
-    IOUBillStackNavigator,
-    IOURequestModalStackNavigator,
-    IOUSendModalStackNavigator,
     SplitDetailsModalStackNavigator,
->>>>>>> efb14636
     DetailsModalStackNavigator,
     ReportDetailsModalStackNavigator,
     TaskModalStackNavigator,
