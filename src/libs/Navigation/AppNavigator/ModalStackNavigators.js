import _ from 'underscore';
import React from 'react';
import {createStackNavigator, CardStyleInterpolators} from '@react-navigation/stack';
import styles from '../../../styles/styles';
import CONST from '../../../CONST';

const defaultSubRouteOptions = {
    cardStyle: styles.navigationScreenCardStyle,
    headerShown: false,
    cardStyleInterpolator: CardStyleInterpolators.forHorizontalIOS,
};

/**
 * Create a modal stack navigator with an array of sub-screens.
 *
 * @param {Object[]} screens array of screen config objects
 * @returns {Function}
 */
function createModalStackNavigator(screens) {
    const ModalStackNavigator = createStackNavigator();
    return () => (
        <ModalStackNavigator.Navigator
            screenOptions={defaultSubRouteOptions}
        >
            {_.map(screens, screen => (
                <ModalStackNavigator.Screen
                    key={screen.name}
                    name={screen.name}
                    getComponent={screen.getComponent}
                    initialParams={screen.initialParams}
                />
            ))}
        </ModalStackNavigator.Navigator>
    );
}

// We use getComponent/require syntax so that file used by screens are not loaded until we need them.
const IOUBillStackNavigator = createModalStackNavigator([{
    getComponent: () => {
        const IOUBillPage = require('../../../pages/iou/IOUBillPage').default;
        return IOUBillPage;
    },
    name: 'IOU_Bill_Root',
},
{
    getComponent: () => {
        const IOUCurrencySelection = require('../../../pages/iou/IOUCurrencySelection').default;
        return IOUCurrencySelection;
    },
    name: 'IOU_Bill_Currency',
}]);

const IOURequestModalStackNavigator = createModalStackNavigator([{
    getComponent: () => {
        const IOURequestPage = require('../../../pages/iou/IOURequestPage').default;
        return IOURequestPage;
    },
    name: 'IOU_Request_Root',
},
{
    getComponent: () => {
        const IOUCurrencySelection = require('../../../pages/iou/IOUCurrencySelection').default;
        return IOUCurrencySelection;
    },
    name: 'IOU_Request_Currency',
}]);

const IOUSendModalStackNavigator = createModalStackNavigator([{
    getComponent: () => {
        const IOUSendPage = require('../../../pages/iou/IOUSendPage').default;
        return IOUSendPage;
    },
    name: 'IOU_Send_Root',
},
{
    getComponent: () => {
        const IOUCurrencySelection = require('../../../pages/iou/IOUCurrencySelection').default;
        return IOUCurrencySelection;
    },
    name: 'IOU_Send_Currency',
},
{
    getComponent: () => {
        const AddPersonalBankAccountPage = require('../../../pages/AddPersonalBankAccountPage').default;
        return AddPersonalBankAccountPage;
    },
    name: 'IOU_Send_Add_Bank_Account',
},
{
    getComponent: () => {
        const AddDebitCardPage = require('../../../pages/settings/Payments/AddDebitCardPage').default;
        return AddDebitCardPage;
    },
    name: 'IOU_Send_Add_Debit_Card',
},
{
    getComponent: () => {
        const EnablePaymentsPage = require('../../../pages/EnablePayments/EnablePaymentsPage').default;
        return EnablePaymentsPage;
    },
    name: 'IOU_Send_Enable_Payments',
}]);

const IOUDetailsModalStackNavigator = createModalStackNavigator([{
    getComponent: () => {
        const IOUDetailsModal = require('../../../pages/iou/IOUDetailsModal').default;
        return IOUDetailsModal;
    },
    name: 'IOU_Details_Root',
},
{
    getComponent: () => {
        const AddPersonalBankAccountPage = require('../../../pages/AddPersonalBankAccountPage').default;
        return AddPersonalBankAccountPage;
    },
    name: 'IOU_Details_Add_Bank_Account',
},
{
    getComponent: () => {
        const AddDebitCardPage = require('../../../pages/settings/Payments/AddDebitCardPage').default;
        return AddDebitCardPage;
    },
    name: 'IOU_Details_Add_Debit_Card',
},
{
    getComponent: () => {
        const EnablePaymentsPage = require('../../../pages/EnablePayments/EnablePaymentsPage').default;
        return EnablePaymentsPage;
    },
    name: 'IOU_Details_Enable_Payments',
}]);

const DetailsModalStackNavigator = createModalStackNavigator([{
    getComponent: () => {
        const DetailsPage = require('../../../pages/DetailsPage').default;
        return DetailsPage;
    },
    name: 'Details_Root',
}]);

const ReportDetailsModalStackNavigator = createModalStackNavigator([{
    getComponent: () => {
        const ReportDetailsPage = require('../../../pages/ReportDetailsPage').default;
        return ReportDetailsPage;
    },
    name: 'Report_Details_Root',
}]);

const ReportSettingsModalStackNavigator = createModalStackNavigator([{
    getComponent: () => {
        const ReportSettingsPage = require('../../../pages/ReportSettingsPage').default;
        return ReportSettingsPage;
    },
    name: 'Report_Settings_Root',
}]);

const ReportParticipantsModalStackNavigator = createModalStackNavigator([
    {
        getComponent: () => {
            const ReportParticipantsPage = require('../../../pages/ReportParticipantsPage').default;
            return ReportParticipantsPage;
        },
        name: 'ReportParticipants_Root',
    },
    {
        getComponent: () => {
            const DetailsPage = require('../../../pages/DetailsPage').default;
            return DetailsPage;
        },
        name: 'ReportParticipants_Details',
    },
]);

const SearchModalStackNavigator = createModalStackNavigator([{
    getComponent: () => {
        const SearchPage = require('../../../pages/SearchPage').default;
        return SearchPage;
    },
    name: 'Search_Root',
}]);

const NewGroupModalStackNavigator = createModalStackNavigator([{
    getComponent: () => {
        const NewGroupPage = require('../../../pages/NewGroupPage').default;
        return NewGroupPage;
    },
    name: 'NewGroup_Root',
}]);

const NewChatModalStackNavigator = createModalStackNavigator([{
    getComponent: () => {
        const NewChatPage = require('../../../pages/NewChatPage').default;
        return NewChatPage;
    },
    name: 'NewChat_Root',
}]);

const SettingsModalStackNavigator = createModalStackNavigator([
    {
        getComponent: () => {
            const SettingsInitialPage = require('../../../pages/settings/InitialSettingsPage').default;
            return SettingsInitialPage;
        },
        name: 'Settings_Root',
    },
    {
        getComponent: () => {
            const SettingsWorkspacesPage = require('../../../pages/workspace/WorkspacesListPage').default;
            return SettingsWorkspacesPage;
        },
        name: 'Settings_Workspaces',
    },
    {
        getComponent: () => {
            const SettingsProfilePage = require('../../../pages/settings/Profile/ProfilePage').default;
            return SettingsProfilePage;
        },
        name: 'Settings_Profile',
    },
    {
        getComponent: () => {
<<<<<<< HEAD
            const SettingsPronounsPage = require('../../../pages/settings/Profile/PronounsPage').default;
            return SettingsPronounsPage;
        },
        name: 'Settings_Pronouns',
=======
            const SettingsDisplayNamePage = require('../../../pages/settings/Profile/DisplayNamePage').default;
            return SettingsDisplayNamePage;
        },
        name: 'Settings_Display_Name',
>>>>>>> 5401816f
    },
    {
        getComponent: () => {
            const SettingsAddSecondaryLoginPage = require('../../../pages/settings/AddSecondaryLoginPage').default;
            return SettingsAddSecondaryLoginPage;
        },
        name: 'Settings_Add_Secondary_Login',
    },
    {
        getComponent: () => {
            const SettingsPreferencesPage = require('../../../pages/settings/PreferencesPage').default;
            return SettingsPreferencesPage;
        },
        name: 'Settings_Preferences',
    },
    {
        getComponent: () => {
            const SettingsPasswordPage = require('../../../pages/settings/PasswordPage').default;
            return SettingsPasswordPage;
        },
        name: 'Settings_Password',
    },
    {
        getComponent: () => {
            const SettingsCloseAccountPage = require('../../../pages/settings/Security/CloseAccountPage').default;
            return SettingsCloseAccountPage;
        },
        name: 'Settings_Close',
    },
    {
        getComponent: () => {
            const SettingsSecurityPage = require('../../../pages/settings/Security/SecuritySettingsPage').default;
            return SettingsSecurityPage;
        },
        name: 'Settings_Security',
    },
    {
        getComponent: () => {
            const SettingsAboutPage = require('../../../pages/settings/AboutPage/AboutPage').default;
            return SettingsAboutPage;
        },
        name: 'Settings_About',
    },
    {
        getComponent: () => {
            const SettingsAppDownloadLinks = require('../../../pages/settings/AppDownloadLinks').default;
            return SettingsAppDownloadLinks;
        },
        name: 'Settings_App_Download_Links',
    },
    {
        getComponent: () => {
            const SettingsPaymentsPage = require('../../../pages/settings/Payments/PaymentsPage').default;
            return SettingsPaymentsPage;
        },
        name: 'Settings_Payments',
    },
    {
        getComponent: () => {
            const TransferBalancePage = require('../../../pages/settings/Payments/TransferBalancePage').default;
            return TransferBalancePage;
        },
        name: 'Settings_Payments_Transfer_Balance',
    },
    {
        getComponent: () => {
            const ChooseTransferAccountPage = require('../../../pages/settings/Payments/ChooseTransferAccountPage').default;
            return ChooseTransferAccountPage;
        },
        name: 'Settings_Payments_Choose_Transfer_Account',
    },
    {
        getComponent: () => {
            const SettingsAddPayPalMePage = require('../../../pages/settings/Payments/AddPayPalMePage').default;
            return SettingsAddPayPalMePage;
        },
        name: 'Settings_Add_Paypal_Me',
    },
    {
        getComponent: () => {
            const EnablePaymentsPage = require('../../../pages/EnablePayments/EnablePaymentsPage').default;
            return EnablePaymentsPage;
        },
        name: 'Settings_Payments_EnablePayments',
    },
    {
        getComponent: () => {
            const AddDebitCardPage = require('../../../pages/settings/Payments/AddDebitCardPage').default;
            return AddDebitCardPage;
        },
        name: 'Settings_Add_Debit_Card',
    },
    {
        getComponent: () => {
            const AddPersonalBankAccountPage = require('../../../pages/AddPersonalBankAccountPage').default;
            return AddPersonalBankAccountPage;
        },
        name: 'Settings_Add_Bank_Account',
    },
    {
        getComponent: () => {
            const WorkspaceInitialPage = require('../../../pages/workspace/WorkspaceInitialPage').default;
            return WorkspaceInitialPage;
        },
        name: 'Workspace_Initial',
    },
    {
        getComponent: () => {
            const WorkspaceSettingsPage = require('../../../pages/workspace/WorkspaceSettingsPage').default;
            return WorkspaceSettingsPage;
        },
        name: 'Workspace_Settings',
    },
    {
        getComponent: () => {
            const WorkspaceCardPage = require('../../../pages/workspace/card/WorkspaceCardPage').default;
            return WorkspaceCardPage;
        },
        name: 'Workspace_Card',
    },
    {
        getComponent: () => {
            const WorkspaceReimbursePage = require('../../../pages/workspace/reimburse/WorkspaceReimbursePage').default;
            return WorkspaceReimbursePage;
        },
        name: 'Workspace_Reimburse',
    },
    {
        getComponent: () => {
            const WorkspaceBillsPage = require('../../../pages/workspace/bills/WorkspaceBillsPage').default;
            return WorkspaceBillsPage;
        },
        name: 'Workspace_Bills',
    },
    {
        getComponent: () => {
            const WorkspaceInvoicesPage = require('../../../pages/workspace/invoices/WorkspaceInvoicesPage').default;
            return WorkspaceInvoicesPage;
        },
        name: 'Workspace_Invoices',
    },
    {
        getComponent: () => {
            const WorkspaceTravelPage = require('../../../pages/workspace/travel/WorkspaceTravelPage').default;
            return WorkspaceTravelPage;
        },
        name: 'Workspace_Travel',
    },
    {
        getComponent: () => {
            const WorkspaceMembersPage = require('../../../pages/workspace/WorkspaceMembersPage').default;
            return WorkspaceMembersPage;
        },
        name: 'Workspace_Members',
    },
    {
        getComponent: () => {
            const WorkspaceInvitePage = require('../../../pages/workspace/WorkspaceInvitePage').default;
            return WorkspaceInvitePage;
        },
        name: 'Workspace_Invite',
    },
    {
        getComponent: () => {
            const WorkspaceNewRoomPage = require('../../../pages/workspace/WorkspaceNewRoomPage').default;
            return WorkspaceNewRoomPage;
        },
        name: 'Workspace_NewRoom',
    },
    {
        getComponent: () => {
            const ReimbursementAccountPage = require('../../../pages/ReimbursementAccount/ReimbursementAccountPage').default;
            return ReimbursementAccountPage;
        },
        name: 'ReimbursementAccount',
        initialParams: {stepToOpen: CONST.BANK_ACCOUNT.STEP.BANK_ACCOUNT},
    },
    {
        getComponent: () => {
            const GetAssistancePage = require('../../../pages/GetAssistancePage').default;
            return GetAssistancePage;
        },
        name: 'GetAssistance',
    },
]);

const EnablePaymentsStackNavigator = createModalStackNavigator([{
    getComponent: () => {
        const EnablePaymentsPage = require('../../../pages/EnablePayments/EnablePaymentsPage').default;
        return EnablePaymentsPage;
    },
    name: 'EnablePayments_Root',
}]);

const AddPersonalBankAccountModalStackNavigator = createModalStackNavigator([{
    getComponent: () => {
        const AddPersonalBankAccountPage = require('../../../pages/AddPersonalBankAccountPage').default;
        return AddPersonalBankAccountPage;
    },
    name: 'AddPersonalBankAccount_Root',
}]);

const ReimbursementAccountModalStackNavigator = createModalStackNavigator([{
    getComponent: () => {
        const ReimbursementAccountPage = require('../../../pages/ReimbursementAccount/ReimbursementAccountPage').default;
        return ReimbursementAccountPage;
    },
    name: 'ReimbursementAccount_Root',
}]);

const RequestCallModalStackNavigator = createModalStackNavigator([{
    getComponent: () => {
        const RequestCallPage = require('../../../pages/RequestCallPage').default;
        return RequestCallPage;
    },
    name: 'RequestCall_Root',
}]);

const WalletStatementStackNavigator = createModalStackNavigator([{
    getComponent: () => {
        const WalletStatementPage = require('../../../pages/wallet/WalletStatementPage').default;
        return WalletStatementPage;
    },
    name: 'WalletStatement_Root',
}]);

export {
    IOUBillStackNavigator,
    IOURequestModalStackNavigator,
    IOUSendModalStackNavigator,
    IOUDetailsModalStackNavigator,
    DetailsModalStackNavigator,
    ReportDetailsModalStackNavigator,
    ReportSettingsModalStackNavigator,
    ReportParticipantsModalStackNavigator,
    SearchModalStackNavigator,
    NewGroupModalStackNavigator,
    NewChatModalStackNavigator,
    SettingsModalStackNavigator,
    EnablePaymentsStackNavigator,
    AddPersonalBankAccountModalStackNavigator,
    ReimbursementAccountModalStackNavigator,
    RequestCallModalStackNavigator,
    WalletStatementStackNavigator,
};<|MERGE_RESOLUTION|>--- conflicted
+++ resolved
@@ -219,17 +219,17 @@
     },
     {
         getComponent: () => {
-<<<<<<< HEAD
             const SettingsPronounsPage = require('../../../pages/settings/Profile/PronounsPage').default;
             return SettingsPronounsPage;
         },
         name: 'Settings_Pronouns',
-=======
+    },
+    {
+        getComponent: () => {
             const SettingsDisplayNamePage = require('../../../pages/settings/Profile/DisplayNamePage').default;
             return SettingsDisplayNamePage;
         },
         name: 'Settings_Display_Name',
->>>>>>> 5401816f
     },
     {
         getComponent: () => {
