--- conflicted
+++ resolved
@@ -18,8 +18,10 @@
 function createModalStackNavigator(screens) {
     const ModalStackNavigator = createStackNavigator();
     return () => (
-        <ModalStackNavigator.Navigator screenOptions={defaultSubRouteOptions}>
-            {_.map(screens, (screen) => (
+        <ModalStackNavigator.Navigator
+            screenOptions={defaultSubRouteOptions}
+        >
+            {_.map(screens, screen => (
                 <ModalStackNavigator.Screen
                     key={screen.name}
                     name={screen.name}
@@ -32,464 +34,437 @@
 }
 
 // We use getComponent/require syntax so that file used by screens are not loaded until we need them.
-const IOUBillStackNavigator = createModalStackNavigator([
-    {
-        getComponent: () => {
-            const IOUBillPage = require('../../../pages/iou/IOUBillPage').default;
-            return IOUBillPage;
-        },
-        name: 'IOU_Bill_Root',
-    },
-    {
-        getComponent: () => {
-            const IOUCurrencySelection = require('../../../pages/iou/IOUCurrencySelection').default;
-            return IOUCurrencySelection;
-        },
-        name: 'IOU_Bill_Currency',
+const IOUBillStackNavigator = createModalStackNavigator([{
+    getComponent: () => {
+        const IOUBillPage = require('../../../pages/iou/IOUBillPage').default;
+        return IOUBillPage;
+    },
+    name: 'IOU_Bill_Root',
+},
+{
+    getComponent: () => {
+        const IOUCurrencySelection = require('../../../pages/iou/IOUCurrencySelection').default;
+        return IOUCurrencySelection;
+    },
+    name: 'IOU_Bill_Currency',
+}]);
+
+const IOURequestModalStackNavigator = createModalStackNavigator([{
+    getComponent: () => {
+        const IOURequestPage = require('../../../pages/iou/IOURequestPage').default;
+        return IOURequestPage;
+    },
+    name: 'IOU_Request_Root',
+},
+{
+    getComponent: () => {
+        const IOUCurrencySelection = require('../../../pages/iou/IOUCurrencySelection').default;
+        return IOUCurrencySelection;
+    },
+    name: 'IOU_Request_Currency',
+},
+{
+    getComponent: () => {
+        const MoneyRequestDescriptionPage = require('../../../pages/iou/MoneyRequestDescriptionPage').default;
+        return MoneyRequestDescriptionPage;
+    },
+    name: 'Money_Request_Description',
+}]);
+
+const IOUSendModalStackNavigator = createModalStackNavigator([{
+    getComponent: () => {
+        const IOUSendPage = require('../../../pages/iou/IOUSendPage').default;
+        return IOUSendPage;
+    },
+    name: 'IOU_Send_Root',
+},
+{
+    getComponent: () => {
+        const IOUCurrencySelection = require('../../../pages/iou/IOUCurrencySelection').default;
+        return IOUCurrencySelection;
+    },
+    name: 'IOU_Send_Currency',
+},
+{
+    getComponent: () => {
+        const AddPersonalBankAccountPage = require('../../../pages/AddPersonalBankAccountPage').default;
+        return AddPersonalBankAccountPage;
+    },
+    name: 'IOU_Send_Add_Bank_Account',
+},
+{
+    getComponent: () => {
+        const AddDebitCardPage = require('../../../pages/settings/Payments/AddDebitCardPage').default;
+        return AddDebitCardPage;
+    },
+    name: 'IOU_Send_Add_Debit_Card',
+},
+{
+    getComponent: () => {
+        const EnablePaymentsPage = require('../../../pages/EnablePayments/EnablePaymentsPage').default;
+        return EnablePaymentsPage;
+    },
+    name: 'IOU_Send_Enable_Payments',
+}]);
+
+const IOUDetailsModalStackNavigator = createModalStackNavigator([{
+    getComponent: () => {
+        const IOUDetailsModal = require('../../../pages/iou/IOUDetailsModal').default;
+        return IOUDetailsModal;
+    },
+    name: 'IOU_Details_Root',
+},
+{
+    getComponent: () => {
+        const AddPersonalBankAccountPage = require('../../../pages/AddPersonalBankAccountPage').default;
+        return AddPersonalBankAccountPage;
+    },
+    name: 'IOU_Details_Add_Bank_Account',
+},
+{
+    getComponent: () => {
+        const AddDebitCardPage = require('../../../pages/settings/Payments/AddDebitCardPage').default;
+        return AddDebitCardPage;
+    },
+    name: 'IOU_Details_Add_Debit_Card',
+},
+{
+    getComponent: () => {
+        const EnablePaymentsPage = require('../../../pages/EnablePayments/EnablePaymentsPage').default;
+        return EnablePaymentsPage;
+    },
+    name: 'IOU_Details_Enable_Payments',
+}]);
+
+const DetailsModalStackNavigator = createModalStackNavigator([{
+    getComponent: () => {
+        const DetailsPage = require('../../../pages/DetailsPage').default;
+        return DetailsPage;
+    },
+    name: 'Details_Root',
+}]);
+
+const ReportDetailsModalStackNavigator = createModalStackNavigator([{
+    getComponent: () => {
+        const ReportDetailsPage = require('../../../pages/ReportDetailsPage').default;
+        return ReportDetailsPage;
+    },
+    name: 'Report_Details_Root',
+}]);
+
+const TaskModalStackNavigator = createModalStackNavigator([
+    {
+        getComponent: () => {
+            const TaskTitlePage = require('../../../pages/tasks/TaskTitlePage').default;
+            return TaskTitlePage;
+        },
+        name: 'Task_Title',
+    },
+    {
+        getComponent: () => {
+            const TaskDescriptionPage = require('../../../pages/tasks/TaskDescriptionPage').default;
+            return TaskDescriptionPage;
+        },
+        name: 'Task_Description',
     },
 ]);
 
-const IOURequestModalStackNavigator = createModalStackNavigator([
-    {
-        getComponent: () => {
-            const IOURequestPage = require('../../../pages/iou/IOURequestPage').default;
-            return IOURequestPage;
-        },
-        name: 'IOU_Request_Root',
-    },
-    {
-        getComponent: () => {
-            const IOUCurrencySelection = require('../../../pages/iou/IOUCurrencySelection').default;
-            return IOUCurrencySelection;
-        },
-        name: 'IOU_Request_Currency',
-    },
-    {
-        getComponent: () => {
-            const MoneyRequestDescriptionPage = require('../../../pages/iou/MoneyRequestDescriptionPage').default;
-            return MoneyRequestDescriptionPage;
-        },
-        name: 'Money_Request_Description',
+const ReportSettingsModalStackNavigator = createModalStackNavigator([{
+    getComponent: () => {
+        const ReportSettingsPage = require('../../../pages/ReportSettingsPage').default;
+        return ReportSettingsPage;
+    },
+    name: 'Report_Settings_Root',
+}]);
+
+const ReportParticipantsModalStackNavigator = createModalStackNavigator([
+    {
+        getComponent: () => {
+            const ReportParticipantsPage = require('../../../pages/ReportParticipantsPage').default;
+            return ReportParticipantsPage;
+        },
+        name: 'ReportParticipants_Root',
+    },
+    {
+        getComponent: () => {
+            const DetailsPage = require('../../../pages/DetailsPage').default;
+            return DetailsPage;
+        },
+        name: 'ReportParticipants_Details',
     },
 ]);
 
-const IOUSendModalStackNavigator = createModalStackNavigator([
-    {
-        getComponent: () => {
-            const IOUSendPage = require('../../../pages/iou/IOUSendPage').default;
-            return IOUSendPage;
-        },
-        name: 'IOU_Send_Root',
-    },
-    {
-        getComponent: () => {
-            const IOUCurrencySelection = require('../../../pages/iou/IOUCurrencySelection').default;
-            return IOUCurrencySelection;
-        },
-        name: 'IOU_Send_Currency',
+const SearchModalStackNavigator = createModalStackNavigator([{
+    getComponent: () => {
+        const SearchPage = require('../../../pages/SearchPage').default;
+        return SearchPage;
+    },
+    name: 'Search_Root',
+}]);
+
+const NewGroupModalStackNavigator = createModalStackNavigator([{
+    getComponent: () => {
+        const NewGroupPage = require('../../../pages/NewGroupPage').default;
+        return NewGroupPage;
+    },
+    name: 'NewGroup_Root',
+}]);
+
+const NewChatModalStackNavigator = createModalStackNavigator([{
+    getComponent: () => {
+        const NewChatPage = require('../../../pages/NewChatPage').default;
+        return NewChatPage;
+    },
+    name: 'NewChat_Root',
+}]);
+
+const NewTaskModalStackNavigator = createModalStackNavigator([
+    {
+        getComponent: () => {
+            const NewTaskPage = require('../../../pages/tasks/NewTaskPage').default;
+            return NewTaskPage;
+        },
+        name: 'NewTask_Root',
+    },
+    {
+        getComponent: () => {
+            const NewTaskAssigneeSelectorPage = require('../../../pages/tasks/TaskAssigneeSelectorModal').default;
+            return NewTaskAssigneeSelectorPage;
+        },
+        name: 'NewTask_TaskAssigneeSelector',
+    },
+    {
+        getComponent: () => {
+            const NewTaskTaskShareDestinationPage = require('../../../pages/tasks/TaskShareDestinationSelectorModal').default;
+            return NewTaskTaskShareDestinationPage;
+        },
+        name: 'NewTask_TaskShareDestinationSelector',
+    },
+    {
+        getComponent: () => {
+            const NewTaskDetailsPage = require('../../../pages/tasks/NewTaskDetailsPage').default;
+            return NewTaskDetailsPage;
+        },
+        name: 'NewTask_Details',
+    },
+    {
+        getComponent: () => {
+            const NewTaskTitlePage = require('../../../pages/tasks/NewTaskTitlePage').default;
+            return NewTaskTitlePage;
+        },
+        name: 'NewTask_Title',
+    },
+    {
+        getComponent: () => {
+            const NewTaskDescriptionPage = require('../../../pages/tasks/NewTaskDescriptionPage').default;
+            return NewTaskDescriptionPage;
+        },
+        name: 'NewTask_Description',
+    },
+]);
+
+const SettingsModalStackNavigator = createModalStackNavigator([
+    {
+        getComponent: () => {
+            const SettingsInitialPage = require('../../../pages/settings/InitialSettingsPage').default;
+            return SettingsInitialPage;
+        },
+        name: 'Settings_Root',
+    },
+    {
+        getComponent: () => {
+            const SettingsWorkspacesPage = require('../../../pages/workspace/WorkspacesListPage').default;
+            return SettingsWorkspacesPage;
+        },
+        name: 'Settings_Workspaces',
+    },
+    {
+        getComponent: () => {
+            const SettingsProfilePage = require('../../../pages/settings/Profile/ProfilePage').default;
+            return SettingsProfilePage;
+        },
+        name: 'Settings_Profile',
+    },
+    {
+        getComponent: () => {
+            const SettingsPronounsPage = require('../../../pages/settings/Profile/PronounsPage').default;
+            return SettingsPronounsPage;
+        },
+        name: 'Settings_Pronouns',
+    },
+    {
+        getComponent: () => {
+            const SettingsDisplayNamePage = require('../../../pages/settings/Profile/DisplayNamePage').default;
+            return SettingsDisplayNamePage;
+        },
+        name: 'Settings_Display_Name',
+    },
+    {
+        getComponent: () => {
+            const SettingsTimezoneInitialPage = require('../../../pages/settings/Profile/TimezoneInitialPage').default;
+            return SettingsTimezoneInitialPage;
+        },
+        name: 'Settings_Timezone',
+    },
+    {
+        getComponent: () => {
+            const SettingsTimezoneSelectPage = require('../../../pages/settings/Profile/TimezoneSelectPage').default;
+            return SettingsTimezoneSelectPage;
+        },
+        name: 'Settings_Timezone_Select',
+    },
+    {
+        getComponent: () => {
+            const SettingsPersonalDetailsInitialPage = require('../../../pages/settings/Profile/PersonalDetails/PersonalDetailsInitialPage').default;
+            return SettingsPersonalDetailsInitialPage;
+        },
+        name: 'Settings_PersonalDetails_Initial',
+    },
+    {
+        getComponent: () => {
+            const SettingsLegalNamePage = require('../../../pages/settings/Profile/PersonalDetails/LegalNamePage').default;
+            return SettingsLegalNamePage;
+        },
+        name: 'Settings_PersonalDetails_LegalName',
+    },
+    {
+        getComponent: () => {
+            const SettingsDateOfBirthPage = require('../../../pages/settings/Profile/PersonalDetails/DateOfBirthPage').default;
+            return SettingsDateOfBirthPage;
+        },
+        name: 'Settings_PersonalDetails_DateOfBirth',
+    },
+    {
+        getComponent: () => {
+            const SettingsAddressPage = require('../../../pages/settings/Profile/PersonalDetails/AddressPage').default;
+            return SettingsAddressPage;
+        },
+        name: 'Settings_PersonalDetails_Address',
+    },
+    {
+        getComponent: () => {
+            const SettingsContactMethodsPage = require('../../../pages/settings/Profile/Contacts/ContactMethodsPage').default;
+            return SettingsContactMethodsPage;
+        },
+        name: 'Settings_ContactMethods',
+    },
+    {
+        getComponent: () => {
+            const SettingsContactMethodDetailsPage = require('../../../pages/settings/Profile/Contacts/ContactMethodDetailsPage').default;
+            return SettingsContactMethodDetailsPage;
+        },
+        name: 'Settings_ContactMethodDetails',
+    },
+    {
+        getComponent: () => {
+            const SettingsNewContactMethodPage = require('../../../pages/settings/Profile/Contacts/NewContactMethodPage').default;
+            return SettingsNewContactMethodPage;
+        },
+        name: 'Settings_NewContactMethod',
+    },
+    {
+        getComponent: () => {
+            const SettingsPreferencesPage = require('../../../pages/settings/Preferences/PreferencesPage').default;
+            return SettingsPreferencesPage;
+        },
+        name: 'Settings_Preferences',
+    },
+    {
+        getComponent: () => {
+            const SettingsPreferencesPriorityModePage = require('../../../pages/settings/Preferences/PriorityModePage').default;
+            return SettingsPreferencesPriorityModePage;
+        },
+        name: 'Settings_Preferences_PriorityMode',
+    },
+    {
+        getComponent: () => {
+            const SettingsPreferencesLanguagePage = require('../../../pages/settings/Preferences/LanguagePage').default;
+            return SettingsPreferencesLanguagePage;
+        },
+        name: 'Settings_Preferences_Language',
+    },
+    {
+        getComponent: () => {
+            const SettingsPasswordPage = require('../../../pages/settings/PasswordPage').default;
+            return SettingsPasswordPage;
+        },
+        name: 'Settings_Password',
+    },
+    {
+        getComponent: () => {
+            const SettingsCloseAccountPage = require('../../../pages/settings/Security/CloseAccountPage').default;
+            return SettingsCloseAccountPage;
+        },
+        name: 'Settings_Close',
+    },
+    {
+        getComponent: () => {
+            const SettingsSecurityPage = require('../../../pages/settings/Security/SecuritySettingsPage').default;
+            return SettingsSecurityPage;
+        },
+        name: 'Settings_Security',
+    },
+    {
+        getComponent: () => {
+            const SettingsAboutPage = require('../../../pages/settings/AboutPage/AboutPage').default;
+            return SettingsAboutPage;
+        },
+        name: 'Settings_About',
+    },
+    {
+        getComponent: () => {
+            const SettingsAppDownloadLinks = require('../../../pages/settings/AppDownloadLinks').default;
+            return SettingsAppDownloadLinks;
+        },
+        name: 'Settings_App_Download_Links',
+    },
+    {
+        getComponent: () => {
+            const SettingsPaymentsPage = require('../../../pages/settings/Payments/PaymentsPage').default;
+            return SettingsPaymentsPage;
+        },
+        name: 'Settings_Payments',
+    },
+    {
+        getComponent: () => {
+            const TransferBalancePage = require('../../../pages/settings/Payments/TransferBalancePage').default;
+            return TransferBalancePage;
+        },
+        name: 'Settings_Payments_Transfer_Balance',
+    },
+    {
+        getComponent: () => {
+            const ChooseTransferAccountPage = require('../../../pages/settings/Payments/ChooseTransferAccountPage').default;
+            return ChooseTransferAccountPage;
+        },
+        name: 'Settings_Payments_Choose_Transfer_Account',
+    },
+    {
+        getComponent: () => {
+            const SettingsAddPayPalMePage = require('../../../pages/settings/Payments/AddPayPalMePage').default;
+            return SettingsAddPayPalMePage;
+        },
+        name: 'Settings_Add_Paypal_Me',
+    },
+    {
+        getComponent: () => {
+            const EnablePaymentsPage = require('../../../pages/EnablePayments/EnablePaymentsPage').default;
+            return EnablePaymentsPage;
+        },
+        name: 'Settings_Payments_EnablePayments',
+    },
+    {
+        getComponent: () => {
+            const AddDebitCardPage = require('../../../pages/settings/Payments/AddDebitCardPage').default;
+            return AddDebitCardPage;
+        },
+        name: 'Settings_Add_Debit_Card',
     },
     {
         getComponent: () => {
             const AddPersonalBankAccountPage = require('../../../pages/AddPersonalBankAccountPage').default;
             return AddPersonalBankAccountPage;
         },
-        name: 'IOU_Send_Add_Bank_Account',
-    },
-    {
-        getComponent: () => {
-            const AddDebitCardPage = require('../../../pages/settings/Payments/AddDebitCardPage').default;
-            return AddDebitCardPage;
-        },
-        name: 'IOU_Send_Add_Debit_Card',
-    },
-    {
-        getComponent: () => {
-            const EnablePaymentsPage = require('../../../pages/EnablePayments/EnablePaymentsPage').default;
-            return EnablePaymentsPage;
-        },
-        name: 'IOU_Send_Enable_Payments',
-    },
-]);
-
-const IOUDetailsModalStackNavigator = createModalStackNavigator([
-    {
-        getComponent: () => {
-            const IOUDetailsModal = require('../../../pages/iou/IOUDetailsModal').default;
-            return IOUDetailsModal;
-        },
-        name: 'IOU_Details_Root',
-    },
-    {
-        getComponent: () => {
-            const AddPersonalBankAccountPage = require('../../../pages/AddPersonalBankAccountPage').default;
-            return AddPersonalBankAccountPage;
-        },
-        name: 'IOU_Details_Add_Bank_Account',
-    },
-    {
-        getComponent: () => {
-            const AddDebitCardPage = require('../../../pages/settings/Payments/AddDebitCardPage').default;
-            return AddDebitCardPage;
-        },
-        name: 'IOU_Details_Add_Debit_Card',
-    },
-    {
-        getComponent: () => {
-            const EnablePaymentsPage = require('../../../pages/EnablePayments/EnablePaymentsPage').default;
-            return EnablePaymentsPage;
-        },
-        name: 'IOU_Details_Enable_Payments',
-    },
-]);
-
-const DetailsModalStackNavigator = createModalStackNavigator([
-    {
-        getComponent: () => {
-            const DetailsPage = require('../../../pages/DetailsPage').default;
-            return DetailsPage;
-        },
-        name: 'Details_Root',
-    },
-]);
-
-const ReportDetailsModalStackNavigator = createModalStackNavigator([
-    {
-        getComponent: () => {
-            const ReportDetailsPage = require('../../../pages/ReportDetailsPage').default;
-            return ReportDetailsPage;
-        },
-        name: 'Report_Details_Root',
-    },
-]);
-
-const TaskModalStackNavigator = createModalStackNavigator([
-    {
-        getComponent: () => {
-            const TaskTitlePage = require('../../../pages/tasks/TaskTitlePage').default;
-            return TaskTitlePage;
-        },
-        name: 'Task_Title',
-    },
-    {
-        getComponent: () => {
-            const TaskDescriptionPage = require('../../../pages/tasks/TaskDescriptionPage').default;
-            return TaskDescriptionPage;
-        },
-        name: 'Task_Description',
-    },
-]);
-
-const ReportSettingsModalStackNavigator = createModalStackNavigator([
-    {
-        getComponent: () => {
-            const ReportSettingsPage = require('../../../pages/ReportSettingsPage').default;
-            return ReportSettingsPage;
-        },
-        name: 'Report_Settings_Root',
-    },
-]);
-
-const ReportParticipantsModalStackNavigator = createModalStackNavigator([
-    {
-        getComponent: () => {
-            const ReportParticipantsPage = require('../../../pages/ReportParticipantsPage').default;
-            return ReportParticipantsPage;
-        },
-        name: 'ReportParticipants_Root',
-    },
-    {
-        getComponent: () => {
-            const DetailsPage = require('../../../pages/DetailsPage').default;
-            return DetailsPage;
-        },
-        name: 'ReportParticipants_Details',
-    },
-]);
-
-const SearchModalStackNavigator = createModalStackNavigator([
-    {
-        getComponent: () => {
-            const SearchPage = require('../../../pages/SearchPage').default;
-            return SearchPage;
-        },
-        name: 'Search_Root',
-    },
-]);
-
-const NewGroupModalStackNavigator = createModalStackNavigator([
-    {
-        getComponent: () => {
-            const NewGroupPage = require('../../../pages/NewGroupPage').default;
-            return NewGroupPage;
-        },
-        name: 'NewGroup_Root',
-    },
-]);
-
-const NewChatModalStackNavigator = createModalStackNavigator([
-    {
-        getComponent: () => {
-            const NewChatPage = require('../../../pages/NewChatPage').default;
-            return NewChatPage;
-        },
-        name: 'NewChat_Root',
-    },
-]);
-
-const NewTaskModalStackNavigator = createModalStackNavigator([
-    {
-        getComponent: () => {
-<<<<<<< HEAD
-            const NewTaskPage = require('../../../pages/NewTaskPage').default;
-=======
-            const NewTaskPage = require('../../../pages/tasks/NewTaskPage').default;
->>>>>>> cc78a083
-            return NewTaskPage;
-        },
-        name: 'NewTask_Root',
-    },
-<<<<<<< HEAD
-=======
-    {
-        getComponent: () => {
-            const NewTaskAssigneeSelectorPage = require('../../../pages/tasks/TaskAssigneeSelectorModal').default;
-            return NewTaskAssigneeSelectorPage;
-        },
-        name: 'NewTask_TaskAssigneeSelector',
-    },
-    {
-        getComponent: () => {
-            const NewTaskTaskShareDestinationPage = require('../../../pages/tasks/TaskShareDestinationSelectorModal').default;
-            return NewTaskTaskShareDestinationPage;
-        },
-        name: 'NewTask_TaskShareDestinationSelector',
-    },
-    {
-        getComponent: () => {
-            const NewTaskDetailsPage = require('../../../pages/tasks/NewTaskDetailsPage').default;
-            return NewTaskDetailsPage;
-        },
-        name: 'NewTask_Details',
-    },
-    {
-        getComponent: () => {
-            const NewTaskTitlePage = require('../../../pages/tasks/NewTaskTitlePage').default;
-            return NewTaskTitlePage;
-        },
-        name: 'NewTask_Title',
-    },
-    {
-        getComponent: () => {
-            const NewTaskDescriptionPage = require('../../../pages/tasks/NewTaskDescriptionPage').default;
-            return NewTaskDescriptionPage;
-        },
-        name: 'NewTask_Description',
-    },
->>>>>>> cc78a083
-]);
-
-const SettingsModalStackNavigator = createModalStackNavigator([
-    {
-        getComponent: () => {
-            const SettingsInitialPage = require('../../../pages/settings/InitialSettingsPage').default;
-            return SettingsInitialPage;
-        },
-        name: 'Settings_Root',
-    },
-    {
-        getComponent: () => {
-            const SettingsWorkspacesPage = require('../../../pages/workspace/WorkspacesListPage').default;
-            return SettingsWorkspacesPage;
-        },
-        name: 'Settings_Workspaces',
-    },
-    {
-        getComponent: () => {
-            const SettingsProfilePage = require('../../../pages/settings/Profile/ProfilePage').default;
-            return SettingsProfilePage;
-        },
-        name: 'Settings_Profile',
-    },
-    {
-        getComponent: () => {
-            const SettingsPronounsPage = require('../../../pages/settings/Profile/PronounsPage').default;
-            return SettingsPronounsPage;
-        },
-        name: 'Settings_Pronouns',
-    },
-    {
-        getComponent: () => {
-            const SettingsDisplayNamePage = require('../../../pages/settings/Profile/DisplayNamePage').default;
-            return SettingsDisplayNamePage;
-        },
-        name: 'Settings_Display_Name',
-    },
-    {
-        getComponent: () => {
-            const SettingsTimezoneInitialPage = require('../../../pages/settings/Profile/TimezoneInitialPage').default;
-            return SettingsTimezoneInitialPage;
-        },
-        name: 'Settings_Timezone',
-    },
-    {
-        getComponent: () => {
-            const SettingsTimezoneSelectPage = require('../../../pages/settings/Profile/TimezoneSelectPage').default;
-            return SettingsTimezoneSelectPage;
-        },
-        name: 'Settings_Timezone_Select',
-    },
-    {
-        getComponent: () => {
-            const SettingsPersonalDetailsInitialPage = require('../../../pages/settings/Profile/PersonalDetails/PersonalDetailsInitialPage').default;
-            return SettingsPersonalDetailsInitialPage;
-        },
-        name: 'Settings_PersonalDetails_Initial',
-    },
-    {
-        getComponent: () => {
-            const SettingsLegalNamePage = require('../../../pages/settings/Profile/PersonalDetails/LegalNamePage').default;
-            return SettingsLegalNamePage;
-        },
-        name: 'Settings_PersonalDetails_LegalName',
-    },
-    {
-        getComponent: () => {
-            const SettingsDateOfBirthPage = require('../../../pages/settings/Profile/PersonalDetails/DateOfBirthPage').default;
-            return SettingsDateOfBirthPage;
-        },
-        name: 'Settings_PersonalDetails_DateOfBirth',
-    },
-    {
-        getComponent: () => {
-            const SettingsAddressPage = require('../../../pages/settings/Profile/PersonalDetails/AddressPage').default;
-            return SettingsAddressPage;
-        },
-        name: 'Settings_PersonalDetails_Address',
-    },
-    {
-        getComponent: () => {
-            const SettingsContactMethodsPage = require('../../../pages/settings/Profile/Contacts/ContactMethodsPage').default;
-            return SettingsContactMethodsPage;
-        },
-        name: 'Settings_ContactMethods',
-    },
-    {
-        getComponent: () => {
-            const SettingsContactMethodDetailsPage = require('../../../pages/settings/Profile/Contacts/ContactMethodDetailsPage').default;
-            return SettingsContactMethodDetailsPage;
-        },
-        name: 'Settings_ContactMethodDetails',
-    },
-    {
-        getComponent: () => {
-            const SettingsNewContactMethodPage = require('../../../pages/settings/Profile/Contacts/NewContactMethodPage').default;
-            return SettingsNewContactMethodPage;
-        },
-        name: 'Settings_NewContactMethod',
-    },
-    {
-        getComponent: () => {
-            const SettingsPreferencesPage = require('../../../pages/settings/Preferences/PreferencesPage').default;
-            return SettingsPreferencesPage;
-        },
-        name: 'Settings_Preferences',
-    },
-    {
-        getComponent: () => {
-            const SettingsPreferencesPriorityModePage = require('../../../pages/settings/Preferences/PriorityModePage').default;
-            return SettingsPreferencesPriorityModePage;
-        },
-        name: 'Settings_Preferences_PriorityMode',
-    },
-    {
-        getComponent: () => {
-            const SettingsPreferencesLanguagePage = require('../../../pages/settings/Preferences/LanguagePage').default;
-            return SettingsPreferencesLanguagePage;
-        },
-        name: 'Settings_Preferences_Language',
-    },
-    {
-        getComponent: () => {
-            const SettingsPasswordPage = require('../../../pages/settings/PasswordPage').default;
-            return SettingsPasswordPage;
-        },
-        name: 'Settings_Password',
-    },
-    {
-        getComponent: () => {
-            const SettingsCloseAccountPage = require('../../../pages/settings/Security/CloseAccountPage').default;
-            return SettingsCloseAccountPage;
-        },
-        name: 'Settings_Close',
-    },
-    {
-        getComponent: () => {
-            const SettingsSecurityPage = require('../../../pages/settings/Security/SecuritySettingsPage').default;
-            return SettingsSecurityPage;
-        },
-        name: 'Settings_Security',
-    },
-    {
-        getComponent: () => {
-            const SettingsAboutPage = require('../../../pages/settings/AboutPage/AboutPage').default;
-            return SettingsAboutPage;
-        },
-        name: 'Settings_About',
-    },
-    {
-        getComponent: () => {
-            const SettingsAppDownloadLinks = require('../../../pages/settings/AppDownloadLinks').default;
-            return SettingsAppDownloadLinks;
-        },
-        name: 'Settings_App_Download_Links',
-    },
-    {
-        getComponent: () => {
-            const SettingsPaymentsPage = require('../../../pages/settings/Payments/PaymentsPage').default;
-            return SettingsPaymentsPage;
-        },
-        name: 'Settings_Payments',
-    },
-    {
-        getComponent: () => {
-            const TransferBalancePage = require('../../../pages/settings/Payments/TransferBalancePage').default;
-            return TransferBalancePage;
-        },
-        name: 'Settings_Payments_Transfer_Balance',
-    },
-    {
-        getComponent: () => {
-            const ChooseTransferAccountPage = require('../../../pages/settings/Payments/ChooseTransferAccountPage').default;
-            return ChooseTransferAccountPage;
-        },
-        name: 'Settings_Payments_Choose_Transfer_Account',
-    },
-    {
-        getComponent: () => {
-            const SettingsAddPayPalMePage = require('../../../pages/settings/Payments/AddPayPalMePage').default;
-            return SettingsAddPayPalMePage;
-        },
-        name: 'Settings_Add_Paypal_Me',
-    },
-    {
-        getComponent: () => {
-            const EnablePaymentsPage = require('../../../pages/EnablePayments/EnablePaymentsPage').default;
-            return EnablePaymentsPage;
-        },
-        name: 'Settings_Payments_EnablePayments',
-    },
-    {
-        getComponent: () => {
-            const AddDebitCardPage = require('../../../pages/settings/Payments/AddDebitCardPage').default;
-            return AddDebitCardPage;
-        },
-        name: 'Settings_Add_Debit_Card',
-    },
-    {
-        getComponent: () => {
-            const AddPersonalBankAccountPage = require('../../../pages/AddPersonalBankAccountPage').default;
-            return AddPersonalBankAccountPage;
-        },
         name: 'Settings_Add_Bank_Account',
     },
     {
@@ -586,55 +561,45 @@
     },
 ]);
 
-const EnablePaymentsStackNavigator = createModalStackNavigator([
-    {
-        getComponent: () => {
-            const EnablePaymentsPage = require('../../../pages/EnablePayments/EnablePaymentsPage').default;
-            return EnablePaymentsPage;
-        },
-        name: 'EnablePayments_Root',
-    },
-]);
-
-const AddPersonalBankAccountModalStackNavigator = createModalStackNavigator([
-    {
-        getComponent: () => {
-            const AddPersonalBankAccountPage = require('../../../pages/AddPersonalBankAccountPage').default;
-            return AddPersonalBankAccountPage;
-        },
-        name: 'AddPersonalBankAccount_Root',
-    },
-]);
-
-const ReimbursementAccountModalStackNavigator = createModalStackNavigator([
-    {
-        getComponent: () => {
-            const ReimbursementAccountPage = require('../../../pages/ReimbursementAccount/ReimbursementAccountPage').default;
-            return ReimbursementAccountPage;
-        },
-        name: 'ReimbursementAccount_Root',
-    },
-]);
-
-const WalletStatementStackNavigator = createModalStackNavigator([
-    {
-        getComponent: () => {
-            const WalletStatementPage = require('../../../pages/wallet/WalletStatementPage').default;
-            return WalletStatementPage;
-        },
-        name: 'WalletStatement_Root',
-    },
-]);
-
-const YearPickerStackNavigator = createModalStackNavigator([
-    {
-        getComponent: () => {
-            const YearPickerPage = require('../../../pages/YearPickerPage').default;
-            return YearPickerPage;
-        },
-        name: 'YearPicker_Root',
-    },
-]);
+const EnablePaymentsStackNavigator = createModalStackNavigator([{
+    getComponent: () => {
+        const EnablePaymentsPage = require('../../../pages/EnablePayments/EnablePaymentsPage').default;
+        return EnablePaymentsPage;
+    },
+    name: 'EnablePayments_Root',
+}]);
+
+const AddPersonalBankAccountModalStackNavigator = createModalStackNavigator([{
+    getComponent: () => {
+        const AddPersonalBankAccountPage = require('../../../pages/AddPersonalBankAccountPage').default;
+        return AddPersonalBankAccountPage;
+    },
+    name: 'AddPersonalBankAccount_Root',
+}]);
+
+const ReimbursementAccountModalStackNavigator = createModalStackNavigator([{
+    getComponent: () => {
+        const ReimbursementAccountPage = require('../../../pages/ReimbursementAccount/ReimbursementAccountPage').default;
+        return ReimbursementAccountPage;
+    },
+    name: 'ReimbursementAccount_Root',
+}]);
+
+const WalletStatementStackNavigator = createModalStackNavigator([{
+    getComponent: () => {
+        const WalletStatementPage = require('../../../pages/wallet/WalletStatementPage').default;
+        return WalletStatementPage;
+    },
+    name: 'WalletStatement_Root',
+}]);
+
+const YearPickerStackNavigator = createModalStackNavigator([{
+    getComponent: () => {
+        const YearPickerPage = require('../../../pages/YearPickerPage').default;
+        return YearPickerPage;
+    },
+    name: 'YearPicker_Root',
+}]);
 
 export {
     IOUBillStackNavigator,
