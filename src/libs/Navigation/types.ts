/* eslint-disable @typescript-eslint/naming-convention  */
import type {
    CommonActions,
    NavigationContainerRefWithCurrent,
    NavigationHelpers,
    NavigationState,
    NavigatorScreenParams,
    ParamListBase,
    PartialRoute,
    PartialState,
    Route,
} from '@react-navigation/native';
import type {ValueOf} from 'type-fest';
import type {IOURequestType} from '@libs/actions/IOU';
import type CONST from '@src/CONST';
import type {Country} from '@src/CONST';
import type NAVIGATORS from '@src/NAVIGATORS';
import type {HybridAppRoute, Route as Routes} from '@src/ROUTES';
import type SCREENS from '@src/SCREENS';
import type EXIT_SURVEY_REASON_FORM_INPUT_IDS from '@src/types/form/ExitSurveyReasonForm';

type NavigationRef = NavigationContainerRefWithCurrent<RootStackParamList>;

type NavigationRoot = NavigationHelpers<RootStackParamList>;

type GoBackAction = Extract<CommonActions.Action, {type: 'GO_BACK'}>;
type ResetAction = Extract<CommonActions.Action, {type: 'RESET'}>;
type SetParamsAction = Extract<CommonActions.Action, {type: 'SET_PARAMS'}>;

type ActionNavigate = {
    type: ValueOf<typeof CONST.NAVIGATION.ACTION_TYPE>;
    payload: {
        name?: string;
        key?: string;
        // eslint-disable-next-line @typescript-eslint/no-explicit-any
        params?: any;
        path?: string;
        merge?: boolean;
    };
    source?: string;
    target?: string;
};

type StackNavigationAction = GoBackAction | ResetAction | SetParamsAction | ActionNavigate | undefined;

type NavigationStateRoute = NavigationState['routes'][number];
type NavigationPartialRoute<TRouteName extends string = string> = PartialRoute<Route<TRouteName>>;
type StateOrRoute = NavigationState | NavigationStateRoute | NavigationPartialRoute;
type State<TParamList extends ParamListBase = ParamListBase> = NavigationState<TParamList> | PartialState<NavigationState<TParamList>>;

type CentralPaneNavigatorParamList = {
    [SCREENS.REPORT]: {
        reportActionID: string;
        reportID: string;
        openOnAdminRoom?: boolean;
    };
    [SCREENS.SETTINGS.PROFILE.ROOT]: undefined;
    [SCREENS.SETTINGS.PREFERENCES.ROOT]: undefined;
    [SCREENS.SETTINGS.SECURITY]: undefined;
    [SCREENS.SETTINGS.WALLET.ROOT]: undefined;
    [SCREENS.SETTINGS.ABOUT]: undefined;
    [SCREENS.SETTINGS.TROUBLESHOOT]: undefined;
    [SCREENS.SETTINGS.WORKSPACES]: undefined;
    [SCREENS.SETTINGS.SAVE_THE_WORLD]: undefined;
};

type WorkspaceSwitcherNavigatorParamList = {
    [SCREENS.WORKSPACE_SWITCHER.ROOT]: undefined;
};

type BackToParams = {
    backTo?: Routes;
};

type SettingsNavigatorParamList = {
    [SCREENS.SETTINGS.ROOT]: undefined;
    [SCREENS.SETTINGS.SHARE_CODE]: undefined;
    [SCREENS.SETTINGS.PROFILE.ROOT]: undefined;
    [SCREENS.SETTINGS.PROFILE.PRONOUNS]: undefined;
    [SCREENS.SETTINGS.PROFILE.DISPLAY_NAME]: undefined;
    [SCREENS.SETTINGS.PROFILE.TIMEZONE]: undefined;
    [SCREENS.SETTINGS.PROFILE.TIMEZONE_SELECT]: undefined;
    [SCREENS.SETTINGS.PROFILE.LEGAL_NAME]: undefined;
    [SCREENS.SETTINGS.PROFILE.DATE_OF_BIRTH]: undefined;
    [SCREENS.SETTINGS.PROFILE.ADDRESS]: {
        country?: Country | '';
    };
    [SCREENS.SETTINGS.PROFILE.ADDRESS_COUNTRY]: {
        backTo?: Routes;
        country: string;
    };
    [SCREENS.SETTINGS.PROFILE.CONTACT_METHODS]: {
        backTo: Routes;
    };
    [SCREENS.SETTINGS.PROFILE.CONTACT_METHOD_DETAILS]: {
        contactMethod: string;
    };
    [SCREENS.SETTINGS.PROFILE.NEW_CONTACT_METHOD]: {
        backTo: Routes;
    };
    [SCREENS.SETTINGS.PREFERENCES.ROOT]: undefined;
    [SCREENS.SETTINGS.PREFERENCES.PRIORITY_MODE]: undefined;
    [SCREENS.SETTINGS.PREFERENCES.LANGUAGE]: undefined;
    [SCREENS.SETTINGS.PREFERENCES.THEME]: undefined;
    [SCREENS.SETTINGS.CLOSE]: undefined;
    [SCREENS.SETTINGS.SECURITY]: undefined;
    [SCREENS.SETTINGS.ABOUT]: undefined;
    [SCREENS.SETTINGS.TROUBLESHOOT]: undefined;
    [SCREENS.SETTINGS.APP_DOWNLOAD_LINKS]: undefined;
    [SCREENS.SETTINGS.TROUBLESHOOT]: undefined;
    [SCREENS.SETTINGS.CONSOLE]: undefined;
    [SCREENS.SETTINGS.SHARE_LOG]: {
        /** URL of the generated file to share logs in a report */
        source: string;
    };
    [SCREENS.SETTINGS.WALLET.ROOT]: undefined;
    [SCREENS.SETTINGS.WALLET.CARDS_DIGITAL_DETAILS_UPDATE_ADDRESS]: undefined;
    [SCREENS.SETTINGS.WALLET.DOMAIN_CARD]: undefined;
    [SCREENS.SETTINGS.WALLET.REPORT_VIRTUAL_CARD_FRAUD]: undefined;
    [SCREENS.SETTINGS.WALLET.CARD_ACTIVATE]: undefined;
    [SCREENS.SETTINGS.WALLET.CARD_GET_PHYSICAL.NAME]: {
        /** domain passed via route /settings/wallet/card/:domain */
        domain: string;
    };
    [SCREENS.SETTINGS.WALLET.CARD_GET_PHYSICAL.PHONE]: {
        /** domain passed via route /settings/wallet/card/:domain */
        domain: string;
    };
    [SCREENS.SETTINGS.WALLET.CARD_GET_PHYSICAL.ADDRESS]: {
        /** Currently selected country */
        country: string;
        /** domain passed via route /settings/wallet/card/:domain */
        domain: string;
    };
    [SCREENS.SETTINGS.WALLET.CARD_GET_PHYSICAL.CONFIRM]: {
        /** Currently selected country */
        country: string;
        /** domain passed via route /settings/wallet/card/:domain */
        domain: string;
    };
    [SCREENS.WORKSPACE.WORKFLOWS_PAYER]: {
        policyID: string;
    };
    [SCREENS.SETTINGS.WALLET.TRANSFER_BALANCE]: undefined;
    [SCREENS.SETTINGS.WALLET.CHOOSE_TRANSFER_ACCOUNT]: undefined;
    [SCREENS.SETTINGS.WALLET.ENABLE_PAYMENTS]: undefined;
    [SCREENS.SETTINGS.ADD_DEBIT_CARD]: undefined;
    [SCREENS.SETTINGS.ADD_BANK_ACCOUNT]: undefined;
    [SCREENS.SETTINGS.PROFILE.STATUS]: undefined;
    [SCREENS.SETTINGS.PROFILE.STATUS_CLEAR_AFTER]: undefined;
    [SCREENS.SETTINGS.PROFILE.STATUS_CLEAR_AFTER_DATE]: undefined;
    [SCREENS.SETTINGS.PROFILE.STATUS_CLEAR_AFTER_TIME]: undefined;
    [SCREENS.WORKSPACE.CURRENCY]: undefined;
    [SCREENS.WORKSPACE.NAME]: undefined;
    [SCREENS.WORKSPACE.DESCRIPTION]: undefined;
    [SCREENS.WORKSPACE.SHARE]: undefined;
    [SCREENS.WORKSPACE.RATE_AND_UNIT]: {
        policyID: string;
    };
    [SCREENS.WORKSPACE.RATE_AND_UNIT_RATE]: {
        policyID: string;
    };
    [SCREENS.WORKSPACE.RATE_AND_UNIT_UNIT]: {
        policyID: string;
    };
    [SCREENS.WORKSPACE.INVITE]: {
        policyID: string;
    };
    [SCREENS.WORKSPACE.INVITE_MESSAGE]: {
        policyID: string;
    };
    [SCREENS.WORKSPACE.CATEGORY_CREATE]: {
        policyID: string;
    };
    [SCREENS.WORKSPACE.CATEGORY_EDIT]: {
        policyID: string;
        categoryName: string;
    };
    [SCREENS.WORKSPACE.CATEGORY_SETTINGS]: {
        policyID: string;
        categoryName: string;
    };
    [SCREENS.WORKSPACE.CATEGORIES_SETTINGS]: {
        policyID: string;
    };
    [SCREENS.WORKSPACE.TAG_CREATE]: {
        policyID: string;
    };
    [SCREENS.WORKSPACE.DISTANCE_RATE_DETAILS]: {
        policyID: string;
        rateID: string;
    };
    [SCREENS.WORKSPACE.DISTANCE_RATE_EDIT]: {
        policyID: string;
        rateID: string;
    };
    [SCREENS.WORKSPACE.TAGS_SETTINGS]: {
        policyID: string;
    };
    [SCREENS.WORKSPACE.TAG_SETTINGS]: {
        policyID: string;
        tagName: string;
    };
    [SCREENS.WORKSPACE.TAGS_EDIT]: {
        policyID: string;
        tagName: string;
    };
    [SCREENS.WORKSPACE.TAG_EDIT]: {
        policyID: string;
        tagName: string;
    };
    [SCREENS.WORKSPACE.TAXES_SETTINGS]: {
        policyID: string;
    };
    [SCREENS.WORKSPACE.TAXES_SETTINGS_CUSTOM_TAX_NAME]: {
        policyID: string;
    };
    [SCREENS.WORKSPACE.TAXES_SETTINGS_FOREIGN_CURRENCY_DEFAULT]: {
        policyID: string;
    };
    [SCREENS.WORKSPACE.TAXES_SETTINGS_WORKSPACE_CURRENCY_DEFAULT]: {
        policyID: string;
    };
    [SCREENS.WORKSPACE.MEMBER_DETAILS]: {
        policyID: string;
        accountID: string;
    };
    [SCREENS.WORKSPACE.OWNER_CHANGE_SUCCESS]: {
        policyID: string;
        accountID: number;
    };
    [SCREENS.WORKSPACE.OWNER_CHANGE_ERROR]: {
        policyID: string;
        accountID: number;
    };
    [SCREENS.WORKSPACE.OWNER_CHANGE_CHECK]: {
        policyID: string;
        accountID: number;
        error: ValueOf<typeof CONST.POLICY.OWNERSHIP_ERRORS>;
    };
    [SCREENS.WORKSPACE.CREATE_DISTANCE_RATE]: {
        policyID: string;
    };
    [SCREENS.WORKSPACE.DISTANCE_RATES_SETTINGS]: {
        policyID: string;
    };
    [SCREENS.WORKSPACE.ACCOUNTING.QUICKBOOKS_ONLINE_IMPORT]: {
        policyID: string;
    };
    [SCREENS.WORKSPACE.ACCOUNTING.QUICKBOOKS_ONLINE_CHART_OF_ACCOUNTS]: {
        policyID: string;
    };
    [SCREENS.WORKSPACE.ACCOUNTING.QUICKBOOKS_ONLINE_LOCATIONS]: {
        policyID: string;
    };
    [SCREENS.WORKSPACE.ACCOUNTING.QUICKBOOKS_ONLINE_CLASSES]: {
        policyID: string;
    };
    [SCREENS.WORKSPACE.ACCOUNTING.QUICKBOOKS_ONLINE_CUSTOMERS]: {
        policyID: string;
    };
    [SCREENS.WORKSPACE.ACCOUNTING.QUICKBOOKS_ONLINE_TAXES]: {
        policyID: string;
    };
    [SCREENS.GET_ASSISTANCE]: {
        backTo: Routes;
    };
    [SCREENS.SETTINGS.TWO_FACTOR_AUTH]: BackToParams;
    [SCREENS.SETTINGS.REPORT_CARD_LOST_OR_DAMAGED]: undefined;
    [SCREENS.KEYBOARD_SHORTCUTS]: undefined;
    [SCREENS.SETTINGS.EXIT_SURVEY.REASON]: undefined;
    [SCREENS.SETTINGS.EXIT_SURVEY.RESPONSE]: {
        [EXIT_SURVEY_REASON_FORM_INPUT_IDS.REASON]: ValueOf<typeof CONST.EXIT_SURVEY.REASONS>;
        backTo: Routes;
    };
    [SCREENS.SETTINGS.EXIT_SURVEY.CONFIRM]: {
        backTo: Routes;
    };
    [SCREENS.WORKSPACE.TAX_CREATE]: {
        policyID: string;
    };
    [SCREENS.WORKSPACE.TAX_EDIT]: {
        policyID: string;
        taxID: string;
    };
    [SCREENS.WORKSPACE.TAX_NAME]: {
        policyID: string;
        taxID: string;
    };
    [SCREENS.WORKSPACE.TAX_VALUE]: {
        policyID: string;
        taxID: string;
    };
} & ReimbursementAccountNavigatorParamList;

type NewChatNavigatorParamList = {
    [SCREENS.NEW_CHAT.ROOT]: undefined;
    [SCREENS.NEW_CHAT.NEW_CHAT_EDIT_NAME]: {
        reportID?: string;
    };
};

type ChatFinderNavigatorParamList = {
    [SCREENS.CHAT_FINDER_ROOT]: undefined;
};

type DetailsNavigatorParamList = {
    [SCREENS.DETAILS_ROOT]: {
        login: string;
        reportID: string;
    };
};

type ProfileNavigatorParamList = {
    [SCREENS.PROFILE_ROOT]: {
        accountID: string;
        reportID: string;
        backTo: Routes;
    };
};

type ReportDetailsNavigatorParamList = {
    [SCREENS.REPORT_DETAILS.ROOT]: undefined;
    [SCREENS.REPORT_DETAILS.SHARE_CODE]: {
        reportID: string;
    };
};

type ReportSettingsNavigatorParamList = {
    [SCREENS.REPORT_SETTINGS.ROOT]: undefined;
    [SCREENS.REPORT_SETTINGS.ROOM_NAME]: undefined;
    [SCREENS.REPORT_SETTINGS.GROUP_NAME]: undefined;
    [SCREENS.REPORT_SETTINGS.NOTIFICATION_PREFERENCES]: undefined;
    [SCREENS.REPORT_SETTINGS.WRITE_CAPABILITY]: undefined;
    [SCREENS.REPORT_SETTINGS.VISIBILITY]: {
        reportID: string;
    };
};

type ReportDescriptionNavigatorParamList = {
    [SCREENS.REPORT_DESCRIPTION_ROOT]: {reportID: string};
};

type ParticipantsNavigatorParamList = {
    [SCREENS.REPORT_PARTICIPANTS.ROOT]: {reportID: string};
    [SCREENS.REPORT_PARTICIPANTS.INVITE]: {reportID: string};
    [SCREENS.REPORT_PARTICIPANTS.DETAILS]: {
        reportID: string;
        accountID: string;
    };
    [SCREENS.REPORT_PARTICIPANTS.ROLE]: {
        reportID: string;
        accountID: string;
    };
};

type RoomMembersNavigatorParamList = {
    [SCREENS.ROOM_MEMBERS_ROOT]: undefined;
};

type RoomInviteNavigatorParamList = {
    [SCREENS.ROOM_INVITE_ROOT]: {
        reportID: string;
        role?: 'accountant';
    };
};

type MoneyRequestNavigatorParamList = {
    [SCREENS.MONEY_REQUEST.PARTICIPANTS]: {
        iouType: string;
        reportID: string;
    };
    [SCREENS.MONEY_REQUEST.STEP_DATE]: {
        action: ValueOf<typeof CONST.IOU.ACTION>;
        iouType: ValueOf<typeof CONST.IOU.TYPE>;
        transactionID: string;
        reportID: string;
        backTo: Routes;
    };
    [SCREENS.MONEY_REQUEST.STEP_DESCRIPTION]: {
        action: ValueOf<typeof CONST.IOU.ACTION>;
        iouType: ValueOf<typeof CONST.IOU.TYPE>;
        transactionID: string;
        reportID: string;
        backTo: Routes;
        reportActionID: string;
    };
    [SCREENS.MONEY_REQUEST.STEP_CATEGORY]: {
        action: ValueOf<typeof CONST.IOU.ACTION>;
        iouType: ValueOf<typeof CONST.IOU.TYPE>;
        transactionID: string;
        reportActionID: string;
        reportID: string;
        backTo: Routes;
    };
    [SCREENS.MONEY_REQUEST.STEP_TAX_AMOUNT]: {
        action: ValueOf<typeof CONST.IOU.ACTION>;
        iouType: ValueOf<typeof CONST.IOU.TYPE>;
        transactionID: string;
        reportID: string;
        backTo: Routes;
        currency?: string;
    };
    [SCREENS.MONEY_REQUEST.STEP_TAG]: {
        action: ValueOf<typeof CONST.IOU.ACTION>;
        iouType: ValueOf<typeof CONST.IOU.TYPE>;
        transactionID: string;
        reportID: string;
        backTo: Routes;
        reportActionID: string;
        orderWeight: string;
    };
    [SCREENS.MONEY_REQUEST.STEP_TAX_RATE]: {
        action: ValueOf<typeof CONST.IOU.ACTION>;
        iouType: ValueOf<typeof CONST.IOU.TYPE>;
        transactionID: string;
        reportID: string;
        backTo: Routes;
    };
    [SCREENS.MONEY_REQUEST.STEP_WAYPOINT]: {
        iouType: ValueOf<typeof CONST.IOU.TYPE>;
        reportID: string;
        backTo: Routes | undefined;
        action: ValueOf<typeof CONST.IOU.ACTION>;
        pageIndex: string;
        transactionID: string;
    };
    [SCREENS.MONEY_REQUEST.STEP_MERCHANT]: {
        action: ValueOf<typeof CONST.IOU.ACTION>;
        iouType: ValueOf<typeof CONST.IOU.TYPE>;
        transactionID: string;
        reportID: string;
        backTo: Routes;
    };
    [SCREENS.IOU_SEND.ENABLE_PAYMENTS]: undefined;
    [SCREENS.IOU_SEND.ADD_BANK_ACCOUNT]: undefined;
    [SCREENS.IOU_SEND.ADD_DEBIT_CARD]: undefined;
    [SCREENS.MONEY_REQUEST.WAYPOINT]: {
        iouType: string;
        transactionID: string;
        waypointIndex: string;
        threadReportID: number;
    };
    [SCREENS.MONEY_REQUEST.STEP_DISTANCE]: {
        action: ValueOf<typeof CONST.IOU.ACTION>;
        iouType: ValueOf<typeof CONST.IOU.TYPE>;
        transactionID: string;
        reportID: string;
        backTo: Routes;
    };
    [SCREENS.MONEY_REQUEST.RECEIPT]: {
        iouType: string;
        reportID: string;
    };
    [SCREENS.MONEY_REQUEST.CREATE]: {
        iouType: ValueOf<typeof CONST.IOU.TYPE>;
        reportID: string;
        transactionID: string;

        // These are not used in the screen, but are needed for the navigation
        // for IOURequestStepDistance and IOURequestStepAmount components
        backTo: never;
        action: never;
        currency: never;
    };
    [SCREENS.MONEY_REQUEST.START]: {
        iouType: ValueOf<typeof CONST.IOU.TYPE>;
        reportID: string;
        transactionID: string;
        iouRequestType: IOURequestType;
    };
    [SCREENS.MONEY_REQUEST.STEP_AMOUNT]: {
        iouType: ValueOf<typeof CONST.IOU.TYPE>;
        reportID: string;
        transactionID: string;
        backTo: Routes;
        action: ValueOf<typeof CONST.IOU.ACTION>;
        currency?: string;
    };
    [SCREENS.MONEY_REQUEST.STEP_PARTICIPANTS]: {
        action: ValueOf<typeof CONST.IOU.ACTION>;
        iouType: ValueOf<typeof CONST.IOU.TYPE>;
        transactionID: string;
        reportID: string;
    };
    [SCREENS.MONEY_REQUEST.STEP_CONFIRMATION]: {
        action: ValueOf<typeof CONST.IOU.ACTION>;
        iouType: ValueOf<typeof CONST.IOU.TYPE>;
        transactionID: string;
        reportID: string;
        pageIndex?: string;
        backTo?: string;
    };
    [SCREENS.MONEY_REQUEST.STEP_SCAN]: {
        action: ValueOf<typeof CONST.IOU.ACTION>;
        iouType: ValueOf<typeof CONST.IOU.TYPE>;
        transactionID: string;
        reportID: string;
        pageIndex: number;
        backTo: Routes;
    };
    [SCREENS.MONEY_REQUEST.STEP_CURRENCY]: {
        action: ValueOf<typeof CONST.IOU.ACTION>;
        iouType: ValueOf<typeof CONST.IOU.TYPE>;
        transactionID: string;
        reportID: string;
        pageIndex?: string;
        backTo?: Routes;
        currency?: string;
    };
};

type NewTaskNavigatorParamList = {
    [SCREENS.NEW_TASK.ROOT]: undefined;
    [SCREENS.NEW_TASK.TASK_ASSIGNEE_SELECTOR]: undefined;
    [SCREENS.NEW_TASK.TASK_SHARE_DESTINATION_SELECTOR]: undefined;
    [SCREENS.NEW_TASK.DETAILS]: undefined;
    [SCREENS.NEW_TASK.TITLE]: undefined;
    [SCREENS.NEW_TASK.DESCRIPTION]: undefined;
};

type OnboardEngagementNavigatorParamList = {
    [SCREENS.ONBOARD_ENGAGEMENT.ROOT]: undefined;
    [SCREENS.ONBOARD_ENGAGEMENT.MANAGE_TEAMS_EXPENSES]: undefined;
    [SCREENS.ONBOARD_ENGAGEMENT.EXPENSIFY_CLASSIC]: undefined;
};

type TeachersUniteNavigatorParamList = {
    [SCREENS.SAVE_THE_WORLD.ROOT]: undefined;
    [SCREENS.I_KNOW_A_TEACHER]: undefined;
    [SCREENS.INTRO_SCHOOL_PRINCIPAL]: undefined;
    [SCREENS.I_AM_A_TEACHER]: undefined;
};

type TaskDetailsNavigatorParamList = {
    [SCREENS.TASK.TITLE]: undefined;
    [SCREENS.TASK.ASSIGNEE]: {
        reportID: string;
    };
};

type EnablePaymentsNavigatorParamList = {
    [SCREENS.ENABLE_PAYMENTS_ROOT]: undefined;
};

type SplitDetailsNavigatorParamList = {
    [SCREENS.SPLIT_DETAILS.ROOT]: {
        reportID: string;
        reportActionID: string;
    };
    [SCREENS.SPLIT_DETAILS.EDIT_REQUEST]: {
        field: string;
        reportID: string;
        reportActionID: string;
        currency: string;
        tagIndex: string;
    };
};

type AddPersonalBankAccountNavigatorParamList = {
    [SCREENS.ADD_PERSONAL_BANK_ACCOUNT_ROOT]: undefined;
};

type ReimbursementAccountNavigatorParamList = {
    [SCREENS.REIMBURSEMENT_ACCOUNT_ROOT]: {
        stepToOpen?: string;
        backTo?: Routes;
        policyID?: string;
    };
};

type WalletStatementNavigatorParamList = {
    [SCREENS.WALLET_STATEMENT_ROOT]: {
        /** The statement year and month as one string, i.e. 202110 */
        yearMonth: string;
    };
};

type FlagCommentNavigatorParamList = {
    [SCREENS.FLAG_COMMENT_ROOT]: {
        reportID: string;
        reportActionID: string;
    };
};

type EditRequestNavigatorParamList = {
    [SCREENS.EDIT_REQUEST.ROOT]: {
        field: string;
        threadReportID: string;
    };
};

type SignInNavigatorParamList = {
    [SCREENS.SIGN_IN_ROOT]: undefined;
};

type ReferralDetailsNavigatorParamList = {
    [SCREENS.REFERRAL_DETAILS]: {
        contentType: ValueOf<typeof CONST.REFERRAL_PROGRAM.CONTENT_TYPES>;
        backTo: string;
    };
};

type ProcessMoneyRequestHoldNavigatorParamList = {
    [SCREENS.PROCESS_MONEY_REQUEST_HOLD_ROOT]: undefined;
};

type PrivateNotesNavigatorParamList = {
    [SCREENS.PRIVATE_NOTES.LIST]: undefined;
    [SCREENS.PRIVATE_NOTES.EDIT]: {
        reportID: string;
        accountID: string;
    };
};

type LeftModalNavigatorParamList = {
    [SCREENS.LEFT_MODAL.CHAT_FINDER]: NavigatorScreenParams<ChatFinderNavigatorParamList>;
    [SCREENS.LEFT_MODAL.WORKSPACE_SWITCHER]: NavigatorScreenParams<WorkspaceSwitcherNavigatorParamList>;
};

type RightModalNavigatorParamList = {
    [SCREENS.RIGHT_MODAL.SETTINGS]: NavigatorScreenParams<SettingsNavigatorParamList>;
    [SCREENS.RIGHT_MODAL.NEW_CHAT]: NavigatorScreenParams<NewChatNavigatorParamList>;
    [SCREENS.RIGHT_MODAL.DETAILS]: NavigatorScreenParams<DetailsNavigatorParamList>;
    [SCREENS.RIGHT_MODAL.PROFILE]: NavigatorScreenParams<ProfileNavigatorParamList>;
    [SCREENS.SETTINGS.SHARE_CODE]: undefined;
    [SCREENS.RIGHT_MODAL.REPORT_DETAILS]: NavigatorScreenParams<ReportDetailsNavigatorParamList>;
    [SCREENS.RIGHT_MODAL.REPORT_SETTINGS]: NavigatorScreenParams<ReportSettingsNavigatorParamList>;
    [SCREENS.RIGHT_MODAL.REPORT_DESCRIPTION]: NavigatorScreenParams<ReportDescriptionNavigatorParamList>;
    [SCREENS.RIGHT_MODAL.PARTICIPANTS]: NavigatorScreenParams<ParticipantsNavigatorParamList>;
    [SCREENS.RIGHT_MODAL.ROOM_MEMBERS]: NavigatorScreenParams<RoomMembersNavigatorParamList>;
    [SCREENS.RIGHT_MODAL.ROOM_INVITE]: NavigatorScreenParams<RoomInviteNavigatorParamList>;
    [SCREENS.RIGHT_MODAL.MONEY_REQUEST]: NavigatorScreenParams<MoneyRequestNavigatorParamList>;
    [SCREENS.RIGHT_MODAL.NEW_TASK]: NavigatorScreenParams<NewTaskNavigatorParamList>;
    [SCREENS.RIGHT_MODAL.ONBOARD_ENGAGEMENT]: NavigatorScreenParams<OnboardEngagementNavigatorParamList>;
    [SCREENS.RIGHT_MODAL.TEACHERS_UNITE]: NavigatorScreenParams<TeachersUniteNavigatorParamList>;
    [SCREENS.RIGHT_MODAL.TASK_DETAILS]: NavigatorScreenParams<TaskDetailsNavigatorParamList>;
    [SCREENS.RIGHT_MODAL.ENABLE_PAYMENTS]: NavigatorScreenParams<EnablePaymentsNavigatorParamList>;
    [SCREENS.RIGHT_MODAL.SPLIT_DETAILS]: NavigatorScreenParams<SplitDetailsNavigatorParamList>;
    [SCREENS.RIGHT_MODAL.ADD_PERSONAL_BANK_ACCOUNT]: NavigatorScreenParams<AddPersonalBankAccountNavigatorParamList>;
    [SCREENS.RIGHT_MODAL.WALLET_STATEMENT]: NavigatorScreenParams<WalletStatementNavigatorParamList>;
    [SCREENS.RIGHT_MODAL.FLAG_COMMENT]: NavigatorScreenParams<FlagCommentNavigatorParamList>;
    [SCREENS.RIGHT_MODAL.EDIT_REQUEST]: NavigatorScreenParams<EditRequestNavigatorParamList>;
    [SCREENS.RIGHT_MODAL.SIGN_IN]: NavigatorScreenParams<SignInNavigatorParamList>;
    [SCREENS.RIGHT_MODAL.PROCESS_MONEY_REQUEST_HOLD]: NavigatorScreenParams<ProcessMoneyRequestHoldNavigatorParamList>;
    [SCREENS.RIGHT_MODAL.REFERRAL]: NavigatorScreenParams<ReferralDetailsNavigatorParamList>;
    [SCREENS.RIGHT_MODAL.PRIVATE_NOTES]: NavigatorScreenParams<PrivateNotesNavigatorParamList>;
};

type WorkspacesCentralPaneNavigatorParamList = {
    [SCREENS.WORKSPACE.PROFILE]: {
        policyID: string;
    };
    [SCREENS.WORKSPACE.CARD]: {
        policyID: string;
    };
    [SCREENS.WORKSPACE.WORKFLOWS]: {
        policyID: string;
    };
    [SCREENS.WORKSPACE.WORKFLOWS_APPROVER]: {
        policyID: string;
    };
    [SCREENS.WORKSPACE.WORKFLOWS_AUTO_REPORTING_FREQUENCY]: {
        policyID: string;
    };
    [SCREENS.WORKSPACE.WORKFLOWS_AUTO_REPORTING_MONTHLY_OFFSET]: {
        policyID: string;
    };
    [SCREENS.WORKSPACE.REIMBURSE]: {
        policyID: string;
    };
    [SCREENS.WORKSPACE.BILLS]: {
        policyID: string;
    };
    [SCREENS.WORKSPACE.INVOICES]: {
        policyID: string;
    };
    [SCREENS.WORKSPACE.TRAVEL]: {
        policyID: string;
    };
    [SCREENS.WORKSPACE.MEMBERS]: {
        policyID: string;
    };
    [SCREENS.WORKSPACE.ACCOUNTING.ROOT]: {
        policyID: string;
    };
    [SCREENS.WORKSPACE.CATEGORIES]: {
        policyID: string;
    };
    [SCREENS.WORKSPACE.MORE_FEATURES]: {
        policyID: string;
    };
    [SCREENS.WORKSPACE.TAGS]: {
        policyID: string;
        tagName: string;
    };
    [SCREENS.WORKSPACE.TAXES]: {
        policyID: string;
    };
    [SCREENS.WORKSPACE.DISTANCE_RATES]: {
        policyID: string;
    };
<<<<<<< HEAD
    [SCREENS.WORKSPACE.QUICKBOOKS_ONLINE_EXPORT]: {
        policyID: string;
    };
    [SCREENS.WORKSPACE.QUICKBOOKS_ONLINE_EXPORT_DATE_SELECT]: {
        policyID: string;
    };
    [SCREENS.WORKSPACE.QUICKBOOKS_ONLINE_EXPORT_INVOICE_ACCOUNT_SELECT]: {
        policyID: string;
    };
    [SCREENS.WORKSPACE.QUICKBOOKS_ONLINE_EXPORT_OUT_OF_POCKET_EXPENSES_ACCOUNT_SELECT]: {
        policyID: string;
    };
    [SCREENS.WORKSPACE.QUICKBOOKS_ONLINE_EXPORT_OUT_OF_POCKET_EXPENSES]: {
        policyID: string;
    };
    [SCREENS.WORKSPACE.QUICKBOOKS_ONLINE_EXPORT_OUT_OF_POCKET_EXPENSES_SELECT]: {
        policyID: string;
    };
    [SCREENS.WORKSPACE.QUICKBOOKS_ONLINE_COMPANY_CARD_EXPENSE_ACCOUNT_SELECT]: {
        policyID: string;
    };
    [SCREENS.WORKSPACE.QUICKBOOKS_ONLINE_EXPORT_PREFERRED_EXPORTER]: {
=======
    [SCREENS.WORKSPACE.ACCOUNTING.ROOT]: {
>>>>>>> 3ec8f2f9
        policyID: string;
    };
};

type FullScreenNavigatorParamList = {
    [SCREENS.WORKSPACE.INITIAL]: {
        policyID: string;
    };
    [SCREENS.WORKSPACES_CENTRAL_PANE]: NavigatorScreenParams<WorkspacesCentralPaneNavigatorParamList>;
};

type OnboardingModalNavigatorParamList = {
    [SCREENS.ONBOARDING_MODAL.ONBOARDING]: undefined;
    [SCREENS.ONBOARDING.PERSONAL_DETAILS]: undefined;
    [SCREENS.ONBOARDING.PURPOSE]: undefined;
};

type WelcomeVideoModalNavigatorParamList = {
    [SCREENS.WELCOME_VIDEO.ROOT]: undefined;
};

type BottomTabNavigatorParamList = {
    [SCREENS.HOME]: undefined;
    [SCREENS.SETTINGS.ROOT]: undefined;
};

type SharedScreensParamList = {
    [NAVIGATORS.BOTTOM_TAB_NAVIGATOR]: NavigatorScreenParams<BottomTabNavigatorParamList>;
    [SCREENS.TRANSITION_BETWEEN_APPS]: {
        email?: string;
        accountID?: number;
        error?: string;
        shortLivedAuthToken?: string;
        shortLivedToken?: string;
        authTokenType?: ValueOf<typeof CONST.AUTH_TOKEN_TYPES>;
        exitTo?: Routes | HybridAppRoute;
        shouldForceLogin: string;
        domain?: Routes;
    };
    [SCREENS.VALIDATE_LOGIN]: {
        accountID: string;
        validateCode: string;
        exitTo?: Routes | HybridAppRoute;
    };
};

type PublicScreensParamList = SharedScreensParamList & {
    [SCREENS.UNLINK_LOGIN]: {
        accountID?: string;
        validateCode?: string;
    };
    [SCREENS.SIGN_IN_WITH_APPLE_DESKTOP]: undefined;
    [SCREENS.SIGN_IN_WITH_GOOGLE_DESKTOP]: undefined;
    [SCREENS.SAML_SIGN_IN]: undefined;
};

type AuthScreensParamList = SharedScreensParamList & {
    [NAVIGATORS.CENTRAL_PANE_NAVIGATOR]: NavigatorScreenParams<CentralPaneNavigatorParamList>;
    [SCREENS.CONCIERGE]: undefined;
    [SCREENS.REPORT_ATTACHMENTS]: {
        reportID: string;
        source: string;
    };
    [SCREENS.PROFILE_AVATAR]: {
        accountID: string;
    };
    [SCREENS.WORKSPACE_AVATAR]: {
        policyID: string;
    };
    [SCREENS.WORKSPACE_JOIN_USER]: {
        policyID: string;
        email: string;
    };
    [SCREENS.REPORT_AVATAR]: {
        reportID: string;
    };
    [SCREENS.NOT_FOUND]: undefined;
    [NAVIGATORS.LEFT_MODAL_NAVIGATOR]: NavigatorScreenParams<LeftModalNavigatorParamList>;
    [NAVIGATORS.RIGHT_MODAL_NAVIGATOR]: NavigatorScreenParams<RightModalNavigatorParamList>;
    [NAVIGATORS.FULL_SCREEN_NAVIGATOR]: NavigatorScreenParams<FullScreenNavigatorParamList>;
    [NAVIGATORS.ONBOARDING_MODAL_NAVIGATOR]: NavigatorScreenParams<OnboardingModalNavigatorParamList>;
    [NAVIGATORS.WELCOME_VIDEO_MODAL_NAVIGATOR]: NavigatorScreenParams<WelcomeVideoModalNavigatorParamList>;
    [SCREENS.DESKTOP_SIGN_IN_REDIRECT]: undefined;
    [SCREENS.TRANSACTION_RECEIPT]: {
        reportID: string;
        transactionID: string;
    };
};

type RootStackParamList = PublicScreensParamList & AuthScreensParamList & ChatFinderNavigatorParamList;

type BottomTabName = keyof BottomTabNavigatorParamList;

type CentralPaneName = keyof CentralPaneNavigatorParamList;

type FullScreenName = keyof WorkspacesCentralPaneNavigatorParamList;

type SwitchPolicyIDParams = {
    policyID?: string;
    route?: Routes;
    isPolicyAdmin?: boolean;
};

export type {
    NavigationRef,
    StackNavigationAction,
    CentralPaneNavigatorParamList,
    BottomTabName,
    CentralPaneName,
    FullScreenName,
    RootStackParamList,
    StateOrRoute,
    NavigationStateRoute,
    NavigationPartialRoute,
    NavigationRoot,
    AuthScreensParamList,
    BottomTabNavigatorParamList,
    LeftModalNavigatorParamList,
    RightModalNavigatorParamList,
    OnboardingModalNavigatorParamList,
    WelcomeVideoModalNavigatorParamList,
    PublicScreensParamList,
    MoneyRequestNavigatorParamList,
    SplitDetailsNavigatorParamList,
    DetailsNavigatorParamList,
    ProfileNavigatorParamList,
    ReportDetailsNavigatorParamList,
    ReportSettingsNavigatorParamList,
    TaskDetailsNavigatorParamList,
    ReportDescriptionNavigatorParamList,
    ParticipantsNavigatorParamList,
    RoomMembersNavigatorParamList,
    RoomInviteNavigatorParamList,
    ChatFinderNavigatorParamList,
    NewChatNavigatorParamList,
    NewTaskNavigatorParamList,
    TeachersUniteNavigatorParamList,
    SettingsNavigatorParamList,
    EnablePaymentsNavigatorParamList,
    AddPersonalBankAccountNavigatorParamList,
    WalletStatementNavigatorParamList,
    FlagCommentNavigatorParamList,
    EditRequestNavigatorParamList,
    PrivateNotesNavigatorParamList,
    SignInNavigatorParamList,
    ReferralDetailsNavigatorParamList,
    ReimbursementAccountNavigatorParamList,
    State,
    WorkspaceSwitcherNavigatorParamList,
    OnboardEngagementNavigatorParamList,
    SwitchPolicyIDParams,
    FullScreenNavigatorParamList,
    WorkspacesCentralPaneNavigatorParamList,
    BackToParams,
};<|MERGE_RESOLUTION|>--- conflicted
+++ resolved
@@ -700,7 +700,7 @@
     [SCREENS.WORKSPACE.DISTANCE_RATES]: {
         policyID: string;
     };
-<<<<<<< HEAD
+    [SCREENS.WORKSPACE.ACCOUNTING.ROOT]: {
     [SCREENS.WORKSPACE.QUICKBOOKS_ONLINE_EXPORT]: {
         policyID: string;
     };
@@ -723,9 +723,6 @@
         policyID: string;
     };
     [SCREENS.WORKSPACE.QUICKBOOKS_ONLINE_EXPORT_PREFERRED_EXPORTER]: {
-=======
-    [SCREENS.WORKSPACE.ACCOUNTING.ROOT]: {
->>>>>>> 3ec8f2f9
         policyID: string;
     };
 };
