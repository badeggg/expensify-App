/* eslint-disable @typescript-eslint/naming-convention  */
import type {
    CommonActions,
    NavigationContainerRefWithCurrent,
    NavigationHelpers,
    NavigationState,
    NavigatorScreenParams,
    ParamListBase,
    PartialRoute,
    PartialState,
    Route,
} from '@react-navigation/native';
import type {ValueOf} from 'type-fest';
import type CONST from '@src/CONST';
import type {Country} from '@src/CONST';
import type NAVIGATORS from '@src/NAVIGATORS';
import type {HybridAppRoute, Route as Routes} from '@src/ROUTES';
import type SCREENS from '@src/SCREENS';
import type EXIT_SURVEY_REASON_FORM_INPUT_IDS from '@src/types/form/ExitSurveyReasonForm';

type NavigationRef = NavigationContainerRefWithCurrent<RootStackParamList>;

type NavigationRoot = NavigationHelpers<RootStackParamList>;

type GoBackAction = Extract<CommonActions.Action, {type: 'GO_BACK'}>;
type ResetAction = Extract<CommonActions.Action, {type: 'RESET'}>;
type SetParamsAction = Extract<CommonActions.Action, {type: 'SET_PARAMS'}>;

type ActionNavigate = {
    type: ValueOf<typeof CONST.NAVIGATION.ACTION_TYPE>;
    payload: {
        name?: string;
        key?: string;
        // eslint-disable-next-line @typescript-eslint/no-explicit-any
        params?: any;
        path?: string;
        merge?: boolean;
    };
    source?: string;
    target?: string;
};

type StackNavigationAction = GoBackAction | ResetAction | SetParamsAction | ActionNavigate | undefined;

type NavigationStateRoute = NavigationState['routes'][number];
type NavigationPartialRoute<TRouteName extends string = string> = PartialRoute<Route<TRouteName>>;
type StateOrRoute = NavigationState | NavigationStateRoute | NavigationPartialRoute;
type State<TParamList extends ParamListBase = ParamListBase> = NavigationState<TParamList> | PartialState<NavigationState<TParamList>>;

type CentralPaneNavigatorParamList = {
    [SCREENS.REPORT]: {
        reportActionID: string;
        reportID: string;
        openOnAdminRoom?: boolean;
    };
    [SCREENS.SETTINGS.PROFILE.ROOT]: undefined;
    [SCREENS.SETTINGS.PREFERENCES.ROOT]: undefined;
    [SCREENS.SETTINGS.SECURITY]: undefined;
    [SCREENS.SETTINGS.WALLET.ROOT]: undefined;
    [SCREENS.SETTINGS.ABOUT]: undefined;
    [SCREENS.SETTINGS.WORKSPACES]: undefined;
<<<<<<< HEAD
=======
    [SCREENS.WORKSPACE.PROFILE]: {
        policyID: string;
    };
    [SCREENS.WORKSPACE.CARD]: {
        policyID: string;
    };
    [SCREENS.WORKSPACE.WORKFLOWS]: {
        policyID: string;
    };
    [SCREENS.WORKSPACE.WORKFLOWS_APPROVER]: {
        policyID: string;
    };
    [SCREENS.WORKSPACE.WORKFLOWS_AUTO_REPORTING_FREQUENCY]: {
        policyID: string;
    };
    [SCREENS.WORKSPACE.WORKFLOWS_AUTO_REPORTING_MONTHLY_OFFSET]: {
        policyID: string;
    };
    [SCREENS.WORKSPACE.REIMBURSE]: {
        policyID: string;
    };
    [SCREENS.WORKSPACE.BILLS]: {
        policyID: string;
    };
    [SCREENS.WORKSPACE.INVOICES]: {
        policyID: string;
    };
    [SCREENS.WORKSPACE.TRAVEL]: {
        policyID: string;
    };
    [SCREENS.WORKSPACE.MEMBERS]: {
        policyID: string;
    };
    [SCREENS.WORKSPACE.CATEGORIES]: {
        policyID: string;
    };
    [SCREENS.WORKSPACE.TAGS]: {
        policyID: string;
        categoryName: string;
    };
>>>>>>> ffa731a2
};

type WorkspaceSwitcherNavigatorParamList = {
    [SCREENS.WORKSPACE_SWITCHER.ROOT]: undefined;
};

type BackToParams = {
    backTo?: Routes;
};

type SettingsNavigatorParamList = {
    [SCREENS.SETTINGS.ROOT]: undefined;
    [SCREENS.SETTINGS.SHARE_CODE]: undefined;
    [SCREENS.SETTINGS.PROFILE.ROOT]: undefined;
    [SCREENS.SETTINGS.PROFILE.PRONOUNS]: undefined;
    [SCREENS.SETTINGS.PROFILE.DISPLAY_NAME]: undefined;
    [SCREENS.SETTINGS.PROFILE.TIMEZONE]: undefined;
    [SCREENS.SETTINGS.PROFILE.TIMEZONE_SELECT]: undefined;
    [SCREENS.SETTINGS.PROFILE.LEGAL_NAME]: undefined;
    [SCREENS.SETTINGS.PROFILE.DATE_OF_BIRTH]: undefined;
    [SCREENS.SETTINGS.PROFILE.ADDRESS]: {
        country?: Country | '';
    };
    [SCREENS.SETTINGS.PROFILE.ADDRESS_COUNTRY]: {
        backTo?: Routes;
        country: string;
    };
    [SCREENS.SETTINGS.PROFILE.CONTACT_METHODS]: {
        backTo: Routes;
    };
    [SCREENS.SETTINGS.PROFILE.CONTACT_METHOD_DETAILS]: {
        contactMethod: string;
    };
    [SCREENS.SETTINGS.PROFILE.NEW_CONTACT_METHOD]: {
        backTo: Routes;
    };
    [SCREENS.SETTINGS.PREFERENCES.ROOT]: undefined;
    [SCREENS.SETTINGS.PREFERENCES.PRIORITY_MODE]: undefined;
    [SCREENS.SETTINGS.PREFERENCES.LANGUAGE]: undefined;
    [SCREENS.SETTINGS.PREFERENCES.THEME]: undefined;
    [SCREENS.SETTINGS.CLOSE]: undefined;
    [SCREENS.SETTINGS.SECURITY]: undefined;
    [SCREENS.SETTINGS.ABOUT]: undefined;
    [SCREENS.SETTINGS.APP_DOWNLOAD_LINKS]: undefined;
    [SCREENS.SETTINGS.TROUBLESHOOT]: undefined;
    [SCREENS.SETTINGS.CONSOLE]: undefined;
    [SCREENS.SETTINGS.SHARE_LOG]: {
        /** URL of the generated file to share logs in a report */
        source: string;
    };
    [SCREENS.SETTINGS.WALLET.ROOT]: undefined;
    [SCREENS.SETTINGS.WALLET.CARDS_DIGITAL_DETAILS_UPDATE_ADDRESS]: undefined;
    [SCREENS.SETTINGS.WALLET.DOMAIN_CARD]: undefined;
    [SCREENS.SETTINGS.WALLET.REPORT_VIRTUAL_CARD_FRAUD]: undefined;
    [SCREENS.SETTINGS.WALLET.CARD_ACTIVATE]: undefined;
    [SCREENS.SETTINGS.WALLET.CARD_GET_PHYSICAL.NAME]: {
        /** domain passed via route /settings/wallet/card/:domain */
        domain: string;
    };
    [SCREENS.SETTINGS.WALLET.CARD_GET_PHYSICAL.PHONE]: {
        /** domain passed via route /settings/wallet/card/:domain */
        domain: string;
    };
    [SCREENS.SETTINGS.WALLET.CARD_GET_PHYSICAL.ADDRESS]: {
        /** Currently selected country */
        country: string;
        /** domain passed via route /settings/wallet/card/:domain */
        domain: string;
    };
    [SCREENS.SETTINGS.WALLET.CARD_GET_PHYSICAL.CONFIRM]: {
        /** Currently selected country */
        country: string;
        /** domain passed via route /settings/wallet/card/:domain */
        domain: string;
    };
    [SCREENS.SETTINGS.WALLET.TRANSFER_BALANCE]: undefined;
    [SCREENS.SETTINGS.WALLET.CHOOSE_TRANSFER_ACCOUNT]: undefined;
    [SCREENS.SETTINGS.WALLET.ENABLE_PAYMENTS]: undefined;
    [SCREENS.SETTINGS.ADD_DEBIT_CARD]: undefined;
    [SCREENS.SETTINGS.ADD_BANK_ACCOUNT]: undefined;
    [SCREENS.SETTINGS.PROFILE.STATUS]: undefined;
    [SCREENS.SETTINGS.PROFILE.STATUS_CLEAR_AFTER]: undefined;
    [SCREENS.SETTINGS.PROFILE.STATUS_CLEAR_AFTER_DATE]: undefined;
    [SCREENS.SETTINGS.PROFILE.STATUS_CLEAR_AFTER_TIME]: undefined;
    [SCREENS.WORKSPACE.CURRENCY]: undefined;
    [SCREENS.WORKSPACE.NAME]: undefined;
    [SCREENS.WORKSPACE.DESCRIPTION]: undefined;
    [SCREENS.WORKSPACE.SHARE]: undefined;
    [SCREENS.WORKSPACE.RATE_AND_UNIT]: {
        policyID: string;
    };
    [SCREENS.WORKSPACE.RATE_AND_UNIT_RATE]: {
        policyID: string;
    };
    [SCREENS.WORKSPACE.RATE_AND_UNIT_UNIT]: {
        policyID: string;
    };
    [SCREENS.WORKSPACE.INVITE]: {
        policyID: string;
    };
    [SCREENS.WORKSPACE.INVITE_MESSAGE]: {
        policyID: string;
    };
    [SCREENS.WORKSPACE.CATEGORY_CREATE]: {
        policyID: string;
    };
    [SCREENS.WORKSPACE.CATEGORY_SETTINGS]: {
        policyID: string;
        categoryName: string;
    };
    [SCREENS.WORKSPACE.CATEGORIES_SETTINGS]: {
        policyID: string;
    };
    [SCREENS.GET_ASSISTANCE]: {
        backTo: Routes;
    };
    [SCREENS.SETTINGS.TWO_FACTOR_AUTH]: BackToParams;
    [SCREENS.SETTINGS.REPORT_CARD_LOST_OR_DAMAGED]: undefined;
    [SCREENS.KEYBOARD_SHORTCUTS]: undefined;
    [SCREENS.SETTINGS.EXIT_SURVEY.REASON]: undefined;
    [SCREENS.SETTINGS.EXIT_SURVEY.RESPONSE]: {
        [EXIT_SURVEY_REASON_FORM_INPUT_IDS.REASON]: ValueOf<typeof CONST.EXIT_SURVEY.REASONS>;
        backTo: Routes;
    };
    [SCREENS.SETTINGS.EXIT_SURVEY.CONFIRM]: {
        backTo: Routes;
    };
} & ReimbursementAccountNavigatorParamList;

type NewChatNavigatorParamList = {
    [SCREENS.NEW_CHAT.ROOT]: undefined;
};

type SearchNavigatorParamList = {
    [SCREENS.SEARCH_ROOT]: undefined;
};

type DetailsNavigatorParamList = {
    [SCREENS.DETAILS_ROOT]: {
        login: string;
        reportID: string;
    };
};

type ProfileNavigatorParamList = {
    [SCREENS.PROFILE_ROOT]: {
        accountID: string;
        reportID: string;
    };
};

type ReportDetailsNavigatorParamList = {
    [SCREENS.REPORT_DETAILS.ROOT]: undefined;
    [SCREENS.REPORT_DETAILS.SHARE_CODE]: {
        reportID: string;
    };
};

type ReportSettingsNavigatorParamList = {
    [SCREENS.REPORT_SETTINGS.ROOT]: undefined;
    [SCREENS.REPORT_SETTINGS.ROOM_NAME]: undefined;
    [SCREENS.REPORT_SETTINGS.NOTIFICATION_PREFERENCES]: undefined;
    [SCREENS.REPORT_SETTINGS.WRITE_CAPABILITY]: undefined;
    [SCREENS.REPORT_SETTINGS.VISIBILITY]: {
        reportID: string;
    };
};

type ReportDescriptionNavigatorParamList = {
    [SCREENS.REPORT_DESCRIPTION_ROOT]: {reportID: string};
};

type ParticipantsNavigatorParamList = {
    [SCREENS.REPORT_PARTICIPANTS_ROOT]: {reportID: string};
};

type RoomMembersNavigatorParamList = {
    [SCREENS.ROOM_MEMBERS_ROOT]: undefined;
};

type RoomInviteNavigatorParamList = {
    [SCREENS.ROOM_INVITE_ROOT]: {
        reportID: string;
    };
};

type MoneyRequestNavigatorParamList = {
    [SCREENS.MONEY_REQUEST.ROOT]: undefined;
    [SCREENS.MONEY_REQUEST.AMOUNT]: undefined;
    [SCREENS.MONEY_REQUEST.PARTICIPANTS]: {
        iouType: string;
        reportID: string;
    };
    [SCREENS.MONEY_REQUEST.CONFIRMATION]: {
        iouType: string;
        reportID: string;
    };
    [SCREENS.MONEY_REQUEST.CURRENCY]: {
        iouType: string;
        reportID: string;
        currency: string;
        backTo: string;
    };
    [SCREENS.MONEY_REQUEST.STEP_DATE]: {
        action: ValueOf<typeof CONST.IOU.ACTION>;
        iouType: ValueOf<typeof CONST.IOU.TYPE>;
        transactionID: string;
        reportID: string;
        backTo: string;
    };
    [SCREENS.MONEY_REQUEST.STEP_DESCRIPTION]: {
        action: ValueOf<typeof CONST.IOU.ACTION>;
        iouType: ValueOf<typeof CONST.IOU.TYPE>;
        transactionID: string;
        reportID: string;
        backTo: string;
    };
    [SCREENS.MONEY_REQUEST.STEP_CATEGORY]: {
        action: ValueOf<typeof CONST.IOU.ACTION>;
        iouType: ValueOf<typeof CONST.IOU.TYPE>;
        transactionID: string;
        reportID: string;
        backTo: string;
    };
    [SCREENS.MONEY_REQUEST.STEP_TAX_AMOUNT]: {
        iouType: string;
        transactionID: string;
        reportID: string;
        backTo: string;
    };
    [SCREENS.MONEY_REQUEST.STEP_TAG]: {
        action: ValueOf<typeof CONST.IOU.ACTION>;
        iouType: ValueOf<typeof CONST.IOU.TYPE>;
        transactionID: string;
        reportID: string;
        backTo: string;
    };
    [SCREENS.MONEY_REQUEST.STEP_TAX_RATE]: {
        iouType: string;
        transactionID: string;
        reportID: string;
        backTo: string;
    };
    [SCREENS.MONEY_REQUEST.STEP_WAYPOINT]: {
        iouType: ValueOf<typeof CONST.IOU.TYPE>;
        reportID: string;
        backTo: Routes | undefined;
        action: ValueOf<typeof CONST.IOU.ACTION>;
        pageIndex: string;
    };
    [SCREENS.MONEY_REQUEST.STEP_MERCHANT]: {
        action: ValueOf<typeof CONST.IOU.ACTION>;
        iouType: ValueOf<typeof CONST.IOU.TYPE>;
        transactionID: string;
        reportID: string;
        backTo: string;
    };
    [SCREENS.IOU_SEND.ENABLE_PAYMENTS]: undefined;
    [SCREENS.IOU_SEND.ADD_BANK_ACCOUNT]: undefined;
    [SCREENS.IOU_SEND.ADD_DEBIT_CARD]: undefined;
    [SCREENS.MONEY_REQUEST.WAYPOINT]: {
        iouType: string;
        transactionID: string;
        waypointIndex: string;
        threadReportID: number;
    };
    [SCREENS.MONEY_REQUEST.DISTANCE]: {
        iouType: ValueOf<typeof CONST.IOU.TYPE>;
        reportID: string;
    };
    [SCREENS.MONEY_REQUEST.RECEIPT]: {
        iouType: string;
        reportID: string;
    };
};

type NewTaskNavigatorParamList = {
    [SCREENS.NEW_TASK.ROOT]: undefined;
    [SCREENS.NEW_TASK.TASK_ASSIGNEE_SELECTOR]: undefined;
    [SCREENS.NEW_TASK.TASK_SHARE_DESTINATION_SELECTOR]: undefined;
    [SCREENS.NEW_TASK.DETAILS]: undefined;
    [SCREENS.NEW_TASK.TITLE]: undefined;
    [SCREENS.NEW_TASK.DESCRIPTION]: undefined;
};

type OnboardEngagementNavigatorParamList = {
    [SCREENS.ONBOARD_ENGAGEMENT.ROOT]: undefined;
    [SCREENS.ONBOARD_ENGAGEMENT.MANAGE_TEAMS_EXPENSES]: undefined;
    [SCREENS.ONBOARD_ENGAGEMENT.EXPENSIFY_CLASSIC]: undefined;
};

type TeachersUniteNavigatorParamList = {
    [SCREENS.SAVE_THE_WORLD.ROOT]: undefined;
    [SCREENS.I_KNOW_A_TEACHER]: undefined;
    [SCREENS.INTRO_SCHOOL_PRINCIPAL]: undefined;
    [SCREENS.I_AM_A_TEACHER]: undefined;
};

type TaskDetailsNavigatorParamList = {
    [SCREENS.TASK.TITLE]: undefined;
    [SCREENS.TASK.ASSIGNEE]: {
        reportID: string;
    };
};

type EnablePaymentsNavigatorParamList = {
    [SCREENS.ENABLE_PAYMENTS_ROOT]: undefined;
};

type SplitDetailsNavigatorParamList = {
    [SCREENS.SPLIT_DETAILS.ROOT]: {
        reportActionID: string;
    };
    [SCREENS.SPLIT_DETAILS.EDIT_REQUEST]: {
        field: string;
        reportID: string;
        reportActionID: string;
        currency: string;
        tagIndex: string;
    };
    [SCREENS.SPLIT_DETAILS.EDIT_CURRENCY]: undefined;
};

type AddPersonalBankAccountNavigatorParamList = {
    [SCREENS.ADD_PERSONAL_BANK_ACCOUNT_ROOT]: undefined;
};

type ReimbursementAccountNavigatorParamList = {
    [SCREENS.REIMBURSEMENT_ACCOUNT_ROOT]: {
        stepToOpen: string;
        policyID: string;
    };
};

type WalletStatementNavigatorParamList = {
    [SCREENS.WALLET_STATEMENT_ROOT]: {
        /** The statement year and month as one string, i.e. 202110 */
        yearMonth: string;
    };
};

type FlagCommentNavigatorParamList = {
    [SCREENS.FLAG_COMMENT_ROOT]: {
        reportID: string;
        reportActionID: string;
    };
};

type EditRequestNavigatorParamList = {
    [SCREENS.EDIT_REQUEST.ROOT]: {
        field: string;
        threadReportID: string;
    };
    [SCREENS.EDIT_REQUEST.CURRENCY]: undefined;
};

type SignInNavigatorParamList = {
    [SCREENS.SIGN_IN_ROOT]: undefined;
};

type ReferralDetailsNavigatorParamList = {
    [SCREENS.REFERRAL_DETAILS]: {
        contentType: ValueOf<typeof CONST.REFERRAL_PROGRAM.CONTENT_TYPES>;
        backTo: string;
    };
};

type ProcessMoneyRequestHoldNavigatorParamList = {
    [SCREENS.PROCESS_MONEY_REQUEST_HOLD_ROOT]: undefined;
};

type PrivateNotesNavigatorParamList = {
    [SCREENS.PRIVATE_NOTES.LIST]: undefined;
    [SCREENS.PRIVATE_NOTES.EDIT]: {
        reportID: string;
        accountID: string;
    };
};

type LeftModalNavigatorParamList = {
    [SCREENS.LEFT_MODAL.SEARCH]: NavigatorScreenParams<SearchNavigatorParamList>;
    [SCREENS.LEFT_MODAL.WORKSPACE_SWITCHER]: NavigatorScreenParams<WorkspaceSwitcherNavigatorParamList>;
};

type RightModalNavigatorParamList = {
    [SCREENS.RIGHT_MODAL.SETTINGS]: NavigatorScreenParams<SettingsNavigatorParamList>;
    [SCREENS.RIGHT_MODAL.NEW_CHAT]: NavigatorScreenParams<NewChatNavigatorParamList>;
    [SCREENS.RIGHT_MODAL.DETAILS]: NavigatorScreenParams<DetailsNavigatorParamList>;
    [SCREENS.RIGHT_MODAL.PROFILE]: NavigatorScreenParams<ProfileNavigatorParamList>;
    [SCREENS.SETTINGS.SHARE_CODE]: undefined;
    [SCREENS.RIGHT_MODAL.REPORT_DETAILS]: NavigatorScreenParams<ReportDetailsNavigatorParamList>;
    [SCREENS.RIGHT_MODAL.REPORT_SETTINGS]: NavigatorScreenParams<ReportSettingsNavigatorParamList>;
    [SCREENS.RIGHT_MODAL.REPORT_DESCRIPTION]: NavigatorScreenParams<ReportDescriptionNavigatorParamList>;
    [SCREENS.RIGHT_MODAL.PARTICIPANTS]: NavigatorScreenParams<ParticipantsNavigatorParamList>;
    [SCREENS.RIGHT_MODAL.ROOM_MEMBERS]: NavigatorScreenParams<RoomMembersNavigatorParamList>;
    [SCREENS.RIGHT_MODAL.ROOM_INVITE]: NavigatorScreenParams<RoomInviteNavigatorParamList>;
    [SCREENS.RIGHT_MODAL.MONEY_REQUEST]: NavigatorScreenParams<MoneyRequestNavigatorParamList>;
    [SCREENS.RIGHT_MODAL.NEW_TASK]: NavigatorScreenParams<NewTaskNavigatorParamList>;
    [SCREENS.RIGHT_MODAL.ONBOARD_ENGAGEMENT]: NavigatorScreenParams<OnboardEngagementNavigatorParamList>;
    [SCREENS.RIGHT_MODAL.TEACHERS_UNITE]: NavigatorScreenParams<TeachersUniteNavigatorParamList>;
    [SCREENS.RIGHT_MODAL.TASK_DETAILS]: NavigatorScreenParams<TaskDetailsNavigatorParamList>;
    [SCREENS.RIGHT_MODAL.ENABLE_PAYMENTS]: NavigatorScreenParams<EnablePaymentsNavigatorParamList>;
    [SCREENS.RIGHT_MODAL.SPLIT_DETAILS]: NavigatorScreenParams<SplitDetailsNavigatorParamList>;
    [SCREENS.RIGHT_MODAL.ADD_PERSONAL_BANK_ACCOUNT]: NavigatorScreenParams<AddPersonalBankAccountNavigatorParamList>;
    [SCREENS.RIGHT_MODAL.WALLET_STATEMENT]: NavigatorScreenParams<WalletStatementNavigatorParamList>;
    [SCREENS.RIGHT_MODAL.FLAG_COMMENT]: NavigatorScreenParams<FlagCommentNavigatorParamList>;
    [SCREENS.RIGHT_MODAL.EDIT_REQUEST]: NavigatorScreenParams<EditRequestNavigatorParamList>;
    [SCREENS.RIGHT_MODAL.SIGN_IN]: NavigatorScreenParams<SignInNavigatorParamList>;
    [SCREENS.RIGHT_MODAL.PROCESS_MONEY_REQUEST_HOLD]: NavigatorScreenParams<ProcessMoneyRequestHoldNavigatorParamList>;
    [SCREENS.RIGHT_MODAL.REFERRAL]: NavigatorScreenParams<ReferralDetailsNavigatorParamList>;
    [SCREENS.RIGHT_MODAL.PRIVATE_NOTES]: NavigatorScreenParams<PrivateNotesNavigatorParamList>;
};

type WorkspacesCentralPaneNavigatorParamList = {
    [SCREENS.WORKSPACE.PROFILE]: {
        policyID: string;
    };
    [SCREENS.WORKSPACE.CARD]: {
        policyID: string;
    };
    [SCREENS.WORKSPACE.WORKFLOWS]: {
        policyID: string;
    };
    [SCREENS.WORKSPACE.WORKFLOWS_APPROVER]: {
        policyID: string;
    };
    [SCREENS.WORKSPACE.WORKFLOWS_AUTO_REPORTING_FREQUENCY]: {
        policyID: string;
    };
    [SCREENS.WORKSPACE.WORKFLOWS_AUTO_REPORTING_MONTHLY_OFFSET]: {
        policyID: string;
    };
    [SCREENS.WORKSPACE.REIMBURSE]: {
        policyID: string;
    };
    [SCREENS.WORKSPACE.BILLS]: {
        policyID: string;
    };
    [SCREENS.WORKSPACE.INVOICES]: {
        policyID: string;
    };
    [SCREENS.WORKSPACE.TRAVEL]: {
        policyID: string;
    };
    [SCREENS.WORKSPACE.MEMBERS]: {
        policyID: string;
    };
    [SCREENS.WORKSPACE.CATEGORIES]: {
        policyID: string;
    };
    [SCREENS.WORKSPACE.TAGS]: {
        policyID: string;
    };
};

type FullScreenNavigatorParamList = {
    [SCREENS.WORKSPACE.INITIAL]: {
        policyID: string;
    };
    [SCREENS.WORKSPACES_CENTRAL_PANE]: NavigatorScreenParams<WorkspacesCentralPaneNavigatorParamList>;
};

type BottomTabNavigatorParamList = {
    [SCREENS.HOME]: undefined;
    [SCREENS.SETTINGS.ROOT]: undefined;
};

type SharedScreensParamList = {
    [NAVIGATORS.BOTTOM_TAB_NAVIGATOR]: NavigatorScreenParams<BottomTabNavigatorParamList>;
    [SCREENS.TRANSITION_BETWEEN_APPS]: {
        email?: string;
        accountID?: number;
        error?: string;
        shortLivedAuthToken?: string;
        shortLivedToken?: string;
        authTokenType?: ValueOf<typeof CONST.AUTH_TOKEN_TYPES>;
        exitTo?: Routes | HybridAppRoute;
        shouldForceLogin: string;
        domain?: Routes;
    };
    [SCREENS.VALIDATE_LOGIN]: {
        accountID: string;
        validateCode: string;
        exitTo?: Routes | HybridAppRoute;
    };
};

type PublicScreensParamList = SharedScreensParamList & {
    [SCREENS.UNLINK_LOGIN]: {
        accountID?: string;
        validateCode?: string;
    };
    [SCREENS.SIGN_IN_WITH_APPLE_DESKTOP]: undefined;
    [SCREENS.SIGN_IN_WITH_GOOGLE_DESKTOP]: undefined;
    [SCREENS.SAML_SIGN_IN]: undefined;
};

type AuthScreensParamList = SharedScreensParamList & {
    [NAVIGATORS.CENTRAL_PANE_NAVIGATOR]: NavigatorScreenParams<CentralPaneNavigatorParamList>;
    [SCREENS.CONCIERGE]: undefined;
    [SCREENS.REPORT_ATTACHMENTS]: {
        reportID: string;
        source: string;
    };
    [SCREENS.PROFILE_AVATAR]: {
        accountID: string;
    };
    [SCREENS.WORKSPACE_AVATAR]: {
        policyID: string;
    };
    [SCREENS.REPORT_AVATAR]: {
        reportID: string;
    };
    [SCREENS.NOT_FOUND]: undefined;
    [NAVIGATORS.LEFT_MODAL_NAVIGATOR]: NavigatorScreenParams<LeftModalNavigatorParamList>;
    [NAVIGATORS.RIGHT_MODAL_NAVIGATOR]: NavigatorScreenParams<RightModalNavigatorParamList>;
    [NAVIGATORS.FULL_SCREEN_NAVIGATOR]: NavigatorScreenParams<FullScreenNavigatorParamList>;
    [SCREENS.DESKTOP_SIGN_IN_REDIRECT]: undefined;
};

type RootStackParamList = PublicScreensParamList & AuthScreensParamList;

type BottomTabName = keyof BottomTabNavigatorParamList;

type CentralPaneName = keyof CentralPaneNavigatorParamList;

type FullScreenName = keyof WorkspacesCentralPaneNavigatorParamList;

type SwitchPolicyIDParams = {
    policyID?: string;
    route?: Routes;
    isPolicyAdmin?: boolean;
};

export type {
    NavigationRef,
    StackNavigationAction,
    CentralPaneNavigatorParamList,
    BottomTabName,
    CentralPaneName,
    FullScreenName,
    RootStackParamList,
    StateOrRoute,
    NavigationStateRoute,
    NavigationPartialRoute,
    NavigationRoot,
    AuthScreensParamList,
    BottomTabNavigatorParamList,
    LeftModalNavigatorParamList,
    RightModalNavigatorParamList,
    PublicScreensParamList,
    MoneyRequestNavigatorParamList,
    SplitDetailsNavigatorParamList,
    DetailsNavigatorParamList,
    ProfileNavigatorParamList,
    ReportDetailsNavigatorParamList,
    ReportSettingsNavigatorParamList,
    TaskDetailsNavigatorParamList,
    ReportDescriptionNavigatorParamList,
    ParticipantsNavigatorParamList,
    RoomMembersNavigatorParamList,
    RoomInviteNavigatorParamList,
    SearchNavigatorParamList,
    NewChatNavigatorParamList,
    NewTaskNavigatorParamList,
    TeachersUniteNavigatorParamList,
    SettingsNavigatorParamList,
    EnablePaymentsNavigatorParamList,
    AddPersonalBankAccountNavigatorParamList,
    WalletStatementNavigatorParamList,
    FlagCommentNavigatorParamList,
    EditRequestNavigatorParamList,
    PrivateNotesNavigatorParamList,
    SignInNavigatorParamList,
    ReferralDetailsNavigatorParamList,
    ReimbursementAccountNavigatorParamList,
    State,
    WorkspaceSwitcherNavigatorParamList,
    OnboardEngagementNavigatorParamList,
    SwitchPolicyIDParams,
    FullScreenNavigatorParamList,
    WorkspacesCentralPaneNavigatorParamList,
    BackToParams,
};<|MERGE_RESOLUTION|>--- conflicted
+++ resolved
@@ -59,49 +59,6 @@
     [SCREENS.SETTINGS.WALLET.ROOT]: undefined;
     [SCREENS.SETTINGS.ABOUT]: undefined;
     [SCREENS.SETTINGS.WORKSPACES]: undefined;
-<<<<<<< HEAD
-=======
-    [SCREENS.WORKSPACE.PROFILE]: {
-        policyID: string;
-    };
-    [SCREENS.WORKSPACE.CARD]: {
-        policyID: string;
-    };
-    [SCREENS.WORKSPACE.WORKFLOWS]: {
-        policyID: string;
-    };
-    [SCREENS.WORKSPACE.WORKFLOWS_APPROVER]: {
-        policyID: string;
-    };
-    [SCREENS.WORKSPACE.WORKFLOWS_AUTO_REPORTING_FREQUENCY]: {
-        policyID: string;
-    };
-    [SCREENS.WORKSPACE.WORKFLOWS_AUTO_REPORTING_MONTHLY_OFFSET]: {
-        policyID: string;
-    };
-    [SCREENS.WORKSPACE.REIMBURSE]: {
-        policyID: string;
-    };
-    [SCREENS.WORKSPACE.BILLS]: {
-        policyID: string;
-    };
-    [SCREENS.WORKSPACE.INVOICES]: {
-        policyID: string;
-    };
-    [SCREENS.WORKSPACE.TRAVEL]: {
-        policyID: string;
-    };
-    [SCREENS.WORKSPACE.MEMBERS]: {
-        policyID: string;
-    };
-    [SCREENS.WORKSPACE.CATEGORIES]: {
-        policyID: string;
-    };
-    [SCREENS.WORKSPACE.TAGS]: {
-        policyID: string;
-        categoryName: string;
-    };
->>>>>>> ffa731a2
 };
 
 type WorkspaceSwitcherNavigatorParamList = {
@@ -554,6 +511,7 @@
     };
     [SCREENS.WORKSPACE.TAGS]: {
         policyID: string;
+        categoryName: string;
     };
 };
 
