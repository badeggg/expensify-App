/* eslint-disable @typescript-eslint/naming-convention  */
import type {
    CommonActions,
    NavigationContainerRefWithCurrent,
    NavigationHelpers,
    NavigationState,
    NavigatorScreenParams,
    ParamListBase,
    PartialRoute,
    PartialState,
    Route,
} from '@react-navigation/native';
import type {ValueOf} from 'type-fest';
import type {IOURequestType} from '@libs/actions/IOU';
import type CONST from '@src/CONST';
import type {Country} from '@src/CONST';
import type NAVIGATORS from '@src/NAVIGATORS';
import type {HybridAppRoute, Route as Routes} from '@src/ROUTES';
import type SCREENS from '@src/SCREENS';
import type EXIT_SURVEY_REASON_FORM_INPUT_IDS from '@src/types/form/ExitSurveyReasonForm';

type NavigationRef = NavigationContainerRefWithCurrent<RootStackParamList>;

type NavigationRoot = NavigationHelpers<RootStackParamList>;

type GoBackAction = Extract<CommonActions.Action, {type: 'GO_BACK'}>;
type ResetAction = Extract<CommonActions.Action, {type: 'RESET'}>;
type SetParamsAction = Extract<CommonActions.Action, {type: 'SET_PARAMS'}>;

type ActionNavigate = {
    type: ValueOf<typeof CONST.NAVIGATION.ACTION_TYPE>;
    payload: {
        name?: string;
        key?: string;
        // eslint-disable-next-line @typescript-eslint/no-explicit-any
        params?: any;
        path?: string;
        merge?: boolean;
    };
    source?: string;
    target?: string;
};

type StackNavigationAction = GoBackAction | ResetAction | SetParamsAction | ActionNavigate | undefined;

type NavigationStateRoute = NavigationState['routes'][number];
type NavigationPartialRoute<TRouteName extends string = string> = PartialRoute<Route<TRouteName>>;
type StateOrRoute = NavigationState | NavigationStateRoute | NavigationPartialRoute;
type State<TParamList extends ParamListBase = ParamListBase> = NavigationState<TParamList> | PartialState<NavigationState<TParamList>>;

type CentralPaneNavigatorParamList = {
    [SCREENS.REPORT]: {
        reportActionID: string;
        reportID: string;
        openOnAdminRoom?: boolean;
    };
    [SCREENS.SETTINGS.PROFILE.ROOT]: undefined;
    [SCREENS.SETTINGS.PREFERENCES.ROOT]: undefined;
    [SCREENS.SETTINGS.SECURITY]: undefined;
    [SCREENS.SETTINGS.WALLET.ROOT]: undefined;
    [SCREENS.SETTINGS.ABOUT]: undefined;
    [SCREENS.SETTINGS.TROUBLESHOOT]: undefined;
    [SCREENS.SETTINGS.WORKSPACES]: undefined;
    [SCREENS.SEARCH.CENTRAL_PANE]: {
        query: string;
    };
    [SCREENS.SETTINGS.SAVE_THE_WORLD]: undefined;
};

type WorkspaceSwitcherNavigatorParamList = {
    [SCREENS.WORKSPACE_SWITCHER.ROOT]: undefined;
};

type BackToParams = {
    backTo?: Routes;
};

type SettingsNavigatorParamList = {
    [SCREENS.SETTINGS.ROOT]: undefined;
    [SCREENS.SETTINGS.SHARE_CODE]: undefined;
    [SCREENS.SETTINGS.PROFILE.ROOT]: undefined;
    [SCREENS.SETTINGS.PROFILE.PRONOUNS]: undefined;
    [SCREENS.SETTINGS.PROFILE.DISPLAY_NAME]: undefined;
    [SCREENS.SETTINGS.PROFILE.TIMEZONE]: undefined;
    [SCREENS.SETTINGS.PROFILE.TIMEZONE_SELECT]: undefined;
    [SCREENS.SETTINGS.PROFILE.LEGAL_NAME]: undefined;
    [SCREENS.SETTINGS.PROFILE.DATE_OF_BIRTH]: undefined;
    [SCREENS.SETTINGS.PROFILE.ADDRESS]: {
        country?: Country | '';
    };
    [SCREENS.SETTINGS.PROFILE.ADDRESS_COUNTRY]: {
        backTo?: Routes;
        country: string;
    };
    [SCREENS.SETTINGS.PROFILE.CONTACT_METHODS]: {
        backTo: Routes;
    };
    [SCREENS.SETTINGS.PROFILE.CONTACT_METHOD_DETAILS]: {
        contactMethod: string;
    };
    [SCREENS.SETTINGS.PROFILE.NEW_CONTACT_METHOD]: {
        backTo: Routes;
    };
    [SCREENS.SETTINGS.PREFERENCES.ROOT]: undefined;
    [SCREENS.SETTINGS.PREFERENCES.PRIORITY_MODE]: undefined;
    [SCREENS.SETTINGS.PREFERENCES.LANGUAGE]: undefined;
    [SCREENS.SETTINGS.PREFERENCES.THEME]: undefined;
    [SCREENS.SETTINGS.CLOSE]: undefined;
    [SCREENS.SETTINGS.SECURITY]: undefined;
    [SCREENS.SETTINGS.ABOUT]: undefined;
    [SCREENS.SETTINGS.TROUBLESHOOT]: undefined;
    [SCREENS.SETTINGS.APP_DOWNLOAD_LINKS]: undefined;
    [SCREENS.SETTINGS.TROUBLESHOOT]: undefined;
    [SCREENS.SETTINGS.CONSOLE]: undefined;
    [SCREENS.SETTINGS.SHARE_LOG]: {
        /** URL of the generated file to share logs in a report */
        source: string;
    };
    [SCREENS.SETTINGS.WALLET.ROOT]: undefined;
    [SCREENS.SETTINGS.WALLET.CARDS_DIGITAL_DETAILS_UPDATE_ADDRESS]: undefined;
    [SCREENS.SETTINGS.WALLET.DOMAIN_CARD]: undefined;
    [SCREENS.SETTINGS.WALLET.REPORT_VIRTUAL_CARD_FRAUD]: undefined;
    [SCREENS.SETTINGS.WALLET.CARD_ACTIVATE]: undefined;
    [SCREENS.SETTINGS.WALLET.CARD_GET_PHYSICAL.NAME]: {
        /** domain passed via route /settings/wallet/card/:domain */
        domain: string;
    };
    [SCREENS.SETTINGS.WALLET.CARD_GET_PHYSICAL.PHONE]: {
        /** domain passed via route /settings/wallet/card/:domain */
        domain: string;
    };
    [SCREENS.SETTINGS.WALLET.CARD_GET_PHYSICAL.ADDRESS]: {
        /** Currently selected country */
        country: string;
        /** domain passed via route /settings/wallet/card/:domain */
        domain: string;
    };
    [SCREENS.SETTINGS.WALLET.CARD_GET_PHYSICAL.CONFIRM]: {
        /** Currently selected country */
        country: string;
        /** domain passed via route /settings/wallet/card/:domain */
        domain: string;
    };
    [SCREENS.WORKSPACE.WORKFLOWS_PAYER]: {
        policyID: string;
    };
    [SCREENS.SETTINGS.WALLET.TRANSFER_BALANCE]: undefined;
    [SCREENS.SETTINGS.WALLET.CHOOSE_TRANSFER_ACCOUNT]: undefined;
    [SCREENS.SETTINGS.WALLET.ENABLE_PAYMENTS]: undefined;
    [SCREENS.SETTINGS.ADD_DEBIT_CARD]: undefined;
    [SCREENS.SETTINGS.ADD_BANK_ACCOUNT]: undefined;
    [SCREENS.SETTINGS.PROFILE.STATUS]: undefined;
    [SCREENS.SETTINGS.PROFILE.STATUS_CLEAR_AFTER]: undefined;
    [SCREENS.SETTINGS.PROFILE.STATUS_CLEAR_AFTER_DATE]: undefined;
    [SCREENS.SETTINGS.PROFILE.STATUS_CLEAR_AFTER_TIME]: undefined;
    [SCREENS.WORKSPACE.CURRENCY]: undefined;
    [SCREENS.WORKSPACE.NAME]: undefined;
    [SCREENS.WORKSPACE.DESCRIPTION]: undefined;
    [SCREENS.WORKSPACE.SHARE]: undefined;
    [SCREENS.WORKSPACE.RATE_AND_UNIT]: {
        policyID: string;
    };
    [SCREENS.WORKSPACE.RATE_AND_UNIT_RATE]: {
        policyID: string;
    };
    [SCREENS.WORKSPACE.RATE_AND_UNIT_UNIT]: {
        policyID: string;
    };
    [SCREENS.WORKSPACE.INVITE]: {
        policyID: string;
    };
    [SCREENS.WORKSPACE.INVITE_MESSAGE]: {
        policyID: string;
    };
    [SCREENS.WORKSPACE.CATEGORY_CREATE]: {
        policyID: string;
    };
    [SCREENS.WORKSPACE.CATEGORY_EDIT]: {
        policyID: string;
        categoryName: string;
    };
    [SCREENS.WORKSPACE.CATEGORY_SETTINGS]: {
        policyID: string;
        categoryName: string;
    };
    [SCREENS.WORKSPACE.CATEGORIES_SETTINGS]: {
        policyID: string;
    };
    [SCREENS.WORKSPACE.TAG_CREATE]: {
        policyID: string;
    };
    [SCREENS.WORKSPACE.DISTANCE_RATE_DETAILS]: {
        policyID: string;
        rateID: string;
    };
    [SCREENS.WORKSPACE.DISTANCE_RATE_EDIT]: {
        policyID: string;
        rateID: string;
    };
    [SCREENS.WORKSPACE.TAGS_SETTINGS]: {
        policyID: string;
    };
    [SCREENS.WORKSPACE.TAG_SETTINGS]: {
        policyID: string;
        tagName: string;
    };
    [SCREENS.WORKSPACE.TAGS_EDIT]: {
        policyID: string;
        tagName: string;
    };
    [SCREENS.WORKSPACE.TAG_EDIT]: {
        policyID: string;
        tagName: string;
    };
    [SCREENS.WORKSPACE.TAXES_SETTINGS]: {
        policyID: string;
    };
    [SCREENS.WORKSPACE.TAXES_SETTINGS_CUSTOM_TAX_NAME]: {
        policyID: string;
    };
    [SCREENS.WORKSPACE.TAXES_SETTINGS_FOREIGN_CURRENCY_DEFAULT]: {
        policyID: string;
    };
    [SCREENS.WORKSPACE.TAXES_SETTINGS_WORKSPACE_CURRENCY_DEFAULT]: {
        policyID: string;
    };
    [SCREENS.WORKSPACE.MEMBER_DETAILS]: {
        policyID: string;
        accountID: string;
    };
    [SCREENS.WORKSPACE.OWNER_CHANGE_SUCCESS]: {
        policyID: string;
        accountID: number;
    };
    [SCREENS.WORKSPACE.OWNER_CHANGE_ERROR]: {
        policyID: string;
        accountID: number;
    };
    [SCREENS.WORKSPACE.OWNER_CHANGE_CHECK]: {
        policyID: string;
        accountID: number;
        error: ValueOf<typeof CONST.POLICY.OWNERSHIP_ERRORS>;
    };
    [SCREENS.WORKSPACE.CREATE_DISTANCE_RATE]: {
        policyID: string;
    };
    [SCREENS.WORKSPACE.DISTANCE_RATES_SETTINGS]: {
        policyID: string;
    };
    [SCREENS.WORKSPACE.QUICKBOOKS_ONLINE_IMPORT]: {
        policyID: string;
    };
    [SCREENS.WORKSPACE.QUICKBOOKS_ONLINE_CHART_OF_ACCOUNTS]: {
        policyID: string;
    };
    [SCREENS.WORKSPACE.QUICKBOOKS_ONLINE_LOCATIONS]: {
        policyID: string;
    };
    [SCREENS.WORKSPACE.QUICKBOOKS_ONLINE_CLASSES]: {
        policyID: string;
    };
    [SCREENS.WORKSPACE.QUICKBOOKS_ONLINE_CUSTOMERS]: {
        policyID: string;
    };
    [SCREENS.WORKSPACE.QUICKBOOKS_ONLINE_TAXES]: {
        policyID: string;
    };
    [SCREENS.GET_ASSISTANCE]: {
        backTo: Routes;
    };
    [SCREENS.SETTINGS.TWO_FACTOR_AUTH]: BackToParams;
    [SCREENS.SETTINGS.REPORT_CARD_LOST_OR_DAMAGED]: undefined;
    [SCREENS.KEYBOARD_SHORTCUTS]: undefined;
    [SCREENS.SETTINGS.EXIT_SURVEY.REASON]: undefined;
    [SCREENS.SETTINGS.EXIT_SURVEY.RESPONSE]: {
        [EXIT_SURVEY_REASON_FORM_INPUT_IDS.REASON]: ValueOf<typeof CONST.EXIT_SURVEY.REASONS>;
        backTo: Routes;
    };
    [SCREENS.SETTINGS.EXIT_SURVEY.CONFIRM]: {
        backTo: Routes;
    };
    [SCREENS.WORKSPACE.TAX_CREATE]: {
        policyID: string;
    };
    [SCREENS.WORKSPACE.TAX_EDIT]: {
        policyID: string;
        taxID: string;
    };
    [SCREENS.WORKSPACE.TAX_NAME]: {
        policyID: string;
        taxID: string;
    };
    [SCREENS.WORKSPACE.TAX_VALUE]: {
        policyID: string;
        taxID: string;
    };
} & ReimbursementAccountNavigatorParamList;

type NewChatNavigatorParamList = {
    [SCREENS.NEW_CHAT.ROOT]: undefined;
    [SCREENS.NEW_CHAT.NEW_CHAT_EDIT_NAME]: {
        reportID?: string;
    };
};

<<<<<<< HEAD
type FindNavigatorParamList = {
    [SCREENS.FIND_ROOT]: undefined;
=======
type ChatFinderNavigatorParamList = {
    [SCREENS.CHAT_FINDER_ROOT]: undefined;
>>>>>>> 8cc40c43
};

type DetailsNavigatorParamList = {
    [SCREENS.DETAILS_ROOT]: {
        login: string;
        reportID: string;
    };
};

type ProfileNavigatorParamList = {
    [SCREENS.PROFILE_ROOT]: {
        accountID: string;
        reportID: string;
        backTo: Routes;
    };
};

type ReportDetailsNavigatorParamList = {
    [SCREENS.REPORT_DETAILS.ROOT]: undefined;
    [SCREENS.REPORT_DETAILS.SHARE_CODE]: {
        reportID: string;
    };
};

type ReportSettingsNavigatorParamList = {
    [SCREENS.REPORT_SETTINGS.ROOT]: undefined;
    [SCREENS.REPORT_SETTINGS.ROOM_NAME]: undefined;
    [SCREENS.REPORT_SETTINGS.GROUP_NAME]: undefined;
    [SCREENS.REPORT_SETTINGS.NOTIFICATION_PREFERENCES]: undefined;
    [SCREENS.REPORT_SETTINGS.WRITE_CAPABILITY]: undefined;
    [SCREENS.REPORT_SETTINGS.VISIBILITY]: {
        reportID: string;
    };
};

type ReportDescriptionNavigatorParamList = {
    [SCREENS.REPORT_DESCRIPTION_ROOT]: {reportID: string};
};

type ParticipantsNavigatorParamList = {
    [SCREENS.REPORT_PARTICIPANTS.ROOT]: {reportID: string};
    [SCREENS.REPORT_PARTICIPANTS.INVITE]: {reportID: string};
    [SCREENS.REPORT_PARTICIPANTS.DETAILS]: {
        reportID: string;
        accountID: string;
    };
    [SCREENS.REPORT_PARTICIPANTS.ROLE]: {
        reportID: string;
        accountID: string;
    };
};

type RoomMembersNavigatorParamList = {
    [SCREENS.ROOM_MEMBERS_ROOT]: undefined;
};

type RoomInviteNavigatorParamList = {
    [SCREENS.ROOM_INVITE_ROOT]: {
        reportID: string;
        role?: 'accountant';
    };
};

type MoneyRequestNavigatorParamList = {
    [SCREENS.MONEY_REQUEST.PARTICIPANTS]: {
        iouType: string;
        reportID: string;
    };
    [SCREENS.MONEY_REQUEST.STEP_DATE]: {
        action: ValueOf<typeof CONST.IOU.ACTION>;
        iouType: ValueOf<typeof CONST.IOU.TYPE>;
        transactionID: string;
        reportID: string;
        backTo: Routes;
    };
    [SCREENS.MONEY_REQUEST.STEP_DESCRIPTION]: {
        action: ValueOf<typeof CONST.IOU.ACTION>;
        iouType: ValueOf<typeof CONST.IOU.TYPE>;
        transactionID: string;
        reportID: string;
        backTo: Routes;
        reportActionID: string;
    };
    [SCREENS.MONEY_REQUEST.STEP_CATEGORY]: {
        action: ValueOf<typeof CONST.IOU.ACTION>;
        iouType: ValueOf<typeof CONST.IOU.TYPE>;
        transactionID: string;
        reportActionID: string;
        reportID: string;
        backTo: Routes;
    };
    [SCREENS.MONEY_REQUEST.STEP_TAX_AMOUNT]: {
        action: ValueOf<typeof CONST.IOU.ACTION>;
        iouType: ValueOf<typeof CONST.IOU.TYPE>;
        transactionID: string;
        reportID: string;
        backTo: Routes;
        currency?: string;
    };
    [SCREENS.MONEY_REQUEST.STEP_TAG]: {
        action: ValueOf<typeof CONST.IOU.ACTION>;
        iouType: ValueOf<typeof CONST.IOU.TYPE>;
        transactionID: string;
        reportID: string;
        backTo: Routes;
        reportActionID: string;
        orderWeight: string;
    };
    [SCREENS.MONEY_REQUEST.STEP_TAX_RATE]: {
        action: ValueOf<typeof CONST.IOU.ACTION>;
        iouType: ValueOf<typeof CONST.IOU.TYPE>;
        transactionID: string;
        reportID: string;
        backTo: Routes;
    };
    [SCREENS.MONEY_REQUEST.STEP_WAYPOINT]: {
        iouType: ValueOf<typeof CONST.IOU.TYPE>;
        reportID: string;
        backTo: Routes | undefined;
        action: ValueOf<typeof CONST.IOU.ACTION>;
        pageIndex: string;
        transactionID: string;
    };
    [SCREENS.MONEY_REQUEST.STEP_MERCHANT]: {
        action: ValueOf<typeof CONST.IOU.ACTION>;
        iouType: ValueOf<typeof CONST.IOU.TYPE>;
        transactionID: string;
        reportID: string;
        backTo: Routes;
    };
    [SCREENS.IOU_SEND.ENABLE_PAYMENTS]: undefined;
    [SCREENS.IOU_SEND.ADD_BANK_ACCOUNT]: undefined;
    [SCREENS.IOU_SEND.ADD_DEBIT_CARD]: undefined;
    [SCREENS.MONEY_REQUEST.WAYPOINT]: {
        iouType: string;
        transactionID: string;
        waypointIndex: string;
        threadReportID: number;
    };
    [SCREENS.MONEY_REQUEST.STEP_DISTANCE]: {
        action: ValueOf<typeof CONST.IOU.ACTION>;
        iouType: ValueOf<typeof CONST.IOU.TYPE>;
        transactionID: string;
        reportID: string;
        backTo: Routes;
    };
    [SCREENS.MONEY_REQUEST.RECEIPT]: {
        iouType: string;
        reportID: string;
    };
    [SCREENS.MONEY_REQUEST.CREATE]: {
        iouType: ValueOf<typeof CONST.IOU.TYPE>;
        reportID: string;
        transactionID: string;

        // These are not used in the screen, but are needed for the navigation
        // for IOURequestStepDistance and IOURequestStepAmount components
        backTo: never;
        action: never;
        currency: never;
    };
    [SCREENS.MONEY_REQUEST.START]: {
        iouType: ValueOf<typeof CONST.IOU.TYPE>;
        reportID: string;
        transactionID: string;
        iouRequestType: IOURequestType;
    };
    [SCREENS.MONEY_REQUEST.STEP_AMOUNT]: {
        iouType: ValueOf<typeof CONST.IOU.TYPE>;
        reportID: string;
        transactionID: string;
        backTo: Routes;
        action: ValueOf<typeof CONST.IOU.ACTION>;
        currency?: string;
    };
    [SCREENS.MONEY_REQUEST.STEP_PARTICIPANTS]: {
        action: ValueOf<typeof CONST.IOU.ACTION>;
        iouType: ValueOf<typeof CONST.IOU.TYPE>;
        transactionID: string;
        reportID: string;
    };
    [SCREENS.MONEY_REQUEST.STEP_CONFIRMATION]: {
        action: ValueOf<typeof CONST.IOU.ACTION>;
        iouType: ValueOf<typeof CONST.IOU.TYPE>;
        transactionID: string;
        reportID: string;
        pageIndex?: string;
        backTo?: string;
    };
    [SCREENS.MONEY_REQUEST.STEP_SCAN]: {
        action: ValueOf<typeof CONST.IOU.ACTION>;
        iouType: ValueOf<typeof CONST.IOU.TYPE>;
        transactionID: string;
        reportID: string;
        pageIndex: number;
        backTo: Routes;
    };
    [SCREENS.MONEY_REQUEST.STEP_CURRENCY]: {
        action: ValueOf<typeof CONST.IOU.ACTION>;
        iouType: ValueOf<typeof CONST.IOU.TYPE>;
        transactionID: string;
        reportID: string;
        pageIndex?: string;
        backTo?: Routes;
        currency?: string;
    };
};

type NewTaskNavigatorParamList = {
    [SCREENS.NEW_TASK.ROOT]: undefined;
    [SCREENS.NEW_TASK.TASK_ASSIGNEE_SELECTOR]: undefined;
    [SCREENS.NEW_TASK.TASK_SHARE_DESTINATION_SELECTOR]: undefined;
    [SCREENS.NEW_TASK.DETAILS]: undefined;
    [SCREENS.NEW_TASK.TITLE]: undefined;
    [SCREENS.NEW_TASK.DESCRIPTION]: undefined;
};

type OnboardEngagementNavigatorParamList = {
    [SCREENS.ONBOARD_ENGAGEMENT.ROOT]: undefined;
    [SCREENS.ONBOARD_ENGAGEMENT.MANAGE_TEAMS_EXPENSES]: undefined;
    [SCREENS.ONBOARD_ENGAGEMENT.EXPENSIFY_CLASSIC]: undefined;
};

type TeachersUniteNavigatorParamList = {
    [SCREENS.SAVE_THE_WORLD.ROOT]: undefined;
    [SCREENS.I_KNOW_A_TEACHER]: undefined;
    [SCREENS.INTRO_SCHOOL_PRINCIPAL]: undefined;
    [SCREENS.I_AM_A_TEACHER]: undefined;
};

type TaskDetailsNavigatorParamList = {
    [SCREENS.TASK.TITLE]: undefined;
    [SCREENS.TASK.ASSIGNEE]: {
        reportID: string;
    };
};

type EnablePaymentsNavigatorParamList = {
    [SCREENS.ENABLE_PAYMENTS_ROOT]: undefined;
};

type SplitDetailsNavigatorParamList = {
    [SCREENS.SPLIT_DETAILS.ROOT]: {
        reportID: string;
        reportActionID: string;
    };
    [SCREENS.SPLIT_DETAILS.EDIT_REQUEST]: {
        field: string;
        reportID: string;
        reportActionID: string;
        currency: string;
        tagIndex: string;
    };
};

type AddPersonalBankAccountNavigatorParamList = {
    [SCREENS.ADD_PERSONAL_BANK_ACCOUNT_ROOT]: undefined;
};

type ReimbursementAccountNavigatorParamList = {
    [SCREENS.REIMBURSEMENT_ACCOUNT_ROOT]: {
        stepToOpen?: string;
        backTo?: Routes;
        policyID?: string;
    };
};

type WalletStatementNavigatorParamList = {
    [SCREENS.WALLET_STATEMENT_ROOT]: {
        /** The statement year and month as one string, i.e. 202110 */
        yearMonth: string;
    };
};

type FlagCommentNavigatorParamList = {
    [SCREENS.FLAG_COMMENT_ROOT]: {
        reportID: string;
        reportActionID: string;
    };
};

type EditRequestNavigatorParamList = {
    [SCREENS.EDIT_REQUEST.ROOT]: {
        field: string;
        threadReportID: string;
    };
};

type SignInNavigatorParamList = {
    [SCREENS.SIGN_IN_ROOT]: undefined;
};

type ReferralDetailsNavigatorParamList = {
    [SCREENS.REFERRAL_DETAILS]: {
        contentType: ValueOf<typeof CONST.REFERRAL_PROGRAM.CONTENT_TYPES>;
        backTo: string;
    };
};

type ProcessMoneyRequestHoldNavigatorParamList = {
    [SCREENS.PROCESS_MONEY_REQUEST_HOLD_ROOT]: undefined;
};

type PrivateNotesNavigatorParamList = {
    [SCREENS.PRIVATE_NOTES.LIST]: undefined;
    [SCREENS.PRIVATE_NOTES.EDIT]: {
        reportID: string;
        accountID: string;
    };
};

type LeftModalNavigatorParamList = {
<<<<<<< HEAD
    [SCREENS.LEFT_MODAL.FIND]: NavigatorScreenParams<FindNavigatorParamList>;
=======
    [SCREENS.LEFT_MODAL.CHAT_FINDER]: NavigatorScreenParams<ChatFinderNavigatorParamList>;
>>>>>>> 8cc40c43
    [SCREENS.LEFT_MODAL.WORKSPACE_SWITCHER]: NavigatorScreenParams<WorkspaceSwitcherNavigatorParamList>;
};

type SearchReportParamList = {
    [SCREENS.SEARCH.REPORT]: {
        query: string;
        reportID: string;
    };
};

type RightModalNavigatorParamList = {
    [SCREENS.RIGHT_MODAL.SETTINGS]: NavigatorScreenParams<SettingsNavigatorParamList>;
    [SCREENS.RIGHT_MODAL.NEW_CHAT]: NavigatorScreenParams<NewChatNavigatorParamList>;
    [SCREENS.RIGHT_MODAL.DETAILS]: NavigatorScreenParams<DetailsNavigatorParamList>;
    [SCREENS.RIGHT_MODAL.PROFILE]: NavigatorScreenParams<ProfileNavigatorParamList>;
    [SCREENS.SETTINGS.SHARE_CODE]: undefined;
    [SCREENS.RIGHT_MODAL.REPORT_DETAILS]: NavigatorScreenParams<ReportDetailsNavigatorParamList>;
    [SCREENS.RIGHT_MODAL.REPORT_SETTINGS]: NavigatorScreenParams<ReportSettingsNavigatorParamList>;
    [SCREENS.RIGHT_MODAL.REPORT_DESCRIPTION]: NavigatorScreenParams<ReportDescriptionNavigatorParamList>;
    [SCREENS.RIGHT_MODAL.PARTICIPANTS]: NavigatorScreenParams<ParticipantsNavigatorParamList>;
    [SCREENS.RIGHT_MODAL.ROOM_MEMBERS]: NavigatorScreenParams<RoomMembersNavigatorParamList>;
    [SCREENS.RIGHT_MODAL.ROOM_INVITE]: NavigatorScreenParams<RoomInviteNavigatorParamList>;
    [SCREENS.RIGHT_MODAL.MONEY_REQUEST]: NavigatorScreenParams<MoneyRequestNavigatorParamList>;
    [SCREENS.RIGHT_MODAL.NEW_TASK]: NavigatorScreenParams<NewTaskNavigatorParamList>;
    [SCREENS.RIGHT_MODAL.ONBOARD_ENGAGEMENT]: NavigatorScreenParams<OnboardEngagementNavigatorParamList>;
    [SCREENS.RIGHT_MODAL.TEACHERS_UNITE]: NavigatorScreenParams<TeachersUniteNavigatorParamList>;
    [SCREENS.RIGHT_MODAL.TASK_DETAILS]: NavigatorScreenParams<TaskDetailsNavigatorParamList>;
    [SCREENS.RIGHT_MODAL.ENABLE_PAYMENTS]: NavigatorScreenParams<EnablePaymentsNavigatorParamList>;
    [SCREENS.RIGHT_MODAL.SPLIT_DETAILS]: NavigatorScreenParams<SplitDetailsNavigatorParamList>;
    [SCREENS.RIGHT_MODAL.ADD_PERSONAL_BANK_ACCOUNT]: NavigatorScreenParams<AddPersonalBankAccountNavigatorParamList>;
    [SCREENS.RIGHT_MODAL.WALLET_STATEMENT]: NavigatorScreenParams<WalletStatementNavigatorParamList>;
    [SCREENS.RIGHT_MODAL.FLAG_COMMENT]: NavigatorScreenParams<FlagCommentNavigatorParamList>;
    [SCREENS.RIGHT_MODAL.EDIT_REQUEST]: NavigatorScreenParams<EditRequestNavigatorParamList>;
    [SCREENS.RIGHT_MODAL.SIGN_IN]: NavigatorScreenParams<SignInNavigatorParamList>;
    [SCREENS.RIGHT_MODAL.PROCESS_MONEY_REQUEST_HOLD]: NavigatorScreenParams<ProcessMoneyRequestHoldNavigatorParamList>;
    [SCREENS.RIGHT_MODAL.REFERRAL]: NavigatorScreenParams<ReferralDetailsNavigatorParamList>;
    [SCREENS.RIGHT_MODAL.PRIVATE_NOTES]: NavigatorScreenParams<PrivateNotesNavigatorParamList>;
    [SCREENS.RIGHT_MODAL.SEARCH_REPORT]: NavigatorScreenParams<SearchReportParamList>;
};

type WorkspacesCentralPaneNavigatorParamList = {
    [SCREENS.WORKSPACE.PROFILE]: {
        policyID: string;
    };
    [SCREENS.WORKSPACE.CARD]: {
        policyID: string;
    };
    [SCREENS.WORKSPACE.WORKFLOWS]: {
        policyID: string;
    };
    [SCREENS.WORKSPACE.WORKFLOWS_APPROVER]: {
        policyID: string;
    };
    [SCREENS.WORKSPACE.WORKFLOWS_AUTO_REPORTING_FREQUENCY]: {
        policyID: string;
    };
    [SCREENS.WORKSPACE.WORKFLOWS_AUTO_REPORTING_MONTHLY_OFFSET]: {
        policyID: string;
    };
    [SCREENS.WORKSPACE.REIMBURSE]: {
        policyID: string;
    };
    [SCREENS.WORKSPACE.BILLS]: {
        policyID: string;
    };
    [SCREENS.WORKSPACE.INVOICES]: {
        policyID: string;
    };
    [SCREENS.WORKSPACE.TRAVEL]: {
        policyID: string;
    };
    [SCREENS.WORKSPACE.MEMBERS]: {
        policyID: string;
    };
    [SCREENS.WORKSPACE.ACCOUNTING]: {
        policyID: string;
    };
    [SCREENS.WORKSPACE.CATEGORIES]: {
        policyID: string;
    };
    [SCREENS.WORKSPACE.MORE_FEATURES]: {
        policyID: string;
    };
    [SCREENS.WORKSPACE.TAGS]: {
        policyID: string;
        tagName: string;
    };
    [SCREENS.WORKSPACE.TAXES]: {
        policyID: string;
    };
    [SCREENS.WORKSPACE.DISTANCE_RATES]: {
        policyID: string;
    };
    [SCREENS.WORKSPACE.ACCOUNTING]: {
        policyID: string;
    };
};

type FullScreenNavigatorParamList = {
    [SCREENS.WORKSPACE.INITIAL]: {
        policyID: string;
    };
    [SCREENS.WORKSPACES_CENTRAL_PANE]: NavigatorScreenParams<WorkspacesCentralPaneNavigatorParamList>;
};

type OnboardingModalNavigatorParamList = {
    [SCREENS.ONBOARDING_MODAL.ONBOARDING]: undefined;
    [SCREENS.ONBOARDING.PERSONAL_DETAILS]: undefined;
    [SCREENS.ONBOARDING.PURPOSE]: undefined;
};

type WelcomeVideoModalNavigatorParamList = {
    [SCREENS.WELCOME_VIDEO.ROOT]: undefined;
};

type BottomTabNavigatorParamList = {
    [SCREENS.HOME]: undefined;
    [SCREENS.SEARCH.BOTTOM_TAB]: undefined;
    [SCREENS.SETTINGS.ROOT]: undefined;
};

type SharedScreensParamList = {
    [NAVIGATORS.BOTTOM_TAB_NAVIGATOR]: NavigatorScreenParams<BottomTabNavigatorParamList>;
    [SCREENS.TRANSITION_BETWEEN_APPS]: {
        email?: string;
        accountID?: number;
        error?: string;
        shortLivedAuthToken?: string;
        shortLivedToken?: string;
        authTokenType?: ValueOf<typeof CONST.AUTH_TOKEN_TYPES>;
        exitTo?: Routes | HybridAppRoute;
        shouldForceLogin: string;
        domain?: Routes;
    };
    [SCREENS.VALIDATE_LOGIN]: {
        accountID: string;
        validateCode: string;
        exitTo?: Routes | HybridAppRoute;
    };
};

type PublicScreensParamList = SharedScreensParamList & {
    [SCREENS.UNLINK_LOGIN]: {
        accountID?: string;
        validateCode?: string;
    };
    [SCREENS.SIGN_IN_WITH_APPLE_DESKTOP]: undefined;
    [SCREENS.SIGN_IN_WITH_GOOGLE_DESKTOP]: undefined;
    [SCREENS.SAML_SIGN_IN]: undefined;
};

type AuthScreensParamList = SharedScreensParamList & {
    [NAVIGATORS.CENTRAL_PANE_NAVIGATOR]: NavigatorScreenParams<CentralPaneNavigatorParamList>;
    [SCREENS.CONCIERGE]: undefined;
    [SCREENS.REPORT_ATTACHMENTS]: {
        reportID: string;
        source: string;
    };
    [SCREENS.PROFILE_AVATAR]: {
        accountID: string;
    };
    [SCREENS.WORKSPACE_AVATAR]: {
        policyID: string;
    };
    [SCREENS.WORKSPACE_JOIN_USER]: {
        policyID: string;
        email: string;
    };
    [SCREENS.REPORT_AVATAR]: {
        reportID: string;
    };
    [SCREENS.NOT_FOUND]: undefined;
    [NAVIGATORS.LEFT_MODAL_NAVIGATOR]: NavigatorScreenParams<LeftModalNavigatorParamList>;
    [NAVIGATORS.RIGHT_MODAL_NAVIGATOR]: NavigatorScreenParams<RightModalNavigatorParamList>;
    [NAVIGATORS.FULL_SCREEN_NAVIGATOR]: NavigatorScreenParams<FullScreenNavigatorParamList>;
    [NAVIGATORS.ONBOARDING_MODAL_NAVIGATOR]: NavigatorScreenParams<OnboardingModalNavigatorParamList>;
    [NAVIGATORS.WELCOME_VIDEO_MODAL_NAVIGATOR]: NavigatorScreenParams<WelcomeVideoModalNavigatorParamList>;
    [SCREENS.DESKTOP_SIGN_IN_REDIRECT]: undefined;
    [SCREENS.TRANSACTION_RECEIPT]: {
        reportID: string;
        transactionID: string;
    };
};

<<<<<<< HEAD
type RootStackParamList = PublicScreensParamList & AuthScreensParamList & FindNavigatorParamList;
=======
type RootStackParamList = PublicScreensParamList & AuthScreensParamList & ChatFinderNavigatorParamList;
>>>>>>> 8cc40c43

type BottomTabName = keyof BottomTabNavigatorParamList;

type CentralPaneName = keyof CentralPaneNavigatorParamList;

type FullScreenName = keyof WorkspacesCentralPaneNavigatorParamList;

type SwitchPolicyIDParams = {
    policyID?: string;
    route?: Routes;
    isPolicyAdmin?: boolean;
};

export type {
    NavigationRef,
    StackNavigationAction,
    CentralPaneNavigatorParamList,
    BottomTabName,
    CentralPaneName,
    FullScreenName,
    RootStackParamList,
    StateOrRoute,
    NavigationStateRoute,
    NavigationPartialRoute,
    NavigationRoot,
    AuthScreensParamList,
    BottomTabNavigatorParamList,
    LeftModalNavigatorParamList,
    RightModalNavigatorParamList,
    OnboardingModalNavigatorParamList,
    WelcomeVideoModalNavigatorParamList,
    PublicScreensParamList,
    MoneyRequestNavigatorParamList,
    SplitDetailsNavigatorParamList,
    DetailsNavigatorParamList,
    ProfileNavigatorParamList,
    ReportDetailsNavigatorParamList,
    ReportSettingsNavigatorParamList,
    TaskDetailsNavigatorParamList,
    ReportDescriptionNavigatorParamList,
    ParticipantsNavigatorParamList,
    RoomMembersNavigatorParamList,
    RoomInviteNavigatorParamList,
<<<<<<< HEAD
    FindNavigatorParamList,
=======
    ChatFinderNavigatorParamList,
>>>>>>> 8cc40c43
    NewChatNavigatorParamList,
    NewTaskNavigatorParamList,
    TeachersUniteNavigatorParamList,
    SettingsNavigatorParamList,
    EnablePaymentsNavigatorParamList,
    AddPersonalBankAccountNavigatorParamList,
    WalletStatementNavigatorParamList,
    FlagCommentNavigatorParamList,
    EditRequestNavigatorParamList,
    PrivateNotesNavigatorParamList,
    SignInNavigatorParamList,
    ReferralDetailsNavigatorParamList,
    ReimbursementAccountNavigatorParamList,
    State,
    WorkspaceSwitcherNavigatorParamList,
    OnboardEngagementNavigatorParamList,
    SwitchPolicyIDParams,
    FullScreenNavigatorParamList,
    WorkspacesCentralPaneNavigatorParamList,
    BackToParams,
    SearchReportParamList,
};<|MERGE_RESOLUTION|>--- conflicted
+++ resolved
@@ -303,13 +303,8 @@
     };
 };
 
-<<<<<<< HEAD
-type FindNavigatorParamList = {
-    [SCREENS.FIND_ROOT]: undefined;
-=======
 type ChatFinderNavigatorParamList = {
     [SCREENS.CHAT_FINDER_ROOT]: undefined;
->>>>>>> 8cc40c43
 };
 
 type DetailsNavigatorParamList = {
@@ -622,11 +617,7 @@
 };
 
 type LeftModalNavigatorParamList = {
-<<<<<<< HEAD
-    [SCREENS.LEFT_MODAL.FIND]: NavigatorScreenParams<FindNavigatorParamList>;
-=======
     [SCREENS.LEFT_MODAL.CHAT_FINDER]: NavigatorScreenParams<ChatFinderNavigatorParamList>;
->>>>>>> 8cc40c43
     [SCREENS.LEFT_MODAL.WORKSPACE_SWITCHER]: NavigatorScreenParams<WorkspaceSwitcherNavigatorParamList>;
 };
 
@@ -811,11 +802,7 @@
     };
 };
 
-<<<<<<< HEAD
-type RootStackParamList = PublicScreensParamList & AuthScreensParamList & FindNavigatorParamList;
-=======
 type RootStackParamList = PublicScreensParamList & AuthScreensParamList & ChatFinderNavigatorParamList;
->>>>>>> 8cc40c43
 
 type BottomTabName = keyof BottomTabNavigatorParamList;
 
@@ -859,11 +846,7 @@
     ParticipantsNavigatorParamList,
     RoomMembersNavigatorParamList,
     RoomInviteNavigatorParamList,
-<<<<<<< HEAD
-    FindNavigatorParamList,
-=======
     ChatFinderNavigatorParamList,
->>>>>>> 8cc40c43
     NewChatNavigatorParamList,
     NewTaskNavigatorParamList,
     TeachersUniteNavigatorParamList,
