--- conflicted
+++ resolved
@@ -203,15 +203,14 @@
         accountID: string;
         backTo: Routes;
     };
-<<<<<<< HEAD
     [SCREENS.WORKSPACE.OWNER_CHANGE_CHECK]: {
         policyID: string;
         error: ValueOf<typeof CONST.POLICY.OWNERSHIP_ERRORS>;
     };
     [SCREENS.WORKSPACE.OWNER_PAYMENT_CARD_FORM]: {
-=======
+        policyID: string;
+    };
     [SCREENS.WORKSPACE.CREATE_DISTANCE_RATE]: {
->>>>>>> 135cfeb7
         policyID: string;
     };
     [SCREENS.GET_ASSISTANCE]: {
