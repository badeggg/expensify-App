--- conflicted
+++ resolved
@@ -140,10 +140,7 @@
     [SCREENS.SETTINGS.PROFILE.STATUS_CLEAR_AFTER_TIME]: undefined;
     [SCREENS.WORKSPACE.CURRENCY]: undefined;
     [SCREENS.WORKSPACE.NAME]: undefined;
-<<<<<<< HEAD
     [SCREENS.WORKSPACE.DESCRIPTION]: undefined;
-    [SCREENS.WORKSPACE.RATE_AND_UNIT]: undefined;
-=======
     [SCREENS.WORKSPACE.RATE_AND_UNIT]: {
         policyID: string;
     };
@@ -153,7 +150,6 @@
     [SCREENS.WORKSPACE.RATE_AND_UNIT_UNIT]: {
         policyID: string;
     };
->>>>>>> d534a9e1
     [SCREENS.WORKSPACE.INVITE]: {
         policyID: string;
     };
