/* eslint-disable @typescript-eslint/naming-convention  */
import type {CommonActions, NavigationContainerRefWithCurrent, NavigationHelpers, NavigationState, NavigatorScreenParams, PartialRoute, Route} from '@react-navigation/native';
import type {ValueOf} from 'type-fest';
import type CONST from '@src/CONST';
import type NAVIGATORS from '@src/NAVIGATORS';
import type SCREENS from '@src/SCREENS';

type NavigationRef = NavigationContainerRefWithCurrent<RootStackParamList>;

type NavigationRoot = NavigationHelpers<RootStackParamList>;

type GoBackAction = Extract<CommonActions.Action, {type: 'GO_BACK'}>;
type ResetAction = Extract<CommonActions.Action, {type: 'RESET'}>;
type SetParamsAction = Extract<CommonActions.Action, {type: 'SET_PARAMS'}>;

type ActionNavigate = {
    type: ValueOf<typeof CONST.NAVIGATION.ACTION_TYPE>;
    payload: {
        name?: string;
        key?: string;
        // eslint-disable-next-line @typescript-eslint/no-explicit-any
        params?: any;
        path?: string;
        merge?: boolean;
    };
    source?: string;
    target?: string;
};

type StackNavigationAction = GoBackAction | ResetAction | SetParamsAction | ActionNavigate | undefined;

type NavigationStateRoute = NavigationState['routes'][number];
type NavigationPartialRoute = PartialRoute<Route<string>>;
type StateOrRoute = NavigationState | NavigationStateRoute | NavigationPartialRoute;

type CentralPaneNavigatorParamList = {
    [SCREENS.REPORT]: {
        reportActionID: string;
        reportID: string;
        openOnAdminRoom?: boolean;
    };
};

type WaypointParams = {
    iouType: string;
    transactionID: string;
    waypointIndex: string;
    threadReportID: string;
};

type SettingsNavigatorParamList = {
    [SCREENS.SETTINGS.ROOT]: undefined;
    [SCREENS.SETTINGS.SHARE_CODE]: undefined;
    [SCREENS.SETTINGS.WORKSPACES]: undefined;
    [SCREENS.SETTINGS.PROFILE.ROOT]: undefined;
    [SCREENS.SETTINGS.PROFILE.PRONOUNS]: undefined;
    [SCREENS.SETTINGS.PROFILE.DISPLAY_NAME]: undefined;
    [SCREENS.SETTINGS.PROFILE.TIMEZONE]: undefined;
    [SCREENS.SETTINGS.PROFILE.TIMEZONE_SELECT]: undefined;
    [SCREENS.SETTINGS.PROFILE.PERSONAL_DETAILS.INITIAL]: undefined;
    [SCREENS.SETTINGS.PROFILE.PERSONAL_DETAILS.LEGAL_NAME]: undefined;
    [SCREENS.SETTINGS.PROFILE.PERSONAL_DETAILS.DATE_OF_BIRTH]: undefined;
    [SCREENS.SETTINGS.PROFILE.PERSONAL_DETAILS.ADDRESS]: undefined;
    [SCREENS.SETTINGS.PROFILE.PERSONAL_DETAILS.ADDRESS_COUNTRY]: undefined;
    [SCREENS.SETTINGS.PROFILE.CONTACT_METHODS]: undefined;
    [SCREENS.SETTINGS.PROFILE.CONTACT_METHOD_DETAILS]: undefined;
    [SCREENS.SETTINGS.PROFILE.NEW_CONTACT_METHOD]: undefined;
    [SCREENS.SETTINGS.PREFERENCES.ROOT]: undefined;
    [SCREENS.SETTINGS.PREFERENCES.PRIORITY_MODE]: undefined;
    [SCREENS.SETTINGS.PREFERENCES.LANGUAGE]: undefined;
    [SCREENS.SETTINGS.PREFERENCES.THEME]: undefined;
    [SCREENS.SETTINGS.CLOSE]: undefined;
    [SCREENS.SETTINGS.SECURITY]: undefined;
    [SCREENS.SETTINGS.ABOUT]: undefined;
    [SCREENS.SETTINGS.APP_DOWNLOAD_LINKS]: undefined;
    [SCREENS.SETTINGS.LOUNGE_ACCESS]: undefined;
    [SCREENS.SETTINGS.WALLET.ROOT]: undefined;
    [SCREENS.SETTINGS.WALLET.CARDS_DIGITAL_DETAILS_UPDATE_ADDRESS]: undefined;
    [SCREENS.SETTINGS.WALLET.DOMAIN_CARD]: undefined;
    [SCREENS.SETTINGS.WALLET.REPORT_VIRTUAL_CARD_FRAUD]: undefined;
    [SCREENS.SETTINGS.WALLET.CARD_ACTIVATE]: undefined;
    [SCREENS.SETTINGS.WALLET.CARD_GET_PHYSICAL.NAME]: undefined;
    [SCREENS.SETTINGS.WALLET.CARD_GET_PHYSICAL.PHONE]: undefined;
    [SCREENS.SETTINGS.WALLET.CARD_GET_PHYSICAL.ADDRESS]: undefined;
    [SCREENS.SETTINGS.WALLET.CARD_GET_PHYSICAL.CONFIRM]: undefined;
    [SCREENS.SETTINGS.WALLET.TRANSFER_BALANCE]: undefined;
    [SCREENS.SETTINGS.WALLET.CHOOSE_TRANSFER_ACCOUNT]: undefined;
    [SCREENS.SETTINGS.WALLET.ENABLE_PAYMENTS]: undefined;
    [SCREENS.SETTINGS.ADD_DEBIT_CARD]: undefined;
    [SCREENS.SETTINGS.ADD_BANK_ACCOUNT]: undefined;
    [SCREENS.SETTINGS.PROFILE.STATUS]: undefined;
    [SCREENS.SETTINGS.PROFILE.STATUS_CLEAR_AFTER]: undefined;
    [SCREENS.SETTINGS.PROFILE.STATUS_CLEAR_AFTER_DATE]: undefined;
    [SCREENS.SETTINGS.PROFILE.STATUS_CLEAR_AFTER_TIME]: undefined;
    [SCREENS.WORKSPACE.INITIAL]: undefined;
    [SCREENS.WORKSPACE.SETTINGS]: undefined;
    [SCREENS.WORKSPACE.CURRENCY]: undefined;
    [SCREENS.WORKSPACE.CARD]: {
        policyID: string;
    };
    [SCREENS.WORKSPACE.REIMBURSE]: {
        policyID: string;
    };
    [SCREENS.WORKSPACE.RATE_AND_UNIT]: undefined;
    [SCREENS.WORKSPACE.BILLS]: {
        policyID: string;
    };
    [SCREENS.WORKSPACE.INVOICES]: {
        policyID: string;
    };
    [SCREENS.WORKSPACE.TRAVEL]: {
        policyID: string;
    };
    [SCREENS.WORKSPACE.MEMBERS]: {
        policyID: string;
    };
    [SCREENS.WORKSPACE.INVITE]: {
        policyID: string;
    };
    [SCREENS.WORKSPACE.INVITE_MESSAGE]: {
        policyID: string;
    };
    [SCREENS.REIMBURSEMENT_ACCOUNT]: {
        stepToOpen: string;
        policyID: string;
    };
    [SCREENS.GET_ASSISTANCE]: {
        taskID: string;
    };
    [SCREENS.SETTINGS.TWO_FACTOR_AUTH]: undefined;
    [SCREENS.SETTINGS.REPORT_CARD_LOST_OR_DAMAGED]: undefined;
    [SCREENS.KEYBOARD_SHORTCUTS]: undefined;
};

type NewChatNavigatorParamList = {
    [SCREENS.NEW_CHAT.ROOT]: undefined;
};

type SearchNavigatorParamList = {
    [SCREENS.SEARCH_ROOT]: undefined;
};

type DetailsNavigatorParamList = {
    [SCREENS.DETAILS_ROOT]: {
        login: string;
        reportID: string;
    };
};

type ProfileNavigatorParamList = {
    [SCREENS.PROFILE_ROOT]: {
        accountID: string;
        reportID: string;
    };
};

type ReportDetailsNavigatorParamList = {
    [SCREENS.REPORT_DETAILS.ROOT]: undefined;
    [SCREENS.REPORT_DETAILS.SHARE_CODE]: {
        reportID: string;
    };
};

type ReportSettingsNavigatorParamList = {
    [SCREENS.REPORT_SETTINGS.ROOT]: undefined;
    [SCREENS.REPORT_SETTINGS.ROOM_NAME]: undefined;
    [SCREENS.REPORT_SETTINGS.NOTIFICATION_PREFERENCES]: undefined;
    [SCREENS.REPORT_SETTINGS.WRITE_CAPABILITY]: undefined;
};

type ReportWelcomeMessageNavigatorParamList = {
    [SCREENS.REPORT_WELCOME_MESSAGE_ROOT]: {reportID: string};
};

type ParticipantsNavigatorParamList = {
    [SCREENS.REPORT_PARTICIPANTS_ROOT]: {reportID: string};
};

type RoomMembersNavigatorParamList = {
    [SCREENS.ROOM_MEMBERS_ROOT]: undefined;
};

type RoomInviteNavigatorParamList = {
    [SCREENS.ROOM_INVITE_ROOT]: undefined;
};

type MoneyRequestNavigatorParamList = {
    [SCREENS.MONEY_REQUEST.ROOT]: undefined;
    [SCREENS.MONEY_REQUEST.AMOUNT]: undefined;
    [SCREENS.MONEY_REQUEST.PARTICIPANTS]: {
        iouType: string;
        reportID: string;
    };
    [SCREENS.MONEY_REQUEST.CONFIRMATION]: {
        iouType: string;
        reportID: string;
    };
    [SCREENS.MONEY_REQUEST.CURRENCY]: {
        iouType: string;
        reportID: string;
        currency: string;
        backTo: string;
    };
    [SCREENS.MONEY_REQUEST.DATE]: {
        iouType: string;
        reportID: string;
        field: string;
        threadReportID: string;
    };
    [SCREENS.MONEY_REQUEST.DESCRIPTION]: {
        iouType: string;
        reportID: string;
        field: string;
        threadReportID: string;
    };
    [SCREENS.MONEY_REQUEST.CATEGORY]: {
        iouType: string;
        reportID: string;
    };
    [SCREENS.MONEY_REQUEST.TAG]: {
        iouType: string;
        reportID: string;
    };
    [SCREENS.MONEY_REQUEST.STEP_TAX_AMOUNT]: {
        iouType: string;
        transactionID: string;
        reportID: string;
        backTo: string;
    };
    [SCREENS.MONEY_REQUEST.STEP_TAX_RATE]: {
        iouType: string;
        transactionID: string;
        reportID: string;
        backTo: string;
    };
    [SCREENS.MONEY_REQUEST.MERCHANT]: {
        iouType: string;
        reportID: string;
        field: string;
        threadReportID: string;
    };
    [SCREENS.IOU_SEND.ENABLE_PAYMENTS]: undefined;
    [SCREENS.IOU_SEND.ADD_BANK_ACCOUNT]: undefined;
    [SCREENS.IOU_SEND.ADD_DEBIT_CARD]: undefined;
<<<<<<< HEAD
    [SCREENS.MONEY_REQUEST.WAYPOINT]: WaypointParams;
    [SCREENS.MONEY_REQUEST.EDIT_WAYPOINT]: WaypointParams;
=======
    [SCREENS.MONEY_REQUEST.WAYPOINT]: {
        iouType: string;
        transactionID: string;
        waypointIndex: string;
        threadReportID: number;
    };
>>>>>>> f268c39c
    [SCREENS.MONEY_REQUEST.DISTANCE]: {
        iouType: ValueOf<typeof CONST.IOU.TYPE>;
        reportID: string;
    };
    [SCREENS.MONEY_REQUEST.RECEIPT]: {
        iouType: string;
        reportID: string;
    };
};

type NewTaskNavigatorParamList = {
    [SCREENS.NEW_TASK.ROOT]: undefined;
    [SCREENS.NEW_TASK.TASK_ASSIGNEE_SELECTOR]: undefined;
    [SCREENS.NEW_TASK.TASK_SHARE_DESTINATION_SELECTOR]: undefined;
    [SCREENS.NEW_TASK.DETAILS]: undefined;
    [SCREENS.NEW_TASK.TITLE]: undefined;
    [SCREENS.NEW_TASK.DESCRIPTION]: undefined;
};

type TeachersUniteNavigatorParamList = {
    [SCREENS.SAVE_THE_WORLD.ROOT]: undefined;
    [SCREENS.I_KNOW_A_TEACHER]: undefined;
    [SCREENS.INTRO_SCHOOL_PRINCIPAL]: undefined;
    [SCREENS.I_AM_A_TEACHER]: undefined;
};

type TaskDetailsNavigatorParamList = {
    [SCREENS.TASK.TITLE]: undefined;
    [SCREENS.TASK.DESCRIPTION]: undefined;
    [SCREENS.TASK.ASSIGNEE]: {
        reportID: string;
    };
};

type EnablePaymentsNavigatorParamList = {
    [SCREENS.ENABLE_PAYMENTS_ROOT]: undefined;
};

type SplitDetailsNavigatorParamList = {
    [SCREENS.SPLIT_DETAILS.ROOT]: {
        reportActionID: string;
    };
    [SCREENS.SPLIT_DETAILS.EDIT_REQUEST]: undefined;
    [SCREENS.SPLIT_DETAILS.EDIT_CURRENCY]: undefined;
};

type AddPersonalBankAccountNavigatorParamList = {
    [SCREENS.ADD_PERSONAL_BANK_ACCOUNT_ROOT]: undefined;
};

type ReimbursementAccountNavigatorParamList = {
    [SCREENS.REIMBURSEMENT_ACCOUNT_ROOT]: {
        stepToOpen: string;
        policyID: string;
    };
};

type WalletStatementNavigatorParamList = {
    [SCREENS.WALLET_STATEMENT_ROOT]: undefined;
};

type FlagCommentNavigatorParamList = {
    [SCREENS.FLAG_COMMENT_ROOT]: {
        reportID: string;
        reportActionID: string;
    };
};

type EditRequestNavigatorParamList = {
    [SCREENS.EDIT_REQUEST.ROOT]: {
        field: string;
        threadReportID: string;
    };
    [SCREENS.EDIT_REQUEST.CURRENCY]: undefined;
};

type SignInNavigatorParamList = {
    [SCREENS.SIGN_IN_ROOT]: undefined;
};

type ReferralDetailsNavigatorParamList = {
    [SCREENS.REFERRAL_DETAILS]: undefined;
};

type ProcessMoneyRequestHoldNavigatorParamList = {
    [SCREENS.PROCESS_MONEY_REQUEST_HOLD_ROOT]: undefined;
};

type PrivateNotesNavigatorParamList = {
    [SCREENS.PRIVATE_NOTES.VIEW]: {
        reportID: string;
        accountID: string;
    };
    [SCREENS.PRIVATE_NOTES.LIST]: {
        reportID: string;
        accountID: string;
    };
    [SCREENS.PRIVATE_NOTES.EDIT]: {
        reportID: string;
        accountID: string;
    };
};

type LeftModalNavigatorParamList = {
    [SCREENS.LEFT_MODAL.SEARCH]: NavigatorScreenParams<SearchNavigatorParamList>;
};

type RightModalNavigatorParamList = {
    [SCREENS.RIGHT_MODAL.SETTINGS]: NavigatorScreenParams<SettingsNavigatorParamList>;
    [SCREENS.RIGHT_MODAL.NEW_CHAT]: NavigatorScreenParams<NewChatNavigatorParamList>;
    [SCREENS.RIGHT_MODAL.DETAILS]: NavigatorScreenParams<DetailsNavigatorParamList>;
    [SCREENS.RIGHT_MODAL.PROFILE]: NavigatorScreenParams<ProfileNavigatorParamList>;
    [SCREENS.RIGHT_MODAL.REPORT_DETAILS]: NavigatorScreenParams<ReportDetailsNavigatorParamList>;
    [SCREENS.RIGHT_MODAL.REPORT_SETTINGS]: NavigatorScreenParams<ReportSettingsNavigatorParamList>;
    [SCREENS.RIGHT_MODAL.REPORT_WELCOME_MESSAGE]: NavigatorScreenParams<ReportWelcomeMessageNavigatorParamList>;
    [SCREENS.RIGHT_MODAL.PARTICIPANTS]: NavigatorScreenParams<ParticipantsNavigatorParamList>;
    [SCREENS.RIGHT_MODAL.ROOM_MEMBERS]: NavigatorScreenParams<RoomMembersNavigatorParamList>;
    [SCREENS.RIGHT_MODAL.ROOM_INVITE]: NavigatorScreenParams<RoomInviteNavigatorParamList>;
    [SCREENS.RIGHT_MODAL.MONEY_REQUEST]: NavigatorScreenParams<MoneyRequestNavigatorParamList>;
    [SCREENS.RIGHT_MODAL.NEW_TASK]: NavigatorScreenParams<NewTaskNavigatorParamList>;
    [SCREENS.RIGHT_MODAL.TEACHERS_UNITE]: NavigatorScreenParams<TeachersUniteNavigatorParamList>;
    [SCREENS.RIGHT_MODAL.TASK_DETAILS]: NavigatorScreenParams<TaskDetailsNavigatorParamList>;
    [SCREENS.RIGHT_MODAL.ENABLE_PAYMENTS]: NavigatorScreenParams<EnablePaymentsNavigatorParamList>;
    [SCREENS.RIGHT_MODAL.SPLIT_DETAILS]: NavigatorScreenParams<SplitDetailsNavigatorParamList>;
    [SCREENS.RIGHT_MODAL.ADD_PERSONAL_BANK_ACCOUNT]: NavigatorScreenParams<AddPersonalBankAccountNavigatorParamList>;
    [SCREENS.RIGHT_MODAL.WALLET_STATEMENT]: NavigatorScreenParams<WalletStatementNavigatorParamList>;
    [SCREENS.RIGHT_MODAL.FLAG_COMMENT]: NavigatorScreenParams<FlagCommentNavigatorParamList>;
    [SCREENS.RIGHT_MODAL.EDIT_REQUEST]: NavigatorScreenParams<EditRequestNavigatorParamList>;
    [SCREENS.RIGHT_MODAL.SIGN_IN]: NavigatorScreenParams<SignInNavigatorParamList>;
    [SCREENS.RIGHT_MODAL.PROCESS_MONEY_REQUEST_HOLD]: NavigatorScreenParams<ProcessMoneyRequestHoldNavigatorParamList>;
    [SCREENS.RIGHT_MODAL.REFERRAL]: NavigatorScreenParams<ReferralDetailsNavigatorParamList>;
    [SCREENS.RIGHT_MODAL.PRIVATE_NOTES]: NavigatorScreenParams<PrivateNotesNavigatorParamList>;
};

type PublicScreensParamList = {
    [SCREENS.HOME]: undefined;
    [SCREENS.TRANSITION_BETWEEN_APPS]: {
        shouldForceLogin: string;
        email: string;
        shortLivedAuthToken: string;
        exitTo: string;
    };
    [SCREENS.VALIDATE_LOGIN]: {
        accountID: string;
        validateCode: string;
    };
    [SCREENS.UNLINK_LOGIN]: {
        accountID?: string;
        validateCode?: string;
    };
    [SCREENS.SIGN_IN_WITH_APPLE_DESKTOP]: undefined;
    [SCREENS.SIGN_IN_WITH_GOOGLE_DESKTOP]: undefined;
    [SCREENS.SAML_SIGN_IN]: undefined;
};

type AuthScreensParamList = {
    [SCREENS.HOME]: undefined;
    [NAVIGATORS.CENTRAL_PANE_NAVIGATOR]: NavigatorScreenParams<CentralPaneNavigatorParamList>;
    [SCREENS.VALIDATE_LOGIN]: {
        accountID: string;
        validateCode: string;
    };
    [SCREENS.TRANSITION_BETWEEN_APPS]: {
        shouldForceLogin: string;
        email: string;
        shortLivedAuthToken: string;
        exitTo: string;
    };
    [SCREENS.CONCIERGE]: undefined;
    [SCREENS.REPORT_ATTACHMENTS]: {
        reportID: string;
        source: string;
    };
    [SCREENS.NOT_FOUND]: undefined;
    [NAVIGATORS.LEFT_MODAL_NAVIGATOR]: NavigatorScreenParams<LeftModalNavigatorParamList>;
    [NAVIGATORS.RIGHT_MODAL_NAVIGATOR]: NavigatorScreenParams<RightModalNavigatorParamList>;
    [SCREENS.DESKTOP_SIGN_IN_REDIRECT]: undefined;
};

type RootStackParamList = PublicScreensParamList & AuthScreensParamList;

export type {
    NavigationRef,
    StackNavigationAction,
    CentralPaneNavigatorParamList,
    RootStackParamList,
    StateOrRoute,
    NavigationStateRoute,
    NavigationRoot,
    AuthScreensParamList,
    LeftModalNavigatorParamList,
    RightModalNavigatorParamList,
    PublicScreensParamList,
    MoneyRequestNavigatorParamList,
    SplitDetailsNavigatorParamList,
    DetailsNavigatorParamList,
    ProfileNavigatorParamList,
    ReportDetailsNavigatorParamList,
    ReportSettingsNavigatorParamList,
    TaskDetailsNavigatorParamList,
    ReportWelcomeMessageNavigatorParamList,
    ParticipantsNavigatorParamList,
    RoomMembersNavigatorParamList,
    RoomInviteNavigatorParamList,
    SearchNavigatorParamList,
    NewChatNavigatorParamList,
    NewTaskNavigatorParamList,
    TeachersUniteNavigatorParamList,
    SettingsNavigatorParamList,
    EnablePaymentsNavigatorParamList,
    AddPersonalBankAccountNavigatorParamList,
    WalletStatementNavigatorParamList,
    FlagCommentNavigatorParamList,
    EditRequestNavigatorParamList,
    PrivateNotesNavigatorParamList,
    SignInNavigatorParamList,
    ReferralDetailsNavigatorParamList,
    ReimbursementAccountNavigatorParamList,
    WaypointParams,
};<|MERGE_RESOLUTION|>--- conflicted
+++ resolved
@@ -39,13 +39,6 @@
         reportID: string;
         openOnAdminRoom?: boolean;
     };
-};
-
-type WaypointParams = {
-    iouType: string;
-    transactionID: string;
-    waypointIndex: string;
-    threadReportID: string;
 };
 
 type SettingsNavigatorParamList = {
@@ -242,17 +235,12 @@
     [SCREENS.IOU_SEND.ENABLE_PAYMENTS]: undefined;
     [SCREENS.IOU_SEND.ADD_BANK_ACCOUNT]: undefined;
     [SCREENS.IOU_SEND.ADD_DEBIT_CARD]: undefined;
-<<<<<<< HEAD
-    [SCREENS.MONEY_REQUEST.WAYPOINT]: WaypointParams;
-    [SCREENS.MONEY_REQUEST.EDIT_WAYPOINT]: WaypointParams;
-=======
     [SCREENS.MONEY_REQUEST.WAYPOINT]: {
         iouType: string;
         transactionID: string;
         waypointIndex: string;
         threadReportID: number;
     };
->>>>>>> f268c39c
     [SCREENS.MONEY_REQUEST.DISTANCE]: {
         iouType: ValueOf<typeof CONST.IOU.TYPE>;
         reportID: string;
@@ -471,5 +459,4 @@
     SignInNavigatorParamList,
     ReferralDetailsNavigatorParamList,
     ReimbursementAccountNavigatorParamList,
-    WaypointParams,
 };