/* eslint-disable @typescript-eslint/naming-convention  */
import type {
    CommonActions,
    NavigationContainerRefWithCurrent,
    NavigationHelpers,
    NavigationState,
    NavigatorScreenParams,
    ParamListBase,
    PartialRoute,
    PartialState,
    Route,
} from '@react-navigation/native';
import type {ValueOf} from 'type-fest';
import type CONST from '@src/CONST';
import type NAVIGATORS from '@src/NAVIGATORS';
import type {HybridAppRoute, Route as Routes} from '@src/ROUTES';
import type SCREENS from '@src/SCREENS';

type NavigationRef = NavigationContainerRefWithCurrent<RootStackParamList>;

type NavigationRoot = NavigationHelpers<RootStackParamList>;

type GoBackAction = Extract<CommonActions.Action, {type: 'GO_BACK'}>;
type ResetAction = Extract<CommonActions.Action, {type: 'RESET'}>;
type SetParamsAction = Extract<CommonActions.Action, {type: 'SET_PARAMS'}>;

type ActionNavigate = {
    type: ValueOf<typeof CONST.NAVIGATION.ACTION_TYPE>;
    payload: {
        name?: string;
        key?: string;
        // eslint-disable-next-line @typescript-eslint/no-explicit-any
        params?: any;
        path?: string;
        merge?: boolean;
    };
    source?: string;
    target?: string;
};

type StackNavigationAction = GoBackAction | ResetAction | SetParamsAction | ActionNavigate | undefined;

type NavigationStateRoute = NavigationState['routes'][number];
type NavigationPartialRoute<TRouteName extends string = string> = PartialRoute<Route<TRouteName>>;
type StateOrRoute = NavigationState | NavigationStateRoute | NavigationPartialRoute;
type State<TParamList extends ParamListBase = ParamListBase> = NavigationState<TParamList> | PartialState<NavigationState<TParamList>>;

type CentralPaneNavigatorParamList = {
    [SCREENS.REPORT]: {
        reportActionID: string;
        reportID: string;
        openOnAdminRoom?: boolean;
    };

    [SCREENS.SETTINGS.WORKSPACES]: undefined;
    [SCREENS.WORKSPACE.PROFILE]: {
        policyID: string;
    };
    [SCREENS.WORKSPACE.CARD]: {
        policyID: string;
    };
    [SCREENS.WORKSPACE.REIMBURSE]: {
        policyID: string;
    };
    [SCREENS.WORKSPACE.BILLS]: {
        policyID: string;
    };
    [SCREENS.WORKSPACE.INVOICES]: {
        policyID: string;
    };
    [SCREENS.WORKSPACE.TRAVEL]: {
        policyID: string;
    };
    [SCREENS.WORKSPACE.MEMBERS]: {
        policyID: string;
    };
};

type WorkspaceSwitcherNavigatorParamList = {
    [SCREENS.WORKSPACE_SWITCHER.ROOT]: undefined;
};

type SettingsNavigatorParamList = {
    [SCREENS.SETTINGS.ROOT]: undefined;
    [SCREENS.SETTINGS.SHARE_CODE]: undefined;
    [SCREENS.SETTINGS.PROFILE.ROOT]: undefined;
    [SCREENS.SETTINGS.PROFILE.PRONOUNS]: undefined;
    [SCREENS.SETTINGS.PROFILE.DISPLAY_NAME]: undefined;
    [SCREENS.SETTINGS.PROFILE.TIMEZONE]: undefined;
    [SCREENS.SETTINGS.PROFILE.TIMEZONE_SELECT]: undefined;
    [SCREENS.SETTINGS.PROFILE.LEGAL_NAME]: undefined;
    [SCREENS.SETTINGS.PROFILE.DATE_OF_BIRTH]: undefined;
<<<<<<< HEAD
    [SCREENS.SETTINGS.PROFILE.ADDRESS]: {
        country?: string;
    };
    [SCREENS.SETTINGS.PROFILE.ADDRESS_COUNTRY]: {
        backTo?: string;
        country: string;
    };
    [SCREENS.SETTINGS.PROFILE.CONTACT_METHODS]: undefined;
    [SCREENS.SETTINGS.PROFILE.CONTACT_METHOD_DETAILS]: undefined;
    [SCREENS.SETTINGS.PROFILE.NEW_CONTACT_METHOD]: undefined;
=======
    [SCREENS.SETTINGS.PROFILE.ADDRESS]: undefined;
    [SCREENS.SETTINGS.PROFILE.ADDRESS_COUNTRY]: undefined;
    [SCREENS.SETTINGS.PROFILE.CONTACT_METHODS]: {
        backTo: Routes;
    };
    [SCREENS.SETTINGS.PROFILE.CONTACT_METHOD_DETAILS]: {
        contactMethod: string;
    };
    [SCREENS.SETTINGS.PROFILE.NEW_CONTACT_METHOD]: {
        backTo: Routes;
    };
>>>>>>> 539e269e
    [SCREENS.SETTINGS.PREFERENCES.ROOT]: undefined;
    [SCREENS.SETTINGS.PREFERENCES.PRIORITY_MODE]: undefined;
    [SCREENS.SETTINGS.PREFERENCES.LANGUAGE]: undefined;
    [SCREENS.SETTINGS.PREFERENCES.THEME]: undefined;
    [SCREENS.SETTINGS.CLOSE]: undefined;
    [SCREENS.SETTINGS.SECURITY]: undefined;
    [SCREENS.SETTINGS.ABOUT]: undefined;
    [SCREENS.SETTINGS.APP_DOWNLOAD_LINKS]: undefined;
    [SCREENS.SETTINGS.TROUBLESHOOT]: undefined;
    [SCREENS.SETTINGS.CONSOLE]: undefined;
    [SCREENS.SETTINGS.SHARE_LOG]: {
        /** URL of the generated file to share logs in a report */
        source: string;
    };
    [SCREENS.SETTINGS.WALLET.ROOT]: undefined;
    [SCREENS.SETTINGS.WALLET.CARDS_DIGITAL_DETAILS_UPDATE_ADDRESS]: undefined;
    [SCREENS.SETTINGS.WALLET.DOMAIN_CARD]: undefined;
    [SCREENS.SETTINGS.WALLET.REPORT_VIRTUAL_CARD_FRAUD]: undefined;
    [SCREENS.SETTINGS.WALLET.CARD_ACTIVATE]: undefined;
    [SCREENS.SETTINGS.WALLET.CARD_GET_PHYSICAL.NAME]: {
        /** domain passed via route /settings/wallet/card/:domain */
        domain: string;
    };
    [SCREENS.SETTINGS.WALLET.CARD_GET_PHYSICAL.PHONE]: {
        /** domain passed via route /settings/wallet/card/:domain */
        domain: string;
    };
    [SCREENS.SETTINGS.WALLET.CARD_GET_PHYSICAL.ADDRESS]: {
        /** Currently selected country */
        country: string;
        /** domain passed via route /settings/wallet/card/:domain */
        domain: string;
    };
    [SCREENS.SETTINGS.WALLET.CARD_GET_PHYSICAL.CONFIRM]: {
        /** Currently selected country */
        country: string;
        /** domain passed via route /settings/wallet/card/:domain */
        domain: string;
    };
    [SCREENS.SETTINGS.WALLET.TRANSFER_BALANCE]: undefined;
    [SCREENS.SETTINGS.WALLET.CHOOSE_TRANSFER_ACCOUNT]: undefined;
    [SCREENS.SETTINGS.WALLET.ENABLE_PAYMENTS]: undefined;
    [SCREENS.SETTINGS.ADD_DEBIT_CARD]: undefined;
    [SCREENS.SETTINGS.ADD_BANK_ACCOUNT]: undefined;
    [SCREENS.SETTINGS.PROFILE.STATUS]: undefined;
    [SCREENS.SETTINGS.PROFILE.STATUS_CLEAR_AFTER]: undefined;
    [SCREENS.SETTINGS.PROFILE.STATUS_CLEAR_AFTER_DATE]: undefined;
    [SCREENS.SETTINGS.PROFILE.STATUS_CLEAR_AFTER_TIME]: undefined;
    [SCREENS.WORKSPACE.CURRENCY]: undefined;
    [SCREENS.WORKSPACE.NAME]: undefined;
    [SCREENS.WORKSPACE.DESCRIPTION]: undefined;
    [SCREENS.WORKSPACE.SHARE]: undefined;
    [SCREENS.WORKSPACE.RATE_AND_UNIT]: {
        policyID: string;
    };
    [SCREENS.WORKSPACE.RATE_AND_UNIT_RATE]: {
        policyID: string;
    };
    [SCREENS.WORKSPACE.RATE_AND_UNIT_UNIT]: {
        policyID: string;
    };
    [SCREENS.WORKSPACE.INVITE]: {
        policyID: string;
    };
    [SCREENS.WORKSPACE.INVITE_MESSAGE]: {
        policyID: string;
    };
    [SCREENS.GET_ASSISTANCE]: {
        backTo: Routes;
    };
    [SCREENS.SETTINGS.TWO_FACTOR_AUTH]: undefined;
    [SCREENS.SETTINGS.REPORT_CARD_LOST_OR_DAMAGED]: undefined;
    [SCREENS.KEYBOARD_SHORTCUTS]: undefined;
} & ReimbursementAccountNavigatorParamList;

type NewChatNavigatorParamList = {
    [SCREENS.NEW_CHAT.ROOT]: undefined;
};

type SearchNavigatorParamList = {
    [SCREENS.SEARCH_ROOT]: undefined;
};

type DetailsNavigatorParamList = {
    [SCREENS.DETAILS_ROOT]: {
        login: string;
        reportID: string;
    };
};

type ProfileNavigatorParamList = {
    [SCREENS.PROFILE_ROOT]: {
        accountID: string;
        reportID: string;
    };
};

type ReportDetailsNavigatorParamList = {
    [SCREENS.REPORT_DETAILS.ROOT]: undefined;
    [SCREENS.REPORT_DETAILS.SHARE_CODE]: {
        reportID: string;
    };
};

type ReportSettingsNavigatorParamList = {
    [SCREENS.REPORT_SETTINGS.ROOT]: undefined;
    [SCREENS.REPORT_SETTINGS.ROOM_NAME]: undefined;
    [SCREENS.REPORT_SETTINGS.NOTIFICATION_PREFERENCES]: undefined;
    [SCREENS.REPORT_SETTINGS.WRITE_CAPABILITY]: undefined;
    [SCREENS.REPORT_SETTINGS.VISIBILITY]: {
        reportID: string;
    };
};

type ReportDescriptionNavigatorParamList = {
    [SCREENS.REPORT_DESCRIPTION_ROOT]: {reportID: string};
};

type ParticipantsNavigatorParamList = {
    [SCREENS.REPORT_PARTICIPANTS_ROOT]: {reportID: string};
};

type RoomMembersNavigatorParamList = {
    [SCREENS.ROOM_MEMBERS_ROOT]: undefined;
};

type RoomInviteNavigatorParamList = {
    [SCREENS.ROOM_INVITE_ROOT]: {
        reportID: string;
    };
};

type MoneyRequestNavigatorParamList = {
    [SCREENS.MONEY_REQUEST.ROOT]: undefined;
    [SCREENS.MONEY_REQUEST.AMOUNT]: undefined;
    [SCREENS.MONEY_REQUEST.PARTICIPANTS]: {
        iouType: string;
        reportID: string;
    };
    [SCREENS.MONEY_REQUEST.CONFIRMATION]: {
        iouType: string;
        reportID: string;
    };
    [SCREENS.MONEY_REQUEST.CURRENCY]: {
        iouType: string;
        reportID: string;
        currency: string;
        backTo: string;
    };
    [SCREENS.MONEY_REQUEST.STEP_DATE]: {
        action: ValueOf<typeof CONST.IOU.ACTION>;
        iouType: ValueOf<typeof CONST.IOU.TYPE>;
        transactionID: string;
        reportID: string;
        backTo: string;
    };
    [SCREENS.MONEY_REQUEST.STEP_DESCRIPTION]: {
        action: ValueOf<typeof CONST.IOU.ACTION>;
        iouType: ValueOf<typeof CONST.IOU.TYPE>;
        transactionID: string;
        reportID: string;
        backTo: string;
    };
    [SCREENS.MONEY_REQUEST.STEP_CATEGORY]: {
        action: ValueOf<typeof CONST.IOU.ACTION>;
        iouType: ValueOf<typeof CONST.IOU.TYPE>;
        transactionID: string;
        reportID: string;
        backTo: string;
    };
    [SCREENS.MONEY_REQUEST.STEP_TAX_AMOUNT]: {
        iouType: string;
        transactionID: string;
        reportID: string;
        backTo: string;
    };
    [SCREENS.MONEY_REQUEST.STEP_TAG]: {
        action: ValueOf<typeof CONST.IOU.ACTION>;
        iouType: ValueOf<typeof CONST.IOU.TYPE>;
        transactionID: string;
        reportID: string;
        backTo: string;
    };
    [SCREENS.MONEY_REQUEST.STEP_TAX_RATE]: {
        iouType: string;
        transactionID: string;
        reportID: string;
        backTo: string;
    };
    [SCREENS.MONEY_REQUEST.STEP_MERCHANT]: {
        action: ValueOf<typeof CONST.IOU.ACTION>;
        iouType: ValueOf<typeof CONST.IOU.TYPE>;
        transactionID: string;
        reportID: string;
        backTo: string;
    };
    [SCREENS.IOU_SEND.ENABLE_PAYMENTS]: undefined;
    [SCREENS.IOU_SEND.ADD_BANK_ACCOUNT]: undefined;
    [SCREENS.IOU_SEND.ADD_DEBIT_CARD]: undefined;
    [SCREENS.MONEY_REQUEST.WAYPOINT]: {
        iouType: string;
        transactionID: string;
        waypointIndex: string;
        threadReportID: number;
    };
    [SCREENS.MONEY_REQUEST.DISTANCE]: {
        iouType: ValueOf<typeof CONST.IOU.TYPE>;
        reportID: string;
    };
    [SCREENS.MONEY_REQUEST.RECEIPT]: {
        iouType: string;
        reportID: string;
    };
};

type NewTaskNavigatorParamList = {
    [SCREENS.NEW_TASK.ROOT]: undefined;
    [SCREENS.NEW_TASK.TASK_ASSIGNEE_SELECTOR]: undefined;
    [SCREENS.NEW_TASK.TASK_SHARE_DESTINATION_SELECTOR]: undefined;
    [SCREENS.NEW_TASK.DETAILS]: undefined;
    [SCREENS.NEW_TASK.TITLE]: undefined;
    [SCREENS.NEW_TASK.DESCRIPTION]: undefined;
};

type OnboardEngagementNavigatorParamList = {
    [SCREENS.ONBOARD_ENGAGEMENT.ROOT]: undefined;
    [SCREENS.ONBOARD_ENGAGEMENT.MANAGE_TEAMS_EXPENSES]: undefined;
    [SCREENS.ONBOARD_ENGAGEMENT.EXPENSIFY_CLASSIC]: undefined;
};

type TeachersUniteNavigatorParamList = {
    [SCREENS.SAVE_THE_WORLD.ROOT]: undefined;
    [SCREENS.I_KNOW_A_TEACHER]: undefined;
    [SCREENS.INTRO_SCHOOL_PRINCIPAL]: undefined;
    [SCREENS.I_AM_A_TEACHER]: undefined;
};

type TaskDetailsNavigatorParamList = {
    [SCREENS.TASK.TITLE]: undefined;
    [SCREENS.TASK.ASSIGNEE]: {
        reportID: string;
    };
};

type EnablePaymentsNavigatorParamList = {
    [SCREENS.ENABLE_PAYMENTS_ROOT]: undefined;
};

type SplitDetailsNavigatorParamList = {
    [SCREENS.SPLIT_DETAILS.ROOT]: {
        reportActionID: string;
    };
    [SCREENS.SPLIT_DETAILS.EDIT_REQUEST]: {
        field: string;
        reportID: string;
        reportActionID: string;
        currency: string;
        tagIndex: string;
    };
    [SCREENS.SPLIT_DETAILS.EDIT_CURRENCY]: undefined;
};

type AddPersonalBankAccountNavigatorParamList = {
    [SCREENS.ADD_PERSONAL_BANK_ACCOUNT_ROOT]: undefined;
};

type ReimbursementAccountNavigatorParamList = {
    [SCREENS.REIMBURSEMENT_ACCOUNT_ROOT]: {
        stepToOpen: string;
        policyID: string;
    };
};

type WalletStatementNavigatorParamList = {
    [SCREENS.WALLET_STATEMENT_ROOT]: {
        /** The statement year and month as one string, i.e. 202110 */
        yearMonth: string;
    };
};

type FlagCommentNavigatorParamList = {
    [SCREENS.FLAG_COMMENT_ROOT]: {
        reportID: string;
        reportActionID: string;
    };
};

type EditRequestNavigatorParamList = {
    [SCREENS.EDIT_REQUEST.ROOT]: {
        field: string;
        threadReportID: string;
    };
    [SCREENS.EDIT_REQUEST.CURRENCY]: undefined;
};

type SignInNavigatorParamList = {
    [SCREENS.SIGN_IN_ROOT]: undefined;
};

type ReferralDetailsNavigatorParamList = {
    [SCREENS.REFERRAL_DETAILS]: {
        contentType: ValueOf<typeof CONST.REFERRAL_PROGRAM.CONTENT_TYPES>;
        backTo: string;
    };
};

type ProcessMoneyRequestHoldNavigatorParamList = {
    [SCREENS.PROCESS_MONEY_REQUEST_HOLD_ROOT]: undefined;
};

type PrivateNotesNavigatorParamList = {
    [SCREENS.PRIVATE_NOTES.LIST]: undefined;
    [SCREENS.PRIVATE_NOTES.EDIT]: {
        reportID: string;
        accountID: string;
    };
};

type LeftModalNavigatorParamList = {
    [SCREENS.LEFT_MODAL.SEARCH]: NavigatorScreenParams<SearchNavigatorParamList>;
    [SCREENS.LEFT_MODAL.WORKSPACE_SWITCHER]: NavigatorScreenParams<WorkspaceSwitcherNavigatorParamList>;
};

type RightModalNavigatorParamList = {
    [SCREENS.RIGHT_MODAL.SETTINGS]: NavigatorScreenParams<SettingsNavigatorParamList>;
    [SCREENS.RIGHT_MODAL.NEW_CHAT]: NavigatorScreenParams<NewChatNavigatorParamList>;
    [SCREENS.RIGHT_MODAL.DETAILS]: NavigatorScreenParams<DetailsNavigatorParamList>;
    [SCREENS.RIGHT_MODAL.PROFILE]: NavigatorScreenParams<ProfileNavigatorParamList>;
    [SCREENS.SETTINGS.SHARE_CODE]: undefined;
    [SCREENS.RIGHT_MODAL.REPORT_DETAILS]: NavigatorScreenParams<ReportDetailsNavigatorParamList>;
    [SCREENS.RIGHT_MODAL.REPORT_SETTINGS]: NavigatorScreenParams<ReportSettingsNavigatorParamList>;
    [SCREENS.RIGHT_MODAL.REPORT_DESCRIPTION]: NavigatorScreenParams<ReportDescriptionNavigatorParamList>;
    [SCREENS.RIGHT_MODAL.PARTICIPANTS]: NavigatorScreenParams<ParticipantsNavigatorParamList>;
    [SCREENS.RIGHT_MODAL.ROOM_MEMBERS]: NavigatorScreenParams<RoomMembersNavigatorParamList>;
    [SCREENS.RIGHT_MODAL.ROOM_INVITE]: NavigatorScreenParams<RoomInviteNavigatorParamList>;
    [SCREENS.RIGHT_MODAL.MONEY_REQUEST]: NavigatorScreenParams<MoneyRequestNavigatorParamList>;
    [SCREENS.RIGHT_MODAL.NEW_TASK]: NavigatorScreenParams<NewTaskNavigatorParamList>;
    [SCREENS.RIGHT_MODAL.ONBOARD_ENGAGEMENT]: NavigatorScreenParams<OnboardEngagementNavigatorParamList>;
    [SCREENS.RIGHT_MODAL.TEACHERS_UNITE]: NavigatorScreenParams<TeachersUniteNavigatorParamList>;
    [SCREENS.RIGHT_MODAL.TASK_DETAILS]: NavigatorScreenParams<TaskDetailsNavigatorParamList>;
    [SCREENS.RIGHT_MODAL.ENABLE_PAYMENTS]: NavigatorScreenParams<EnablePaymentsNavigatorParamList>;
    [SCREENS.RIGHT_MODAL.SPLIT_DETAILS]: NavigatorScreenParams<SplitDetailsNavigatorParamList>;
    [SCREENS.RIGHT_MODAL.ADD_PERSONAL_BANK_ACCOUNT]: NavigatorScreenParams<AddPersonalBankAccountNavigatorParamList>;
    [SCREENS.RIGHT_MODAL.WALLET_STATEMENT]: NavigatorScreenParams<WalletStatementNavigatorParamList>;
    [SCREENS.RIGHT_MODAL.FLAG_COMMENT]: NavigatorScreenParams<FlagCommentNavigatorParamList>;
    [SCREENS.RIGHT_MODAL.EDIT_REQUEST]: NavigatorScreenParams<EditRequestNavigatorParamList>;
    [SCREENS.RIGHT_MODAL.SIGN_IN]: NavigatorScreenParams<SignInNavigatorParamList>;
    [SCREENS.RIGHT_MODAL.PROCESS_MONEY_REQUEST_HOLD]: NavigatorScreenParams<ProcessMoneyRequestHoldNavigatorParamList>;
    [SCREENS.RIGHT_MODAL.REFERRAL]: NavigatorScreenParams<ReferralDetailsNavigatorParamList>;
    [SCREENS.RIGHT_MODAL.PRIVATE_NOTES]: NavigatorScreenParams<PrivateNotesNavigatorParamList>;
};

type SettingsCentralPaneNavigatorParamList = {
    [SCREENS.SETTINGS.PROFILE.ROOT]: undefined;
    [SCREENS.SETTINGS.PREFERENCES.ROOT]: undefined;
    [SCREENS.SETTINGS.SECURITY]: undefined;
    [SCREENS.SETTINGS.WALLET.ROOT]: undefined;
    [SCREENS.SETTINGS.ABOUT]: undefined;
};

type FullScreenNavigatorParamList = {
    [SCREENS.SETTINGS.ROOT]: undefined;
    [SCREENS.SETTINGS_CENTRAL_PANE]: NavigatorScreenParams<SettingsCentralPaneNavigatorParamList>;
};

type BottomTabNavigatorParamList = {
    [SCREENS.HOME]: undefined;
    [SCREENS.ALL_SETTINGS]: undefined;
    [SCREENS.WORKSPACE.INITIAL]: undefined;
};

type PublicScreensParamList = {
    [NAVIGATORS.BOTTOM_TAB_NAVIGATOR]: NavigatorScreenParams<BottomTabNavigatorParamList>;
    [SCREENS.TRANSITION_BETWEEN_APPS]: {
        email?: string;
        error?: string;
        shortLivedAuthToken?: string;
        shortLivedToken?: string;
        exitTo?: Routes | HybridAppRoute;
    };
    [SCREENS.VALIDATE_LOGIN]: {
        accountID: string;
        validateCode: string;
        exitTo?: Routes | HybridAppRoute;
    };
    [SCREENS.UNLINK_LOGIN]: {
        accountID?: string;
        validateCode?: string;
    };
    [SCREENS.SIGN_IN_WITH_APPLE_DESKTOP]: undefined;
    [SCREENS.SIGN_IN_WITH_GOOGLE_DESKTOP]: undefined;
    [SCREENS.SAML_SIGN_IN]: undefined;
};

type AuthScreensParamList = {
    [NAVIGATORS.BOTTOM_TAB_NAVIGATOR]: NavigatorScreenParams<BottomTabNavigatorParamList>;
    [NAVIGATORS.CENTRAL_PANE_NAVIGATOR]: NavigatorScreenParams<CentralPaneNavigatorParamList>;
    [SCREENS.VALIDATE_LOGIN]: {
        accountID: string;
        validateCode: string;
    };
    [SCREENS.TRANSITION_BETWEEN_APPS]: {
        shouldForceLogin: string;
        email: string;
        shortLivedAuthToken: string;
        exitTo: string;
    };
    [SCREENS.CONCIERGE]: undefined;
    [SCREENS.REPORT_ATTACHMENTS]: {
        reportID: string;
        source: string;
    };
    [SCREENS.PROFILE_AVATAR]: {
        accountID: string;
    };
    [SCREENS.WORKSPACE_AVATAR]: {
        policyID: string;
    };
    [SCREENS.REPORT_AVATAR]: {
        reportID: string;
    };
    [SCREENS.NOT_FOUND]: undefined;
    [NAVIGATORS.LEFT_MODAL_NAVIGATOR]: NavigatorScreenParams<LeftModalNavigatorParamList>;
    [NAVIGATORS.RIGHT_MODAL_NAVIGATOR]: NavigatorScreenParams<RightModalNavigatorParamList>;
    [NAVIGATORS.FULL_SCREEN_NAVIGATOR]: NavigatorScreenParams<FullScreenNavigatorParamList>;
    [SCREENS.DESKTOP_SIGN_IN_REDIRECT]: undefined;
};

type RootStackParamList = PublicScreensParamList & AuthScreensParamList;

type BottomTabName = keyof BottomTabNavigatorParamList;

type CentralPaneName = keyof CentralPaneNavigatorParamList;

type FullScreenName = keyof SettingsCentralPaneNavigatorParamList;

type SwitchPolicyIDParams = {
    policyID?: string;
    route?: Routes;
    isPolicyAdmin?: boolean;
};

export type {
    NavigationRef,
    StackNavigationAction,
    CentralPaneNavigatorParamList,
    BottomTabName,
    CentralPaneName,
    FullScreenName,
    RootStackParamList,
    StateOrRoute,
    NavigationStateRoute,
    NavigationPartialRoute,
    NavigationRoot,
    AuthScreensParamList,
    BottomTabNavigatorParamList,
    LeftModalNavigatorParamList,
    RightModalNavigatorParamList,
    PublicScreensParamList,
    MoneyRequestNavigatorParamList,
    SplitDetailsNavigatorParamList,
    DetailsNavigatorParamList,
    ProfileNavigatorParamList,
    ReportDetailsNavigatorParamList,
    ReportSettingsNavigatorParamList,
    TaskDetailsNavigatorParamList,
    ReportDescriptionNavigatorParamList,
    ParticipantsNavigatorParamList,
    RoomMembersNavigatorParamList,
    RoomInviteNavigatorParamList,
    SearchNavigatorParamList,
    NewChatNavigatorParamList,
    NewTaskNavigatorParamList,
    TeachersUniteNavigatorParamList,
    SettingsNavigatorParamList,
    EnablePaymentsNavigatorParamList,
    AddPersonalBankAccountNavigatorParamList,
    WalletStatementNavigatorParamList,
    FlagCommentNavigatorParamList,
    EditRequestNavigatorParamList,
    PrivateNotesNavigatorParamList,
    SignInNavigatorParamList,
    ReferralDetailsNavigatorParamList,
    ReimbursementAccountNavigatorParamList,
    State,
    WorkspaceSwitcherNavigatorParamList,
    OnboardEngagementNavigatorParamList,
    SwitchPolicyIDParams,
};<|MERGE_RESOLUTION|>--- conflicted
+++ resolved
@@ -90,20 +90,13 @@
     [SCREENS.SETTINGS.PROFILE.TIMEZONE_SELECT]: undefined;
     [SCREENS.SETTINGS.PROFILE.LEGAL_NAME]: undefined;
     [SCREENS.SETTINGS.PROFILE.DATE_OF_BIRTH]: undefined;
-<<<<<<< HEAD
     [SCREENS.SETTINGS.PROFILE.ADDRESS]: {
         country?: string;
     };
     [SCREENS.SETTINGS.PROFILE.ADDRESS_COUNTRY]: {
-        backTo?: string;
+        backTo?: Routes;
         country: string;
     };
-    [SCREENS.SETTINGS.PROFILE.CONTACT_METHODS]: undefined;
-    [SCREENS.SETTINGS.PROFILE.CONTACT_METHOD_DETAILS]: undefined;
-    [SCREENS.SETTINGS.PROFILE.NEW_CONTACT_METHOD]: undefined;
-=======
-    [SCREENS.SETTINGS.PROFILE.ADDRESS]: undefined;
-    [SCREENS.SETTINGS.PROFILE.ADDRESS_COUNTRY]: undefined;
     [SCREENS.SETTINGS.PROFILE.CONTACT_METHODS]: {
         backTo: Routes;
     };
@@ -113,7 +106,6 @@
     [SCREENS.SETTINGS.PROFILE.NEW_CONTACT_METHOD]: {
         backTo: Routes;
     };
->>>>>>> 539e269e
     [SCREENS.SETTINGS.PREFERENCES.ROOT]: undefined;
     [SCREENS.SETTINGS.PREFERENCES.PRIORITY_MODE]: undefined;
     [SCREENS.SETTINGS.PREFERENCES.LANGUAGE]: undefined;
