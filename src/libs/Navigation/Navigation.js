import {findFocusedRoute, getActionFromState} from '@react-navigation/core';
import {CommonActions, getPathFromState, StackActions} from '@react-navigation/native';
import _ from 'lodash';
import lodashGet from 'lodash/get';
import Log from '@libs/Log';
import CONST from '@src/CONST';
import NAVIGATORS from '@src/NAVIGATORS';
import ROUTES from '@src/ROUTES';
import SCREENS, {PROTECTED_SCREENS} from '@src/SCREENS';
import getStateFromPath from './getStateFromPath';
import originalGetTopmostReportActionId from './getTopmostReportActionID';
import originalGetTopmostReportId from './getTopmostReportId';
import linkingConfig from './linkingConfig';
import linkTo from './linkTo';
import navigationRef from './navigationRef';

let resolveNavigationIsReadyPromise;
const navigationIsReadyPromise = new Promise((resolve) => {
    resolveNavigationIsReadyPromise = resolve;
});

let pendingRoute = null;

let shouldPopAllStateOnUP = false;

/**
 * Inform the navigation that next time user presses UP we should pop all the state back to LHN.
 */
function setShouldPopAllStateOnUP() {
    shouldPopAllStateOnUP = true;
}

/**
 * @param {String} methodName
 * @param {Object} params
 * @returns {Boolean}
 */
function canNavigate(methodName, params = {}) {
    if (navigationRef.isReady()) {
        return true;
    }
    Log.hmmm(`[Navigation] ${methodName} failed because navigation ref was not yet ready`, params);
    return false;
}

// Re-exporting the getTopmostReportId here to fill in default value for state. The getTopmostReportId isn't defined in this file to avoid cyclic dependencies.
const getTopmostReportId = (state = navigationRef.getState()) => originalGetTopmostReportId(state);

// Re-exporting the getTopmostReportActionID here to fill in default value for state. The getTopmostReportActionID isn't defined in this file to avoid cyclic dependencies.
const getTopmostReportActionId = (state = navigationRef.getState()) => originalGetTopmostReportActionId(state);

/**
 * Method for finding on which index in stack we are.
 * @param {Object} route
 * @param {Number} index
 * @returns {Number}
 */
const getActiveRouteIndex = function (route, index) {
    if (route.routes) {
        const childActiveRoute = route.routes[route.index || 0];
        return getActiveRouteIndex(childActiveRoute, route.index || 0);
    }

    if (route.state && route.state.routes) {
        const childActiveRoute = route.state.routes[route.state.index || 0];
        return getActiveRouteIndex(childActiveRoute, route.state.index || 0);
    }

    if (route.name === NAVIGATORS.RIGHT_MODAL_NAVIGATOR) {
        return 0;
    }

    return index;
};

/**
 * Gets distance from the path in root navigator. In other words how much screen you have to pop to get to the route with this path.
 * The search is limited to 5 screens from the top for performance reasons.
 * @param {String} path - Path that you are looking for.
 * @return {Number} - Returns distance to path or -1 if the path is not found in root navigator.
 */
function getDistanceFromPathInRootNavigator(path) {
    let currentState = navigationRef.getRootState();

    for (let index = 0; index < 5; index++) {
        if (!currentState.routes.length) {
            break;
        }

        const pathFromState = getPathFromState(currentState, linkingConfig.config);
        if (path === pathFromState.substring(1)) {
            return index;
        }

        currentState = {...currentState, routes: currentState.routes.slice(0, -1), index: currentState.index - 1};
    }

    return -1;
}

/**
 * Main navigation method for redirecting to a route.
 * @param {String} route
 * @param {String} [type] - Type of action to perform. Currently UP is supported.
 */
function navigate(route = ROUTES.HOME, type) {
    if (!canNavigate('navigate', {route})) {
        // Store intended route if the navigator is not yet available,
        // we will try again after the NavigationContainer is ready
        Log.hmmm(`[Navigation] Container not yet ready, storing route as pending: ${route}`);
        pendingRoute = route;
        return;
    }
    linkTo(navigationRef.current, route, type);
}

/**
 * @param {String} fallbackRoute - Fallback route if pop/goBack action should, but is not possible within RHP
 * @param {Boolean} shouldEnforceFallback - Enforces navigation to fallback route
 * @param {Boolean} shouldPopToTop - Should we navigate to LHN on back press
 */
function goBack(fallbackRoute, shouldEnforceFallback = false, shouldPopToTop = false) {
    if (!canNavigate('goBack')) {
        return;
    }

    if (shouldPopToTop) {
        if (shouldPopAllStateOnUP) {
            shouldPopAllStateOnUP = false;
            navigationRef.current.dispatch(StackActions.popToTop());
            return;
        }
    }

    if (!navigationRef.current.canGoBack()) {
        Log.hmmm('[Navigation] Unable to go back');
        return;
    }

    const isFirstRouteInNavigator = !getActiveRouteIndex(navigationRef.current.getState());
    if (isFirstRouteInNavigator) {
        const rootState = navigationRef.getRootState();
        const lastRoute = _.last(rootState.routes);
        // If the user comes from a different flow (there is more than one route in RHP) we should go back to the previous flow on UP button press instead of using the fallbackRoute.
        if (lastRoute.name === NAVIGATORS.RIGHT_MODAL_NAVIGATOR && lastRoute.state.index > 0) {
            navigationRef.current.goBack();
            return;
        }
    }

    if (shouldEnforceFallback || (isFirstRouteInNavigator && fallbackRoute)) {
        navigate(fallbackRoute, CONST.NAVIGATION.TYPE.UP);
        return;
    }

    const isCentralPaneFocused = findFocusedRoute(navigationRef.current.getState()).name === NAVIGATORS.CENTRAL_PANE_NAVIGATOR;
    const distanceFromPathInRootNavigator = getDistanceFromPathInRootNavigator(fallbackRoute);

    // Allow CentralPane to use UP with fallback route if the path is not found in root navigator.
    if (isCentralPaneFocused && fallbackRoute && distanceFromPathInRootNavigator === -1) {
        navigate(fallbackRoute, CONST.NAVIGATION.TYPE.FORCED_UP);
        return;
    }

    // Add posibility to go back more than one screen in root navigator if that screen is on the stack.
    if (isCentralPaneFocused && fallbackRoute && distanceFromPathInRootNavigator > 0) {
        navigationRef.current.dispatch(StackActions.pop(distanceFromPathInRootNavigator));
        return;
    }

    navigationRef.current.goBack();
}

/**
 * Update route params for the specified route.
 *
 * @param {Object} params
 * @param {String} routeKey
 */
function setParams(params, routeKey) {
    navigationRef.current.dispatch({
        ...CommonActions.setParams(params),
        source: routeKey,
    });
}

/**
 * Dismisses the last modal stack if there is any
 *
 * @param {String | undefined} targetReportID - The reportID to navigate to after dismissing the modal
 */
function dismissModal(targetReportID) {
    if (!canNavigate('dismissModal')) {
        return;
    }
    const rootState = navigationRef.getRootState();
    const lastRoute = _.last(rootState.routes);
    switch (lastRoute.name) {
        case NAVIGATORS.RIGHT_MODAL_NAVIGATOR:
        case SCREENS.NOT_FOUND:
        case SCREENS.REPORT_ATTACHMENTS:
            // if we are not in the target report, we need to navigate to it after dismissing the modal
            if (targetReportID && targetReportID !== getTopmostReportId(rootState)) {
                const state = getStateFromPath(ROUTES.REPORT_WITH_ID.getRoute(targetReportID));

                const action = getActionFromState(state, linkingConfig.config);
                action.type = 'REPLACE';
                navigationRef.current.dispatch(action);
                // If not-found page is in the route stack, we need to close it
            } else if (targetReportID && _.some(rootState.routes, (route) => route.name === SCREENS.NOT_FOUND)) {
                const lastRouteIndex = rootState.routes.length - 1;
                const centralRouteIndex = _.findLastIndex(rootState.routes, (route) => route.name === NAVIGATORS.CENTRAL_PANE_NAVIGATOR);
                navigationRef.current.dispatch({...StackActions.pop(lastRouteIndex - centralRouteIndex), target: rootState.key});
            } else {
                navigationRef.current.dispatch({...StackActions.pop(), target: rootState.key});
            }
            break;
        default: {
            Log.hmmm('[Navigation] dismissModal failed because there is no modal stack to dismiss');
        }
    }
}

/**
 * Returns the current active route
 * @returns {String}
 */
function getActiveRoute() {
    const currentRoute = navigationRef.current && navigationRef.current.getCurrentRoute();
    const currentRouteHasName = lodashGet(currentRoute, 'name', false);
    if (!currentRouteHasName) {
        return '';
    }

    const routeFromState = getPathFromState(navigationRef.getRootState(), linkingConfig.config);

    if (routeFromState) {
        return routeFromState;
    }

    return '';
}

function getCurrentPath() {
    return getActiveRoute().replace(/\?.*/, '');
}

/**
 * Returns the current active route without the URL params
 * @returns {String}
 */
function getActiveRouteWithoutParams() {
    return getActiveRoute().replace(/\?.*/, '');
}

/** Returns the active route name from a state event from the navigationRef
 * @param {Object} event
 * @returns {String | undefined}
 * */
function getRouteNameFromStateEvent(event) {
    if (!event.data.state) {
        return;
    }
    const currentRouteName = event.data.state.routes.slice(-1).name;

    // Check to make sure we have a route name
    if (currentRouteName) {
        return currentRouteName;
    }
}

/**
 * Check whether the passed route is currently Active or not.
 *
 * Building path with getPathFromState since navigationRef.current.getCurrentRoute().path
 * is undefined in the first navigation.
 *
 * @param {String} routePath Path to check
 * @return {Boolean} is active
 */
function isActiveRoute(routePath) {
    // We remove First forward slash from the URL before matching
    return getActiveRoute().substring(1) === routePath;
}

/**
 * Navigate to the route that we originally intended to go to
 * but the NavigationContainer was not ready when navigate() was called
 */
function goToPendingRoute() {
    if (pendingRoute === null) {
        return;
    }
    Log.hmmm(`[Navigation] Container now ready, going to pending route: ${pendingRoute}`);
    navigate(pendingRoute);
    pendingRoute = null;
}

/**
 * @returns {Promise}
 */
function isNavigationReady() {
    return navigationIsReadyPromise;
}

function setIsNavigationReady() {
    goToPendingRoute();
    resolveNavigationIsReadyPromise();
}

/**
 * Checks if the navigation state contains routes that are protected (over the auth wall).
 *
 * @function
 * @param {Object} state - react-navigation state object
 *
 * @returns {Boolean}
 */
function navContainsProtectedRoutes(state) {
    if (!state || !state.routeNames || !_.isArray(state.routeNames)) {
        return false;
    }

    const protectedScreensName = _.values(PROTECTED_SCREENS);
    const difference = _.difference(protectedScreensName, state.routeNames);

    return !difference.length;
}

/**
 * Waits for the navitgation state to contain protected routes specified in PROTECTED_SCREENS constant.
 * If the navigation is in a state, where protected routes are avilable, the promise resolve immediately.
 *
 * @function
 * @returns {Promise<void>} A promise that resolves when the one of the PROTECTED_SCREENS screen is available in the nav tree.
 *
 * @example
 * waitForProtectedRoutes()
 *     .then(()=> console.log('Protected routes are present!'))
 */
function waitForProtectedRoutes() {
    return new Promise((resolve) => {
        isNavigationReady().then(() => {
            const currentState = navigationRef.current.getState();
            if (navContainsProtectedRoutes(currentState)) {
                resolve();
                return;
            }
            let unsubscribe;
            const handleStateChange = ({data}) => {
                const state = lodashGet(data, 'state');
                if (navContainsProtectedRoutes(state)) {
                    unsubscribe();
                    resolve();
                }
            };
            unsubscribe = navigationRef.current.addListener('state', handleStateChange);
        });
    });
}

export default {
    setShouldPopAllStateOnUP,
    canNavigate,
    navigate,
    setParams,
    dismissModal,
    isActiveRoute,
    getActiveRoute,
    getActiveRouteWithoutParams,
    goBack,
    isNavigationReady,
    setIsNavigationReady,
    getTopmostReportId,
    getRouteNameFromStateEvent,
    getTopmostReportActionId,
<<<<<<< HEAD
    getCurrentPath,
=======
    waitForProtectedRoutes,
    navContainsProtectedRoutes,
>>>>>>> 9da929f6
};

export {navigationRef};<|MERGE_RESOLUTION|>--- conflicted
+++ resolved
@@ -374,12 +374,9 @@
     getTopmostReportId,
     getRouteNameFromStateEvent,
     getTopmostReportActionId,
-<<<<<<< HEAD
     getCurrentPath,
-=======
     waitForProtectedRoutes,
     navContainsProtectedRoutes,
->>>>>>> 9da929f6
 };
 
 export {navigationRef};