import _ from 'lodash';
import lodashGet from 'lodash/get';
import {
    CommonActions, getPathFromState, StackActions,
} from '@react-navigation/native';
import Log from '../Log';
import DomUtils from '../DomUtils';
import linkTo from './linkTo';
import ROUTES from '../../ROUTES';
import linkingConfig from './linkingConfig';
import navigationRef from './navigationRef';
import NAVIGATORS from '../../NAVIGATORS';
import originalGetTopmostReportId from './getTopmostReportId';
import dismissKeyboardGoingBack from './dismissKeyboardGoingBack';

let resolveNavigationIsReadyPromise;
const navigationIsReadyPromise = new Promise((resolve) => {
    resolveNavigationIsReadyPromise = resolve;
});

let resolveReportScreenIsReadyPromise;
let reportScreenIsReadyPromise = new Promise((resolve) => {
    resolveReportScreenIsReadyPromise = resolve;
});

let pendingRoute = null;

<<<<<<< HEAD
=======
Onyx.connect({
    key: ONYXKEYS.SESSION,
    callback: (val) => (isLoggedIn = Boolean(val && val.authToken)),
});

// This flag indicates that we're trying to deeplink to a report when react-navigation is not fully loaded yet.
// If true, this flag will cause the drawer to start in a closed state (which is not the default for small screens)
// so it doesn't cover the report we're trying to link to.
let didTapNotificationBeforeReady = false;

function setDidTapNotification() {
    if (navigationRef.isReady()) {
        return;
    }

    didTapNotificationBeforeReady = true;
}

>>>>>>> e48e8757
/**
 * @param {String} methodName
 * @param {Object} params
 * @returns {Boolean}
 */
function canNavigate(methodName, params = {}) {
    if (navigationRef.isReady()) {
        return true;
    }
    Log.hmmm(`[Navigation] ${methodName} failed because navigation ref was not yet ready`, params);
    return false;
}

// Re-exporting the getTopmostReportId here to fill in default value for state. The getTopmostReportId isn't defined in this file to avoid cyclic dependencies.
const getTopmostReportId = (state = navigationRef.getState()) => originalGetTopmostReportId(state);

/**
 * @private
 * @param {Boolean} shouldOpenDrawer
 */
function goBack() {
    if (!canNavigate('goBack')) {
        return;
    }

    if (!navigationRef.current.canGoBack()) {
        Log.hmmm('[Navigation] Unable to go back');
        return;
    }
    navigationRef.current.goBack();
}

/**
 * Main navigation method for redirecting to a route.
 * @param {String} route
 */
function navigate(route = ROUTES.HOME) {
    if (!canNavigate('navigate', {route})) {
        // Store intended route if the navigator is not yet available,
        // we will try again after the NavigationContainer is ready
        Log.hmmm(`[Navigation] Container not yet ready, storing route as pending: ${route}`);
        pendingRoute = route;
        return;
    }

    // A pressed navigation button will remain focused, keeping its tooltip visible, even if it's supposed to be out of view.
    // To prevent that we blur the button manually (especially for Safari, where the mouse leave event is missing).
    // More info: https://github.com/Expensify/App/issues/13146
    DomUtils.blurActiveElement();

    linkTo(navigationRef.current, route);
}

/**
 * Update route params for the specified route.
 *
 * @param {Object} params
 * @param {String} routeKey
 */
function setParams(params, routeKey) {
    navigationRef.current.dispatch({
        ...CommonActions.setParams(params),
        source: routeKey,
    });
}

/**
 * Dismisses the last modal stack if there is any
 */
function dismissModal() {
    if (!canNavigate('dismissModal')) {
        return;
    }
<<<<<<< HEAD
    const rootState = navigationRef.getRootState();
    const lastRoute = _.last(rootState.routes);
    if (lastRoute.name === NAVIGATORS.RIGHT_MODAL_NAVIGATOR || lastRoute.name === NAVIGATORS.FULL_SCREEN_NAVIGATOR) {
        navigationRef.current.dispatch(StackActions.pop());
    } else {
        Log.hmmm('[Navigation] dismissModal failed because there is no modal stack to dismiss');
=======

    const normalizedShouldOpenDrawer = _.isBoolean(shouldOpenDrawer) ? shouldOpenDrawer : false;

    DeprecatedCustomActions.navigateBackToRootDrawer();
    if (normalizedShouldOpenDrawer) {
        openDrawer();
>>>>>>> e48e8757
    }
}

/**
 * Returns the current active route
 * @returns {String}
 */
function getActiveRoute() {
    const currentRouteHasName = navigationRef.current && navigationRef.current.getCurrentRoute().name;
    if (!currentRouteHasName) {
        return '';
    }

    const routeState = navigationRef.current.getState();
    const currentRoute = routeState.routes[routeState.index];

    if (currentRoute.state) {
        return getPathFromState(routeState, linkingConfig.config);
    }

    if (currentRoute.params && currentRoute.params.path) {
        return currentRoute.params.path;
    }

    return '';
}

/**
 * @returns {String}
 */
function getReportIDFromRoute() {
    if (!navigationRef.current) {
        return '';
    }

    const drawerState = lodashGet(navigationRef.current.getState(), ['routes', 0, 'state']);
    const reportRoute = lodashGet(drawerState, ['routes', 0]);
    return lodashGet(reportRoute, ['params', 'reportID'], '');
}

/**
 * Check whether the passed route is currently Active or not.
 *
 * Building path with getPathFromState since navigationRef.current.getCurrentRoute().path
 * is undefined in the first navigation.
 *
 * @param {String} routePath Path to check
 * @return {Boolean} is active
 */
function isActiveRoute(routePath) {
    // We remove First forward slash from the URL before matching
    return getActiveRoute().substring(1) === routePath;
}

/**
 * Navigate to the route that we originally intended to go to
 * but the NavigationContainer was not ready when navigate() was called
 */
function goToPendingRoute() {
    if (pendingRoute === null) {
        return;
    }
    Log.hmmm(`[Navigation] Container now ready, going to pending route: ${pendingRoute}`);
    navigate(pendingRoute);
    pendingRoute = null;
}

/**
 * @returns {Promise}
 */
function isNavigationReady() {
    return navigationIsReadyPromise;
}

function setIsNavigationReady() {
    goToPendingRoute();
    resolveNavigationIsReadyPromise();
}

function resetIsReportScreenReadyPromise() {
    reportScreenIsReadyPromise = new Promise((resolve) => {
        resolveReportScreenIsReadyPromise = resolve;
    });
}

function isReportScreenReady() {
    return reportScreenIsReadyPromise;
}

function setIsReportScreenIsReady() {
    resolveReportScreenIsReadyPromise();
}

/**
 * Navigation function with additional logic to dismiss the opened keyboard
 *
 * Navigation events are not fired when we navigate to an existing screen in the navigation stack,
 * that is why we need to manipulate closing keyboard manually
 * @param {string} backRoute - Name of the screen to navigate the user to
 */
function drawerGoBack(backRoute) {
    dismissKeyboardGoingBack();
    if (!backRoute) {
        goBack();
        return;
    }
    navigate(backRoute);
}

export default {
    canNavigate,
    navigate,
    setParams,
    dismissModal,
    isActiveRoute,
    getActiveRoute,
    goBack,
    isNavigationReady,
    setIsNavigationReady,
    getReportIDFromRoute,
    resetIsReportScreenReadyPromise,
    isReportScreenReady,
    setIsReportScreenIsReady,
    getTopmostReportId,
    drawerGoBack,
};

export {navigationRef};<|MERGE_RESOLUTION|>--- conflicted
+++ resolved
@@ -1,8 +1,6 @@
 import _ from 'lodash';
 import lodashGet from 'lodash/get';
-import {
-    CommonActions, getPathFromState, StackActions,
-} from '@react-navigation/native';
+import {CommonActions, getPathFromState, StackActions} from '@react-navigation/native';
 import Log from '../Log';
 import DomUtils from '../DomUtils';
 import linkTo from './linkTo';
@@ -25,27 +23,6 @@
 
 let pendingRoute = null;
 
-<<<<<<< HEAD
-=======
-Onyx.connect({
-    key: ONYXKEYS.SESSION,
-    callback: (val) => (isLoggedIn = Boolean(val && val.authToken)),
-});
-
-// This flag indicates that we're trying to deeplink to a report when react-navigation is not fully loaded yet.
-// If true, this flag will cause the drawer to start in a closed state (which is not the default for small screens)
-// so it doesn't cover the report we're trying to link to.
-let didTapNotificationBeforeReady = false;
-
-function setDidTapNotification() {
-    if (navigationRef.isReady()) {
-        return;
-    }
-
-    didTapNotificationBeforeReady = true;
-}
-
->>>>>>> e48e8757
 /**
  * @param {String} methodName
  * @param {Object} params
@@ -119,21 +96,12 @@
     if (!canNavigate('dismissModal')) {
         return;
     }
-<<<<<<< HEAD
     const rootState = navigationRef.getRootState();
     const lastRoute = _.last(rootState.routes);
     if (lastRoute.name === NAVIGATORS.RIGHT_MODAL_NAVIGATOR || lastRoute.name === NAVIGATORS.FULL_SCREEN_NAVIGATOR) {
         navigationRef.current.dispatch(StackActions.pop());
     } else {
         Log.hmmm('[Navigation] dismissModal failed because there is no modal stack to dismiss');
-=======
-
-    const normalizedShouldOpenDrawer = _.isBoolean(shouldOpenDrawer) ? shouldOpenDrawer : false;
-
-    DeprecatedCustomActions.navigateBackToRootDrawer();
-    if (normalizedShouldOpenDrawer) {
-        openDrawer();
->>>>>>> e48e8757
     }
 }
 
