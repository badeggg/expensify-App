import lodashHas from 'lodash/has';
import type {OnyxCollection, OnyxEntry} from 'react-native-onyx';
import Onyx from 'react-native-onyx';
import type {ValueOf} from 'type-fest';
import CONST from '@src/CONST';
import ONYXKEYS from '@src/ONYXKEYS';
import type {Policy, RecentWaypoint, Report, TaxRate, TaxRates, Transaction, TransactionViolation, TransactionViolations} from '@src/types/onyx';
import type {Comment, Receipt, TransactionChanges, TransactionPendingFieldsKey, Waypoint, WaypointCollection} from '@src/types/onyx/Transaction';
import {isEmptyObject} from '@src/types/utils/EmptyObject';
import type {IOURequestType} from './actions/IOU';
import {isCorporateCard, isExpensifyCard} from './CardUtils';
import DateUtils from './DateUtils';
import * as Localize from './Localize';
import * as NumberUtils from './NumberUtils';
import {getCleanedTagName} from './PolicyUtils';

let allTransactions: OnyxCollection<Transaction> = {};
Onyx.connect({
    key: ONYXKEYS.COLLECTION.TRANSACTION,
    waitForCollectionCallback: true,
    callback: (value) => {
        if (!value) {
            return;
        }
        allTransactions = Object.fromEntries(Object.entries(value).filter(([, transaction]) => !!transaction));
    },
});

let allTransactionViolations: OnyxCollection<TransactionViolations> = {};
Onyx.connect({
    key: ONYXKEYS.COLLECTION.TRANSACTION_VIOLATIONS,
    waitForCollectionCallback: true,
    callback: (value) => (allTransactionViolations = value),
});

let allReports: OnyxCollection<Report>;
Onyx.connect({
    key: ONYXKEYS.COLLECTION.REPORT,
    waitForCollectionCallback: true,
    callback: (value) => (allReports = value),
});

function isDistanceRequest(transaction: OnyxEntry<Transaction>): boolean {
    // This is used during the expense creation flow before the transaction has been saved to the server
    if (lodashHas(transaction, 'iouRequestType')) {
        return transaction?.iouRequestType === CONST.IOU.REQUEST_TYPE.DISTANCE;
    }

    // This is the case for transaction objects once they have been saved to the server
    const type = transaction?.comment?.type;
    const customUnitName = transaction?.comment?.customUnit?.name;
    return type === CONST.TRANSACTION.TYPE.CUSTOM_UNIT && customUnitName === CONST.CUSTOM_UNITS.NAME_DISTANCE;
}

function isScanRequest(transaction: OnyxEntry<Transaction>): boolean {
    // This is used during the expense creation flow before the transaction has been saved to the server
    if (lodashHas(transaction, 'iouRequestType')) {
        return transaction?.iouRequestType === CONST.IOU.REQUEST_TYPE.SCAN;
    }

    return Boolean(transaction?.receipt?.source);
}

function getRequestType(transaction: OnyxEntry<Transaction>): IOURequestType {
    if (isDistanceRequest(transaction)) {
        return CONST.IOU.REQUEST_TYPE.DISTANCE;
    }
    if (isScanRequest(transaction)) {
        return CONST.IOU.REQUEST_TYPE.SCAN;
    }

    return CONST.IOU.REQUEST_TYPE.MANUAL;
}

function isManualRequest(transaction: Transaction): boolean {
    // This is used during the expense creation flow before the transaction has been saved to the server
    if (lodashHas(transaction, 'iouRequestType')) {
        return transaction.iouRequestType === CONST.IOU.REQUEST_TYPE.MANUAL;
    }

    return getRequestType(transaction) === CONST.IOU.REQUEST_TYPE.MANUAL;
}

/**
 * Optimistically generate a transaction.
 *
 * @param amount – in cents
 * @param [existingTransactionID] When creating a distance expense, an empty transaction has already been created with a transactionID. In that case, the transaction here needs to have
 * it's transactionID match what was already generated.
 */
function buildOptimisticTransaction(
    amount: number,
    currency: string,
    reportID: string,
    comment = '',
    created = '',
    source = '',
    originalTransactionID = '',
    merchant = '',
    receipt: Receipt = {},
    filename = '',
    existingTransactionID: string | null = null,
    category = '',
    tag = '',
    taxCode = '',
    taxAmount = 0,
    billable = false,
    pendingFields: Partial<{[K in TransactionPendingFieldsKey]: ValueOf<typeof CONST.RED_BRICK_ROAD_PENDING_ACTION>}> | undefined = undefined,
    reimbursable = true,
): Transaction {
    // transactionIDs are random, positive, 64-bit numeric strings.
    // Because JS can only handle 53-bit numbers, transactionIDs are strings in the front-end (just like reportActionID)
    const transactionID = existingTransactionID ?? NumberUtils.rand64();

    const commentJSON: Comment = {comment};
    if (source) {
        commentJSON.source = source;
    }
    if (originalTransactionID) {
        commentJSON.originalTransactionID = originalTransactionID;
    }

    return {
        ...(!isEmptyObject(pendingFields) ? {pendingFields} : {}),
        transactionID,
        amount,
        currency,
        reportID,
        comment: commentJSON,
        merchant: merchant || CONST.TRANSACTION.PARTIAL_TRANSACTION_MERCHANT,
        created: created || DateUtils.getDBTime(),
        pendingAction: CONST.RED_BRICK_ROAD_PENDING_ACTION.ADD,
        receipt,
        filename,
        category,
        tag,
        taxCode,
        taxAmount,
        billable,
        reimbursable,
    };
}

/**
 * Check if the transaction has an Ereceipt
 */
function hasEReceipt(transaction: Transaction | undefined | null): boolean {
    return !!transaction?.hasEReceipt;
}

function hasReceipt(transaction: OnyxEntry<Transaction> | undefined): boolean {
    return !!transaction?.receipt?.state || hasEReceipt(transaction);
}

function isMerchantMissing(transaction: OnyxEntry<Transaction>) {
    if (transaction?.modifiedMerchant && transaction.modifiedMerchant !== '') {
        return transaction.modifiedMerchant === CONST.TRANSACTION.PARTIAL_TRANSACTION_MERCHANT;
    }
    const isMerchantEmpty = transaction?.merchant === CONST.TRANSACTION.PARTIAL_TRANSACTION_MERCHANT || transaction?.merchant === '';

    return isMerchantEmpty;
}

/**
 * Check if the merchant is partial i.e. `(none)`
 */
function isPartialMerchant(merchant: string): boolean {
    return merchant === CONST.TRANSACTION.PARTIAL_TRANSACTION_MERCHANT;
}

function isAmountMissing(transaction: OnyxEntry<Transaction>) {
    return transaction?.amount === 0 && (!transaction.modifiedAmount || transaction.modifiedAmount === 0);
}

function isCreatedMissing(transaction: OnyxEntry<Transaction>) {
    return transaction?.created === '' && (!transaction.created || transaction.modifiedCreated === '');
}

function areRequiredFieldsEmpty(transaction: OnyxEntry<Transaction>): boolean {
    const parentReport = allReports?.[`${ONYXKEYS.COLLECTION.REPORT}${transaction?.reportID}`] ?? null;
    const isFromExpenseReport = parentReport?.type === CONST.REPORT.TYPE.EXPENSE;
    const isSplitPolicyExpenseChat = !!transaction?.comment?.splits?.some((participant) => allReports?.[`${ONYXKEYS.COLLECTION.REPORT}${participant.chatReportID}`]?.isOwnPolicyExpenseChat);
    const isMerchantRequired = isFromExpenseReport || isSplitPolicyExpenseChat;
    return (isMerchantRequired && isMerchantMissing(transaction)) || isAmountMissing(transaction) || isCreatedMissing(transaction);
}

/**
 * Given the edit made to the expnse, return an updated transaction object.
 */
function getUpdatedTransaction(transaction: Transaction, transactionChanges: TransactionChanges, isFromExpenseReport: boolean, shouldUpdateReceiptState = true): Transaction {
    // Only changing the first level fields so no need for deep clone now
    const updatedTransaction = {...transaction};
    let shouldStopSmartscan = false;

    // The comment property does not have its modifiedComment counterpart
    if (Object.hasOwn(transactionChanges, 'comment')) {
        updatedTransaction.comment = {
            ...updatedTransaction.comment,
            comment: transactionChanges.comment,
        };
    }
    if (Object.hasOwn(transactionChanges, 'created')) {
        updatedTransaction.modifiedCreated = transactionChanges.created;
        shouldStopSmartscan = true;
    }
    if (Object.hasOwn(transactionChanges, 'amount') && typeof transactionChanges.amount === 'number') {
        updatedTransaction.modifiedAmount = isFromExpenseReport ? -transactionChanges.amount : transactionChanges.amount;
        shouldStopSmartscan = true;
    }
    if (Object.hasOwn(transactionChanges, 'currency')) {
        updatedTransaction.modifiedCurrency = transactionChanges.currency;
        shouldStopSmartscan = true;
    }

    if (Object.hasOwn(transactionChanges, 'merchant')) {
        updatedTransaction.modifiedMerchant = transactionChanges.merchant;
        shouldStopSmartscan = true;
    }

    if (Object.hasOwn(transactionChanges, 'waypoints')) {
        updatedTransaction.modifiedWaypoints = transactionChanges.waypoints;
        shouldStopSmartscan = true;
    }

    if (Object.hasOwn(transactionChanges, 'taxAmount') && typeof transactionChanges.taxAmount === 'number') {
        updatedTransaction.taxAmount = isFromExpenseReport ? -transactionChanges.taxAmount : transactionChanges.taxAmount;
    }

    if (Object.hasOwn(transactionChanges, 'taxCode') && typeof transactionChanges.taxCode === 'string') {
        updatedTransaction.taxCode = transactionChanges.taxCode;
    }

    if (Object.hasOwn(transactionChanges, 'billable') && typeof transactionChanges.billable === 'boolean') {
        updatedTransaction.billable = transactionChanges.billable;
    }

    if (Object.hasOwn(transactionChanges, 'category') && typeof transactionChanges.category === 'string') {
        updatedTransaction.category = transactionChanges.category;
    }

    if (Object.hasOwn(transactionChanges, 'tag') && typeof transactionChanges.tag === 'string') {
        updatedTransaction.tag = transactionChanges.tag;
    }

    if (
        shouldUpdateReceiptState &&
        shouldStopSmartscan &&
        transaction?.receipt &&
        Object.keys(transaction.receipt).length > 0 &&
        transaction?.receipt?.state !== CONST.IOU.RECEIPT_STATE.OPEN &&
        updatedTransaction.receipt
    ) {
        updatedTransaction.receipt.state = CONST.IOU.RECEIPT_STATE.OPEN;
    }

    updatedTransaction.pendingFields = {
        ...(Object.hasOwn(transactionChanges, 'comment') && {comment: CONST.RED_BRICK_ROAD_PENDING_ACTION.UPDATE}),
        ...(Object.hasOwn(transactionChanges, 'created') && {created: CONST.RED_BRICK_ROAD_PENDING_ACTION.UPDATE}),
        ...(Object.hasOwn(transactionChanges, 'amount') && {amount: CONST.RED_BRICK_ROAD_PENDING_ACTION.UPDATE}),
        ...(Object.hasOwn(transactionChanges, 'currency') && {currency: CONST.RED_BRICK_ROAD_PENDING_ACTION.UPDATE}),
        ...(Object.hasOwn(transactionChanges, 'merchant') && {merchant: CONST.RED_BRICK_ROAD_PENDING_ACTION.UPDATE}),
        ...(Object.hasOwn(transactionChanges, 'waypoints') && {waypoints: CONST.RED_BRICK_ROAD_PENDING_ACTION.UPDATE}),
        ...(Object.hasOwn(transactionChanges, 'billable') && {billable: CONST.RED_BRICK_ROAD_PENDING_ACTION.UPDATE}),
        ...(Object.hasOwn(transactionChanges, 'category') && {category: CONST.RED_BRICK_ROAD_PENDING_ACTION.UPDATE}),
        ...(Object.hasOwn(transactionChanges, 'tag') && {tag: CONST.RED_BRICK_ROAD_PENDING_ACTION.UPDATE}),
        ...(Object.hasOwn(transactionChanges, 'taxAmount') && {taxAmount: CONST.RED_BRICK_ROAD_PENDING_ACTION.UPDATE}),
        ...(Object.hasOwn(transactionChanges, 'taxCode') && {taxCode: CONST.RED_BRICK_ROAD_PENDING_ACTION.UPDATE}),
    };

    return updatedTransaction;
}

/**
 * Return the comment field (referred to as description in the App) from the transaction.
 * The comment does not have its modifiedComment counterpart.
 */
function getDescription(transaction: OnyxEntry<Transaction>): string {
    // Casting the description to string to avoid wrong data types (e.g. number) being returned from the API
    return transaction?.comment?.comment?.toString() ?? '';
}

/**
 * Return the amount field from the transaction, return the modifiedAmount if present.
 */
function getAmount(transaction: OnyxEntry<Transaction>, isFromExpenseReport = false, isFromTrackedExpense = false): number {
    // IOU requests cannot have negative values, but they can be stored as negative values, let's return absolute value
    if (!isFromExpenseReport || isFromTrackedExpense) {
        const amount = transaction?.modifiedAmount ?? 0;
        if (amount) {
            return Math.abs(amount);
        }
        return Math.abs(transaction?.amount ?? 0);
    }

    // Expense report case:
    // The amounts are stored using an opposite sign and negative values can be set,
    // we need to return an opposite sign than is saved in the transaction object
    let amount = transaction?.modifiedAmount ?? 0;
    if (amount) {
        return -amount;
    }

    // To avoid -0 being shown, lets only change the sign if the value is other than 0.
    amount = transaction?.amount ?? 0;
    return amount ? -amount : 0;
}

/**
 * Return the tax amount field from the transaction.
 */
function getTaxAmount(transaction: OnyxEntry<Transaction>, isFromExpenseReport: boolean): number {
    // IOU requests cannot have negative values but they can be stored as negative values, let's return absolute value
    if (!isFromExpenseReport) {
        return Math.abs(transaction?.taxAmount ?? 0);
    }

    // To avoid -0 being shown, lets only change the sign if the value is other than 0.
    const amount = transaction?.taxAmount ?? 0;
    return amount ? -amount : 0;
}

/**
 * Return the tax code from the transaction.
 */
function getTaxCode(transaction: OnyxEntry<Transaction>): string {
    return transaction?.taxCode ?? '';
}

/**
 * Return the currency field from the transaction, return the modifiedCurrency if present.
 */
function getCurrency(transaction: OnyxEntry<Transaction>): string {
    const currency = transaction?.modifiedCurrency ?? '';
    if (currency) {
        return currency;
    }
    return transaction?.currency ?? CONST.CURRENCY.USD;
}

/**
 * Return the original currency field from the transaction.
 */
function getOriginalCurrency(transaction: Transaction): string {
    return transaction?.originalCurrency ?? '';
}

/**
 * Return the absolute value of the original amount field from the transaction.
 */
function getOriginalAmount(transaction: Transaction): number {
    const amount = transaction?.originalAmount ?? 0;
    return Math.abs(amount);
}

/**
 * Verify if the transaction is expecting the distance to be calculated on the server
 */
function isFetchingWaypointsFromServer(transaction: OnyxEntry<Transaction>): boolean {
    return !!transaction?.pendingFields?.waypoints;
}

/**
 * Return the merchant field from the transaction, return the modifiedMerchant if present.
 */
function getMerchant(transaction: OnyxEntry<Transaction>): string {
    return transaction?.modifiedMerchant ? transaction.modifiedMerchant : transaction?.merchant ?? '';
}

function getDistance(transaction: Transaction | null): number {
    return transaction?.comment?.customUnit?.quantity ?? 0;
}

/**
 * Return the mccGroup field from the transaction, return the modifiedMCCGroup if present.
 */
function getMCCGroup(transaction: Transaction): ValueOf<typeof CONST.MCC_GROUPS> | undefined {
    return transaction?.modifiedMCCGroup ? transaction.modifiedMCCGroup : transaction?.mccGroup;
}

/**
 * Return the waypoints field from the transaction, return the modifiedWaypoints if present.
 */
function getWaypoints(transaction: OnyxEntry<Transaction>): WaypointCollection | undefined {
    return transaction?.modifiedWaypoints ?? transaction?.comment?.waypoints;
}

/**
 * Return the category from the transaction. This "category" field has no "modified" complement.
 */
function getCategory(transaction: OnyxEntry<Transaction>): string {
    return transaction?.category ?? '';
}

/**
 * Return the cardID from the transaction.
 */
function getCardID(transaction: Transaction): number {
    return transaction?.cardID ?? 0;
}

/**
 * Return the billable field from the transaction. This "billable" field has no "modified" complement.
 */
function getBillable(transaction: OnyxEntry<Transaction>): boolean {
    return transaction?.billable ?? false;
}

/**
 * Return a colon-delimited tag string as an array, considering escaped colons and double backslashes.
 */
function getTagArrayFromName(tagName: string): string[] {
    // WAIT!!!!!!!!!!!!!!!!!!
    // You need to keep this in sync with TransactionUtils.php

    // We need to be able to preserve double backslashes in the original string
    // and not have it interfere with splitting on a colon (:).
    // So, let's replace it with something absurd to begin with, do our split, and
    // then replace the double backslashes in the end.
    const tagWithoutDoubleSlashes = tagName.replace(/\\\\/g, '☠');
    const tagWithoutEscapedColons = tagWithoutDoubleSlashes.replace(/\\:/g, '☢');

    // Do our split
    const matches = tagWithoutEscapedColons.split(':');
    const newMatches: string[] = [];

    for (const item of matches) {
        const tagWithEscapedColons = item.replace(/☢/g, '\\:');
        const tagWithDoubleSlashes = tagWithEscapedColons.replace(/☠/g, '\\\\');
        newMatches.push(tagWithDoubleSlashes);
    }

    return newMatches;
}

/**
 * Return the tag from the transaction. When the tagIndex is passed, return the tag based on the index.
 * This "tag" field has no "modified" complement.
 */
function getTag(transaction: OnyxEntry<Transaction>, tagIndex?: number): string {
    if (tagIndex !== undefined) {
        const tagsArray = getTagArrayFromName(transaction?.tag ?? '');
        return tagsArray[tagIndex] ?? '';
    }

    return transaction?.tag ?? '';
}

function getTagForDisplay(transaction: OnyxEntry<Transaction>, tagIndex?: number): string {
    return getCleanedTagName(getTag(transaction, tagIndex));
}

/**
 * Return the created field from the transaction, return the modifiedCreated if present.
 */
function getCreated(transaction: OnyxEntry<Transaction>, dateFormat: string = CONST.DATE.FNS_FORMAT_STRING): string {
    // eslint-disable-next-line @typescript-eslint/prefer-nullish-coalescing
    const created = transaction?.modifiedCreated ? transaction.modifiedCreated : transaction?.created || '';

    return DateUtils.formatWithUTCTimeZone(created, dateFormat);
}

/**
 * Determine whether a transaction is made with an Expensify card.
 */
function isExpensifyCardTransaction(transaction: OnyxEntry<Transaction>): boolean {
    if (!transaction?.cardID) {
        return false;
    }
    return isExpensifyCard(transaction.cardID);
}

/**
 * Determine whether a transaction is made with a card (Expensify or Company Card).
 */
function isCardTransaction(transaction: OnyxEntry<Transaction>): boolean {
    const cardID = transaction?.cardID ?? 0;
    return isCorporateCard(cardID);
}

/**
 * Check if the transaction status is set to Pending.
 */
function isPending(transaction: OnyxEntry<Transaction>): boolean {
    if (!transaction?.status) {
        return false;
    }
    return transaction.status === CONST.TRANSACTION.STATUS.PENDING;
}

/**
 * Check if the transaction status is set to Posted.
 */
function isPosted(transaction: Transaction): boolean {
    if (!transaction.status) {
        return false;
    }
    return transaction.status === CONST.TRANSACTION.STATUS.POSTED;
}

function isReceiptBeingScanned(transaction: OnyxEntry<Transaction>): boolean {
    return [CONST.IOU.RECEIPT_STATE.SCANREADY, CONST.IOU.RECEIPT_STATE.SCANNING].some((value) => value === transaction?.receipt?.state);
}

function didRceiptScanSucceed(transaction: OnyxEntry<Transaction>): boolean {
    return [CONST.IOU.RECEIPT_STATE.SCANCOMPLETE].some((value) => value === transaction?.receipt?.state);
}

/**
 * Check if the transaction has a non-smartscanning receipt and is missing required fields
 */
function hasMissingSmartscanFields(transaction: OnyxEntry<Transaction>): boolean {
    return Boolean(transaction && !isDistanceRequest(transaction) && !isReceiptBeingScanned(transaction) && areRequiredFieldsEmpty(transaction));
}

/**
 * Get all transaction violations of the transaction with given tranactionID.
 */
function getTransactionViolations(transactionID: string, transactionViolations: OnyxCollection<TransactionViolations> | null): TransactionViolations | null {
    return transactionViolations?.[ONYXKEYS.COLLECTION.TRANSACTION_VIOLATIONS + transactionID] ?? null;
}

/**
 * Check if there is pending rter violation in transactionViolations.
 */
function hasPendingRTERViolation(transactionViolations?: TransactionViolations | null): boolean {
    return Boolean(
        transactionViolations?.some((transactionViolation: TransactionViolation) => transactionViolation.name === CONST.VIOLATIONS.RTER && transactionViolation.data?.pendingPattern),
    );
}

/**
 * Check if there is pending rter violation in all transactionViolations with given transactionIDs.
 */
<<<<<<< HEAD
function hasAllPendingRTERViolations(transactionIds: string[]): boolean {
    const transactionsWithRTERViolations = transactionIds.map((transactionId) => hasPendingRTERViolation(getTransactionViolations(transactionId, allTransactionViolations)));
    return transactionsWithRTERViolations.length !== 0 && transactionsWithRTERViolations.every((value) => value === true);
=======
function allHavePendingRTERViolation(transactionIds: string[]): boolean {
    const transactionsWithRTERViolations = transactionIds.map((transactionId) => {
        const transactionViolations = getTransactionViolations(transactionId, allTransactionViolations);
        return hasPendingRTERViolation(transactionViolations);
    });
    return transactionsWithRTERViolations.length > 0 && transactionsWithRTERViolations.every((value) => value === true);
>>>>>>> 4499fa24
}

/**
 * Check if the transaction is pending or has a pending rter violation.
 */
function hasPendingUI(transaction: OnyxEntry<Transaction>, transactionViolations?: TransactionViolations | null): boolean {
    return isReceiptBeingScanned(transaction) || isPending(transaction) || (!!transaction && hasPendingRTERViolation(transactionViolations));
}

/**
 * Check if the transaction has a defined route
 */
function hasRoute(transaction: OnyxEntry<Transaction>, isDistanceRequestType: boolean): boolean {
    return !!transaction?.routes?.route0?.geometry?.coordinates || (isDistanceRequestType && !!transaction?.comment?.customUnit?.quantity);
}

function getAllReportTransactions(reportID?: string): Transaction[] {
    // `reportID` from the `/CreateDistanceRequest` endpoint return's number instead of string for created `transaction`.
    // For reference, https://github.com/Expensify/App/pull/26536#issuecomment-1703573277.
    // We will update this in a follow-up Issue. According to this comment: https://github.com/Expensify/App/pull/26536#issuecomment-1703591019.
    const transactions: Transaction[] = Object.values(allTransactions ?? {}).filter((transaction): transaction is Transaction => transaction !== null);
    return transactions.filter((transaction) => `${transaction.reportID}` === `${reportID}`);
}

function waypointHasValidAddress(waypoint: RecentWaypoint | Waypoint): boolean {
    return !!waypoint?.address?.trim();
}

/**
 * Converts the key of a waypoint to its index
 */
function getWaypointIndex(key: string): number {
    return Number(key.replace('waypoint', ''));
}

/**
 * Filters the waypoints which are valid and returns those
 */
function getValidWaypoints(waypoints: WaypointCollection | undefined, reArrangeIndexes = false): WaypointCollection {
    if (!waypoints) {
        return {};
    }

    const sortedIndexes = Object.keys(waypoints)
        .map(getWaypointIndex)
        .sort((a, b) => a - b);
    const waypointValues = sortedIndexes.map((index) => waypoints[`waypoint${index}`]);
    // Ensure the number of waypoints is between 2 and 25
    if (waypointValues.length < 2 || waypointValues.length > 25) {
        return {};
    }

    let lastWaypointIndex = -1;
    let waypointIndex = -1;

    return waypointValues.reduce<WaypointCollection>((acc, currentWaypoint, index) => {
        const previousWaypoint = waypointValues[lastWaypointIndex];

        // Check if the waypoint has a valid address
        if (!waypointHasValidAddress(currentWaypoint)) {
            return acc;
        }

        // Check for adjacent waypoints with the same address
        if (previousWaypoint && currentWaypoint?.address === previousWaypoint.address) {
            return acc;
        }

        const validatedWaypoints: WaypointCollection = {...acc, [`waypoint${reArrangeIndexes ? waypointIndex + 1 : index}`]: currentWaypoint};

        lastWaypointIndex = index;
        waypointIndex += 1;

        return validatedWaypoints;
    }, {});
}

/**
 * Returns the most recent transactions in an object
 */
function getRecentTransactions(transactions: Record<string, string>, size = 2): string[] {
    return Object.keys(transactions)
        .sort((transactionID1, transactionID2) => (new Date(transactions[transactionID1]) < new Date(transactions[transactionID2]) ? 1 : -1))
        .slice(0, size);
}

/**
 * Check if transaction is on hold
 */
function isOnHold(transaction: OnyxEntry<Transaction>): boolean {
    if (!transaction) {
        return false;
    }

    return !!transaction.comment?.hold;
}

/**
 * Check if transaction is on hold for the given transactionID
 */
function isOnHoldByTransactionID(transactionID: string): boolean {
    if (!transactionID) {
        return false;
    }

    return isOnHold(allTransactions?.[`${ONYXKEYS.COLLECTION.TRANSACTION}${transactionID}`] ?? null);
}

/**
 * Checks if any violations for the provided transaction are of type 'violation'
 */
function hasViolation(transactionID: string, transactionViolations: OnyxCollection<TransactionViolations>): boolean {
    return Boolean(
        transactionViolations?.[ONYXKEYS.COLLECTION.TRANSACTION_VIOLATIONS + transactionID]?.some((violation: TransactionViolation) => violation.type === CONST.VIOLATION_TYPES.VIOLATION),
    );
}

/**
 * Checks if any violations for the provided transaction are of type 'notice'
 */
function hasNoticeTypeViolation(transactionID: string, transactionViolations: OnyxCollection<TransactionViolation[]>): boolean {
    return Boolean(transactionViolations?.[ONYXKEYS.COLLECTION.TRANSACTION_VIOLATIONS + transactionID]?.some((violation: TransactionViolation) => violation.type === 'notice'));
}

/**
 * this is the formulae to calculate tax
 */
function calculateTaxAmount(percentage: string, amount: number) {
    const divisor = Number(percentage.slice(0, -1)) / 100 + 1;
    return Math.round(amount - amount / divisor) / 100;
}

/**
 * Calculates count of all tax enabled options
 */
function getEnabledTaxRateCount(options: TaxRates) {
    return Object.values(options).filter((option: TaxRate) => !option.isDisabled).length;
}

/**
 * Check if the customUnitRateID has a value default for P2P distance requests
 */
function isCustomUnitRateIDForP2P(transaction: OnyxEntry<Transaction>): boolean {
    return transaction?.comment?.customUnit?.customUnitRateID === CONST.CUSTOM_UNITS.FAKE_P2P_ID;
}

/**
 * Get rate ID from the transaction object
 */
function getRateID(transaction: OnyxEntry<Transaction>): string | undefined {
    return transaction?.comment?.customUnit?.customUnitRateID?.toString();
}

/**
 * Gets the tax code based on selected currency.
 * Returns policy default tax rate if transaction is in policy default currency, otherwise returns foreign default tax rate
 */
function getDefaultTaxCode(policy: OnyxEntry<Policy>, transaction: OnyxEntry<Transaction>, currency?: string | undefined) {
    const defaultExternalID = policy?.taxRates?.defaultExternalID;
    const foreignTaxDefault = policy?.taxRates?.foreignTaxDefault;
    return policy?.outputCurrency === (currency ?? getCurrency(transaction)) ? defaultExternalID : foreignTaxDefault;
}

/**
 * Transforms tax rates to a new object format - to add codes and new name with concatenated name and value.
 *
 * @param  policy - The policy which the user has access to and which the report is tied to.
 * @returns The transformed tax rates object.g
 */
function transformedTaxRates(policy: OnyxEntry<Policy> | undefined, transaction?: OnyxEntry<Transaction>): Record<string, TaxRate> {
    const taxRates = policy?.taxRates;
    const defaultExternalID = taxRates?.defaultExternalID;

    const defaultTaxCode = () => {
        if (!transaction) {
            return defaultExternalID;
        }

        return policy && getDefaultTaxCode(policy, transaction);
    };

    const getModifiedName = (data: TaxRate, code: string) =>
        `${data.name} (${data.value})${defaultTaxCode() === code ? ` ${CONST.DOT_SEPARATOR} ${Localize.translateLocal('common.default')}` : ''}`;
    const taxes = Object.fromEntries(Object.entries(taxRates?.taxes ?? {}).map(([code, data]) => [code, {...data, code, modifiedName: getModifiedName(data, code), name: data.name}]));
    return taxes;
}

/**
 * Gets the tax value of a selected tax
 */
function getTaxValue(policy: OnyxEntry<Policy>, transaction: OnyxEntry<Transaction>, taxCode: string) {
    return Object.values(transformedTaxRates(policy, transaction)).find((taxRate) => taxRate.code === taxCode)?.value;
}

/**
 * Gets the tax name for Workspace Taxes Settings
 */
function getWorkspaceTaxesSettingsName(policy: OnyxEntry<Policy>, taxCode: string) {
    return Object.values(transformedTaxRates(policy)).find((taxRate) => taxRate.code === taxCode)?.modifiedName;
}

/**
 * Gets the tax name
 */
function getTaxName(policy: OnyxEntry<Policy>, transaction: OnyxEntry<Transaction>) {
    const defaultTaxCode = getDefaultTaxCode(policy, transaction);
    return Object.values(transformedTaxRates(policy, transaction)).find((taxRate) => taxRate.code === (transaction?.taxCode ?? defaultTaxCode))?.modifiedName;
}

export {
    buildOptimisticTransaction,
    calculateTaxAmount,
    getWorkspaceTaxesSettingsName,
    getDefaultTaxCode,
    transformedTaxRates,
    getTaxValue,
    getTaxName,
    getEnabledTaxRateCount,
    getUpdatedTransaction,
    getDescription,
    getRequestType,
    isManualRequest,
    isScanRequest,
    getAmount,
    getTaxAmount,
    getTaxCode,
    getCurrency,
    getDistance,
    getCardID,
    getOriginalCurrency,
    getOriginalAmount,
    getMerchant,
    getMCCGroup,
    getCreated,
    getCategory,
    getBillable,
    getTag,
    getTagArrayFromName,
    getTagForDisplay,
    getTransactionViolations,
    getAllReportTransactions,
    hasReceipt,
    hasEReceipt,
    hasRoute,
    isReceiptBeingScanned,
    didRceiptScanSucceed,
    getValidWaypoints,
    isDistanceRequest,
    isFetchingWaypointsFromServer,
    isExpensifyCardTransaction,
    isCardTransaction,
    isPending,
    isPosted,
    isOnHold,
    isOnHoldByTransactionID,
    getWaypoints,
    isAmountMissing,
    isMerchantMissing,
    isPartialMerchant,
    isCreatedMissing,
    areRequiredFieldsEmpty,
    hasMissingSmartscanFields,
    hasPendingRTERViolation,
<<<<<<< HEAD
    hasAllPendingRTERViolations,
=======
    allHavePendingRTERViolation,
>>>>>>> 4499fa24
    hasPendingUI,
    getWaypointIndex,
    waypointHasValidAddress,
    getRecentTransactions,
    hasViolation,
    hasNoticeTypeViolation,
    isCustomUnitRateIDForP2P,
    getRateID,
};

export type {TransactionChanges};<|MERGE_RESOLUTION|>--- conflicted
+++ resolved
@@ -531,18 +531,12 @@
 /**
  * Check if there is pending rter violation in all transactionViolations with given transactionIDs.
  */
-<<<<<<< HEAD
-function hasAllPendingRTERViolations(transactionIds: string[]): boolean {
-    const transactionsWithRTERViolations = transactionIds.map((transactionId) => hasPendingRTERViolation(getTransactionViolations(transactionId, allTransactionViolations)));
-    return transactionsWithRTERViolations.length !== 0 && transactionsWithRTERViolations.every((value) => value === true);
-=======
 function allHavePendingRTERViolation(transactionIds: string[]): boolean {
     const transactionsWithRTERViolations = transactionIds.map((transactionId) => {
         const transactionViolations = getTransactionViolations(transactionId, allTransactionViolations);
         return hasPendingRTERViolation(transactionViolations);
     });
     return transactionsWithRTERViolations.length > 0 && transactionsWithRTERViolations.every((value) => value === true);
->>>>>>> 4499fa24
 }
 
 /**
@@ -806,11 +800,7 @@
     areRequiredFieldsEmpty,
     hasMissingSmartscanFields,
     hasPendingRTERViolation,
-<<<<<<< HEAD
-    hasAllPendingRTERViolations,
-=======
     allHavePendingRTERViolation,
->>>>>>> 4499fa24
     hasPendingUI,
     getWaypointIndex,
     waypointHasValidAddress,
