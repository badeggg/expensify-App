import lodashHas from 'lodash/has';
import type {OnyxCollection, OnyxEntry} from 'react-native-onyx';
import Onyx from 'react-native-onyx';
import type {ValueOf} from 'type-fest';
import CONST from '@src/CONST';
import ONYXKEYS from '@src/ONYXKEYS';
import type {Policy, RecentWaypoint, Report, TaxRate, TaxRates, Transaction, TransactionViolation, TransactionViolations} from '@src/types/onyx';
import type {Comment, Receipt, TransactionChanges, TransactionPendingFieldsKey, Waypoint, WaypointCollection} from '@src/types/onyx/Transaction';
import {isEmptyObject} from '@src/types/utils/EmptyObject';
import type {IOURequestType} from './actions/IOU';
import {isCorporateCard, isExpensifyCard} from './CardUtils';
import DateUtils from './DateUtils';
import * as Localize from './Localize';
import * as NumberUtils from './NumberUtils';
import {getCleanedTagName} from './PolicyUtils';

let allTransactions: OnyxCollection<Transaction> = {};
Onyx.connect({
    key: ONYXKEYS.COLLECTION.TRANSACTION,
    waitForCollectionCallback: true,
    callback: (value) => {
        if (!value) {
            return;
        }
        allTransactions = Object.fromEntries(Object.entries(value).filter(([, transaction]) => !!transaction));
    },
});

let allTransactionViolations: OnyxCollection<TransactionViolations> = {};
Onyx.connect({
    key: ONYXKEYS.COLLECTION.TRANSACTION_VIOLATIONS,
    waitForCollectionCallback: true,
    callback: (value) => (allTransactionViolations = value),
});

let allReports: OnyxCollection<Report>;
Onyx.connect({
    key: ONYXKEYS.COLLECTION.REPORT,
    waitForCollectionCallback: true,
    callback: (value) => (allReports = value),
});

let allTransactionViolations: NonNullable<OnyxCollection<TransactionViolations>> = {};
Onyx.connect({
    key: ONYXKEYS.COLLECTION.TRANSACTION_VIOLATIONS,
    waitForCollectionCallback: true,
    callback: (value) => {
        if (!value) {
            allTransactionViolations = {};
            return;
        }

        allTransactionViolations = value;
    },
});

let currentUserEmail = '';
let currentUserAccountID = -1;
Onyx.connect({
    key: ONYXKEYS.SESSION,
    callback: (val) => {
        currentUserEmail = val?.email ?? '';
        currentUserAccountID = val?.accountID ?? -1;
    },
});

function isDistanceRequest(transaction: OnyxEntry<Transaction>): boolean {
    // This is used during the expense creation flow before the transaction has been saved to the server
    if (lodashHas(transaction, 'iouRequestType')) {
        return transaction?.iouRequestType === CONST.IOU.REQUEST_TYPE.DISTANCE;
    }

    // This is the case for transaction objects once they have been saved to the server
    const type = transaction?.comment?.type;
    const customUnitName = transaction?.comment?.customUnit?.name;
    return type === CONST.TRANSACTION.TYPE.CUSTOM_UNIT && customUnitName === CONST.CUSTOM_UNITS.NAME_DISTANCE;
}

function isScanRequest(transaction: OnyxEntry<Transaction>): boolean {
    // This is used during the expense creation flow before the transaction has been saved to the server
    if (lodashHas(transaction, 'iouRequestType')) {
        return transaction?.iouRequestType === CONST.IOU.REQUEST_TYPE.SCAN;
    }

    return Boolean(transaction?.receipt?.source);
}

function getRequestType(transaction: OnyxEntry<Transaction>): IOURequestType {
    if (isDistanceRequest(transaction)) {
        return CONST.IOU.REQUEST_TYPE.DISTANCE;
    }
    if (isScanRequest(transaction)) {
        return CONST.IOU.REQUEST_TYPE.SCAN;
    }

    return CONST.IOU.REQUEST_TYPE.MANUAL;
}

function isManualRequest(transaction: Transaction): boolean {
    // This is used during the expense creation flow before the transaction has been saved to the server
    if (lodashHas(transaction, 'iouRequestType')) {
        return transaction.iouRequestType === CONST.IOU.REQUEST_TYPE.MANUAL;
    }

    return getRequestType(transaction) === CONST.IOU.REQUEST_TYPE.MANUAL;
}

/**
 * Optimistically generate a transaction.
 *
 * @param amount – in cents
 * @param [existingTransactionID] When creating a distance expense, an empty transaction has already been created with a transactionID. In that case, the transaction here needs to have
 * it's transactionID match what was already generated.
 */
function buildOptimisticTransaction(
    amount: number,
    currency: string,
    reportID: string,
    comment = '',
    created = '',
    source = '',
    originalTransactionID = '',
    merchant = '',
    receipt: Receipt = {},
    filename = '',
    existingTransactionID: string | null = null,
    category = '',
    tag = '',
    taxCode = '',
    taxAmount = 0,
    billable = false,
    pendingFields: Partial<{[K in TransactionPendingFieldsKey]: ValueOf<typeof CONST.RED_BRICK_ROAD_PENDING_ACTION>}> | undefined = undefined,
    reimbursable = true,
): Transaction {
    // transactionIDs are random, positive, 64-bit numeric strings.
    // Because JS can only handle 53-bit numbers, transactionIDs are strings in the front-end (just like reportActionID)
    const transactionID = existingTransactionID ?? NumberUtils.rand64();

    const commentJSON: Comment = {comment};
    if (source) {
        commentJSON.source = source;
    }
    if (originalTransactionID) {
        commentJSON.originalTransactionID = originalTransactionID;
    }

    return {
        ...(!isEmptyObject(pendingFields) ? {pendingFields} : {}),
        transactionID,
        amount,
        currency,
        reportID,
        comment: commentJSON,
        merchant: merchant || CONST.TRANSACTION.PARTIAL_TRANSACTION_MERCHANT,
        created: created || DateUtils.getDBTime(),
        pendingAction: CONST.RED_BRICK_ROAD_PENDING_ACTION.ADD,
        receipt,
        filename,
        category,
        tag,
        taxCode,
        taxAmount,
        billable,
        reimbursable,
    };
}

/**
 * Check if the transaction has an Ereceipt
 */
function hasEReceipt(transaction: Transaction | undefined | null): boolean {
    return !!transaction?.hasEReceipt;
}

function hasReceipt(transaction: OnyxEntry<Transaction> | undefined): boolean {
    return !!transaction?.receipt?.state || hasEReceipt(transaction);
}

function isMerchantMissing(transaction: OnyxEntry<Transaction>) {
    if (transaction?.modifiedMerchant && transaction.modifiedMerchant !== '') {
        return transaction.modifiedMerchant === CONST.TRANSACTION.PARTIAL_TRANSACTION_MERCHANT;
    }
    const isMerchantEmpty = transaction?.merchant === CONST.TRANSACTION.PARTIAL_TRANSACTION_MERCHANT || transaction?.merchant === '';

    return isMerchantEmpty;
}

/**
 * Check if the merchant is partial i.e. `(none)`
 */
function isPartialMerchant(merchant: string): boolean {
    return merchant === CONST.TRANSACTION.PARTIAL_TRANSACTION_MERCHANT;
}

function isAmountMissing(transaction: OnyxEntry<Transaction>) {
    return transaction?.amount === 0 && (!transaction.modifiedAmount || transaction.modifiedAmount === 0);
}

function isCreatedMissing(transaction: OnyxEntry<Transaction>) {
    return transaction?.created === '' && (!transaction.created || transaction.modifiedCreated === '');
}

function areRequiredFieldsEmpty(transaction: OnyxEntry<Transaction>): boolean {
    const parentReport = allReports?.[`${ONYXKEYS.COLLECTION.REPORT}${transaction?.reportID}`] ?? null;
    const isFromExpenseReport = parentReport?.type === CONST.REPORT.TYPE.EXPENSE;
    const isSplitPolicyExpenseChat = !!transaction?.comment?.splits?.some((participant) => allReports?.[`${ONYXKEYS.COLLECTION.REPORT}${participant.chatReportID}`]?.isOwnPolicyExpenseChat);
    const isMerchantRequired = isFromExpenseReport || isSplitPolicyExpenseChat;
    return (isMerchantRequired && isMerchantMissing(transaction)) || isAmountMissing(transaction) || isCreatedMissing(transaction);
}

/**
 * Given the edit made to the expnse, return an updated transaction object.
 */
function getUpdatedTransaction(transaction: Transaction, transactionChanges: TransactionChanges, isFromExpenseReport: boolean, shouldUpdateReceiptState = true): Transaction {
    // Only changing the first level fields so no need for deep clone now
    const updatedTransaction = {...transaction};
    let shouldStopSmartscan = false;

    // The comment property does not have its modifiedComment counterpart
    if (Object.hasOwn(transactionChanges, 'comment')) {
        updatedTransaction.comment = {
            ...updatedTransaction.comment,
            comment: transactionChanges.comment,
        };
    }
    if (Object.hasOwn(transactionChanges, 'created')) {
        updatedTransaction.modifiedCreated = transactionChanges.created;
        shouldStopSmartscan = true;
    }
    if (Object.hasOwn(transactionChanges, 'amount') && typeof transactionChanges.amount === 'number') {
        updatedTransaction.modifiedAmount = isFromExpenseReport ? -transactionChanges.amount : transactionChanges.amount;
        shouldStopSmartscan = true;
    }
    if (Object.hasOwn(transactionChanges, 'currency')) {
        updatedTransaction.modifiedCurrency = transactionChanges.currency;
        shouldStopSmartscan = true;
    }

    if (Object.hasOwn(transactionChanges, 'merchant')) {
        updatedTransaction.modifiedMerchant = transactionChanges.merchant;
        shouldStopSmartscan = true;
    }

    if (Object.hasOwn(transactionChanges, 'waypoints')) {
        updatedTransaction.modifiedWaypoints = transactionChanges.waypoints;
        shouldStopSmartscan = true;
    }

    if (Object.hasOwn(transactionChanges, 'taxAmount') && typeof transactionChanges.taxAmount === 'number') {
        updatedTransaction.taxAmount = isFromExpenseReport ? -transactionChanges.taxAmount : transactionChanges.taxAmount;
    }

    if (Object.hasOwn(transactionChanges, 'taxCode') && typeof transactionChanges.taxCode === 'string') {
        updatedTransaction.taxCode = transactionChanges.taxCode;
    }

    if (Object.hasOwn(transactionChanges, 'billable') && typeof transactionChanges.billable === 'boolean') {
        updatedTransaction.billable = transactionChanges.billable;
    }

    if (Object.hasOwn(transactionChanges, 'category') && typeof transactionChanges.category === 'string') {
        updatedTransaction.category = transactionChanges.category;
    }

    if (Object.hasOwn(transactionChanges, 'tag') && typeof transactionChanges.tag === 'string') {
        updatedTransaction.tag = transactionChanges.tag;
    }

    if (
        shouldUpdateReceiptState &&
        shouldStopSmartscan &&
        transaction?.receipt &&
        Object.keys(transaction.receipt).length > 0 &&
        transaction?.receipt?.state !== CONST.IOU.RECEIPT_STATE.OPEN &&
        updatedTransaction.receipt
    ) {
        updatedTransaction.receipt.state = CONST.IOU.RECEIPT_STATE.OPEN;
    }

    updatedTransaction.pendingFields = {
        ...(Object.hasOwn(transactionChanges, 'comment') && {comment: CONST.RED_BRICK_ROAD_PENDING_ACTION.UPDATE}),
        ...(Object.hasOwn(transactionChanges, 'created') && {created: CONST.RED_BRICK_ROAD_PENDING_ACTION.UPDATE}),
        ...(Object.hasOwn(transactionChanges, 'amount') && {amount: CONST.RED_BRICK_ROAD_PENDING_ACTION.UPDATE}),
        ...(Object.hasOwn(transactionChanges, 'currency') && {currency: CONST.RED_BRICK_ROAD_PENDING_ACTION.UPDATE}),
        ...(Object.hasOwn(transactionChanges, 'merchant') && {merchant: CONST.RED_BRICK_ROAD_PENDING_ACTION.UPDATE}),
        ...(Object.hasOwn(transactionChanges, 'waypoints') && {waypoints: CONST.RED_BRICK_ROAD_PENDING_ACTION.UPDATE}),
        ...(Object.hasOwn(transactionChanges, 'billable') && {billable: CONST.RED_BRICK_ROAD_PENDING_ACTION.UPDATE}),
        ...(Object.hasOwn(transactionChanges, 'category') && {category: CONST.RED_BRICK_ROAD_PENDING_ACTION.UPDATE}),
        ...(Object.hasOwn(transactionChanges, 'tag') && {tag: CONST.RED_BRICK_ROAD_PENDING_ACTION.UPDATE}),
        ...(Object.hasOwn(transactionChanges, 'taxAmount') && {taxAmount: CONST.RED_BRICK_ROAD_PENDING_ACTION.UPDATE}),
        ...(Object.hasOwn(transactionChanges, 'taxCode') && {taxCode: CONST.RED_BRICK_ROAD_PENDING_ACTION.UPDATE}),
    };

    return updatedTransaction;
}

/**
 * Return the comment field (referred to as description in the App) from the transaction.
 * The comment does not have its modifiedComment counterpart.
 */
function getDescription(transaction: OnyxEntry<Transaction>): string {
    // Casting the description to string to avoid wrong data types (e.g. number) being returned from the API
    return transaction?.comment?.comment?.toString() ?? '';
}

/**
 * Return the amount field from the transaction, return the modifiedAmount if present.
 */
function getAmount(transaction: OnyxEntry<Transaction>, isFromExpenseReport = false, isFromTrackedExpense = false): number {
    // IOU requests cannot have negative values, but they can be stored as negative values, let's return absolute value
    if (!isFromExpenseReport || isFromTrackedExpense) {
        const amount = transaction?.modifiedAmount ?? 0;
        if (amount) {
            return Math.abs(amount);
        }
        return Math.abs(transaction?.amount ?? 0);
    }

    // Expense report case:
    // The amounts are stored using an opposite sign and negative values can be set,
    // we need to return an opposite sign than is saved in the transaction object
    let amount = transaction?.modifiedAmount ?? 0;
    if (amount) {
        return -amount;
    }

    // To avoid -0 being shown, lets only change the sign if the value is other than 0.
    amount = transaction?.amount ?? 0;
    return amount ? -amount : 0;
}

/**
 * Return the tax amount field from the transaction.
 */
function getTaxAmount(transaction: OnyxEntry<Transaction>, isFromExpenseReport: boolean): number {
    // IOU requests cannot have negative values but they can be stored as negative values, let's return absolute value
    if (!isFromExpenseReport) {
        return Math.abs(transaction?.taxAmount ?? 0);
    }

    // To avoid -0 being shown, lets only change the sign if the value is other than 0.
    const amount = transaction?.taxAmount ?? 0;
    return amount ? -amount : 0;
}

/**
 * Return the tax code from the transaction.
 */
function getTaxCode(transaction: OnyxEntry<Transaction>): string {
    return transaction?.taxCode ?? '';
}

/**
 * Return the currency field from the transaction, return the modifiedCurrency if present.
 */
function getCurrency(transaction: OnyxEntry<Transaction>): string {
    const currency = transaction?.modifiedCurrency ?? '';
    if (currency) {
        return currency;
    }
    return transaction?.currency ?? CONST.CURRENCY.USD;
}

/**
 * Return the original currency field from the transaction.
 */
function getOriginalCurrency(transaction: Transaction): string {
    return transaction?.originalCurrency ?? '';
}

/**
 * Return the absolute value of the original amount field from the transaction.
 */
function getOriginalAmount(transaction: Transaction): number {
    const amount = transaction?.originalAmount ?? 0;
    return Math.abs(amount);
}

/**
 * Verify if the transaction is expecting the distance to be calculated on the server
 */
function isFetchingWaypointsFromServer(transaction: OnyxEntry<Transaction>): boolean {
    return !!transaction?.pendingFields?.waypoints;
}

/**
 * Return the merchant field from the transaction, return the modifiedMerchant if present.
 */
function getMerchant(transaction: OnyxEntry<Transaction>): string {
    return transaction?.modifiedMerchant ? transaction.modifiedMerchant : transaction?.merchant ?? '';
}

function getDistance(transaction: Transaction | null): number {
    return transaction?.comment?.customUnit?.quantity ?? 0;
}

/**
 * Return the mccGroup field from the transaction, return the modifiedMCCGroup if present.
 */
function getMCCGroup(transaction: Transaction): ValueOf<typeof CONST.MCC_GROUPS> | undefined {
    return transaction?.modifiedMCCGroup ? transaction.modifiedMCCGroup : transaction?.mccGroup;
}

/**
 * Return the waypoints field from the transaction, return the modifiedWaypoints if present.
 */
function getWaypoints(transaction: OnyxEntry<Transaction>): WaypointCollection | undefined {
    return transaction?.modifiedWaypoints ?? transaction?.comment?.waypoints;
}

/**
 * Return the category from the transaction. This "category" field has no "modified" complement.
 */
function getCategory(transaction: OnyxEntry<Transaction>): string {
    return transaction?.category ?? '';
}

/**
 * Return the cardID from the transaction.
 */
function getCardID(transaction: Transaction): number {
    return transaction?.cardID ?? 0;
}

/**
 * Return the billable field from the transaction. This "billable" field has no "modified" complement.
 */
function getBillable(transaction: OnyxEntry<Transaction>): boolean {
    return transaction?.billable ?? false;
}

/**
 * Return a colon-delimited tag string as an array, considering escaped colons and double backslashes.
 */
function getTagArrayFromName(tagName: string): string[] {
    // WAIT!!!!!!!!!!!!!!!!!!
    // You need to keep this in sync with TransactionUtils.php

    // We need to be able to preserve double backslashes in the original string
    // and not have it interfere with splitting on a colon (:).
    // So, let's replace it with something absurd to begin with, do our split, and
    // then replace the double backslashes in the end.
    const tagWithoutDoubleSlashes = tagName.replace(/\\\\/g, '☠');
    const tagWithoutEscapedColons = tagWithoutDoubleSlashes.replace(/\\:/g, '☢');

    // Do our split
    const matches = tagWithoutEscapedColons.split(':');
    const newMatches: string[] = [];

    for (const item of matches) {
        const tagWithEscapedColons = item.replace(/☢/g, '\\:');
        const tagWithDoubleSlashes = tagWithEscapedColons.replace(/☠/g, '\\\\');
        newMatches.push(tagWithDoubleSlashes);
    }

    return newMatches;
}

/**
 * Return the tag from the transaction. When the tagIndex is passed, return the tag based on the index.
 * This "tag" field has no "modified" complement.
 */
function getTag(transaction: OnyxEntry<Transaction>, tagIndex?: number): string {
    if (tagIndex !== undefined) {
        const tagsArray = getTagArrayFromName(transaction?.tag ?? '');
        return tagsArray[tagIndex] ?? '';
    }

    return transaction?.tag ?? '';
}

function getTagForDisplay(transaction: OnyxEntry<Transaction>, tagIndex?: number): string {
    return getCleanedTagName(getTag(transaction, tagIndex));
}

/**
 * Return the created field from the transaction, return the modifiedCreated if present.
 */
function getCreated(transaction: OnyxEntry<Transaction>, dateFormat: string = CONST.DATE.FNS_FORMAT_STRING): string {
    // eslint-disable-next-line @typescript-eslint/prefer-nullish-coalescing
    const created = transaction?.modifiedCreated ? transaction.modifiedCreated : transaction?.created || '';

    return DateUtils.formatWithUTCTimeZone(created, dateFormat);
}

/**
 * Determine whether a transaction is made with an Expensify card.
 */
function isExpensifyCardTransaction(transaction: OnyxEntry<Transaction>): boolean {
    if (!transaction?.cardID) {
        return false;
    }
    return isExpensifyCard(transaction.cardID);
}

/**
 * Determine whether a transaction is made with a card (Expensify or Company Card).
 */
function isCardTransaction(transaction: OnyxEntry<Transaction>): boolean {
    const cardID = transaction?.cardID ?? 0;
    return isCorporateCard(cardID);
}

/**
 * Check if the transaction status is set to Pending.
 */
function isPending(transaction: OnyxEntry<Transaction>): boolean {
    if (!transaction?.status) {
        return false;
    }
    return transaction.status === CONST.TRANSACTION.STATUS.PENDING;
}

/**
 * Check if the transaction status is set to Posted.
 */
function isPosted(transaction: Transaction): boolean {
    if (!transaction.status) {
        return false;
    }
    return transaction.status === CONST.TRANSACTION.STATUS.POSTED;
}

function isReceiptBeingScanned(transaction: OnyxEntry<Transaction>): boolean {
    return [CONST.IOU.RECEIPT_STATE.SCANREADY, CONST.IOU.RECEIPT_STATE.SCANNING].some((value) => value === transaction?.receipt?.state);
}

function didRceiptScanSucceed(transaction: OnyxEntry<Transaction>): boolean {
    return [CONST.IOU.RECEIPT_STATE.SCANCOMPLETE].some((value) => value === transaction?.receipt?.state);
}

/**
 * Check if the transaction has a non-smartscanning receipt and is missing required fields
 */
function hasMissingSmartscanFields(transaction: OnyxEntry<Transaction>): boolean {
    return Boolean(transaction && !isDistanceRequest(transaction) && !isReceiptBeingScanned(transaction) && areRequiredFieldsEmpty(transaction));
}

/**
 * Get all transaction violations of the transaction with given tranactionID.
 */
function getTransactionViolations(transactionID: string, transactionViolations: OnyxCollection<TransactionViolations> | null): TransactionViolations | null {
    return transactionViolations?.[ONYXKEYS.COLLECTION.TRANSACTION_VIOLATIONS + transactionID] ?? null;
}

/**
 * Check if there is pending rter violation in transactionViolations.
 */
function hasPendingRTERViolation(transactionViolations?: TransactionViolations | null): boolean {
    return Boolean(
        transactionViolations?.some((transactionViolation: TransactionViolation) => transactionViolation.name === CONST.VIOLATIONS.RTER && transactionViolation.data?.pendingPattern),
    );
}

/**
 * Check if there is pending rter violation in all transactionViolations with given transactionIDs.
 */
function allHavePendingRTERViolation(transactionIds: string[]): boolean {
    const transactionsWithRTERViolations = transactionIds.map((transactionId) => {
        const transactionViolations = getTransactionViolations(transactionId, allTransactionViolations);
        return hasPendingRTERViolation(transactionViolations);
    });
    return transactionsWithRTERViolations.length > 0 && transactionsWithRTERViolations.every((value) => value === true);
}

/**
 * Check if the transaction is pending or has a pending rter violation.
 */
function hasPendingUI(transaction: OnyxEntry<Transaction>, transactionViolations?: TransactionViolations | null): boolean {
    return isReceiptBeingScanned(transaction) || isPending(transaction) || (!!transaction && hasPendingRTERViolation(transactionViolations));
}

/**
 * Check if the transaction has a defined route
 */
function hasRoute(transaction: OnyxEntry<Transaction>, isDistanceRequestType: boolean): boolean {
    return !!transaction?.routes?.route0?.geometry?.coordinates || (isDistanceRequestType && !!transaction?.comment?.customUnit?.quantity);
}

function getAllReportTransactions(reportID?: string): Transaction[] {
    // `reportID` from the `/CreateDistanceRequest` endpoint return's number instead of string for created `transaction`.
    // For reference, https://github.com/Expensify/App/pull/26536#issuecomment-1703573277.
    // We will update this in a follow-up Issue. According to this comment: https://github.com/Expensify/App/pull/26536#issuecomment-1703591019.
    const transactions: Transaction[] = Object.values(allTransactions ?? {}).filter((transaction): transaction is Transaction => transaction !== null);
    return transactions.filter((transaction) => `${transaction.reportID}` === `${reportID}`);
}

function waypointHasValidAddress(waypoint: RecentWaypoint | Waypoint): boolean {
    return !!waypoint?.address?.trim();
}

/**
 * Converts the key of a waypoint to its index
 */
function getWaypointIndex(key: string): number {
    return Number(key.replace('waypoint', ''));
}

/**
 * Filters the waypoints which are valid and returns those
 */
function getValidWaypoints(waypoints: WaypointCollection | undefined, reArrangeIndexes = false): WaypointCollection {
    if (!waypoints) {
        return {};
    }

    const sortedIndexes = Object.keys(waypoints)
        .map(getWaypointIndex)
        .sort((a, b) => a - b);
    const waypointValues = sortedIndexes.map((index) => waypoints[`waypoint${index}`]);
    // Ensure the number of waypoints is between 2 and 25
    if (waypointValues.length < 2 || waypointValues.length > 25) {
        return {};
    }

    let lastWaypointIndex = -1;
    let waypointIndex = -1;

    return waypointValues.reduce<WaypointCollection>((acc, currentWaypoint, index) => {
        const previousWaypoint = waypointValues[lastWaypointIndex];

        // Check if the waypoint has a valid address
        if (!waypointHasValidAddress(currentWaypoint)) {
            return acc;
        }

        // Check for adjacent waypoints with the same address
        if (previousWaypoint && currentWaypoint?.address === previousWaypoint.address) {
            return acc;
        }

        const validatedWaypoints: WaypointCollection = {...acc, [`waypoint${reArrangeIndexes ? waypointIndex + 1 : index}`]: currentWaypoint};

        lastWaypointIndex = index;
        waypointIndex += 1;

        return validatedWaypoints;
    }, {});
}

/**
 * Returns the most recent transactions in an object
 */
function getRecentTransactions(transactions: Record<string, string>, size = 2): string[] {
    return Object.keys(transactions)
        .sort((transactionID1, transactionID2) => (new Date(transactions[transactionID1]) < new Date(transactions[transactionID2]) ? 1 : -1))
        .slice(0, size);
}

/**
 * Check if transaction has duplicatedTransaction violation.
 * @param transactionID - the transaction to check
 * @param checkDismissed - whether to check if the violation has already been dismissed as well
 */
function isDuplicate(transactionID: string, checkDismissed = false): boolean {
    const hasDuplicatedViolation = !!allTransactionViolations[`${ONYXKEYS.COLLECTION.TRANSACTION_VIOLATIONS}${transactionID}`]?.some(
        (violation: TransactionViolation) => violation.name === CONST.VIOLATIONS.DUPLICATED_TRANSACTION,
    );
    if (!checkDismissed) {
        return hasDuplicatedViolation;
    }
    const didDismissedViolation =
        allTransactions?.[`${ONYXKEYS.COLLECTION.TRANSACTION}${transactionID}`]?.comment?.dismissedViolations?.duplicatedTransaction?.[currentUserEmail] === `${currentUserAccountID}`;
    return hasDuplicatedViolation && !didDismissedViolation;
}

/**
 * Check if transaction is on hold
 */
function isOnHold(transaction: OnyxEntry<Transaction>): boolean {
    if (!transaction) {
        return false;
    }

    return !!transaction.comment?.hold || isDuplicate(transaction.transactionID, true);
}

/**
 * Check if transaction is on hold for the given transactionID
 */
function isOnHoldByTransactionID(transactionID: string): boolean {
    if (!transactionID) {
        return false;
    }

    return isOnHold(allTransactions?.[`${ONYXKEYS.COLLECTION.TRANSACTION}${transactionID}`] ?? null);
}

/**
 * Checks if any violations for the provided transaction are of type 'violation'
 */
function hasViolation(transactionID: string, transactionViolations: OnyxCollection<TransactionViolations>): boolean {
    return Boolean(
        transactionViolations?.[ONYXKEYS.COLLECTION.TRANSACTION_VIOLATIONS + transactionID]?.some((violation: TransactionViolation) => violation.type === CONST.VIOLATION_TYPES.VIOLATION),
    );
}

/**
 * Checks if any violations for the provided transaction are of type 'notice'
 */
function hasNoticeTypeViolation(transactionID: string, transactionViolations: OnyxCollection<TransactionViolation[]>): boolean {
    return Boolean(transactionViolations?.[ONYXKEYS.COLLECTION.TRANSACTION_VIOLATIONS + transactionID]?.some((violation: TransactionViolation) => violation.type === 'notice'));
}

<<<<<<< HEAD
/**
 * Checks if any violations for the provided transaction are of type 'warning'
 */
function hasWarningTypeViolation(transactionID: string, transactionViolations: OnyxCollection<TransactionViolation[]>): boolean {
    return Boolean(
        transactionViolations?.[ONYXKEYS.COLLECTION.TRANSACTION_VIOLATIONS + transactionID]?.some((violation: TransactionViolation) => violation.type === CONST.VIOLATION_TYPES.WARNING),
    );
}

function getTransactionViolations(transactionID: string, transactionViolations: OnyxCollection<TransactionViolation[]>): TransactionViolation[] | null {
    return transactionViolations?.[ONYXKEYS.COLLECTION.TRANSACTION_VIOLATIONS + transactionID] ?? null;
}

=======
>>>>>>> 4499fa24
/**
 * this is the formulae to calculate tax
 */
function calculateTaxAmount(percentage: string, amount: number) {
    const divisor = Number(percentage.slice(0, -1)) / 100 + 1;
    return Math.round(amount - amount / divisor) / 100;
}

/**
 * Calculates count of all tax enabled options
 */
function getEnabledTaxRateCount(options: TaxRates) {
    return Object.values(options).filter((option: TaxRate) => !option.isDisabled).length;
}

/**
 * Check if the customUnitRateID has a value default for P2P distance requests
 */
function isCustomUnitRateIDForP2P(transaction: OnyxEntry<Transaction>): boolean {
    return transaction?.comment?.customUnit?.customUnitRateID === CONST.CUSTOM_UNITS.FAKE_P2P_ID;
}

/**
 * Get rate ID from the transaction object
 */
function getRateID(transaction: OnyxEntry<Transaction>): string | undefined {
    return transaction?.comment?.customUnit?.customUnitRateID?.toString();
}

/**
 * Gets the tax code based on selected currency.
 * Returns policy default tax rate if transaction is in policy default currency, otherwise returns foreign default tax rate
 */
function getDefaultTaxCode(policy: OnyxEntry<Policy>, transaction: OnyxEntry<Transaction>, currency?: string | undefined) {
    const defaultExternalID = policy?.taxRates?.defaultExternalID;
    const foreignTaxDefault = policy?.taxRates?.foreignTaxDefault;
    return policy?.outputCurrency === (currency ?? getCurrency(transaction)) ? defaultExternalID : foreignTaxDefault;
}

/**
 * Transforms tax rates to a new object format - to add codes and new name with concatenated name and value.
 *
 * @param  policy - The policy which the user has access to and which the report is tied to.
 * @returns The transformed tax rates object.g
 */
function transformedTaxRates(policy: OnyxEntry<Policy> | undefined, transaction?: OnyxEntry<Transaction>): Record<string, TaxRate> {
    const taxRates = policy?.taxRates;
    const defaultExternalID = taxRates?.defaultExternalID;

    const defaultTaxCode = () => {
        if (!transaction) {
            return defaultExternalID;
        }

        return policy && getDefaultTaxCode(policy, transaction);
    };

    const getModifiedName = (data: TaxRate, code: string) =>
        `${data.name} (${data.value})${defaultTaxCode() === code ? ` ${CONST.DOT_SEPARATOR} ${Localize.translateLocal('common.default')}` : ''}`;
    const taxes = Object.fromEntries(Object.entries(taxRates?.taxes ?? {}).map(([code, data]) => [code, {...data, code, modifiedName: getModifiedName(data, code), name: data.name}]));
    return taxes;
}

/**
 * Gets the tax value of a selected tax
 */
function getTaxValue(policy: OnyxEntry<Policy>, transaction: OnyxEntry<Transaction>, taxCode: string) {
    return Object.values(transformedTaxRates(policy, transaction)).find((taxRate) => taxRate.code === taxCode)?.value;
}

/**
 * Gets the tax name for Workspace Taxes Settings
 */
function getWorkspaceTaxesSettingsName(policy: OnyxEntry<Policy>, taxCode: string) {
    return Object.values(transformedTaxRates(policy)).find((taxRate) => taxRate.code === taxCode)?.modifiedName;
}

/**
 * Gets the tax name
 */
function getTaxName(policy: OnyxEntry<Policy>, transaction: OnyxEntry<Transaction>) {
    const defaultTaxCode = getDefaultTaxCode(policy, transaction);
    return Object.values(transformedTaxRates(policy, transaction)).find((taxRate) => taxRate.code === (transaction?.taxCode ?? defaultTaxCode))?.modifiedName;
}

export {
    buildOptimisticTransaction,
    calculateTaxAmount,
    getWorkspaceTaxesSettingsName,
    getDefaultTaxCode,
    transformedTaxRates,
    getTaxValue,
    getTaxName,
    getEnabledTaxRateCount,
    getUpdatedTransaction,
    getDescription,
    getRequestType,
    isManualRequest,
    isScanRequest,
    getAmount,
    getTaxAmount,
    getTaxCode,
    getCurrency,
    getDistance,
    getCardID,
    getOriginalCurrency,
    getOriginalAmount,
    getMerchant,
    getMCCGroup,
    getCreated,
    getCategory,
    getBillable,
    getTag,
    getTagArrayFromName,
    getTagForDisplay,
    getTransactionViolations,
    getAllReportTransactions,
    hasReceipt,
    hasEReceipt,
    hasRoute,
    isReceiptBeingScanned,
    didRceiptScanSucceed,
    getValidWaypoints,
    isDistanceRequest,
    isFetchingWaypointsFromServer,
    isExpensifyCardTransaction,
    isCardTransaction,
    isDuplicate,
    isPending,
    isPosted,
    isOnHold,
    isOnHoldByTransactionID,
    getWaypoints,
    isAmountMissing,
    isMerchantMissing,
    isPartialMerchant,
    isCreatedMissing,
    areRequiredFieldsEmpty,
    hasMissingSmartscanFields,
    hasPendingRTERViolation,
    allHavePendingRTERViolation,
    hasPendingUI,
    getWaypointIndex,
    waypointHasValidAddress,
    getRecentTransactions,
    hasViolation,
    hasNoticeTypeViolation,
    hasWarningTypeViolation,
    isCustomUnitRateIDForP2P,
    getRateID,
};

export type {TransactionChanges};<|MERGE_RESOLUTION|>--- conflicted
+++ resolved
@@ -702,7 +702,6 @@
     return Boolean(transactionViolations?.[ONYXKEYS.COLLECTION.TRANSACTION_VIOLATIONS + transactionID]?.some((violation: TransactionViolation) => violation.type === 'notice'));
 }
 
-<<<<<<< HEAD
 /**
  * Checks if any violations for the provided transaction are of type 'warning'
  */
@@ -712,12 +711,6 @@
     );
 }
 
-function getTransactionViolations(transactionID: string, transactionViolations: OnyxCollection<TransactionViolation[]>): TransactionViolation[] | null {
-    return transactionViolations?.[ONYXKEYS.COLLECTION.TRANSACTION_VIOLATIONS + transactionID] ?? null;
-}
-
-=======
->>>>>>> 4499fa24
 /**
  * this is the formulae to calculate tax
  */
