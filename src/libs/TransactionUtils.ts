--- conflicted
+++ resolved
@@ -141,11 +141,7 @@
 }
 
 function isMerchantMissing(transaction: OnyxEntry<Transaction>) {
-<<<<<<< HEAD
-    if (transaction?.modifiedMerchant && transaction.modifiedMerchant !== '') {
-=======
     if (transaction?.modifiedMerchant && transaction?.modifiedMerchant !== '') {
->>>>>>> 48b24ec6
         return transaction.modifiedMerchant === CONST.TRANSACTION.PARTIAL_TRANSACTION_MERCHANT;
     }
     const isMerchantEmpty = transaction?.merchant === CONST.TRANSACTION.PARTIAL_TRANSACTION_MERCHANT || transaction?.merchant === '';
@@ -161,11 +157,7 @@
 }
 
 function isAmountMissing(transaction: OnyxEntry<Transaction>) {
-<<<<<<< HEAD
-    return transaction?.amount === 0 && (!transaction.modifiedAmount || transaction.modifiedAmount === 0);
-=======
     return transaction?.amount === 0 && (!transaction?.modifiedAmount || transaction?.modifiedAmount === 0);
->>>>>>> 48b24ec6
 }
 
 function isCreatedMissing(transaction: OnyxEntry<Transaction>) {
