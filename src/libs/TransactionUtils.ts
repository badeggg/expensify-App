--- conflicted
+++ resolved
@@ -308,11 +308,7 @@
 /**
  * Return the created field from the transaction, return the modifiedCreated if present.
  */
-<<<<<<< HEAD
-function getCreated(transaction: OnyxEntry<Transaction>): string {
-=======
 function getCreated(transaction: Transaction, dateFormat: string = CONST.DATE.FNS_FORMAT_STRING): string {
->>>>>>> 3b86da6d
     const created = transaction?.modifiedCreated ? transaction.modifiedCreated : transaction?.created || '';
     const createdDate = parseISO(created);
     if (isValid(createdDate)) {
@@ -328,10 +324,6 @@
     return type === CONST.TRANSACTION.TYPE.CUSTOM_UNIT && customUnitName === CONST.CUSTOM_UNITS.NAME_DISTANCE;
 }
 
-<<<<<<< HEAD
-function isReceiptBeingScanned(transaction?: OnyxEntry<Transaction>): boolean {
-    return [CONST.IOU.RECEIPT_STATE.SCANREADY, CONST.IOU.RECEIPT_STATE.SCANNING].some((value) => value === transaction?.receipt.state);
-=======
 /**
  * Determine whether a transaction is made with an Expensify card.
  */
@@ -364,7 +356,6 @@
 
 function isReceiptBeingScanned(transaction: Transaction): boolean {
     return [CONST.IOU.RECEIPT_STATE.SCANREADY, CONST.IOU.RECEIPT_STATE.SCANNING].some((value) => value === transaction.receipt.state);
->>>>>>> 3b86da6d
 }
 
 /**
