<<<<<<< HEAD
import lodashHas from 'lodash/has';
import Onyx, {OnyxCollection} from 'react-native-onyx';
=======
import Onyx, {OnyxCollection, OnyxEntry} from 'react-native-onyx';
>>>>>>> a35532b7
import {ValueOf} from 'type-fest';
import CONST from '@src/CONST';
import ONYXKEYS from '@src/ONYXKEYS';
import {RecentWaypoint, ReportAction, Transaction} from '@src/types/onyx';
import {Comment, Receipt, Waypoint, WaypointCollection} from '@src/types/onyx/Transaction';
import {EmptyObject} from '@src/types/utils/EmptyObject';
import {isExpensifyCard} from './CardUtils';
import DateUtils from './DateUtils';
import * as NumberUtils from './NumberUtils';

type AdditionalTransactionChanges = {comment?: string; waypoints?: WaypointCollection};

type TransactionChanges = Partial<Transaction> & AdditionalTransactionChanges;

let allTransactions: OnyxCollection<Transaction> = {};

Onyx.connect({
    key: ONYXKEYS.COLLECTION.TRANSACTION,
    waitForCollectionCallback: true,
    callback: (value) => {
        if (!value) {
            return;
        }
        allTransactions = Object.fromEntries(Object.entries(value).filter(([, transaction]) => !!transaction));
    },
});

function isDistanceRequest(transaction: Transaction): boolean {
    // This is used during the request creation flow before the transaction has been saved to the server
    if (lodashHas(transaction, 'iouRequestType')) {
        return transaction.iouRequestType === CONST.IOU.REQUEST_TYPE.DISTANCE;
    }

    // This is the case for transaction objects once they have been saved to the server
    const type = transaction?.comment?.type;
    const customUnitName = transaction?.comment?.customUnit?.name;
    return type === CONST.TRANSACTION.TYPE.CUSTOM_UNIT && customUnitName === CONST.CUSTOM_UNITS.NAME_DISTANCE;
}

function isScanRequest(transaction: Transaction): boolean {
    // This is used during the request creation flow before the transaction has been saved to the server
    if (lodashHas(transaction, 'iouRequestType')) {
        return transaction.iouRequestType === CONST.IOU.REQUEST_TYPE.SCAN;
    }

    return Boolean(transaction?.receipt?.source);
}

function getRequestType(transaction: Transaction): ValueOf<typeof CONST.IOU.REQUEST_TYPE> {
    if (isDistanceRequest(transaction)) {
        return CONST.IOU.REQUEST_TYPE.DISTANCE;
    }
    if (isScanRequest(transaction)) {
        return CONST.IOU.REQUEST_TYPE.SCAN;
    }
    return CONST.IOU.REQUEST_TYPE.MANUAL;
}

function isManualRequest(transaction: Transaction): boolean {
    // This is used during the request creation flow before the transaction has been saved to the server
    if (lodashHas(transaction, 'iouRequestType')) {
        return transaction.iouRequestType === CONST.IOU.REQUEST_TYPE.MANUAL;
    }

    return getRequestType(transaction) === CONST.IOU.REQUEST_TYPE.MANUAL;
}

/**
 * Optimistically generate a transaction.
 *
 * @param amount – in cents
 * @param [existingTransactionID] When creating a distance request, an empty transaction has already been created with a transactionID. In that case, the transaction here needs to have it's transactionID match what was already generated.
 */
function buildOptimisticTransaction(
    amount: number,
    currency: string,
    reportID: string,
    comment = '',
    created = '',
    source = '',
    originalTransactionID = '',
    merchant = '',
    receipt: Receipt = {},
    filename = '',
    existingTransactionID: string | null = null,
    category = '',
    tag = '',
    billable = false,
): Transaction {
    // transactionIDs are random, positive, 64-bit numeric strings.
    // Because JS can only handle 53-bit numbers, transactionIDs are strings in the front-end (just like reportActionID)
    const transactionID = existingTransactionID ?? NumberUtils.rand64();

    const commentJSON: Comment = {comment};
    if (source) {
        commentJSON.source = source;
    }
    if (originalTransactionID) {
        commentJSON.originalTransactionID = originalTransactionID;
    }

    return {
        transactionID,
        amount,
        currency,
        reportID,
        comment: commentJSON,
        merchant: merchant || CONST.TRANSACTION.DEFAULT_MERCHANT,
        created: created || DateUtils.getDBTime(),
        pendingAction: CONST.RED_BRICK_ROAD_PENDING_ACTION.ADD,
        receipt,
        filename,
        category,
        tag,
        billable,
    };
}

/**
 * Check if the transaction has an Ereceipt
 */
function hasEReceipt(transaction: Transaction | undefined | null): boolean {
    return !!transaction?.hasEReceipt;
}

function hasReceipt(transaction: Transaction | undefined | null): boolean {
    return !!transaction?.receipt?.state || hasEReceipt(transaction);
}

function isMerchantMissing(transaction: Transaction) {
    const isMerchantEmpty =
        transaction.merchant === CONST.TRANSACTION.UNKNOWN_MERCHANT || transaction.merchant === CONST.TRANSACTION.PARTIAL_TRANSACTION_MERCHANT || transaction.merchant === '';

    const isModifiedMerchantEmpty =
        !transaction.modifiedMerchant ||
        transaction.modifiedMerchant === CONST.TRANSACTION.UNKNOWN_MERCHANT ||
        transaction.modifiedMerchant === CONST.TRANSACTION.PARTIAL_TRANSACTION_MERCHANT ||
        transaction.modifiedMerchant === '';

    return isMerchantEmpty && isModifiedMerchantEmpty;
}

function isAmountMissing(transaction: Transaction) {
    return transaction.amount === 0 && (!transaction.modifiedAmount || transaction.modifiedAmount === 0);
}

function isCreatedMissing(transaction: Transaction) {
    return transaction.created === '' && (!transaction.created || transaction.modifiedCreated === '');
}

function areRequiredFieldsEmpty(transaction: Transaction): boolean {
    return isMerchantMissing(transaction) || isAmountMissing(transaction) || isCreatedMissing(transaction);
}

/**
 * Given the edit made to the money request, return an updated transaction object.
 */
function getUpdatedTransaction(transaction: Transaction, transactionChanges: TransactionChanges, isFromExpenseReport: boolean, shouldUpdateReceiptState = true): Transaction {
    // Only changing the first level fields so no need for deep clone now
    const updatedTransaction = {...transaction};
    let shouldStopSmartscan = false;

    // The comment property does not have its modifiedComment counterpart
    if (Object.hasOwn(transactionChanges, 'comment')) {
        updatedTransaction.comment = {
            ...updatedTransaction.comment,
            comment: transactionChanges.comment,
        };
    }
    if (Object.hasOwn(transactionChanges, 'created')) {
        updatedTransaction.modifiedCreated = transactionChanges.created;
        shouldStopSmartscan = true;
    }
    if (Object.hasOwn(transactionChanges, 'amount') && typeof transactionChanges.amount === 'number') {
        updatedTransaction.modifiedAmount = isFromExpenseReport ? -transactionChanges.amount : transactionChanges.amount;
        shouldStopSmartscan = true;
    }
    if (Object.hasOwn(transactionChanges, 'currency')) {
        updatedTransaction.modifiedCurrency = transactionChanges.currency;
        shouldStopSmartscan = true;
    }

    if (Object.hasOwn(transactionChanges, 'merchant')) {
        updatedTransaction.modifiedMerchant = transactionChanges.merchant;
        shouldStopSmartscan = true;
    }

    if (Object.hasOwn(transactionChanges, 'waypoints')) {
        updatedTransaction.modifiedWaypoints = transactionChanges.waypoints;
        shouldStopSmartscan = true;
    }

    if (Object.hasOwn(transactionChanges, 'billable') && typeof transactionChanges.billable === 'boolean') {
        updatedTransaction.billable = transactionChanges.billable;
    }

    if (Object.hasOwn(transactionChanges, 'category') && typeof transactionChanges.category === 'string') {
        updatedTransaction.category = transactionChanges.category;
    }

    if (Object.hasOwn(transactionChanges, 'tag') && typeof transactionChanges.tag === 'string') {
        updatedTransaction.tag = transactionChanges.tag;
    }

    if (
        shouldUpdateReceiptState &&
        shouldStopSmartscan &&
        transaction?.receipt &&
        Object.keys(transaction.receipt).length > 0 &&
        transaction?.receipt?.state !== CONST.IOU.RECEIPT_STATE.OPEN
    ) {
        updatedTransaction.receipt.state = CONST.IOU.RECEIPT_STATE.OPEN;
    }

    updatedTransaction.pendingFields = {
        ...(Object.hasOwn(transactionChanges, 'comment') && {comment: CONST.RED_BRICK_ROAD_PENDING_ACTION.UPDATE}),
        ...(Object.hasOwn(transactionChanges, 'created') && {created: CONST.RED_BRICK_ROAD_PENDING_ACTION.UPDATE}),
        ...(Object.hasOwn(transactionChanges, 'amount') && {amount: CONST.RED_BRICK_ROAD_PENDING_ACTION.UPDATE}),
        ...(Object.hasOwn(transactionChanges, 'currency') && {currency: CONST.RED_BRICK_ROAD_PENDING_ACTION.UPDATE}),
        ...(Object.hasOwn(transactionChanges, 'merchant') && {merchant: CONST.RED_BRICK_ROAD_PENDING_ACTION.UPDATE}),
        ...(Object.hasOwn(transactionChanges, 'waypoints') && {waypoints: CONST.RED_BRICK_ROAD_PENDING_ACTION.UPDATE}),
        ...(Object.hasOwn(transactionChanges, 'billable') && {billable: CONST.RED_BRICK_ROAD_PENDING_ACTION.UPDATE}),
        ...(Object.hasOwn(transactionChanges, 'category') && {category: CONST.RED_BRICK_ROAD_PENDING_ACTION.UPDATE}),
        ...(Object.hasOwn(transactionChanges, 'tag') && {tag: CONST.RED_BRICK_ROAD_PENDING_ACTION.UPDATE}),
    };

    return updatedTransaction;
}

/**
 * Retrieve the particular transaction object given its ID.
 *
 * @deprecated Use withOnyx() or Onyx.connect() instead
 */
function getTransaction(transactionID: string): OnyxEntry<Transaction> | EmptyObject {
    return allTransactions?.[`${ONYXKEYS.COLLECTION.TRANSACTION}${transactionID}`] ?? {};
}

/**
 * Return the comment field (referred to as description in the App) from the transaction.
 * The comment does not have its modifiedComment counterpart.
 */
function getDescription(transaction: OnyxEntry<Transaction>): string {
    // Casting the description to string to avoid wrong data types (e.g. number) being returned from the API
    return transaction?.comment?.comment?.toString() ?? '';
}

/**
 * Return the amount field from the transaction, return the modifiedAmount if present.
 */
function getAmount(transaction: OnyxEntry<Transaction>, isFromExpenseReport: boolean): number {
    // IOU requests cannot have negative values but they can be stored as negative values, let's return absolute value
    if (!isFromExpenseReport) {
        const amount = transaction?.modifiedAmount ?? 0;
        if (amount) {
            return Math.abs(amount);
        }
        return Math.abs(transaction?.amount ?? 0);
    }

    // Expense report case:
    // The amounts are stored using an opposite sign and negative values can be set,
    // we need to return an opposite sign than is saved in the transaction object
    let amount = transaction?.modifiedAmount ?? 0;
    if (amount) {
        return -amount;
    }

    // To avoid -0 being shown, lets only change the sign if the value is other than 0.
    amount = transaction?.amount ?? 0;
    return amount ? -amount : 0;
}

/**
 * Return the currency field from the transaction, return the modifiedCurrency if present.
 */
function getCurrency(transaction: OnyxEntry<Transaction>): string {
    const currency = transaction?.modifiedCurrency ?? '';
    if (currency) {
        return currency;
    }
    return transaction?.currency ?? CONST.CURRENCY.USD;
}

/**
 * Return the original currency field from the transaction.
 */
function getOriginalCurrency(transaction: Transaction): string {
    return transaction?.originalCurrency ?? '';
}

/**
 * Return the absolute value of the original amount field from the transaction.
 */
function getOriginalAmount(transaction: Transaction): number {
    const amount = transaction?.originalAmount ?? 0;
    return Math.abs(amount);
}

/**
 * Return the merchant field from the transaction, return the modifiedMerchant if present.
 */
function getMerchant(transaction: OnyxEntry<Transaction>): string {
    return transaction?.modifiedMerchant ? transaction.modifiedMerchant : transaction?.merchant ?? '';
}

function getDistance(transaction: Transaction): number {
    return transaction?.routes?.route0?.distance ?? 0;
}

/**
 * Return the mccGroup field from the transaction, return the modifiedMCCGroup if present.
 */
function getMCCGroup(transaction: Transaction): ValueOf<typeof CONST.MCC_GROUPS> | undefined {
    return transaction?.modifiedMCCGroup ? transaction.modifiedMCCGroup : transaction?.mccGroup;
}

/**
 * Return the waypoints field from the transaction, return the modifiedWaypoints if present.
 */
function getWaypoints(transaction: OnyxEntry<Transaction>): WaypointCollection | undefined {
    return transaction?.modifiedWaypoints ?? transaction?.comment?.waypoints;
}

/**
 * Return the category from the transaction. This "category" field has no "modified" complement.
 */
function getCategory(transaction: OnyxEntry<Transaction>): string {
    return transaction?.category ?? '';
}

/**
 * Return the cardID from the transaction.
 */
function getCardID(transaction: Transaction): number {
    return transaction?.cardID ?? 0;
}

/**
 * Return the billable field from the transaction. This "billable" field has no "modified" complement.
 */
function getBillable(transaction: OnyxEntry<Transaction>): boolean {
    return transaction?.billable ?? false;
}

/**
 * Return the tag from the transaction. This "tag" field has no "modified" complement.
 */
function getTag(transaction: OnyxEntry<Transaction>): string {
    return transaction?.tag ?? '';
}

/**
 * Return the created field from the transaction, return the modifiedCreated if present.
 */
function getCreated(transaction: OnyxEntry<Transaction>, dateFormat: string = CONST.DATE.FNS_FORMAT_STRING): string {
    // eslint-disable-next-line @typescript-eslint/prefer-nullish-coalescing
    const created = transaction?.modifiedCreated ? transaction.modifiedCreated : transaction?.created || '';

    return DateUtils.formatWithUTCTimeZone(created, dateFormat);
}

<<<<<<< HEAD
/**
 * Returns the translation key to use for the header title
 */
function getHeaderTitleTranslationKey(transaction: Transaction): string {
    const headerTitles = {
        [CONST.IOU.REQUEST_TYPE.DISTANCE]: 'tabSelector.distance',
        [CONST.IOU.REQUEST_TYPE.MANUAL]: 'tabSelector.manual',
        [CONST.IOU.REQUEST_TYPE.SCAN]: 'tabSelector.scan',
    };
    return headerTitles[getRequestType(transaction)];
=======
function isDistanceRequest(transaction: OnyxEntry<Transaction>): boolean {
    const type = transaction?.comment?.type;
    const customUnitName = transaction?.comment?.customUnit?.name;
    return type === CONST.TRANSACTION.TYPE.CUSTOM_UNIT && customUnitName === CONST.CUSTOM_UNITS.NAME_DISTANCE;
>>>>>>> a35532b7
}

/**
 * Determine whether a transaction is made with an Expensify card.
 */
function isExpensifyCardTransaction(transaction: Transaction): boolean {
    if (!transaction.cardID) {
        return false;
    }
    return isExpensifyCard(transaction.cardID);
}

/**
 * Determine whether a transaction is made with a card.
 */
function isCardTransaction(transaction: Transaction): boolean {
    return (transaction?.cardID ?? 0) > 0;
}

/**
 * Check if the transaction status is set to Pending.
 */
function isPending(transaction: Transaction): boolean {
    if (!transaction.status) {
        return false;
    }
    return transaction.status === CONST.TRANSACTION.STATUS.PENDING;
}

/**
 * Check if the transaction status is set to Posted.
 */
function isPosted(transaction: Transaction): boolean {
    if (!transaction.status) {
        return false;
    }
    return transaction.status === CONST.TRANSACTION.STATUS.POSTED;
}

function isReceiptBeingScanned(transaction: OnyxEntry<Transaction>): boolean {
    return [CONST.IOU.RECEIPT_STATE.SCANREADY, CONST.IOU.RECEIPT_STATE.SCANNING].some((value) => value === transaction?.receipt.state);
}

/**
 * Check if the transaction has a non-smartscanning receipt and is missing required fields
 */
function hasMissingSmartscanFields(transaction: OnyxEntry<Transaction>): boolean {
    return Boolean(transaction && hasReceipt(transaction) && !isDistanceRequest(transaction) && !isReceiptBeingScanned(transaction) && areRequiredFieldsEmpty(transaction));
}

/**
 * Check if the transaction has a defined route
 */
function hasRoute(transaction: Transaction): boolean {
    return !!transaction?.routes?.route0?.geometry?.coordinates;
}

/**
 * Get the transactions related to a report preview with receipts
 * Get the details linked to the IOU reportAction
 *
 * @deprecated Use Onyx.connect() or withOnyx() instead
 */
function getLinkedTransaction(reportAction: OnyxEntry<ReportAction>): Transaction | EmptyObject {
    let transactionID = '';

    if (reportAction?.actionName === CONST.REPORT.ACTIONS.TYPE.IOU) {
        transactionID = reportAction.originalMessage?.IOUTransactionID ?? '';
    }

    return allTransactions?.[`${ONYXKEYS.COLLECTION.TRANSACTION}${transactionID}`] ?? {};
}

function getAllReportTransactions(reportID?: string): Transaction[] {
    // `reportID` from the `/CreateDistanceRequest` endpoint return's number instead of string for created `transaction`.
    // For reference, https://github.com/Expensify/App/pull/26536#issuecomment-1703573277.
    // We will update this in a follow-up Issue. According to this comment: https://github.com/Expensify/App/pull/26536#issuecomment-1703591019.
    const transactions: Transaction[] = Object.values(allTransactions ?? {}).filter((transaction): transaction is Transaction => transaction !== null);
    return transactions.filter((transaction) => `${transaction.reportID}` === `${reportID}`);
}

function waypointHasValidAddress(waypoint: RecentWaypoint | Waypoint): boolean {
    return !!waypoint?.address?.trim();
}

/**
 * Converts the key of a waypoint to its index
 */
function getWaypointIndex(key: string): number {
    return Number(key.replace('waypoint', ''));
}

/**
 * Filters the waypoints which are valid and returns those
 */
function getValidWaypoints(waypoints: WaypointCollection, reArrangeIndexes = false): WaypointCollection {
    const sortedIndexes = Object.keys(waypoints)
        .map(getWaypointIndex)
        .sort((a, b) => a - b);
    const waypointValues = sortedIndexes.map((index) => waypoints[`waypoint${index}`]);
    // Ensure the number of waypoints is between 2 and 25
    if (waypointValues.length < 2 || waypointValues.length > 25) {
        return {};
    }

    let lastWaypointIndex = -1;
    let waypointIndex = -1;

    return waypointValues.reduce<WaypointCollection>((acc, currentWaypoint, index) => {
        const previousWaypoint = waypointValues[lastWaypointIndex];

        // Check if the waypoint has a valid address
        if (!waypointHasValidAddress(currentWaypoint)) {
            return acc;
        }

        // Check for adjacent waypoints with the same address
        if (previousWaypoint && currentWaypoint?.address === previousWaypoint.address) {
            return acc;
        }

        const validatedWaypoints: WaypointCollection = {...acc, [`waypoint${reArrangeIndexes ? waypointIndex + 1 : index}`]: currentWaypoint};

        lastWaypointIndex = index;
        waypointIndex += 1;

        return validatedWaypoints;
    }, {});
}

/**
 * Returns the most recent transactions in an object
 */
function getRecentTransactions(transactions: Record<string, string>, size = 2): string[] {
    return Object.keys(transactions)
        .sort((transactionID1, transactionID2) => (new Date(transactions[transactionID1]) < new Date(transactions[transactionID2]) ? 1 : -1))
        .slice(0, size);
}

export {
    buildOptimisticTransaction,
    getUpdatedTransaction,
    getTransaction,
    getDescription,
    getHeaderTitleTranslationKey,
    getRequestType,
    isManualRequest,
    isScanRequest,
    getAmount,
    getCurrency,
    getDistance,
    getCardID,
    getOriginalCurrency,
    getOriginalAmount,
    getMerchant,
    getMCCGroup,
    getCreated,
    getCategory,
    getBillable,
    getTag,
    getLinkedTransaction,
    getAllReportTransactions,
    hasReceipt,
    hasEReceipt,
    hasRoute,
    isReceiptBeingScanned,
    getValidWaypoints,
    isDistanceRequest,
    isExpensifyCardTransaction,
    isCardTransaction,
    isPending,
    isPosted,
    getWaypoints,
    isAmountMissing,
    isMerchantMissing,
    isCreatedMissing,
    areRequiredFieldsEmpty,
    hasMissingSmartscanFields,
    getWaypointIndex,
    waypointHasValidAddress,
    getRecentTransactions,
};<|MERGE_RESOLUTION|>--- conflicted
+++ resolved
@@ -1,9 +1,5 @@
-<<<<<<< HEAD
 import lodashHas from 'lodash/has';
-import Onyx, {OnyxCollection} from 'react-native-onyx';
-=======
 import Onyx, {OnyxCollection, OnyxEntry} from 'react-native-onyx';
->>>>>>> a35532b7
 import {ValueOf} from 'type-fest';
 import CONST from '@src/CONST';
 import ONYXKEYS from '@src/ONYXKEYS';
@@ -366,7 +362,6 @@
     return DateUtils.formatWithUTCTimeZone(created, dateFormat);
 }
 
-<<<<<<< HEAD
 /**
  * Returns the translation key to use for the header title
  */
@@ -377,12 +372,6 @@
         [CONST.IOU.REQUEST_TYPE.SCAN]: 'tabSelector.scan',
     };
     return headerTitles[getRequestType(transaction)];
-=======
-function isDistanceRequest(transaction: OnyxEntry<Transaction>): boolean {
-    const type = transaction?.comment?.type;
-    const customUnitName = transaction?.comment?.customUnit?.name;
-    return type === CONST.TRANSACTION.TYPE.CUSTOM_UNIT && customUnitName === CONST.CUSTOM_UNITS.NAME_DISTANCE;
->>>>>>> a35532b7
 }
 
 /**
