--- conflicted
+++ resolved
@@ -2,17 +2,18 @@
 import Onyx from 'react-native-onyx';
 import type {LocaleContextProps} from '@components/LocaleContextProvider';
 import CONST from '@src/CONST';
-<<<<<<< HEAD
 import ONYXKEYS from '@src/ONYXKEYS';
-import type {MileageRate, Unit} from '@src/types/onyx/Policy';
-=======
 import type {Unit} from '@src/types/onyx/Policy';
->>>>>>> 0c098039
 import type Policy from '@src/types/onyx/Policy';
 import * as CurrencyUtils from './CurrencyUtils';
 import * as PolicyUtils from './PolicyUtils';
 
-<<<<<<< HEAD
+type DefaultMileageRate = {
+    rate?: number;
+    currency?: string;
+    unit: Unit;
+};
+
 const policies: OnyxCollection<Policy> = {};
 Onyx.connect({
     key: ONYXKEYS.COLLECTION.POLICY,
@@ -24,13 +25,6 @@
         policies[key] = policy;
     },
 });
-=======
-type DefaultMileageRate = {
-    rate?: number;
-    currency?: string;
-    unit: Unit;
-};
->>>>>>> 0c098039
 
 /**
  * Retrieves the default mileage rate based on a given policy.
@@ -184,12 +178,12 @@
  *
  * @returns An array of mileage rates or an empty array if not found.
  */
-function getMileageRates(policyID?: string): MileageRate[] | [] {
+function getMileageRates(policyID?: string): DefaultMileageRate[] | [] {
     if (!policyID) {
         return [];
     }
 
-    const mileageRates: MileageRate[] = [];
+    const mileageRates: DefaultMileageRate[] = [];
 
     const policy = policies?.[`${ONYXKEYS.COLLECTION.POLICY}${policyID}`] ?? null;
 
