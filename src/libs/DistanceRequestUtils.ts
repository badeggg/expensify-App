import type {OnyxCollection, OnyxEntry} from 'react-native-onyx';
import Onyx from 'react-native-onyx';
import type {LocaleContextProps} from '@components/LocaleContextProvider';
import type {RateAndUnit} from '@src/CONST';
import CONST from '@src/CONST';
import ONYXKEYS from '@src/ONYXKEYS';
import type {LastSelectedDistanceRates, OnyxInputOrEntry, Report} from '@src/types/onyx';
import type {Unit} from '@src/types/onyx/Policy';
import type Policy from '@src/types/onyx/Policy';
import type {EmptyObject} from '@src/types/utils/EmptyObject';
import {isEmptyObject} from '@src/types/utils/EmptyObject';
import * as CurrencyUtils from './CurrencyUtils';
import * as PolicyUtils from './PolicyUtils';
import * as ReportUtils from './ReportUtils';

type MileageRate = {
    customUnitRateID?: string;
    rate?: number;
    currency?: string;
    unit: Unit;
    name?: string;
};

let lastSelectedDistanceRates: OnyxEntry<LastSelectedDistanceRates> = {};
Onyx.connect({
    key: ONYXKEYS.NVP_LAST_SELECTED_DISTANCE_RATES,
    callback: (value) => {
        lastSelectedDistanceRates = value;
    },
});

let allReports: OnyxCollection<Report>;
Onyx.connect({
    key: ONYXKEYS.COLLECTION.REPORT,
    waitForCollectionCallback: true,
    callback: (value) => (allReports = value),
});

const METERS_TO_KM = 0.001; // 1 kilometer is 1000 meters
const METERS_TO_MILES = 0.000621371; // There are approximately 0.000621371 miles in a meter

function getMileageRates(policy: OnyxInputOrEntry<Policy>, includeDisabledRates = false): Record<string, MileageRate> {
    const mileageRates: Record<string, MileageRate> = {};

    if (!policy || !policy?.customUnits) {
        return mileageRates;
    }

    const distanceUnit = PolicyUtils.getCustomUnit(policy);
    if (!distanceUnit?.rates) {
        return mileageRates;
    }

    Object.entries(distanceUnit.rates).forEach(([rateID, rate]) => {
        if (!includeDisabledRates && rate.enabled === false) {
            return;
        }

        mileageRates[rateID] = {
            rate: rate.rate,
            currency: rate.currency,
            unit: distanceUnit.attributes.unit,
            name: rate.name,
            customUnitRateID: rate.customUnitRateID,
        };
    });

    return mileageRates;
}

/**
 * Retrieves the default mileage rate based on a given policy.
 *
 * @param policy - The policy from which to extract the default mileage rate.
 *
 * @returns An object containing the rate and unit for the default mileage or null if not found.
 * @returns [rate] - The default rate for the mileage.
 * @returns [currency] - The currency associated with the rate.
 * @returns [unit] - The unit of measurement for the distance.
 */
function getDefaultMileageRate(policy: OnyxInputOrEntry<Policy> | EmptyObject): MileageRate | undefined {
    if (isEmptyObject(policy) || !policy?.customUnits) {
        return undefined;
    }

    const distanceUnit = PolicyUtils.getCustomUnit(policy);
    if (!distanceUnit?.rates) {
        return;
    }
    const mileageRates = getMileageRates(policy);

    const distanceRate = Object.values(mileageRates).find((rate) => rate.name === CONST.CUSTOM_UNITS.DEFAULT_RATE) ?? Object.values(mileageRates)[0] ?? {};

    return {
        customUnitRateID: distanceRate.customUnitRateID,
        rate: distanceRate.rate,
        currency: distanceRate.currency,
        unit: distanceUnit.attributes.unit,
        name: distanceRate.name,
    };
}

/**
 * Converts a given distance in meters to the specified unit (kilometers or miles).
 *
 * @param distanceInMeters - The distance in meters to be converted.
 * @param unit - The desired unit of conversion, either 'km' for kilometers or 'mi' for miles.
 *
 * @returns The converted distance in the specified unit.
 */
function convertDistanceUnit(distanceInMeters: number, unit: Unit): number {
    switch (unit) {
        case CONST.CUSTOM_UNITS.DISTANCE_UNIT_KILOMETERS:
            return distanceInMeters * METERS_TO_KM;
        case CONST.CUSTOM_UNITS.DISTANCE_UNIT_MILES:
            return distanceInMeters * METERS_TO_MILES;
        default:
            throw new Error('Unsupported unit. Supported units are "mi" or "km".');
    }
}

/**
 * @param distanceInMeters Distance traveled
 * @param unit Unit that should be used to display the distance
 * @returns The distance in requested units, rounded to 2 decimals
 */
function getRoundedDistanceInUnits(distanceInMeters: number, unit: Unit): string {
    const convertedDistance = convertDistanceUnit(distanceInMeters, unit);
    return convertedDistance.toFixed(2);
}

/**
 * @param unit Unit that should be used to display the distance
 * @param rate Expensable amount allowed per unit
 * @param currency The currency associated with the rate
 * @param translate Translate function
 * @param toLocaleDigit Function to convert to localized digit
 * @returns A string that displays the rate used for expense calculation
 */
function getRateForDisplay(
    unit: Unit | undefined,
    rate: number | undefined,
    currency: string | undefined,
    translate: LocaleContextProps['translate'],
    toLocaleDigit: LocaleContextProps['toLocaleDigit'],
    isOffline?: boolean,
): string {
    if (isOffline && !rate) {
        return translate('iou.defaultRate');
    }
    if (!rate || !currency || !unit) {
        return translate('iou.fieldPending');
    }

    const singularDistanceUnit = unit === CONST.CUSTOM_UNITS.DISTANCE_UNIT_MILES ? translate('common.mile') : translate('common.kilometer');
    const formattedRate = PolicyUtils.getUnitRateValue(toLocaleDigit, {rate});
    // eslint-disable-next-line @typescript-eslint/prefer-nullish-coalescing
    const currencySymbol = CurrencyUtils.getCurrencySymbol(currency) || `${currency} `;

    return `${currencySymbol}${formattedRate} / ${singularDistanceUnit}`;
}

/**
 * @param hasRoute Whether the route exists for the distance expense
 * @param distanceInMeters Distance traveled
 * @param unit Unit that should be used to display the distance
 * @param rate Expensable amount allowed per unit
 * @param translate Translate function
 * @returns A string that describes the distance traveled
 */
function getDistanceForDisplay(hasRoute: boolean, distanceInMeters: number, unit: Unit | undefined, rate: number | undefined, translate: LocaleContextProps['translate']): string {
    if (!hasRoute || !rate || !unit || !distanceInMeters) {
        return translate('iou.fieldPending');
    }

    const distanceInUnits = getRoundedDistanceInUnits(distanceInMeters, unit);
    const distanceUnit = unit === CONST.CUSTOM_UNITS.DISTANCE_UNIT_MILES ? translate('common.miles') : translate('common.kilometers');
    const singularDistanceUnit = unit === CONST.CUSTOM_UNITS.DISTANCE_UNIT_MILES ? translate('common.mile') : translate('common.kilometer');
    const unitString = distanceInUnits === '1' ? singularDistanceUnit : distanceUnit;

    return `${distanceInUnits} ${unitString}`;
}

/**
 * @param hasRoute Whether the route exists for the distance expense
 * @param distanceInMeters Distance traveled
 * @param unit Unit that should be used to display the distance
 * @param rate Expensable amount allowed per unit
 * @param currency The currency associated with the rate
 * @param translate Translate function
 * @param toLocaleDigit Function to convert to localized digit
 * @returns A string that describes the distance traveled and the rate used for expense calculation
 */
function getDistanceMerchant(
    hasRoute: boolean,
    distanceInMeters: number,
    unit: Unit | undefined,
    rate: number | undefined,
    currency: string,
    translate: LocaleContextProps['translate'],
    toLocaleDigit: LocaleContextProps['toLocaleDigit'],
): string {
    if (!hasRoute || !rate) {
        return translate('iou.fieldPending');
    }

    const distanceInUnits = getDistanceForDisplay(hasRoute, distanceInMeters, unit, rate, translate);
    const ratePerUnit = getRateForDisplay(unit, rate, currency, translate, toLocaleDigit);

    return `${distanceInUnits} @ ${ratePerUnit}`;
}

/**
 * Retrieves the rate and unit for a P2P distance expense for a given currency.
 *
 * @param currency
 * @returns The rate and unit in RateAndUnit object.
 */
function getRateForP2P(currency: string): RateAndUnit {
    return CONST.CURRENCY_TO_DEFAULT_MILEAGE_RATE[currency] ?? CONST.CURRENCY_TO_DEFAULT_MILEAGE_RATE.USD;
}

/**
 * Calculates the expense amount based on distance, unit, and rate.
 *
 * @param distance - The distance traveled in meters
 * @param unit - The unit of measurement for the distance
 * @param rate - Rate used for calculating the expense amount
 * @returns The computed expense amount (rounded) in "cents".
 */
function getDistanceRequestAmount(distance: number, unit: Unit, rate: number): number {
    const convertedDistance = convertDistanceUnit(distance, unit);
    const roundedDistance = parseFloat(convertedDistance.toFixed(2));
    return Math.round(roundedDistance * rate);
}

/**
 * Converts the distance from kilometers or miles to meters.
 *
 * @param distance - The distance to be converted.
 * @param unit - The unit of measurement for the distance.
 * @returns The distance in meters.
 */
function convertToDistanceInMeters(distance: number, unit: Unit): number {
    if (unit === CONST.CUSTOM_UNITS.DISTANCE_UNIT_KILOMETERS) {
        return distance / METERS_TO_KM;
    }
    return distance / METERS_TO_MILES;
}

/**
 * Returns custom unit rate ID for the distance transaction
 */
function getCustomUnitRateID(reportID: string) {
<<<<<<< HEAD
    const report = allReports?.[`${ONYXKEYS.COLLECTION.REPORT}${reportID}`] ?? null;
    const parentReport = allReports?.[`${ONYXKEYS.COLLECTION.REPORT}${report?.parentReportID}`] ?? null;
    const policy = PolicyUtils.getPolicy(report?.policyID ?? parentReport?.policyID ?? '-1');
=======
    const report = allReports?.[`${ONYXKEYS.COLLECTION.REPORT}${reportID}`];
    const parentReport = allReports?.[`${ONYXKEYS.COLLECTION.REPORT}${report?.parentReportID}`];
    const policy = PolicyUtils.getPolicy(report?.policyID ?? parentReport?.policyID ?? '');
>>>>>>> a451de46
    let customUnitRateID: string = CONST.CUSTOM_UNITS.FAKE_P2P_ID;

    if (ReportUtils.isPolicyExpenseChat(report) || ReportUtils.isPolicyExpenseChat(parentReport)) {
        const distanceUnit = Object.values(policy?.customUnits ?? {}).find((unit) => unit.name === CONST.CUSTOM_UNITS.NAME_DISTANCE);
        const lastSelectedDistanceRateID = lastSelectedDistanceRates?.[policy?.id ?? '-1'] ?? '-1';
        const lastSelectedDistanceRate = distanceUnit?.rates[lastSelectedDistanceRateID] ?? {};
        if (lastSelectedDistanceRate.enabled && lastSelectedDistanceRateID) {
            customUnitRateID = lastSelectedDistanceRateID;
        } else {
            customUnitRateID = getDefaultMileageRate(policy)?.customUnitRateID ?? '-1';
        }
    }

    return customUnitRateID;
}

/**
 * Get taxable amount from a specific distance rate, taking into consideration the tax claimable amount configured for the distance rate
 */
function getTaxableAmount(policy: OnyxEntry<Policy>, customUnitRateID: string, distance: number) {
    const distanceUnit = PolicyUtils.getCustomUnit(policy);
    const customUnitRate = PolicyUtils.getCustomUnitRate(policy, customUnitRateID);
    if (!distanceUnit || !distanceUnit?.customUnitID || !customUnitRate) {
        return 0;
    }
    const unit = distanceUnit?.attributes?.unit ?? CONST.CUSTOM_UNITS.DISTANCE_UNIT_MILES;
    const rate = customUnitRate?.rate ?? 0;
    const amount = getDistanceRequestAmount(distance, unit, rate);
    const taxClaimablePercentage = customUnitRate.attributes?.taxClaimablePercentage ?? 0;
    return amount * taxClaimablePercentage;
}

export default {
    getDefaultMileageRate,
    getDistanceMerchant,
    getDistanceRequestAmount,
    getRateForDisplay,
    getMileageRates,
    getDistanceForDisplay,
    getRateForP2P,
    getCustomUnitRateID,
    convertToDistanceInMeters,
    getTaxableAmount,
};

export type {MileageRate};<|MERGE_RESOLUTION|>--- conflicted
+++ resolved
@@ -42,7 +42,7 @@
 function getMileageRates(policy: OnyxInputOrEntry<Policy>, includeDisabledRates = false): Record<string, MileageRate> {
     const mileageRates: Record<string, MileageRate> = {};
 
-    if (!policy || !policy?.customUnits) {
+    if (!policy?.customUnits) {
         return mileageRates;
     }
 
@@ -252,15 +252,9 @@
  * Returns custom unit rate ID for the distance transaction
  */
 function getCustomUnitRateID(reportID: string) {
-<<<<<<< HEAD
-    const report = allReports?.[`${ONYXKEYS.COLLECTION.REPORT}${reportID}`] ?? null;
-    const parentReport = allReports?.[`${ONYXKEYS.COLLECTION.REPORT}${report?.parentReportID}`] ?? null;
-    const policy = PolicyUtils.getPolicy(report?.policyID ?? parentReport?.policyID ?? '-1');
-=======
     const report = allReports?.[`${ONYXKEYS.COLLECTION.REPORT}${reportID}`];
     const parentReport = allReports?.[`${ONYXKEYS.COLLECTION.REPORT}${report?.parentReportID}`];
-    const policy = PolicyUtils.getPolicy(report?.policyID ?? parentReport?.policyID ?? '');
->>>>>>> a451de46
+    const policy = PolicyUtils.getPolicy(report?.policyID ?? parentReport?.policyID ?? '-1');
     let customUnitRateID: string = CONST.CUSTOM_UNITS.FAKE_P2P_ID;
 
     if (ReportUtils.isPolicyExpenseChat(report) || ReportUtils.isPolicyExpenseChat(parentReport)) {
