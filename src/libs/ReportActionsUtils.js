--- conflicted
+++ resolved
@@ -285,7 +285,6 @@
     return reportAction.originalMessage.IOUTransactionID;
 }
 
-<<<<<<< HEAD
 /**
  * @returns {string}
  */
@@ -317,10 +316,10 @@
     });
 
     return mostRecentlyModifiedReportAction;
-=======
+}
+
 function isCreatedTaskReportAction(reportAction) {
     return reportAction.actionName === CONST.REPORT.ACTIONS.TYPE.ADDCOMMENT && _.has(reportAction.originalMessage, 'taskReportID');
->>>>>>> 0b4f4e71
 }
 
 export {
@@ -336,9 +335,6 @@
     getLastClosedReportAction,
     getLatestReportActionFromOnyxData,
     getLinkedTransactionID,
-<<<<<<< HEAD
     getMostRecentReportActionLastModified,
-=======
     isCreatedTaskReportAction,
->>>>>>> 0b4f4e71
 };