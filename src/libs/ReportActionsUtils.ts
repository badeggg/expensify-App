--- conflicted
+++ resolved
@@ -100,15 +100,6 @@
     return reportAction?.actionName === CONST.REPORT.ACTIONS.TYPE.REIMBURSEMENTQUEUED;
 }
 
-<<<<<<< HEAD
-function isReimbursementDeQueuedAction(reportID: string): boolean {
-    if (!allReportActions) {
-        return false
-    }
-
-    const reportAction = Object.values(allReportActions[`${reportID}`] ?? {});
-    return reportAction.some(action => action?.actionName === CONST.REPORT.ACTIONS.TYPE.REIMBURSEMENTDEQUEUED);
-=======
 function isChannelLogMemberAction(reportAction: OnyxEntry<ReportAction>) {
     return (
         reportAction?.actionName === CONST.REPORT.ACTIONS.TYPE.ROOMCHANGELOG.INVITE_TO_ROOM ||
@@ -116,7 +107,15 @@
         reportAction?.actionName === CONST.REPORT.ACTIONS.TYPE.POLICYCHANGELOG.INVITE_TO_ROOM ||
         reportAction?.actionName === CONST.REPORT.ACTIONS.TYPE.POLICYCHANGELOG.REMOVE_FROM_ROOM
     );
->>>>>>> 6bfef02a
+}
+
+function isReimbursementDeQueuedAction(reportID: string): boolean {
+    if (!allReportActions) {
+        return false
+    }
+
+    const reportAction = Object.values(allReportActions[`${reportID}`] ?? {});
+    return reportAction.some(action => action?.actionName === CONST.REPORT.ACTIONS.TYPE.REIMBURSEMENTDEQUEUED);
 }
 
 /**
@@ -707,12 +706,8 @@
     shouldReportActionBeVisibleAsLastAction,
     hasRequestFromCurrentAccount,
     getFirstVisibleReportActionID,
-<<<<<<< HEAD
+    isChannelLogMemberAction,
     isReimbursementDeQueuedAction
 };
-=======
-    isChannelLogMemberAction,
-};
-
-export type {LastVisibleMessage};
->>>>>>> 6bfef02a
+
+export type {LastVisibleMessage};