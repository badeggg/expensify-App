import fastMerge from 'expensify-common/lib/fastMerge';
import _ from 'lodash';
import lodashFindLast from 'lodash/findLast';
import type {OnyxCollection, OnyxEntry, OnyxUpdate} from 'react-native-onyx';
import Onyx from 'react-native-onyx';
import type {ValueOf} from 'type-fest';
import CONST from '@src/CONST';
import ONYXKEYS from '@src/ONYXKEYS';
import type {ActionName, ChangeLog, OriginalMessageReimbursementDequeued} from '@src/types/onyx/OriginalMessage';
import type Report from '@src/types/onyx/Report';
import type {Message, ReportActionBase, ReportActions} from '@src/types/onyx/ReportAction';
import type ReportAction from '@src/types/onyx/ReportAction';
import type {EmptyObject} from '@src/types/utils/EmptyObject';
import {isEmptyObject} from '@src/types/utils/EmptyObject';
import * as CollectionUtils from './CollectionUtils';
import * as Environment from './Environment/Environment';
import isReportMessageAttachment from './isReportMessageAttachment';
import * as Localize from './Localize';
import Log from './Log';
import type {MessageElementBase, MessageTextElement} from './MessageElement';
import * as PersonalDetailsUtils from './PersonalDetailsUtils';

type LastVisibleMessage = {
    lastMessageTranslationKey?: string;
    lastMessageText: string;
    lastMessageHtml?: string;
};

type MemberChangeMessageUserMentionElement = {
    readonly kind: 'userMention';
    readonly accountID: number;
} & MessageElementBase;

type MemberChangeMessageRoomReferenceElement = {
    readonly kind: 'roomReference';
    readonly roomName: string;
    readonly roomID: number;
} & MessageElementBase;

type MemberChangeMessageElement = MessageTextElement | MemberChangeMessageUserMentionElement | MemberChangeMessageRoomReferenceElement;

const policyChangeActionsSet = new Set<string>(Object.values(CONST.REPORT.ACTIONS.TYPE.POLICYCHANGELOG));

const allReports: OnyxCollection<Report> = {};
Onyx.connect({
    key: ONYXKEYS.COLLECTION.REPORT,
    callback: (report, key) => {
        if (!key || !report) {
            return;
        }

        const reportID = CollectionUtils.extractCollectionItemID(key);
        allReports[reportID] = report;
    },
});

const allReportActions: OnyxCollection<ReportActions> = {};
Onyx.connect({
    key: ONYXKEYS.COLLECTION.REPORT_ACTIONS,
    callback: (actions, key) => {
        if (!key || !actions) {
            return;
        }

        const reportID = CollectionUtils.extractCollectionItemID(key);
        allReportActions[reportID] = actions;
    },
});

let isNetworkOffline = false;
Onyx.connect({
    key: ONYXKEYS.NETWORK,
    callback: (val) => (isNetworkOffline = val?.isOffline ?? false),
});

let environmentURL: string;
Environment.getEnvironmentURL().then((url: string) => (environmentURL = url));

function isCreatedAction(reportAction: OnyxEntry<ReportAction>): boolean {
    return reportAction?.actionName === CONST.REPORT.ACTIONS.TYPE.CREATED;
}

function isDeletedAction(reportAction: OnyxEntry<ReportAction>): boolean {
    // A deleted comment has either an empty array or an object with html field with empty string as value
    const message = reportAction?.message ?? [];
    return message.length === 0 || message[0]?.html === '';
}

function isDeletedParentAction(reportAction: OnyxEntry<ReportAction>): boolean {
    return (reportAction?.message?.[0]?.isDeletedParentAction ?? false) && (reportAction?.childVisibleActionCount ?? 0) > 0;
}

function isReversedTransaction(reportAction: OnyxEntry<ReportAction>) {
    return (reportAction?.message?.[0]?.isReversedTransaction ?? false) && (reportAction?.childVisibleActionCount ?? 0) > 0;
}

function isPendingRemove(reportAction: OnyxEntry<ReportAction> | EmptyObject): boolean {
    if (isEmptyObject(reportAction)) {
        return false;
    }
    return reportAction?.message?.[0]?.moderationDecision?.decision === CONST.MODERATION.MODERATOR_DECISION_PENDING_REMOVE;
}

function isMoneyRequestAction(reportAction: OnyxEntry<ReportAction>): boolean {
    return reportAction?.actionName === CONST.REPORT.ACTIONS.TYPE.IOU;
}

function isReportPreviewAction(reportAction: OnyxEntry<ReportAction>): boolean {
    return reportAction?.actionName === CONST.REPORT.ACTIONS.TYPE.REPORTPREVIEW;
}

function isModifiedExpenseAction(reportAction: OnyxEntry<ReportAction>): boolean {
    return reportAction?.actionName === CONST.REPORT.ACTIONS.TYPE.MODIFIEDEXPENSE;
}

function isWhisperAction(reportAction: OnyxEntry<ReportAction>): boolean {
    return (reportAction?.whisperedToAccountIDs ?? []).length > 0;
}

function isReimbursementQueuedAction(reportAction: OnyxEntry<ReportAction>) {
    return reportAction?.actionName === CONST.REPORT.ACTIONS.TYPE.REIMBURSEMENTQUEUED;
}

function isMemberChangeAction(reportAction: OnyxEntry<ReportAction>) {
    return (
        reportAction?.actionName === CONST.REPORT.ACTIONS.TYPE.ROOMCHANGELOG.INVITE_TO_ROOM ||
        reportAction?.actionName === CONST.REPORT.ACTIONS.TYPE.ROOMCHANGELOG.REMOVE_FROM_ROOM ||
        reportAction?.actionName === CONST.REPORT.ACTIONS.TYPE.POLICYCHANGELOG.INVITE_TO_ROOM ||
        reportAction?.actionName === CONST.REPORT.ACTIONS.TYPE.POLICYCHANGELOG.REMOVE_FROM_ROOM
    );
}

function isInviteMemberAction(reportAction: OnyxEntry<ReportAction>) {
    return reportAction?.actionName === CONST.REPORT.ACTIONS.TYPE.ROOMCHANGELOG.INVITE_TO_ROOM || reportAction?.actionName === CONST.REPORT.ACTIONS.TYPE.POLICYCHANGELOG.INVITE_TO_ROOM;
}

function isReimbursementDeQueuedAction(reportAction: OnyxEntry<ReportAction>): reportAction is ReportActionBase & OriginalMessageReimbursementDequeued {
    return reportAction?.actionName === CONST.REPORT.ACTIONS.TYPE.REIMBURSEMENTDEQUEUED;
}

/**
 * Returns whether the comment is a thread parent message/the first message in a thread
 */
function isThreadParentMessage(reportAction: OnyxEntry<ReportAction>, reportID: string): boolean {
    const {childType, childVisibleActionCount = 0, childReportID} = reportAction ?? {};
    return childType === CONST.REPORT.TYPE.CHAT && (childVisibleActionCount > 0 || String(childReportID) === reportID);
}

/**
 * Returns the parentReportAction if the given report is a thread/task.
 *
 * @deprecated Use Onyx.connect() or withOnyx() instead
 */
function getParentReportAction(report: OnyxEntry<Report> | EmptyObject): ReportAction | Record<string, never> {
    if (!report?.parentReportID || !report.parentReportActionID) {
        return {};
    }
    return allReportActions?.[report.parentReportID]?.[report.parentReportActionID] ?? {};
}

/**
 * Determines if the given report action is sent money report action by checking for 'pay' type and presence of IOUDetails object.
 */
function isSentMoneyReportAction(reportAction: OnyxEntry<ReportAction>): boolean {
    return (
        reportAction?.actionName === CONST.REPORT.ACTIONS.TYPE.IOU && reportAction?.originalMessage?.type === CONST.IOU.REPORT_ACTION_TYPE.PAY && !!reportAction?.originalMessage?.IOUDetails
    );
}

/**
 * Returns whether the thread is a transaction thread, which is any thread with IOU parent
 * report action from requesting money (type - create) or from sending money (type - pay with IOUDetails field)
 */
function isTransactionThread(parentReportAction: OnyxEntry<ReportAction>): boolean {
    return (
        parentReportAction?.actionName === CONST.REPORT.ACTIONS.TYPE.IOU &&
        (parentReportAction.originalMessage.type === CONST.IOU.REPORT_ACTION_TYPE.CREATE ||
            (parentReportAction.originalMessage.type === CONST.IOU.REPORT_ACTION_TYPE.PAY && !!parentReportAction.originalMessage.IOUDetails))
    );
}

/**
 * Sort an array of reportActions by their created timestamp first, and reportActionID second
 * This gives us a stable order even in the case of multiple reportActions created on the same millisecond
 *
 */
function getSortedReportActions(reportActions: ReportAction[] | null, shouldSortInDescendingOrder = false): ReportAction[] {
    if (!Array.isArray(reportActions)) {
        throw new Error(`ReportActionsUtils.getSortedReportActions requires an array, received ${typeof reportActions}`);
    }

    const invertedMultiplier = shouldSortInDescendingOrder ? -1 : 1;

    const sortedActions = reportActions?.filter(Boolean).sort((first, second) => {
        // First sort by timestamp
        if (first.created !== second.created) {
            return (first.created < second.created ? -1 : 1) * invertedMultiplier;
        }

        // Then by action type, ensuring that `CREATED` actions always come first if they have the same timestamp as another action type
        if ((first.actionName === CONST.REPORT.ACTIONS.TYPE.CREATED || second.actionName === CONST.REPORT.ACTIONS.TYPE.CREATED) && first.actionName !== second.actionName) {
            return (first.actionName === CONST.REPORT.ACTIONS.TYPE.CREATED ? -1 : 1) * invertedMultiplier;
        }
        // Ensure that `REPORTPREVIEW` actions always come after if they have the same timestamp as another action type
        if ((first.actionName === CONST.REPORT.ACTIONS.TYPE.REPORTPREVIEW || second.actionName === CONST.REPORT.ACTIONS.TYPE.REPORTPREVIEW) && first.actionName !== second.actionName) {
            return (first.actionName === CONST.REPORT.ACTIONS.TYPE.REPORTPREVIEW ? 1 : -1) * invertedMultiplier;
        }

        // Then fallback on reportActionID as the final sorting criteria. It is a random number,
        // but using this will ensure that the order of reportActions with the same created time and action type
        // will be consistent across all users and devices
        return (first.reportActionID < second.reportActionID ? -1 : 1) * invertedMultiplier;
    });

    return sortedActions;
}

/**
 * Returns the largest gapless range of reportActions including a the provided reportActionID, where a "gap" is defined as a reportAction's `previousReportActionID` not matching the previous reportAction in the sortedReportActions array.
 * See unit tests for example of inputs and expected outputs.
 * Note: sortedReportActions sorted in descending order
 */
function getContinuousReportActionChain(sortedReportActions: ReportAction[], id?: string): ReportAction[] {
    let index;

    if (id) {
        index = sortedReportActions.findIndex((obj) => obj.reportActionID === id);
    } else {
        index = sortedReportActions.findIndex((obj) => obj.pendingAction !== CONST.RED_BRICK_ROAD_PENDING_ACTION.ADD);
    }

    if (index === -1) {
        return [];
    }

    let startIndex = index;
    let endIndex = index;

    // Iterate forwards through the array, starting from endIndex. This loop checks the continuity of actions by:
    // 1. Comparing the current item's previousReportActionID with the next item's reportActionID.
    //    This ensures that we are moving in a sequence of related actions from newer to older.
    while (
        (endIndex < sortedReportActions.length - 1 && sortedReportActions[endIndex].previousReportActionID === sortedReportActions[endIndex + 1].reportActionID) ||
        sortedReportActions[endIndex + 1]?.whisperedToAccountIDs?.length ||
        sortedReportActions[endIndex]?.whisperedToAccountIDs?.length ||
        sortedReportActions[endIndex]?.actionName === CONST.REPORT.ACTIONS.TYPE.ROOMCHANGELOG.INVITE_TO_ROOM ||
        sortedReportActions[endIndex + 1]?.actionName === CONST.REPORT.ACTIONS.TYPE.CLOSED ||
        sortedReportActions[endIndex + 1]?.actionName === CONST.REPORT.ACTIONS.TYPE.CREATED
    ) {
        endIndex++;
    }

    // Iterate backwards through the sortedReportActions, starting from startIndex. This loop has two main checks:
    // 1. It compares the current item's reportActionID with the previous item's previousReportActionID.
    //    This is to ensure continuity in a sequence of actions.
    // 2. If the first condition fails, it then checks if the previous item has a pendingAction of 'add'.
    //    This additional check is to include recently sent messages that might not yet be part of the established sequence.
    while (
        (startIndex > 0 && sortedReportActions[startIndex].reportActionID === sortedReportActions[startIndex - 1].previousReportActionID) ||
        sortedReportActions[startIndex - 1]?.pendingAction === CONST.RED_BRICK_ROAD_PENDING_ACTION.ADD
    ) {
        startIndex--;
    }

    return sortedReportActions.slice(startIndex, endIndex + 1);
}

/**
 * Finds most recent IOU request action ID.
 */
function getMostRecentIOURequestActionID(reportActions: ReportAction[] | null): string | null {
    if (!Array.isArray(reportActions)) {
        return null;
    }
    const iouRequestTypes: Array<ValueOf<typeof CONST.IOU.REPORT_ACTION_TYPE>> = [CONST.IOU.REPORT_ACTION_TYPE.CREATE, CONST.IOU.REPORT_ACTION_TYPE.SPLIT];
    const iouRequestActions = reportActions?.filter((action) => action.actionName === CONST.REPORT.ACTIONS.TYPE.IOU && iouRequestTypes.includes(action.originalMessage.type)) ?? [];

    if (iouRequestActions.length === 0) {
        return null;
    }

    const sortedReportActions = getSortedReportActions(iouRequestActions);
    return sortedReportActions.at(-1)?.reportActionID ?? null;
}

/**
 * Returns array of links inside a given report action
 */
function extractLinksFromMessageHtml(reportAction: OnyxEntry<ReportAction>): string[] {
    const htmlContent = reportAction?.message?.[0]?.html;

    // Regex to get link in href prop inside of <a/> component
    const regex = /<a\s+(?:[^>]*?\s+)?href="([^"]*)"/gi;

    if (!htmlContent) {
        return [];
    }

    return [...htmlContent.matchAll(regex)].map((match) => match[1]);
}

/**
 * Returns the report action immediately before the specified index.
 * @param reportActions - all actions
 * @param actionIndex - index of the action
 */
function findPreviousAction(reportActions: ReportAction[] | null, actionIndex: number): OnyxEntry<ReportAction> {
    if (!reportActions) {
        return null;
    }

    for (let i = actionIndex + 1; i < reportActions.length; i++) {
        // Find the next non-pending deletion report action, as the pending delete action means that it is not displayed in the UI, but still is in the report actions list.
        // If we are offline, all actions are pending but shown in the UI, so we take the previous action, even if it is a delete.
        if (isNetworkOffline || reportActions[i].pendingAction !== CONST.RED_BRICK_ROAD_PENDING_ACTION.DELETE) {
            return reportActions[i];
        }
    }

    return null;
}

/**
 * Returns true when the report action immediately before the specified index is a comment made by the same actor who who is leaving a comment in the action at the specified index.
 * Also checks to ensure that the comment is not too old to be shown as a grouped comment.
 *
 * @param actionIndex - index of the comment item in state to check
 */
function isConsecutiveActionMadeByPreviousActor(reportActions: ReportAction[] | null, actionIndex: number): boolean {
    const previousAction = findPreviousAction(reportActions, actionIndex);
    const currentAction = reportActions?.[actionIndex];

    // It's OK for there to be no previous action, and in that case, false will be returned
    // so that the comment isn't grouped
    if (!currentAction || !previousAction) {
        return false;
    }

    // Comments are only grouped if they happen within 5 minutes of each other
    if (new Date(currentAction.created).getTime() - new Date(previousAction.created).getTime() > 300000) {
        return false;
    }

    // Do not group if previous action was a created action
    if (previousAction.actionName === CONST.REPORT.ACTIONS.TYPE.CREATED) {
        return false;
    }

    // Do not group if previous or current action was a renamed action
    if (previousAction.actionName === CONST.REPORT.ACTIONS.TYPE.RENAMED || currentAction.actionName === CONST.REPORT.ACTIONS.TYPE.RENAMED) {
        return false;
    }

    // Do not group if the delegate account ID is different
    if (previousAction.delegateAccountID !== currentAction.delegateAccountID) {
        return false;
    }

    // Do not group if one of previous / current action is report preview and another one is not report preview
    if ((isReportPreviewAction(previousAction) && !isReportPreviewAction(currentAction)) || (isReportPreviewAction(currentAction) && !isReportPreviewAction(previousAction))) {
        return false;
    }

    return currentAction.actorAccountID === previousAction.actorAccountID;
}

/**
 * Checks if a reportAction is deprecated.
 */
function isReportActionDeprecated(reportAction: OnyxEntry<ReportAction>, key: string | number): boolean {
    if (!reportAction) {
        return true;
    }

    // HACK ALERT: We're temporarily filtering out any reportActions keyed by sequenceNumber
    // to prevent bugs during the migration from sequenceNumber -> reportActionID
    if (String(reportAction.sequenceNumber) === key) {
        Log.info('Front-end filtered out reportAction keyed by sequenceNumber!', false, reportAction);
        return true;
    }

    return false;
}

const {POLICYCHANGELOG: policyChangelogTypes, ROOMCHANGELOG: roomChangeLogTypes, ...otherActionTypes} = CONST.REPORT.ACTIONS.TYPE;
const supportedActionTypes: ActionName[] = [...Object.values(otherActionTypes), ...Object.values(policyChangelogTypes), ...Object.values(roomChangeLogTypes)];

/**
 * Checks if a reportAction is fit for display, meaning that it's not deprecated, is of a valid
 * and supported type, it's not deleted and also not closed.
 */
function shouldReportActionBeVisible(reportAction: OnyxEntry<ReportAction>, key: string | number): boolean {
    if (!reportAction) {
        return false;
    }

    if (isReportActionDeprecated(reportAction, key)) {
        return false;
    }

    if (reportAction.actionName === CONST.REPORT.ACTIONS.TYPE.TASKEDITED) {
        return false;
    }

    // Filter out any unsupported reportAction types
    if (!supportedActionTypes.includes(reportAction.actionName)) {
        return false;
    }

    // Ignore closed action here since we're already displaying a footer that explains why the report was closed
    if (reportAction.actionName === CONST.REPORT.ACTIONS.TYPE.CLOSED) {
        return false;
    }

    if (isPendingRemove(reportAction)) {
        return false;
    }

    // All other actions are displayed except thread parents, deleted, or non-pending actions
    const isDeleted = isDeletedAction(reportAction);
    const isPending = !!reportAction.pendingAction;
    return !isDeleted || isPending || isDeletedParentAction(reportAction) || isReversedTransaction(reportAction);
}

/**
 * Checks if the new marker should be hidden for the report action.
 */
function shouldHideNewMarker(reportAction: OnyxEntry<ReportAction>): boolean {
    if (!reportAction) {
        return true;
    }
    return !isNetworkOffline && reportAction.pendingAction === CONST.RED_BRICK_ROAD_PENDING_ACTION.DELETE;
}

/**
 * Checks if a reportAction is fit for display as report last action, meaning that
 * it satisfies shouldReportActionBeVisible, it's not whisper action and not deleted.
 */
function shouldReportActionBeVisibleAsLastAction(reportAction: OnyxEntry<ReportAction>): boolean {
    if (!reportAction) {
        return false;
    }

    if (Object.keys(reportAction.errors ?? {}).length > 0) {
        return false;
    }

    // If a whisper action is the REPORTPREVIEW action, we are displaying it.
    // If the action's message text is empty and it is not a deleted parent with visible child actions, hide it. Else, consider the action to be displayable.
    return (
        shouldReportActionBeVisible(reportAction, reportAction.reportActionID) &&
        !(isWhisperAction(reportAction) && !isReportPreviewAction(reportAction) && !isMoneyRequestAction(reportAction)) &&
        !(isDeletedAction(reportAction) && !isDeletedParentAction(reportAction))
    );
}

/**
 * For policy change logs, report URLs are generated in the server,
 * which includes a baseURL placeholder that's replaced in the client.
 */
function replaceBaseURLInPolicyChangeLogAction(reportAction: ReportAction): ReportAction {
    if (!reportAction?.message || !policyChangeActionsSet.has(reportAction?.actionName)) {
        return reportAction;
    }

    const updatedReportAction = _.clone(reportAction);

    if (!updatedReportAction.message) {
        return updatedReportAction;
    }

    updatedReportAction.message[0].html = reportAction.message[0].html?.replace('%baseURL', environmentURL);

    return updatedReportAction;
}

function getLastVisibleAction(reportID: string, actionsToMerge: ReportActions = {}): OnyxEntry<ReportAction> {
    const reportActions = Object.values(fastMerge(allReportActions?.[reportID] ?? {}, actionsToMerge, true));
    const visibleReportActions = Object.values(reportActions ?? {}).filter((action) => shouldReportActionBeVisibleAsLastAction(action));
    const sortedReportActions = getSortedReportActions(visibleReportActions, true);
    if (sortedReportActions.length === 0) {
        return null;
    }
    return sortedReportActions[0];
}

function getLastVisibleMessage(reportID: string, actionsToMerge: ReportActions = {}): LastVisibleMessage {
    const lastVisibleAction = getLastVisibleAction(reportID, actionsToMerge);
    const message = lastVisibleAction?.message?.[0];

    if (message && isReportMessageAttachment(message)) {
        return {
            lastMessageTranslationKey: CONST.TRANSLATION_KEYS.ATTACHMENT,
            lastMessageText: CONST.ATTACHMENT_MESSAGE_TEXT,
            lastMessageHtml: CONST.TRANSLATION_KEYS.ATTACHMENT,
        };
    }

    if (isCreatedAction(lastVisibleAction)) {
        return {
            lastMessageText: '',
        };
    }

    let messageText = message?.text ?? '';
    if (messageText) {
        messageText = String(messageText).replace(CONST.REGEX.LINE_BREAK, ' ').substring(0, CONST.REPORT.LAST_MESSAGE_TEXT_MAX_LENGTH).trim();
    }
    return {
        lastMessageText: messageText,
    };
}

/**
 * A helper method to filter out report actions keyed by sequenceNumbers.
 */
function filterOutDeprecatedReportActions(reportActions: ReportActions | null): ReportAction[] {
    return Object.entries(reportActions ?? {})
        .filter(([key, reportAction]) => !isReportActionDeprecated(reportAction, key))
        .map((entry) => entry[1]);
}

/**
 * This method returns the report actions that are ready for display in the ReportActionsView.
 * The report actions need to be sorted by created timestamp first, and reportActionID second
 * to ensure they will always be displayed in the same order (in case multiple actions have the same timestamp).
 * This is all handled with getSortedReportActions() which is used by several other methods to keep the code DRY.
 */
<<<<<<< HEAD
function getSortedReportActionsForDisplay(reportActions: ReportActions | null, shouldIncludeInvisibleActions = false): ReportAction[] {
    let filteredReportActions;

    if (shouldIncludeInvisibleActions) {
        // filteredReportActions = Object.values(reportActions ?? {}).filter((action) => action?.resolution !== CONST.REPORT.ACTIONABLE_MENTION_WHISPER_RESOLUTION.INVITE)
        filteredReportActions = Object.values(reportActions ?? {});
    } else {
        filteredReportActions = Object.entries(reportActions ?? {})
            .filter(([key, reportAction]) => shouldReportActionBeVisible(reportAction, key))
            .map((entry) => entry[1]);
    }

    const baseURLAdjustedReportActions = filteredReportActions.map((reportAction) => replaceBaseURL(reportAction));
    return getSortedReportActions(baseURLAdjustedReportActions, true);
=======
function getSortedReportActionsForDisplay(reportActions: ReportActions | null, shouldMarkTheFirstItemAsNewest = false): ReportAction[] {
    const filteredReportActions = Object.entries(reportActions ?? {})
        .filter(([key, reportAction]) => shouldReportActionBeVisible(reportAction, key))
        .map((entry) => entry[1]);
    const baseURLAdjustedReportActions = filteredReportActions.map((reportAction) => replaceBaseURLInPolicyChangeLogAction(reportAction));
    return getSortedReportActions(baseURLAdjustedReportActions, true, shouldMarkTheFirstItemAsNewest);
>>>>>>> d5eba656
}

/**
 * In some cases, there can be multiple closed report actions in a chat report.
 * This method returns the last closed report action so we can always show the correct archived report reason.
 * Additionally, archived #admins and #announce do not have the closed report action so we will return null if none is found.
 *
 */
function getLastClosedReportAction(reportActions: ReportActions | null): OnyxEntry<ReportAction> {
    // If closed report action is not present, return early
    if (!Object.values(reportActions ?? {}).some((action) => action.actionName === CONST.REPORT.ACTIONS.TYPE.CLOSED)) {
        return null;
    }

    const filteredReportActions = filterOutDeprecatedReportActions(reportActions);
    const sortedReportActions = getSortedReportActions(filteredReportActions);
    return lodashFindLast(sortedReportActions, (action) => action.actionName === CONST.REPORT.ACTIONS.TYPE.CLOSED) ?? null;
}

/**
 * The first visible action is the second last action in sortedReportActions which satisfy following conditions:
 * 1. That is not pending deletion as pending deletion actions are kept in sortedReportActions in memory.
 * 2. That has at least one visible child action.
 * 3. While offline all actions in `sortedReportActions` are visible.
 * 4. We will get the second last action from filtered actions because the last
 *    action is always the created action
 */
function getFirstVisibleReportActionID(sortedReportActions: ReportAction[] = [], isOffline = false): string {
    if (!Array.isArray(sortedReportActions)) {
        return '';
    }
    const sortedFilterReportActions = sortedReportActions.filter((action) => !isDeletedAction(action) || (action?.childVisibleActionCount ?? 0) > 0 || isOffline);
    return sortedFilterReportActions.length > 1 ? sortedFilterReportActions[sortedFilterReportActions.length - 2].reportActionID : '';
}

/**
 * @returns The latest report action in the `onyxData` or `null` if one couldn't be found
 */
function getLatestReportActionFromOnyxData(onyxData: OnyxUpdate[] | null): OnyxEntry<ReportAction> {
    const reportActionUpdate = onyxData?.find((onyxUpdate) => onyxUpdate.key.startsWith(ONYXKEYS.COLLECTION.REPORT_ACTIONS));

    if (!reportActionUpdate) {
        return null;
    }

    const reportActions = Object.values((reportActionUpdate.value as ReportActions) ?? {});
    const sortedReportActions = getSortedReportActions(reportActions);
    return sortedReportActions.at(-1) ?? null;
}

/**
 * Find the transaction associated with this reportAction, if one exists.
 */
function getLinkedTransactionID(reportID: string, reportActionID: string): string | null {
    const reportAction = allReportActions?.[reportID]?.[reportActionID];
    if (!reportAction || reportAction.actionName !== CONST.REPORT.ACTIONS.TYPE.IOU) {
        return null;
    }
    return reportAction.originalMessage.IOUTransactionID ?? null;
}

function getReportAction(reportID: string, reportActionID: string): OnyxEntry<ReportAction> {
    return allReportActions?.[reportID]?.[reportActionID] ?? null;
}

function getMostRecentReportActionLastModified(): string {
    // Start with the oldest date possible
    let mostRecentReportActionLastModified = new Date(0).toISOString();

    // Flatten all the actions
    // Loop over them all to find the one that is the most recent
    const flatReportActions = Object.values(allReportActions ?? {})
        .flatMap((actions) => (actions ? Object.values(actions) : []))
        .filter(Boolean);
    flatReportActions.forEach((action) => {
        // Pending actions should not be counted here as a user could create a comment or some other action while offline and the server might know about
        // messages they have not seen yet.
        if (action.pendingAction) {
            return;
        }

        const lastModified = action.lastModified ?? action.created;

        if (lastModified < mostRecentReportActionLastModified) {
            return;
        }

        mostRecentReportActionLastModified = lastModified;
    });

    // We might not have actions so we also look at the report objects to see if any have a lastVisibleActionLastModified that is more recent. We don't need to get
    // any reports that have been updated before either a recently updated report or reportAction as we should be up to date on these
    Object.values(allReports ?? {}).forEach((report) => {
        const reportLastVisibleActionLastModified = report?.lastVisibleActionLastModified ?? report?.lastVisibleActionCreated;
        if (!reportLastVisibleActionLastModified || reportLastVisibleActionLastModified < mostRecentReportActionLastModified) {
            return;
        }

        mostRecentReportActionLastModified = reportLastVisibleActionLastModified;
    });

    return mostRecentReportActionLastModified;
}

/**
 * @returns The report preview action or `null` if one couldn't be found
 */
function getReportPreviewAction(chatReportID: string, iouReportID: string): OnyxEntry<ReportAction> {
    return (
        Object.values(allReportActions?.[chatReportID] ?? {}).find(
            (reportAction) => reportAction && reportAction.actionName === CONST.REPORT.ACTIONS.TYPE.REPORTPREVIEW && reportAction.originalMessage.linkedReportID === iouReportID,
        ) ?? null
    );
}

/**
 * Get the iouReportID for a given report action.
 */
function getIOUReportIDFromReportActionPreview(reportAction: OnyxEntry<ReportAction>): string {
    return reportAction?.actionName === CONST.REPORT.ACTIONS.TYPE.REPORTPREVIEW ? reportAction.originalMessage.linkedReportID : '';
}

function isCreatedTaskReportAction(reportAction: OnyxEntry<ReportAction>): boolean {
    return reportAction?.actionName === CONST.REPORT.ACTIONS.TYPE.ADDCOMMENT && !!reportAction.originalMessage?.taskReportID;
}

/**
 * A helper method to identify if the message is deleted or not.
 */
function isMessageDeleted(reportAction: OnyxEntry<ReportAction>): boolean {
    return reportAction?.message?.[0]?.isDeletedParentAction ?? false;
}

/**
 * Returns the number of money requests associated with a report preview
 */
function getNumberOfMoneyRequests(reportPreviewAction: OnyxEntry<ReportAction>): number {
    return reportPreviewAction?.childMoneyRequestCount ?? 0;
}

function isSplitBillAction(reportAction: OnyxEntry<ReportAction>): boolean {
    return reportAction?.actionName === CONST.REPORT.ACTIONS.TYPE.IOU && reportAction.originalMessage.type === CONST.IOU.REPORT_ACTION_TYPE.SPLIT;
}

function isTaskAction(reportAction: OnyxEntry<ReportAction>): boolean {
    const reportActionName = reportAction?.actionName;
    return (
        reportActionName === CONST.REPORT.ACTIONS.TYPE.TASKCOMPLETED ||
        reportActionName === CONST.REPORT.ACTIONS.TYPE.TASKCANCELLED ||
        reportActionName === CONST.REPORT.ACTIONS.TYPE.TASKREOPENED
    );
}

/**
 * When we delete certain reports, we want to check whether there are any visible actions left to display.
 * If there are no visible actions left (including system messages), we can hide the report from view entirely
 */
function doesReportHaveVisibleActions(reportID: string, actionsToMerge: ReportActions = {}): boolean {
    const reportActions = Object.values(fastMerge(allReportActions?.[reportID] ?? {}, actionsToMerge, true));
    const visibleReportActions = Object.values(reportActions ?? {}).filter((action) => shouldReportActionBeVisibleAsLastAction(action));

    // Exclude the task system message and the created message
    const visibleReportActionsWithoutTaskSystemMessage = visibleReportActions.filter((action) => !isTaskAction(action) && !isCreatedAction(action));
    return visibleReportActionsWithoutTaskSystemMessage.length > 0;
}

function getAllReportActions(reportID: string): ReportActions {
    return allReportActions?.[reportID] ?? {};
}

/**
 * Check whether a report action is an attachment (a file, such as an image or a zip).
 *
 */
function isReportActionAttachment(reportAction: OnyxEntry<ReportAction>): boolean {
    const message = reportAction?.message?.[0];

    if (reportAction && 'isAttachment' in reportAction) {
        return reportAction.isAttachment ?? false;
    }

    if (message) {
        return isReportMessageAttachment(message);
    }

    return false;
}

// eslint-disable-next-line rulesdir/no-negated-variables
function isNotifiableReportAction(reportAction: OnyxEntry<ReportAction>): boolean {
    if (!reportAction) {
        return false;
    }

    const actions: ActionName[] = [CONST.REPORT.ACTIONS.TYPE.ADDCOMMENT, CONST.REPORT.ACTIONS.TYPE.IOU, CONST.REPORT.ACTIONS.TYPE.MODIFIEDEXPENSE];

    return actions.includes(reportAction.actionName);
}

function getMemberChangeMessageElements(reportAction: OnyxEntry<ReportAction>): readonly MemberChangeMessageElement[] {
    const isInviteAction = isInviteMemberAction(reportAction);

    // Currently, we only render messages when members are invited
    const verb = isInviteAction ? Localize.translateLocal('workspace.invite.invited') : Localize.translateLocal('workspace.invite.removed');

    const originalMessage = reportAction?.originalMessage as ChangeLog;
    const targetAccountIDs: number[] = originalMessage?.targetAccountIDs ?? [];
    const personalDetails = PersonalDetailsUtils.getPersonalDetailsByIDs(targetAccountIDs, 0);

    const mentionElements = targetAccountIDs.map((accountID): MemberChangeMessageUserMentionElement => {
        const personalDetail = personalDetails.find((personal) => personal.accountID === accountID);
        const handleText = PersonalDetailsUtils.getEffectiveDisplayName(personalDetail) ?? Localize.translateLocal('common.hidden');

        return {
            kind: 'userMention',
            content: `@${handleText}`,
            accountID,
        };
    });

    const buildRoomElements = (): readonly MemberChangeMessageElement[] => {
        const roomName = originalMessage?.roomName;

        if (roomName) {
            const preposition = isInviteAction ? ` ${Localize.translateLocal('workspace.invite.to')} ` : ` ${Localize.translateLocal('workspace.invite.from')} `;

            if (originalMessage.reportID) {
                return [
                    {
                        kind: 'text',
                        content: preposition,
                    },
                    {
                        kind: 'roomReference',
                        roomName,
                        roomID: originalMessage.reportID,
                        content: roomName,
                    },
                ];
            }
        }

        return [];
    };

    return [
        {
            kind: 'text',
            content: `${verb} `,
        },
        ...Localize.formatMessageElementList(mentionElements),
        ...buildRoomElements(),
    ];
}

function getMemberChangeMessageFragment(reportAction: OnyxEntry<ReportAction>): Message {
    const messageElements: readonly MemberChangeMessageElement[] = getMemberChangeMessageElements(reportAction);
    const html = messageElements
        .map((messageElement) => {
            switch (messageElement.kind) {
                case 'userMention':
                    return `<mention-user accountID=${messageElement.accountID}>${messageElement.content}</mention-user>`;
                case 'roomReference':
                    return `<a href="${environmentURL}/r/${messageElement.roomID}" target="_blank">${messageElement.roomName}</a>`;
                default:
                    return messageElement.content;
            }
        })
        .join('');

    return {
        html: `<muted-text>${html}</muted-text>`,
        text: reportAction?.message ? reportAction?.message[0].text : '',
        type: CONST.REPORT.MESSAGE.TYPE.COMMENT,
    };
}

/**
 * MARKEDREIMBURSED reportActions come from marking a report as reimbursed in OldDot. For now, we just
 * concat all of the text elements of the message to create the full message.
 */
function getMarkedReimbursedMessage(reportAction: OnyxEntry<ReportAction>): string {
    return reportAction?.message?.map((element) => element.text).join('') ?? '';
}

function getMemberChangeMessagePlainText(reportAction: OnyxEntry<ReportAction>): string {
    const messageElements = getMemberChangeMessageElements(reportAction);
    return messageElements.map((element) => element.content).join('');
}

/**
 * Helper method to determine if the provided accountID has made a request on the specified report.
 *
 * @param reportID
 * @param currentAccountID
 * @returns
 */
function hasRequestFromCurrentAccount(reportID: string, currentAccountID: number): boolean {
    if (!reportID) {
        return false;
    }

    const reportActions = Object.values(getAllReportActions(reportID));
    if (reportActions.length === 0) {
        return false;
    }

    return reportActions.some((action) => action.actionName === CONST.REPORT.ACTIONS.TYPE.IOU && action.actorAccountID === currentAccountID);
}

export {
    extractLinksFromMessageHtml,
    getAllReportActions,
    getIOUReportIDFromReportActionPreview,
    getLastClosedReportAction,
    getLastVisibleAction,
    getLastVisibleMessage,
    getLatestReportActionFromOnyxData,
    getLinkedTransactionID,
    getMostRecentIOURequestActionID,
    getMostRecentReportActionLastModified,
    getNumberOfMoneyRequests,
    getParentReportAction,
    getReportAction,
    getReportPreviewAction,
    getSortedReportActions,
    getSortedReportActionsForDisplay,
    isConsecutiveActionMadeByPreviousActor,
    isCreatedAction,
    isCreatedTaskReportAction,
    isDeletedAction,
    isDeletedParentAction,
    isMessageDeleted,
    isModifiedExpenseAction,
    isMoneyRequestAction,
    isNotifiableReportAction,
    isPendingRemove,
    isReversedTransaction,
    isReportActionAttachment,
    isReportActionDeprecated,
    isReportPreviewAction,
    isSentMoneyReportAction,
    isSplitBillAction,
    isTaskAction,
    doesReportHaveVisibleActions,
    isThreadParentMessage,
    isTransactionThread,
    isWhisperAction,
    isReimbursementQueuedAction,
    shouldReportActionBeVisible,
    shouldHideNewMarker,
    shouldReportActionBeVisibleAsLastAction,
    getContinuousReportActionChain,
    hasRequestFromCurrentAccount,
    getFirstVisibleReportActionID,
    isMemberChangeAction,
    getMarkedReimbursedMessage,
    getMemberChangeMessageFragment,
    getMemberChangeMessagePlainText,
    isReimbursementDeQueuedAction,
};

export type {LastVisibleMessage};<|MERGE_RESOLUTION|>--- conflicted
+++ resolved
@@ -526,7 +526,6 @@
  * to ensure they will always be displayed in the same order (in case multiple actions have the same timestamp).
  * This is all handled with getSortedReportActions() which is used by several other methods to keep the code DRY.
  */
-<<<<<<< HEAD
 function getSortedReportActionsForDisplay(reportActions: ReportActions | null, shouldIncludeInvisibleActions = false): ReportAction[] {
     let filteredReportActions;
 
@@ -539,16 +538,8 @@
             .map((entry) => entry[1]);
     }
 
-    const baseURLAdjustedReportActions = filteredReportActions.map((reportAction) => replaceBaseURL(reportAction));
+    const baseURLAdjustedReportActions = filteredReportActions.map((reportAction) => replaceBaseURLInPolicyChangeLogAction(reportAction));
     return getSortedReportActions(baseURLAdjustedReportActions, true);
-=======
-function getSortedReportActionsForDisplay(reportActions: ReportActions | null, shouldMarkTheFirstItemAsNewest = false): ReportAction[] {
-    const filteredReportActions = Object.entries(reportActions ?? {})
-        .filter(([key, reportAction]) => shouldReportActionBeVisible(reportAction, key))
-        .map((entry) => entry[1]);
-    const baseURLAdjustedReportActions = filteredReportActions.map((reportAction) => replaceBaseURLInPolicyChangeLogAction(reportAction));
-    return getSortedReportActions(baseURLAdjustedReportActions, true, shouldMarkTheFirstItemAsNewest);
->>>>>>> d5eba656
 }
 
 /**
