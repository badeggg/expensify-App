import fastMerge from 'expensify-common/lib/fastMerge';
import _ from 'lodash';
import lodashFindLast from 'lodash/findLast';
import type {OnyxCollection, OnyxEntry, OnyxUpdate} from 'react-native-onyx';
import Onyx from 'react-native-onyx';
import type {ValueOf} from 'type-fest';
import CONST from '@src/CONST';
import ONYXKEYS from '@src/ONYXKEYS';
import type {
    ActionName,
    ChangeLog,
    IOUMessage,
    OriginalMessageActionableMentionWhisper,
    OriginalMessageIOU,
    OriginalMessageJoinPolicyChangeLog,
    OriginalMessageReimbursementDequeued,
} from '@src/types/onyx/OriginalMessage';
import type Report from '@src/types/onyx/Report';
import type {Message, ReportActionBase, ReportActions} from '@src/types/onyx/ReportAction';
import type ReportAction from '@src/types/onyx/ReportAction';
import type {EmptyObject} from '@src/types/utils/EmptyObject';
import {isEmptyObject} from '@src/types/utils/EmptyObject';
import DateUtils from './DateUtils';
import * as Environment from './Environment/Environment';
import isReportMessageAttachment from './isReportMessageAttachment';
import * as Localize from './Localize';
import Log from './Log';
import type {MessageElementBase, MessageTextElement} from './MessageElement';
import * as PersonalDetailsUtils from './PersonalDetailsUtils';
import type {OptimisticIOUReportAction} from './ReportUtils';
import * as TransactionUtils from './TransactionUtils';

type LastVisibleMessage = {
    lastMessageTranslationKey?: string;
    lastMessageText: string;
    lastMessageHtml?: string;
};

type MemberChangeMessageUserMentionElement = {
    readonly kind: 'userMention';
    readonly accountID: number;
} & MessageElementBase;

type MemberChangeMessageRoomReferenceElement = {
    readonly kind: 'roomReference';
    readonly roomName: string;
    readonly roomID: number;
} & MessageElementBase;

type MemberChangeMessageElement = MessageTextElement | MemberChangeMessageUserMentionElement | MemberChangeMessageRoomReferenceElement;

const policyChangeActionsSet = new Set<string>(Object.values(CONST.REPORT.ACTIONS.TYPE.POLICY_CHANGE_LOG));

let allReports: OnyxCollection<Report> = {};
Onyx.connect({
    key: ONYXKEYS.COLLECTION.REPORT,
    waitForCollectionCallback: true,
    callback: (reports) => {
        allReports = reports;
    },
});

let allReportActions: OnyxCollection<ReportActions>;
Onyx.connect({
    key: ONYXKEYS.COLLECTION.REPORT_ACTIONS,
    waitForCollectionCallback: true,
    callback: (actions) => {
        if (!actions) {
            return;
        }

        allReportActions = actions;
    },
});

let isNetworkOffline = false;
Onyx.connect({
    key: ONYXKEYS.NETWORK,
    callback: (val) => (isNetworkOffline = val?.isOffline ?? false),
});

let currentUserAccountID: number | undefined;
Onyx.connect({
    key: ONYXKEYS.SESSION,
    callback: (value) => {
        // When signed out, value is undefined
        if (!value) {
            return;
        }

        currentUserAccountID = value.accountID;
    },
});

let environmentURL: string;
Environment.getEnvironmentURL().then((url: string) => (environmentURL = url));

function isCreatedAction(reportAction: OnyxEntry<ReportAction>): boolean {
    return reportAction?.actionName === CONST.REPORT.ACTIONS.TYPE.CREATED;
}

function isDeletedAction(reportAction: OnyxEntry<ReportAction | OptimisticIOUReportAction>): boolean {
    const message = reportAction?.message ?? [];

    // A legacy deleted comment has either an empty array or an object with html field with empty string as value
    const isLegacyDeletedComment = message.length === 0 || message[0]?.html === '';

    return isLegacyDeletedComment || !!message[0]?.deleted;
}

function isDeletedParentAction(reportAction: OnyxEntry<ReportAction>): boolean {
    return (reportAction?.message?.[0]?.isDeletedParentAction ?? false) && (reportAction?.childVisibleActionCount ?? 0) > 0;
}

function isReversedTransaction(reportAction: OnyxEntry<ReportAction | OptimisticIOUReportAction>) {
    return (reportAction?.message?.[0]?.isReversedTransaction ?? false) && ((reportAction as ReportAction)?.childVisibleActionCount ?? 0) > 0;
}

function isPendingRemove(reportAction: OnyxEntry<ReportAction> | EmptyObject): boolean {
    if (isEmptyObject(reportAction)) {
        return false;
    }
    return reportAction?.message?.[0]?.moderationDecision?.decision === CONST.MODERATION.MODERATOR_DECISION_PENDING_REMOVE;
}

function isMoneyRequestAction(reportAction: OnyxEntry<ReportAction>): reportAction is ReportAction & OriginalMessageIOU {
    return reportAction?.actionName === CONST.REPORT.ACTIONS.TYPE.IOU;
}

function isReportPreviewAction(reportAction: OnyxEntry<ReportAction>): boolean {
    return reportAction?.actionName === CONST.REPORT.ACTIONS.TYPE.REPORT_PREVIEW;
}

function isReportActionSubmitted(reportAction: OnyxEntry<ReportAction>): boolean {
    return reportAction?.actionName === CONST.REPORT.ACTIONS.TYPE.SUBMITTED;
}

function isModifiedExpenseAction(reportAction: OnyxEntry<ReportAction> | ReportAction | Record<string, never>): boolean {
    return reportAction?.actionName === CONST.REPORT.ACTIONS.TYPE.MODIFIED_EXPENSE;
}

function isWhisperAction(reportAction: OnyxEntry<ReportAction> | EmptyObject): boolean {
    return (reportAction?.whisperedToAccountIDs ?? []).length > 0;
}

/**
 * Checks whether the report action is a whisper targeting someone other than the current user.
 */
function isWhisperActionTargetedToOthers(reportAction: OnyxEntry<ReportAction>): boolean {
    if (!isWhisperAction(reportAction)) {
        return false;
    }
    return !reportAction?.whisperedToAccountIDs?.includes(currentUserAccountID ?? 0);
}

function isReimbursementQueuedAction(reportAction: OnyxEntry<ReportAction>) {
    return reportAction?.actionName === CONST.REPORT.ACTIONS.TYPE.REIMBURSEMENT_QUEUED;
}

function isMemberChangeAction(reportAction: OnyxEntry<ReportAction>) {
    return (
        reportAction?.actionName === CONST.REPORT.ACTIONS.TYPE.ROOM_CHANGE_LOG.INVITE_TO_ROOM ||
        reportAction?.actionName === CONST.REPORT.ACTIONS.TYPE.ROOM_CHANGE_LOG.REMOVE_FROM_ROOM ||
        reportAction?.actionName === CONST.REPORT.ACTIONS.TYPE.POLICY_CHANGE_LOG.INVITE_TO_ROOM ||
        reportAction?.actionName === CONST.REPORT.ACTIONS.TYPE.POLICY_CHANGE_LOG.REMOVE_FROM_ROOM ||
        reportAction?.actionName === CONST.REPORT.ACTIONS.TYPE.POLICY_CHANGE_LOG.LEAVE_POLICY
    );
}

function isInviteMemberAction(reportAction: OnyxEntry<ReportAction>) {
    return reportAction?.actionName === CONST.REPORT.ACTIONS.TYPE.ROOM_CHANGE_LOG.INVITE_TO_ROOM || reportAction?.actionName === CONST.REPORT.ACTIONS.TYPE.POLICY_CHANGE_LOG.INVITE_TO_ROOM;
}

function isLeavePolicyAction(reportAction: OnyxEntry<ReportAction>) {
    return reportAction?.actionName === CONST.REPORT.ACTIONS.TYPE.POLICY_CHANGE_LOG.LEAVE_POLICY;
}

function isReimbursementDeQueuedAction(reportAction: OnyxEntry<ReportAction>): reportAction is ReportActionBase & OriginalMessageReimbursementDequeued {
    return reportAction?.actionName === CONST.REPORT.ACTIONS.TYPE.REIMBURSEMENT_DEQUEUED;
}

/**
 * Returns whether the comment is a thread parent message/the first message in a thread
 */
function isThreadParentMessage(reportAction: OnyxEntry<ReportAction>, reportID: string): boolean {
    const {childType, childVisibleActionCount = 0, childReportID} = reportAction ?? {};
    return childType === CONST.REPORT.TYPE.CHAT && (childVisibleActionCount > 0 || String(childReportID) === reportID);
}

/**
 * Returns the parentReportAction if the given report is a thread/task.
 *
 * @deprecated Use Onyx.connect() or withOnyx() instead
 */
function getParentReportAction(report: OnyxEntry<Report> | EmptyObject): ReportAction | EmptyObject {
    if (!report?.parentReportID || !report.parentReportActionID) {
        return {};
    }
    return allReportActions?.[`${ONYXKEYS.COLLECTION.REPORT_ACTIONS}${report.parentReportID}`]?.[report.parentReportActionID] ?? {};
}

/**
 * Determines if the given report action is sent money report action by checking for 'pay' type and presence of IOUDetails object.
 */
function isSentMoneyReportAction(reportAction: OnyxEntry<ReportAction | OptimisticIOUReportAction>): boolean {
    return (
        reportAction?.actionName === CONST.REPORT.ACTIONS.TYPE.IOU &&
        (reportAction?.originalMessage as IOUMessage)?.type === CONST.IOU.REPORT_ACTION_TYPE.PAY &&
        !!(reportAction?.originalMessage as IOUMessage)?.IOUDetails
    );
}

/**
 * Returns whether the thread is a transaction thread, which is any thread with IOU parent
 * report action from requesting money (type - create) or from sending money (type - pay with IOUDetails field)
 */
function isTransactionThread(parentReportAction: OnyxEntry<ReportAction> | EmptyObject): boolean {
    return (
        parentReportAction?.actionName === CONST.REPORT.ACTIONS.TYPE.IOU &&
        (parentReportAction.originalMessage.type === CONST.IOU.REPORT_ACTION_TYPE.CREATE ||
            parentReportAction.originalMessage.type === CONST.IOU.REPORT_ACTION_TYPE.TRACK ||
            (parentReportAction.originalMessage.type === CONST.IOU.REPORT_ACTION_TYPE.PAY && !!parentReportAction.originalMessage.IOUDetails))
    );
}

/**
 * Returns the reportID for the transaction thread associated with a report by iterating over the reportActions and identifying the IOU report actions with a childReportID. Returns a reportID if there is exactly one transaction thread for the report, and null otherwise.
 */
function getOneTransactionThreadReportID(reportID: string, reportActions: OnyxEntry<ReportActions> | ReportAction[], isOffline: boolean | undefined = undefined): string | null {
    // If the report is not an IOU or Expense report, it shouldn't be treated as one-transaction report.
    const report = allReports?.[`${ONYXKEYS.COLLECTION.REPORT}${reportID}`];
    if (report?.type !== CONST.REPORT.TYPE.IOU && report?.type !== CONST.REPORT.TYPE.EXPENSE) {
        return null;
    }

    const reportActionsArray = Object.values(reportActions ?? {});

    if (!reportActionsArray.length) {
        return null;
    }

    // Get all IOU report actions for the report.
    const iouRequestTypes: Array<ValueOf<typeof CONST.IOU.REPORT_ACTION_TYPE>> = [
        CONST.IOU.REPORT_ACTION_TYPE.CREATE,
        CONST.IOU.REPORT_ACTION_TYPE.SPLIT,
        CONST.IOU.REPORT_ACTION_TYPE.PAY,
        CONST.IOU.REPORT_ACTION_TYPE.TRACK,
    ];
    const iouRequestActions = reportActionsArray.filter(
        (action) =>
            action.actionName === CONST.REPORT.ACTIONS.TYPE.IOU &&
            (iouRequestTypes.includes(action.originalMessage.type) ?? []) &&
            action.childReportID &&
            (Boolean(action.originalMessage.IOUTransactionID) || (action.pendingAction === CONST.RED_BRICK_ROAD_PENDING_ACTION.DELETE && (isOffline ?? isNetworkOffline))),
    );

    // If we don't have any IOU request actions, or we have more than one IOU request actions, this isn't a oneTransaction report
    if (!iouRequestActions.length || iouRequestActions.length > 1) {
        return null;
    }

    // Ensure we have a childReportID associated with the IOU report action
    return iouRequestActions[0].childReportID ?? null;
}

/**
 * Sort an array of reportActions by their created timestamp first, and reportActionID second
 * This gives us a stable order even in the case of multiple reportActions created on the same millisecond
 *
 */
function getSortedReportActions(reportActions: ReportAction[] | null, shouldSortInDescendingOrder = false): ReportAction[] {
    if (!Array.isArray(reportActions)) {
        throw new Error(`ReportActionsUtils.getSortedReportActions requires an array, received ${typeof reportActions}`);
    }

    const invertedMultiplier = shouldSortInDescendingOrder ? -1 : 1;

    const sortedActions = reportActions?.filter(Boolean).sort((first, second) => {
        // First sort by timestamp
        if (first.created !== second.created) {
            return (first.created < second.created ? -1 : 1) * invertedMultiplier;
        }

        // Then by action type, ensuring that `CREATED` actions always come first if they have the same timestamp as another action type
        if ((first.actionName === CONST.REPORT.ACTIONS.TYPE.CREATED || second.actionName === CONST.REPORT.ACTIONS.TYPE.CREATED) && first.actionName !== second.actionName) {
            return (first.actionName === CONST.REPORT.ACTIONS.TYPE.CREATED ? -1 : 1) * invertedMultiplier;
        }
        // Ensure that `REPORT_PREVIEW` actions always come after if they have the same timestamp as another action type
        if ((first.actionName === CONST.REPORT.ACTIONS.TYPE.REPORT_PREVIEW || second.actionName === CONST.REPORT.ACTIONS.TYPE.REPORT_PREVIEW) && first.actionName !== second.actionName) {
            return (first.actionName === CONST.REPORT.ACTIONS.TYPE.REPORT_PREVIEW ? 1 : -1) * invertedMultiplier;
        }

        // Then fallback on reportActionID as the final sorting criteria. It is a random number,
        // but using this will ensure that the order of reportActions with the same created time and action type
        // will be consistent across all users and devices
        return (first.reportActionID < second.reportActionID ? -1 : 1) * invertedMultiplier;
    });

    return sortedActions;
}

/**
 * Returns the largest gapless range of reportActions including a the provided reportActionID, where a "gap" is defined as a reportAction's `previousReportActionID` not matching the previous reportAction in the sortedReportActions array.
 * See unit tests for example of inputs and expected outputs.
 * Note: sortedReportActions sorted in descending order
 */
function getContinuousReportActionChain(sortedReportActions: ReportAction[], id?: string): ReportAction[] {
    let index;

    if (id) {
        index = sortedReportActions.findIndex((reportAction) => reportAction.reportActionID === id);
    } else {
        index = sortedReportActions.findIndex(
            (reportAction) =>
                reportAction.pendingAction !== CONST.RED_BRICK_ROAD_PENDING_ACTION.ADD &&
                reportAction.pendingAction !== CONST.RED_BRICK_ROAD_PENDING_ACTION.DELETE &&
                !reportAction.isOptimisticAction,
        );
    }

    if (index === -1) {
        // if no non-pending action is found, that means all actions on the report are optimistic
        // in this case, we'll assume the whole chain of reportActions is continuous and return it in its entirety
        return id ? [] : sortedReportActions;
    }

    let startIndex = index;
    let endIndex = index;

    // Iterate forwards through the array, starting from endIndex. This loop checks the continuity of actions by:
    // 1. Comparing the current item's previousReportActionID with the next item's reportActionID.
    //    This ensures that we are moving in a sequence of related actions from newer to older.
    while (
        (endIndex < sortedReportActions.length - 1 && sortedReportActions[endIndex].previousReportActionID === sortedReportActions[endIndex + 1].reportActionID) ||
        !!sortedReportActions[endIndex + 1]?.whisperedToAccountIDs?.length ||
        !!sortedReportActions[endIndex]?.whisperedToAccountIDs?.length ||
        sortedReportActions[endIndex]?.actionName === CONST.REPORT.ACTIONS.TYPE.ROOM_CHANGE_LOG.INVITE_TO_ROOM ||
        sortedReportActions[endIndex + 1]?.actionName === CONST.REPORT.ACTIONS.TYPE.CLOSED ||
        sortedReportActions[endIndex + 1]?.actionName === CONST.REPORT.ACTIONS.TYPE.CREATED
    ) {
        endIndex++;
    }

    // Iterate backwards through the sortedReportActions, starting from startIndex. This loop has two main checks:
    // 1. It compares the current item's reportActionID with the previous item's previousReportActionID.
    //    This is to ensure continuity in a sequence of actions.
    // 2. If the first condition fails, it then checks if the previous item has a pendingAction of 'add'.
    //    This additional check is to include recently sent messages that might not yet be part of the established sequence.
    while (
        (startIndex > 0 && sortedReportActions[startIndex].reportActionID === sortedReportActions[startIndex - 1].previousReportActionID) ||
        sortedReportActions[startIndex - 1]?.pendingAction === CONST.RED_BRICK_ROAD_PENDING_ACTION.ADD ||
        sortedReportActions[startIndex - 1]?.pendingAction === CONST.RED_BRICK_ROAD_PENDING_ACTION.DELETE ||
        // eslint-disable-next-line @typescript-eslint/prefer-nullish-coalescing
        sortedReportActions[startIndex - 1]?.isOptimisticAction ||
        sortedReportActions[startIndex - 1]?.actionName === CONST.REPORT.ACTIONS.TYPE.ROOM_CHANGE_LOG.INVITE_TO_ROOM
    ) {
        startIndex--;
    }

    return sortedReportActions.slice(startIndex, endIndex + 1);
}

/**
 * Finds most recent IOU request action ID.
 */
function getMostRecentIOURequestActionID(reportActions: ReportAction[] | null): string | null {
    if (!Array.isArray(reportActions)) {
        return null;
    }
    const iouRequestTypes: Array<ValueOf<typeof CONST.IOU.REPORT_ACTION_TYPE>> = [
        CONST.IOU.REPORT_ACTION_TYPE.CREATE,
        CONST.IOU.REPORT_ACTION_TYPE.SPLIT,
        CONST.IOU.REPORT_ACTION_TYPE.TRACK,
    ];
    const iouRequestActions = reportActions?.filter((action) => action.actionName === CONST.REPORT.ACTIONS.TYPE.IOU && iouRequestTypes.includes(action.originalMessage.type)) ?? [];

    if (iouRequestActions.length === 0) {
        return null;
    }

    const sortedReportActions = getSortedReportActions(iouRequestActions);
    return sortedReportActions.at(-1)?.reportActionID ?? null;
}

/**
 * Returns array of links inside a given report action
 */
function extractLinksFromMessageHtml(reportAction: OnyxEntry<ReportAction>): string[] {
    const htmlContent = reportAction?.message?.[0]?.html;

    // Regex to get link in href prop inside of <a/> component
    const regex = /<a\s+(?:[^>]*?\s+)?href="([^"]*)"/gi;

    if (!htmlContent) {
        return [];
    }

    return [...htmlContent.matchAll(regex)].map((match) => match[1]);
}

/**
 * Returns the report action immediately before the specified index.
 * @param reportActions - all actions
 * @param actionIndex - index of the action
 */
function findPreviousAction(reportActions: ReportAction[] | null, actionIndex: number): OnyxEntry<ReportAction> {
    if (!reportActions) {
        return null;
    }

    for (let i = actionIndex + 1; i < reportActions.length; i++) {
        // Find the next non-pending deletion report action, as the pending delete action means that it is not displayed in the UI, but still is in the report actions list.
        // If we are offline, all actions are pending but shown in the UI, so we take the previous action, even if it is a delete.
        if (isNetworkOffline || reportActions[i].pendingAction !== CONST.RED_BRICK_ROAD_PENDING_ACTION.DELETE) {
            return reportActions[i];
        }
    }

    return null;
}

/**
 * Returns true when the report action immediately before the specified index is a comment made by the same actor who who is leaving a comment in the action at the specified index.
 * Also checks to ensure that the comment is not too old to be shown as a grouped comment.
 *
 * @param actionIndex - index of the comment item in state to check
 */
function isConsecutiveActionMadeByPreviousActor(reportActions: ReportAction[] | null, actionIndex: number): boolean {
    const previousAction = findPreviousAction(reportActions, actionIndex);
    const currentAction = reportActions?.[actionIndex];

    // It's OK for there to be no previous action, and in that case, false will be returned
    // so that the comment isn't grouped
    if (!currentAction || !previousAction) {
        return false;
    }

    // Comments are only grouped if they happen within 5 minutes of each other
    if (new Date(currentAction.created).getTime() - new Date(previousAction.created).getTime() > 300000) {
        return false;
    }

    // Do not group if previous action was a created action
    if (previousAction.actionName === CONST.REPORT.ACTIONS.TYPE.CREATED) {
        return false;
    }

    // Do not group if previous or current action was a renamed action
    if (previousAction.actionName === CONST.REPORT.ACTIONS.TYPE.RENAMED || currentAction.actionName === CONST.REPORT.ACTIONS.TYPE.RENAMED) {
        return false;
    }

    // Do not group if the delegate account ID is different
    if (previousAction.delegateAccountID !== currentAction.delegateAccountID) {
        return false;
    }

    // Do not group if one of previous / current action is report preview and another one is not report preview
    if ((isReportPreviewAction(previousAction) && !isReportPreviewAction(currentAction)) || (isReportPreviewAction(currentAction) && !isReportPreviewAction(previousAction))) {
        return false;
    }

    if (isReportActionSubmitted(currentAction)) {
        const currentActionAdminAccountID = currentAction.adminAccountID;

        return currentActionAdminAccountID === previousAction.actorAccountID || currentActionAdminAccountID === previousAction.adminAccountID;
    }

    if (isReportActionSubmitted(previousAction)) {
        return typeof previousAction.adminAccountID === 'number'
            ? currentAction.actorAccountID === previousAction.adminAccountID
            : currentAction.actorAccountID === previousAction.actorAccountID;
    }

    return currentAction.actorAccountID === previousAction.actorAccountID;
}

/**
 * Checks if a reportAction is deprecated.
 */
function isReportActionDeprecated(reportAction: OnyxEntry<ReportAction>, key: string | number): boolean {
    if (!reportAction) {
        return true;
    }

    // HACK ALERT: We're temporarily filtering out any reportActions keyed by sequenceNumber
    // to prevent bugs during the migration from sequenceNumber -> reportActionID
    if (String(reportAction.sequenceNumber) === key) {
        Log.info('Front-end filtered out reportAction keyed by sequenceNumber!', false, reportAction);
        return true;
    }

    return false;
}

const {POLICY_CHANGE_LOG: policyChangelogTypes, ROOM_CHANGE_LOG: roomChangeLogTypes, ...otherActionTypes} = CONST.REPORT.ACTIONS.TYPE;
const supportedActionTypes: ActionName[] = [...Object.values(otherActionTypes), ...Object.values(policyChangelogTypes), ...Object.values(roomChangeLogTypes)];

/**
 * Checks if a reportAction is fit for display, meaning that it's not deprecated, is of a valid
 * and supported type, it's not deleted and also not closed.
 */
function shouldReportActionBeVisible(reportAction: OnyxEntry<ReportAction>, key: string | number): boolean {
    if (!reportAction) {
        return false;
    }

    if (isReportActionDeprecated(reportAction, key)) {
        return false;
    }

    // Filter out any unsupported reportAction types
    if (!supportedActionTypes.includes(reportAction.actionName)) {
        return false;
    }

    // Ignore closed action here since we're already displaying a footer that explains why the report was closed
    if (reportAction.actionName === CONST.REPORT.ACTIONS.TYPE.CLOSED) {
        return false;
    }

    // Ignore markedAsReimbursed action here since we're already display message that explains the expense was paid
    // elsewhere in the IOU reportAction
    if (reportAction.actionName === CONST.REPORT.ACTIONS.TYPE.MARKED_REIMBURSED) {
        return false;
    }

    if (isWhisperActionTargetedToOthers(reportAction)) {
        return false;
    }

    if (isPendingRemove(reportAction) && !reportAction.childVisibleActionCount) {
        return false;
    }

    // All other actions are displayed except thread parents, deleted, or non-pending actions
    const isDeleted = isDeletedAction(reportAction);
    const isPending = !!reportAction.pendingAction;
    return !isDeleted || isPending || isDeletedParentAction(reportAction) || isReversedTransaction(reportAction);
}

/**
 * Checks if the new marker should be hidden for the report action.
 */
function shouldHideNewMarker(reportAction: OnyxEntry<ReportAction>): boolean {
    if (!reportAction) {
        return true;
    }
    return !isNetworkOffline && reportAction.pendingAction === CONST.RED_BRICK_ROAD_PENDING_ACTION.DELETE;
}

/**
 * Checks if a reportAction is fit for display as report last action, meaning that
 * it satisfies shouldReportActionBeVisible, it's not whisper action and not deleted.
 */
function shouldReportActionBeVisibleAsLastAction(reportAction: OnyxEntry<ReportAction>): boolean {
    if (!reportAction) {
        return false;
    }

    if (Object.keys(reportAction.errors ?? {}).length > 0) {
        return false;
    }

    // If a whisper action is the REPORT_PREVIEW action, we are displaying it.
    // If the action's message text is empty and it is not a deleted parent with visible child actions, hide it. Else, consider the action to be displayable.
    return (
        shouldReportActionBeVisible(reportAction, reportAction.reportActionID) &&
        !(isWhisperAction(reportAction) && !isReportPreviewAction(reportAction) && !isMoneyRequestAction(reportAction)) &&
        !(isDeletedAction(reportAction) && !isDeletedParentAction(reportAction))
    );
}

/**
 * For policy change logs, report URLs are generated in the server,
 * which includes a baseURL placeholder that's replaced in the client.
 */
function replaceBaseURLInPolicyChangeLogAction(reportAction: ReportAction): ReportAction {
    if (!reportAction?.message || !policyChangeActionsSet.has(reportAction?.actionName)) {
        return reportAction;
    }

    const updatedReportAction = _.clone(reportAction);

    if (!updatedReportAction.message) {
        return updatedReportAction;
    }

    if (updatedReportAction.message[0]) {
        updatedReportAction.message[0].html = reportAction.message?.[0]?.html?.replace('%baseURL', environmentURL);
    }

    return updatedReportAction;
}

function getLastVisibleAction(reportID: string, actionsToMerge: OnyxCollection<ReportAction> = {}): OnyxEntry<ReportAction> {
    const reportActions = Object.values(fastMerge(allReportActions?.[`${ONYXKEYS.COLLECTION.REPORT_ACTIONS}${reportID}`] ?? {}, actionsToMerge ?? {}, true));
    const visibleReportActions = Object.values(reportActions ?? {}).filter((action): action is ReportAction => shouldReportActionBeVisibleAsLastAction(action));
    const sortedReportActions = getSortedReportActions(visibleReportActions, true);
    if (sortedReportActions.length === 0) {
        return null;
    }
    return sortedReportActions[0];
}

function getLastVisibleMessage(reportID: string, actionsToMerge: OnyxCollection<ReportAction> = {}, reportAction: OnyxEntry<ReportAction> | undefined = undefined): LastVisibleMessage {
    const lastVisibleAction = reportAction ?? getLastVisibleAction(reportID, actionsToMerge);
    const message = lastVisibleAction?.message?.[0];

    if (message && isReportMessageAttachment(message)) {
        return {
            lastMessageTranslationKey: CONST.TRANSLATION_KEYS.ATTACHMENT,
            lastMessageText: CONST.ATTACHMENT_MESSAGE_TEXT,
            lastMessageHtml: CONST.TRANSLATION_KEYS.ATTACHMENT,
        };
    }

    if (isCreatedAction(lastVisibleAction)) {
        return {
            lastMessageText: '',
        };
    }

    let messageText = message?.text ?? '';
    if (messageText) {
        messageText = String(messageText).replace(CONST.REGEX.LINE_BREAK, ' ').substring(0, CONST.REPORT.LAST_MESSAGE_TEXT_MAX_LENGTH).trim();
    }
    return {
        lastMessageText: messageText,
    };
}

/**
 * A helper method to filter out report actions keyed by sequenceNumbers.
 */
function filterOutDeprecatedReportActions(reportActions: ReportActions | null): ReportAction[] {
    return Object.entries(reportActions ?? {})
        .filter(([key, reportAction]) => !isReportActionDeprecated(reportAction, key))
        .map((entry) => entry[1]);
}

/**
 * This method returns the report actions that are ready for display in the ReportActionsView.
 * The report actions need to be sorted by created timestamp first, and reportActionID second
 * to ensure they will always be displayed in the same order (in case multiple actions have the same timestamp).
 * This is all handled with getSortedReportActions() which is used by several other methods to keep the code DRY.
 */
function getSortedReportActionsForDisplay(reportActions: ReportActions | null | ReportAction[], shouldIncludeInvisibleActions = false): ReportAction[] {
    let filteredReportActions: ReportAction[] = [];
    if (!reportActions) {
        return [];
    }

    if (shouldIncludeInvisibleActions) {
        filteredReportActions = Object.values(reportActions);
    } else {
        filteredReportActions = Object.entries(reportActions)
            .filter(([key, reportAction]) => shouldReportActionBeVisible(reportAction, key))
            .map(([, reportAction]) => reportAction);
    }

    const baseURLAdjustedReportActions = filteredReportActions.map((reportAction) => replaceBaseURLInPolicyChangeLogAction(reportAction));
    return getSortedReportActions(baseURLAdjustedReportActions, true);
}

/**
 * In some cases, there can be multiple closed report actions in a chat report.
 * This method returns the last closed report action so we can always show the correct archived report reason.
 * Additionally, archived #admins and #announce do not have the closed report action so we will return null if none is found.
 *
 */
function getLastClosedReportAction(reportActions: ReportActions | null): OnyxEntry<ReportAction> {
    // If closed report action is not present, return early
    if (!Object.values(reportActions ?? {}).some((action) => action.actionName === CONST.REPORT.ACTIONS.TYPE.CLOSED)) {
        return null;
    }

    const filteredReportActions = filterOutDeprecatedReportActions(reportActions);
    const sortedReportActions = getSortedReportActions(filteredReportActions);
    return lodashFindLast(sortedReportActions, (action) => action.actionName === CONST.REPORT.ACTIONS.TYPE.CLOSED) ?? null;
}

/**
 * The first visible action is the second last action in sortedReportActions which satisfy following conditions:
 * 1. That is not pending deletion as pending deletion actions are kept in sortedReportActions in memory.
 * 2. That has at least one visible child action.
 * 3. While offline all actions in `sortedReportActions` are visible.
 * 4. We will get the second last action from filtered actions because the last
 *    action is always the created action
 */
function getFirstVisibleReportActionID(sortedReportActions: ReportAction[] = [], isOffline = false): string {
    if (!Array.isArray(sortedReportActions)) {
        return '';
    }
    const sortedFilterReportActions = sortedReportActions.filter((action) => !isDeletedAction(action) || (action?.childVisibleActionCount ?? 0) > 0 || isOffline);
    return sortedFilterReportActions.length > 1 ? sortedFilterReportActions[sortedFilterReportActions.length - 2].reportActionID : '';
}

/**
 * @returns The latest report action in the `onyxData` or `null` if one couldn't be found
 */
function getLatestReportActionFromOnyxData(onyxData: OnyxUpdate[] | null): OnyxEntry<ReportAction> {
    const reportActionUpdate = onyxData?.find((onyxUpdate) => onyxUpdate.key.startsWith(ONYXKEYS.COLLECTION.REPORT_ACTIONS));

    if (!reportActionUpdate) {
        return null;
    }

    const reportActions = Object.values((reportActionUpdate.value as ReportActions) ?? {});
    const sortedReportActions = getSortedReportActions(reportActions);
    return sortedReportActions.at(-1) ?? null;
}

/**
 * Find the transaction associated with this reportAction, if one exists.
 */
function getLinkedTransactionID(reportActionOrID: string | OnyxEntry<ReportAction>, reportID?: string): string | null {
    const reportAction = typeof reportActionOrID === 'string' ? allReportActions?.[`${ONYXKEYS.COLLECTION.REPORT_ACTIONS}${reportID}`]?.[reportActionOrID] : reportActionOrID;
    if (!reportAction || reportAction.actionName !== CONST.REPORT.ACTIONS.TYPE.IOU) {
        return null;
    }
    return reportAction.originalMessage?.IOUTransactionID ?? null;
}

function getReportAction(reportID: string, reportActionID: string): OnyxEntry<ReportAction> {
    return allReportActions?.[`${ONYXKEYS.COLLECTION.REPORT_ACTIONS}${reportID}`]?.[reportActionID] ?? null;
}

function getMostRecentReportActionLastModified(): string {
    // Start with the oldest date possible
    let mostRecentReportActionLastModified = DateUtils.getDBTime(0);

    // Flatten all the actions
    // Loop over them all to find the one that is the most recent
    const flatReportActions = Object.values(allReportActions ?? {})
        .flatMap((actions) => (actions ? Object.values(actions) : []))
        .filter(Boolean);
    flatReportActions.forEach((action) => {
        // Pending actions should not be counted here as a user could create a comment or some other action while offline and the server might know about
        // messages they have not seen yet.
        if (action.pendingAction) {
            return;
        }

        const lastModified = action.lastModified ?? action.created;

        if (lastModified < mostRecentReportActionLastModified) {
            return;
        }

        mostRecentReportActionLastModified = lastModified;
    });

    // We might not have actions so we also look at the report objects to see if any have a lastVisibleActionLastModified that is more recent. We don't need to get
    // any reports that have been updated before either a recently updated report or reportAction as we should be up to date on these
    Object.values(allReports ?? {}).forEach((report) => {
        const reportLastVisibleActionLastModified = report?.lastVisibleActionLastModified ?? report?.lastVisibleActionCreated;
        if (!reportLastVisibleActionLastModified || reportLastVisibleActionLastModified < mostRecentReportActionLastModified) {
            return;
        }

        mostRecentReportActionLastModified = reportLastVisibleActionLastModified;
    });

    return mostRecentReportActionLastModified;
}

/**
 * @returns The report preview action or `null` if one couldn't be found
 */
function getReportPreviewAction(chatReportID: string, iouReportID: string): OnyxEntry<ReportAction> {
    return (
        Object.values(allReportActions?.[`${ONYXKEYS.COLLECTION.REPORT_ACTIONS}${chatReportID}`] ?? {}).find(
            (reportAction) => reportAction && reportAction.actionName === CONST.REPORT.ACTIONS.TYPE.REPORT_PREVIEW && reportAction.originalMessage.linkedReportID === iouReportID,
        ) ?? null
    );
}

/**
 * Get the iouReportID for a given report action.
 */
function getIOUReportIDFromReportActionPreview(reportAction: OnyxEntry<ReportAction>): string {
    return reportAction?.actionName === CONST.REPORT.ACTIONS.TYPE.REPORT_PREVIEW ? reportAction.originalMessage.linkedReportID : '0';
}

function isCreatedTaskReportAction(reportAction: OnyxEntry<ReportAction>): boolean {
    return reportAction?.actionName === CONST.REPORT.ACTIONS.TYPE.ADD_COMMENT && !!reportAction.originalMessage?.taskReportID;
}

/**
 * A helper method to identify if the message is deleted or not.
 */
function isMessageDeleted(reportAction: OnyxEntry<ReportAction>): boolean {
    return reportAction?.message?.[0]?.isDeletedParentAction ?? false;
}

/**
 * Returns the number of expenses associated with a report preview
 */
function getNumberOfMoneyRequests(reportPreviewAction: OnyxEntry<ReportAction>): number {
    return reportPreviewAction?.childMoneyRequestCount ?? 0;
}

function isSplitBillAction(reportAction: OnyxEntry<ReportAction>): boolean {
    return reportAction?.actionName === CONST.REPORT.ACTIONS.TYPE.IOU && reportAction.originalMessage.type === CONST.IOU.REPORT_ACTION_TYPE.SPLIT;
}

function isTrackExpenseAction(reportAction: OnyxEntry<ReportAction | OptimisticIOUReportAction>): boolean {
    return reportAction?.actionName === CONST.REPORT.ACTIONS.TYPE.IOU && (reportAction.originalMessage as IOUMessage).type === CONST.IOU.REPORT_ACTION_TYPE.TRACK;
}

function isTaskAction(reportAction: OnyxEntry<ReportAction>): boolean {
    const reportActionName = reportAction?.actionName;
    return (
        reportActionName === CONST.REPORT.ACTIONS.TYPE.TASK_COMPLETED ||
        reportActionName === CONST.REPORT.ACTIONS.TYPE.TASK_CANCELLED ||
        reportActionName === CONST.REPORT.ACTIONS.TYPE.TASK_REOPENED ||
        reportActionName === CONST.REPORT.ACTIONS.TYPE.TASK_EDITED
    );
}

/**
 * When we delete certain reports, we want to check whether there are any visible actions left to display.
 * If there are no visible actions left (including system messages), we can hide the report from view entirely
 */
function doesReportHaveVisibleActions(reportID: string, actionsToMerge: ReportActions = {}): boolean {
    const reportActions = Object.values(fastMerge(allReportActions?.[`${ONYXKEYS.COLLECTION.REPORT_ACTIONS}${reportID}`] ?? {}, actionsToMerge, true));
    const visibleReportActions = Object.values(reportActions ?? {}).filter((action) => shouldReportActionBeVisibleAsLastAction(action));

    // Exclude the task system message and the created message
    const visibleReportActionsWithoutTaskSystemMessage = visibleReportActions.filter((action) => !isTaskAction(action) && !isCreatedAction(action));
    return visibleReportActionsWithoutTaskSystemMessage.length > 0;
}

function getAllReportActions(reportID: string): ReportActions {
    return allReportActions?.[`${ONYXKEYS.COLLECTION.REPORT_ACTIONS}${reportID}`] ?? {};
}

/**
 * Check whether a report action is an attachment (a file, such as an image or a zip).
 *
 */
function isReportActionAttachment(reportAction: OnyxEntry<ReportAction>): boolean {
    const message = reportAction?.message?.[0];

    if (reportAction && ('isAttachment' in reportAction || 'attachmentInfo' in reportAction)) {
        return reportAction?.isAttachment ?? !!reportAction?.attachmentInfo ?? false;
    }

    if (message) {
        return isReportMessageAttachment(message);
    }

    return false;
}

// eslint-disable-next-line rulesdir/no-negated-variables
function isNotifiableReportAction(reportAction: OnyxEntry<ReportAction>): boolean {
    if (!reportAction) {
        return false;
    }

    const actions: ActionName[] = [CONST.REPORT.ACTIONS.TYPE.ADD_COMMENT, CONST.REPORT.ACTIONS.TYPE.IOU, CONST.REPORT.ACTIONS.TYPE.MODIFIED_EXPENSE];

    return actions.includes(reportAction.actionName);
}

function getMemberChangeMessageElements(reportAction: OnyxEntry<ReportAction>): readonly MemberChangeMessageElement[] {
    const isInviteAction = isInviteMemberAction(reportAction);
    const isLeaveAction = isLeavePolicyAction(reportAction);

    // Currently, we only render messages when members are invited
    let verb = Localize.translateLocal('workspace.invite.removed');
    if (isInviteAction) {
        verb = Localize.translateLocal('workspace.invite.invited');
    }

    if (isLeaveAction) {
        verb = Localize.translateLocal('workspace.invite.leftWorkspace');
    }

    const originalMessage = reportAction?.originalMessage as ChangeLog;
    const targetAccountIDs: number[] = originalMessage?.targetAccountIDs ?? [];
    const personalDetails = PersonalDetailsUtils.getPersonalDetailsByIDs(targetAccountIDs, 0);

    const mentionElements = targetAccountIDs.map((accountID): MemberChangeMessageUserMentionElement => {
        const personalDetail = personalDetails.find((personal) => personal.accountID === accountID);
        const handleText = PersonalDetailsUtils.getEffectiveDisplayName(personalDetail) ?? Localize.translateLocal('common.hidden');

        return {
            kind: 'userMention',
            content: `@${handleText}`,
            accountID,
        };
    });

    const buildRoomElements = (): readonly MemberChangeMessageElement[] => {
        const roomName = originalMessage?.roomName;

        if (roomName) {
            const preposition = isInviteAction ? ` ${Localize.translateLocal('workspace.invite.to')} ` : ` ${Localize.translateLocal('workspace.invite.from')} `;

            if (originalMessage.reportID) {
                return [
                    {
                        kind: 'text',
                        content: preposition,
                    },
                    {
                        kind: 'roomReference',
                        roomName,
                        roomID: originalMessage.reportID,
                        content: roomName,
                    },
                ];
            }
        }

        return [];
    };

    return [
        {
            kind: 'text',
            content: `${verb} `,
        },
        ...Localize.formatMessageElementList(mentionElements),
        ...buildRoomElements(),
    ];
}

function getMemberChangeMessageFragment(reportAction: OnyxEntry<ReportAction>): Message {
    const messageElements: readonly MemberChangeMessageElement[] = getMemberChangeMessageElements(reportAction);
    const html = messageElements
        .map((messageElement) => {
            switch (messageElement.kind) {
                case 'userMention':
                    return `<mention-user accountID=${messageElement.accountID}>${messageElement.content}</mention-user>`;
                case 'roomReference':
                    return `<a href="${environmentURL}/r/${messageElement.roomID}" target="_blank">${messageElement.roomName}</a>`;
                default:
                    return messageElement.content;
            }
        })
        .join('');

    return {
        html: `<muted-text>${html}</muted-text>`,
        text: reportAction?.message?.[0] ? reportAction?.message?.[0]?.text : '',
        type: CONST.REPORT.MESSAGE.TYPE.COMMENT,
    };
}

function isOldDotReportAction(action: ReportAction): boolean {
    return [
        CONST.REPORT.ACTIONS.TYPE.CHANGE_FIELD,
        CONST.REPORT.ACTIONS.TYPE.CHANGE_POLICY,
        CONST.REPORT.ACTIONS.TYPE.CHANGE_TYPE,
        CONST.REPORT.ACTIONS.TYPE.DELEGATE_SUBMIT,
        CONST.REPORT.ACTIONS.TYPE.DELETED_ACCOUNT,
        CONST.REPORT.ACTIONS.TYPE.DONATION,
        CONST.REPORT.ACTIONS.TYPE.EXPORTED_TO_CSV,
        CONST.REPORT.ACTIONS.TYPE.EXPORTED_TO_INTEGRATION,
        CONST.REPORT.ACTIONS.TYPE.EXPORTED_TO_QUICK_BOOKS,
        CONST.REPORT.ACTIONS.TYPE.FORWARDED,
        CONST.REPORT.ACTIONS.TYPE.INTEGRATIONS_MESSAGE,
        CONST.REPORT.ACTIONS.TYPE.MANAGER_ATTACH_RECEIPT,
        CONST.REPORT.ACTIONS.TYPE.MANAGER_DETACH_RECEIPT,
        CONST.REPORT.ACTIONS.TYPE.MARKED_REIMBURSED,
        CONST.REPORT.ACTIONS.TYPE.MARK_REIMBURSED_FROM_INTEGRATION,
        CONST.REPORT.ACTIONS.TYPE.OUTDATED_BANK_ACCOUNT,
        CONST.REPORT.ACTIONS.TYPE.REIMBURSEMENT_ACH_BOUNCE,
        CONST.REPORT.ACTIONS.TYPE.REIMBURSEMENT_ACH_CANCELLED,
        CONST.REPORT.ACTIONS.TYPE.REIMBURSEMENT_ACCOUNT_CHANGED,
        CONST.REPORT.ACTIONS.TYPE.REIMBURSEMENT_DELAYED,
        CONST.REPORT.ACTIONS.TYPE.REIMBURSEMENT_REQUESTED,
        CONST.REPORT.ACTIONS.TYPE.REIMBURSEMENT_SETUP,
        CONST.REPORT.ACTIONS.TYPE.SELECTED_FOR_RANDOM_AUDIT,
        CONST.REPORT.ACTIONS.TYPE.SHARE,
        CONST.REPORT.ACTIONS.TYPE.STRIPE_PAID,
        CONST.REPORT.ACTIONS.TYPE.TAKE_CONTROL,
        CONST.REPORT.ACTIONS.TYPE.UNAPPROVED,
        CONST.REPORT.ACTIONS.TYPE.UNSHARE,
    ].some((oldDotActionName) => oldDotActionName === action.actionName);
}

/**
 * Helper method to format message of OldDot Actions.
 * For now, we just concat all of the text elements of the message to create the full message.
 */
function getMessageOfOldDotReportAction(reportAction: OnyxEntry<ReportAction>): string {
    return reportAction?.message?.map((element) => element?.text).join('') ?? '';
}

function getMemberChangeMessagePlainText(reportAction: OnyxEntry<ReportAction>): string {
    const messageElements = getMemberChangeMessageElements(reportAction);
    return messageElements.map((element) => element.content).join('');
}

/**
 * Helper method to determine if the provided accountID has submitted an expense on the specified report.
 *
 * @param reportID
 * @param currentAccountID
 * @returns
 */
function hasRequestFromCurrentAccount(reportID: string, currentAccountID: number): boolean {
    if (!reportID) {
        return false;
    }

    const reportActions = Object.values(getAllReportActions(reportID));
    if (reportActions.length === 0) {
        return false;
    }

    return reportActions.some((action) => action.actionName === CONST.REPORT.ACTIONS.TYPE.IOU && action.actorAccountID === currentAccountID);
}

/**
 * Checks if a given report action corresponds to an actionable mention whisper.
 * @param reportAction
 */
function isActionableMentionWhisper(reportAction: OnyxEntry<ReportAction>): reportAction is ReportActionBase & OriginalMessageActionableMentionWhisper {
    return reportAction?.actionName === CONST.REPORT.ACTIONS.TYPE.ACTIONABLE_MENTION_WHISPER;
}

/**
 * Constructs a message for an actionable mention whisper report action.
 * @param reportAction
 * @returns the actionable mention whisper message.
 */
function getActionableMentionWhisperMessage(reportAction: OnyxEntry<ReportAction>): string {
    const originalMessage = reportAction?.originalMessage as OriginalMessageActionableMentionWhisper['originalMessage'];
    const targetAccountIDs: number[] = originalMessage?.inviteeAccountIDs ?? [];
    const personalDetails = PersonalDetailsUtils.getPersonalDetailsByIDs(targetAccountIDs, 0);
    const mentionElements = targetAccountIDs.map((accountID): string => {
        const personalDetail = personalDetails.find((personal) => personal.accountID === accountID);
        const displayName = PersonalDetailsUtils.getEffectiveDisplayName(personalDetail);
        const handleText = _.isEmpty(displayName) ? Localize.translateLocal('common.hidden') : displayName;
        return `<mention-user accountID=${accountID}>@${handleText}</mention-user>`;
    });
    const preMentionsText = 'Heads up, ';
    const mentions = mentionElements.join(', ').replace(/, ([^,]*)$/, ' and $1');
    const postMentionsText = ` ${mentionElements.length > 1 ? "aren't members" : "isn't a member"} of this room.`;

    return `${preMentionsText}${mentions}${postMentionsText}`;
}

/**
 * @private
 */
function isReportActionUnread(reportAction: OnyxEntry<ReportAction>, lastReadTime: string) {
    if (!lastReadTime) {
        return !isCreatedAction(reportAction);
    }

    return Boolean(reportAction && lastReadTime && reportAction.created && lastReadTime < reportAction.created);
}

/**
 * Check whether the current report action of the report is unread or not
 *
 */
function isCurrentActionUnread(report: Report | EmptyObject, reportAction: ReportAction): boolean {
    const lastReadTime = report.lastReadTime ?? '';
    const sortedReportActions = getSortedReportActions(Object.values(getAllReportActions(report.reportID)));
    const currentActionIndex = sortedReportActions.findIndex((action) => action.reportActionID === reportAction.reportActionID);
    if (currentActionIndex === -1) {
        return false;
    }
    const prevReportAction = sortedReportActions[currentActionIndex - 1];
    return isReportActionUnread(reportAction, lastReadTime) && (!prevReportAction || !isReportActionUnread(prevReportAction, lastReadTime));
}

/**
 * Checks if a given report action corresponds to a join request action.
 * @param reportAction
 */
function isActionableJoinRequest(reportAction: OnyxEntry<ReportAction>): boolean {
    return reportAction?.actionName === CONST.REPORT.ACTIONS.TYPE.ACTIONABLE_JOIN_REQUEST;
}

function isActionableTrackExpense(reportAction: OnyxEntry<ReportAction>): boolean {
    return reportAction?.actionName === CONST.REPORT.ACTIONS.TYPE.ACTIONABLE_TRACK_EXPENSE_WHISPER;
}

/**
 * Checks if any report actions correspond to a join request action that is still pending.
 * @param reportID
 */
function isActionableJoinRequestPending(reportID: string): boolean {
    const sortedReportActions = getSortedReportActions(Object.values(getAllReportActions(reportID)));
    const findPendingRequest = sortedReportActions.find(
        (reportActionItem) => isActionableJoinRequest(reportActionItem) && (reportActionItem as OriginalMessageJoinPolicyChangeLog)?.originalMessage?.choice === '',
    );
    return !!findPendingRequest;
}

function isApprovedOrSubmittedReportAction(action: OnyxEntry<ReportAction> | EmptyObject) {
    return [CONST.REPORT.ACTIONS.TYPE.APPROVED, CONST.REPORT.ACTIONS.TYPE.SUBMITTED].some((type) => type === action?.actionName);
}

/**
 * Gets the text version of the message in a report action
 */
function getReportActionMessageText(reportAction: OnyxEntry<ReportAction> | EmptyObject): string {
    return reportAction?.message?.reduce((acc, curr) => `${acc}${curr?.text}`, '') ?? '';
}

/**
 * Check if the linked transaction is on hold
 */
function isLinkedTransactionHeld(reportActionID: string, reportID: string): boolean {
    return TransactionUtils.isOnHoldByTransactionID(getLinkedTransactionID(reportActionID, reportID) ?? '');
}

export {
    extractLinksFromMessageHtml,
    getOneTransactionThreadReportID,
    getIOUReportIDFromReportActionPreview,
    getLastClosedReportAction,
    getLastVisibleAction,
    getLastVisibleMessage,
    getLatestReportActionFromOnyxData,
    getLinkedTransactionID,
    getMostRecentIOURequestActionID,
    getMostRecentReportActionLastModified,
    getNumberOfMoneyRequests,
    getParentReportAction,
    getReportAction,
    getReportActionMessageText,
    isApprovedOrSubmittedReportAction,
    getReportPreviewAction,
    getSortedReportActions,
    getSortedReportActionsForDisplay,
    isConsecutiveActionMadeByPreviousActor,
    isCreatedAction,
    isCreatedTaskReportAction,
    isDeletedAction,
    isDeletedParentAction,
    isMessageDeleted,
    isModifiedExpenseAction,
    isMoneyRequestAction,
    isNotifiableReportAction,
    isPendingRemove,
    isReversedTransaction,
    isReportActionAttachment,
    isReportActionDeprecated,
    isReportPreviewAction,
    isSentMoneyReportAction,
    isSplitBillAction,
    isTrackExpenseAction,
    isTaskAction,
    doesReportHaveVisibleActions,
    isThreadParentMessage,
    isTransactionThread,
    isWhisperAction,
    isWhisperActionTargetedToOthers,
    isReimbursementQueuedAction,
    shouldReportActionBeVisible,
    shouldHideNewMarker,
    shouldReportActionBeVisibleAsLastAction,
    getContinuousReportActionChain,
    hasRequestFromCurrentAccount,
    getFirstVisibleReportActionID,
    isMemberChangeAction,
    getMemberChangeMessageFragment,
    isOldDotReportAction,
    getMessageOfOldDotReportAction,
    getMemberChangeMessagePlainText,
    isReimbursementDeQueuedAction,
    isActionableMentionWhisper,
    getActionableMentionWhisperMessage,
    isCurrentActionUnread,
    isActionableJoinRequest,
    isActionableJoinRequestPending,
    isActionableTrackExpense,
<<<<<<< HEAD
    getAllReportActions,
=======
    isLinkedTransactionHeld,
>>>>>>> 1e8053ed
};

export type {LastVisibleMessage};<|MERGE_RESOLUTION|>--- conflicted
+++ resolved
@@ -1176,11 +1176,8 @@
     isActionableJoinRequest,
     isActionableJoinRequestPending,
     isActionableTrackExpense,
-<<<<<<< HEAD
     getAllReportActions,
-=======
     isLinkedTransactionHeld,
->>>>>>> 1e8053ed
 };
 
 export type {LastVisibleMessage};