--- conflicted
+++ resolved
@@ -1,7 +1,3 @@
-<<<<<<< HEAD
-=======
-import {isEqual, max} from 'date-fns';
->>>>>>> 362d8b83
 import _ from 'lodash';
 import lodashFindLast from 'lodash/findLast';
 import Onyx, {OnyxCollection, OnyxEntry, OnyxUpdate} from 'react-native-onyx';
@@ -385,13 +381,7 @@
     if (sortedReportActions.length === 0) {
         return null;
     }
-<<<<<<< HEAD
     return sortedReportActions[0];
-=======
-    const maxDate = max(visibleActions.map((action) => new Date(action.created)));
-    const maxAction = visibleActions.find((action) => isEqual(new Date(action.created), maxDate));
-    return maxAction ?? null;
->>>>>>> 362d8b83
 }
 
 function getLastVisibleMessage(reportID: string, actionsToMerge: ReportActions = {}): LastVisibleMessage {
