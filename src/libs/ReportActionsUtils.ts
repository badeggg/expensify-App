import _ from 'lodash';
import lodashFindLast from 'lodash/findLast';
import Onyx, {OnyxCollection, OnyxEntry, OnyxUpdate} from 'react-native-onyx';
import OnyxUtils from 'react-native-onyx/lib/utils';
import {ValueOf} from 'type-fest';
import CONST from '@src/CONST';
import ONYXKEYS from '@src/ONYXKEYS';
import {ActionName} from '@src/types/onyx/OriginalMessage';
import Report from '@src/types/onyx/Report';
import ReportAction, {ReportActions} from '@src/types/onyx/ReportAction';
import {EmptyObject, isEmptyObject} from '@src/types/utils/EmptyObject';
import * as CollectionUtils from './CollectionUtils';
import * as Environment from './Environment/Environment';
import isReportMessageAttachment from './isReportMessageAttachment';
import Log from './Log';

type LastVisibleMessage = {
    lastMessageTranslationKey?: string;
    lastMessageText: string;
    lastMessageHtml?: string;
};

<<<<<<< HEAD
type SlicedResult = {
    catted: ReportAction[];
    expanded: ReportAction[];
};
type MemberChangeMessageUserMentionElement = {
    readonly kind: 'userMention';
    readonly accountID: number;
} & MessageElementBase;

type MemberChangeMessageRoomReferenceElement = {
    readonly kind: 'roomReference';
    readonly roomName: string;
    readonly roomID: number;
} & MessageElementBase;

type MemberChangeMessageElement = MessageTextElement | MemberChangeMessageUserMentionElement | MemberChangeMessageRoomReferenceElement;

=======
>>>>>>> b0268fab
const allReports: OnyxCollection<Report> = {};
Onyx.connect({
    key: ONYXKEYS.COLLECTION.REPORT,
    callback: (report, key) => {
        if (!key || !report) {
            return;
        }

        const reportID = CollectionUtils.extractCollectionItemID(key);
        allReports[reportID] = report;
    },
});

const allReportActions: OnyxCollection<ReportActions> = {};
Onyx.connect({
    key: ONYXKEYS.COLLECTION.REPORT_ACTIONS,
    callback: (actions, key) => {
        if (!key || !actions) {
            return;
        }

        const reportID = CollectionUtils.extractCollectionItemID(key);
        allReportActions[reportID] = actions;
    },
});

let isNetworkOffline = false;
Onyx.connect({
    key: ONYXKEYS.NETWORK,
    callback: (val) => (isNetworkOffline = val?.isOffline ?? false),
});

let environmentURL: string;
Environment.getEnvironmentURL().then((url: string) => (environmentURL = url));

function isCreatedAction(reportAction: OnyxEntry<ReportAction>): boolean {
    return reportAction?.actionName === CONST.REPORT.ACTIONS.TYPE.CREATED;
}

function isDeletedAction(reportAction: OnyxEntry<ReportAction>): boolean {
    // A deleted comment has either an empty array or an object with html field with empty string as value
    const message = reportAction?.message ?? [];
    return message.length === 0 || message[0]?.html === '';
}

function isDeletedParentAction(reportAction: OnyxEntry<ReportAction>): boolean {
    return (reportAction?.message?.[0]?.isDeletedParentAction ?? false) && (reportAction?.childVisibleActionCount ?? 0) > 0;
}

function isReversedTransaction(reportAction: OnyxEntry<ReportAction>) {
    return (reportAction?.message?.[0]?.isReversedTransaction ?? false) && (reportAction?.childVisibleActionCount ?? 0) > 0;
}

function isPendingRemove(reportAction: OnyxEntry<ReportAction> | EmptyObject): boolean {
    if (isEmptyObject(reportAction)) {
        return false;
    }
    return reportAction?.message?.[0]?.moderationDecision?.decision === CONST.MODERATION.MODERATOR_DECISION_PENDING_REMOVE;
}

function isMoneyRequestAction(reportAction: OnyxEntry<ReportAction>): boolean {
    return reportAction?.actionName === CONST.REPORT.ACTIONS.TYPE.IOU;
}

function isReportPreviewAction(reportAction: OnyxEntry<ReportAction>): boolean {
    return reportAction?.actionName === CONST.REPORT.ACTIONS.TYPE.REPORTPREVIEW;
}

function isModifiedExpenseAction(reportAction: OnyxEntry<ReportAction>): boolean {
    return reportAction?.actionName === CONST.REPORT.ACTIONS.TYPE.MODIFIEDEXPENSE;
}

function isWhisperAction(reportAction: OnyxEntry<ReportAction>): boolean {
    return (reportAction?.whisperedToAccountIDs ?? []).length > 0;
}

function isReimbursementQueuedAction(reportAction: OnyxEntry<ReportAction>) {
    return reportAction?.actionName === CONST.REPORT.ACTIONS.TYPE.REIMBURSEMENTQUEUED;
}

function isChannelLogMemberAction(reportAction: OnyxEntry<ReportAction>) {
    return (
        reportAction?.actionName === CONST.REPORT.ACTIONS.TYPE.ROOMCHANGELOG.INVITE_TO_ROOM ||
        reportAction?.actionName === CONST.REPORT.ACTIONS.TYPE.ROOMCHANGELOG.REMOVE_FROM_ROOM ||
        reportAction?.actionName === CONST.REPORT.ACTIONS.TYPE.POLICYCHANGELOG.INVITE_TO_ROOM ||
        reportAction?.actionName === CONST.REPORT.ACTIONS.TYPE.POLICYCHANGELOG.REMOVE_FROM_ROOM
    );
}

function isReimbursementDeQueuedAction(reportAction: OnyxEntry<ReportAction>): boolean {
    return reportAction?.actionName === CONST.REPORT.ACTIONS.TYPE.REIMBURSEMENTDEQUEUED;
}

/**
 * Returns whether the comment is a thread parent message/the first message in a thread
 */
function isThreadParentMessage(reportAction: OnyxEntry<ReportAction>, reportID: string): boolean {
    const {childType, childVisibleActionCount = 0, childReportID} = reportAction ?? {};
    return childType === CONST.REPORT.TYPE.CHAT && (childVisibleActionCount > 0 || String(childReportID) === reportID);
}

/**
 * Returns the parentReportAction if the given report is a thread/task.
 *
 * @deprecated Use Onyx.connect() or withOnyx() instead
 */
function getParentReportAction(report: OnyxEntry<Report>, allReportActionsParam?: OnyxCollection<ReportActions>): ReportAction | Record<string, never> {
    if (!report?.parentReportID || !report.parentReportActionID) {
        return {};
    }
    return (allReportActionsParam ?? allReportActions)?.[report.parentReportID]?.[report.parentReportActionID] ?? {};
}

/**
 * Determines if the given report action is sent money report action by checking for 'pay' type and presence of IOUDetails object.
 */
function isSentMoneyReportAction(reportAction: OnyxEntry<ReportAction>): boolean {
    return (
        reportAction?.actionName === CONST.REPORT.ACTIONS.TYPE.IOU && reportAction?.originalMessage?.type === CONST.IOU.REPORT_ACTION_TYPE.PAY && !!reportAction?.originalMessage?.IOUDetails
    );
}

/**
 * Returns whether the thread is a transaction thread, which is any thread with IOU parent
 * report action from requesting money (type - create) or from sending money (type - pay with IOUDetails field)
 */
function isTransactionThread(parentReportAction: OnyxEntry<ReportAction>): boolean {
    return (
        parentReportAction?.actionName === CONST.REPORT.ACTIONS.TYPE.IOU &&
        (parentReportAction.originalMessage.type === CONST.IOU.REPORT_ACTION_TYPE.CREATE ||
            (parentReportAction.originalMessage.type === CONST.IOU.REPORT_ACTION_TYPE.PAY && !!parentReportAction.originalMessage.IOUDetails))
    );
}

/**
 * Sort an array of reportActions by their created timestamp first, and reportActionID second
 * This gives us a stable order even in the case of multiple reportActions created on the same millisecond
 *
 */
function getSortedReportActions(reportActions: ReportAction[] | null, shouldSortInDescendingOrder = false, shouldMarkTheFirstItemAsNewest = false): ReportAction[] {
    if (!Array.isArray(reportActions)) {
        throw new Error(`ReportActionsUtils.getSortedReportActions requires an array, received ${typeof reportActions}`);
    }

    const invertedMultiplier = shouldSortInDescendingOrder ? -1 : 1;

    const sortedActions = reportActions?.filter(Boolean).sort((first, second) => {
        // First sort by timestamp
        if (first.created !== second.created) {
            return (first.created < second.created ? -1 : 1) * invertedMultiplier;
        }

        // Then by action type, ensuring that `CREATED` actions always come first if they have the same timestamp as another action type
        if ((first.actionName === CONST.REPORT.ACTIONS.TYPE.CREATED || second.actionName === CONST.REPORT.ACTIONS.TYPE.CREATED) && first.actionName !== second.actionName) {
            return (first.actionName === CONST.REPORT.ACTIONS.TYPE.CREATED ? -1 : 1) * invertedMultiplier;
        }
        // Ensure that `REPORTPREVIEW` actions always come after if they have the same timestamp as another action type
        if ((first.actionName === CONST.REPORT.ACTIONS.TYPE.REPORTPREVIEW || second.actionName === CONST.REPORT.ACTIONS.TYPE.REPORTPREVIEW) && first.actionName !== second.actionName) {
            return (first.actionName === CONST.REPORT.ACTIONS.TYPE.REPORTPREVIEW ? 1 : -1) * invertedMultiplier;
        }

        // Then fallback on reportActionID as the final sorting criteria. It is a random number,
        // but using this will ensure that the order of reportActions with the same created time and action type
        // will be consistent across all users and devices
        return (first.reportActionID < second.reportActionID ? -1 : 1) * invertedMultiplier;
    });

    // If shouldMarkTheFirstItemAsNewest is true, label the first reportAction as isNewestReportAction
    if (shouldMarkTheFirstItemAsNewest && sortedActions?.length > 0) {
        sortedActions[0] = {
            ...sortedActions[0],
            isNewestReportAction: true,
        };
    }

    return sortedActions;
}

// /**
//  * Given an object of reportActions, sorts them, and then adds the previousReportActionID to each item except the first.
//  * @param {Object} reportActions
//  * @returns {Array}
//  */
// function processReportActions(reportActions) { //TODO: remove after previousReportActionID is stable
//     // Separate new and sorted reportActions
//     const newReportActions = _.filter(reportActions, (action) => !action.previousReportActionID);
//     const sortedReportActions = _.filter(reportActions, (action) => action.previousReportActionID);

//     // Sort the new reportActions
//     const sortedNewReportActions = getSortedReportActionsForDisplay(newReportActions);

//     // Then, iterate through the sorted new reportActions and add the previousReportActionID to each item except the first
//     const processedReportActions = sortedNewReportActions.map((action, index) => {
//         if (index === sortedNewReportActions.length - 1) {
//             return action; // Return the first item as is
//         }
//         return {
//             ...action,
//             previousReportActionID: sortedNewReportActions[index + 1].reportActionID,
//         };
//     });

//     if (processedReportActions[processedReportActions.length - 1]?.actionName !== CONST.REPORT.ACTIONS.TYPE.CREATED) {
//         processedReportActions.pop();
//     }

//     // Determine the order of merging based on reportActionID values
//     const lastSortedReportActionID = _.last(sortedReportActions)?.reportActionTimestamp || 0;
//     const firstProcessedReportActionID = _.first(processedReportActions)?.reportActionTimestamp || Infinity;

//     if (firstProcessedReportActionID > lastSortedReportActionID) {
//         return [...sortedReportActions, ...processedReportActions];
//     } else {
//         return [...processedReportActions, ...sortedReportActions];
//     }
// }

/**
 * Returns the range of report actions from the given array which include current id
 * the range is consistent
 *
 * param {ReportAction[]} array
 * param {String} id
 * returns {ReportAction}
 */
function getRangeFromArrayByID(array: ReportAction[], id?: string): ReportAction[] {
    let index;

    if (id) {
        index = array.findIndex((obj) => obj.reportActionID === id);
    } else {
        index = 0;
    }

    if (index === -1) {
        return [];
    }

    let startIndex = index;
    let endIndex = index;

    // Move down the list and compare reportActionID with previousReportActionID
    while (endIndex < array.length - 1 && array[endIndex].previousReportActionID === array[endIndex + 1].reportActionID) {
        endIndex++;
    }

    // Move up the list and compare previousReportActionID with reportActionID
    while (startIndex > 0 && array[startIndex].reportActionID === array[startIndex - 1].previousReportActionID) {
        startIndex--;
    }

    return array.slice(startIndex, endIndex + 1);
}

/**
 * Returns the sliced range of report actions from the given array.
 *
 * param {ReportAction[]} array
 * param {String} id
 * returns {Object}
 * getSlicedRangeFromArrayByID([{id:1}, ..., {id: 100}], 50) => { catted: [{id:1}, ..., {id: 50}], expanded: [{id: 45}, ..., {id: 55}] }
 */
function getSlicedRangeFromArrayByID(array: ReportAction[], id: string): SlicedResult {
    let index;
    if (id) {
        index = array.findIndex((obj) => obj.reportActionID === id);
    } else {
        index = array.length - 1;
    }

    if (index === -1) {
        return {catted: [], expanded: []};
    }

    const amountOfItemsBeforeLinkedOne = 25;
    const expandedStart = index >= amountOfItemsBeforeLinkedOne ? index - amountOfItemsBeforeLinkedOne : 0;

    const catted: ReportAction[] = array.slice(index, array.length);
    const expanded: ReportAction[] = array.slice(expandedStart, array.length);
    // We need the expanded version to prevent jittering of list. So when user navigate to linked message we show to him the catted version. After that we show the expanded version.
    // Then we can show all reports.
    return {catted, expanded};
}

/**
 * Finds most recent IOU request action ID.
 */
function getMostRecentIOURequestActionID(reportActions: ReportAction[] | null): string | null {
    if (!Array.isArray(reportActions)) {
        return null;
    }
    const iouRequestTypes: Array<ValueOf<typeof CONST.IOU.REPORT_ACTION_TYPE>> = [CONST.IOU.REPORT_ACTION_TYPE.CREATE, CONST.IOU.REPORT_ACTION_TYPE.SPLIT];
    const iouRequestActions = reportActions?.filter((action) => action.actionName === CONST.REPORT.ACTIONS.TYPE.IOU && iouRequestTypes.includes(action.originalMessage.type)) ?? [];

    if (iouRequestActions.length === 0) {
        return null;
    }

    const sortedReportActions = getSortedReportActions(iouRequestActions);
    return sortedReportActions.at(-1)?.reportActionID ?? null;
}

/**
 * Returns array of links inside a given report action
 */
function extractLinksFromMessageHtml(reportAction: OnyxEntry<ReportAction>): string[] {
    const htmlContent = reportAction?.message?.[0]?.html;

    // Regex to get link in href prop inside of <a/> component
    const regex = /<a\s+(?:[^>]*?\s+)?href="([^"]*)"/gi;

    if (!htmlContent) {
        return [];
    }

    return [...htmlContent.matchAll(regex)].map((match) => match[1]);
}

/**
 * Returns the report action immediately before the specified index.
 * @param reportActions - all actions
 * @param actionIndex - index of the action
 */
function findPreviousAction(reportActions: ReportAction[] | null, actionIndex: number): OnyxEntry<ReportAction> {
    if (!reportActions) {
        return null;
    }

    for (let i = actionIndex + 1; i < reportActions.length; i++) {
        // Find the next non-pending deletion report action, as the pending delete action means that it is not displayed in the UI, but still is in the report actions list.
        // If we are offline, all actions are pending but shown in the UI, so we take the previous action, even if it is a delete.
        if (isNetworkOffline || reportActions[i].pendingAction !== CONST.RED_BRICK_ROAD_PENDING_ACTION.DELETE) {
            return reportActions[i];
        }
    }

    return null;
}

/**
 * Returns true when the report action immediately before the specified index is a comment made by the same actor who who is leaving a comment in the action at the specified index.
 * Also checks to ensure that the comment is not too old to be shown as a grouped comment.
 *
 * @param actionIndex - index of the comment item in state to check
 */
function isConsecutiveActionMadeByPreviousActor(reportActions: ReportAction[] | null, actionIndex: number): boolean {
    const previousAction = findPreviousAction(reportActions, actionIndex);
    const currentAction = reportActions?.[actionIndex];

    // It's OK for there to be no previous action, and in that case, false will be returned
    // so that the comment isn't grouped
    if (!currentAction || !previousAction) {
        return false;
    }

    // Comments are only grouped if they happen within 5 minutes of each other
    if (new Date(currentAction.created).getTime() - new Date(previousAction.created).getTime() > 300000) {
        return false;
    }

    // Do not group if previous action was a created action
    if (previousAction.actionName === CONST.REPORT.ACTIONS.TYPE.CREATED) {
        return false;
    }

    // Do not group if previous or current action was a renamed action
    if (previousAction.actionName === CONST.REPORT.ACTIONS.TYPE.RENAMED || currentAction.actionName === CONST.REPORT.ACTIONS.TYPE.RENAMED) {
        return false;
    }

    // Do not group if the delegate account ID is different
    if (previousAction.delegateAccountID !== currentAction.delegateAccountID) {
        return false;
    }

    // Do not group if one of previous / current action is report preview and another one is not report preview
    if ((isReportPreviewAction(previousAction) && !isReportPreviewAction(currentAction)) || (isReportPreviewAction(currentAction) && !isReportPreviewAction(previousAction))) {
        return false;
    }

    return currentAction.actorAccountID === previousAction.actorAccountID;
}

/**
 * Checks if a reportAction is deprecated.
 */
function isReportActionDeprecated(reportAction: OnyxEntry<ReportAction>, key: string | number): boolean {
    if (!reportAction) {
        return true;
    }

    // HACK ALERT: We're temporarily filtering out any reportActions keyed by sequenceNumber
    // to prevent bugs during the migration from sequenceNumber -> reportActionID
    if (String(reportAction.sequenceNumber) === key) {
        Log.info('Front-end filtered out reportAction keyed by sequenceNumber!', false, reportAction);
        return true;
    }

    return false;
}

const {POLICYCHANGELOG: policyChangelogTypes, ROOMCHANGELOG: roomChangeLogTypes, ...otherActionTypes} = CONST.REPORT.ACTIONS.TYPE;
const supportedActionTypes: ActionName[] = [...Object.values(otherActionTypes), ...Object.values(policyChangelogTypes), ...Object.values(roomChangeLogTypes)];

/**
 * Checks if a reportAction is fit for display, meaning that it's not deprecated, is of a valid
 * and supported type, it's not deleted and also not closed.
 */
function shouldReportActionBeVisible(reportAction: OnyxEntry<ReportAction>, key: string | number): boolean {
    if (!reportAction) {
        return false;
    }

    if (isReportActionDeprecated(reportAction, key)) {
        return false;
    }

    if (reportAction.actionName === CONST.REPORT.ACTIONS.TYPE.TASKEDITED) {
        return false;
    }

    // Filter out any unsupported reportAction types
    if (!supportedActionTypes.includes(reportAction.actionName)) {
        return false;
    }

    // Ignore closed action here since we're already displaying a footer that explains why the report was closed
    if (reportAction.actionName === CONST.REPORT.ACTIONS.TYPE.CLOSED) {
        return false;
    }

    if (isPendingRemove(reportAction)) {
        return false;
    }

    // All other actions are displayed except thread parents, deleted, or non-pending actions
    const isDeleted = isDeletedAction(reportAction);
    const isPending = !!reportAction.pendingAction;
    return !isDeleted || isPending || isDeletedParentAction(reportAction) || isReversedTransaction(reportAction);
}

/**
 * Checks if a reportAction is fit for display as report last action, meaning that
 * it satisfies shouldReportActionBeVisible, it's not whisper action and not deleted.
 */
function shouldReportActionBeVisibleAsLastAction(reportAction: OnyxEntry<ReportAction>): boolean {
    if (!reportAction) {
        return false;
    }

    if (Object.keys(reportAction.errors ?? {}).length > 0) {
        return false;
    }

    // If a whisper action is the REPORTPREVIEW action, we are displaying it.
    // If the action's message text is empty and it is not a deleted parent with visible child actions, hide it. Else, consider the action to be displayable.
    return (
        shouldReportActionBeVisible(reportAction, reportAction.reportActionID) &&
        !(isWhisperAction(reportAction) && !isReportPreviewAction(reportAction) && !isMoneyRequestAction(reportAction)) &&
        !(isDeletedAction(reportAction) && !isDeletedParentAction(reportAction))
    );
}

/**
 * For invite to room and remove from room policy change logs, report URLs are generated in the server,
 * which includes a baseURL placeholder that's replaced in the client.
 */
function replaceBaseURL(reportAction: ReportAction): ReportAction {
    if (!reportAction) {
        return reportAction;
    }

    if (
        !reportAction ||
        (reportAction.actionName !== CONST.REPORT.ACTIONS.TYPE.POLICYCHANGELOG.INVITE_TO_ROOM && reportAction.actionName !== CONST.REPORT.ACTIONS.TYPE.POLICYCHANGELOG.REMOVE_FROM_ROOM)
    ) {
        return reportAction;
    }
    if (!reportAction.message) {
        return reportAction;
    }
    const updatedReportAction = _.clone(reportAction);
    if (!updatedReportAction.message) {
        return updatedReportAction;
    }
    updatedReportAction.message[0].html = reportAction.message[0].html?.replace('%baseURL', environmentURL);
    return updatedReportAction;
}

/**
 */
function getLastVisibleAction(reportID: string, actionsToMerge: ReportActions = {}): OnyxEntry<ReportAction> {
    const reportActions = Object.values(OnyxUtils.fastMerge(allReportActions?.[reportID] ?? {}, actionsToMerge));
    const visibleReportActions = Object.values(reportActions ?? {}).filter((action) => shouldReportActionBeVisibleAsLastAction(action));
    const sortedReportActions = getSortedReportActions(visibleReportActions, true);
    if (sortedReportActions.length === 0) {
        return null;
    }
    return sortedReportActions[0];
}

function getLastVisibleMessage(reportID: string, actionsToMerge: ReportActions = {}): LastVisibleMessage {
    const lastVisibleAction = getLastVisibleAction(reportID, actionsToMerge);
    const message = lastVisibleAction?.message?.[0];

    if (message && isReportMessageAttachment(message)) {
        return {
            lastMessageTranslationKey: CONST.TRANSLATION_KEYS.ATTACHMENT,
            lastMessageText: CONST.ATTACHMENT_MESSAGE_TEXT,
            lastMessageHtml: CONST.TRANSLATION_KEYS.ATTACHMENT,
        };
    }

    if (isCreatedAction(lastVisibleAction)) {
        return {
            lastMessageText: '',
        };
    }

    let messageText = message?.text ?? '';
    if (messageText) {
        messageText = String(messageText).replace(CONST.REGEX.AFTER_FIRST_LINE_BREAK, '').substring(0, CONST.REPORT.LAST_MESSAGE_TEXT_MAX_LENGTH).trim();
    }
    return {
        lastMessageText: messageText,
    };
}

/**
 * A helper method to filter out report actions keyed by sequenceNumbers.
 */
function filterOutDeprecatedReportActions(reportActions: ReportActions | null): ReportAction[] {
    return Object.entries(reportActions ?? {})
        .filter(([key, reportAction]) => !isReportActionDeprecated(reportAction, key))
        .map((entry) => entry[1]);
}

/**
 * This method returns the report actions that are ready for display in the ReportActionsView.
 * The report actions need to be sorted by created timestamp first, and reportActionID second
 * to ensure they will always be displayed in the same order (in case multiple actions have the same timestamp).
 * This is all handled with getSortedReportActions() which is used by several other methods to keep the code DRY.
 */
function getSortedReportActionsForDisplay(reportActions: ReportActions | null, shouldMarkTheFirstItemAsNewest = false): ReportAction[] {
    const filteredReportActions = Object.entries(reportActions ?? {})
        // .filter(([key, reportAction]) => shouldReportActionBeVisible(reportAction, key))
        .map((entry) => entry[1]);
    const baseURLAdjustedReportActions = filteredReportActions.map((reportAction) => replaceBaseURL(reportAction));
    return getSortedReportActions(baseURLAdjustedReportActions, true, shouldMarkTheFirstItemAsNewest);
}

function getReportActionsWithoutRemoved(reportActions: ReportAction[] | null): ReportAction[] {
    if (!reportActions) {
        return [];
    }
    return reportActions.filter((item) => shouldReportActionBeVisible(item, item.reportActionID));
}

/**
 * In some cases, there can be multiple closed report actions in a chat report.
 * This method returns the last closed report action so we can always show the correct archived report reason.
 * Additionally, archived #admins and #announce do not have the closed report action so we will return null if none is found.
 *
 */
function getLastClosedReportAction(reportActions: ReportActions | null): OnyxEntry<ReportAction> {
    // If closed report action is not present, return early
    if (!Object.values(reportActions ?? {}).some((action) => action.actionName === CONST.REPORT.ACTIONS.TYPE.CLOSED)) {
        return null;
    }

    const filteredReportActions = filterOutDeprecatedReportActions(reportActions);
    const sortedReportActions = getSortedReportActions(filteredReportActions);
    return lodashFindLast(sortedReportActions, (action) => action.actionName === CONST.REPORT.ACTIONS.TYPE.CLOSED) ?? null;
}

/**
 * The first visible action is the second last action in sortedReportActions which satisfy following conditions:
 * 1. That is not pending deletion as pending deletion actions are kept in sortedReportActions in memory.
 * 2. That has at least one visible child action.
 * 3. While offline all actions in `sortedReportActions` are visible.
 * 4. We will get the second last action from filtered actions because the last
 *    action is always the created action
 */
function getFirstVisibleReportActionID(sortedReportActions: ReportAction[] = [], isOffline = false): string {
    if (!Array.isArray(sortedReportActions)) {
        return '';
    }
    const sortedFilterReportActions = sortedReportActions.filter((action) => !isDeletedAction(action) || (action?.childVisibleActionCount ?? 0) > 0 || isOffline);
    return sortedFilterReportActions.length > 1 ? sortedFilterReportActions[sortedFilterReportActions.length - 2].reportActionID : '';
}

/**
 * @returns The latest report action in the `onyxData` or `null` if one couldn't be found
 */
function getLatestReportActionFromOnyxData(onyxData: OnyxUpdate[] | null): OnyxEntry<ReportAction> {
    const reportActionUpdate = onyxData?.find((onyxUpdate) => onyxUpdate.key.startsWith(ONYXKEYS.COLLECTION.REPORT_ACTIONS));

    if (!reportActionUpdate) {
        return null;
    }

    const reportActions = Object.values((reportActionUpdate.value as ReportActions) ?? {});
    const sortedReportActions = getSortedReportActions(reportActions);
    return sortedReportActions.at(-1) ?? null;
}

/**
 * Find the transaction associated with this reportAction, if one exists.
 */
function getLinkedTransactionID(reportID: string, reportActionID: string): string | null {
    const reportAction = allReportActions?.[reportID]?.[reportActionID];
    if (!reportAction || reportAction.actionName !== CONST.REPORT.ACTIONS.TYPE.IOU) {
        return null;
    }
    return reportAction.originalMessage.IOUTransactionID ?? null;
}

function getReportAction(reportID: string, reportActionID: string): OnyxEntry<ReportAction> {
    return allReportActions?.[reportID]?.[reportActionID] ?? null;
}

function getMostRecentReportActionLastModified(): string {
    // Start with the oldest date possible
    let mostRecentReportActionLastModified = new Date(0).toISOString();

    // Flatten all the actions
    // Loop over them all to find the one that is the most recent
    const flatReportActions = Object.values(allReportActions ?? {})
        .flatMap((actions) => (actions ? Object.values(actions) : []))
        .filter(Boolean);
    flatReportActions.forEach((action) => {
        // Pending actions should not be counted here as a user could create a comment or some other action while offline and the server might know about
        // messages they have not seen yet.
        if (action.pendingAction) {
            return;
        }

        const lastModified = action.lastModified ?? action.created;

        if (lastModified < mostRecentReportActionLastModified) {
            return;
        }

        mostRecentReportActionLastModified = lastModified;
    });

    // We might not have actions so we also look at the report objects to see if any have a lastVisibleActionLastModified that is more recent. We don't need to get
    // any reports that have been updated before either a recently updated report or reportAction as we should be up to date on these
    Object.values(allReports ?? {}).forEach((report) => {
        const reportLastVisibleActionLastModified = report?.lastVisibleActionLastModified ?? report?.lastVisibleActionCreated;
        if (!reportLastVisibleActionLastModified || reportLastVisibleActionLastModified < mostRecentReportActionLastModified) {
            return;
        }

        mostRecentReportActionLastModified = reportLastVisibleActionLastModified;
    });

    return mostRecentReportActionLastModified;
}

/**
 * @returns The report preview action or `null` if one couldn't be found
 */
function getReportPreviewAction(chatReportID: string, iouReportID: string): OnyxEntry<ReportAction> {
    return (
        Object.values(allReportActions?.[chatReportID] ?? {}).find(
            (reportAction) => reportAction && reportAction.actionName === CONST.REPORT.ACTIONS.TYPE.REPORTPREVIEW && reportAction.originalMessage.linkedReportID === iouReportID,
        ) ?? null
    );
}

/**
 * Get the iouReportID for a given report action.
 */
function getIOUReportIDFromReportActionPreview(reportAction: OnyxEntry<ReportAction>): string {
    return reportAction?.actionName === CONST.REPORT.ACTIONS.TYPE.REPORTPREVIEW ? reportAction.originalMessage.linkedReportID : '';
}

function isCreatedTaskReportAction(reportAction: OnyxEntry<ReportAction>): boolean {
    return reportAction?.actionName === CONST.REPORT.ACTIONS.TYPE.ADDCOMMENT && !!reportAction.originalMessage?.taskReportID;
}

/**
 * A helper method to identify if the message is deleted or not.
 */
function isMessageDeleted(reportAction: OnyxEntry<ReportAction>): boolean {
    return reportAction?.message?.[0]?.isDeletedParentAction ?? false;
}

/**
 * Returns the number of money requests associated with a report preview
 */
function getNumberOfMoneyRequests(reportPreviewAction: OnyxEntry<ReportAction>): number {
    return reportPreviewAction?.childMoneyRequestCount ?? 0;
}

function isSplitBillAction(reportAction: OnyxEntry<ReportAction>): boolean {
    return reportAction?.actionName === CONST.REPORT.ACTIONS.TYPE.IOU && reportAction.originalMessage.type === CONST.IOU.REPORT_ACTION_TYPE.SPLIT;
}

function isTaskAction(reportAction: OnyxEntry<ReportAction>): boolean {
    const reportActionName = reportAction?.actionName;
    return (
        reportActionName === CONST.REPORT.ACTIONS.TYPE.TASKCOMPLETED ||
        reportActionName === CONST.REPORT.ACTIONS.TYPE.TASKCANCELLED ||
        reportActionName === CONST.REPORT.ACTIONS.TYPE.TASKREOPENED
    );
}

function getAllReportActions(reportID: string): ReportActions {
    return allReportActions?.[reportID] ?? {};
}

/**
 * Check whether a report action is an attachment (a file, such as an image or a zip).
 *
 */
function isReportActionAttachment(reportAction: OnyxEntry<ReportAction>): boolean {
    const message = reportAction?.message?.[0];

    if (reportAction && 'isAttachment' in reportAction) {
        return reportAction.isAttachment ?? false;
    }

    if (message) {
        return isReportMessageAttachment(message);
    }

    return false;
}

// eslint-disable-next-line rulesdir/no-negated-variables
function isNotifiableReportAction(reportAction: OnyxEntry<ReportAction>): boolean {
    if (!reportAction) {
        return false;
    }

    const actions: ActionName[] = [CONST.REPORT.ACTIONS.TYPE.ADDCOMMENT, CONST.REPORT.ACTIONS.TYPE.IOU, CONST.REPORT.ACTIONS.TYPE.MODIFIEDEXPENSE];

    return actions.includes(reportAction.actionName);
}

/**
 * Helper method to determine if the provided accountID has made a request on the specified report.
 *
 * @param reportID
 * @param currentAccountID
 * @returns
 */
function hasRequestFromCurrentAccount(reportID: string, currentAccountID: number): boolean {
    if (!reportID) {
        return false;
    }

    const reportActions = Object.values(getAllReportActions(reportID));
    if (reportActions.length === 0) {
        return false;
    }

    return reportActions.some((action) => action.actionName === CONST.REPORT.ACTIONS.TYPE.IOU && action.actorAccountID === currentAccountID);
}

export {
    extractLinksFromMessageHtml,
    getAllReportActions,
    getIOUReportIDFromReportActionPreview,
    getLastClosedReportAction,
    getLastVisibleAction,
    getLastVisibleMessage,
    getLatestReportActionFromOnyxData,
    getLinkedTransactionID,
    getMostRecentIOURequestActionID,
    getMostRecentReportActionLastModified,
    getNumberOfMoneyRequests,
    getParentReportAction,
    getReportAction,
    getReportPreviewAction,
    getSortedReportActions,
    getSortedReportActionsForDisplay,
    getReportActionsWithoutRemoved,
    isConsecutiveActionMadeByPreviousActor,
    isCreatedAction,
    isCreatedTaskReportAction,
    isDeletedAction,
    isDeletedParentAction,
    isMessageDeleted,
    isModifiedExpenseAction,
    isMoneyRequestAction,
    isNotifiableReportAction,
    isPendingRemove,
    isReversedTransaction,
    isReportActionAttachment,
    isReportActionDeprecated,
    isReportPreviewAction,
    isSentMoneyReportAction,
    isSplitBillAction,
    isTaskAction,
    isThreadParentMessage,
    isTransactionThread,
    isWhisperAction,
    isReimbursementQueuedAction,
    shouldReportActionBeVisible,
    shouldReportActionBeVisibleAsLastAction,
    getRangeFromArrayByID,
    getSlicedRangeFromArrayByID,
    hasRequestFromCurrentAccount,
    getFirstVisibleReportActionID,
    isChannelLogMemberAction,
    isReimbursementDeQueuedAction,
};

export type {LastVisibleMessage};<|MERGE_RESOLUTION|>--- conflicted
+++ resolved
@@ -20,26 +20,11 @@
     lastMessageHtml?: string;
 };
 
-<<<<<<< HEAD
 type SlicedResult = {
     catted: ReportAction[];
     expanded: ReportAction[];
 };
-type MemberChangeMessageUserMentionElement = {
-    readonly kind: 'userMention';
-    readonly accountID: number;
-} & MessageElementBase;
-
-type MemberChangeMessageRoomReferenceElement = {
-    readonly kind: 'roomReference';
-    readonly roomName: string;
-    readonly roomID: number;
-} & MessageElementBase;
-
-type MemberChangeMessageElement = MessageTextElement | MemberChangeMessageUserMentionElement | MemberChangeMessageRoomReferenceElement;
-
-=======
->>>>>>> b0268fab
+
 const allReports: OnyxCollection<Report> = {};
 Onyx.connect({
     key: ONYXKEYS.COLLECTION.REPORT,
