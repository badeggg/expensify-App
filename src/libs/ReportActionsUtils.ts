--- conflicted
+++ resolved
@@ -225,17 +225,13 @@
 /**
  * Returns the reportID for the transaction thread associated with a report by iterating over the reportActions and identifying the IOU report actions with a childReportID. Returns a reportID if there is exactly one transaction thread for the report, and null otherwise.
  */
-<<<<<<< HEAD
-function getOneTransactionThreadReportID(reportActions: OnyxEntry<ReportActions> | ReportAction[], isOffline: boolean | undefined = undefined): string | null {
-=======
-function getOneTransactionThreadReportID(reportID: string, reportActions: OnyxEntry<ReportActions> | ReportAction[]): string | null {
+function getOneTransactionThreadReportID(reportID: string, reportActions: OnyxEntry<ReportActions> | ReportAction[], isOffline: boolean | undefined = undefined): string | null {
     // If the report is not an IOU or Expense report, it shouldn't be treated as one-transaction report.
     const report = allReports?.[`${ONYXKEYS.COLLECTION.REPORT}${reportID}`];
     if (report?.type !== CONST.REPORT.TYPE.IOU && report?.type !== CONST.REPORT.TYPE.EXPENSE) {
         return null;
     }
 
->>>>>>> 90412ec0
     const reportActionsArray = Object.values(reportActions ?? {});
 
     if (!reportActionsArray.length) {
