import _ from 'underscore';
import CONST from '../CONST';

/**
 * Generates a random positive 64 bit numeric string by randomly generating the left, middle, and right parts and concatenating them. Used to generate client-side ids.
 * @returns {String} string representation of a randomly generated 64 bit signed integer
 */
function rand64() {
    // Max 64-bit signed:
    // 9,223,372,036,854,775,807
    // The left part of the max 64-bit number *+1* because we're flooring it.
    const left = Math.floor(Math.random() * (CONST.MAX_64BIT_LEFT_PART + 1));

    let middle;
    let right;

    // If the left is any number but the highest possible, we can actually have any value for the middle part, because even if it's all `9`s, the final value will not overflow the maximum
    // 64-bit number.
    if (left !== CONST.MAX_64BIT_LEFT_PART) {
        middle = Math.floor(Math.random() * CONST.MAX_INT_FOR_RANDOM_7_DIGIT_VALUE);
    } else {
        middle = Math.floor(Math.random() * (CONST.MAX_64BIT_MIDDLE_PART + 1));
    }

    // And unless both the left and middle parts were the maximums, the right part can be any value as well.
    if (left !== CONST.MAX_64BIT_LEFT_PART || middle !== CONST.MAX_64BIT_MIDDLE_PART) {
        right = Math.floor(Math.random() * CONST.MAX_INT_FOR_RANDOM_7_DIGIT_VALUE);
    } else {
        right = Math.floor(Math.random() * (CONST.MAX_64BIT_RIGHT_PART + 1));
    }

    // Pad the middle and right with zeros.
    const middleString = middle.toString().padStart(7, '0');
    const rightString = right.toString().padStart(7, '0');

    return left + middleString + rightString;
}

/**
<<<<<<< HEAD
 * Clamp a number in a range.
 * This is a worklet so it should be used only from UI thread.
 *
 * @param {Number} num
 * @param {Number} min
 * @param {Number} max
 * @returns {Number}
 */
function clampWorklet(num, min, max) {
    'worklet';

    return Math.min(Math.max(num, min), max);
}

export {
    // eslint-disable-next-line import/prefer-default-export
    rand64,
    clampWorklet,
};
=======
 * Returns a hexadecimal value of the specified length
 * @param {Number} num
 * @returns {String}
 */
function generateHexadecimalValue(num) {
    return _.times(num, () => Math.floor(Math.random() * 16).toString(16))
        .join('')
        .toUpperCase();
}

export {rand64, generateHexadecimalValue};
>>>>>>> dd21a0b0
<|MERGE_RESOLUTION|>--- conflicted
+++ resolved
@@ -37,7 +37,17 @@
 }
 
 /**
-<<<<<<< HEAD
+ * Returns a hexadecimal value of the specified length
+ * @param {Number} num
+ * @returns {String}
+ */
+function generateHexadecimalValue(num) {
+    return _.times(num, () => Math.floor(Math.random() * 16).toString(16))
+        .join('')
+        .toUpperCase();
+}
+
+/**
  * Clamp a number in a range.
  * This is a worklet so it should be used only from UI thread.
  *
@@ -52,21 +62,4 @@
     return Math.min(Math.max(num, min), max);
 }
 
-export {
-    // eslint-disable-next-line import/prefer-default-export
-    rand64,
-    clampWorklet,
-};
-=======
- * Returns a hexadecimal value of the specified length
- * @param {Number} num
- * @returns {String}
- */
-function generateHexadecimalValue(num) {
-    return _.times(num, () => Math.floor(Math.random() * 16).toString(16))
-        .join('')
-        .toUpperCase();
-}
-
-export {rand64, generateHexadecimalValue};
->>>>>>> dd21a0b0
+export {rand64, generateHexadecimalValue, clampWorklet};