--- conflicted
+++ resolved
@@ -5,8 +5,6 @@
 import lodashGet from 'lodash/get';
 import Log from '../../Log';
 import NotificationType from './NotificationType';
-<<<<<<< HEAD
-import * as Report from '../../actions/Report';
 import * as PushNotification from '../../actions/PushNotification';
 import ONYXKEYS from '../../../ONYXKEYS';
 
@@ -15,8 +13,6 @@
     key: ONYXKEYS.PUSH_NOTIFICATIONS_ENABLED,
     callback: val => isUserOptedInToPushNotifications = val,
 });
-=======
->>>>>>> 3a39ffd8
 
 const notificationEventActionMap = {};
 
@@ -144,18 +140,9 @@
     // Regardless of the user's opt-in status, we still want to receive silent push notifications.
     Log.info(`[PUSH_NOTIFICATIONS] Subscribing to notifications for account ID ${accountID}`);
     UrbanAirship.setNamedUser(accountID.toString());
-<<<<<<< HEAD
 
     // Refresh notification opt-in status NVP for the new user.
     refreshNotificationOptInStatus();
-
-    // When the user logged out and then logged in with a different account
-    // while the app is still in background, we must resubscribe to the report
-    // push notification in order to render the report click behaviour correctly
-    init();
-    Report.subscribeToReportCommentPushNotifications();
-=======
->>>>>>> 3a39ffd8
 }
 
 /**
