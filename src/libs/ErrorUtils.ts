import CONST from '@src/CONST';
import type {TranslationFlatObject, TranslationPaths} from '@src/languages/types';
import type {Error, ErrorFields, Errors} from '@src/types/onyx/OnyxCommon';
import type Response from '@src/types/onyx/Response';
import DateUtils from './DateUtils';
import * as Localize from './Localize';

function getAuthenticateErrorMessage(response: Response): keyof TranslationFlatObject {
    switch (response.jsonCode) {
        case CONST.JSON_CODE.UNABLE_TO_RETRY:
            return 'session.offlineMessageRetry';
        case 401:
            return 'passwordForm.error.incorrectLoginOrPassword';
        case 402:
            // If too few characters are passed as the password, the WAF will pass it to the API as an empty
            // string, which results in a 402 error from Auth.
            if (response.message === '402 Missing partnerUserSecret') {
                return 'passwordForm.error.incorrectLoginOrPassword';
            }
            return 'passwordForm.error.twoFactorAuthenticationEnabled';
        case 403:
            if (response.message === 'Invalid code') {
                return 'passwordForm.error.incorrect2fa';
            }
            return 'passwordForm.error.invalidLoginOrPassword';
        case 404:
            return 'passwordForm.error.unableToResetPassword';
        case 405:
            return 'passwordForm.error.noAccess';
        case 413:
            return 'passwordForm.error.accountLocked';
        default:
            return 'passwordForm.error.fallback';
    }
}

/**
 * Method used to get an error object with microsecond as the key.
 * @param error - error key or message to be saved
 */
function getMicroSecondOnyxError(error: string | null): Errors {
    return {[DateUtils.getMicroseconds()]: error};
}

/**
 * Method used to get an error object with microsecond as the key and an object as the value.
 * @param error - error key or message to be saved
 */
function getMicroSecondOnyxErrorObject(error: Errors): ErrorFields {
    return {[DateUtils.getMicroseconds()]: error};
}

type OnyxDataWithErrors = {
    errors?: Errors | null;
};

<<<<<<< HEAD
function getLatestErrorMessage<TOnyxData extends OnyxDataWithErrors>(onyxData: TOnyxData): Error {
=======
function getLatestErrorMessage<TOnyxData extends OnyxDataWithErrors>(onyxData: TOnyxData): string | null {
>>>>>>> a1b15956
    const errors = onyxData.errors ?? {};

    if (Object.keys(errors).length === 0) {
        return '';
    }

    const key = Object.keys(errors).sort().reverse()[0];

    return errors[key];
}

<<<<<<< HEAD
function getLatestErrorMessageField<TOnyxData extends OnyxDataWithErrors>(onyxData: TOnyxData): Record<string, Error> {
=======
function getLatestErrorMessageField<TOnyxData extends OnyxDataWithErrors>(onyxData: TOnyxData): Errors {
>>>>>>> a1b15956
    const errors = onyxData.errors ?? {};

    if (Object.keys(errors).length === 0) {
        return {};
    }

    const key = Object.keys(errors).sort().reverse()[0];

    return {key: errors[key]};
}

type OnyxDataWithErrorFields = {
    errorFields?: ErrorFields;
};

function getLatestErrorField<TOnyxData extends OnyxDataWithErrorFields>(onyxData: TOnyxData, fieldName: string): Errors {
    const errorsForField = onyxData.errorFields?.[fieldName] ?? {};

    if (Object.keys(errorsForField).length === 0) {
        return {};
    }

    const key = Object.keys(errorsForField).sort().reverse()[0];

    return {[key]: errorsForField[key]};
}

function getEarliestErrorField<TOnyxData extends OnyxDataWithErrorFields>(onyxData: TOnyxData, fieldName: string): Errors {
    const errorsForField = onyxData.errorFields?.[fieldName] ?? {};

    if (Object.keys(errorsForField).length === 0) {
        return {};
    }

    const key = Object.keys(errorsForField).sort()[0];

    return {[key]: errorsForField[key]};
}

/**
 * Method used to generate error message for given inputID
 * @param errors - An object containing current errors in the form
 * @param message - Message to assign to the inputID errors
 */
<<<<<<< HEAD
function addErrorMessage<TKey extends TranslationPaths>(errors: Errors, inputID?: string, message?: TKey | Localize.MaybePhraseKey) {
=======
function addErrorMessage<TKey extends TranslationPaths>(errors: ErrorsList, inputID?: string, message?: TKey | Localize.MaybePhraseKey) {
>>>>>>> a1b15956
    if (!message || !inputID) {
        return;
    }

    const errorList = errors;
    const error = errorList[inputID];
    const translatedMessage = Localize.translateIfPhraseKey(message);

    if (!error) {
        errorList[inputID] = [translatedMessage, {isTranslated: true}];
    } else if (typeof error === 'string') {
        errorList[inputID] = [`${error}\n${translatedMessage}`, {isTranslated: true}];
    } else if (Array.isArray(error)) {
        error[0] = `${error[0]}\n${translatedMessage}`;
    }
}

export {
    getAuthenticateErrorMessage,
    getMicroSecondOnyxError,
    getMicroSecondOnyxErrorObject,
    getLatestErrorMessage,
    getLatestErrorField,
    getEarliestErrorField,
    addErrorMessage,
    getLatestErrorMessageField,
};<|MERGE_RESOLUTION|>--- conflicted
+++ resolved
@@ -54,11 +54,7 @@
     errors?: Errors | null;
 };
 
-<<<<<<< HEAD
-function getLatestErrorMessage<TOnyxData extends OnyxDataWithErrors>(onyxData: TOnyxData): Error {
-=======
-function getLatestErrorMessage<TOnyxData extends OnyxDataWithErrors>(onyxData: TOnyxData): string | null {
->>>>>>> a1b15956
+function getLatestErrorMessage<TOnyxData extends OnyxDataWithErrors>(onyxData: TOnyxData): Error | null {
     const errors = onyxData.errors ?? {};
 
     if (Object.keys(errors).length === 0) {
@@ -70,11 +66,7 @@
     return errors[key];
 }
 
-<<<<<<< HEAD
-function getLatestErrorMessageField<TOnyxData extends OnyxDataWithErrors>(onyxData: TOnyxData): Record<string, Error> {
-=======
 function getLatestErrorMessageField<TOnyxData extends OnyxDataWithErrors>(onyxData: TOnyxData): Errors {
->>>>>>> a1b15956
     const errors = onyxData.errors ?? {};
 
     if (Object.keys(errors).length === 0) {
@@ -119,11 +111,7 @@
  * @param errors - An object containing current errors in the form
  * @param message - Message to assign to the inputID errors
  */
-<<<<<<< HEAD
 function addErrorMessage<TKey extends TranslationPaths>(errors: Errors, inputID?: string, message?: TKey | Localize.MaybePhraseKey) {
-=======
-function addErrorMessage<TKey extends TranslationPaths>(errors: ErrorsList, inputID?: string, message?: TKey | Localize.MaybePhraseKey) {
->>>>>>> a1b15956
     if (!message || !inputID) {
         return;
     }
