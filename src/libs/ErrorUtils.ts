--- conflicted
+++ resolved
@@ -109,9 +109,8 @@
     return {[key]: getErrorMessageWithTranslationData(errorsForField[key])};
 }
 
-<<<<<<< HEAD
 type ErrorsList = Record<string, Localize.MaybePhraseKey>;
-=======
+
 /**
  * Method used to attach already translated message with isTranslated property
  * @param errors - An object containing current errors in the form
@@ -129,7 +128,6 @@
 
     return mapValues(errors, getErrorMessageWithTranslationData);
 }
->>>>>>> 9463e22b
 
 /**
  * Method used to generate error message for given inputID
