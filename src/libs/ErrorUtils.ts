import mapValues from 'lodash/mapValues';
import CONST from '@src/CONST';
import type {TranslationFlatObject, TranslationPaths} from '@src/languages/types';
import type {ErrorFields, Errors} from '@src/types/onyx/OnyxCommon';
import type Response from '@src/types/onyx/Response';
import type {ReceiptError} from '@src/types/onyx/Transaction';
import DateUtils from './DateUtils';
import * as Localize from './Localize';

function getAuthenticateErrorMessage(response: Response): keyof TranslationFlatObject {
    switch (response.jsonCode) {
        case CONST.JSON_CODE.UNABLE_TO_RETRY:
            return 'session.offlineMessageRetry';
        case 401:
            return 'passwordForm.error.incorrectLoginOrPassword';
        case 402:
            // If too few characters are passed as the password, the WAF will pass it to the API as an empty
            // string, which results in a 402 error from Auth.
            if (response.message === '402 Missing partnerUserSecret') {
                return 'passwordForm.error.incorrectLoginOrPassword';
            }
            return 'passwordForm.error.twoFactorAuthenticationEnabled';
        case 403:
            if (response.message === 'Invalid code') {
                return 'passwordForm.error.incorrect2fa';
            }
            return 'passwordForm.error.invalidLoginOrPassword';
        case 404:
            return 'passwordForm.error.unableToResetPassword';
        case 405:
            return 'passwordForm.error.noAccess';
        case 413:
            return 'passwordForm.error.accountLocked';
        default:
            return 'passwordForm.error.fallback';
    }
}

/**
 * Method used to get an error object with microsecond as the key.
 * @param error - error key or message to be saved
 */
function getMicroSecondOnyxError(error: string | null, isTranslated = false): Errors {
    return {[DateUtils.getMicroseconds()]: error && [error, {isTranslated}]};
}

/**
 * Method used to get an error object with microsecond as the key and an object as the value.
 * @param error - error key or message to be saved
 */
function getMicroSecondOnyxErrorObject(error: Errors): ErrorFields {
    return {[DateUtils.getMicroseconds()]: error};
}

// We can assume that if error is a string, it has already been translated because it is server error
function getErrorMessageWithTranslationData(error: Localize.MaybePhraseKey): Localize.MaybePhraseKey {
    return typeof error === 'string' ? [error, {isTranslated: true}] : error;
}

type OnyxDataWithErrors = {
    errors?: Errors | null;
};

<<<<<<< HEAD
function getLatestErrorMessage<TOnyxData extends OnyxDataWithErrors>(onyxData: TOnyxData): string {
=======
function getLatestErrorMessage<TOnyxData extends OnyxDataWithErrors>(onyxData: TOnyxData): Localize.MaybePhraseKey {
>>>>>>> 9c8d7d27
    const errors = onyxData.errors ?? {};

    if (Object.keys(errors).length === 0) {
        return '';
    }

    const key = Object.keys(errors).sort().reverse()[0];
<<<<<<< HEAD

    return errors[key] ?? '';
=======
    return getErrorMessageWithTranslationData(errors[key]);
>>>>>>> 9c8d7d27
}

function getLatestErrorMessageField<TOnyxData extends OnyxDataWithErrors>(onyxData: TOnyxData): Errors {
    const errors = onyxData.errors ?? {};

    if (Object.keys(errors).length === 0) {
        return {};
    }

    const key = Object.keys(errors).sort().reverse()[0];

    return {key: errors[key]};
}

type OnyxDataWithErrorFields = {
    errorFields?: ErrorFields;
};

function getLatestErrorField<TOnyxData extends OnyxDataWithErrorFields>(onyxData: TOnyxData, fieldName: string): Errors {
    const errorsForField = onyxData.errorFields?.[fieldName] ?? {};

    if (Object.keys(errorsForField).length === 0) {
        return {};
    }

    const key = Object.keys(errorsForField).sort().reverse()[0];
    return {[key]: getErrorMessageWithTranslationData(errorsForField[key])};
}

function getEarliestErrorField<TOnyxData extends OnyxDataWithErrorFields>(onyxData: TOnyxData, fieldName: string): Errors {
    const errorsForField = onyxData.errorFields?.[fieldName] ?? {};

    if (Object.keys(errorsForField).length === 0) {
        return {};
    }

    const key = Object.keys(errorsForField).sort()[0];
    return {[key]: getErrorMessageWithTranslationData(errorsForField[key])};
}

/**
 * Method used to attach already translated message with isTranslated property
 * @param errors - An object containing current errors in the form
 * @returns Errors in the form of {timestamp: [message, {isTranslated}]}
 */
function getErrorsWithTranslationData(errors: Localize.MaybePhraseKey | Errors): Errors {
    if (!errors || (Array.isArray(errors) && errors.length === 0)) {
        return {};
    }

    if (typeof errors === 'string' || Array.isArray(errors)) {
        // eslint-disable-next-line @typescript-eslint/naming-convention
        return {'0': getErrorMessageWithTranslationData(errors)};
    }

    return mapValues(errors, getErrorMessageWithTranslationData);
}

/**
 * Method used to generate error message for given inputID
 * @param errors - An object containing current errors in the form
 * @param message - Message to assign to the inputID errors
 */
function addErrorMessage<TKey extends TranslationPaths>(errors: Errors, inputID?: string, message?: TKey | Localize.MaybePhraseKey) {
    if (!message || !inputID) {
        return;
    }

    const errorList = errors;
    const error = errorList[inputID];
    const translatedMessage = Localize.translateIfPhraseKey(message);

    if (!error) {
        errorList[inputID] = [translatedMessage, {isTranslated: true}];
    } else if (typeof error === 'string') {
        errorList[inputID] = [`${error}\n${translatedMessage}`, {isTranslated: true}];
    } else if (Array.isArray(error)) {
        error[0] = `${error[0]}\n${translatedMessage}`;
    }
}

/** Check if the error includes a receipt. */
function isReceiptError(message: unknown): message is ReceiptError {
    if (typeof message === 'string') {
        return false;
    }
    if (Array.isArray(message)) {
        return false;
    }
    if (Object.keys(message as Record<string, unknown>).length === 0) {
        return false;
    }
    return ((message as Record<string, unknown>)?.error ?? '') === CONST.IOU.RECEIPT_ERROR;
}

export {
    addErrorMessage,
    getAuthenticateErrorMessage,
    getEarliestErrorField,
<<<<<<< HEAD
    getLatestErrorField,
    getLatestErrorMessage,
=======
    getErrorMessageWithTranslationData,
    getErrorsWithTranslationData,
    addErrorMessage,
>>>>>>> 9c8d7d27
    getLatestErrorMessageField,
    getMicroSecondOnyxError,
    getMicroSecondOnyxErrorObject,
    isReceiptError,
};<|MERGE_RESOLUTION|>--- conflicted
+++ resolved
@@ -61,11 +61,7 @@
     errors?: Errors | null;
 };
 
-<<<<<<< HEAD
-function getLatestErrorMessage<TOnyxData extends OnyxDataWithErrors>(onyxData: TOnyxData): string {
-=======
 function getLatestErrorMessage<TOnyxData extends OnyxDataWithErrors>(onyxData: TOnyxData): Localize.MaybePhraseKey {
->>>>>>> 9c8d7d27
     const errors = onyxData.errors ?? {};
 
     if (Object.keys(errors).length === 0) {
@@ -73,12 +69,7 @@
     }
 
     const key = Object.keys(errors).sort().reverse()[0];
-<<<<<<< HEAD
-
-    return errors[key] ?? '';
-=======
     return getErrorMessageWithTranslationData(errors[key]);
->>>>>>> 9c8d7d27
 }
 
 function getLatestErrorMessageField<TOnyxData extends OnyxDataWithErrors>(onyxData: TOnyxData): Errors {
@@ -178,14 +169,10 @@
     addErrorMessage,
     getAuthenticateErrorMessage,
     getEarliestErrorField,
-<<<<<<< HEAD
+    getErrorMessageWithTranslationData,
+    getErrorsWithTranslationData,
     getLatestErrorField,
     getLatestErrorMessage,
-=======
-    getErrorMessageWithTranslationData,
-    getErrorsWithTranslationData,
-    addErrorMessage,
->>>>>>> 9c8d7d27
     getLatestErrorMessageField,
     getMicroSecondOnyxError,
     getMicroSecondOnyxErrorObject,
