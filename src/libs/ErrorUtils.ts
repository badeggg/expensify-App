import CONST from '@src/CONST';
import type {TranslationFlatObject, TranslationPaths} from '@src/languages/types';
import type {ErrorFields, Errors} from '@src/types/onyx/OnyxCommon';
import type Response from '@src/types/onyx/Response';
import DateUtils from './DateUtils';
import * as Localize from './Localize';

function getAuthenticateErrorMessage(response: Response): keyof TranslationFlatObject {
    switch (response.jsonCode) {
        case CONST.JSON_CODE.UNABLE_TO_RETRY:
            return 'session.offlineMessageRetry';
        case 401:
            return 'passwordForm.error.incorrectLoginOrPassword';
        case 402:
            // If too few characters are passed as the password, the WAF will pass it to the API as an empty
            // string, which results in a 402 error from Auth.
            if (response.message === '402 Missing partnerUserSecret') {
                return 'passwordForm.error.incorrectLoginOrPassword';
            }
            return 'passwordForm.error.twoFactorAuthenticationEnabled';
        case 403:
            if (response.message === 'Invalid code') {
                return 'passwordForm.error.incorrect2fa';
            }
            return 'passwordForm.error.invalidLoginOrPassword';
        case 404:
            return 'passwordForm.error.unableToResetPassword';
        case 405:
            return 'passwordForm.error.noAccess';
        case 413:
            return 'passwordForm.error.accountLocked';
        default:
            return 'passwordForm.error.fallback';
    }
}

/**
 * Method used to get an error object with microsecond as the key.
 * @param error - error key or message to be saved
 */
function getMicroSecondOnyxError(error: string | null): Errors {
    return {[DateUtils.getMicroseconds()]: error};
}

/**
 * Method used to get an error object with microsecond as the key and an object as the value.
 * @param error - error key or message to be saved
 */
function getMicroSecondOnyxErrorObject(error: Errors): ErrorFields {
    return {[DateUtils.getMicroseconds()]: error};
}

type OnyxDataWithErrors = {
    errors?: Errors | null;
};

<<<<<<< HEAD
function getLatestErrorMessage<TOnyxData extends OnyxDataWithErrors>(onyxData: TOnyxData | null): string {
    if (!onyxData) {
        return '';
    }

=======
function getLatestErrorMessage<TOnyxData extends OnyxDataWithErrors>(onyxData: TOnyxData): string | null {
>>>>>>> 500dd094
    const errors = onyxData.errors ?? {};

    if (Object.keys(errors).length === 0) {
        return '';
    }

    const key = Object.keys(errors).sort().reverse()[0];

    return errors[key];
}

function getLatestErrorMessageField<TOnyxData extends OnyxDataWithErrors>(onyxData: TOnyxData): Errors {
    const errors = onyxData.errors ?? {};

    if (Object.keys(errors).length === 0) {
        return {};
    }

    const key = Object.keys(errors).sort().reverse()[0];

    return {key: errors[key]};
}

type OnyxDataWithErrorFields = {
    errorFields?: ErrorFields;
};

function getLatestErrorField<TOnyxData extends OnyxDataWithErrorFields>(onyxData: TOnyxData, fieldName: string): Errors {
    const errorsForField = onyxData.errorFields?.[fieldName] ?? {};

    if (Object.keys(errorsForField).length === 0) {
        return {};
    }

    const key = Object.keys(errorsForField).sort().reverse()[0];

    return {[key]: errorsForField[key]};
}

function getEarliestErrorField<TOnyxData extends OnyxDataWithErrorFields>(onyxData: TOnyxData, fieldName: string): Errors {
    const errorsForField = onyxData.errorFields?.[fieldName] ?? {};

    if (Object.keys(errorsForField).length === 0) {
        return {};
    }

    const key = Object.keys(errorsForField).sort()[0];

    return {[key]: errorsForField[key]};
}

type ErrorsList = Record<string, string | [string, {isTranslated: boolean}]>;

/**
 * Method used to generate error message for given inputID
 * @param errors - An object containing current errors in the form
 * @param message - Message to assign to the inputID errors
 */
function addErrorMessage<TKey extends TranslationPaths>(errors: ErrorsList, inputID?: string, message?: TKey | Localize.MaybePhraseKey) {
    if (!message || !inputID) {
        return;
    }

    const errorList = errors;
    const error = errorList[inputID];
    const translatedMessage = Localize.translateIfPhraseKey(message);

    if (!error) {
        errorList[inputID] = [translatedMessage, {isTranslated: true}];
    } else if (typeof error === 'string') {
        errorList[inputID] = [`${error}\n${translatedMessage}`, {isTranslated: true}];
    } else if (Array.isArray(error)) {
        error[0] = `${error[0]}\n${translatedMessage}`;
    }
}

export {
    getAuthenticateErrorMessage,
    getMicroSecondOnyxError,
    getMicroSecondOnyxErrorObject,
    getLatestErrorMessage,
    getLatestErrorField,
    getEarliestErrorField,
    addErrorMessage,
    getLatestErrorMessageField,
};<|MERGE_RESOLUTION|>--- conflicted
+++ resolved
@@ -54,15 +54,10 @@
     errors?: Errors | null;
 };
 
-<<<<<<< HEAD
-function getLatestErrorMessage<TOnyxData extends OnyxDataWithErrors>(onyxData: TOnyxData | null): string {
+function getLatestErrorMessage<TOnyxData extends OnyxDataWithErrors>(onyxData: TOnyxData | null): string | null {
     if (!onyxData) {
         return '';
     }
-
-=======
-function getLatestErrorMessage<TOnyxData extends OnyxDataWithErrors>(onyxData: TOnyxData): string | null {
->>>>>>> 500dd094
     const errors = onyxData.errors ?? {};
 
     if (Object.keys(errors).length === 0) {
