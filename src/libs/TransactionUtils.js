--- conflicted
+++ resolved
@@ -152,8 +152,6 @@
         shouldStopSmartscan = true;
     }
 
-<<<<<<< HEAD
-=======
     if (_.has(transactionChanges, 'billable')) {
         updatedTransaction.billable = transactionChanges.billable;
     }
@@ -166,7 +164,6 @@
         updatedTransaction.tag = transactionChanges.tag;
     }
 
->>>>>>> b94c32c1
     if (shouldStopSmartscan && _.has(transaction, 'receipt') && !_.isEmpty(transaction.receipt) && lodashGet(transaction, 'receipt.state') !== CONST.IOU.RECEIPT_STATE.OPEN) {
         updatedTransaction.receipt.state = CONST.IOU.RECEIPT_STATE.OPEN;
     }
@@ -177,14 +174,10 @@
         ...(_.has(transactionChanges, 'amount') && {amount: CONST.RED_BRICK_ROAD_PENDING_ACTION.UPDATE}),
         ...(_.has(transactionChanges, 'currency') && {currency: CONST.RED_BRICK_ROAD_PENDING_ACTION.UPDATE}),
         ...(_.has(transactionChanges, 'merchant') && {merchant: CONST.RED_BRICK_ROAD_PENDING_ACTION.UPDATE}),
-<<<<<<< HEAD
-        ...(_.has(transactionChanges, 'waypoints') && {merchant: CONST.RED_BRICK_ROAD_PENDING_ACTION.UPDATE}),
-=======
         ...(_.has(transactionChanges, 'waypoints') && {waypoints: CONST.RED_BRICK_ROAD_PENDING_ACTION.UPDATE}),
         ...(_.has(transactionChanges, 'billable') && {billable: CONST.RED_BRICK_ROAD_PENDING_ACTION.UPDATE}),
         ...(_.has(transactionChanges, 'category') && {category: CONST.RED_BRICK_ROAD_PENDING_ACTION.UPDATE}),
         ...(_.has(transactionChanges, 'tag') && {tag: CONST.RED_BRICK_ROAD_PENDING_ACTION.UPDATE}),
->>>>>>> b94c32c1
     };
 
     return updatedTransaction;
