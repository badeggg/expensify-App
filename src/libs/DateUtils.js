--- conflicted
+++ resolved
@@ -206,7 +206,6 @@
 }
 
 /**
-<<<<<<< HEAD
  * @returns {string} example: 2023-05-16
  */
 function getThirtyMinutesFromNow() {
@@ -285,7 +284,9 @@
         default:
             return '';
     }
-=======
+  }
+
+/**
  * receive date like 2020-05-16 05:34:14 and format it to show in string like "Until 05:34 PM"
  *
  * @param {String} inputDate
@@ -316,7 +317,6 @@
 
     // If it's in another year
     return translateLocal('statusPage.untilTime', {time: input.format('YYYY-MM-DD hh:mm A')});
->>>>>>> 03cf0b14
 }
 
 /**
@@ -334,7 +334,6 @@
     getDBTime,
     subtractMillisecondsFromDateTime,
     getDateStringFromISOTimestamp,
-<<<<<<< HEAD
     getThirtyMinutesFromNow,
     getEndOfToday,
     getEndOfWeekFromNow,
@@ -344,9 +343,7 @@
     extractDate,
     extractTime,
     formatDateTo12Hour,
-=======
     getStatusUntilDate,
->>>>>>> 03cf0b14
 };
 
 export default DateUtils;