--- conflicted
+++ resolved
@@ -383,11 +383,8 @@
     setTimezoneUpdated,
     getMicroseconds,
     getDBTime,
-<<<<<<< HEAD
     setLocale,
     getDBTimeWithSkew,
-=======
->>>>>>> 6e7de4e8
     subtractMillisecondsFromDateTime,
     getDateStringFromISOTimestamp,
     getStatusUntilDate,
