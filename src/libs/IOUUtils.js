--- conflicted
+++ resolved
@@ -35,11 +35,7 @@
  * @param {String} isDeleting - whether the user is deleting the request
  * @returns {Object}
  */
-<<<<<<< HEAD
-function updateIOUOwnerAndTotal(iouReport, actorEmail, amount, currency, isDeleting = false) {
-=======
-function updateIOUOwnerAndTotal(iouReport, actorAccountID, amount, currency, type = CONST.IOU.REPORT_ACTION_TYPE.CREATE) {
->>>>>>> e6c4b4e2
+function updateIOUOwnerAndTotal(iouReport, actorAccountID, amount, currency, isDeleting = false) {
     if (currency !== iouReport.currency) {
         return iouReport;
     }
@@ -47,13 +43,8 @@
     // Make a copy so we don't mutate the original object
     const iouReportUpdate = {...iouReport};
 
-<<<<<<< HEAD
-    if (actorEmail === iouReport.ownerEmail) {
+    if (actorAccountID === iouReport.ownerAccountID) {
         iouReportUpdate.total += isDeleting ? -amount : amount;
-=======
-    if (actorAccountID === iouReport.ownerAccountID) {
-        iouReportUpdate.total += type === CONST.IOU.REPORT_ACTION_TYPE.DELETE ? -amount : amount;
->>>>>>> e6c4b4e2
     } else {
         iouReportUpdate.total += isDeleting ? amount : -amount;
     }
