import _ from 'underscore';
import CONST from '../CONST';
import * as ReportActionsUtils from './ReportActionsUtils';

/**
 * Calculates the amount per user given a list of participants
 *
 * @param {Array} participants - List of logins for the participants in the chat. It should not include the current user's login.
 * @param {Number} total - IOU total amount in the smallest units of the currency
 * @param {Boolean} isDefaultUser - Whether we are calculating the amount for the current user
 * @returns {Number}
 */
function calculateAmount(participants, total, isDefaultUser = false) {
    const totalParticipants = participants.length + 1;
    const amountPerPerson = Math.round(total / totalParticipants);
    let finalAmount = amountPerPerson;
    if (isDefaultUser) {
        const sumAmount = amountPerPerson * totalParticipants;
        const difference = total - sumAmount;
        finalAmount = total !== sumAmount ? amountPerPerson + difference : amountPerPerson;
    }
    return finalAmount;
}

/**
 * The owner of the IOU report is the account who is owed money and the manager is the one who owes money!
 * In case the owner/manager swap, we need to update the owner of the IOU report and the report total, since it is always positive.
 * For example: if user1 owes user2 $10, then we have: {ownerEmail: user2, managerEmail: user1, total: $10 (a positive amount, owed to user2)}
 * If user1 requests $17 from user2, then we have: {ownerEmail: user1, managerEmail: user2, total: $7 (still a positive amount, but now owed to user1)}
 *
 * @param {Object} iouReport
 * @param {String} actorEmail
 * @param {Number} amount
 * @param {String} currency
 * @param {String} type
 * @returns {Object}
 */
function updateIOUOwnerAndTotal(iouReport, actorEmail, amount, currency, type = CONST.IOU.REPORT_ACTION_TYPE.CREATE) {
    if (currency !== iouReport.currency) {
        return iouReport;
    }

    // Make a copy so we don't mutate the original object
    const iouReportUpdate = {...iouReport};

    if (actorEmail === iouReport.ownerEmail) {
        iouReportUpdate.total += type === CONST.IOU.REPORT_ACTION_TYPE.DELETE ? -amount : amount;
    } else {
        iouReportUpdate.total += type === CONST.IOU.REPORT_ACTION_TYPE.DELETE ? amount : -amount;
    }

    if (iouReportUpdate.total < 0) {
        // The total sign has changed and hence we need to flip the manager and owner of the report.
        iouReportUpdate.ownerEmail = iouReport.managerEmail;
        iouReportUpdate.managerEmail = iouReport.ownerEmail;
        iouReportUpdate.total = -iouReportUpdate.total;
    }

    iouReportUpdate.hasOutstandingIOU = iouReportUpdate.total !== 0;

    return iouReportUpdate;
}

/**
 * Returns the list of IOU actions depending on the type and whether or not they are pending.
 * Used below so that we can decide if an IOU report is pending currency conversion.
 *
 * @param {Array} reportActions
 * @param {Object} iouReport
 * @param {String} type - iouReportAction type. Can be oneOf(create, delete, pay, split)
 * @param {String} pendingAction
 * @param {Boolean} filterRequestsInDifferentCurrency
 *
 * @returns {Array}
 */
function getIOUReportActions(reportActions, iouReport, type = '', pendingAction = '', filterRequestsInDifferentCurrency = false) {
    return _.chain(reportActions)
<<<<<<< HEAD
        .filter(action => action.originalMessage
            && ReportActionsUtils.isMoneyRequestAction(action)
            && (!_.isEmpty(type) ? action.originalMessage.type === type : true))
        .filter(action => action.originalMessage.IOUReportID.toString() === iouReport.reportID.toString())
        .filter(action => (!_.isEmpty(pendingAction) ? action.pendingAction === pendingAction : true))
        .filter(action => (filterRequestsInDifferentCurrency ? action.originalMessage.currency !== iouReport.currency : true))
=======
        .filter((action) => action.originalMessage && action.actionName === CONST.REPORT.ACTIONS.TYPE.IOU && (!_.isEmpty(type) ? action.originalMessage.type === type : true))
        .filter((action) => action.originalMessage.IOUReportID.toString() === iouReport.reportID.toString())
        .filter((action) => (!_.isEmpty(pendingAction) ? action.pendingAction === pendingAction : true))
        .filter((action) => (filterRequestsInDifferentCurrency ? action.originalMessage.currency !== iouReport.currency : true))
>>>>>>> d76e0667
        .value();
}

/**
 * Returns whether or not an IOU report contains money requests in a different currency
 * that are either created or cancelled offline, and thus haven't been converted to the report's currency yet
 *
 * @param {Array} reportActions
 * @param {Object} iouReport
 *
 * @returns {Boolean}
 */
function isIOUReportPendingCurrencyConversion(reportActions, iouReport) {
    // Pending money requests that are in a different currency
    const pendingRequestsInDifferentCurrency = _.chain(getIOUReportActions(reportActions, iouReport, CONST.IOU.REPORT_ACTION_TYPE.CREATE, CONST.RED_BRICK_ROAD_PENDING_ACTION.ADD, true))
        .map((action) => action.originalMessage.IOUTransactionID)
        .sort()
        .value();

    // Pending deleted money requests that are in a different currency
    const pendingDeletedRequestsInDifferentCurrency = _.chain(
        getIOUReportActions(reportActions, iouReport, CONST.IOU.REPORT_ACTION_TYPE.DELETE, CONST.RED_BRICK_ROAD_PENDING_ACTION.ADD, true),
    )
        .map((action) => action.originalMessage.IOUTransactionID)
        .sort()
        .value();

    const hasPendingRequests = Boolean(pendingRequestsInDifferentCurrency.length || pendingDeletedRequestsInDifferentCurrency.length);

    // If we have pending money requests made offline, check if all of them have been cancelled offline
    // In order to do that, we can grab transactionIDs of all the created and cancelled money requests and check if they're identical
    if (hasPendingRequests && _.isEqual(pendingRequestsInDifferentCurrency, pendingDeletedRequestsInDifferentCurrency)) {
        return false;
    }

    // Not all requests made offline had been cancelled,
    // simply return if we have any pending created or cancelled requests
    return hasPendingRequests;
}

export {calculateAmount, updateIOUOwnerAndTotal, getIOUReportActions, isIOUReportPendingCurrencyConversion};<|MERGE_RESOLUTION|>--- conflicted
+++ resolved
@@ -75,19 +75,12 @@
  */
 function getIOUReportActions(reportActions, iouReport, type = '', pendingAction = '', filterRequestsInDifferentCurrency = false) {
     return _.chain(reportActions)
-<<<<<<< HEAD
         .filter(action => action.originalMessage
             && ReportActionsUtils.isMoneyRequestAction(action)
             && (!_.isEmpty(type) ? action.originalMessage.type === type : true))
         .filter(action => action.originalMessage.IOUReportID.toString() === iouReport.reportID.toString())
         .filter(action => (!_.isEmpty(pendingAction) ? action.pendingAction === pendingAction : true))
         .filter(action => (filterRequestsInDifferentCurrency ? action.originalMessage.currency !== iouReport.currency : true))
-=======
-        .filter((action) => action.originalMessage && action.actionName === CONST.REPORT.ACTIONS.TYPE.IOU && (!_.isEmpty(type) ? action.originalMessage.type === type : true))
-        .filter((action) => action.originalMessage.IOUReportID.toString() === iouReport.reportID.toString())
-        .filter((action) => (!_.isEmpty(pendingAction) ? action.pendingAction === pendingAction : true))
-        .filter((action) => (filterRequestsInDifferentCurrency ? action.originalMessage.currency !== iouReport.currency : true))
->>>>>>> d76e0667
         .value();
 }
 
