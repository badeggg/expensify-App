--- conflicted
+++ resolved
@@ -58,7 +58,20 @@
     return displayName.join(' + ');
 }
 
-<<<<<<< HEAD
+_.each(CONST.KEYBOARD_SHORTCUTS, (shortcut) => {
+    const shortcutTrigger = lodashGet(shortcut, ['trigger', operatingSystem], lodashGet(shortcut, 'trigger.DEFAULT'));
+
+    // If there is no trigger for the current OS nor a default trigger, then we don't need to do anything
+    if (!shortcutTrigger) {
+        return;
+    }
+
+    KeyCommand.addListener(
+        shortcutTrigger,
+        (keycommandEvent, event) => bindHandlerToKeydownEvent(getDisplayName, eventHandlers, keycommandEvent, event),
+    );
+});
+
 /**
  * Check if the Enter key was pressed during IME confirmation (i.e. while the text is being composed).
  * See {@link https://en.wikipedia.org/wiki/Input_method}
@@ -86,13 +99,6 @@
  */
 function bindHandlerToKeydownEvent(event) {
     if (!(event instanceof KeyboardEvent) || isEnterWhileComposition(event)) {
-=======
-_.each(CONST.KEYBOARD_SHORTCUTS, (shortcut) => {
-    const shortcutTrigger = lodashGet(shortcut, ['trigger', operatingSystem], lodashGet(shortcut, 'trigger.DEFAULT'));
-
-    // If there is no trigger for the current OS nor a default trigger, then we don't need to do anything
-    if (!shortcutTrigger) {
->>>>>>> 4d4d484c
         return;
     }
 
