import Str from 'expensify-common/lib/str';
import type {OnyxCollection, OnyxEntry} from 'react-native-onyx';
import Onyx from 'react-native-onyx';
import type {ValueOf} from 'type-fest';
import CONST from '@src/CONST';
import ONYXKEYS from '@src/ONYXKEYS';
import ROUTES from '@src/ROUTES';
import type {PersonalDetailsList, Policy, PolicyCategories, PolicyMembers, PolicyTagList, PolicyTags, TaxRate} from '@src/types/onyx';
import type {PolicyFeatureName, Rate} from '@src/types/onyx/Policy';
import type {EmptyObject} from '@src/types/utils/EmptyObject';
import {isEmptyObject} from '@src/types/utils/EmptyObject';
import getPolicyIDFromState from './Navigation/getPolicyIDFromState';
import Navigation, {navigationRef} from './Navigation/Navigation';
import type {RootStackParamList, State} from './Navigation/types';

type MemberEmailsToAccountIDs = Record<string, number>;

let allPolicies: OnyxCollection<Policy>;

Onyx.connect({
    key: ONYXKEYS.COLLECTION.POLICY,
    waitForCollectionCallback: true,
    callback: (value) => (allPolicies = value),
});

/**
 * Filter out the active policies, which will exclude policies with pending deletion
 * These are policies that we can use to create reports with in NewDot.
 */
function getActivePolicies(policies: OnyxCollection<Policy>): Policy[] | undefined {
    return Object.values(policies ?? {}).filter<Policy>(
        (policy): policy is Policy => policy !== null && policy && policy.pendingAction !== CONST.RED_BRICK_ROAD_PENDING_ACTION.DELETE && !!policy.name && !!policy.id,
    );
}

/**
 * Checks if we have any errors stored within the POLICY_MEMBERS. Determines whether we should show a red brick road error or not.
 * Data structure: {accountID: {role:'user', errors: []}, accountID2: {role:'admin', errors: [{1231312313: 'Unable to do X'}]}, ...}
 */
function hasPolicyMemberError(policyMembers: OnyxEntry<PolicyMembers>): boolean {
    return Object.values(policyMembers ?? {}).some((member) => Object.keys(member?.errors ?? {}).length > 0);
}

/**
 *  Check if the policy has any tax rate errors.
 */
function hasTaxRateError(policy: OnyxEntry<Policy>): boolean {
    return Object.values(policy?.taxRates?.taxes ?? {}).some((taxRate) => Object.keys(taxRate?.errors ?? {}).length > 0 || Object.values(taxRate?.errorFields ?? {}).some(Boolean));
}

/**
 * Check if the policy has any errors within the categories.
 */
function hasPolicyCategoriesError(policyCategories: OnyxEntry<PolicyCategories>): boolean {
    return Object.keys(policyCategories ?? {}).some((categoryName) => Object.keys(policyCategories?.[categoryName]?.errors ?? {}).length > 0);
}

/**
 * Check if the policy has any error fields.
 */
function hasPolicyErrorFields(policy: OnyxEntry<Policy>): boolean {
    return Object.values(policy?.errorFields ?? {}).some((fieldErrors) => Object.keys(fieldErrors ?? {}).length > 0);
}

/**
 * Check if the policy has any errors, and if it doesn't, then check if it has any error fields.
 */
function hasPolicyError(policy: OnyxEntry<Policy>): boolean {
    return Object.keys(policy?.errors ?? {}).length > 0 ? true : hasPolicyErrorFields(policy);
}

/**
 * Checks if we have any errors stored within the policy custom units.
 */
function hasCustomUnitsError(policy: OnyxEntry<Policy>): boolean {
    return Object.keys(policy?.customUnits?.errors ?? {}).length > 0;
}

function getNumericValue(value: number | string, toLocaleDigit: (arg: string) => string): number | string {
    const numValue = parseFloat(value.toString().replace(toLocaleDigit('.'), '.'));
    if (Number.isNaN(numValue)) {
        return NaN;
    }
    return numValue.toFixed(CONST.CUSTOM_UNITS.RATE_DECIMALS);
}

function getRateDisplayValue(value: number, toLocaleDigit: (arg: string) => string): string {
    const numValue = getNumericValue(value, toLocaleDigit);
    if (Number.isNaN(numValue)) {
        return '';
    }
    return numValue.toString().replace('.', toLocaleDigit('.')).substring(0, value.toString().length);
}

function getUnitRateValue(toLocaleDigit: (arg: string) => string, customUnitRate?: Rate) {
    return getRateDisplayValue((customUnitRate?.rate ?? 0) / CONST.POLICY.CUSTOM_UNIT_RATE_BASE_OFFSET, toLocaleDigit);
}

/**
 * Get the brick road indicator status for a policy. The policy has an error status if there is a policy member error, a custom unit error or a field error.
 */
function getPolicyBrickRoadIndicatorStatus(policy: OnyxEntry<Policy>, policyMembersCollection: OnyxCollection<PolicyMembers>): ValueOf<typeof CONST.BRICK_ROAD_INDICATOR_STATUS> | undefined {
    const policyMembers = policyMembersCollection?.[`${ONYXKEYS.COLLECTION.POLICY_MEMBERS}${policy?.id}`] ?? {};
    if (hasPolicyMemberError(policyMembers) || hasCustomUnitsError(policy) || hasPolicyErrorFields(policy)) {
        return CONST.BRICK_ROAD_INDICATOR_STATUS.ERROR;
    }
    return undefined;
}

/**
 * Check if the policy can be displayed
 * If offline, always show the policy pending deletion.
 * If online, show the policy pending deletion only if there is an error.
 * Note: Using a local ONYXKEYS.NETWORK subscription will cause a delay in
 * updating the screen. Passing the offline status from the component.
 */
function shouldShowPolicy(policy: OnyxEntry<Policy>, isOffline: boolean): boolean {
    return (
        !!policy &&
        (policy?.isPolicyExpenseChatEnabled || Boolean(policy?.isJoinRequestPending)) &&
        (isOffline || policy?.pendingAction !== CONST.RED_BRICK_ROAD_PENDING_ACTION.DELETE || Object.keys(policy.errors ?? {}).length > 0)
    );
}

function isExpensifyTeam(email: string | undefined): boolean {
    const emailDomain = Str.extractEmailDomain(email ?? '');
    return emailDomain === CONST.EXPENSIFY_PARTNER_NAME || emailDomain === CONST.EMAIL.GUIDES_DOMAIN;
}

/**
 * Checks if the current user is an admin of the policy.
 */
const isPolicyAdmin = (policy: OnyxEntry<Policy> | EmptyObject): boolean => policy?.role === CONST.POLICY.ROLE.ADMIN;

/**
 * Checks if the policy is a free group policy.
 */
const isFreeGroupPolicy = (policy: OnyxEntry<Policy> | EmptyObject): boolean => policy?.type === CONST.POLICY.TYPE.FREE;

const isPolicyMember = (policyID: string, policies: OnyxCollection<Policy>): boolean => Object.values(policies ?? {}).some((policy) => policy?.id === policyID);

/**
 * Create an object mapping member emails to their accountIDs. Filter for members without errors, and get the login email from the personalDetail object using the accountID.
 *
 * We only return members without errors. Otherwise, the members with errors would immediately be removed before the user has a chance to read the error.
 */
function getMemberAccountIDsForWorkspace(policyMembers: OnyxEntry<PolicyMembers>, personalDetails: OnyxEntry<PersonalDetailsList>): MemberEmailsToAccountIDs {
    const memberEmailsToAccountIDs: MemberEmailsToAccountIDs = {};
    Object.keys(policyMembers ?? {}).forEach((accountID) => {
        const member = policyMembers?.[accountID];
        if (Object.keys(member?.errors ?? {})?.length > 0) {
            return;
        }
        const personalDetail = personalDetails?.[accountID];
        if (!personalDetail?.login) {
            return;
        }
        memberEmailsToAccountIDs[personalDetail.login] = Number(accountID);
    });
    return memberEmailsToAccountIDs;
}

/**
 * Get login list that we should not show in the workspace invite options
 */
function getIneligibleInvitees(policyMembers: OnyxEntry<PolicyMembers>, personalDetails: OnyxEntry<PersonalDetailsList>): string[] {
    const memberEmailsToExclude: string[] = [...CONST.EXPENSIFY_EMAILS];
    Object.keys(policyMembers ?? {}).forEach((accountID) => {
        const policyMember = policyMembers?.[accountID];
        // Policy members that are pending delete or have errors are not valid and we should show them in the invite options (don't exclude them).
        if (policyMember?.pendingAction === CONST.RED_BRICK_ROAD_PENDING_ACTION.DELETE || Object.keys(policyMember?.errors ?? {}).length > 0) {
            return;
        }
        const memberEmail = personalDetails?.[accountID]?.login;
        if (!memberEmail) {
            return;
        }
        memberEmailsToExclude.push(memberEmail);
    });

    return memberEmailsToExclude;
}

function getSortedTagKeys(policyTagList: OnyxEntry<PolicyTagList>): Array<keyof PolicyTagList> {
    if (isEmptyObject(policyTagList)) {
        return [];
    }

    return Object.keys(policyTagList).sort((key1, key2) => policyTagList[key1].orderWeight - policyTagList[key2].orderWeight);
}

/**
 * Gets a tag name of policy tags based on a tag index.
 */
function getTagListName(policyTagList: OnyxEntry<PolicyTagList>, tagIndex: number): string {
    if (isEmptyObject(policyTagList)) {
        return '';
    }

    const policyTagKeys = getSortedTagKeys(policyTagList ?? {});
    const policyTagKey = policyTagKeys[tagIndex] ?? '';

    return policyTagList?.[policyTagKey]?.name ?? '';
}

/**
 * Gets all tag lists of a policy
 */
function getTagLists(policyTagList: OnyxEntry<PolicyTagList>): Array<PolicyTagList[keyof PolicyTagList]> {
    if (isEmptyObject(policyTagList)) {
        return [];
    }

    return Object.values(policyTagList)
        .filter((policyTagListValue) => policyTagListValue !== null)
        .sort((tagA, tagB) => tagA.orderWeight - tagB.orderWeight);
}

/**
 * Gets a tag list of a policy by a tag index
 */
function getTagList(policyTagList: OnyxEntry<PolicyTagList>, tagIndex: number): PolicyTagList[keyof PolicyTagList] {
    const tagLists = getTagLists(policyTagList);

    return (
        tagLists[tagIndex] ?? {
            name: '',
            required: false,
            tags: {},
        }
    );
}

/**
 * Cleans up escaping of colons (used to create multi-level tags, e.g. "Parent: Child") in the tag name we receive from the backend
 */
function getCleanedTagName(tag: string) {
    return tag?.replace(/\\{1,2}:/g, CONST.COLON);
}

/**
 * Gets a count of enabled tags of a policy
 */
function getCountOfEnabledTagsOfList(policyTags: PolicyTags) {
    return Object.values(policyTags).filter((policyTag) => policyTag.enabled).length;
}

function isPendingDeletePolicy(policy: OnyxEntry<Policy>): boolean {
    return policy?.pendingAction === CONST.RED_BRICK_ROAD_PENDING_ACTION.DELETE;
}

function isPaidGroupPolicy(policy: OnyxEntry<Policy> | EmptyObject): boolean {
    return policy?.type === CONST.POLICY.TYPE.TEAM || policy?.type === CONST.POLICY.TYPE.CORPORATE;
}

/**
 * Checks if policy's scheduled submit / auto reporting frequency is "instant".
 * Note: Free policies have "instant" submit always enabled.
 */
function isInstantSubmitEnabled(policy: OnyxEntry<Policy> | EmptyObject): boolean {
    return policy?.type === CONST.POLICY.TYPE.FREE || (policy?.autoReporting === true && policy?.autoReportingFrequency === CONST.POLICY.AUTO_REPORTING_FREQUENCIES.INSTANT);
}

/**
 * Checks if policy's approval mode is "optional", a.k.a. "Submit & Close"
 */
function isSubmitAndClose(policy: OnyxEntry<Policy> | EmptyObject): boolean {
    return policy?.approvalMode === CONST.POLICY.APPROVAL_MODE.OPTIONAL;
}

function extractPolicyIDFromPath(path: string) {
    return path.match(CONST.REGEX.POLICY_ID_FROM_PATH)?.[1];
}

/**
 * Whether the policy has active accounting integration connections
 */
function hasAccountingConnections(policy: OnyxEntry<Policy>) {
    return Boolean(policy?.connections);
}

function getPathWithoutPolicyID(path: string) {
    return path.replace(CONST.REGEX.PATH_WITHOUT_POLICY_ID, '/');
}

function getPolicyMembersByIdWithoutCurrentUser(policyMembers: OnyxCollection<PolicyMembers>, currentPolicyID?: string, currentUserAccountID?: number) {
    return policyMembers
        ? Object.keys(policyMembers[`${ONYXKEYS.COLLECTION.POLICY_MEMBERS}${currentPolicyID}`] ?? {})
              .map((policyMemberAccountID) => Number(policyMemberAccountID))
              .filter((policyMemberAccountID) => policyMemberAccountID !== currentUserAccountID)
        : [];
}

function goBackFromInvalidPolicy() {
    Navigation.navigate(ROUTES.SETTINGS_WORKSPACES);
}

/** Get a tax with given ID from policy */
function getTaxByID(policy: OnyxEntry<Policy>, taxID: string): TaxRate | undefined {
    return policy?.taxRates?.taxes?.[taxID];
}

/**
 * Whether the tax rate can be deleted and disabled
 */
function canEditTaxRate(policy: Policy, taxID: string): boolean {
    return policy.taxRates?.defaultExternalID !== taxID;
}

function isPolicyFeatureEnabled(policy: OnyxEntry<Policy> | EmptyObject, featureName: PolicyFeatureName): boolean {
    if (featureName === CONST.POLICY.MORE_FEATURES.ARE_TAXES_ENABLED) {
        return Boolean(policy?.tax?.trackingEnabled);
    }

    return Boolean(policy?.[featureName]);
}

<<<<<<< HEAD
function getPersonalPolicy() {
    return Object.values(allPolicies ?? {}).find((policy) => policy?.type === CONST.POLICY.TYPE.PERSONAL);
=======
/**
 *  Get the currently selected policy ID stored in the navigation state.
 */
function getPolicyIDFromNavigationState() {
    return getPolicyIDFromState(navigationRef.getRootState() as State<RootStackParamList>);
>>>>>>> a4d01a87
}

export {
    getActivePolicies,
    hasAccountingConnections,
    hasPolicyMemberError,
    hasPolicyError,
    hasPolicyErrorFields,
    hasCustomUnitsError,
    getNumericValue,
    getUnitRateValue,
    getPolicyBrickRoadIndicatorStatus,
    shouldShowPolicy,
    isExpensifyTeam,
    isInstantSubmitEnabled,
    isFreeGroupPolicy,
    isPolicyAdmin,
    isSubmitAndClose,
    getMemberAccountIDsForWorkspace,
    getIneligibleInvitees,
    getTagLists,
    getTagListName,
    getSortedTagKeys,
    canEditTaxRate,
    getTagList,
    getCleanedTagName,
    getCountOfEnabledTagsOfList,
    isPendingDeletePolicy,
    isPolicyMember,
    isPaidGroupPolicy,
    extractPolicyIDFromPath,
    getPathWithoutPolicyID,
    getPolicyMembersByIdWithoutCurrentUser,
    goBackFromInvalidPolicy,
    getPersonalPolicy,
    isPolicyFeatureEnabled,
    hasTaxRateError,
    getTaxByID,
    hasPolicyCategoriesError,
    getPolicyIDFromNavigationState,
};

export type {MemberEmailsToAccountIDs};<|MERGE_RESOLUTION|>--- conflicted
+++ resolved
@@ -315,16 +315,15 @@
     return Boolean(policy?.[featureName]);
 }
 
-<<<<<<< HEAD
 function getPersonalPolicy() {
     return Object.values(allPolicies ?? {}).find((policy) => policy?.type === CONST.POLICY.TYPE.PERSONAL);
-=======
+}
+
 /**
  *  Get the currently selected policy ID stored in the navigation state.
  */
 function getPolicyIDFromNavigationState() {
     return getPolicyIDFromState(navigationRef.getRootState() as State<RootStackParamList>);
->>>>>>> a4d01a87
 }
 
 export {
