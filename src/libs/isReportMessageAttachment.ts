import Str from 'expensify-common/lib/str';
import CONST from '@src/CONST';
import type {Message} from '@src/types/onyx/ReportAction';

/**
 * Check whether a report action is Attachment or not.
 * Ignore messages containing [Attachment] as the main content. Attachments are actions with only text as [Attachment].
 *
 * @param reportActionMessage report action's message as text, html and translationKey
 */
export default function isReportMessageAttachment(message: Message | undefined): boolean {
    if (!message?.text || !message.html) {
        return false;
    }

    if (message.translationKey && message.text === CONST.ATTACHMENT_MESSAGE_TEXT) {
        return message?.translationKey === CONST.TRANSLATION_KEYS.ATTACHMENT;
    }

    const regex = new RegExp(` ${CONST.ATTACHMENT_SOURCE_ATTRIBUTE}="(.*)"`, 'i');
<<<<<<< HEAD
    return message.text === CONST.ATTACHMENT_MESSAGE_TEXT && (!!message.html.match(regex) || message.html === CONST.ATTACHMENT_UPLOADING_MESSAGE_HTML);
=======
    return (text === CONST.ATTACHMENT_MESSAGE_TEXT || !!Str.isVideo(text)) && (!!html.match(regex) || html === CONST.ATTACHMENT_UPLOADING_MESSAGE_HTML);
>>>>>>> 56c02189
}<|MERGE_RESOLUTION|>--- conflicted
+++ resolved
@@ -18,9 +18,5 @@
     }
 
     const regex = new RegExp(` ${CONST.ATTACHMENT_SOURCE_ATTRIBUTE}="(.*)"`, 'i');
-<<<<<<< HEAD
-    return message.text === CONST.ATTACHMENT_MESSAGE_TEXT && (!!message.html.match(regex) || message.html === CONST.ATTACHMENT_UPLOADING_MESSAGE_HTML);
-=======
-    return (text === CONST.ATTACHMENT_MESSAGE_TEXT || !!Str.isVideo(text)) && (!!html.match(regex) || html === CONST.ATTACHMENT_UPLOADING_MESSAGE_HTML);
->>>>>>> 56c02189
+    return (message.text === CONST.ATTACHMENT_MESSAGE_TEXT || !!Str.isVideo(message.text)) && (!!message.html.match(regex) || message.html === CONST.ATTACHMENT_UPLOADING_MESSAGE_HTML);
 }