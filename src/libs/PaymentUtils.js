--- conflicted
+++ resolved
@@ -7,9 +7,6 @@
 import * as Localize from './Localize';
 
 /**
-<<<<<<< HEAD
- * Format the PaymentMethods list
-=======
  * Check to see if user has either a debit card or personal bank account added
  *
  * @param {Array} [cardList]
@@ -25,7 +22,6 @@
 
 /**
  * Get the PaymentMethods list
->>>>>>> 695dca47
  * @param {Array} bankAccountList
  * @param {Array} cardList
  * @param {String} [payPalMeUsername='']
@@ -83,7 +79,6 @@
     return combinedPaymentMethods;
 }
 
-<<<<<<< HEAD
 /**
  * @param {Number} currentBalance
  * @param {String} methodType
@@ -98,11 +93,7 @@
 }
 
 export default {
+    hasExpensifyPaymentMethod,
     formatPaymentMethods,
     calculateWalletTransferBalanceFee,
-=======
-export {
-    hasExpensifyPaymentMethod,
-    getPaymentMethods,
->>>>>>> 695dca47
 };