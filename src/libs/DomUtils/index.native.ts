--- conflicted
+++ resolved
@@ -2,7 +2,6 @@
 
 const getActiveElement: GetActiveElement = () => null;
 
-<<<<<<< HEAD
 /**
  * Checks if there is a text selection within the currently focused input or textarea element.
  *
@@ -16,21 +15,18 @@
  */
 const isActiveTextSelection = () => {
     throw new Error('Not implemented in React Native. Use only for web.');
-=======
+}
+
 const requestAnimationFrame = (callback: () => void) => {
     if (!callback) {
         return;
     }
 
     callback();
->>>>>>> 181aeb2c
 };
 
 export default {
     getActiveElement,
-<<<<<<< HEAD
     isActiveTextSelection,
-=======
     requestAnimationFrame,
->>>>>>> 181aeb2c
 };