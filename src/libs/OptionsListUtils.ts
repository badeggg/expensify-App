--- conflicted
+++ resolved
@@ -553,7 +553,6 @@
  * Get the last message text from the report directly or from other sources for special cases.
  */
 function getLastMessageTextForReport(report: OnyxEntry<Report>, lastActorDetails: Partial<PersonalDetails> | null, policy?: OnyxEntry<Policy>): string {
-<<<<<<< HEAD
     const reportID = report?.reportID ?? '';
     let reportActions = allSortedReportActions[reportID];
     const transactionThreadReportID = ReportActionUtils.getOneTransactionThreadReportID(reportID, allReportActions[reportID]);
@@ -561,10 +560,8 @@
         reportActions = ReportActionUtils.getCombinedReportActions(reportActions, allSortedReportActions[transactionThreadReportID]);
     }
 
-    const lastReportAction = reportActions?.find((reportAction) => ReportActionUtils.shouldReportActionBeVisibleAsLastAction(reportAction)) ?? null;
-=======
     const lastReportAction = visibleReportActionItems[report?.reportID ?? ''] ?? null;
->>>>>>> cca1952e
+
     // some types of actions are filtered out for lastReportAction, in some cases we need to check the actual last action
     const lastOriginalReportAction = lastReportActions[report?.reportID ?? ''] ?? null;
     let lastMessageTextFromReport = '';
