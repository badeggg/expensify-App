--- conflicted
+++ resolved
@@ -469,20 +469,6 @@
             const chatRoomSubtitle = ReportUtils.getChatRoomSubtitle(report);
 
             Array.prototype.push.apply(searchTerms, chatRoomSubtitle?.split(/[,\s]/) ?? ['']);
-<<<<<<< HEAD
-        } else if (allPersonalDetails) {
-            const visibleParticipantAccountIDs = Object.entries(report.participants ?? {})
-                .filter(([_, participant]) => participant && !participant.hidden)
-                .map(([accountID]) => Number(accountID));
-
-            for (const accountID of visibleParticipantAccountIDs) {
-                const login = allPersonalDetails[accountID]?.login;
-                if (login) {
-                    searchTerms = searchTerms.concat(login);
-                }
-            }
-=======
->>>>>>> 223672b8
         }
     }
 
@@ -1482,17 +1468,8 @@
             }
 
             const isSelfDM = ReportUtils.isSelfDM(report);
-<<<<<<< HEAD
-            const visibleParticipantAccountIDs = Object.entries(report.participants ?? {})
-                .filter(([_, participant]) => participant && !participant.hidden)
-                .map(([accountID]) => Number(accountID));
-
-            // Currently, currentUser is not included in visibleParticipantAccountIDs, so for selfDM we need to add the currentUser as participants.
-            const accountIDs = isSelfDM ? [currentUserAccountID ?? 0] : visibleParticipantAccountIDs ?? [];
-=======
             // Currently, currentUser is not included in participants, so for selfDM we need to add the currentUser as participants.
             const accountIDs = isSelfDM ? [currentUserAccountID ?? 0] : Object.keys(report.participants ?? {}).map(Number);
->>>>>>> 223672b8
 
             if (!accountIDs || accountIDs.length === 0) {
                 return;
@@ -1524,12 +1501,8 @@
 }
 
 function createOptionFromReport(report: Report, personalDetails: OnyxEntry<PersonalDetailsList>) {
-<<<<<<< HEAD
-    const accountIDs = Object.keys(report.participants ?? {}).map(Number);
-=======
     const isSelfDM = ReportUtils.isSelfDM(report);
-    const accountIDs = isSelfDM ? [currentUserAccountID ?? 0] : report.participantAccountIDs ?? [];
->>>>>>> 223672b8
+    const accountIDs = isSelfDM ? [currentUserAccountID ?? 0] : Object.keys(report.participants ?? {}).map(Number);
 
     return {
         item: report,
@@ -1716,17 +1689,8 @@
         const isPolicyExpenseChat = option.isPolicyExpenseChat;
         const isMoneyRequestReport = option.isMoneyRequestReport;
         const isSelfDM = option.isSelfDM;
-<<<<<<< HEAD
-        const visibleParticipantAccountIDs = Object.entries(report.participants ?? {})
-            .filter(([_, participant]) => participant && !participant.hidden)
-            .map(([accountID]) => Number(accountID));
-
-        // Currently, currentUser is not included in visibleParticipantAccountIDs, so for selfDM we need to add the currentUser as participants.
-        const accountIDs = isSelfDM ? [currentUserAccountID ?? 0] : visibleParticipantAccountIDs ?? [];
-=======
         // Currently, currentUser is not included in participants, so for selfDM we need to add the currentUser as participants.
         const accountIDs = isSelfDM ? [currentUserAccountID ?? 0] : Object.keys(report.participants ?? {}).map(Number);
->>>>>>> 223672b8
 
         if (isPolicyExpenseChat && report.isOwnPolicyExpenseChat && !includeOwnedWorkspaceChats) {
             return;
