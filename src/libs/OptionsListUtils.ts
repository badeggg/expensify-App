--- conflicted
+++ resolved
@@ -1557,37 +1557,19 @@
     recentReportOptions,
     personalDetailsOptions,
     currentUserOption,
-    selectedOptions,
-    excludeUnknownUsers,
-    betas,
-    optionsToExclude,
 }: {
     searchValue: string;
     recentReportOptions: ReportUtils.OptionData[];
     personalDetailsOptions: ReportUtils.OptionData[];
     currentUserOption?: ReportUtils.OptionData | null;
-    selectedOptions: Array<Partial<ReportUtils.OptionData>>;
     excludeUnknownUsers: boolean;
-    betas: OnyxEntry<Beta[]>;
-    optionsToExclude: string[];
 }) {
-    const parsedPhoneNumber = PhoneNumber.parsePhoneNumber(LoginUtils.appendCountryCode(Str.removeSMSDomain(searchValue)));
     const noOptions = recentReportOptions.length + personalDetailsOptions.length === 0 && !currentUserOption;
     const noOptionsMatchExactly = !personalDetailsOptions
         .concat(recentReportOptions)
         .find((option) => option.login === PhoneNumber.addSMSDomainIfPhoneNumber(searchValue ?? '').toLowerCase() || option.login === searchValue?.toLowerCase());
 
-    return (
-        searchValue &&
-        (noOptions || noOptionsMatchExactly) &&
-        !isCurrentUser({login: searchValue} as PersonalDetails) &&
-        selectedOptions.every((option) => 'login' in option && option.login !== searchValue) &&
-        ((Str.isValidEmail(searchValue) && !Str.isDomainEmail(searchValue) && !Str.endsWith(searchValue, CONST.SMS.DOMAIN)) ||
-            (parsedPhoneNumber?.possible && Str.isValidE164Phone(LoginUtils.getPhoneNumberWithoutSpecialChars(parsedPhoneNumber.number?.input ?? '')))) &&
-        !optionsToExclude.find((optionToExclude) => optionToExclude === PhoneNumber.addSMSDomainIfPhoneNumber(searchValue).toLowerCase()) &&
-        (searchValue !== CONST.EMAIL.CHRONOS || Permissions.canUseChronos(betas)) &&
-        !excludeUnknownUsers
-    );
+    return noOptions || noOptionsMatchExactly;
 }
 
 /**
@@ -2002,7 +1984,6 @@
         currentUserOption = undefined;
     }
 
-<<<<<<< HEAD
     let userToInvite: ReportUtils.OptionData | null = null;
     if (
         canCreateOptimisticPersonalDetailOption({
@@ -2010,33 +1991,19 @@
             recentReportOptions,
             personalDetailsOptions,
             currentUserOption,
-            selectedOptions,
             excludeUnknownUsers,
-            betas,
-            optionsToExclude: optionsToExclude.map(({login}) => login ?? ''),
         })
     ) {
-        userToInvite = createOptimisticPersonalDetailOption(searchValue, {reportActions, showChatPreviewLine});
-    }
-=======
-    const noOptions = recentReportOptions.length + personalDetailsOptions.length === 0 && !currentUserOption;
-    const noOptionsMatchExactly = !personalDetailsOptions
-        .concat(recentReportOptions)
-        .find((option) => option.login === PhoneNumber.addSMSDomainIfPhoneNumber(searchValue ?? '').toLowerCase() || option.login === searchValue?.toLowerCase());
-
-    const userToInvite =
-        noOptions || noOptionsMatchExactly
-            ? getUserToInviteOption({
-                  searchValue,
-                  excludeUnknownUsers,
-                  optionsToExclude,
-                  selectedOptions,
-                  betas,
-                  reportActions,
-                  showChatPreviewLine,
-              })
-            : null;
->>>>>>> bb78140a
+        userToInvite = getUserToInviteOption({
+            searchValue,
+            excludeUnknownUsers,
+            optionsToExclude,
+            selectedOptions,
+            betas,
+            reportActions,
+            showChatPreviewLine,
+        });
+    }
 
     // If we are prioritizing 1:1 chats in search, do it only once we started searching
     if (sortByReportTypeInSearch && searchValue !== '') {
@@ -2396,27 +2363,14 @@
 /**
  * Filters options based on the search input value
  */
-<<<<<<< HEAD
 function filterOptions(options: Options, searchInputValue: string, config?: FilterOptionsConfig): Options {
-    const {
-        sortByReportTypeInSearch = false,
-        canInviteUser = true,
-        betas = [],
-        selectedOptions = [],
-        excludeUnknownUsers = false,
-        excludeLogins = [],
-        maxRecentReportsToShow = 0,
-    } = config ?? {};
+    const {sortByReportTypeInSearch = false, canInviteUser = true, betas = [], maxRecentReportsToShow = 0} = config ?? {};
     if (searchInputValue.trim() === '' && maxRecentReportsToShow > 0) {
         return {...options, recentReports: options.recentReports.slice(0, maxRecentReportsToShow)};
     }
 
     const parsedPhoneNumber = PhoneNumber.parsePhoneNumber(LoginUtils.appendCountryCode(Str.removeSMSDomain(searchInputValue)));
     const searchValue = parsedPhoneNumber.possible && parsedPhoneNumber.number?.e164 ? parsedPhoneNumber.number.e164 : searchInputValue.toLowerCase();
-=======
-function filterOptions(options: Options, searchInputValue: string, betas: OnyxEntry<Beta[]> = []): Options {
-    const searchValue = getSearchValueForPhoneOrEmail(searchInputValue);
->>>>>>> bb78140a
     const searchTerms = searchValue ? searchValue.split(' ') : [];
 
     // The regex below is used to remove dots only from the local part of the user email (local-part@domain)
@@ -2494,9 +2448,7 @@
         };
     }, options);
 
-<<<<<<< HEAD
     let {recentReports, personalDetails} = matchResults;
-    const {currentUserOption} = matchResults;
 
     if (sortByReportTypeInSearch) {
         recentReports = recentReports.concat(personalDetails);
@@ -2506,41 +2458,19 @@
 
     let userToInvite = null;
     if (canInviteUser) {
-        if (
-            canCreateOptimisticPersonalDetailOption({
+        if (recentReports.length === 0) {
+            userToInvite = getUserToInviteOption({
                 searchValue,
-                recentReportOptions: recentReports,
-                personalDetailsOptions: personalDetails,
-                currentUserOption,
-                selectedOptions,
-                excludeUnknownUsers,
                 betas,
-                optionsToExclude: excludeLogins,
-            })
-        ) {
-            userToInvite = createOptimisticPersonalDetailOption(searchValue, {});
+            });
         }
     }
 
     return {
         personalDetails,
         recentReports,
-=======
-    const recentReports = matchResults.recentReports.concat(matchResults.personalDetails);
-    const userToInvite =
-        recentReports.length === 0
-            ? getUserToInviteOption({
-                  searchValue,
-                  betas,
-              })
-            : null;
-
-    return {
-        personalDetails: [],
-        recentReports: orderOptions(recentReports, searchValue),
->>>>>>> bb78140a
         userToInvite,
-        currentUserOption: null,
+        currentUserOption: matchResults.currentUserOption,
         categoryOptions: [],
         tagOptions: [],
         taxRatesOptions: [],
