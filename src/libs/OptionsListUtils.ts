--- conflicted
+++ resolved
@@ -1655,7 +1655,8 @@
 function checkReportHasViolations(report: Report, betas: OnyxEntry<Beta[]>, transactionViolations: OnyxCollection<TransactionViolation[]>) {
     const {parentReportID, parentReportActionID} = report ?? {};
     const canGetParentReport = parentReportID && parentReportActionID && allReportActions;
-    const parentReportAction = canGetParentReport ? allReportActions[parentReportID]?.[parentReportActionID] ?? null : null;
+    const parentReportActions = allReportActions ? allReportActions[`${ONYXKEYS.COLLECTION.REPORT_ACTIONS}${parentReportID}`] ?? {} : {};
+    const parentReportAction = canGetParentReport ? parentReportActions[parentReportActionID] ?? null : null;
     return (Permissions.canUseViolations(betas) && !!parentReportAction && ReportUtils.shouldDisplayTransactionThreadViolations(report, transactionViolations, parentReportAction)) ?? false;
 }
 
@@ -1766,18 +1767,8 @@
     // Filter out all the reports that shouldn't be displayed
     const filteredReportOptions = options.reports.filter((option) => {
         const report = option.item;
-<<<<<<< HEAD
         const doesReportHaveViolations = checkReportHasViolations(report, betas, transactionViolations);
-=======
-
-        const {parentReportID, parentReportActionID} = report ?? {};
-        const canGetParentReport = parentReportID && parentReportActionID && allReportActions;
-        const parentReportActions = allReportActions ? allReportActions[`${ONYXKEYS.COLLECTION.REPORT_ACTIONS}${parentReportID}`] ?? {} : {};
-        const parentReportAction = canGetParentReport ? parentReportActions[parentReportActionID] ?? null : null;
-        const doesReportHaveViolations =
-            (betas?.includes(CONST.BETAS.VIOLATIONS) && ReportUtils.doesTransactionThreadHaveViolations(report, transactionViolations, parentReportAction)) ?? false;
-
->>>>>>> 8375abea
+
         return ReportUtils.shouldReportBeInOptionList({
             report,
             currentReportId: topmostReportId,
