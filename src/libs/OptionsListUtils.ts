/* eslint-disable no-continue */
import Str from 'expensify-common/lib/str';
// eslint-disable-next-line you-dont-need-lodash-underscore/get
import lodashGet from 'lodash/get';
import lodashOrderBy from 'lodash/orderBy';
import lodashSet from 'lodash/set';
import lodashSortBy from 'lodash/sortBy';
import Onyx from 'react-native-onyx';
import type {OnyxCollection, OnyxEntry} from 'react-native-onyx';
import type {SelectedTagOption} from '@components/TagPicker';
import CONST from '@src/CONST';
import type {TranslationPaths} from '@src/languages/types';
import ONYXKEYS from '@src/ONYXKEYS';
import type {
    Beta,
    Login,
    PersonalDetails,
    PersonalDetailsList,
    Policy,
    PolicyCategories,
    PolicyTag,
    PolicyTagList,
    Report,
    ReportAction,
    ReportActions,
    TaxRate,
    TaxRates,
    TaxRatesWithDefault,
    Transaction,
    TransactionViolation,
} from '@src/types/onyx';
import type {Participant} from '@src/types/onyx/IOU';
import type * as OnyxCommon from '@src/types/onyx/OnyxCommon';
import type DeepValueOf from '@src/types/utils/DeepValueOf';
import {isEmptyObject} from '@src/types/utils/EmptyObject';
import times from '@src/utils/times';
import Timing from './actions/Timing';
import * as CollectionUtils from './CollectionUtils';
import * as ErrorUtils from './ErrorUtils';
import localeCompare from './LocaleCompare';
import * as LocalePhoneNumber from './LocalePhoneNumber';
import * as Localize from './Localize';
import * as LoginUtils from './LoginUtils';
import ModifiedExpenseMessage from './ModifiedExpenseMessage';
import Navigation from './Navigation/Navigation';
import Performance from './Performance';
import Permissions from './Permissions';
import * as PersonalDetailsUtils from './PersonalDetailsUtils';
import * as PhoneNumber from './PhoneNumber';
import * as PolicyUtils from './PolicyUtils';
import * as ReportActionUtils from './ReportActionsUtils';
import * as ReportUtils from './ReportUtils';
import * as TaskUtils from './TaskUtils';
import * as TransactionUtils from './TransactionUtils';
import * as UserUtils from './UserUtils';

type Option = Partial<ReportUtils.OptionData>;

type PayeePersonalDetails = {
    text: string;
    alternateText: string;
    icons: OnyxCommon.Icon[];
    descriptiveText: string;
    login: string;
    accountID: number;
    keyForList: string;
};

type CategorySection = {
    title: string | undefined;
    shouldShow: boolean;
    indexOffset: number;
    data: Option[];
};

type Category = {
    name: string;
    enabled: boolean;
    isSelected?: boolean;
};

type Hierarchy = Record<string, Category & {[key: string]: Hierarchy & Category}>;

type GetOptionsConfig = {
    reportActions?: ReportActions;
    betas?: Beta[];
    selectedOptions?: Option[];
    maxRecentReportsToShow?: number;
    excludeLogins?: string[];
    includeMultipleParticipantReports?: boolean;
    includePersonalDetails?: boolean;
    includeRecentReports?: boolean;
    sortByReportTypeInSearch?: boolean;
    searchInputValue?: string;
    showChatPreviewLine?: boolean;
    sortPersonalDetailsByAlphaAsc?: boolean;
    forcePolicyNamePreview?: boolean;
    includeOwnedWorkspaceChats?: boolean;
    includeThreads?: boolean;
    includeTasks?: boolean;
    includeMoneyRequests?: boolean;
    excludeUnknownUsers?: boolean;
    includeP2P?: boolean;
    includeCategories?: boolean;
    categories?: PolicyCategories;
    recentlyUsedCategories?: string[];
    includeTags?: boolean;
    tags?: PolicyTagList | Array<SelectedTagOption | PolicyTag>;
    recentlyUsedTags?: string[];
    canInviteUser?: boolean;
    includeSelectedOptions?: boolean;
    includeTaxRates?: boolean;
    taxRates?: TaxRatesWithDefault;
    transactionViolations?: OnyxCollection<TransactionViolation[]>;
};

type MemberForList = {
    text: string;
    alternateText: string;
    keyForList: string;
    isSelected: boolean;
    isDisabled: boolean;
    accountID?: number | null;
    login: string;
    icons?: OnyxCommon.Icon[];
    pendingAction?: OnyxCommon.PendingAction;
    reportID: string;
};

type SectionForSearchTerm = {
    section: CategorySection;
    newIndexOffset: number;
};

type GetOptions = {
    recentReports: ReportUtils.OptionData[];
    personalDetails: ReportUtils.OptionData[];
    userToInvite: ReportUtils.OptionData | null;
    currentUserOption: ReportUtils.OptionData | null | undefined;
    categoryOptions: CategorySection[];
    tagOptions: CategorySection[];
    taxRatesOptions: CategorySection[];
};

type PreviewConfig = {showChatPreviewLine?: boolean; forcePolicyNamePreview?: boolean};

/**
 * OptionsListUtils is used to build a list options passed to the OptionsList component. Several different UI views can
 * be configured to display different results based on the options passed to the private getOptions() method. Public
 * methods should be named for the views they build options for and then exported for use in a component.
 */
let currentUserLogin: string | undefined;
let currentUserAccountID: number | undefined;
Onyx.connect({
    key: ONYXKEYS.SESSION,
    callback: (value) => {
        currentUserLogin = value?.email;
        currentUserAccountID = value?.accountID;
    },
});

let loginList: OnyxEntry<Login>;
Onyx.connect({
    key: ONYXKEYS.LOGIN_LIST,
    callback: (value) => (loginList = isEmptyObject(value) ? {} : value),
});

let allPersonalDetails: OnyxEntry<PersonalDetailsList>;
Onyx.connect({
    key: ONYXKEYS.PERSONAL_DETAILS_LIST,
    callback: (value) => (allPersonalDetails = isEmptyObject(value) ? {} : value),
});

let preferredLocale: DeepValueOf<typeof CONST.LOCALES> = CONST.LOCALES.DEFAULT;
Onyx.connect({
    key: ONYXKEYS.NVP_PREFERRED_LOCALE,
    callback: (value) => {
        if (!value) {
            return;
        }
        preferredLocale = value;
    },
});

const policies: OnyxCollection<Policy> = {};
Onyx.connect({
    key: ONYXKEYS.COLLECTION.POLICY,
    callback: (policy, key) => {
        if (!policy || !key || !policy.name) {
            return;
        }

        policies[key] = policy;
    },
});

const lastReportActions: ReportActions = {};
const allSortedReportActions: Record<string, ReportAction[]> = {};
const allReportActions: Record<string, ReportActions | null> = {};
const visibleReportActionItems: ReportActions = {};
Onyx.connect({
    key: ONYXKEYS.COLLECTION.REPORT_ACTIONS,
    callback: (actions, key) => {
        if (!key || !actions) {
            return;
        }
        const reportID = CollectionUtils.extractCollectionItemID(key);
        allReportActions[reportID] = actions;
        const sortedReportActions = ReportActionUtils.getSortedReportActions(Object.values(actions), true);
        allSortedReportActions[reportID] = sortedReportActions;
        lastReportActions[reportID] = sortedReportActions[0];

        // The report is only visible if it is the last action not deleted that
        // does not match a closed or created state.
        const reportActionsForDisplay = sortedReportActions.filter(
            (reportAction, actionKey) =>
                ReportActionUtils.shouldReportActionBeVisible(reportAction, actionKey) &&
                !ReportActionUtils.isWhisperAction(reportAction) &&
                reportAction.actionName !== CONST.REPORT.ACTIONS.TYPE.CREATED &&
                reportAction.pendingAction !== CONST.RED_BRICK_ROAD_PENDING_ACTION.DELETE,
        );
        visibleReportActionItems[reportID] = reportActionsForDisplay[reportActionsForDisplay.length - 1];
    },
});

const policyExpenseReports: OnyxCollection<Report> = {};
Onyx.connect({
    key: ONYXKEYS.COLLECTION.REPORT,
    callback: (report, key) => {
        if (!ReportUtils.isPolicyExpenseChat(report)) {
            return;
        }
        policyExpenseReports[key] = report;
    },
});

let allTransactions: OnyxCollection<Transaction> = {};
Onyx.connect({
    key: ONYXKEYS.COLLECTION.TRANSACTION,
    waitForCollectionCallback: true,
    callback: (value) => {
        if (!value) {
            return;
        }

        allTransactions = Object.keys(value)
            .filter((key) => !!value[key])
            .reduce((result: OnyxCollection<Transaction>, key) => {
                if (result) {
                    // eslint-disable-next-line no-param-reassign
                    result[key] = value[key];
                }
                return result;
            }, {});
    },
});

/**
 * Adds expensify SMS domain (@expensify.sms) if login is a phone number and if it's not included yet
 */
function addSMSDomainIfPhoneNumber(login: string): string {
    const parsedPhoneNumber = PhoneNumber.parsePhoneNumber(login);
    if (parsedPhoneNumber.possible && !Str.isValidEmail(login)) {
        return parsedPhoneNumber.number?.e164 + CONST.SMS.DOMAIN;
    }
    return login;
}

/**
 * @param defaultValues {login: accountID} In workspace invite page, when new user is added we pass available data to opt in
 * @returns Returns avatar data for a list of user accountIDs
 */
function getAvatarsForAccountIDs(accountIDs: number[], personalDetails: OnyxEntry<PersonalDetailsList>, defaultValues: Record<string, number> = {}): OnyxCommon.Icon[] {
    const reversedDefaultValues: Record<number, string> = {};

    Object.entries(defaultValues).forEach((item) => {
        reversedDefaultValues[item[1]] = item[0];
    });
    return accountIDs.map((accountID) => {
        const login = reversedDefaultValues[accountID] ?? '';
        const userPersonalDetail = personalDetails?.[accountID] ?? {login, accountID, avatar: ''};

        return {
            id: accountID,
            source: UserUtils.getAvatar(userPersonalDetail.avatar, userPersonalDetail.accountID),
            type: CONST.ICON_TYPE_AVATAR,
            name: userPersonalDetail.login ?? '',
        };
    });
}

/**
 * Returns the personal details for an array of accountIDs
 * @returns keys of the object are emails, values are PersonalDetails objects.
 */
function getPersonalDetailsForAccountIDs(accountIDs: number[] | undefined, personalDetails: OnyxEntry<PersonalDetailsList>): PersonalDetailsList {
    const personalDetailsForAccountIDs: PersonalDetailsList = {};
    if (!personalDetails) {
        return personalDetailsForAccountIDs;
    }
    accountIDs?.forEach((accountID) => {
        const cleanAccountID = Number(accountID);
        if (!cleanAccountID) {
            return;
        }
        let personalDetail: OnyxEntry<PersonalDetails> = personalDetails[accountID];
        if (!personalDetail) {
            personalDetail = {
                avatar: UserUtils.getDefaultAvatar(cleanAccountID),
            } as PersonalDetails;
        }

        if (cleanAccountID === CONST.ACCOUNT_ID.CONCIERGE) {
            personalDetail.avatar = CONST.CONCIERGE_ICON_URL;
        }

        personalDetail.accountID = cleanAccountID;
        personalDetailsForAccountIDs[cleanAccountID] = personalDetail;
    });
    return personalDetailsForAccountIDs;
}

/**
 * Return true if personal details data is ready, i.e. report list options can be created.
 */
function isPersonalDetailsReady(personalDetails: OnyxEntry<PersonalDetailsList>): boolean {
    const personalDetailsKeys = Object.keys(personalDetails ?? {});
    return personalDetailsKeys.some((key) => personalDetails?.[key]?.accountID);
}

/**
 * Get the participant option for a report.
 */
function getParticipantsOption(participant: ReportUtils.OptionData, personalDetails: OnyxEntry<PersonalDetailsList>): Participant {
    const detail = getPersonalDetailsForAccountIDs([participant.accountID ?? -1], personalDetails)[participant.accountID ?? -1];
    // eslint-disable-next-line @typescript-eslint/prefer-nullish-coalescing
    const login = detail?.login || participant.login || '';
    const displayName = PersonalDetailsUtils.getDisplayNameOrDefault(detail, LocalePhoneNumber.formatPhoneNumber(login));
    return {
        keyForList: String(detail?.accountID),
        login,
        accountID: detail?.accountID ?? -1,
        text: displayName,
        firstName: detail?.firstName ?? '',
        lastName: detail?.lastName ?? '',
        alternateText: LocalePhoneNumber.formatPhoneNumber(login) || displayName,
        icons: [
            {
                source: UserUtils.getAvatar(detail?.avatar ?? '', detail?.accountID ?? -1),
                name: login,
                type: CONST.ICON_TYPE_AVATAR,
                id: detail?.accountID,
            },
        ],
        phoneNumber: detail?.phoneNumber ?? '',
        selected: participant.selected,
        isSelected: participant.selected,
        searchText: participant.searchText ?? undefined,
    };
}

/**
 * Constructs a Set with all possible names (displayName, firstName, lastName, email) for all participants in a report,
 * to be used in isSearchStringMatch.
 */
function getParticipantNames(personalDetailList?: Array<Partial<PersonalDetails>> | null): Set<string> {
    // We use a Set because `Set.has(value)` on a Set of with n entries is up to n (or log(n)) times faster than
    // `_.contains(Array, value)` for an Array with n members.
    const participantNames = new Set<string>();
    personalDetailList?.forEach((participant) => {
        if (participant.login) {
            participantNames.add(participant.login.toLowerCase());
        }
        if (participant.firstName) {
            participantNames.add(participant.firstName.toLowerCase());
        }
        if (participant.lastName) {
            participantNames.add(participant.lastName.toLowerCase());
        }
        if (participant.displayName) {
            participantNames.add(PersonalDetailsUtils.getDisplayNameOrDefault(participant).toLowerCase());
        }
    });
    return participantNames;
}

/**
 * A very optimized method to remove duplicates from an array.
 * Taken from https://stackoverflow.com/a/9229821/9114791
 */
function uniqFast(items: string[]): string[] {
    const seenItems: Record<string, number> = {};
    const result: string[] = [];
    let j = 0;

    for (const item of items) {
        if (seenItems[item] !== 1) {
            seenItems[item] = 1;
            result[j++] = item;
        }
    }

    return result;
}

/**
 * Returns a string with all relevant search terms.
 * Default should be serachable by policy/domain name but not by participants.
 *
 * This method must be incredibly performant. It was found to be a big performance bottleneck
 * when dealing with accounts that have thousands of reports. For loops are more efficient than _.each
 * Array.prototype.push.apply is faster than using the spread operator, and concat() is faster than push().

 */
function getSearchText(
    report: OnyxEntry<Report>,
    reportName: string,
    personalDetailList: Array<Partial<PersonalDetails>>,
    isChatRoomOrPolicyExpenseChat: boolean,
    isThread: boolean,
): string {
    let searchTerms: string[] = [];

    if (!isChatRoomOrPolicyExpenseChat) {
        for (const personalDetail of personalDetailList) {
            if (personalDetail.login) {
                // The regex below is used to remove dots only from the local part of the user email (local-part@domain)
                // so that we can match emails that have dots without explicitly writing the dots (e.g: fistlast@domain will match first.last@domain)
                // More info https://github.com/Expensify/App/issues/8007
                searchTerms = searchTerms.concat([
                    PersonalDetailsUtils.getDisplayNameOrDefault(personalDetail, '', false),
                    personalDetail.login,
                    personalDetail.login.replace(/\.(?=[^\s@]*@)/g, ''),
                ]);
            }
        }
    }
    if (report) {
        Array.prototype.push.apply(searchTerms, reportName.split(/[,\s]/));

        if (isThread) {
            const title = ReportUtils.getReportName(report);
            const chatRoomSubtitle = ReportUtils.getChatRoomSubtitle(report);

            Array.prototype.push.apply(searchTerms, title.split(/[,\s]/));
            Array.prototype.push.apply(searchTerms, chatRoomSubtitle?.split(/[,\s]/) ?? ['']);
        } else if (isChatRoomOrPolicyExpenseChat) {
            const chatRoomSubtitle = ReportUtils.getChatRoomSubtitle(report);

            Array.prototype.push.apply(searchTerms, chatRoomSubtitle?.split(/[,\s]/) ?? ['']);
        } else {
            const visibleChatMemberAccountIDs = report.visibleChatMemberAccountIDs ?? [];
            if (allPersonalDetails) {
                for (const accountID of visibleChatMemberAccountIDs) {
                    const login = allPersonalDetails[accountID]?.login;
                    if (login) {
                        searchTerms = searchTerms.concat(login);
                    }
                }
            }
        }
    }

    return uniqFast(searchTerms).join(' ');
}

/**
 * Get an object of error messages keyed by microtime by combining all error objects related to the report.
 */
function getAllReportErrors(report: OnyxEntry<Report>, reportActions: OnyxEntry<ReportActions>): OnyxCommon.Errors {
    const reportErrors = report?.errors ?? {};
    const reportErrorFields = report?.errorFields ?? {};
    const reportActionErrors: OnyxCommon.ErrorFields = Object.values(reportActions ?? {}).reduce(
        (prevReportActionErrors, action) => (!action || isEmptyObject(action.errors) ? prevReportActionErrors : {...prevReportActionErrors, ...action.errors}),
        {},
    );
    const parentReportAction: OnyxEntry<ReportAction> =
        !report?.parentReportID || !report?.parentReportActionID ? null : allReportActions?.[report.parentReportID ?? '']?.[report.parentReportActionID ?? ''] ?? null;

    if (parentReportAction?.actorAccountID === currentUserAccountID && ReportActionUtils.isTransactionThread(parentReportAction)) {
        const transactionID = parentReportAction?.actionName === CONST.REPORT.ACTIONS.TYPE.IOU ? parentReportAction?.originalMessage?.IOUTransactionID : null;
        const transaction = allTransactions?.[`${ONYXKEYS.COLLECTION.TRANSACTION}${transactionID}`];
        if (TransactionUtils.hasMissingSmartscanFields(transaction ?? null) && !ReportUtils.isSettled(transaction?.reportID)) {
            reportActionErrors.smartscan = ErrorUtils.getMicroSecondOnyxError('report.genericSmartscanFailureMessage');
        }
    } else if ((ReportUtils.isIOUReport(report) || ReportUtils.isExpenseReport(report)) && report?.ownerAccountID === currentUserAccountID) {
        if (ReportUtils.hasMissingSmartscanFields(report?.reportID ?? '') && !ReportUtils.isSettled(report?.reportID)) {
            reportActionErrors.smartscan = ErrorUtils.getMicroSecondOnyxError('report.genericSmartscanFailureMessage');
        }
    } else if (ReportUtils.hasSmartscanError(Object.values(reportActions ?? {}))) {
        reportActionErrors.smartscan = ErrorUtils.getMicroSecondOnyxError('report.genericSmartscanFailureMessage');
    }
    // All error objects related to the report. Each object in the sources contains error messages keyed by microtime
    const errorSources = {
        reportErrors,
        ...reportErrorFields,
        ...reportActionErrors,
    };
    // Combine all error messages keyed by microtime into one object
    const allReportErrors = Object.values(errorSources)?.reduce((prevReportErrors, errors) => (isEmptyObject(errors) ? prevReportErrors : {...prevReportErrors, ...errors}), {});

    return allReportErrors;
}

/**
 * Get the last actor display name from last actor details.
 */
function getLastActorDisplayName(lastActorDetails: Partial<PersonalDetails> | null, hasMultipleParticipants: boolean) {
    return hasMultipleParticipants && lastActorDetails && lastActorDetails.accountID !== currentUserAccountID
        ? lastActorDetails.firstName ?? PersonalDetailsUtils.getDisplayNameOrDefault(lastActorDetails)
        : '';
}

/**
 * Get the last message text from the report directly or from other sources for special cases.
 */
function getLastMessageTextForReport(report: OnyxEntry<Report>, lastActorDetails: Partial<PersonalDetails> | null, policy?: OnyxEntry<Policy>): string {
    const lastReportAction = allSortedReportActions[report?.reportID ?? '']?.find((reportAction) => ReportActionUtils.shouldReportActionBeVisibleAsLastAction(reportAction)) ?? null;
    // some types of actions are filtered out for lastReportAction, in some cases we need to check the actual last action
    const lastOriginalReportAction = lastReportActions[report?.reportID ?? ''] ?? null;
    let lastMessageTextFromReport = '';
    const lastActionName = lastReportAction?.actionName ?? '';

    if (ReportUtils.isArchivedRoom(report)) {
        const archiveReason =
            (lastOriginalReportAction?.actionName === CONST.REPORT.ACTIONS.TYPE.CLOSED && lastOriginalReportAction?.originalMessage?.reason) || CONST.REPORT.ARCHIVE_REASON.DEFAULT;
        switch (archiveReason) {
            case CONST.REPORT.ARCHIVE_REASON.ACCOUNT_CLOSED:
            case CONST.REPORT.ARCHIVE_REASON.REMOVED_FROM_POLICY:
            case CONST.REPORT.ARCHIVE_REASON.POLICY_DELETED: {
                lastMessageTextFromReport = Localize.translate(preferredLocale, `reportArchiveReasons.${archiveReason}`, {
                    displayName: PersonalDetailsUtils.getDisplayNameOrDefault(lastActorDetails),
                    policyName: ReportUtils.getPolicyName(report, false, policy),
                });
                break;
            }
            default: {
                lastMessageTextFromReport = Localize.translate(preferredLocale, `reportArchiveReasons.default`);
            }
        }
    } else if (ReportActionUtils.isMoneyRequestAction(lastReportAction)) {
        const properSchemaForMoneyRequestMessage = ReportUtils.getReportPreviewMessage(report, lastReportAction, true, false, null, true);
        lastMessageTextFromReport = ReportUtils.formatReportLastMessageText(properSchemaForMoneyRequestMessage);
    } else if (ReportActionUtils.isReportPreviewAction(lastReportAction)) {
        const iouReport = ReportUtils.getReport(ReportActionUtils.getIOUReportIDFromReportActionPreview(lastReportAction));
        const lastIOUMoneyReportAction = allSortedReportActions[iouReport?.reportID ?? '']?.find(
            (reportAction, key) =>
                ReportActionUtils.shouldReportActionBeVisible(reportAction, key) &&
                reportAction.pendingAction !== CONST.RED_BRICK_ROAD_PENDING_ACTION.DELETE &&
                ReportActionUtils.isMoneyRequestAction(reportAction),
        );
        lastMessageTextFromReport = ReportUtils.getReportPreviewMessage(
            !isEmptyObject(iouReport) ? iouReport : null,
            lastIOUMoneyReportAction,
            true,
            ReportUtils.isChatReport(report),
            null,
            true,
        );
    } else if (ReportActionUtils.isReimbursementQueuedAction(lastReportAction)) {
        lastMessageTextFromReport = ReportUtils.getReimbursementQueuedActionMessage(lastReportAction, report);
    } else if (ReportActionUtils.isReimbursementDeQueuedAction(lastReportAction)) {
        lastMessageTextFromReport = ReportUtils.getReimbursementDeQueuedActionMessage(lastReportAction, report);
    } else if (ReportActionUtils.isDeletedParentAction(lastReportAction) && ReportUtils.isChatReport(report)) {
        lastMessageTextFromReport = ReportUtils.getDeletedParentActionMessageForChatReport(lastReportAction);
    } else if (ReportActionUtils.isPendingRemove(lastReportAction) && ReportActionUtils.isThreadParentMessage(lastReportAction, report?.reportID ?? '')) {
        lastMessageTextFromReport = Localize.translateLocal('parentReportAction.hiddenMessage');
    } else if (ReportUtils.isReportMessageAttachment({text: report?.lastMessageText ?? '', html: report?.lastMessageHtml, translationKey: report?.lastMessageTranslationKey, type: ''})) {
        // eslint-disable-next-line @typescript-eslint/prefer-nullish-coalescing
        lastMessageTextFromReport = `[${Localize.translateLocal((report?.lastMessageTranslationKey || 'common.attachment') as TranslationPaths)}]`;
    } else if (ReportActionUtils.isModifiedExpenseAction(lastReportAction)) {
        const properSchemaForModifiedExpenseMessage = ModifiedExpenseMessage.getForReportAction(report?.reportID, lastReportAction);
        lastMessageTextFromReport = ReportUtils.formatReportLastMessageText(properSchemaForModifiedExpenseMessage, true);
    } else if (
        lastActionName === CONST.REPORT.ACTIONS.TYPE.TASKCOMPLETED ||
        lastActionName === CONST.REPORT.ACTIONS.TYPE.TASKREOPENED ||
        lastActionName === CONST.REPORT.ACTIONS.TYPE.TASKCANCELLED
    ) {
        lastMessageTextFromReport = lastReportAction?.message?.[0].text ?? '';
    } else if (ReportActionUtils.isCreatedTaskReportAction(lastReportAction)) {
        lastMessageTextFromReport = TaskUtils.getTaskCreatedMessage(lastReportAction);
    }

    return lastMessageTextFromReport || (report?.lastMessageText ?? '');
}

/**
 * Creates a report list option
 */
function createOption(
    accountIDs: number[],
    personalDetails: OnyxEntry<PersonalDetailsList>,
    report: OnyxEntry<Report>,
    reportActions: ReportActions,
    {showChatPreviewLine = false, forcePolicyNamePreview = false}: PreviewConfig,
): ReportUtils.OptionData {
    const result: ReportUtils.OptionData = {
        text: undefined,
        alternateText: null,
        pendingAction: undefined,
        allReportErrors: undefined,
        brickRoadIndicator: null,
        icons: undefined,
        tooltipText: null,
        ownerAccountID: undefined,
        subtitle: null,
        participantsList: undefined,
        accountID: 0,
        login: null,
        reportID: '',
        phoneNumber: null,
        hasDraftComment: false,
        keyForList: null,
        searchText: null,
        isDefaultRoom: false,
        isPinned: false,
        isWaitingOnBankAccount: false,
        iouReportID: undefined,
        isIOUReportOwner: null,
        iouReportAmount: 0,
        isChatRoom: false,
        isArchivedRoom: false,
        shouldShowSubscript: false,
        isPolicyExpenseChat: false,
        isOwnPolicyExpenseChat: false,
        isExpenseReport: false,
        policyID: undefined,
        isOptimisticPersonalDetail: false,
    };

    const personalDetailMap = getPersonalDetailsForAccountIDs(accountIDs, personalDetails);
    const personalDetailList = Object.values(personalDetailMap).filter((details): details is PersonalDetails => !!details);
    const personalDetail = personalDetailList[0];
    let hasMultipleParticipants = personalDetailList.length > 1;
    let subtitle;
    let reportName;

    result.participantsList = personalDetailList;
    result.isOptimisticPersonalDetail = personalDetail?.isOptimisticPersonalDetail;

    if (report) {
        result.isChatRoom = ReportUtils.isChatRoom(report);
        result.isDefaultRoom = ReportUtils.isDefaultRoom(report);
        result.isArchivedRoom = ReportUtils.isArchivedRoom(report);
        result.isExpenseReport = ReportUtils.isExpenseReport(report);
        result.isMoneyRequestReport = ReportUtils.isMoneyRequestReport(report);
        result.isThread = ReportUtils.isChatThread(report);
        result.isTaskReport = ReportUtils.isTaskReport(report);
        result.shouldShowSubscript = ReportUtils.shouldReportShowSubscript(report);
        result.isPolicyExpenseChat = ReportUtils.isPolicyExpenseChat(report);
        result.isOwnPolicyExpenseChat = report.isOwnPolicyExpenseChat ?? false;
        result.allReportErrors = getAllReportErrors(report, reportActions);
        result.brickRoadIndicator = !isEmptyObject(result.allReportErrors) ? CONST.BRICK_ROAD_INDICATOR_STATUS.ERROR : '';
        result.pendingAction = report.pendingFields ? report.pendingFields.addWorkspaceRoom ?? report.pendingFields.createChat : undefined;
        result.ownerAccountID = report.ownerAccountID;
        result.reportID = report.reportID;
        result.isUnread = ReportUtils.isUnread(report);
        result.hasDraftComment = report.hasDraft;
        result.isPinned = report.isPinned;
        result.iouReportID = report.iouReportID;
        result.keyForList = String(report.reportID);
        result.tooltipText = ReportUtils.getReportParticipantsTitle(report.visibleChatMemberAccountIDs ?? []);
        result.isWaitingOnBankAccount = report.isWaitingOnBankAccount;
        result.policyID = report.policyID;
        hasMultipleParticipants = personalDetailList.length > 1 || result.isChatRoom || result.isPolicyExpenseChat;
        subtitle = ReportUtils.getChatRoomSubtitle(report);

        const lastActorDetails = personalDetailMap[report.lastActorAccountID ?? 0] ?? null;
        const lastActorDisplayName = getLastActorDisplayName(lastActorDetails, hasMultipleParticipants);
        const lastMessageTextFromReport = getLastMessageTextForReport(report, lastActorDetails);
        let lastMessageText = lastMessageTextFromReport;

        const lastAction = visibleReportActionItems[report.reportID];
        const shouldDisplayLastActorName = lastAction && lastAction.actionName !== CONST.REPORT.ACTIONS.TYPE.REPORTPREVIEW && lastAction.actionName !== CONST.REPORT.ACTIONS.TYPE.IOU;

        if (shouldDisplayLastActorName && lastActorDisplayName && lastMessageTextFromReport) {
            lastMessageText = `${lastActorDisplayName}: ${lastMessageTextFromReport}`;
        }

        if (result.isThread || result.isMoneyRequestReport) {
            result.alternateText = lastMessageTextFromReport.length > 0 ? lastMessageText : Localize.translate(preferredLocale, 'report.noActivityYet');
        } else if (result.isChatRoom || result.isPolicyExpenseChat) {
            result.alternateText = showChatPreviewLine && !forcePolicyNamePreview && lastMessageText ? lastMessageText : subtitle;
        } else if (result.isTaskReport) {
            result.alternateText = showChatPreviewLine && lastMessageText ? lastMessageText : Localize.translate(preferredLocale, 'report.noActivityYet');
        } else {
            result.alternateText = showChatPreviewLine && lastMessageText ? lastMessageText : LocalePhoneNumber.formatPhoneNumber(personalDetail?.login ?? '');
        }
        reportName = ReportUtils.getReportName(report);
    } else {
        // eslint-disable-next-line @typescript-eslint/prefer-nullish-coalescing
        reportName = ReportUtils.getDisplayNameForParticipant(accountIDs[0]) || LocalePhoneNumber.formatPhoneNumber(personalDetail?.login ?? '');
        result.keyForList = String(accountIDs[0]);

        result.alternateText = LocalePhoneNumber.formatPhoneNumber(personalDetails?.[accountIDs[0]]?.login ?? '');
    }

    result.isIOUReportOwner = ReportUtils.isIOUOwnedByCurrentUser(result);
    result.iouReportAmount = ReportUtils.getMoneyRequestSpendBreakdown(result).totalDisplaySpend;

    if (!hasMultipleParticipants) {
        result.login = personalDetail?.login;
        result.accountID = Number(personalDetail?.accountID);
        result.phoneNumber = personalDetail?.phoneNumber;
    }

    result.text = reportName;
    // Disabling this line for safeness as nullish coalescing works only if the value is undefined or null
    // eslint-disable-next-line @typescript-eslint/prefer-nullish-coalescing
    result.searchText = getSearchText(report, reportName, personalDetailList, !!result.isChatRoom || !!result.isPolicyExpenseChat, !!result.isThread);
    result.icons = ReportUtils.getIcons(
        report,
        personalDetails,
        UserUtils.getAvatar(personalDetail?.avatar ?? '', personalDetail?.accountID),
        personalDetail?.login,
        personalDetail?.accountID,
    );
    result.subtitle = subtitle;

    return result;
}

/**
 * Get the option for a policy expense report.
 */
function getPolicyExpenseReportOption(report: Report): ReportUtils.OptionData {
    const expenseReport = policyExpenseReports?.[`${ONYXKEYS.COLLECTION.REPORT}${report.reportID}`];

    const option = createOption(
        expenseReport?.visibleChatMemberAccountIDs ?? [],
        allPersonalDetails ?? {},
        expenseReport ?? null,
        {},
        {
            showChatPreviewLine: false,
            forcePolicyNamePreview: false,
        },
    );

    // Update text & alternateText because createOption returns workspace name only if report is owned by the user
    option.text = ReportUtils.getPolicyName(expenseReport);
    option.alternateText = Localize.translateLocal('workspace.common.workspace');
    option.selected = report.selected;
    option.isSelected = report.selected;
    return option;
}

/**
 * Searches for a match when provided with a value
 */
function isSearchStringMatch(searchValue: string, searchText?: string | null, participantNames = new Set<string>(), isChatRoom = false): boolean {
    const searchWords = new Set(searchValue.replace(/,/g, ' ').split(' '));
    const valueToSearch = searchText?.replace(new RegExp(/&nbsp;/g), '');
    let matching = true;
    searchWords.forEach((word) => {
        // if one of the word is not matching, we don't need to check further
        if (!matching) {
            return;
        }
        const matchRegex = new RegExp(Str.escapeForRegExp(word), 'i');
        matching = matchRegex.test(valueToSearch ?? '') || (!isChatRoom && participantNames.has(word));
    });
    return matching;
}

/**
 * Checks if the given userDetails is currentUser or not.
 * Note: We can't migrate this off of using logins because this is used to check if you're trying to start a chat with
 * yourself or a different user, and people won't be starting new chats via accountID usually.
 */
function isCurrentUser(userDetails: PersonalDetails): boolean {
    if (!userDetails) {
        return false;
    }

    // If user login is a mobile number, append sms domain if not appended already.
    const userDetailsLogin = addSMSDomainIfPhoneNumber(userDetails.login ?? '');

    if (currentUserLogin?.toLowerCase() === userDetailsLogin.toLowerCase()) {
        return true;
    }

    // Check if userDetails login exists in loginList
    return Object.keys(loginList ?? {}).some((login) => login.toLowerCase() === userDetailsLogin.toLowerCase());
}

/**
 * Calculates count of all enabled options
 */
function getEnabledCategoriesCount(options: PolicyCategories): number {
    return Object.values(options).filter((option) => option.enabled).length;
}

/**
 * Verifies that there is at least one enabled option
 */
function hasEnabledOptions(options: PolicyCategories | PolicyTag[]): boolean {
    return Object.values(options).some((option) => option.enabled);
}

/**
 * Sorts categories using a simple object.
 * It builds an hierarchy (based on an object), where each category has a name and other keys as subcategories.
 * Via the hierarchy we avoid duplicating and sort categories one by one. Subcategories are being sorted alphabetically.
 */
function sortCategories(categories: Record<string, Category>): Category[] {
    // Sorts categories alphabetically by name.
    const sortedCategories = Object.values(categories).sort((a, b) => a.name.localeCompare(b.name));

    // An object that respects nesting of categories. Also, can contain only uniq categories.
    const hierarchy = {};
    /**
     * Iterates over all categories to set each category in a proper place in hierarchy
     * It gets a path based on a category name e.g. "Parent: Child: Subcategory" -> "Parent.Child.Subcategory".
     * {
     *   Parent: {
     *     name: "Parent",
     *     Child: {
     *       name: "Child"
     *       Subcategory: {
     *         name: "Subcategory"
     *       }
     *     }
     *   }
     * }
     */
    sortedCategories.forEach((category) => {
        const path = category.name.split(CONST.PARENT_CHILD_SEPARATOR);
        const existedValue = lodashGet(hierarchy, path, {});
        lodashSet(hierarchy, path, {
            ...existedValue,
            name: category.name,
        });
    });

    /**
     * A recursive function to convert hierarchy into an array of category objects.
     * The category object contains base 2 properties: "name" and "enabled".
     * It iterates each key one by one. When a category has subcategories, goes deeper into them. Also, sorts subcategories alphabetically.
     */
    const flatHierarchy = (initialHierarchy: Hierarchy) =>
        Object.values(initialHierarchy).reduce((acc: Category[], category) => {
            const {name, ...subcategories} = category;
            if (name) {
                const categoryObject: Category = {
                    name,
                    enabled: categories[name].enabled ?? false,
                };

                acc.push(categoryObject);
            }

            if (!isEmptyObject(subcategories)) {
                const nestedCategories = flatHierarchy(subcategories);

                acc.push(...nestedCategories.sort((a, b) => a.name.localeCompare(b.name)));
            }

            return acc;
        }, []);

    return flatHierarchy(hierarchy);
}

/**
 * Sorts tags alphabetically by name.
 */
<<<<<<< HEAD
function sortTags(tags: Array<PolicyTag | SelectedTagOption>) {
    return tags.sort((a, b) => a.name?.localeCompare(b.name));
=======
function sortTags(tags: Record<string, Tag> | Tag[]) {
    let sortedTags;

    if (Array.isArray(tags)) {
        sortedTags = tags.sort((a, b) => localeCompare(a.name, b.name));
    } else {
        sortedTags = Object.values(tags).sort((a, b) => localeCompare(a.name, b.name));
    }

    return sortedTags;
>>>>>>> 4816890a
}

/**
 * Builds the options for the category tree hierarchy via indents
 *
 * @param options - an initial object array
 * @param options[].enabled - a flag to enable/disable option in a list
 * @param options[].name - a name of an option
 * @param [isOneLine] - a flag to determine if text should be one line
 */
function getCategoryOptionTree(options: Record<string, Category> | Category[], isOneLine = false): Option[] {
    const optionCollection = new Map<string, Option>();
    Object.values(options).forEach((option) => {
        if (isOneLine) {
            if (optionCollection.has(option.name)) {
                return;
            }

            optionCollection.set(option.name, {
                text: option.name,
                keyForList: option.name,
                searchText: option.name,
                tooltipText: option.name,
                isDisabled: !option.enabled,
                isSelected: !!option.isSelected,
            });

            return;
        }

        option.name.split(CONST.PARENT_CHILD_SEPARATOR).forEach((optionName, index, array) => {
            const indents = times(index, () => CONST.INDENTS).join('');
            const isChild = array.length - 1 === index;
            const searchText = array.slice(0, index + 1).join(CONST.PARENT_CHILD_SEPARATOR);

            if (optionCollection.has(searchText)) {
                return;
            }

            optionCollection.set(searchText, {
                text: `${indents}${optionName}`,
                keyForList: searchText,
                searchText,
                tooltipText: optionName,
                isDisabled: isChild ? !option.enabled : true,
                isSelected: !!option.isSelected,
            });
        });
    });

    return Array.from(optionCollection.values());
}

/**
 * Builds the section list for categories
 */
function getCategoryListSections(
    categories: PolicyCategories,
    recentlyUsedCategories: string[],
    selectedOptions: Category[],
    searchInputValue: string,
    maxRecentReportsToShow: number,
): CategorySection[] {
    const sortedCategories = sortCategories(categories);
    const enabledCategories = Object.values(sortedCategories).filter((category) => category.enabled);

    const categorySections: CategorySection[] = [];
    const numberOfCategories = enabledCategories.length;

    let indexOffset = 0;

    if (numberOfCategories === 0 && selectedOptions.length > 0) {
        categorySections.push({
            // "Selected" section
            title: '',
            shouldShow: false,
            indexOffset,
            data: getCategoryOptionTree(selectedOptions, true),
        });

        return categorySections;
    }

    if (searchInputValue) {
        const searchCategories = enabledCategories.filter((category) => category.name.toLowerCase().includes(searchInputValue.toLowerCase()));

        categorySections.push({
            // "Search" section
            title: '',
            shouldShow: true,
            indexOffset,
            data: getCategoryOptionTree(searchCategories, true),
        });

        return categorySections;
    }

    const selectedOptionNames = selectedOptions.map((selectedOption) => selectedOption.name);
    const enabledAndSelectedCategories = [...selectedOptions, ...sortedCategories.filter((category) => category.enabled && !selectedOptionNames.includes(category.name))];
    const numberOfVisibleCategories = enabledAndSelectedCategories.length;

    if (numberOfVisibleCategories < CONST.CATEGORY_LIST_THRESHOLD) {
        categorySections.push({
            // "All" section when items amount less than the threshold
            title: '',
            shouldShow: false,
            indexOffset,
            data: getCategoryOptionTree(enabledAndSelectedCategories),
        });

        return categorySections;
    }

    if (selectedOptions.length > 0) {
        categorySections.push({
            // "Selected" section
            title: '',
            shouldShow: false,
            indexOffset,
            data: getCategoryOptionTree(selectedOptions, true),
        });

        indexOffset += selectedOptions.length;
    }

    const filteredRecentlyUsedCategories = recentlyUsedCategories
        .filter((categoryName) => !selectedOptionNames.includes(categoryName) && categories[categoryName]?.enabled)
        .map((categoryName) => ({
            name: categoryName,
            enabled: categories[categoryName].enabled ?? false,
        }));

    if (filteredRecentlyUsedCategories.length > 0) {
        const cutRecentlyUsedCategories = filteredRecentlyUsedCategories.slice(0, maxRecentReportsToShow);

        categorySections.push({
            // "Recent" section
            title: Localize.translateLocal('common.recent'),
            shouldShow: true,
            indexOffset,
            data: getCategoryOptionTree(cutRecentlyUsedCategories, true),
        });

        indexOffset += filteredRecentlyUsedCategories.length;
    }

    const filteredCategories = enabledCategories.filter((category) => !selectedOptionNames.includes(category.name));

    categorySections.push({
        // "All" section when items amount more than the threshold
        title: Localize.translateLocal('common.all'),
        shouldShow: true,
        indexOffset,
        data: getCategoryOptionTree(filteredCategories),
    });

    return categorySections;
}

/**
 * Transforms the provided tags into option objects.
 *
 * @param tags - an initial tag array
 */
function getTagsOptions(tags: Array<Pick<PolicyTag, 'name' | 'enabled'>>): Option[] {
    return tags.map((tag) => {
        // This is to remove unnecessary escaping backslash in tag name sent from backend.
        const cleanedName = PolicyUtils.getCleanedTagName(tag.name);
        return {
            text: cleanedName,
            keyForList: tag.name,
            searchText: tag.name,
            tooltipText: cleanedName,
            isDisabled: !tag.enabled,
        };
    });
}

/**
 * Build the section list for tags
 */
function getTagListSections(
    tags: Array<PolicyTag | SelectedTagOption>,
    recentlyUsedTags: string[],
    selectedOptions: SelectedTagOption[],
    searchInputValue: string,
    maxRecentReportsToShow: number,
) {
    const tagSections = [];
    const sortedTags = sortTags(tags);
    const selectedOptionNames = selectedOptions.map((selectedOption) => selectedOption.name);
    const enabledTags = [...selectedOptions, ...sortedTags.filter((tag) => tag.enabled && !selectedOptionNames.includes(tag.name))];
    const numberOfTags = enabledTags.length;
    let indexOffset = 0;

    // If all tags are disabled but there's a previously selected tag, show only the selected tag
    if (numberOfTags === 0 && selectedOptions.length > 0) {
        const selectedTagOptions = selectedOptions.map((option) => ({
            name: option.name,
            // Should be marked as enabled to be able to be de-selected
            enabled: true,
        }));
        tagSections.push({
            // "Selected" section
            title: '',
            shouldShow: false,
            indexOffset,
            data: getTagsOptions(selectedTagOptions),
        });

        return tagSections;
    }

    if (searchInputValue) {
        const searchTags = enabledTags.filter((tag) => PolicyUtils.getCleanedTagName(tag.name.toLowerCase()).includes(searchInputValue.toLowerCase()));

        tagSections.push({
            // "Search" section
            title: '',
            shouldShow: true,
            indexOffset,
            data: getTagsOptions(searchTags),
        });

        return tagSections;
    }

    if (numberOfTags < CONST.TAG_LIST_THRESHOLD) {
        tagSections.push({
            // "All" section when items amount less than the threshold
            title: '',
            shouldShow: false,
            indexOffset,
            data: getTagsOptions(enabledTags),
        });

        return tagSections;
    }

    const filteredRecentlyUsedTags = recentlyUsedTags
        .filter((recentlyUsedTag) => {
            const tagObject = tags.find((tag) => tag.name === recentlyUsedTag);
            return !!tagObject?.enabled && !selectedOptionNames.includes(recentlyUsedTag);
        })
        .map((tag) => ({name: tag, enabled: true}));
    const filteredTags = enabledTags.filter((tag) => !selectedOptionNames.includes(tag.name));

    if (selectedOptions.length) {
        const selectedTagOptions = selectedOptions.map((option) => ({
            name: option.name,
            // Should be marked as enabled to be able to unselect even though the selected category is disabled
            enabled: true,
        }));

        tagSections.push({
            // "Selected" section
            title: '',
            shouldShow: true,
            indexOffset,
            data: getTagsOptions(selectedTagOptions),
        });

        indexOffset += selectedOptions.length;
    }

    if (filteredRecentlyUsedTags.length > 0) {
        const cutRecentlyUsedTags = filteredRecentlyUsedTags.slice(0, maxRecentReportsToShow);

        tagSections.push({
            // "Recent" section
            title: Localize.translateLocal('common.recent'),
            shouldShow: true,
            indexOffset,
            data: getTagsOptions(cutRecentlyUsedTags),
        });

        indexOffset += filteredRecentlyUsedTags.length;
    }

    tagSections.push({
        // "All" section when items amount more than the threshold
        title: Localize.translateLocal('common.all'),
        shouldShow: true,
        indexOffset,
        data: getTagsOptions(filteredTags),
    });

    return tagSections;
}

/**
 * Verifies that there is at least one enabled tag
 */
function hasEnabledTags(policyTagList: Array<PolicyTagList[keyof PolicyTagList]>) {
    const policyTagValueList = policyTagList.map(({tags}) => Object.values(tags)).flat();

    return hasEnabledOptions(policyTagValueList);
}

/**
 * Transforms tax rates to a new object format - to add codes and new name with concatenated name and value.
 *
 * @param  taxRates - The original tax rates object.
 * @returns The transformed tax rates object.g
 */
function transformedTaxRates(taxRates: TaxRatesWithDefault | undefined): Record<string, TaxRate> {
    const defaultTaxKey = taxRates?.defaultExternalID;
    const getModifiedName = (data: TaxRate, code: string) => `${data.name} (${data.value})${defaultTaxKey === code ? ` • ${Localize.translateLocal('common.default')}` : ''}`;
    const taxes = Object.fromEntries(Object.entries(taxRates?.taxes ?? {}).map(([code, data]) => [code, {...data, code, modifiedName: getModifiedName(data, code), name: data.name}]));
    return taxes;
}

/**
 * Sorts tax rates alphabetically by name.
 */
function sortTaxRates(taxRates: TaxRates): TaxRate[] {
    const sortedtaxRates = lodashSortBy(taxRates, (taxRate) => taxRate.name);
    return sortedtaxRates;
}

/**
 * Builds the options for taxRates
 */
function getTaxRatesOptions(taxRates: Array<Partial<TaxRate>>): Option[] {
    return taxRates.map((taxRate) => ({
        text: taxRate.modifiedName,
        keyForList: taxRate.code,
        searchText: taxRate.modifiedName,
        tooltipText: taxRate.modifiedName,
        isDisabled: taxRate.isDisabled,
        data: taxRate,
    }));
}

/**
 * Builds the section list for tax rates
 */
function getTaxRatesSection(taxRates: TaxRatesWithDefault | undefined, selectedOptions: Category[], searchInputValue: string): CategorySection[] {
    const policyRatesSections = [];

    const taxes = transformedTaxRates(taxRates);

    const sortedTaxRates = sortTaxRates(taxes);
    const enabledTaxRates = sortedTaxRates.filter((taxRate) => !taxRate.isDisabled);
    const numberOfTaxRates = enabledTaxRates.length;

    let indexOffset = 0;

    // If all tax are disabled but there's a previously selected tag, show only the selected tag
    if (numberOfTaxRates === 0 && selectedOptions.length > 0) {
        const selectedTaxRateOptions = selectedOptions.map((option) => ({
            modifiedName: option.name,
            // Should be marked as enabled to be able to be de-selected
            isDisabled: false,
        }));
        policyRatesSections.push({
            // "Selected" sectiong
            title: '',
            shouldShow: false,
            indexOffset,
            data: getTaxRatesOptions(selectedTaxRateOptions),
        });

        return policyRatesSections;
    }

    if (searchInputValue) {
        const searchTaxRates = enabledTaxRates.filter((taxRate) => taxRate.modifiedName.toLowerCase().includes(searchInputValue.toLowerCase()));

        policyRatesSections.push({
            // "Search" section
            title: '',
            shouldShow: true,
            indexOffset,
            data: getTaxRatesOptions(searchTaxRates),
        });

        return policyRatesSections;
    }

    if (numberOfTaxRates < CONST.TAX_RATES_LIST_THRESHOLD) {
        policyRatesSections.push({
            // "All" section when items amount less than the threshold
            title: '',
            shouldShow: false,
            indexOffset,
            data: getTaxRatesOptions(enabledTaxRates),
        });

        return policyRatesSections;
    }

    const selectedOptionNames = selectedOptions.map((selectedOption) => selectedOption.name);
    const filteredTaxRates = enabledTaxRates.filter((taxRate) => !selectedOptionNames.includes(taxRate.modifiedName));

    if (selectedOptions.length > 0) {
        const selectedTaxRatesOptions = selectedOptions.map((option) => {
            const taxRateObject = Object.values(taxes).find((taxRate) => taxRate.modifiedName === option.name);

            return {
                modifiedName: option.name,
                isDisabled: !!taxRateObject?.isDisabled,
            };
        });

        policyRatesSections.push({
            // "Selected" section
            title: '',
            shouldShow: true,
            indexOffset,
            data: getTaxRatesOptions(selectedTaxRatesOptions),
        });

        indexOffset += selectedOptions.length;
    }

    policyRatesSections.push({
        // "All" section when number of items are more than the threshold
        title: '',
        shouldShow: true,
        indexOffset,
        data: getTaxRatesOptions(filteredTaxRates),
    });

    return policyRatesSections;
}

/**
 * Checks if a report option is selected based on matching accountID or reportID.
 *
 * @param reportOption - The report option to be checked.
 * @param selectedOptions - Array of selected options to compare with.
 * @returns true if the report option matches any of the selected options by accountID or reportID, false otherwise.
 */
function isReportSelected(reportOption: ReportUtils.OptionData, selectedOptions: Array<Partial<ReportUtils.OptionData>>) {
    if (!selectedOptions || selectedOptions.length === 0) {
        return false;
    }

    // eslint-disable-next-line @typescript-eslint/prefer-nullish-coalescing
    return selectedOptions.some((option) => (option.accountID && option.accountID === reportOption.accountID) || (option.reportID && option.reportID === reportOption.reportID));
}

/**
 * Build the options
 */
function getOptions(
    reports: OnyxCollection<Report>,
    personalDetails: OnyxEntry<PersonalDetailsList>,
    {
        reportActions = {},
        betas = [],
        selectedOptions = [],
        maxRecentReportsToShow = 0,
        excludeLogins = [],
        includeMultipleParticipantReports = false,
        includePersonalDetails = false,
        includeRecentReports = false,
        // When sortByReportTypeInSearch flag is true, recentReports will include the personalDetails options as well.
        sortByReportTypeInSearch = false,
        searchInputValue = '',
        showChatPreviewLine = false,
        sortPersonalDetailsByAlphaAsc = true,
        forcePolicyNamePreview = false,
        includeOwnedWorkspaceChats = false,
        includeThreads = false,
        includeTasks = false,
        includeMoneyRequests = false,
        excludeUnknownUsers = false,
        includeP2P = true,
        includeCategories = false,
        categories = {},
        recentlyUsedCategories = [],
        includeTags = false,
        tags = {},
        recentlyUsedTags = [],
        canInviteUser = true,
        includeSelectedOptions = false,
        transactionViolations = {},
        includeTaxRates,
        taxRates,
    }: GetOptionsConfig,
): GetOptions {
    if (includeCategories) {
        const categoryOptions = getCategoryListSections(categories, recentlyUsedCategories, selectedOptions as Category[], searchInputValue, maxRecentReportsToShow);

        return {
            recentReports: [],
            personalDetails: [],
            userToInvite: null,
            currentUserOption: null,
            categoryOptions,
            tagOptions: [],
            taxRatesOptions: [],
        };
    }

    if (includeTags) {
        const tagOptions = getTagListSections(Object.values(tags), recentlyUsedTags, selectedOptions as SelectedTagOption[], searchInputValue, maxRecentReportsToShow);

        return {
            recentReports: [],
            personalDetails: [],
            userToInvite: null,
            currentUserOption: null,
            categoryOptions: [],
            tagOptions,
            taxRatesOptions: [],
        };
    }

    if (includeTaxRates) {
        const taxRatesOptions = getTaxRatesSection(taxRates, selectedOptions as Category[], searchInputValue);

        return {
            recentReports: [],
            personalDetails: [],
            userToInvite: null,
            currentUserOption: null,
            categoryOptions: [],
            tagOptions: [],
            taxRatesOptions,
        };
    }

    if (!isPersonalDetailsReady(personalDetails)) {
        return {
            recentReports: [],
            personalDetails: [],
            userToInvite: null,
            currentUserOption: null,
            categoryOptions: [],
            tagOptions: [],
            taxRatesOptions: [],
        };
    }

    let recentReportOptions = [];
    let personalDetailsOptions: ReportUtils.OptionData[] = [];
    const reportMapForAccountIDs: Record<number, Report> = {};
    const parsedPhoneNumber = PhoneNumber.parsePhoneNumber(LoginUtils.appendCountryCode(Str.removeSMSDomain(searchInputValue)));
    const searchValue = parsedPhoneNumber.possible ? parsedPhoneNumber.number?.e164 : searchInputValue.toLowerCase();

    // Filter out all the reports that shouldn't be displayed
    const filteredReports = Object.values(reports ?? {}).filter((report) => {
        const {parentReportID, parentReportActionID} = report ?? {};
        const canGetParentReport = parentReportID && parentReportActionID && allReportActions;
        const parentReportAction = canGetParentReport ? allReportActions[parentReportID]?.[parentReportActionID] ?? null : null;
        const doesReportHaveViolations = betas.includes(CONST.BETAS.VIOLATIONS) && ReportUtils.doesTransactionThreadHaveViolations(report, transactionViolations, parentReportAction);

        return ReportUtils.shouldReportBeInOptionList({
            report,
            currentReportId: Navigation.getTopmostReportId() ?? '',
            betas,
            policies,
            doesReportHaveViolations,
            isInGSDMode: false,

            excludeEmptyChats: false,
        });
    });

    // Sorting the reports works like this:
    // - Order everything by the last message timestamp (descending)
    // - All archived reports should remain at the bottom
    const orderedReports = lodashSortBy(filteredReports, (report) => {
        if (ReportUtils.isArchivedRoom(report)) {
            return CONST.DATE.UNIX_EPOCH;
        }

        return report?.lastVisibleActionCreated;
    });
    orderedReports.reverse();

    const allReportOptions: ReportUtils.OptionData[] = [];
    orderedReports.forEach((report) => {
        if (!report) {
            return;
        }

        const isThread = ReportUtils.isChatThread(report);
        const isChatRoom = ReportUtils.isChatRoom(report);
        const isTaskReport = ReportUtils.isTaskReport(report);
        const isPolicyExpenseChat = ReportUtils.isPolicyExpenseChat(report);
        const isMoneyRequestReport = ReportUtils.isMoneyRequestReport(report);
        const accountIDs = report.visibleChatMemberAccountIDs ?? [];

        if (isPolicyExpenseChat && report.isOwnPolicyExpenseChat && !includeOwnedWorkspaceChats) {
            return;
        }

        // When passing includeP2P false we are trying to hide features from users that are not ready for P2P and limited to workspace chats only.
        if (!includeP2P && !isPolicyExpenseChat) {
            return;
        }

        if (isThread && !includeThreads) {
            return;
        }

        if (isTaskReport && !includeTasks) {
            return;
        }

        if (isMoneyRequestReport && !includeMoneyRequests) {
            return;
        }

        // In case user needs to add credit bank account, don't allow them to request more money from the workspace.
        if (includeOwnedWorkspaceChats && ReportUtils.hasIOUWaitingOnCurrentUserBankAccount(report)) {
            return;
        }

        if (!accountIDs || accountIDs.length === 0) {
            return;
        }

        // Save the report in the map if this is a single participant so we can associate the reportID with the
        // personal detail option later. Individuals should not be associated with single participant
        // policyExpenseChats or chatRooms since those are not people.
        if (accountIDs.length <= 1 && !isPolicyExpenseChat && !isChatRoom) {
            reportMapForAccountIDs[accountIDs[0]] = report;
        }

        allReportOptions.push(
            createOption(accountIDs, personalDetails, report, reportActions, {
                showChatPreviewLine,
                forcePolicyNamePreview,
            }),
        );
    });
    // We're only picking personal details that have logins set
    // This is a temporary fix for all the logic that's been breaking because of the new privacy changes
    // See https://github.com/Expensify/Expensify/issues/293465 for more context
    // Moreover, we should not override the personalDetails object, otherwise the createOption util won't work properly, it returns incorrect tooltipText
    const havingLoginPersonalDetails = !includeP2P
        ? {}
        : Object.fromEntries(Object.entries(personalDetails ?? {}).filter(([, detail]) => !!detail?.login && !!detail.accountID && !detail?.isOptimisticPersonalDetail));
    let allPersonalDetailsOptions = Object.values(havingLoginPersonalDetails).map((personalDetail) =>
        createOption([personalDetail?.accountID ?? -1], personalDetails, reportMapForAccountIDs[personalDetail?.accountID ?? -1], reportActions, {
            showChatPreviewLine,
            forcePolicyNamePreview,
        }),
    );

    if (sortPersonalDetailsByAlphaAsc) {
        // PersonalDetails should be ordered Alphabetically by default - https://github.com/Expensify/App/issues/8220#issuecomment-1104009435
        allPersonalDetailsOptions = lodashOrderBy(allPersonalDetailsOptions, [(personalDetail) => personalDetail.text?.toLowerCase()], 'asc');
    }

    // Exclude the current user from the personal details list
    const optionsToExclude: Option[] = [{login: currentUserLogin}, {login: CONST.EMAIL.NOTIFICATIONS}];

    // If we're including selected options from the search results, we only want to exclude them if the search input is empty
    // This is because on certain pages, we show the selected options at the top when the search input is empty
    // This prevents the issue of seeing the selected option twice if you have them as a recent chat and select them
    if (!includeSelectedOptions || searchInputValue === '') {
        optionsToExclude.push(...selectedOptions);
    }

    excludeLogins.forEach((login) => {
        optionsToExclude.push({login});
    });

    if (includeRecentReports) {
        for (const reportOption of allReportOptions) {
            // Stop adding options to the recentReports array when we reach the maxRecentReportsToShow value
            if (recentReportOptions.length > 0 && recentReportOptions.length === maxRecentReportsToShow) {
                break;
            }

            // Skip notifications@expensify.com
            if (reportOption.login === CONST.EMAIL.NOTIFICATIONS) {
                continue;
            }

            const isCurrentUserOwnedPolicyExpenseChatThatCouldShow =
                reportOption.isPolicyExpenseChat && reportOption.ownerAccountID === currentUserAccountID && includeOwnedWorkspaceChats && !reportOption.isArchivedRoom;

            // Skip if we aren't including multiple participant reports and this report has multiple participants
            if (!isCurrentUserOwnedPolicyExpenseChatThatCouldShow && !includeMultipleParticipantReports && !reportOption.login) {
                continue;
            }

            // If we're excluding threads, check the report to see if it has a single participant and if the participant is already selected
            if (
                !includeThreads &&
                (!!reportOption.login || reportOption.reportID) &&
                optionsToExclude.some((option) => option.login === reportOption.login || option.reportID === reportOption.reportID)
            ) {
                continue;
            }

            // Finally check to see if this option is a match for the provided search string if we have one
            const {searchText, participantsList, isChatRoom} = reportOption;
            const participantNames = getParticipantNames(participantsList);

            if (searchValue) {
                // Determine if the search is happening within a chat room and starts with the report ID
                const isReportIdSearch = isChatRoom && Str.startsWith(reportOption.reportID ?? '', searchValue);

                // Check if the search string matches the search text or participant names considering the type of the room
                const isSearchMatch = isSearchStringMatch(searchValue, searchText, participantNames, isChatRoom);

                if (!isReportIdSearch && !isSearchMatch) {
                    continue;
                }
            }

            reportOption.isSelected = isReportSelected(reportOption, selectedOptions);

            recentReportOptions.push(reportOption);

            // Add this login to the exclude list so it won't appear when we process the personal details
            if (reportOption.login) {
                optionsToExclude.push({login: reportOption.login});
            }
        }
    }

    if (includePersonalDetails) {
        // Next loop over all personal details removing any that are selectedUsers or recentChats
        allPersonalDetailsOptions.forEach((personalDetailOption) => {
            if (optionsToExclude.some((optionToExclude) => optionToExclude.login === personalDetailOption.login)) {
                return;
            }
            const {searchText, participantsList, isChatRoom} = personalDetailOption;
            const participantNames = getParticipantNames(participantsList);
            if (searchValue && !isSearchStringMatch(searchValue, searchText, participantNames, isChatRoom)) {
                return;
            }

            personalDetailsOptions.push(personalDetailOption);
        });
    }

    let currentUserOption = allPersonalDetailsOptions.find((personalDetailsOption) => personalDetailsOption.login === currentUserLogin);
    if (searchValue && currentUserOption && !isSearchStringMatch(searchValue, currentUserOption.searchText)) {
        currentUserOption = undefined;
    }

    let userToInvite: ReportUtils.OptionData | null = null;
    const noOptions = recentReportOptions.length + personalDetailsOptions.length === 0 && !currentUserOption;
    const noOptionsMatchExactly = !personalDetailsOptions
        .concat(recentReportOptions)
        .find((option) => option.login === addSMSDomainIfPhoneNumber(searchValue ?? '').toLowerCase() || option.login === searchValue?.toLowerCase());

    if (
        searchValue &&
        (noOptions || noOptionsMatchExactly) &&
        !isCurrentUser({login: searchValue} as PersonalDetails) &&
        selectedOptions.every((option) => 'login' in option && option.login !== searchValue) &&
        ((Str.isValidEmail(searchValue) && !Str.isDomainEmail(searchValue) && !Str.endsWith(searchValue, CONST.SMS.DOMAIN)) ||
            (parsedPhoneNumber.possible && Str.isValidPhone(LoginUtils.getPhoneNumberWithoutSpecialChars(parsedPhoneNumber.number?.input ?? '')))) &&
        !optionsToExclude.find((optionToExclude) => 'login' in optionToExclude && optionToExclude.login === addSMSDomainIfPhoneNumber(searchValue).toLowerCase()) &&
        (searchValue !== CONST.EMAIL.CHRONOS || Permissions.canUseChronos(betas)) &&
        !excludeUnknownUsers
    ) {
        // Generates an optimistic account ID for new users not yet saved in Onyx
        const optimisticAccountID = UserUtils.generateAccountID(searchValue);
        const personalDetailsExtended = {
            ...personalDetails,
            [optimisticAccountID]: {
                accountID: optimisticAccountID,
                login: searchValue,
                avatar: UserUtils.getDefaultAvatar(optimisticAccountID),
            },
        };
        userToInvite = createOption([optimisticAccountID], personalDetailsExtended, null, reportActions, {
            showChatPreviewLine,
        });
        userToInvite.isOptimisticAccount = true;
        userToInvite.login = searchValue;
        // eslint-disable-next-line @typescript-eslint/prefer-nullish-coalescing
        userToInvite.text = userToInvite.text || searchValue;
        // eslint-disable-next-line @typescript-eslint/prefer-nullish-coalescing
        userToInvite.alternateText = userToInvite.alternateText || searchValue;

        // If user doesn't exist, use a default avatar
        userToInvite.icons = [
            {
                source: UserUtils.getAvatar('', optimisticAccountID),
                name: searchValue,
                type: CONST.ICON_TYPE_AVATAR,
            },
        ];
    }

    // If we are prioritizing 1:1 chats in search, do it only once we started searching
    if (sortByReportTypeInSearch && searchValue !== '') {
        // When sortByReportTypeInSearch is true, recentReports will be returned with all the reports including personalDetailsOptions in the correct Order.
        recentReportOptions.push(...personalDetailsOptions);
        personalDetailsOptions = [];
        recentReportOptions = lodashOrderBy(
            recentReportOptions,
            [
                (option) => {
                    if (!!option.isChatRoom || option.isArchivedRoom) {
                        return 3;
                    }
                    if (!option.login) {
                        return 2;
                    }
                    if (option.login.toLowerCase() !== searchValue?.toLowerCase()) {
                        return 1;
                    }

                    // When option.login is an exact match with the search value, returning 0 puts it at the top of the option list
                    return 0;
                },
            ],
            ['asc'],
        );
    }

    return {
        personalDetails: personalDetailsOptions,
        recentReports: recentReportOptions,
        userToInvite: canInviteUser ? userToInvite : null,
        currentUserOption,
        categoryOptions: [],
        tagOptions: [],
        taxRatesOptions: [],
    };
}

/**
 * Build the options for the Search view
 */
function getSearchOptions(reports: Record<string, Report>, personalDetails: OnyxEntry<PersonalDetailsList>, searchValue = '', betas: Beta[] = []): GetOptions {
    Timing.start(CONST.TIMING.LOAD_SEARCH_OPTIONS);
    Performance.markStart(CONST.TIMING.LOAD_SEARCH_OPTIONS);
    const options = getOptions(reports, personalDetails, {
        betas,
        searchInputValue: searchValue.trim(),
        includeRecentReports: true,
        includeMultipleParticipantReports: true,
        maxRecentReportsToShow: 0, // Unlimited
        sortByReportTypeInSearch: true,
        showChatPreviewLine: true,
        includePersonalDetails: true,
        forcePolicyNamePreview: true,
        includeOwnedWorkspaceChats: true,
        includeThreads: true,
        includeMoneyRequests: true,
        includeTasks: true,
    });
    Timing.end(CONST.TIMING.LOAD_SEARCH_OPTIONS);
    Performance.markEnd(CONST.TIMING.LOAD_SEARCH_OPTIONS);

    return options;
}

function getShareLogOptions(reports: OnyxCollection<Report>, personalDetails: OnyxEntry<PersonalDetailsList>, searchValue = '', betas: Beta[] = []): GetOptions {
    return getOptions(reports, personalDetails, {
        betas,
        searchInputValue: searchValue.trim(),
        includeRecentReports: true,
        includeMultipleParticipantReports: true,
        sortByReportTypeInSearch: true,
        includePersonalDetails: true,
        forcePolicyNamePreview: true,
        includeOwnedWorkspaceChats: true,
    });
}

/**
 * Build the IOUConfirmation options for showing the payee personalDetail
 */
function getIOUConfirmationOptionsFromPayeePersonalDetail(personalDetail: PersonalDetails, amountText: string): PayeePersonalDetails {
    const formattedLogin = LocalePhoneNumber.formatPhoneNumber(personalDetail.login ?? '');
    return {
        text: PersonalDetailsUtils.getDisplayNameOrDefault(personalDetail, formattedLogin),
        alternateText: formattedLogin || PersonalDetailsUtils.getDisplayNameOrDefault(personalDetail, '', false),
        icons: [
            {
                source: UserUtils.getAvatar(personalDetail.avatar, personalDetail.accountID),
                name: personalDetail.login ?? '',
                type: CONST.ICON_TYPE_AVATAR,
                id: personalDetail.accountID,
            },
        ],
        descriptiveText: amountText,
        login: personalDetail.login ?? '',
        accountID: personalDetail.accountID,
        keyForList: String(personalDetail.accountID),
    };
}

/**
 * Build the IOUConfirmationOptions for showing participants
 */
function getIOUConfirmationOptionsFromParticipants(participants: Participant[], amountText: string): Participant[] {
    return participants.map((participant) => ({
        ...participant,
        descriptiveText: amountText,
    }));
}

/**
 * Build the options for the New Group view
 */
function getFilteredOptions(
    reports: OnyxCollection<Report>,
    personalDetails: OnyxEntry<PersonalDetailsList>,
    betas: Beta[] = [],
    searchValue = '',
    selectedOptions: Array<Partial<ReportUtils.OptionData>> = [],
    excludeLogins: string[] = [],
    includeOwnedWorkspaceChats = false,
    includeP2P = true,
    includeCategories = false,
    categories: PolicyCategories = {},
    recentlyUsedCategories: string[] = [],
    includeTags = false,
    tags: PolicyTagList | Array<PolicyTag | SelectedTagOption> = {},
    recentlyUsedTags: string[] = [],
    canInviteUser = true,
    includeSelectedOptions = false,
    includeTaxRates = false,
    taxRates: TaxRatesWithDefault = {} as TaxRatesWithDefault,
) {
    return getOptions(reports, personalDetails, {
        betas,
        searchInputValue: searchValue.trim(),
        selectedOptions,
        includeRecentReports: true,
        includePersonalDetails: true,
        maxRecentReportsToShow: 5,
        excludeLogins,
        includeOwnedWorkspaceChats,
        includeP2P,
        includeCategories,
        categories,
        recentlyUsedCategories,
        includeTags,
        tags,
        recentlyUsedTags,
        canInviteUser,
        includeSelectedOptions,
        includeTaxRates,
        taxRates,
    });
}

/**
 * Build the options for the Share Destination for a Task
 */

function getShareDestinationOptions(
    reports: Record<string, Report>,
    personalDetails: OnyxEntry<PersonalDetailsList>,
    betas: Beta[] = [],
    searchValue = '',
    selectedOptions: Array<Partial<ReportUtils.OptionData>> = [],
    excludeLogins: string[] = [],
    includeOwnedWorkspaceChats = true,
    excludeUnknownUsers = true,
) {
    return getOptions(reports, personalDetails, {
        betas,
        searchInputValue: searchValue.trim(),
        selectedOptions,
        maxRecentReportsToShow: 0, // Unlimited
        includeRecentReports: true,
        includeMultipleParticipantReports: true,
        includePersonalDetails: false,
        showChatPreviewLine: true,
        forcePolicyNamePreview: true,
        includeThreads: true,
        includeMoneyRequests: true,
        includeTasks: true,
        excludeLogins,
        includeOwnedWorkspaceChats,
        excludeUnknownUsers,
    });
}

/**
 * Format personalDetails or userToInvite to be shown in the list
 *
 * @param member - personalDetails or userToInvite
 * @param config - keys to overwrite the default values
 */
function formatMemberForList(member: ReportUtils.OptionData): MemberForList {
    const accountID = member.accountID;

    return {
        // eslint-disable-next-line @typescript-eslint/prefer-nullish-coalescing
        text: member.text || member.displayName || '',
        // eslint-disable-next-line @typescript-eslint/prefer-nullish-coalescing
        alternateText: member.alternateText || member.login || '',
        // eslint-disable-next-line @typescript-eslint/prefer-nullish-coalescing
        keyForList: member.keyForList || String(accountID ?? 0) || '',
        isSelected: member.isSelected ?? false,
        isDisabled: member.isDisabled ?? false,
        accountID,
        login: member.login ?? '',
        icons: member.icons,
        pendingAction: member.pendingAction,
        reportID: member.reportID,
    };
}

/**
 * Build the options for the Workspace Member Invite view
 */
function getMemberInviteOptions(
    personalDetails: OnyxEntry<PersonalDetailsList>,
    betas: Beta[] = [],
    searchValue = '',
    excludeLogins: string[] = [],
    includeSelectedOptions = false,
): GetOptions {
    return getOptions({}, personalDetails, {
        betas,
        searchInputValue: searchValue.trim(),
        includePersonalDetails: true,
        excludeLogins,
        sortPersonalDetailsByAlphaAsc: true,
        includeSelectedOptions,
    });
}

/**
 * Helper method that returns the text to be used for the header's message and title (if any)
 */
function getHeaderMessage(hasSelectableOptions: boolean, hasUserToInvite: boolean, searchValue: string, maxParticipantsReached = false, hasMatchedParticipant = false): string {
    if (maxParticipantsReached) {
        return Localize.translate(preferredLocale, 'common.maxParticipantsReached', {count: CONST.REPORT.MAXIMUM_PARTICIPANTS});
    }

    const isValidPhone = PhoneNumber.parsePhoneNumber(LoginUtils.appendCountryCode(searchValue)).possible;

    const isValidEmail = Str.isValidEmail(searchValue);

    if (searchValue && CONST.REGEX.DIGITS_AND_PLUS.test(searchValue) && !isValidPhone && !hasSelectableOptions) {
        return Localize.translate(preferredLocale, 'messages.errorMessageInvalidPhone');
    }

    // Without a search value, it would be very confusing to see a search validation message.
    // Therefore, this skips the validation when there is no search value.
    if (searchValue && !hasSelectableOptions && !hasUserToInvite) {
        if (/^\d+$/.test(searchValue) && !isValidPhone) {
            return Localize.translate(preferredLocale, 'messages.errorMessageInvalidPhone');
        }
        if (/@/.test(searchValue) && !isValidEmail) {
            return Localize.translate(preferredLocale, 'messages.errorMessageInvalidEmail');
        }
        if (hasMatchedParticipant && (isValidEmail || isValidPhone)) {
            return '';
        }
        return Localize.translate(preferredLocale, 'common.noResultsFound');
    }

    return '';
}

/**
 * Helper method for non-user lists (eg. categories and tags) that returns the text to be used for the header's message and title (if any)
 */
function getHeaderMessageForNonUserList(hasSelectableOptions: boolean, searchValue: string): string {
    if (searchValue && !hasSelectableOptions) {
        return Localize.translate(preferredLocale, 'common.noResultsFound');
    }
    return '';
}

/**
 * Helper method to check whether an option can show tooltip or not
 */
function shouldOptionShowTooltip(option: ReportUtils.OptionData): boolean {
    return (!option.isChatRoom || !!option.isThread) && !option.isArchivedRoom;
}

/**
 * Handles the logic for displaying selected participants from the search term
 */
function formatSectionsFromSearchTerm(
    searchTerm: string,
    selectedOptions: ReportUtils.OptionData[],
    filteredRecentReports: ReportUtils.OptionData[],
    filteredPersonalDetails: ReportUtils.OptionData[],
    maxOptionsSelected: boolean,
    indexOffset = 0,
    personalDetails: OnyxEntry<PersonalDetailsList> = {},
    shouldGetOptionDetails = false,
): SectionForSearchTerm {
    // We show the selected participants at the top of the list when there is no search term or maximum number of participants has already been selected
    // However, if there is a search term we remove the selected participants from the top of the list unless they are part of the search results
    // This clears up space on mobile views, where if you create a group with 4+ people you can't see the selected participants and the search results at the same time
    if (searchTerm === '' || maxOptionsSelected) {
        return {
            section: {
                title: undefined,
                data: shouldGetOptionDetails
                    ? selectedOptions.map((participant) => {
                          const isPolicyExpenseChat = participant.isPolicyExpenseChat ?? false;
                          return isPolicyExpenseChat ? getPolicyExpenseReportOption(participant) : getParticipantsOption(participant, personalDetails);
                      })
                    : selectedOptions,
                shouldShow: selectedOptions.length > 0,
                indexOffset,
            },
            newIndexOffset: indexOffset + selectedOptions.length,
        };
    }

    // If you select a new user you don't have a contact for, they won't get returned as part of a recent report or personal details
    // This will add them to the list of options, deduping them if they already exist in the other lists
    const selectedParticipantsWithoutDetails = selectedOptions.filter((participant) => {
        const accountID = participant.accountID ?? null;
        const isPartOfSearchTerm = participant.searchText?.toLowerCase().includes(searchTerm.trim().toLowerCase());
        const isReportInRecentReports = filteredRecentReports.some((report) => report.accountID === accountID);
        const isReportInPersonalDetails = filteredPersonalDetails.some((personalDetail) => personalDetail.accountID === accountID);
        return isPartOfSearchTerm && !isReportInRecentReports && !isReportInPersonalDetails;
    });

    return {
        section: {
            title: undefined,
            data: shouldGetOptionDetails
                ? selectedParticipantsWithoutDetails.map((participant) => {
                      const isPolicyExpenseChat = participant.isPolicyExpenseChat ?? false;
                      return isPolicyExpenseChat ? getPolicyExpenseReportOption(participant) : getParticipantsOption(participant, personalDetails);
                  })
                : selectedParticipantsWithoutDetails,
            shouldShow: selectedParticipantsWithoutDetails.length > 0,
            indexOffset,
        },
        newIndexOffset: indexOffset + selectedParticipantsWithoutDetails.length,
    };
}

export {
    addSMSDomainIfPhoneNumber,
    getAvatarsForAccountIDs,
    isCurrentUser,
    isPersonalDetailsReady,
    getSearchOptions,
    getFilteredOptions,
    getShareDestinationOptions,
    getMemberInviteOptions,
    getHeaderMessage,
    getHeaderMessageForNonUserList,
    getPersonalDetailsForAccountIDs,
    getIOUConfirmationOptionsFromPayeePersonalDetail,
    getIOUConfirmationOptionsFromParticipants,
    getSearchText,
    getAllReportErrors,
    getPolicyExpenseReportOption,
    getParticipantsOption,
    isSearchStringMatch,
    shouldOptionShowTooltip,
    getLastActorDisplayName,
    getLastMessageTextForReport,
    getEnabledCategoriesCount,
    hasEnabledOptions,
    sortCategories,
    getCategoryOptionTree,
    hasEnabledTags,
    formatMemberForList,
    formatSectionsFromSearchTerm,
    transformedTaxRates,
    getShareLogOptions,
};

export type {MemberForList, CategorySection, GetOptions};<|MERGE_RESOLUTION|>--- conflicted
+++ resolved
@@ -865,11 +865,7 @@
 /**
  * Sorts tags alphabetically by name.
  */
-<<<<<<< HEAD
-function sortTags(tags: Array<PolicyTag | SelectedTagOption>) {
-    return tags.sort((a, b) => a.name?.localeCompare(b.name));
-=======
-function sortTags(tags: Record<string, Tag> | Tag[]) {
+function sortTags(tags: Record<string, PolicyTag | SelectedTagOption> | Array<PolicyTag | SelectedTagOption>) {
     let sortedTags;
 
     if (Array.isArray(tags)) {
@@ -879,7 +875,6 @@
     }
 
     return sortedTags;
->>>>>>> 4816890a
 }
 
 /**
