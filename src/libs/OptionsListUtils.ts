--- conflicted
+++ resolved
@@ -530,13 +530,8 @@
     const parentReportAction: OnyxEntry<ReportAction> =
         !report?.parentReportID || !report?.parentReportActionID ? undefined : allReportActions?.[report.parentReportID ?? '']?.[report.parentReportActionID ?? ''];
 
-<<<<<<< HEAD
-    if (parentReportAction?.actorAccountID === currentUserAccountID && ReportActionUtils.isTransactionThread(parentReportAction)) {
+    if (ReportActionUtils.wasActionTakenByCurrentUser(parentReportAction) && ReportActionUtils.isTransactionThread(parentReportAction)) {
         const transactionID = parentReportAction?.actionName === CONST.REPORT.ACTIONS.TYPE.IOU ? parentReportAction?.originalMessage?.IOUTransactionID : undefined;
-=======
-    if (ReportActionUtils.wasActionTakenByCurrentUser(parentReportAction) && ReportActionUtils.isTransactionThread(parentReportAction)) {
-        const transactionID = parentReportAction?.actionName === CONST.REPORT.ACTIONS.TYPE.IOU ? parentReportAction?.originalMessage?.IOUTransactionID : null;
->>>>>>> 1a1a8320
         const transaction = allTransactions?.[`${ONYXKEYS.COLLECTION.TRANSACTION}${transactionID}`];
         if (TransactionUtils.hasMissingSmartscanFields(transaction) && !ReportUtils.isSettled(transaction?.reportID)) {
             reportActionErrors.smartscan = ErrorUtils.getMicroSecondOnyxError('report.genericSmartscanFailureMessage');
