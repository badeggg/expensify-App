/* eslint-disable no-continue */
import Str from 'expensify-common/lib/str';
// eslint-disable-next-line you-dont-need-lodash-underscore/get
import lodashGet from 'lodash/get';
import lodashOrderBy from 'lodash/orderBy';
import lodashSet from 'lodash/set';
import lodashSortBy from 'lodash/sortBy';
import Onyx from 'react-native-onyx';
import type {OnyxCollection, OnyxEntry} from 'react-native-onyx';
import CONST from '@src/CONST';
import type {TranslationPaths} from '@src/languages/types';
import ONYXKEYS from '@src/ONYXKEYS';
import type {
    Beta,
    Login,
    PersonalDetails,
    PersonalDetailsList,
    Policy,
    PolicyCategories,
    PolicyTag,
    PolicyTagList,
    Report,
    ReportAction,
    ReportActions,
    Transaction,
    TransactionViolation,
} from '@src/types/onyx';
import type {Participant} from '@src/types/onyx/IOU';
import type * as OnyxCommon from '@src/types/onyx/OnyxCommon';
import type {PolicyTaxRates, TaxRate, TaxRates} from '@src/types/onyx/PolicyTaxRates';
import type DeepValueOf from '@src/types/utils/DeepValueOf';
import {isEmptyObject} from '@src/types/utils/EmptyObject';
import times from '@src/utils/times';
import Timing from './actions/Timing';
import * as CollectionUtils from './CollectionUtils';
import * as ErrorUtils from './ErrorUtils';
import * as LocalePhoneNumber from './LocalePhoneNumber';
import * as Localize from './Localize';
import * as LoginUtils from './LoginUtils';
import ModifiedExpenseMessage from './ModifiedExpenseMessage';
import Navigation from './Navigation/Navigation';
import Performance from './Performance';
import Permissions from './Permissions';
import * as PersonalDetailsUtils from './PersonalDetailsUtils';
import * as PhoneNumber from './PhoneNumber';
import * as PolicyUtils from './PolicyUtils';
import * as ReportActionUtils from './ReportActionsUtils';
import * as ReportUtils from './ReportUtils';
import * as TaskUtils from './TaskUtils';
import * as TransactionUtils from './TransactionUtils';
import * as UserUtils from './UserUtils';

type Tag = {
    enabled: boolean;
    name: string;
    accountID: number | null;
};

type Option = Partial<ReportUtils.OptionData>;

type PayeePersonalDetails = {
    text: string;
    alternateText: string;
    icons: OnyxCommon.Icon[];
    descriptiveText: string;
    login: string;
    accountID: number;
    keyForList: string;
};

type CategorySection = {
    title: string | undefined;
    shouldShow: boolean;
    indexOffset: number;
    data: Option[];
};

type Category = {
    name: string;
    enabled: boolean;
};

type Hierarchy = Record<string, Category & {[key: string]: Hierarchy & Category}>;

type GetOptionsConfig = {
    reportActions?: ReportActions;
    betas?: Beta[];
    selectedOptions?: Option[];
    maxRecentReportsToShow?: number;
    excludeLogins?: string[];
    includeMultipleParticipantReports?: boolean;
    includePersonalDetails?: boolean;
    includeRecentReports?: boolean;
    sortByReportTypeInSearch?: boolean;
    searchInputValue?: string;
    showChatPreviewLine?: boolean;
    sortPersonalDetailsByAlphaAsc?: boolean;
    forcePolicyNamePreview?: boolean;
    includeOwnedWorkspaceChats?: boolean;
    includeThreads?: boolean;
    includeTasks?: boolean;
    includeMoneyRequests?: boolean;
    excludeUnknownUsers?: boolean;
    includeP2P?: boolean;
    includeCategories?: boolean;
    categories?: PolicyCategories;
    recentlyUsedCategories?: string[];
    includeTags?: boolean;
    tags?: Record<string, Tag>;
    recentlyUsedTags?: string[];
    canInviteUser?: boolean;
    includeSelectedOptions?: boolean;
    includePolicyTaxRates?: boolean;
    policyTaxRates?: PolicyTaxRates;
    transactionViolations?: OnyxCollection<TransactionViolation[]>;
};

type MemberForList = {
    text: string;
    alternateText: string;
    keyForList: string;
    isSelected: boolean;
    isDisabled: boolean;
    accountID?: number | null;
    login: string;
    icons?: OnyxCommon.Icon[];
    pendingAction?: OnyxCommon.PendingAction;
    reportID: string;
};

type SectionForSearchTerm = {
    section: CategorySection;
    newIndexOffset: number;
};

type GetOptions = {
    recentReports: ReportUtils.OptionData[];
    personalDetails: ReportUtils.OptionData[];
    userToInvite: ReportUtils.OptionData | null;
    currentUserOption: ReportUtils.OptionData | null | undefined;
    categoryOptions: CategorySection[];
    tagOptions: CategorySection[];
    policyTaxRatesOptions: CategorySection[];
};

type PreviewConfig = {showChatPreviewLine?: boolean; forcePolicyNamePreview?: boolean};

/**
 * OptionsListUtils is used to build a list options passed to the OptionsList component. Several different UI views can
 * be configured to display different results based on the options passed to the private getOptions() method. Public
 * methods should be named for the views they build options for and then exported for use in a component.
 */
let currentUserLogin: string | undefined;
let currentUserAccountID: number | undefined;
Onyx.connect({
    key: ONYXKEYS.SESSION,
    callback: (value) => {
        currentUserLogin = value?.email;
        currentUserAccountID = value?.accountID;
    },
});

let loginList: OnyxEntry<Login>;
Onyx.connect({
    key: ONYXKEYS.LOGIN_LIST,
    callback: (value) => (loginList = isEmptyObject(value) ? {} : value),
});

let allPersonalDetails: OnyxEntry<PersonalDetailsList>;
Onyx.connect({
    key: ONYXKEYS.PERSONAL_DETAILS_LIST,
    callback: (value) => (allPersonalDetails = isEmptyObject(value) ? {} : value),
});

let preferredLocale: DeepValueOf<typeof CONST.LOCALES> = CONST.LOCALES.DEFAULT;
Onyx.connect({
    key: ONYXKEYS.NVP_PREFERRED_LOCALE,
    callback: (value) => {
        if (!value) {
            return;
        }
        preferredLocale = value;
    },
});

const policies: OnyxCollection<Policy> = {};
Onyx.connect({
    key: ONYXKEYS.COLLECTION.POLICY,
    callback: (policy, key) => {
        if (!policy || !key || !policy.name) {
            return;
        }

        policies[key] = policy;
    },
});

const lastReportActions: ReportActions = {};
const allSortedReportActions: Record<string, ReportAction[]> = {};
const allReportActions: Record<string, ReportActions | null> = {};
const visibleReportActionItems: ReportActions = {};
Onyx.connect({
    key: ONYXKEYS.COLLECTION.REPORT_ACTIONS,
    callback: (actions, key) => {
        if (!key || !actions) {
            return;
        }
        const reportID = CollectionUtils.extractCollectionItemID(key);
        allReportActions[reportID] = actions;
        const sortedReportActions = ReportActionUtils.getSortedReportActions(Object.values(actions), true);
        allSortedReportActions[reportID] = sortedReportActions;
        lastReportActions[reportID] = sortedReportActions[0];

        // The report is only visible if it is the last action not deleted that
        // does not match a closed or created state.
        const reportActionsForDisplay = sortedReportActions.filter(
            (reportAction, actionKey) =>
                ReportActionUtils.shouldReportActionBeVisible(reportAction, actionKey) &&
                !ReportActionUtils.isWhisperAction(reportAction) &&
                reportAction.actionName !== CONST.REPORT.ACTIONS.TYPE.CREATED &&
                reportAction.pendingAction !== CONST.RED_BRICK_ROAD_PENDING_ACTION.DELETE,
        );
        visibleReportActionItems[reportID] = reportActionsForDisplay[reportActionsForDisplay.length - 1];
    },
});

const policyExpenseReports: OnyxCollection<Report> = {};
Onyx.connect({
    key: ONYXKEYS.COLLECTION.REPORT,
    callback: (report, key) => {
        if (!ReportUtils.isPolicyExpenseChat(report)) {
            return;
        }
        policyExpenseReports[key] = report;
    },
});

let allTransactions: OnyxCollection<Transaction> = {};
Onyx.connect({
    key: ONYXKEYS.COLLECTION.TRANSACTION,
    waitForCollectionCallback: true,
    callback: (value) => {
        if (!value) {
            return;
        }

        allTransactions = Object.keys(value)
            .filter((key) => !!value[key])
            .reduce((result: OnyxCollection<Transaction>, key) => {
                if (result) {
                    // eslint-disable-next-line no-param-reassign
                    result[key] = value[key];
                }
                return result;
            }, {});
    },
});

/**
 * Adds expensify SMS domain (@expensify.sms) if login is a phone number and if it's not included yet
 */
function addSMSDomainIfPhoneNumber(login: string): string {
    const parsedPhoneNumber = PhoneNumber.parsePhoneNumber(login);
    if (parsedPhoneNumber.possible && !Str.isValidEmail(login)) {
        return parsedPhoneNumber.number?.e164 + CONST.SMS.DOMAIN;
    }
    return login;
}

/**
 * @param defaultValues {login: accountID} In workspace invite page, when new user is added we pass available data to opt in
 * @returns Returns avatar data for a list of user accountIDs
 */
function getAvatarsForAccountIDs(accountIDs: number[], personalDetails: OnyxEntry<PersonalDetailsList>, defaultValues: Record<string, number> = {}): OnyxCommon.Icon[] {
    const reversedDefaultValues: Record<number, string> = {};

    Object.entries(defaultValues).forEach((item) => {
        reversedDefaultValues[item[1]] = item[0];
    });
    return accountIDs.map((accountID) => {
        const login = reversedDefaultValues[accountID] ?? '';
        const userPersonalDetail = personalDetails?.[accountID] ?? {login, accountID, avatar: ''};

        return {
            id: accountID,
            source: UserUtils.getAvatar(userPersonalDetail.avatar, userPersonalDetail.accountID),
            type: CONST.ICON_TYPE_AVATAR,
            name: userPersonalDetail.login ?? '',
        };
    });
}

/**
 * Returns the personal details for an array of accountIDs
 * @returns keys of the object are emails, values are PersonalDetails objects.
 */
function getPersonalDetailsForAccountIDs(accountIDs: number[] | undefined, personalDetails: OnyxEntry<PersonalDetailsList>): PersonalDetailsList {
    const personalDetailsForAccountIDs: PersonalDetailsList = {};
    if (!personalDetails) {
        return personalDetailsForAccountIDs;
    }
    accountIDs?.forEach((accountID) => {
        const cleanAccountID = Number(accountID);
        if (!cleanAccountID) {
            return;
        }
        let personalDetail: OnyxEntry<PersonalDetails> = personalDetails[accountID];
        if (!personalDetail) {
            personalDetail = {
                avatar: UserUtils.getDefaultAvatar(cleanAccountID),
            } as PersonalDetails;
        }

        if (cleanAccountID === CONST.ACCOUNT_ID.CONCIERGE) {
            personalDetail.avatar = CONST.CONCIERGE_ICON_URL;
        }

        personalDetail.accountID = cleanAccountID;
        personalDetailsForAccountIDs[cleanAccountID] = personalDetail;
    });
    return personalDetailsForAccountIDs;
}

/**
 * Return true if personal details data is ready, i.e. report list options can be created.
 */
function isPersonalDetailsReady(personalDetails: OnyxEntry<PersonalDetailsList>): boolean {
    const personalDetailsKeys = Object.keys(personalDetails ?? {});
    return personalDetailsKeys.some((key) => personalDetails?.[key]?.accountID);
}

/**
 * Get the participant option for a report.
 */
function getParticipantsOption(participant: ReportUtils.OptionData, personalDetails: OnyxEntry<PersonalDetailsList>): Participant {
    const detail = getPersonalDetailsForAccountIDs([participant.accountID ?? -1], personalDetails)[participant.accountID ?? -1];
    // eslint-disable-next-line @typescript-eslint/prefer-nullish-coalescing
    const login = detail?.login || participant.login || '';
    const displayName = PersonalDetailsUtils.getDisplayNameOrDefault(detail, LocalePhoneNumber.formatPhoneNumber(login));
    return {
        keyForList: String(detail?.accountID),
        login,
        accountID: detail?.accountID ?? -1,
        text: displayName,
        firstName: detail?.firstName ?? '',
        lastName: detail?.lastName ?? '',
        alternateText: LocalePhoneNumber.formatPhoneNumber(login) || displayName,
        icons: [
            {
                source: UserUtils.getAvatar(detail?.avatar ?? '', detail?.accountID ?? -1),
                name: login,
                type: CONST.ICON_TYPE_AVATAR,
                id: detail?.accountID,
            },
        ],
        phoneNumber: detail?.phoneNumber ?? '',
        selected: participant.selected,
        isSelected: participant.selected,
        searchText: participant.searchText ?? undefined,
    };
}

/**
 * Constructs a Set with all possible names (displayName, firstName, lastName, email) for all participants in a report,
 * to be used in isSearchStringMatch.
 */
function getParticipantNames(personalDetailList?: Array<Partial<PersonalDetails>> | null): Set<string> {
    // We use a Set because `Set.has(value)` on a Set of with n entries is up to n (or log(n)) times faster than
    // `_.contains(Array, value)` for an Array with n members.
    const participantNames = new Set<string>();
    personalDetailList?.forEach((participant) => {
        if (participant.login) {
            participantNames.add(participant.login.toLowerCase());
        }
        if (participant.firstName) {
            participantNames.add(participant.firstName.toLowerCase());
        }
        if (participant.lastName) {
            participantNames.add(participant.lastName.toLowerCase());
        }
        if (participant.displayName) {
            participantNames.add(PersonalDetailsUtils.getDisplayNameOrDefault(participant).toLowerCase());
        }
    });
    return participantNames;
}

/**
 * A very optimized method to remove duplicates from an array.
 * Taken from https://stackoverflow.com/a/9229821/9114791
 */
function uniqFast(items: string[]): string[] {
    const seenItems: Record<string, number> = {};
    const result: string[] = [];
    let j = 0;

    for (const item of items) {
        if (seenItems[item] !== 1) {
            seenItems[item] = 1;
            result[j++] = item;
        }
    }

    return result;
}

/**
 * Returns a string with all relevant search terms.
 * Default should be serachable by policy/domain name but not by participants.
 *
 * This method must be incredibly performant. It was found to be a big performance bottleneck
 * when dealing with accounts that have thousands of reports. For loops are more efficient than _.each
 * Array.prototype.push.apply is faster than using the spread operator, and concat() is faster than push().

 */
function getSearchText(
    report: OnyxEntry<Report>,
    reportName: string,
    personalDetailList: Array<Partial<PersonalDetails>>,
    isChatRoomOrPolicyExpenseChat: boolean,
    isThread: boolean,
): string {
    let searchTerms: string[] = [];

    if (!isChatRoomOrPolicyExpenseChat) {
        for (const personalDetail of personalDetailList) {
            if (personalDetail.login) {
                // The regex below is used to remove dots only from the local part of the user email (local-part@domain)
                // so that we can match emails that have dots without explicitly writing the dots (e.g: fistlast@domain will match first.last@domain)
                // More info https://github.com/Expensify/App/issues/8007
                searchTerms = searchTerms.concat([
                    PersonalDetailsUtils.getDisplayNameOrDefault(personalDetail, '', false),
                    personalDetail.login,
                    personalDetail.login.replace(/\.(?=[^\s@]*@)/g, ''),
                ]);
            }
        }
    }
    if (report) {
        Array.prototype.push.apply(searchTerms, reportName.split(/[,\s]/));

        if (isThread) {
            const title = ReportUtils.getReportName(report);
            const chatRoomSubtitle = ReportUtils.getChatRoomSubtitle(report);

            Array.prototype.push.apply(searchTerms, title.split(/[,\s]/));
            Array.prototype.push.apply(searchTerms, chatRoomSubtitle?.split(/[,\s]/) ?? ['']);
        } else if (isChatRoomOrPolicyExpenseChat) {
            const chatRoomSubtitle = ReportUtils.getChatRoomSubtitle(report);

            Array.prototype.push.apply(searchTerms, chatRoomSubtitle?.split(/[,\s]/) ?? ['']);
        } else {
            const visibleChatMemberAccountIDs = report.visibleChatMemberAccountIDs ?? [];
            if (allPersonalDetails) {
                for (const accountID of visibleChatMemberAccountIDs) {
                    const login = allPersonalDetails[accountID]?.login;
                    if (login) {
                        searchTerms = searchTerms.concat(login);
                    }
                }
            }
        }
    }

    return uniqFast(searchTerms).join(' ');
}

/**
 * Get an object of error messages keyed by microtime by combining all error objects related to the report.
 */
function getAllReportErrors(report: OnyxEntry<Report>, reportActions: OnyxEntry<ReportActions>): OnyxCommon.Errors {
    const reportErrors = report?.errors ?? {};
    const reportErrorFields = report?.errorFields ?? {};
    const reportActionErrors: OnyxCommon.ErrorFields = Object.values(reportActions ?? {}).reduce(
        (prevReportActionErrors, action) => (!action || isEmptyObject(action.errors) ? prevReportActionErrors : {...prevReportActionErrors, ...action.errors}),
        {},
    );
    const parentReportAction: OnyxEntry<ReportAction> =
        !report?.parentReportID || !report?.parentReportActionID ? null : allReportActions?.[report.parentReportID ?? '']?.[report.parentReportActionID ?? ''] ?? null;

    if (parentReportAction?.actorAccountID === currentUserAccountID && ReportActionUtils.isTransactionThread(parentReportAction)) {
        const transactionID = parentReportAction?.actionName === CONST.REPORT.ACTIONS.TYPE.IOU ? parentReportAction?.originalMessage?.IOUTransactionID : null;
        const transaction = allTransactions?.[`${ONYXKEYS.COLLECTION.TRANSACTION}${transactionID}`];
        if (TransactionUtils.hasMissingSmartscanFields(transaction ?? null) && !ReportUtils.isSettled(transaction?.reportID)) {
            reportActionErrors.smartscan = ErrorUtils.getMicroSecondOnyxError('report.genericSmartscanFailureMessage');
        }
    } else if ((ReportUtils.isIOUReport(report) || ReportUtils.isExpenseReport(report)) && report?.ownerAccountID === currentUserAccountID) {
        if (ReportUtils.hasMissingSmartscanFields(report?.reportID ?? '') && !ReportUtils.isSettled(report?.reportID)) {
            reportActionErrors.smartscan = ErrorUtils.getMicroSecondOnyxError('report.genericSmartscanFailureMessage');
        }
    } else if (ReportUtils.hasSmartscanError(Object.values(reportActions ?? {}))) {
        reportActionErrors.smartscan = ErrorUtils.getMicroSecondOnyxError('report.genericSmartscanFailureMessage');
    }
    // All error objects related to the report. Each object in the sources contains error messages keyed by microtime
    const errorSources = {
        reportErrors,
        ...reportErrorFields,
        ...reportActionErrors,
    };
    // Combine all error messages keyed by microtime into one object
    const allReportErrors = Object.values(errorSources)?.reduce((prevReportErrors, errors) => (isEmptyObject(errors) ? prevReportErrors : {...prevReportErrors, ...errors}), {});

    return allReportErrors;
}

/**
 * Get the last actor display name from last actor details.
 */
function getLastActorDisplayName(lastActorDetails: Partial<PersonalDetails> | null, hasMultipleParticipants: boolean) {
    return hasMultipleParticipants && lastActorDetails && lastActorDetails.accountID !== currentUserAccountID
        ? lastActorDetails.firstName ?? PersonalDetailsUtils.getDisplayNameOrDefault(lastActorDetails)
        : '';
}

/**
 * Get the last message text from the report directly or from other sources for special cases.
 */
function getLastMessageTextForReport(report: OnyxEntry<Report>, lastActorDetails: Partial<PersonalDetails> | null, policy?: OnyxEntry<Policy>): string {
    const lastReportAction = allSortedReportActions[report?.reportID ?? '']?.find((reportAction) => ReportActionUtils.shouldReportActionBeVisibleAsLastAction(reportAction)) ?? null;
    // some types of actions are filtered out for lastReportAction, in some cases we need to check the actual last action
    const lastOriginalReportAction = lastReportActions[report?.reportID ?? ''] ?? null;
    let lastMessageTextFromReport = '';
    const lastActionName = lastReportAction?.actionName ?? '';

    if (ReportUtils.isArchivedRoom(report)) {
        const archiveReason =
            (lastOriginalReportAction?.actionName === CONST.REPORT.ACTIONS.TYPE.CLOSED && lastOriginalReportAction?.originalMessage?.reason) || CONST.REPORT.ARCHIVE_REASON.DEFAULT;
        switch (archiveReason) {
            case CONST.REPORT.ARCHIVE_REASON.ACCOUNT_CLOSED:
            case CONST.REPORT.ARCHIVE_REASON.REMOVED_FROM_POLICY:
            case CONST.REPORT.ARCHIVE_REASON.POLICY_DELETED: {
                lastMessageTextFromReport = Localize.translate(preferredLocale, `reportArchiveReasons.${archiveReason}`, {
                    displayName: PersonalDetailsUtils.getDisplayNameOrDefault(lastActorDetails),
                    policyName: ReportUtils.getPolicyName(report, false, policy),
                });
                break;
            }
            default: {
                lastMessageTextFromReport = Localize.translate(preferredLocale, `reportArchiveReasons.default`);
            }
        }
    } else if (ReportActionUtils.isMoneyRequestAction(lastReportAction)) {
        const properSchemaForMoneyRequestMessage = ReportUtils.getReportPreviewMessage(report, lastReportAction, true, false, null, true);
        lastMessageTextFromReport = ReportUtils.formatReportLastMessageText(properSchemaForMoneyRequestMessage);
    } else if (ReportActionUtils.isReportPreviewAction(lastReportAction)) {
        const iouReport = ReportUtils.getReport(ReportActionUtils.getIOUReportIDFromReportActionPreview(lastReportAction));
        const lastIOUMoneyReportAction = allSortedReportActions[iouReport?.reportID ?? '']?.find(
            (reportAction, key) =>
                ReportActionUtils.shouldReportActionBeVisible(reportAction, key) &&
                reportAction.pendingAction !== CONST.RED_BRICK_ROAD_PENDING_ACTION.DELETE &&
                ReportActionUtils.isMoneyRequestAction(reportAction),
        );
        lastMessageTextFromReport = ReportUtils.getReportPreviewMessage(
            !isEmptyObject(iouReport) ? iouReport : null,
            lastIOUMoneyReportAction,
            true,
            ReportUtils.isChatReport(report),
            null,
            true,
        );
    } else if (ReportActionUtils.isReimbursementQueuedAction(lastReportAction)) {
        lastMessageTextFromReport = ReportUtils.getReimbursementQueuedActionMessage(lastReportAction, report);
    } else if (ReportActionUtils.isReimbursementDeQueuedAction(lastReportAction)) {
        lastMessageTextFromReport = ReportUtils.getReimbursementDeQueuedActionMessage(lastReportAction, report);
    } else if (ReportActionUtils.isDeletedParentAction(lastReportAction) && ReportUtils.isChatReport(report)) {
        lastMessageTextFromReport = ReportUtils.getDeletedParentActionMessageForChatReport(lastReportAction);
    } else if (ReportActionUtils.isPendingRemove(lastReportAction) && ReportActionUtils.isThreadParentMessage(lastReportAction, report?.reportID ?? '')) {
        lastMessageTextFromReport = Localize.translateLocal('parentReportAction.hiddenMessage');
    } else if (ReportUtils.isReportMessageAttachment({text: report?.lastMessageText ?? '', html: report?.lastMessageHtml, translationKey: report?.lastMessageTranslationKey, type: ''})) {
        // eslint-disable-next-line @typescript-eslint/prefer-nullish-coalescing
        lastMessageTextFromReport = `[${Localize.translateLocal((report?.lastMessageTranslationKey || 'common.attachment') as TranslationPaths)}]`;
    } else if (ReportActionUtils.isModifiedExpenseAction(lastReportAction)) {
        const properSchemaForModifiedExpenseMessage = ModifiedExpenseMessage.getForReportAction(report?.reportID, lastReportAction);
        lastMessageTextFromReport = ReportUtils.formatReportLastMessageText(properSchemaForModifiedExpenseMessage, true);
    } else if (
        lastActionName === CONST.REPORT.ACTIONS.TYPE.TASKCOMPLETED ||
        lastActionName === CONST.REPORT.ACTIONS.TYPE.TASKREOPENED ||
        lastActionName === CONST.REPORT.ACTIONS.TYPE.TASKCANCELLED
    ) {
        lastMessageTextFromReport = lastReportAction?.message?.[0].text ?? '';
    } else if (ReportActionUtils.isCreatedTaskReportAction(lastReportAction)) {
        lastMessageTextFromReport = TaskUtils.getTaskCreatedMessage(lastReportAction);
    }

    return lastMessageTextFromReport || (report?.lastMessageText ?? '');
}

/**
 * Creates a report list option
 */
function createOption(
    accountIDs: number[],
    personalDetails: OnyxEntry<PersonalDetailsList>,
    report: OnyxEntry<Report>,
    reportActions: ReportActions,
    {showChatPreviewLine = false, forcePolicyNamePreview = false}: PreviewConfig,
): ReportUtils.OptionData {
    const result: ReportUtils.OptionData = {
        text: undefined,
        alternateText: null,
        pendingAction: undefined,
        allReportErrors: undefined,
        brickRoadIndicator: null,
        icons: undefined,
        tooltipText: null,
        ownerAccountID: undefined,
        subtitle: null,
        participantsList: undefined,
        accountID: 0,
        login: null,
        reportID: '',
        phoneNumber: null,
        hasDraftComment: false,
        keyForList: null,
        searchText: null,
        isDefaultRoom: false,
        isPinned: false,
        isWaitingOnBankAccount: false,
        iouReportID: undefined,
        isIOUReportOwner: null,
        iouReportAmount: 0,
        isChatRoom: false,
        isArchivedRoom: false,
        shouldShowSubscript: false,
        isPolicyExpenseChat: false,
        isOwnPolicyExpenseChat: false,
        isExpenseReport: false,
        policyID: undefined,
        isOptimisticPersonalDetail: false,
    };

    const personalDetailMap = getPersonalDetailsForAccountIDs(accountIDs, personalDetails);
    const personalDetailList = Object.values(personalDetailMap).filter((details): details is PersonalDetails => !!details);
    const personalDetail = personalDetailList[0];
    let hasMultipleParticipants = personalDetailList.length > 1;
    let subtitle;
    let reportName;

    result.participantsList = personalDetailList;
    result.isOptimisticPersonalDetail = personalDetail?.isOptimisticPersonalDetail;

    if (report) {
        result.isChatRoom = ReportUtils.isChatRoom(report);
        result.isDefaultRoom = ReportUtils.isDefaultRoom(report);
        result.isArchivedRoom = ReportUtils.isArchivedRoom(report);
        result.isExpenseReport = ReportUtils.isExpenseReport(report);
        result.isMoneyRequestReport = ReportUtils.isMoneyRequestReport(report);
        result.isThread = ReportUtils.isChatThread(report);
        result.isTaskReport = ReportUtils.isTaskReport(report);
        result.shouldShowSubscript = ReportUtils.shouldReportShowSubscript(report);
        result.isPolicyExpenseChat = ReportUtils.isPolicyExpenseChat(report);
        result.isOwnPolicyExpenseChat = report.isOwnPolicyExpenseChat ?? false;
        result.allReportErrors = getAllReportErrors(report, reportActions);
        result.brickRoadIndicator = !isEmptyObject(result.allReportErrors) ? CONST.BRICK_ROAD_INDICATOR_STATUS.ERROR : '';
        result.pendingAction = report.pendingFields ? report.pendingFields.addWorkspaceRoom ?? report.pendingFields.createChat : undefined;
        result.ownerAccountID = report.ownerAccountID;
        result.reportID = report.reportID;
        result.isUnread = ReportUtils.isUnread(report);
        result.hasDraftComment = report.hasDraft;
        result.isPinned = report.isPinned;
        result.iouReportID = report.iouReportID;
        result.keyForList = String(report.reportID);
        result.tooltipText = ReportUtils.getReportParticipantsTitle(report.visibleChatMemberAccountIDs ?? []);
        result.isWaitingOnBankAccount = report.isWaitingOnBankAccount;
        result.policyID = report.policyID;
        hasMultipleParticipants = personalDetailList.length > 1 || result.isChatRoom || result.isPolicyExpenseChat;
        subtitle = ReportUtils.getChatRoomSubtitle(report);

        const lastActorDetails = personalDetailMap[report.lastActorAccountID ?? 0] ?? null;
        const lastActorDisplayName = getLastActorDisplayName(lastActorDetails, hasMultipleParticipants);
        const lastMessageTextFromReport = getLastMessageTextForReport(report, lastActorDetails);
        let lastMessageText = lastMessageTextFromReport;

        const lastAction = visibleReportActionItems[report.reportID];
        const shouldDisplayLastActorName = lastAction && lastAction.actionName !== CONST.REPORT.ACTIONS.TYPE.REPORTPREVIEW && lastAction.actionName !== CONST.REPORT.ACTIONS.TYPE.IOU;

        if (shouldDisplayLastActorName && lastActorDisplayName && lastMessageTextFromReport) {
            lastMessageText = `${lastActorDisplayName}: ${lastMessageTextFromReport}`;
        }

        if (result.isThread || result.isMoneyRequestReport) {
            result.alternateText = lastMessageTextFromReport.length > 0 ? lastMessageText : Localize.translate(preferredLocale, 'report.noActivityYet');
        } else if (result.isChatRoom || result.isPolicyExpenseChat) {
            result.alternateText = showChatPreviewLine && !forcePolicyNamePreview && lastMessageText ? lastMessageText : subtitle;
        } else if (result.isTaskReport) {
            result.alternateText = showChatPreviewLine && lastMessageText ? lastMessageText : Localize.translate(preferredLocale, 'report.noActivityYet');
        } else {
            result.alternateText = showChatPreviewLine && lastMessageText ? lastMessageText : LocalePhoneNumber.formatPhoneNumber(personalDetail?.login ?? '');
        }
        reportName = ReportUtils.getReportName(report);
    } else {
        // eslint-disable-next-line @typescript-eslint/prefer-nullish-coalescing
        reportName = ReportUtils.getDisplayNameForParticipant(accountIDs[0]) || LocalePhoneNumber.formatPhoneNumber(personalDetail?.login ?? '');
        result.keyForList = String(accountIDs[0]);

        result.alternateText = LocalePhoneNumber.formatPhoneNumber(personalDetails?.[accountIDs[0]]?.login ?? '');
    }

    result.isIOUReportOwner = ReportUtils.isIOUOwnedByCurrentUser(result);
    result.iouReportAmount = ReportUtils.getMoneyRequestSpendBreakdown(result).totalDisplaySpend;

    if (!hasMultipleParticipants) {
        result.login = personalDetail?.login;
        result.accountID = Number(personalDetail?.accountID);
        result.phoneNumber = personalDetail?.phoneNumber;
    }

    result.text = reportName;
    // Disabling this line for safeness as nullish coalescing works only if the value is undefined or null
    // eslint-disable-next-line @typescript-eslint/prefer-nullish-coalescing
    result.searchText = getSearchText(report, reportName, personalDetailList, !!result.isChatRoom || !!result.isPolicyExpenseChat, !!result.isThread);
    result.icons = ReportUtils.getIcons(
        report,
        personalDetails,
        UserUtils.getAvatar(personalDetail?.avatar ?? '', personalDetail?.accountID),
        personalDetail?.login,
        personalDetail?.accountID,
    );
    result.subtitle = subtitle;

    return result;
}

/**
 * Get the option for a policy expense report.
 */
function getPolicyExpenseReportOption(report: Report): ReportUtils.OptionData {
    const expenseReport = policyExpenseReports?.[`${ONYXKEYS.COLLECTION.REPORT}${report.reportID}`];

    const option = createOption(
        expenseReport?.visibleChatMemberAccountIDs ?? [],
        allPersonalDetails ?? {},
        expenseReport ?? null,
        {},
        {
            showChatPreviewLine: false,
            forcePolicyNamePreview: false,
        },
    );

    // Update text & alternateText because createOption returns workspace name only if report is owned by the user
    option.text = ReportUtils.getPolicyName(expenseReport);
    option.alternateText = Localize.translateLocal('workspace.common.workspace');
    option.selected = report.selected;
    option.isSelected = report.selected;
    return option;
}

/**
 * Searches for a match when provided with a value
 */
function isSearchStringMatch(searchValue: string, searchText?: string | null, participantNames = new Set<string>(), isChatRoom = false): boolean {
    const searchWords = new Set(searchValue.replace(/,/g, ' ').split(' '));
    const valueToSearch = searchText?.replace(new RegExp(/&nbsp;/g), '');
    let matching = true;
    searchWords.forEach((word) => {
        // if one of the word is not matching, we don't need to check further
        if (!matching) {
            return;
        }
        const matchRegex = new RegExp(Str.escapeForRegExp(word), 'i');
        matching = matchRegex.test(valueToSearch ?? '') || (!isChatRoom && participantNames.has(word));
    });
    return matching;
}

/**
 * Checks if the given userDetails is currentUser or not.
 * Note: We can't migrate this off of using logins because this is used to check if you're trying to start a chat with
 * yourself or a different user, and people won't be starting new chats via accountID usually.
 */
function isCurrentUser(userDetails: PersonalDetails): boolean {
    if (!userDetails) {
        return false;
    }

    // If user login is a mobile number, append sms domain if not appended already.
    const userDetailsLogin = addSMSDomainIfPhoneNumber(userDetails.login ?? '');

    if (currentUserLogin?.toLowerCase() === userDetailsLogin.toLowerCase()) {
        return true;
    }

    // Check if userDetails login exists in loginList
    return Object.keys(loginList ?? {}).some((login) => login.toLowerCase() === userDetailsLogin.toLowerCase());
}

/**
 * Calculates count of all enabled options
 */
function getEnabledCategoriesCount(options: PolicyCategories): number {
    return Object.values(options).filter((option) => option.enabled).length;
}

/**
 * Verifies that there is at least one enabled option
 */
function hasEnabledOptions(options: PolicyCategories | PolicyTag[]): boolean {
    return Object.values(options).some((option) => option.enabled);
}

/**
 * Sorts categories using a simple object.
 * It builds an hierarchy (based on an object), where each category has a name and other keys as subcategories.
 * Via the hierarchy we avoid duplicating and sort categories one by one. Subcategories are being sorted alphabetically.
 */
function sortCategories(categories: Record<string, Category>): Category[] {
    // Sorts categories alphabetically by name.
    const sortedCategories = Object.values(categories).sort((a, b) => a.name.localeCompare(b.name));

    // An object that respects nesting of categories. Also, can contain only uniq categories.
    const hierarchy = {};
    /**
     * Iterates over all categories to set each category in a proper place in hierarchy
     * It gets a path based on a category name e.g. "Parent: Child: Subcategory" -> "Parent.Child.Subcategory".
     * {
     *   Parent: {
     *     name: "Parent",
     *     Child: {
     *       name: "Child"
     *       Subcategory: {
     *         name: "Subcategory"
     *       }
     *     }
     *   }
     * }
     */
    sortedCategories.forEach((category) => {
        const path = category.name.split(CONST.PARENT_CHILD_SEPARATOR);
        const existedValue = lodashGet(hierarchy, path, {});
        lodashSet(hierarchy, path, {
            ...existedValue,
            name: category.name,
        });
    });

    /**
     * A recursive function to convert hierarchy into an array of category objects.
     * The category object contains base 2 properties: "name" and "enabled".
     * It iterates each key one by one. When a category has subcategories, goes deeper into them. Also, sorts subcategories alphabetically.
     */
    const flatHierarchy = (initialHierarchy: Hierarchy) =>
        Object.values(initialHierarchy).reduce((acc: Category[], category) => {
            const {name, ...subcategories} = category;
            if (name) {
                const categoryObject: Category = {
                    name,
                    enabled: categories[name].enabled ?? false,
                };

                acc.push(categoryObject);
            }

            if (!isEmptyObject(subcategories)) {
                const nestedCategories = flatHierarchy(subcategories);

                acc.push(...nestedCategories.sort((a, b) => a.name.localeCompare(b.name)));
            }

            return acc;
        }, []);

    return flatHierarchy(hierarchy);
}

/**
 * Sorts tags alphabetically by name.
 */
function sortTags(tags: Record<string, Tag> | Tag[]) {
    let sortedTags;

    if (Array.isArray(tags)) {
        sortedTags = tags.sort((a, b) => a.name.localeCompare(b.name));
    } else {
        sortedTags = Object.values(tags).sort((a, b) => a.name.localeCompare(b.name));
    }

    return sortedTags;
}

/**
 * Builds the options for the category tree hierarchy via indents
 *
 * @param options - an initial object array
 * @param options[].enabled - a flag to enable/disable option in a list
 * @param options[].name - a name of an option
 * @param [isOneLine] - a flag to determine if text should be one line
 */
function getCategoryOptionTree(options: Record<string, Category> | Category[], isOneLine = false): Option[] {
    const optionCollection = new Map<string, Option>();
    Object.values(options).forEach((option) => {
        if (isOneLine) {
            if (optionCollection.has(option.name)) {
                return;
            }

            optionCollection.set(option.name, {
                text: option.name,
                keyForList: option.name,
                searchText: option.name,
                tooltipText: option.name,
                isDisabled: !option.enabled,
            });

            return;
        }

        option.name.split(CONST.PARENT_CHILD_SEPARATOR).forEach((optionName, index, array) => {
            const indents = times(index, () => CONST.INDENTS).join('');
            const isChild = array.length - 1 === index;
            const searchText = array.slice(0, index + 1).join(CONST.PARENT_CHILD_SEPARATOR);

            if (optionCollection.has(searchText)) {
                return;
            }

            optionCollection.set(searchText, {
                text: `${indents}${optionName}`,
                keyForList: searchText,
                searchText,
                tooltipText: optionName,
                isDisabled: isChild ? !option.enabled : true,
            });
        });
    });

    return Array.from(optionCollection.values());
}

/**
 * Builds the section list for categories
 */
function getCategoryListSections(
    categories: PolicyCategories,
    recentlyUsedCategories: string[],
    selectedOptions: Category[],
    searchInputValue: string,
    maxRecentReportsToShow: number,
): CategorySection[] {
    const sortedCategories = sortCategories(categories);
    const enabledCategories = Object.values(sortedCategories).filter((category) => category.enabled);

    const categorySections: CategorySection[] = [];
    const numberOfCategories = enabledCategories.length;

    let indexOffset = 0;

    if (numberOfCategories === 0 && selectedOptions.length > 0) {
        categorySections.push({
            // "Selected" section
            title: '',
            shouldShow: false,
            indexOffset,
            data: getCategoryOptionTree(selectedOptions, true),
        });

        return categorySections;
    }

    if (searchInputValue) {
        const searchCategories = enabledCategories.filter((category) => category.name.toLowerCase().includes(searchInputValue.toLowerCase()));

        categorySections.push({
            // "Search" section
            title: '',
            shouldShow: true,
            indexOffset,
            data: getCategoryOptionTree(searchCategories, true),
        });

        return categorySections;
    }

    const selectedOptionNames = selectedOptions.map((selectedOption) => selectedOption.name);
    const enabledAndSelectedCategories = [...selectedOptions, ...sortedCategories.filter((category) => category.enabled && !selectedOptionNames.includes(category.name))];
    const numberOfVisibleCategories = enabledAndSelectedCategories.length;

    if (numberOfVisibleCategories < CONST.CATEGORY_LIST_THRESHOLD) {
        categorySections.push({
            // "All" section when items amount less than the threshold
            title: '',
            shouldShow: false,
            indexOffset,
            data: getCategoryOptionTree(enabledAndSelectedCategories),
        });

        return categorySections;
    }

    if (selectedOptions.length > 0) {
        categorySections.push({
            // "Selected" section
            title: '',
            shouldShow: false,
            indexOffset,
            data: getCategoryOptionTree(selectedOptions, true),
        });

        indexOffset += selectedOptions.length;
    }

    const filteredRecentlyUsedCategories = recentlyUsedCategories
        .filter((categoryName) => !selectedOptionNames.includes(categoryName) && categories[categoryName]?.enabled)
        .map((categoryName) => ({
            name: categoryName,
            enabled: categories[categoryName].enabled ?? false,
        }));

    if (filteredRecentlyUsedCategories.length > 0) {
        const cutRecentlyUsedCategories = filteredRecentlyUsedCategories.slice(0, maxRecentReportsToShow);

        categorySections.push({
            // "Recent" section
            title: Localize.translateLocal('common.recent'),
            shouldShow: true,
            indexOffset,
            data: getCategoryOptionTree(cutRecentlyUsedCategories, true),
        });

        indexOffset += filteredRecentlyUsedCategories.length;
    }

    const filteredCategories = enabledCategories.filter((category) => !selectedOptionNames.includes(category.name));

    categorySections.push({
        // "All" section when items amount more than the threshold
        title: Localize.translateLocal('common.all'),
        shouldShow: true,
        indexOffset,
        data: getCategoryOptionTree(filteredCategories),
    });

    return categorySections;
}

/**
 * Transforms the provided tags into option objects.
 *
 * @param tags - an initial tag array
 */
function getTagsOptions(tags: Category[]): Option[] {
    return tags.map((tag) => {
        // This is to remove unnecessary escaping backslash in tag name sent from backend.
        const cleanedName = PolicyUtils.getCleanedTagName(tag.name);
        return {
            text: cleanedName,
            keyForList: tag.name,
            searchText: tag.name,
            tooltipText: cleanedName,
            isDisabled: !tag.enabled,
        };
    });
}

/**
 * Build the section list for tags
 */
function getTagListSections(tags: Tag[], recentlyUsedTags: string[], selectedOptions: Category[], searchInputValue: string, maxRecentReportsToShow: number) {
    const tagSections = [];
    const sortedTags = sortTags(tags);
    const enabledTags = sortedTags.filter((tag) => tag.enabled);
    const numberOfTags = enabledTags.length;
    let indexOffset = 0;

    // If all tags are disabled but there's a previously selected tag, show only the selected tag
    if (numberOfTags === 0 && selectedOptions.length > 0) {
        const selectedTagOptions = selectedOptions.map((option) => ({
            name: option.name,
            // Should be marked as enabled to be able to be de-selected
            enabled: true,
        }));
        tagSections.push({
            // "Selected" section
            title: '',
            shouldShow: false,
            indexOffset,
            data: getTagsOptions(selectedTagOptions),
        });

        return tagSections;
    }

    if (searchInputValue) {
        const searchTags = enabledTags.filter((tag) => PolicyUtils.getCleanedTagName(tag.name.toLowerCase()).includes(searchInputValue.toLowerCase()));

        tagSections.push({
            // "Search" section
            title: '',
            shouldShow: true,
            indexOffset,
            data: getTagsOptions(searchTags),
        });

        return tagSections;
    }

    if (numberOfTags < CONST.TAG_LIST_THRESHOLD) {
        tagSections.push({
            // "All" section when items amount less than the threshold
            title: '',
            shouldShow: false,
            indexOffset,
            data: getTagsOptions(enabledTags),
        });

        return tagSections;
    }

    const selectedOptionNames = selectedOptions.map((selectedOption) => selectedOption.name);
    const filteredRecentlyUsedTags = recentlyUsedTags
        .filter((recentlyUsedTag) => {
            const tagObject = tags.find((tag) => tag.name === recentlyUsedTag);
            return !!tagObject?.enabled && !selectedOptionNames.includes(recentlyUsedTag);
        })
        .map((tag) => ({name: tag, enabled: true}));
    const filteredTags = enabledTags.filter((tag) => !selectedOptionNames.includes(tag.name));

    if (selectedOptions.length) {
        const selectedTagOptions = selectedOptions.map((option) => {
            const tagObject = tags.find((tag) => tag.name === option.name);
            return {
                name: option.name,
                enabled: !!tagObject?.enabled,
            };
        });

        tagSections.push({
            // "Selected" section
            title: '',
            shouldShow: true,
            indexOffset,
            data: getTagsOptions(selectedTagOptions),
        });

        indexOffset += selectedOptions.length;
    }

    if (filteredRecentlyUsedTags.length > 0) {
        const cutRecentlyUsedTags = filteredRecentlyUsedTags.slice(0, maxRecentReportsToShow);

        tagSections.push({
            // "Recent" section
            title: Localize.translateLocal('common.recent'),
            shouldShow: true,
            indexOffset,
            data: getTagsOptions(cutRecentlyUsedTags),
        });

        indexOffset += filteredRecentlyUsedTags.length;
    }

    tagSections.push({
        // "All" section when items amount more than the threshold
        title: Localize.translateLocal('common.all'),
        shouldShow: true,
        indexOffset,
        data: getTagsOptions(filteredTags),
    });

    return tagSections;
}

/**
<<<<<<< HEAD
 * Verifies that there is at least one enabled option
 *
 * @param options - an initial strings array
 * @returns boolean
 */
=======
 * Verifies that there is at least one enabled tag
 */
function hasEnabledTags(policyTagList: Array<PolicyTagList[keyof PolicyTagList]>) {
    const policyTagValueList = policyTagList.map(({tags}) => Object.values(tags)).flat();

    return hasEnabledOptions(policyTagValueList);
}

type PolicyTaxRateWithDefault = {
    name: string;
    defaultExternalID: string;
    defaultValue: string;
    foreignTaxDefault: string;
    taxes: PolicyTaxRates;
};
>>>>>>> 39b575c6

/**
 * Transforms tax rates to a new object format - to add codes and new name with concatenated name and value.
 *
 * @param  policyTaxRates - The original tax rates object.
 * @returns The transformed tax rates object.g
 */
function transformedTaxRates(policyTaxRates: PolicyTaxRates | undefined): Record<string, TaxRate> {
    const defaultTaxKey = policyTaxRates?.defaultExternalID;
    const getModifiedName = (data: TaxRate, code: string) => `${data.name} (${data.value})${defaultTaxKey === code ? ` • ${Localize.translateLocal('common.default')}` : ''}`;
    const taxes = Object.fromEntries(Object.entries(policyTaxRates?.taxes ?? {}).map(([code, data]) => [code, {...data, code, modifiedName: getModifiedName(data, code), name: data.name}]));
    return taxes;
}

/**
 * Sorts tax rates alphabetically by name.
 */
function sortTaxRates(taxRates: TaxRates): TaxRate[] {
    const sortedtaxRates = lodashSortBy(taxRates, (taxRate) => taxRate.name);
    return sortedtaxRates;
}

/**
 * Builds the options for taxRates
 */
function getTaxRatesOptions(taxRates: Array<Partial<TaxRate>>): Option[] {
    return taxRates.map((taxRate) => ({
        text: taxRate.modifiedName,
        keyForList: taxRate.code,
        searchText: taxRate.modifiedName,
        tooltipText: taxRate.modifiedName,
        isDisabled: taxRate.isDisabled,
        data: taxRate,
    }));
}

/**
 * Builds the section list for tax rates
 */
function getTaxRatesSection(policyTaxRates: PolicyTaxRates | undefined, selectedOptions: Category[], searchInputValue: string): CategorySection[] {
    const policyRatesSections = [];

    const taxes = transformedTaxRates(policyTaxRates);

    const sortedTaxRates = sortTaxRates(taxes);
    const enabledTaxRates = sortedTaxRates.filter((taxRate) => !taxRate.isDisabled);
    const numberOfTaxRates = enabledTaxRates.length;

    let indexOffset = 0;

    // If all tax are disabled but there's a previously selected tag, show only the selected tag
    if (numberOfTaxRates === 0 && selectedOptions.length > 0) {
        const selectedTaxRateOptions = selectedOptions.map((option) => ({
            modifiedName: option.name,
            // Should be marked as enabled to be able to be de-selected
            isDisabled: false,
        }));
        policyRatesSections.push({
            // "Selected" sectiong
            title: '',
            shouldShow: false,
            indexOffset,
            data: getTaxRatesOptions(selectedTaxRateOptions),
        });

        return policyRatesSections;
    }

    if (searchInputValue) {
        const searchTaxRates = enabledTaxRates.filter((taxRate) => taxRate.modifiedName.toLowerCase().includes(searchInputValue.toLowerCase()));

        policyRatesSections.push({
            // "Search" section
            title: '',
            shouldShow: true,
            indexOffset,
            data: getTaxRatesOptions(searchTaxRates),
        });

        return policyRatesSections;
    }

    if (numberOfTaxRates < CONST.TAX_RATES_LIST_THRESHOLD) {
        policyRatesSections.push({
            // "All" section when items amount less than the threshold
            title: '',
            shouldShow: false,
            indexOffset,
            data: getTaxRatesOptions(enabledTaxRates),
        });

        return policyRatesSections;
    }

    const selectedOptionNames = selectedOptions.map((selectedOption) => selectedOption.name);
    const filteredTaxRates = enabledTaxRates.filter((taxRate) => !selectedOptionNames.includes(taxRate.modifiedName));

    if (selectedOptions.length > 0) {
        const selectedTaxRatesOptions = selectedOptions.map((option) => {
            const taxRateObject = Object.values(taxes).find((taxRate) => taxRate.modifiedName === option.name);

            return {
                modifiedName: option.name,
                isDisabled: !!taxRateObject?.isDisabled,
            };
        });

        policyRatesSections.push({
            // "Selected" section
            title: '',
            shouldShow: true,
            indexOffset,
            data: getTaxRatesOptions(selectedTaxRatesOptions),
        });

        indexOffset += selectedOptions.length;
    }

    policyRatesSections.push({
        // "All" section when number of items are more than the threshold
        title: '',
        shouldShow: true,
        indexOffset,
        data: getTaxRatesOptions(filteredTaxRates),
    });

    return policyRatesSections;
}

/**
 * Checks if a report option is selected based on matching accountID or reportID.
 *
 * @param reportOption - The report option to be checked.
 * @param selectedOptions - Array of selected options to compare with.
 * @returns true if the report option matches any of the selected options by accountID or reportID, false otherwise.
 */
function isReportSelected(reportOption: ReportUtils.OptionData, selectedOptions: Array<Partial<ReportUtils.OptionData>>) {
    if (!selectedOptions || selectedOptions.length === 0) {
        return false;
    }

    // eslint-disable-next-line @typescript-eslint/prefer-nullish-coalescing
    return selectedOptions.some((option) => (option.accountID && option.accountID === reportOption.accountID) || (option.reportID && option.reportID === reportOption.reportID));
}

/**
 * Build the options
 */
function getOptions(
    reports: OnyxCollection<Report>,
    personalDetails: OnyxEntry<PersonalDetailsList>,
    {
        reportActions = {},
        betas = [],
        selectedOptions = [],
        maxRecentReportsToShow = 0,
        excludeLogins = [],
        includeMultipleParticipantReports = false,
        includePersonalDetails = false,
        includeRecentReports = false,
        // When sortByReportTypeInSearch flag is true, recentReports will include the personalDetails options as well.
        sortByReportTypeInSearch = false,
        searchInputValue = '',
        showChatPreviewLine = false,
        sortPersonalDetailsByAlphaAsc = true,
        forcePolicyNamePreview = false,
        includeOwnedWorkspaceChats = false,
        includeThreads = false,
        includeTasks = false,
        includeMoneyRequests = false,
        excludeUnknownUsers = false,
        includeP2P = true,
        includeCategories = false,
        categories = {},
        recentlyUsedCategories = [],
        includeTags = false,
        tags = {},
        recentlyUsedTags = [],
        canInviteUser = true,
        includeSelectedOptions = false,
        transactionViolations = {},
        includePolicyTaxRates,
        policyTaxRates,
    }: GetOptionsConfig,
): GetOptions {
    if (includeCategories) {
        const categoryOptions = getCategoryListSections(categories, recentlyUsedCategories, selectedOptions as Category[], searchInputValue, maxRecentReportsToShow);

        return {
            recentReports: [],
            personalDetails: [],
            userToInvite: null,
            currentUserOption: null,
            categoryOptions,
            tagOptions: [],
            policyTaxRatesOptions: [],
        };
    }

    if (includeTags) {
        const tagOptions = getTagListSections(Object.values(tags), recentlyUsedTags, selectedOptions as Category[], searchInputValue, maxRecentReportsToShow);

        return {
            recentReports: [],
            personalDetails: [],
            userToInvite: null,
            currentUserOption: null,
            categoryOptions: [],
            tagOptions,
            policyTaxRatesOptions: [],
        };
    }

    if (includePolicyTaxRates) {
        const policyTaxRatesOptions = getTaxRatesSection(policyTaxRates, selectedOptions as Category[], searchInputValue);

        return {
            recentReports: [],
            personalDetails: [],
            userToInvite: null,
            currentUserOption: null,
            categoryOptions: [],
            tagOptions: [],
            policyTaxRatesOptions,
        };
    }

    if (!isPersonalDetailsReady(personalDetails)) {
        return {
            recentReports: [],
            personalDetails: [],
            userToInvite: null,
            currentUserOption: null,
            categoryOptions: [],
            tagOptions: [],
            policyTaxRatesOptions: [],
        };
    }

    let recentReportOptions = [];
    let personalDetailsOptions: ReportUtils.OptionData[] = [];
    const reportMapForAccountIDs: Record<number, Report> = {};
    const parsedPhoneNumber = PhoneNumber.parsePhoneNumber(LoginUtils.appendCountryCode(Str.removeSMSDomain(searchInputValue)));
    const searchValue = parsedPhoneNumber.possible ? parsedPhoneNumber.number?.e164 : searchInputValue.toLowerCase();

    // Filter out all the reports that shouldn't be displayed
    const filteredReports = Object.values(reports ?? {}).filter((report) => {
        const {parentReportID, parentReportActionID} = report ?? {};
        const canGetParentReport = parentReportID && parentReportActionID && allReportActions;
        const parentReportAction = canGetParentReport ? allReportActions[parentReportID]?.[parentReportActionID] ?? null : null;
        const doesReportHaveViolations = betas.includes(CONST.BETAS.VIOLATIONS) && ReportUtils.doesTransactionThreadHaveViolations(report, transactionViolations, parentReportAction);

        return ReportUtils.shouldReportBeInOptionList({
            report,
            currentReportId: Navigation.getTopmostReportId() ?? '',
            betas,
            policies,
            doesReportHaveViolations,
            isInGSDMode: false,

            excludeEmptyChats: false,
        });
    });

    // Sorting the reports works like this:
    // - Order everything by the last message timestamp (descending)
    // - All archived reports should remain at the bottom
    const orderedReports = lodashSortBy(filteredReports, (report) => {
        if (ReportUtils.isArchivedRoom(report)) {
            return CONST.DATE.UNIX_EPOCH;
        }

        return report?.lastVisibleActionCreated;
    });
    orderedReports.reverse();

    const allReportOptions: ReportUtils.OptionData[] = [];
    orderedReports.forEach((report) => {
        if (!report) {
            return;
        }

        const isThread = ReportUtils.isChatThread(report);
        const isChatRoom = ReportUtils.isChatRoom(report);
        const isTaskReport = ReportUtils.isTaskReport(report);
        const isPolicyExpenseChat = ReportUtils.isPolicyExpenseChat(report);
        const isMoneyRequestReport = ReportUtils.isMoneyRequestReport(report);
        const accountIDs = report.visibleChatMemberAccountIDs ?? [];

        if (isPolicyExpenseChat && report.isOwnPolicyExpenseChat && !includeOwnedWorkspaceChats) {
            return;
        }

        // When passing includeP2P false we are trying to hide features from users that are not ready for P2P and limited to workspace chats only.
        if (!includeP2P && !isPolicyExpenseChat) {
            return;
        }

        if (isThread && !includeThreads) {
            return;
        }

        if (isTaskReport && !includeTasks) {
            return;
        }

        if (isMoneyRequestReport && !includeMoneyRequests) {
            return;
        }

        // In case user needs to add credit bank account, don't allow them to request more money from the workspace.
        if (includeOwnedWorkspaceChats && ReportUtils.hasIOUWaitingOnCurrentUserBankAccount(report)) {
            return;
        }

        // Save the report in the map if this is a single participant so we can associate the reportID with the
        // personal detail option later. Individuals should not be associated with single participant
        // policyExpenseChats or chatRooms since those are not people.
        if (accountIDs.length <= 1 && !isPolicyExpenseChat && !isChatRoom) {
            reportMapForAccountIDs[accountIDs[0]] = report;
        }

        allReportOptions.push(
            createOption(accountIDs, personalDetails, report, reportActions, {
                showChatPreviewLine,
                forcePolicyNamePreview,
            }),
        );
    });
    // We're only picking personal details that have logins set
    // This is a temporary fix for all the logic that's been breaking because of the new privacy changes
    // See https://github.com/Expensify/Expensify/issues/293465 for more context
    // Moreover, we should not override the personalDetails object, otherwise the createOption util won't work properly, it returns incorrect tooltipText
    const havingLoginPersonalDetails = !includeP2P
        ? {}
        : Object.fromEntries(Object.entries(personalDetails ?? {}).filter(([, detail]) => !!detail?.login && !!detail.accountID && !detail?.isOptimisticPersonalDetail));
    let allPersonalDetailsOptions = Object.values(havingLoginPersonalDetails).map((personalDetail) =>
        createOption([personalDetail?.accountID ?? -1], personalDetails, reportMapForAccountIDs[personalDetail?.accountID ?? -1], reportActions, {
            showChatPreviewLine,
            forcePolicyNamePreview,
        }),
    );

    if (sortPersonalDetailsByAlphaAsc) {
        // PersonalDetails should be ordered Alphabetically by default - https://github.com/Expensify/App/issues/8220#issuecomment-1104009435
        allPersonalDetailsOptions = lodashOrderBy(allPersonalDetailsOptions, [(personalDetail) => personalDetail.text?.toLowerCase()], 'asc');
    }

    // Exclude the current user from the personal details list
    const optionsToExclude: Option[] = [{login: currentUserLogin}, {login: CONST.EMAIL.NOTIFICATIONS}];

    // If we're including selected options from the search results, we only want to exclude them if the search input is empty
    // This is because on certain pages, we show the selected options at the top when the search input is empty
    // This prevents the issue of seeing the selected option twice if you have them as a recent chat and select them
    if (!includeSelectedOptions || searchInputValue === '') {
        optionsToExclude.push(...selectedOptions);
    }

    excludeLogins.forEach((login) => {
        optionsToExclude.push({login});
    });

    if (includeRecentReports) {
        for (const reportOption of allReportOptions) {
            // Stop adding options to the recentReports array when we reach the maxRecentReportsToShow value
            if (recentReportOptions.length > 0 && recentReportOptions.length === maxRecentReportsToShow) {
                break;
            }

            // Skip notifications@expensify.com
            if (reportOption.login === CONST.EMAIL.NOTIFICATIONS) {
                continue;
            }

            const isCurrentUserOwnedPolicyExpenseChatThatCouldShow =
                reportOption.isPolicyExpenseChat && reportOption.ownerAccountID === currentUserAccountID && includeOwnedWorkspaceChats && !reportOption.isArchivedRoom;

            // Skip if we aren't including multiple participant reports and this report has multiple participants
            if (!isCurrentUserOwnedPolicyExpenseChatThatCouldShow && !includeMultipleParticipantReports && !reportOption.login) {
                continue;
            }

            // If we're excluding threads, check the report to see if it has a single participant and if the participant is already selected
            if (
                !includeThreads &&
                (!!reportOption.login || reportOption.reportID) &&
                optionsToExclude.some((option) => option.login === reportOption.login || option.reportID === reportOption.reportID)
            ) {
                continue;
            }

            // Finally check to see if this option is a match for the provided search string if we have one
            const {searchText, participantsList, isChatRoom} = reportOption;
            const participantNames = getParticipantNames(participantsList);

            if (searchValue) {
                // Determine if the search is happening within a chat room and starts with the report ID
                const isReportIdSearch = isChatRoom && Str.startsWith(reportOption.reportID ?? '', searchValue);

                // Check if the search string matches the search text or participant names considering the type of the room
                const isSearchMatch = isSearchStringMatch(searchValue, searchText, participantNames, isChatRoom);

                if (!isReportIdSearch && !isSearchMatch) {
                    continue;
                }
            }

            reportOption.isSelected = isReportSelected(reportOption, selectedOptions);

            recentReportOptions.push(reportOption);

            // Add this login to the exclude list so it won't appear when we process the personal details
            if (reportOption.login) {
                optionsToExclude.push({login: reportOption.login});
            }
        }
    }

    if (includePersonalDetails) {
        // Next loop over all personal details removing any that are selectedUsers or recentChats
        allPersonalDetailsOptions.forEach((personalDetailOption) => {
            if (optionsToExclude.some((optionToExclude) => optionToExclude.login === personalDetailOption.login)) {
                return;
            }
            const {searchText, participantsList, isChatRoom} = personalDetailOption;
            const participantNames = getParticipantNames(participantsList);
            if (searchValue && !isSearchStringMatch(searchValue, searchText, participantNames, isChatRoom)) {
                return;
            }

            personalDetailsOptions.push(personalDetailOption);
        });
    }

    let currentUserOption = allPersonalDetailsOptions.find((personalDetailsOption) => personalDetailsOption.login === currentUserLogin);
    if (searchValue && currentUserOption && !isSearchStringMatch(searchValue, currentUserOption.searchText)) {
        currentUserOption = undefined;
    }

    let userToInvite: ReportUtils.OptionData | null = null;
    const noOptions = recentReportOptions.length + personalDetailsOptions.length === 0 && !currentUserOption;
    const noOptionsMatchExactly = !personalDetailsOptions
        .concat(recentReportOptions)
        .find((option) => option.login === addSMSDomainIfPhoneNumber(searchValue ?? '').toLowerCase() || option.login === searchValue?.toLowerCase());

    if (
        searchValue &&
        (noOptions || noOptionsMatchExactly) &&
        !isCurrentUser({login: searchValue} as PersonalDetails) &&
        selectedOptions.every((option) => 'login' in option && option.login !== searchValue) &&
        ((Str.isValidEmail(searchValue) && !Str.isDomainEmail(searchValue) && !Str.endsWith(searchValue, CONST.SMS.DOMAIN)) ||
            (parsedPhoneNumber.possible && Str.isValidPhone(LoginUtils.getPhoneNumberWithoutSpecialChars(parsedPhoneNumber.number?.input ?? '')))) &&
        !optionsToExclude.find((optionToExclude) => 'login' in optionToExclude && optionToExclude.login === addSMSDomainIfPhoneNumber(searchValue).toLowerCase()) &&
        (searchValue !== CONST.EMAIL.CHRONOS || Permissions.canUseChronos(betas)) &&
        !excludeUnknownUsers
    ) {
        // Generates an optimistic account ID for new users not yet saved in Onyx
        const optimisticAccountID = UserUtils.generateAccountID(searchValue);
        const personalDetailsExtended = {
            ...personalDetails,
            [optimisticAccountID]: {
                accountID: optimisticAccountID,
                login: searchValue,
                avatar: UserUtils.getDefaultAvatar(optimisticAccountID),
            },
        };
        userToInvite = createOption([optimisticAccountID], personalDetailsExtended, null, reportActions, {
            showChatPreviewLine,
        });
        userToInvite.isOptimisticAccount = true;
        userToInvite.login = searchValue;
        // eslint-disable-next-line @typescript-eslint/prefer-nullish-coalescing
        userToInvite.text = userToInvite.text || searchValue;
        // eslint-disable-next-line @typescript-eslint/prefer-nullish-coalescing
        userToInvite.alternateText = userToInvite.alternateText || searchValue;

        // If user doesn't exist, use a default avatar
        userToInvite.icons = [
            {
                source: UserUtils.getAvatar('', optimisticAccountID),
                name: searchValue,
                type: CONST.ICON_TYPE_AVATAR,
            },
        ];
    }

    // If we are prioritizing 1:1 chats in search, do it only once we started searching
    if (sortByReportTypeInSearch && searchValue !== '') {
        // When sortByReportTypeInSearch is true, recentReports will be returned with all the reports including personalDetailsOptions in the correct Order.
        recentReportOptions.push(...personalDetailsOptions);
        personalDetailsOptions = [];
        recentReportOptions = lodashOrderBy(
            recentReportOptions,
            [
                (option) => {
                    if (!!option.isChatRoom || option.isArchivedRoom) {
                        return 3;
                    }
                    if (!option.login) {
                        return 2;
                    }
                    if (option.login.toLowerCase() !== searchValue?.toLowerCase()) {
                        return 1;
                    }

                    // When option.login is an exact match with the search value, returning 0 puts it at the top of the option list
                    return 0;
                },
            ],
            ['asc'],
        );
    }

    return {
        personalDetails: personalDetailsOptions,
        recentReports: recentReportOptions,
        userToInvite: canInviteUser ? userToInvite : null,
        currentUserOption,
        categoryOptions: [],
        tagOptions: [],
        policyTaxRatesOptions: [],
    };
}

/**
 * Build the options for the Search view
 */
function getSearchOptions(reports: Record<string, Report>, personalDetails: OnyxEntry<PersonalDetailsList>, searchValue = '', betas: Beta[] = []): GetOptions {
    Timing.start(CONST.TIMING.LOAD_SEARCH_OPTIONS);
    Performance.markStart(CONST.TIMING.LOAD_SEARCH_OPTIONS);
    const options = getOptions(reports, personalDetails, {
        betas,
        searchInputValue: searchValue.trim(),
        includeRecentReports: true,
        includeMultipleParticipantReports: true,
        maxRecentReportsToShow: 0, // Unlimited
        sortByReportTypeInSearch: true,
        showChatPreviewLine: true,
        includePersonalDetails: true,
        forcePolicyNamePreview: true,
        includeOwnedWorkspaceChats: true,
        includeThreads: true,
        includeMoneyRequests: true,
        includeTasks: true,
    });
    Timing.end(CONST.TIMING.LOAD_SEARCH_OPTIONS);
    Performance.markEnd(CONST.TIMING.LOAD_SEARCH_OPTIONS);

    return options;
}

function getShareLogOptions(reports: OnyxCollection<Report>, personalDetails: OnyxEntry<PersonalDetailsList>, searchValue = '', betas: Beta[] = []): GetOptions {
    return getOptions(reports, personalDetails, {
        betas,
        searchInputValue: searchValue.trim(),
        includeRecentReports: true,
        includeMultipleParticipantReports: true,
        sortByReportTypeInSearch: true,
        includePersonalDetails: true,
        forcePolicyNamePreview: true,
        includeOwnedWorkspaceChats: true,
    });
}

/**
 * Build the IOUConfirmation options for showing the payee personalDetail
 */
function getIOUConfirmationOptionsFromPayeePersonalDetail(personalDetail: PersonalDetails, amountText: string): PayeePersonalDetails {
    const formattedLogin = LocalePhoneNumber.formatPhoneNumber(personalDetail.login ?? '');
    return {
        text: PersonalDetailsUtils.getDisplayNameOrDefault(personalDetail, formattedLogin),
        alternateText: formattedLogin || PersonalDetailsUtils.getDisplayNameOrDefault(personalDetail, '', false),
        icons: [
            {
                source: UserUtils.getAvatar(personalDetail.avatar, personalDetail.accountID),
                name: personalDetail.login ?? '',
                type: CONST.ICON_TYPE_AVATAR,
                id: personalDetail.accountID,
            },
        ],
        descriptiveText: amountText,
        login: personalDetail.login ?? '',
        accountID: personalDetail.accountID,
        keyForList: String(personalDetail.accountID),
    };
}

/**
 * Build the IOUConfirmationOptions for showing participants
 */
function getIOUConfirmationOptionsFromParticipants(participants: Participant[], amountText: string): Participant[] {
    return participants.map((participant) => ({
        ...participant,
        descriptiveText: amountText,
    }));
}

/**
 * Build the options for the New Group view
 */
function getFilteredOptions(
    reports: OnyxCollection<Report>,
    personalDetails: OnyxEntry<PersonalDetailsList>,
    betas: Beta[] = [],
    searchValue = '',
    selectedOptions: Array<Partial<ReportUtils.OptionData>> = [],
    excludeLogins: string[] = [],
    includeOwnedWorkspaceChats = false,
    includeP2P = true,
    includeCategories = false,
    categories: PolicyCategories = {},
    recentlyUsedCategories: string[] = [],
    includeTags = false,
    tags: Record<string, Tag> = {},
    recentlyUsedTags: string[] = [],
    canInviteUser = true,
    includeSelectedOptions = false,
    includePolicyTaxRates = false,
    policyTaxRates: PolicyTaxRates = {} as PolicyTaxRates,
) {
    return getOptions(reports, personalDetails, {
        betas,
        searchInputValue: searchValue.trim(),
        selectedOptions,
        includeRecentReports: true,
        includePersonalDetails: true,
        maxRecentReportsToShow: 5,
        excludeLogins,
        includeOwnedWorkspaceChats,
        includeP2P,
        includeCategories,
        categories,
        recentlyUsedCategories,
        includeTags,
        tags,
        recentlyUsedTags,
        canInviteUser,
        includeSelectedOptions,
        includePolicyTaxRates,
        policyTaxRates,
    });
}

/**
 * Build the options for the Share Destination for a Task
 */

function getShareDestinationOptions(
    reports: Record<string, Report>,
    personalDetails: OnyxEntry<PersonalDetailsList>,
    betas: Beta[] = [],
    searchValue = '',
    selectedOptions: Array<Partial<ReportUtils.OptionData>> = [],
    excludeLogins: string[] = [],
    includeOwnedWorkspaceChats = true,
    excludeUnknownUsers = true,
) {
    return getOptions(reports, personalDetails, {
        betas,
        searchInputValue: searchValue.trim(),
        selectedOptions,
        maxRecentReportsToShow: 0, // Unlimited
        includeRecentReports: true,
        includeMultipleParticipantReports: true,
        includePersonalDetails: false,
        showChatPreviewLine: true,
        forcePolicyNamePreview: true,
        includeThreads: true,
        includeMoneyRequests: true,
        includeTasks: true,
        excludeLogins,
        includeOwnedWorkspaceChats,
        excludeUnknownUsers,
    });
}

/**
 * Format personalDetails or userToInvite to be shown in the list
 *
 * @param member - personalDetails or userToInvite
 * @param config - keys to overwrite the default values
 */
function formatMemberForList(member: ReportUtils.OptionData): MemberForList {
    const accountID = member.accountID;

    return {
        // eslint-disable-next-line @typescript-eslint/prefer-nullish-coalescing
        text: member.text || member.displayName || '',
        // eslint-disable-next-line @typescript-eslint/prefer-nullish-coalescing
        alternateText: member.alternateText || member.login || '',
        // eslint-disable-next-line @typescript-eslint/prefer-nullish-coalescing
        keyForList: member.keyForList || String(accountID ?? 0) || '',
        isSelected: member.isSelected ?? false,
        isDisabled: member.isDisabled ?? false,
        accountID,
        login: member.login ?? '',
        icons: member.icons,
        pendingAction: member.pendingAction,
        reportID: member.reportID,
    };
}

/**
 * Build the options for the Workspace Member Invite view
 */
function getMemberInviteOptions(
    personalDetails: OnyxEntry<PersonalDetailsList>,
    betas: Beta[] = [],
    searchValue = '',
    excludeLogins: string[] = [],
    includeSelectedOptions = false,
): GetOptions {
    return getOptions({}, personalDetails, {
        betas,
        searchInputValue: searchValue.trim(),
        includePersonalDetails: true,
        excludeLogins,
        sortPersonalDetailsByAlphaAsc: true,
        includeSelectedOptions,
    });
}

/**
 * Helper method that returns the text to be used for the header's message and title (if any)
 */
function getHeaderMessage(hasSelectableOptions: boolean, hasUserToInvite: boolean, searchValue: string, maxParticipantsReached = false, hasMatchedParticipant = false): string {
    if (maxParticipantsReached) {
        return Localize.translate(preferredLocale, 'common.maxParticipantsReached', {count: CONST.REPORT.MAXIMUM_PARTICIPANTS});
    }

    const isValidPhone = PhoneNumber.parsePhoneNumber(LoginUtils.appendCountryCode(searchValue)).possible;

    const isValidEmail = Str.isValidEmail(searchValue);

    if (searchValue && CONST.REGEX.DIGITS_AND_PLUS.test(searchValue) && !isValidPhone && !hasSelectableOptions) {
        return Localize.translate(preferredLocale, 'messages.errorMessageInvalidPhone');
    }

    // Without a search value, it would be very confusing to see a search validation message.
    // Therefore, this skips the validation when there is no search value.
    if (searchValue && !hasSelectableOptions && !hasUserToInvite) {
        if (/^\d+$/.test(searchValue) && !isValidPhone) {
            return Localize.translate(preferredLocale, 'messages.errorMessageInvalidPhone');
        }
        if (/@/.test(searchValue) && !isValidEmail) {
            return Localize.translate(preferredLocale, 'messages.errorMessageInvalidEmail');
        }
        if (hasMatchedParticipant && (isValidEmail || isValidPhone)) {
            return '';
        }
        return Localize.translate(preferredLocale, 'common.noResultsFound');
    }

    return '';
}

/**
 * Helper method for non-user lists (eg. categories and tags) that returns the text to be used for the header's message and title (if any)
 */
function getHeaderMessageForNonUserList(hasSelectableOptions: boolean, searchValue: string): string {
    if (searchValue && !hasSelectableOptions) {
        return Localize.translate(preferredLocale, 'common.noResultsFound');
    }
    return '';
}

/**
 * Helper method to check whether an option can show tooltip or not
 */
function shouldOptionShowTooltip(option: ReportUtils.OptionData): boolean {
    return (!option.isChatRoom || !!option.isThread) && !option.isArchivedRoom;
}

/**
 * Handles the logic for displaying selected participants from the search term
 */
function formatSectionsFromSearchTerm(
    searchTerm: string,
    selectedOptions: ReportUtils.OptionData[],
    filteredRecentReports: ReportUtils.OptionData[],
    filteredPersonalDetails: ReportUtils.OptionData[],
    maxOptionsSelected: boolean,
    indexOffset = 0,
    personalDetails: OnyxEntry<PersonalDetailsList> = {},
    shouldGetOptionDetails = false,
): SectionForSearchTerm {
    // We show the selected participants at the top of the list when there is no search term or maximum number of participants has already been selected
    // However, if there is a search term we remove the selected participants from the top of the list unless they are part of the search results
    // This clears up space on mobile views, where if you create a group with 4+ people you can't see the selected participants and the search results at the same time
    if (searchTerm === '' || maxOptionsSelected) {
        return {
            section: {
                title: undefined,
                data: shouldGetOptionDetails
                    ? selectedOptions.map((participant) => {
                          const isPolicyExpenseChat = participant.isPolicyExpenseChat ?? false;
                          return isPolicyExpenseChat ? getPolicyExpenseReportOption(participant) : getParticipantsOption(participant, personalDetails);
                      })
                    : selectedOptions,
                shouldShow: selectedOptions.length > 0,
                indexOffset,
            },
            newIndexOffset: indexOffset + selectedOptions.length,
        };
    }

    // If you select a new user you don't have a contact for, they won't get returned as part of a recent report or personal details
    // This will add them to the list of options, deduping them if they already exist in the other lists
    const selectedParticipantsWithoutDetails = selectedOptions.filter((participant) => {
        const accountID = participant.accountID ?? null;
        const isPartOfSearchTerm = participant.searchText?.toLowerCase().includes(searchTerm.trim().toLowerCase());
        const isReportInRecentReports = filteredRecentReports.some((report) => report.accountID === accountID);
        const isReportInPersonalDetails = filteredPersonalDetails.some((personalDetail) => personalDetail.accountID === accountID);
        return isPartOfSearchTerm && !isReportInRecentReports && !isReportInPersonalDetails;
    });

    return {
        section: {
            title: undefined,
            data: shouldGetOptionDetails
                ? selectedParticipantsWithoutDetails.map((participant) => {
                      const isPolicyExpenseChat = participant.isPolicyExpenseChat ?? false;
                      return isPolicyExpenseChat ? getPolicyExpenseReportOption(participant) : getParticipantsOption(participant, personalDetails);
                  })
                : selectedParticipantsWithoutDetails,
            shouldShow: selectedParticipantsWithoutDetails.length > 0,
            indexOffset,
        },
        newIndexOffset: indexOffset + selectedParticipantsWithoutDetails.length,
    };
}

export {
    addSMSDomainIfPhoneNumber,
    getAvatarsForAccountIDs,
    isCurrentUser,
    isPersonalDetailsReady,
    getSearchOptions,
    getFilteredOptions,
    getShareDestinationOptions,
    getMemberInviteOptions,
    getHeaderMessage,
    getHeaderMessageForNonUserList,
    getPersonalDetailsForAccountIDs,
    getIOUConfirmationOptionsFromPayeePersonalDetail,
    getIOUConfirmationOptionsFromParticipants,
    getSearchText,
    getAllReportErrors,
    getPolicyExpenseReportOption,
    getParticipantsOption,
    isSearchStringMatch,
    shouldOptionShowTooltip,
    getLastActorDisplayName,
    getLastMessageTextForReport,
    getEnabledCategoriesCount,
    hasEnabledOptions,
    sortCategories,
    getCategoryOptionTree,
    hasEnabledTags,
    formatMemberForList,
    formatSectionsFromSearchTerm,
    transformedTaxRates,
    getShareLogOptions,
};

export type {MemberForList, CategorySection, GetOptions};<|MERGE_RESOLUTION|>--- conflicted
+++ resolved
@@ -1161,13 +1161,6 @@
 }
 
 /**
-<<<<<<< HEAD
- * Verifies that there is at least one enabled option
- *
- * @param options - an initial strings array
- * @returns boolean
- */
-=======
  * Verifies that there is at least one enabled tag
  */
 function hasEnabledTags(policyTagList: Array<PolicyTagList[keyof PolicyTagList]>) {
@@ -1175,15 +1168,6 @@
 
     return hasEnabledOptions(policyTagValueList);
 }
-
-type PolicyTaxRateWithDefault = {
-    name: string;
-    defaultExternalID: string;
-    defaultValue: string;
-    foreignTaxDefault: string;
-    taxes: PolicyTaxRates;
-};
->>>>>>> 39b575c6
 
 /**
  * Transforms tax rates to a new object format - to add codes and new name with concatenated name and value.
