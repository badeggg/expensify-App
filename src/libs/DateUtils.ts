--- conflicted
+++ resolved
@@ -34,12 +34,9 @@
 import * as CurrentDate from './actions/CurrentDate';
 import * as Localize from './Localize';
 
-<<<<<<< HEAD
 type CustomStatusTypes = (typeof CONST.CUSTOM_STATUS_TYPES)[keyof typeof CONST.CUSTOM_STATUS_TYPES];
 type TimePeriod = 'AM' | 'PM';
-=======
 type Locale = ValueOf<typeof CONST.LOCALES>;
->>>>>>> 04b5fa45
 
 let currentUserAccountID: number | undefined;
 Onyx.connect({
