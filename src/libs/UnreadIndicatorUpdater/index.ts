import type {OnyxCollection} from 'react-native-onyx';
import Onyx from 'react-native-onyx';
import * as ReportUtils from '@libs/ReportUtils';
import Navigation, {navigationRef} from '@navigation/Navigation';
import CONST from '@src/CONST';
import ONYXKEYS from '@src/ONYXKEYS';
import type {Report} from '@src/types/onyx';
import updateUnread from './updateUnread';

let allReports: OnyxCollection<Report> = {};

export default function getUnreadReportsForUnreadIndicator(reports: OnyxCollection<Report>, currentReportID: string) {
    return Object.values(reports ?? {}).filter(
        (report) =>
            ReportUtils.isUnread(report) &&
            ReportUtils.shouldReportBeInOptionList(report, currentReportID ?? '', false, [], {}) &&
            report?.notificationPreference !== CONST.REPORT.NOTIFICATION_PREFERENCE.HIDDEN,
    );
}

const triggerUnreadUpdate = () => {
    const currentReportID = navigationRef.isReady() ? Navigation.getTopmostReportId() ?? '' : '';

    // We want to keep notification count consistent with what can be accessed from the LHN list
<<<<<<< HEAD
    const unreadReports = getUnreadReportsForUnreadIndicator(allReports, currentReportID);
=======
    const unreadReports = Object.values(allReports ?? {}).filter((report) => {
        if (!ReportUtils.isUnread(report)) {
            return false;
        }

        return ReportUtils.shouldReportBeInOptionList({
            report,
            currentReportId: currentReportID ?? '',
            betas: [],
            policies: {},
            doesReportHaveViolations: false,
            isInGSDMode: false,
            excludeEmptyChats: false,
        });
    });
>>>>>>> 2a03320a
    updateUnread(unreadReports.length);
};

Onyx.connect({
    key: ONYXKEYS.COLLECTION.REPORT,
    waitForCollectionCallback: true,
    callback: (reportsFromOnyx) => {
        allReports = reportsFromOnyx;
        triggerUnreadUpdate();
    },
});

navigationRef.addListener('state', () => {
    triggerUnreadUpdate();
});<|MERGE_RESOLUTION|>--- conflicted
+++ resolved
@@ -13,7 +13,15 @@
     return Object.values(reports ?? {}).filter(
         (report) =>
             ReportUtils.isUnread(report) &&
-            ReportUtils.shouldReportBeInOptionList(report, currentReportID ?? '', false, [], {}) &&
+            ReportUtils.shouldReportBeInOptionList({
+              report,
+              currentReportId: currentReportID ?? '',
+              betas: [],
+              policies: {},
+              doesReportHaveViolations: false,
+              isInGSDMode: false,
+              excludeEmptyChats: false,
+            }) &&
             report?.notificationPreference !== CONST.REPORT.NOTIFICATION_PREFERENCE.HIDDEN,
     );
 }
@@ -22,25 +30,7 @@
     const currentReportID = navigationRef.isReady() ? Navigation.getTopmostReportId() ?? '' : '';
 
     // We want to keep notification count consistent with what can be accessed from the LHN list
-<<<<<<< HEAD
     const unreadReports = getUnreadReportsForUnreadIndicator(allReports, currentReportID);
-=======
-    const unreadReports = Object.values(allReports ?? {}).filter((report) => {
-        if (!ReportUtils.isUnread(report)) {
-            return false;
-        }
-
-        return ReportUtils.shouldReportBeInOptionList({
-            report,
-            currentReportId: currentReportID ?? '',
-            betas: [],
-            policies: {},
-            doesReportHaveViolations: false,
-            isInGSDMode: false,
-            excludeEmptyChats: false,
-        });
-    });
->>>>>>> 2a03320a
     updateUnread(unreadReports.length);
 };
 
