import {EdgeInsets} from 'react-native-safe-area-context';
import {Animated, PressableStateCallbackType, TextStyle, ViewStyle} from 'react-native';
import {CSSProperties} from 'react';
import {ValueOf} from 'type-fest';
import CONST from '../CONST';
import fontFamily from './fontFamily';
import themeColors from './themes/default';
import variables from './variables';
import colors from './colors';
import positioning from './utilities/positioning';
import styles from './styles';
import spacing from './utilities/spacing';
import * as UserUtils from '../libs/UserUtils';
import * as Browser from '../libs/Browser';
import cursor from './utilities/cursor';

type ColorValue = ValueOf<typeof colors>;
type AvatarSizeName = ValueOf<typeof CONST.AVATAR_SIZE>;
type AvatarSizeValue = ValueOf<
    Pick<
        typeof variables,
        | 'avatarSizeNormal'
        | 'avatarSizeSmallSubscript'
        | 'avatarSizeMidSubscript'
        | 'avatarSizeSubscript'
        | 'avatarSizeSmall'
        | 'avatarSizeSmaller'
        | 'avatarSizeXLarge'
        | 'avatarSizeLarge'
        | 'avatarSizeMedium'
        | 'avatarSizeLargeBordered'
        | 'avatarSizeHeader'
        | 'avatarSizeMentionIcon'
        | 'avatarSizeSmallNormal'
    >
>;
type ButtonSizeValue = ValueOf<typeof CONST.DROPDOWN_BUTTON_SIZE>;
type EmptyAvatarSizeName = ValueOf<Pick<typeof CONST.AVATAR_SIZE, 'SMALL' | 'MEDIUM' | 'LARGE'>>;
type ButtonStateName = ValueOf<typeof CONST.BUTTON_STATES>;
type AvatarSize = {width: number};
type ParsableStyle = ViewStyle | CSSProperties | ((state: PressableStateCallbackType) => ViewStyle | CSSProperties);

type WorkspaceColorStyle = {backgroundColor: ColorValue; fill: ColorValue};
type EreceiptColorStyle = {backgroundColor: ColorValue; color: ColorValue};

type ModalPaddingStylesArgs = {
    shouldAddBottomSafeAreaMargin: boolean;
    shouldAddTopSafeAreaMargin: boolean;
    shouldAddBottomSafeAreaPadding: boolean;
    shouldAddTopSafeAreaPadding: boolean;
    safeAreaPaddingTop: number;
    safeAreaPaddingBottom: number;
    safeAreaPaddingLeft: number;
    safeAreaPaddingRight: number;
    modalContainerStyleMarginTop: number;
    modalContainerStyleMarginBottom: number;
    modalContainerStylePaddingTop: number;
    modalContainerStylePaddingBottom: number;
    insets: EdgeInsets;
};

type AvatarBorderStyleArgs = {
    isHovered: boolean;
    isPressed: boolean;
    isInReportAction: boolean;
    shouldUseCardBackground: boolean;
};

const workspaceColorOptions: WorkspaceColorStyle[] = [
    {backgroundColor: colors.blue200, fill: colors.blue700},
    {backgroundColor: colors.blue400, fill: colors.blue800},
    {backgroundColor: colors.blue700, fill: colors.blue200},
    {backgroundColor: colors.green200, fill: colors.green700},
    {backgroundColor: colors.green400, fill: colors.green800},
    {backgroundColor: colors.green700, fill: colors.green200},
    {backgroundColor: colors.yellow200, fill: colors.yellow700},
    {backgroundColor: colors.yellow400, fill: colors.yellow800},
    {backgroundColor: colors.yellow700, fill: colors.yellow200},
    {backgroundColor: colors.tangerine200, fill: colors.tangerine700},
    {backgroundColor: colors.tangerine400, fill: colors.tangerine800},
    {backgroundColor: colors.tangerine700, fill: colors.tangerine400},
    {backgroundColor: colors.pink200, fill: colors.pink700},
    {backgroundColor: colors.pink400, fill: colors.pink800},
    {backgroundColor: colors.pink700, fill: colors.pink200},
    {backgroundColor: colors.ice200, fill: colors.ice700},
    {backgroundColor: colors.ice400, fill: colors.ice800},
    {backgroundColor: colors.ice700, fill: colors.ice200},
];

const eReceiptColorOptions: EreceiptColorStyle[] = [
    {backgroundColor: colors.yellow600, color: colors.yellow100},
    {backgroundColor: colors.blue800, color: colors.ice400},
    {backgroundColor: colors.blue400, color: colors.blue100},
    {backgroundColor: colors.green800, color: colors.green400},
    {backgroundColor: colors.tangerine800, color: colors.tangerine400},
    {backgroundColor: colors.pink800, color: colors.pink400},
];

const avatarBorderSizes: Partial<Record<AvatarSizeName, number>> = {
    [CONST.AVATAR_SIZE.SMALL_SUBSCRIPT]: variables.componentBorderRadiusSmall,
    [CONST.AVATAR_SIZE.MID_SUBSCRIPT]: variables.componentBorderRadiusSmall,
    [CONST.AVATAR_SIZE.SUBSCRIPT]: variables.componentBorderRadiusMedium,
    [CONST.AVATAR_SIZE.SMALLER]: variables.componentBorderRadiusMedium,
    [CONST.AVATAR_SIZE.SMALL]: variables.componentBorderRadiusMedium,
    [CONST.AVATAR_SIZE.HEADER]: variables.componentBorderRadiusMedium,
    [CONST.AVATAR_SIZE.DEFAULT]: variables.componentBorderRadiusNormal,
    [CONST.AVATAR_SIZE.MEDIUM]: variables.componentBorderRadiusLarge,
    [CONST.AVATAR_SIZE.LARGE]: variables.componentBorderRadiusLarge,
    [CONST.AVATAR_SIZE.XLARGE]: variables.componentBorderRadiusLarge,
    [CONST.AVATAR_SIZE.LARGE_BORDERED]: variables.componentBorderRadiusRounded,
    [CONST.AVATAR_SIZE.SMALL_NORMAL]: variables.componentBorderRadiusMedium,
};

const avatarSizes: Record<AvatarSizeName, AvatarSizeValue> = {
    [CONST.AVATAR_SIZE.DEFAULT]: variables.avatarSizeNormal,
    [CONST.AVATAR_SIZE.SMALL_SUBSCRIPT]: variables.avatarSizeSmallSubscript,
    [CONST.AVATAR_SIZE.MID_SUBSCRIPT]: variables.avatarSizeMidSubscript,
    [CONST.AVATAR_SIZE.SUBSCRIPT]: variables.avatarSizeSubscript,
    [CONST.AVATAR_SIZE.SMALL]: variables.avatarSizeSmall,
    [CONST.AVATAR_SIZE.SMALLER]: variables.avatarSizeSmaller,
    [CONST.AVATAR_SIZE.LARGE]: variables.avatarSizeLarge,
    [CONST.AVATAR_SIZE.XLARGE]: variables.avatarSizeXLarge,
    [CONST.AVATAR_SIZE.MEDIUM]: variables.avatarSizeMedium,
    [CONST.AVATAR_SIZE.LARGE_BORDERED]: variables.avatarSizeLargeBordered,
    [CONST.AVATAR_SIZE.HEADER]: variables.avatarSizeHeader,
    [CONST.AVATAR_SIZE.MENTION_ICON]: variables.avatarSizeMentionIcon,
    [CONST.AVATAR_SIZE.SMALL_NORMAL]: variables.avatarSizeSmallNormal,
};

const emptyAvatarStyles: Record<EmptyAvatarSizeName, ViewStyle | CSSProperties> = {
    [CONST.AVATAR_SIZE.SMALL]: styles.emptyAvatarSmall,
    [CONST.AVATAR_SIZE.MEDIUM]: styles.emptyAvatarMedium,
    [CONST.AVATAR_SIZE.LARGE]: styles.emptyAvatarLarge,
};

const avatarFontSizes: Partial<Record<AvatarSizeName, number>> = {
    [CONST.AVATAR_SIZE.DEFAULT]: variables.fontSizeNormal,
    [CONST.AVATAR_SIZE.SMALL_SUBSCRIPT]: variables.fontSizeExtraSmall,
    [CONST.AVATAR_SIZE.MID_SUBSCRIPT]: variables.fontSizeExtraSmall,
    [CONST.AVATAR_SIZE.SUBSCRIPT]: variables.fontSizeExtraSmall,
    [CONST.AVATAR_SIZE.SMALL]: variables.fontSizeSmall,
    [CONST.AVATAR_SIZE.SMALLER]: variables.fontSizeExtraSmall,
    [CONST.AVATAR_SIZE.LARGE]: variables.fontSizeXLarge,
    [CONST.AVATAR_SIZE.MEDIUM]: variables.fontSizeMedium,
    [CONST.AVATAR_SIZE.LARGE_BORDERED]: variables.fontSizeXLarge,
};

const avatarBorderWidths: Partial<Record<AvatarSizeName, number>> = {
    [CONST.AVATAR_SIZE.DEFAULT]: 3,
    [CONST.AVATAR_SIZE.SMALL_SUBSCRIPT]: 1,
    [CONST.AVATAR_SIZE.MID_SUBSCRIPT]: 2,
    [CONST.AVATAR_SIZE.SUBSCRIPT]: 2,
    [CONST.AVATAR_SIZE.SMALL]: 2,
    [CONST.AVATAR_SIZE.SMALLER]: 2,
    [CONST.AVATAR_SIZE.LARGE]: 4,
    [CONST.AVATAR_SIZE.MEDIUM]: 3,
    [CONST.AVATAR_SIZE.LARGE_BORDERED]: 4,
};

/**
 * Return the style size from an avatar size constant
 */
function getAvatarSize(size: AvatarSizeName): number {
    return avatarSizes[size];
}

/**
 * Return the height of magic code input container
 */
function getHeightOfMagicCodeInput(): ViewStyle | CSSProperties {
    return {height: styles.magicCodeInputContainer.minHeight - styles.textInputContainer.borderBottomWidth};
}

/**
 * Return the style from an empty avatar size constant
 */
function getEmptyAvatarStyle(size: EmptyAvatarSizeName): ViewStyle | CSSProperties | undefined {
    return emptyAvatarStyles[size];
}

/**
 * Return the width style from an avatar size constant
 */
function getAvatarWidthStyle(size: AvatarSizeName): ViewStyle | CSSProperties {
    const avatarSize = getAvatarSize(size);
    return {
        width: avatarSize,
    };
}

/**
 * Return the style from an avatar size constant
 */
function getAvatarStyle(size: AvatarSizeName): ViewStyle | CSSProperties {
    const avatarSize = getAvatarSize(size);
    return {
        height: avatarSize,
        width: avatarSize,
        borderRadius: avatarSize,
        backgroundColor: themeColors.offline,
    };
}

/**
 * Get Font size of '+1' text on avatar overlay
 */
function getAvatarExtraFontSizeStyle(size: AvatarSizeName): TextStyle | CSSProperties {
    return {
        fontSize: avatarFontSizes[size],
    };
}

/**
 * Get Bordersize of Avatar based on avatar size
 */
function getAvatarBorderWidth(size: AvatarSizeName): ViewStyle | CSSProperties {
    return {
        borderWidth: avatarBorderWidths[size],
    };
}

/**
 * Return the border radius for an avatar
 */
function getAvatarBorderRadius(size: AvatarSizeName, type: string): ViewStyle | CSSProperties {
    if (type === CONST.ICON_TYPE_WORKSPACE) {
        return {borderRadius: avatarBorderSizes[size]};
    }

    // Default to rounded border
    return {borderRadius: variables.buttonBorderRadius};
}

/**
 * Return the border style for an avatar
 */
function getAvatarBorderStyle(size: AvatarSizeName, type: string): ViewStyle | CSSProperties {
    return {
        overflow: 'hidden',
        ...getAvatarBorderRadius(size, type),
    };
}

/**
 * Helper method to return workspace avatar color styles
 */
function getDefaultWorkspaceAvatarColor(workspaceName: string): ViewStyle | CSSProperties {
    const colorHash = UserUtils.hashText(workspaceName.trim(), workspaceColorOptions.length);

    return workspaceColorOptions[colorHash];
}

/**
 * Helper method to return eReceipt color styles
 */
function getEReceiptColor(transactionID: string): ViewStyle | CSSProperties {
    const colorHash = UserUtils.hashText(transactionID.trim(), eReceiptColorOptions.length);

    return eReceiptColorOptions[colorHash];
}

/**
 * Takes safe area insets and returns padding to use for a View
 */
function getSafeAreaPadding(insets?: EdgeInsets, insetsPercentage: number = variables.safeInsertPercentage): ViewStyle | CSSProperties {
    return {
        paddingTop: insets?.top,
        paddingBottom: (insets?.bottom ?? 0) * insetsPercentage,
        paddingLeft: (insets?.left ?? 0) * insetsPercentage,
        paddingRight: (insets?.right ?? 0) * insetsPercentage,
    };
}

/**
 * Takes safe area insets and returns margin to use for a View
 */
function getSafeAreaMargins(insets?: EdgeInsets): ViewStyle | CSSProperties {
    return {marginBottom: (insets?.bottom ?? 0) * variables.safeInsertPercentage};
}

function getZoomCursorStyle(isZoomed: boolean, isDragging: boolean): ViewStyle | CSSProperties {
    if (!isZoomed) {
        // TODO: Remove this "eslint-disable-next" once the theme switching migration is done and styles are fully typed (GH Issue: https://github.com/Expensify/App/issues/27337)
        // eslint-disable-next-line @typescript-eslint/no-unsafe-return
        return styles.cursorZoomIn;
    }

    // eslint-disable-next-line @typescript-eslint/no-unsafe-return
    return isDragging ? styles.cursorGrabbing : styles.cursorZoomOut;
}

function getZoomSizingStyle(
    isZoomed: boolean,
    imgWidth: number,
    imgHeight: number,
    zoomScale: number,
    containerHeight: number,
    containerWidth: number,
    isLoading: boolean,
): ViewStyle | CSSProperties | undefined {
    // Hide image until finished loading to prevent showing preview with wrong dimensions
    if (isLoading || imgWidth === 0 || imgHeight === 0) {
        return undefined;
    }
    const top = `${Math.max((containerHeight - imgHeight) / 2, 0)}px`;
    const left = `${Math.max((containerWidth - imgWidth) / 2, 0)}px`;

    // Return different size and offset style based on zoomScale and isZoom.
    if (isZoomed) {
        // When both width and height are smaller than container(modal) size, set the height by multiplying zoomScale if it is zoomed in.
        if (zoomScale >= 1) {
            return {
                height: `${imgHeight * zoomScale}px`,
                width: `${imgWidth * zoomScale}px`,
            };
        }

        // If image height and width are bigger than container size, display image with original size because original size is bigger and position absolute.
        return {
            height: `${imgHeight}px`,
            width: `${imgWidth}px`,
            top,
            left,
        };
    }

    // If image is not zoomed in and image size is smaller than container size, display with original size based on offset and position absolute.
    if (zoomScale > 1) {
        return {
            height: `${imgHeight}px`,
            width: `${imgWidth}px`,
            top,
            left,
        };
    }

    // If image is bigger than container size, display full image in the screen with scaled size (fit by container size) and position absolute.
    // top, left offset should be different when displaying long or wide image.
    const scaledTop = `${Math.max((containerHeight - imgHeight * zoomScale) / 2, 0)}px`;
    const scaledLeft = `${Math.max((containerWidth - imgWidth * zoomScale) / 2, 0)}px`;
    return {
        height: `${imgHeight * zoomScale}px`,
        width: `${imgWidth * zoomScale}px`,
        top: scaledTop,
        left: scaledLeft,
    };
}

/**
 * Returns auto grow text input style
 */
function getWidthStyle(width: number): ViewStyle | CSSProperties {
    return {
        width,
    };
}

/**
 * Returns auto grow height text input style
 */
function getAutoGrowHeightInputStyle(textInputHeight: number, maxHeight: number): ViewStyle | CSSProperties {
    if (textInputHeight > maxHeight) {
        // TODO: Remove this "eslint-disable-next" once the theme switching migration is done and styles are fully typed (GH Issue: https://github.com/Expensify/App/issues/27337)
        // eslint-disable-next-line @typescript-eslint/no-unsafe-return
        return {
            ...styles.pr0,
            ...styles.overflowAuto,
        };
    }

    // TODO: Remove this "eslint-disable-next" once the theme switching migration is done and styles are fully typed (GH Issue: https://github.com/Expensify/App/issues/27337)
    // eslint-disable-next-line @typescript-eslint/no-unsafe-return
    return {
        ...styles.pr0,
        ...styles.overflowHidden,
        // maxHeight is not of the input only but the of the whole input container
        // which also includes the top padding and bottom border
        height: maxHeight - styles.textInputMultilineContainer.paddingTop - styles.textInputContainer.borderBottomWidth,
    };
}

/**
 * Returns a style with backgroundColor and borderColor set to the same color
 */
function getBackgroundAndBorderStyle(backgroundColor: string): ViewStyle | CSSProperties {
    return {
        backgroundColor,
        borderColor: backgroundColor,
    };
}

/**
 * Returns a style with the specified backgroundColor
 */
function getBackgroundColorStyle(backgroundColor: string): ViewStyle | CSSProperties {
    return {
        backgroundColor,
    };
}

/**
 * Returns a style for text color
 */
function getTextColorStyle(color: string): TextStyle | CSSProperties {
    return {
        color,
    };
}

/**
 * Returns a style with the specified borderColor
 */
function getBorderColorStyle(borderColor: string): ViewStyle | CSSProperties {
    return {
        borderColor,
    };
}

/**
 * Returns the width style for the wordmark logo on the sign in page
 */
function getSignInWordmarkWidthStyle(environment: string, isSmallScreenWidth: boolean): ViewStyle | CSSProperties {
    if (environment === CONST.ENVIRONMENT.DEV) {
        return isSmallScreenWidth ? {width: variables.signInLogoWidthPill} : {width: variables.signInLogoWidthLargeScreenPill};
    }
    if (environment === CONST.ENVIRONMENT.STAGING) {
        return isSmallScreenWidth ? {width: variables.signInLogoWidthPill} : {width: variables.signInLogoWidthLargeScreenPill};
    }
    if (environment === CONST.ENVIRONMENT.PRODUCTION) {
        return isSmallScreenWidth ? {width: variables.signInLogoWidth} : {width: variables.signInLogoWidthLargeScreen};
    }
    return isSmallScreenWidth ? {width: variables.signInLogoWidthPill} : {width: variables.signInLogoWidthLargeScreenPill};
}

/**
 * Converts a color in hexadecimal notation into RGB notation.
 *
 * @param hexadecimal A color in hexadecimal notation.
 * @returns `undefined` if the input color is not in hexadecimal notation. Otherwise, the RGB components of the input color.
 */
function hexadecimalToRGBArray(hexadecimal: string): number[] | undefined {
    const components = /^#?([a-f\d]{2})([a-f\d]{2})([a-f\d]{2})$/i.exec(hexadecimal);

    if (components === null) {
        return undefined;
    }

    return components.slice(1).map((component) => parseInt(component, 16));
}

/**
 * Returns a background color with opacity style
 */
function getBackgroundColorWithOpacityStyle(backgroundColor: string, opacity: number): ViewStyle | CSSProperties {
    const result = hexadecimalToRGBArray(backgroundColor);
    if (result !== undefined) {
        return {
            backgroundColor: `rgba(${result[0]}, ${result[1]}, ${result[2]}, ${opacity})`,
        };
    }
    return {};
}

/**
 * Generate a style for the background color of the Badge
 */
function getBadgeColorStyle(success: boolean, error: boolean, isPressed = false, isAdHoc = false): ViewStyle | CSSProperties {
    if (success) {
        if (isAdHoc) {
            // TODO: Remove this "eslint-disable-next" once the theme switching migration is done and styles are fully typed (GH Issue: https://github.com/Expensify/App/issues/27337)
            // eslint-disable-next-line @typescript-eslint/no-unsafe-return
            return isPressed ? styles.badgeAdHocSuccessPressed : styles.badgeAdHocSuccess;
        }
        // TODO: Remove this "eslint-disable-next" once the theme switching migration is done and styles are fully typed (GH Issue: https://github.com/Expensify/App/issues/27337)
        // eslint-disable-next-line @typescript-eslint/no-unsafe-return
        return isPressed ? styles.badgeSuccessPressed : styles.badgeSuccess;
    }
    if (error) {
        // TODO: Remove this "eslint-disable-next" once the theme switching migration is done and styles are fully typed (GH Issue: https://github.com/Expensify/App/issues/27337)
        // eslint-disable-next-line @typescript-eslint/no-unsafe-return
        return isPressed ? styles.badgeDangerPressed : styles.badgeDanger;
    }
    return {};
}

/**
 * Generate a style for the background color of the button, based on its current state.
 *
 * @param buttonState - One of {'default', 'hovered', 'pressed'}
 * @param isMenuItem - whether this button is apart of a list
 */
function getButtonBackgroundColorStyle(buttonState: ButtonStateName = CONST.BUTTON_STATES.DEFAULT, isMenuItem = false): ViewStyle | CSSProperties {
    switch (buttonState) {
        case CONST.BUTTON_STATES.PRESSED:
            return {backgroundColor: themeColors.buttonPressedBG};
        case CONST.BUTTON_STATES.ACTIVE:
            return isMenuItem ? {backgroundColor: themeColors.border} : {backgroundColor: themeColors.buttonHoveredBG};
        case CONST.BUTTON_STATES.DISABLED:
        case CONST.BUTTON_STATES.DEFAULT:
        default:
            return {};
    }
}

/**
 * Generate fill color of an icon based on its state.
 *
 * @param buttonState - One of {'default', 'hovered', 'pressed'}
 * @param isMenuIcon - whether this icon is apart of a list
 */
function getIconFillColor(buttonState: ButtonStateName = CONST.BUTTON_STATES.DEFAULT, isMenuIcon = false): string {
    switch (buttonState) {
        case CONST.BUTTON_STATES.ACTIVE:
        case CONST.BUTTON_STATES.PRESSED:
            return themeColors.iconHovered;
        case CONST.BUTTON_STATES.COMPLETE:
            return themeColors.iconSuccessFill;
        case CONST.BUTTON_STATES.DEFAULT:
        case CONST.BUTTON_STATES.DISABLED:
        default:
            if (isMenuIcon) {
                return themeColors.iconMenu;
            }
            return themeColors.icon;
    }
}

function getAnimatedFABStyle(rotate: Animated.Value, backgroundColor: Animated.Value): Animated.WithAnimatedValue<ViewStyle> {
    return {
        transform: [{rotate}],
        backgroundColor,
    };
}

function getWidthAndHeightStyle(width: number, height: number | undefined = undefined): ViewStyle | CSSProperties {
    return {
        width,
        height: height ?? width,
    };
}

function getModalPaddingStyles({
    shouldAddBottomSafeAreaMargin,
    shouldAddTopSafeAreaMargin,
    shouldAddBottomSafeAreaPadding,
    shouldAddTopSafeAreaPadding,
    safeAreaPaddingTop,
    safeAreaPaddingBottom,
    safeAreaPaddingLeft,
    safeAreaPaddingRight,
    modalContainerStyleMarginTop,
    modalContainerStyleMarginBottom,
    modalContainerStylePaddingTop,
    modalContainerStylePaddingBottom,
    insets,
}: ModalPaddingStylesArgs): ViewStyle | CSSProperties {
    // use fallback value for safeAreaPaddingBottom to keep padding bottom consistent with padding top.
    // More info: issue #17376
    const safeAreaPaddingBottomWithFallback = insets.bottom === 0 ? modalContainerStylePaddingTop || 0 : safeAreaPaddingBottom;
    return {
        marginTop: (modalContainerStyleMarginTop || 0) + (shouldAddTopSafeAreaMargin ? safeAreaPaddingTop : 0),
        marginBottom: (modalContainerStyleMarginBottom || 0) + (shouldAddBottomSafeAreaMargin ? safeAreaPaddingBottomWithFallback : 0),
        paddingTop: shouldAddTopSafeAreaPadding ? (modalContainerStylePaddingTop || 0) + safeAreaPaddingTop : modalContainerStylePaddingTop || 0,
        paddingBottom: shouldAddBottomSafeAreaPadding ? (modalContainerStylePaddingBottom || 0) + safeAreaPaddingBottomWithFallback : modalContainerStylePaddingBottom || 0,
        paddingLeft: safeAreaPaddingLeft || 0,
        paddingRight: safeAreaPaddingRight || 0,
    };
}

/**
 * Takes fontStyle and fontWeight and returns the correct fontFamily
 */
function getFontFamilyMonospace({fontStyle, fontWeight}: TextStyle): string {
    const italic = fontStyle === 'italic' && fontFamily.MONOSPACE_ITALIC;
    const bold = fontWeight === 'bold' && fontFamily.MONOSPACE_BOLD;
    const italicBold = italic && bold && fontFamily.MONOSPACE_BOLD_ITALIC;

    return italicBold || bold || italic || fontFamily.MONOSPACE;
}

/**
 * Gives the width for Emoji picker Widget
 */
function getEmojiPickerStyle(isSmallScreenWidth: boolean): ViewStyle | CSSProperties {
    if (isSmallScreenWidth) {
        return {
            width: CONST.SMALL_EMOJI_PICKER_SIZE.WIDTH,
        };
    }
    return {
        width: CONST.EMOJI_PICKER_SIZE.WIDTH,
        height: CONST.EMOJI_PICKER_SIZE.HEIGHT,
    };
}

/**
 * Generate the styles for the ReportActionItem wrapper view.
 */
function getReportActionItemStyle(isHovered = false): ViewStyle | CSSProperties {
    // TODO: Remove this "eslint-disable-next" once the theme switching migration is done and styles are fully typed (GH Issue: https://github.com/Expensify/App/issues/27337)
    // eslint-disable-next-line @typescript-eslint/no-unsafe-return
    return {
        display: 'flex',
        justifyContent: 'space-between',
        backgroundColor: isHovered
            ? themeColors.hoverComponentBG
            : // Warning: Setting this to a non-transparent color will cause unread indicator to break on Android
              themeColors.transparent,
        opacity: 1,
        ...styles.cursorInitial,
    };
}

/**
 * Generate the wrapper styles for the mini ReportActionContextMenu.
 */
function getMiniReportActionContextMenuWrapperStyle(isReportActionItemGrouped: boolean): ViewStyle | CSSProperties {
    // TODO: Remove this "eslint-disable-next" once the theme switching migration is done and styles are fully typed (GH Issue: https://github.com/Expensify/App/issues/27337)
    // eslint-disable-next-line @typescript-eslint/no-unsafe-return
    return {
        ...(isReportActionItemGrouped ? positioning.tn8 : positioning.tn4),
        ...positioning.r4,
        ...styles.cursorDefault,
        position: 'absolute',
        zIndex: 1,
    };
}

function getPaymentMethodMenuWidth(isSmallScreenWidth: boolean): ViewStyle | CSSProperties {
    const margin = 20;
    return {width: !isSmallScreenWidth ? variables.sideBarWidth - margin * 2 : undefined};
}

/**
 * Converts a color in RGBA notation to an equivalent color in RGB notation.
 *
 * @param foregroundRGB The three components of the foreground color in RGB notation.
 * @param backgroundRGB The three components of the background color in RGB notation.
 * @param opacity The desired opacity of the foreground color.
 * @returns The RGB components of the RGBA color converted to RGB.
 */
function convertRGBAToRGB(foregroundRGB: number[], backgroundRGB: number[], opacity: number): number[] {
    const [foregroundRed, foregroundGreen, foregroundBlue] = foregroundRGB;
    const [backgroundRed, backgroundGreen, backgroundBlue] = backgroundRGB;

    return [(1 - opacity) * backgroundRed + opacity * foregroundRed, (1 - opacity) * backgroundGreen + opacity * foregroundGreen, (1 - opacity) * backgroundBlue + opacity * foregroundBlue];
}

/**
 * Converts three unit values to the three components of a color in RGB notation.
 *
 * @param red A unit value representing the first component of a color in RGB notation.
 * @param green A unit value representing the second component of a color in RGB notation.
 * @param blue A unit value representing the third component of a color in RGB notation.
 * @returns An array with the three components of a color in RGB notation.
 */
function convertUnitValuesToRGB(red: number, green: number, blue: number): number[] {
    return [Math.floor(red * 255), Math.floor(green * 255), Math.floor(blue * 255)];
}

/**
 * Converts the three components of a color in RGB notation to three unit values.
 *
 * @param red The first component of a color in RGB notation.
 * @param green The second component of a color in RGB notation.
 * @param blue The third component of a color in RGB notation.
 * @returns An array with three unit values representing the components of a color in RGB notation.
 */
function convertRGBToUnitValues(red: number, green: number, blue: number): number[] {
    return [red / 255, green / 255, blue / 255];
}

/**
 * Matches an RGBA or RGB color value and extracts the color components.
 *
 * @param color - The RGBA or RGB color value to match and extract components from.
 * @returns An array containing the extracted color components [red, green, blue, alpha].
 *
 * Returns null if the input string does not match the pattern.
 */
function extractValuesFromRGB(color: string): number[] | null {
    const rgbaPattern = /rgba?\((?<r>[.\d]+)[, ]+(?<g>[.\d]+)[, ]+(?<b>[.\d]+)(?:\s?[,/]\s?(?<a>[.\d]+%?))?\)$/i;
    const matchRGBA = color.match(rgbaPattern);
    if (matchRGBA) {
        const [, red, green, blue, alpha] = matchRGBA;
        return [parseInt(red, 10), parseInt(green, 10), parseInt(blue, 10), alpha ? parseFloat(alpha) : 1];
    }

    return null;
}

/**
 * Determines the theme color for a modal based on the app's background color,
 * the modal's backdrop, and the backdrop's opacity.
 *
 * @param bgColor - theme background color
 * @returns The theme color as an RGB value.
 */
function getThemeBackgroundColor(bgColor: string = themeColors.appBG): string {
    const backdropOpacity = variables.overlayOpacity;

    const [backgroundRed, backgroundGreen, backgroundBlue] = extractValuesFromRGB(bgColor) ?? hexadecimalToRGBArray(bgColor) ?? [];
    const [backdropRed, backdropGreen, backdropBlue] = hexadecimalToRGBArray(themeColors.overlay) ?? [];
    const normalizedBackdropRGB = convertRGBToUnitValues(backdropRed, backdropGreen, backdropBlue);
    const normalizedBackgroundRGB = convertRGBToUnitValues(backgroundRed, backgroundGreen, backgroundBlue);
    const [red, green, blue] = convertRGBAToRGB(normalizedBackdropRGB, normalizedBackgroundRGB, backdropOpacity);
    const themeRGB = convertUnitValuesToRGB(red, green, blue);

    return `rgb(${themeRGB.join(', ')})`;
}

/**
 * Parse styleParam and return Styles array
 */
function parseStyleAsArray(styleParam: ViewStyle | CSSProperties | Array<ViewStyle | CSSProperties>): Array<ViewStyle | CSSProperties> {
    return Array.isArray(styleParam) ? styleParam : [styleParam];
}

/**
 * Parse style function and return Styles object
 */
function parseStyleFromFunction(style: ParsableStyle, state: PressableStateCallbackType): Array<ViewStyle | CSSProperties> {
    const functionAppliedStyle = typeof style === 'function' ? style(state) : style;
    return parseStyleAsArray(functionAppliedStyle);
}

/**
 * Receives any number of object or array style objects and returns them all as an array
 */
function combineStyles(...allStyles: Array<ViewStyle | CSSProperties | Array<ViewStyle | CSSProperties>>) {
    let finalStyles: Array<Array<ViewStyle | CSSProperties>> = [];
    allStyles.forEach((style) => {
        finalStyles = finalStyles.concat(parseStyleAsArray(style));
    });
    return finalStyles;
}

/**
 * Get variable padding-left as style
 */
function getPaddingLeft(paddingLeft: number): ViewStyle | CSSProperties {
    return {
        paddingLeft,
    };
}

/**
 * Checks to see if the iOS device has safe areas or not
 */
function hasSafeAreas(windowWidth: number, windowHeight: number): boolean {
    const heightsIphonesWithNotches = [812, 896, 844, 926];
    return heightsIphonesWithNotches.includes(windowHeight) || heightsIphonesWithNotches.includes(windowWidth);
}

/**
 * Get height as style
 */
function getHeight(height: number): ViewStyle | CSSProperties {
    return {
        height,
    };
}

/**
 * Get minimum height as style
 */
function getMinimumHeight(minHeight: number): ViewStyle | CSSProperties {
    return {
        minHeight,
    };
}

/**
 * Get maximum height as style
 */
function getMaximumHeight(maxHeight: number): ViewStyle | CSSProperties {
    return {
        maxHeight,
    };
}

/**
 * Get maximum width as style
 */
function getMaximumWidth(maxWidth: number): ViewStyle | CSSProperties {
    return {
        maxWidth,
    };
}

/**
 * Return style for opacity animation.
 */
function fade(fadeAnimation: Animated.Value): Animated.WithAnimatedValue<ViewStyle> {
    return {
        opacity: fadeAnimation,
    };
}

/**
 * Return width for keyboard shortcuts modal.
 */
function getKeyboardShortcutsModalWidth(isSmallScreenWidth: boolean): ViewStyle | CSSProperties {
    if (isSmallScreenWidth) {
        return {maxWidth: '100%'};
    }
    return {maxWidth: 600};
}

function getHorizontalStackedAvatarBorderStyle({isHovered, isPressed, isInReportAction = false, shouldUseCardBackground = false}: AvatarBorderStyleArgs): ViewStyle | CSSProperties {
    let borderColor = shouldUseCardBackground ? themeColors.cardBG : themeColors.appBG;

    if (isHovered) {
        borderColor = isInReportAction ? themeColors.highlightBG : themeColors.border;
    }

    if (isPressed) {
        borderColor = isInReportAction ? themeColors.highlightBG : themeColors.buttonPressedBG;
    }

    return {borderColor};
}

/**
 * Get computed avatar styles based on position and border size
 */
function getHorizontalStackedAvatarStyle(index: number, overlapSize: number): ViewStyle | CSSProperties {
    return {
        marginLeft: index > 0 ? -overlapSize : 0,
        zIndex: index + 2,
    };
}

/**
 * Get computed avatar styles of '+1' overlay based on size
 */
function getHorizontalStackedOverlayAvatarStyle(oneAvatarSize: AvatarSize, oneAvatarBorderWidth: number): ViewStyle | CSSProperties {
    return {
        borderWidth: oneAvatarBorderWidth,
        borderRadius: oneAvatarSize.width,
        marginLeft: -(oneAvatarSize.width + oneAvatarBorderWidth * 2),
        zIndex: 6,
        borderStyle: 'solid',
    };
}

function getErrorPageContainerStyle(safeAreaPaddingBottom = 0): ViewStyle | CSSProperties {
    return {
        backgroundColor: themeColors.componentBG,
        paddingBottom: 40 + safeAreaPaddingBottom,
    };
}

/**
 * Gets the correct size for the empty state background image based on screen dimensions
 */
function getReportWelcomeBackgroundImageStyle(isSmallScreenWidth: boolean): ViewStyle | CSSProperties {
    if (isSmallScreenWidth) {
        return {
            height: CONST.EMPTY_STATE_BACKGROUND.SMALL_SCREEN.IMAGE_HEIGHT,
            width: '200%',
            position: 'absolute',
        };
    }

    return {
        height: CONST.EMPTY_STATE_BACKGROUND.WIDE_SCREEN.IMAGE_HEIGHT,
        width: '100%',
        position: 'absolute',
    };
}

/**
 * Gets the correct top margin size for the chat welcome message based on screen dimensions
 */
function getReportWelcomeTopMarginStyle(isSmallScreenWidth: boolean): ViewStyle | CSSProperties {
    if (isSmallScreenWidth) {
        return {
            marginTop: CONST.EMPTY_STATE_BACKGROUND.SMALL_SCREEN.VIEW_HEIGHT,
        };
    }

    return {
        marginTop: CONST.EMPTY_STATE_BACKGROUND.WIDE_SCREEN.VIEW_HEIGHT,
    };
}

/**
 * Returns fontSize style
 */
function getFontSizeStyle(fontSize: number): TextStyle | CSSProperties {
    return {
        fontSize,
    };
}

/**
 * Returns lineHeight style
 */
function getLineHeightStyle(lineHeight: number): TextStyle | CSSProperties {
    return {
        lineHeight,
    };
}

/**
 * Gets the correct size for the empty state container based on screen dimensions
 */
function getReportWelcomeContainerStyle(isSmallScreenWidth: boolean): ViewStyle | CSSProperties {
    if (isSmallScreenWidth) {
        return {
            minHeight: CONST.EMPTY_STATE_BACKGROUND.SMALL_SCREEN.CONTAINER_MINHEIGHT,
            display: 'flex',
            justifyContent: 'space-between',
        };
    }

    return {
        minHeight: CONST.EMPTY_STATE_BACKGROUND.WIDE_SCREEN.CONTAINER_MINHEIGHT,
        display: 'flex',
        justifyContent: 'space-between',
    };
}

/**
 * Gets styles for AutoCompleteSuggestion row
 */
function getAutoCompleteSuggestionItemStyle(highlightedEmojiIndex: number, rowHeight: number, hovered: boolean, currentEmojiIndex: number): Array<ViewStyle | CSSProperties> {
    let backgroundColor;

    if (currentEmojiIndex === highlightedEmojiIndex) {
        backgroundColor = themeColors.activeComponentBG;
    } else if (hovered) {
        backgroundColor = themeColors.hoverComponentBG;
    }

    return [
        {
            height: rowHeight,
            justifyContent: 'center',
        },
        backgroundColor
            ? {
                  backgroundColor,
              }
            : {},
    ];
}

/**
 * Gets the correct position for the base auto complete suggestion container
 */
function getBaseAutoCompleteSuggestionContainerStyle({left, bottom, width}: {left: number; bottom: number; width: number}): ViewStyle | CSSProperties {
    return {position: 'fixed', bottom, left, width};
}

/**
 * Gets the correct position for auto complete suggestion container
 */
function getAutoCompleteSuggestionContainerStyle(itemsHeight: number): ViewStyle | CSSProperties {
    'worklet';

    const borderWidth = 2;
    const height = itemsHeight + 2 * CONST.AUTO_COMPLETE_SUGGESTER.SUGGESTER_INNER_PADDING;

    // The suggester is positioned absolutely within the component that includes the input and RecipientLocalTime view (for non-expanded mode only). To position it correctly,
    // we need to shift it by the suggester's height plus its padding and, if applicable, the height of the RecipientLocalTime view.
    return {
        overflow: 'hidden',
        top: -(height + CONST.AUTO_COMPLETE_SUGGESTER.SUGGESTER_PADDING + borderWidth),
        height,
    };
}

/**
 * Select the correct color for text.
 */
function getColoredBackgroundStyle(isColored: boolean): ViewStyle | CSSProperties {
    return {backgroundColor: isColored ? themeColors.link : undefined};
}

function getEmojiReactionBubbleStyle(isHovered: boolean, hasUserReacted: boolean, isContextMenu = false): ViewStyle | CSSProperties {
    let backgroundColor = themeColors.border;

    if (isHovered) {
        backgroundColor = themeColors.buttonHoveredBG;
    }

    if (hasUserReacted) {
        backgroundColor = themeColors.reactionActiveBackground;
    }

    if (isContextMenu) {
        return {
            paddingVertical: 3,
            paddingHorizontal: 12,
            backgroundColor,
        };
    }

    return {
        paddingVertical: 2,
        paddingHorizontal: 8,
        backgroundColor,
    };
}

function getEmojiReactionBubbleTextStyle(isContextMenu = false): TextStyle | CSSProperties {
    if (isContextMenu) {
        return {
            fontSize: 17,
            lineHeight: 24,
        };
    }

    return {
        fontSize: 15,
        lineHeight: 22,
    };
}

function getEmojiReactionCounterTextStyle(hasUserReacted: boolean): TextStyle | CSSProperties {
    if (hasUserReacted) {
        return {color: themeColors.reactionActiveText};
    }

    return {color: themeColors.text};
}

/**
 * Returns a style object with a rotation transformation applied based on the provided direction prop.
 *
 * @param direction - The direction of the rotation (CONST.DIRECTION.LEFT or CONST.DIRECTION.RIGHT).
 */
function getDirectionStyle(direction: string): ViewStyle | CSSProperties {
    if (direction === CONST.DIRECTION.LEFT) {
        return {transform: [{rotate: '180deg'}]};
    }

    return {};
}

/**
 * Returns a style object with display flex or none basing on the condition value.
 */
function displayIfTrue(condition: boolean): ViewStyle | CSSProperties {
    return {display: condition ? 'flex' : 'none'};
}

function getGoogleListViewStyle(shouldDisplayBorder: boolean): ViewStyle | CSSProperties {
    if (shouldDisplayBorder) {
        // TODO: Remove this "eslint-disable-next" once the theme switching migration is done and styles are fully typed (GH Issue: https://github.com/Expensify/App/issues/27337)
        // eslint-disable-next-line @typescript-eslint/no-unsafe-return
        return {
            ...styles.borderTopRounded,
            ...styles.borderBottomRounded,
            marginTop: 4,
            paddingVertical: 6,
        };
    }

    return {
        transform: [{scale: 0}],
    };
}

/**
 * Gets the correct height for emoji picker list based on screen dimensions
 */
function getEmojiPickerListHeight(hasAdditionalSpace: boolean, windowHeight: number): ViewStyle | CSSProperties {
    const style = {
        ...spacing.ph4,
        height: hasAdditionalSpace ? CONST.NON_NATIVE_EMOJI_PICKER_LIST_HEIGHT + CONST.CATEGORY_SHORTCUT_BAR_HEIGHT : CONST.NON_NATIVE_EMOJI_PICKER_LIST_HEIGHT,
    };

    if (windowHeight) {
        // dimensions of content above the emoji picker list
        const dimensions = hasAdditionalSpace ? CONST.EMOJI_PICKER_TEXT_INPUT_SIZES : CONST.EMOJI_PICKER_TEXT_INPUT_SIZES + CONST.CATEGORY_SHORTCUT_BAR_HEIGHT;
        return {
            ...style,
            maxHeight: windowHeight - dimensions,
        };
    }
    return style;
}

/**
 * Returns style object for the user mention component based on whether the mention is ours or not.
 */
function getMentionStyle(isOurMention: boolean): ViewStyle | CSSProperties {
    const backgroundColor = isOurMention ? themeColors.ourMentionBG : themeColors.mentionBG;
    return {
        backgroundColor,
        borderRadius: variables.componentBorderRadiusSmall,
        paddingHorizontal: 2,
    };
}

/**
 * Returns text color for the user mention text based on whether the mention is ours or not.
 */
function getMentionTextColor(isOurMention: boolean): string {
    return isOurMention ? themeColors.ourMentionText : themeColors.mentionText;
}

/**
 * Returns padding vertical based on number of lines
 */
function getComposeTextAreaPadding(numberOfLines: number, isComposerFullSize: boolean): ViewStyle | CSSProperties {
    let paddingValue = 5;
    // Issue #26222: If isComposerFullSize paddingValue will always be 5 to prevent padding jumps when adding multiple lines.
    if (!isComposerFullSize) {
        if (numberOfLines === 1) {
            paddingValue = 9;
        }
        // In case numberOfLines = 3, there will be a Expand Icon appearing at the top left, so it has to be recalculated so that the textArea can be full height
        else if (numberOfLines === 3) {
            paddingValue = 8;
        }
    }
    return {
        paddingTop: paddingValue,
        paddingBottom: paddingValue,
    };
}

/**
 * Returns style object for the mobile on WEB
 */
function getOuterModalStyle(windowHeight: number, viewportOffsetTop: number): ViewStyle | CSSProperties {
    return Browser.isMobile() ? {maxHeight: windowHeight, marginTop: viewportOffsetTop} : {};
}

/**
 * Returns style object for flexWrap depending on the screen size
 */
function getWrappingStyle(isExtraSmallScreenWidth: boolean): ViewStyle | CSSProperties {
    return {
        flexWrap: isExtraSmallScreenWidth ? 'wrap' : 'nowrap',
    };
}

/**
 * Returns the text container styles for menu items depending on if the menu item container a small avatar
 */
function getMenuItemTextContainerStyle(isSmallAvatarSubscriptMenu: boolean): ViewStyle | CSSProperties {
    return {
        minHeight: isSmallAvatarSubscriptMenu ? variables.avatarSizeSubscript : variables.componentSizeNormal,
    };
}

/**
 * Returns link styles based on whether the link is disabled or not
 */
function getDisabledLinkStyles(isDisabled = false): ViewStyle | CSSProperties {
    const disabledLinkStyles = {
        color: themeColors.textSupporting,
        ...cursor.cursorDisabled,
    };

    // TODO: Remove this "eslint-disable-next" once the theme switching migration is done and styles are fully typed (GH Issue: https://github.com/Expensify/App/issues/27337)
    // eslint-disable-next-line @typescript-eslint/no-unsafe-return
    return {
        ...styles.link,
        ...(isDisabled ? disabledLinkStyles : {}),
    };
}

/**
 * Returns the checkbox pressable style
 */
function getCheckboxPressableStyle(borderRadius = 6): ViewStyle | CSSProperties {
    return {
        padding: 2,
        justifyContent: 'center',
        alignItems: 'center',
        // eslint-disable-next-line object-shorthand
        borderRadius: borderRadius,
    };
}

/**
 * Returns the checkbox container style
 */
function getCheckboxContainerStyle(size: number, borderRadius = 4): ViewStyle | CSSProperties {
    return {
        backgroundColor: themeColors.componentBG,
        height: size,
        width: size,
        borderColor: themeColors.borderLighter,
        borderWidth: 2,
        justifyContent: 'center',
        alignItems: 'center',
        // eslint-disable-next-line object-shorthand
        borderRadius: borderRadius,
    };
}

/**
 * Returns style object for the dropbutton height
 */
function getDropDownButtonHeight(buttonSize: ButtonSizeValue): ViewStyle | CSSProperties {
    if (buttonSize === CONST.DROPDOWN_BUTTON_SIZE.LARGE) {
        return {
            height: variables.componentSizeLarge,
        };
    }
    return {
        height: variables.componentSizeNormal,
    };
}

/**
 * Returns fitting fontSize and lineHeight values in order to prevent large amounts from being cut off on small screen widths.
 */
function getAmountFontSizeAndLineHeight(baseFontSize: number, baseLineHeight: number, isSmallScreenWidth: boolean, windowWidth: number): ViewStyle | CSSProperties {
    let toSubtract = 0;

    if (isSmallScreenWidth) {
        const widthDifference = variables.mobileResponsiveWidthBreakpoint - windowWidth;
        switch (true) {
            case widthDifference > 450:
                toSubtract = 11;
                break;
            case widthDifference > 400:
                toSubtract = 8;
                break;
            case widthDifference > 350:
                toSubtract = 4;
                break;
            default:
                break;
        }
    }

    return {
        fontSize: baseFontSize - toSubtract,
        lineHeight: baseLineHeight - toSubtract,
    };
}

/**
 * Get transparent color by setting alpha value 0 of the passed hex(#xxxxxx) color code
 */
function getTransparentColor(color: string) {
    return `${color}00`;
}

/**
 * Get the style for the AM and PM buttons in the TimePicker
 */
function getStatusAMandPMButtonStyle(amPmValue: string): {styleForAM: ViewStyle | CSSProperties; styleForPM: ViewStyle | CSSProperties} {
    const computedStyleForAM: ViewStyle = amPmValue !== CONST.TIME_PERIOD.AM ? {backgroundColor: themeColors.componentBG} : {};
    const computedStyleForPM: ViewStyle = amPmValue !== CONST.TIME_PERIOD.PM ? {backgroundColor: themeColors.componentBG} : {};

    return {
        styleForAM: [styles.timePickerWidth100, computedStyleForAM] as ViewStyle,
        styleForPM: [styles.timePickerWidth100, computedStyleForPM] as ViewStyle,
    };
}

export {
    getAvatarSize,
    getAvatarWidthStyle,
    getAvatarStyle,
    getAvatarExtraFontSizeStyle,
    getAvatarBorderWidth,
    getAvatarBorderStyle,
    getEmptyAvatarStyle,
    getErrorPageContainerStyle,
    getSafeAreaPadding,
    getSafeAreaMargins,
    getZoomCursorStyle,
    getZoomSizingStyle,
    getWidthStyle,
    getAutoGrowHeightInputStyle,
    getBackgroundAndBorderStyle,
    getBackgroundColorStyle,
    getTextColorStyle,
    getBorderColorStyle,
    getBackgroundColorWithOpacityStyle,
    getBadgeColorStyle,
    getButtonBackgroundColorStyle,
    getIconFillColor,
    getAnimatedFABStyle,
    getWidthAndHeightStyle,
    getModalPaddingStyles,
    getFontFamilyMonospace,
    getEmojiPickerStyle,
    getReportActionItemStyle,
    getMiniReportActionContextMenuWrapperStyle,
    getKeyboardShortcutsModalWidth,
    getPaymentMethodMenuWidth,
    getThemeBackgroundColor,
    parseStyleAsArray,
    parseStyleFromFunction,
    combineStyles,
    getPaddingLeft,
    hasSafeAreas,
    getHeight,
    getMinimumHeight,
    getMaximumHeight,
    getMaximumWidth,
    fade,
    getHorizontalStackedAvatarBorderStyle,
    getHorizontalStackedAvatarStyle,
    getHorizontalStackedOverlayAvatarStyle,
    getReportWelcomeBackgroundImageStyle,
    getReportWelcomeTopMarginStyle,
    getReportWelcomeContainerStyle,
    getBaseAutoCompleteSuggestionContainerStyle,
    getAutoCompleteSuggestionItemStyle,
    getAutoCompleteSuggestionContainerStyle,
    getColoredBackgroundStyle,
    getDefaultWorkspaceAvatarColor,
    getAvatarBorderRadius,
    getEmojiReactionBubbleStyle,
    getEmojiReactionBubbleTextStyle,
    getEmojiReactionCounterTextStyle,
    getDirectionStyle,
    displayIfTrue,
    getFontSizeStyle,
    getLineHeightStyle,
    getSignInWordmarkWidthStyle,
    getGoogleListViewStyle,
    getEmojiPickerListHeight,
    getMentionStyle,
    getMentionTextColor,
    getComposeTextAreaPadding,
    getHeightOfMagicCodeInput,
    getOuterModalStyle,
    getWrappingStyle,
    getMenuItemTextContainerStyle,
    getDisabledLinkStyles,
    getCheckboxPressableStyle,
    getCheckboxContainerStyle,
    getDropDownButtonHeight,
    getAmountFontSizeAndLineHeight,
    getTransparentColor,
<<<<<<< HEAD
    getStatusAMandPMButtonStyle,
=======
    getEReceiptColor,
>>>>>>> 7c045183
};<|MERGE_RESOLUTION|>--- conflicted
+++ resolved
@@ -1337,9 +1337,6 @@
     getDropDownButtonHeight,
     getAmountFontSizeAndLineHeight,
     getTransparentColor,
-<<<<<<< HEAD
     getStatusAMandPMButtonStyle,
-=======
     getEReceiptColor,
->>>>>>> 7c045183
 };