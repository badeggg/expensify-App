import {Animated, DimensionValue, ImageStyle, PressableStateCallbackType, TextStyle, ViewStyle} from 'react-native';
import {EdgeInsets} from 'react-native-safe-area-context';
import {ValueOf} from 'type-fest';
import CONST from '../CONST';
import * as Browser from '../libs/Browser';
import * as UserUtils from '../libs/UserUtils';
import colors from './colors';
import fontFamily from './fontFamily';
import styles from './styles';
import themeColors from './themes/default';
import cursor from './utilities/cursor';
import positioning from './utilities/positioning';
import spacing from './utilities/spacing';
import variables from './variables';

type AllStyles = ViewStyle | TextStyle | ImageStyle;
type ParsableStyle = AllStyles | ((state: PressableStateCallbackType) => AllStyles);

type ColorValue = ValueOf<typeof colors>;
type AvatarSizeName = ValueOf<typeof CONST.AVATAR_SIZE>;
type AvatarSizeValue = ValueOf<
    Pick<
        typeof variables,
        | 'avatarSizeNormal'
        | 'avatarSizeSmallSubscript'
        | 'avatarSizeMidSubscript'
        | 'avatarSizeSubscript'
        | 'avatarSizeSmall'
        | 'avatarSizeSmaller'
        | 'avatarSizeXLarge'
        | 'avatarSizeLarge'
        | 'avatarSizeMedium'
        | 'avatarSizeLargeBordered'
        | 'avatarSizeHeader'
        | 'avatarSizeMentionIcon'
        | 'avatarSizeSmallNormal'
    >
>;
type ButtonSizeValue = ValueOf<typeof CONST.DROPDOWN_BUTTON_SIZE>;
type EmptyAvatarSizeName = ValueOf<Pick<typeof CONST.AVATAR_SIZE, 'SMALL' | 'MEDIUM' | 'LARGE'>>;
type ButtonStateName = ValueOf<typeof CONST.BUTTON_STATES>;
type AvatarSize = {width: number};

type WorkspaceColorStyle = {backgroundColor: ColorValue; fill: ColorValue};
type EreceiptColorStyle = {backgroundColor: ColorValue; color: ColorValue};

type ModalPaddingStylesParams = {
    shouldAddBottomSafeAreaMargin: boolean;
    shouldAddTopSafeAreaMargin: boolean;
    shouldAddBottomSafeAreaPadding: boolean;
    shouldAddTopSafeAreaPadding: boolean;
    safeAreaPaddingTop: number;
    safeAreaPaddingBottom: number;
    safeAreaPaddingLeft: number;
    safeAreaPaddingRight: number;
    modalContainerStyleMarginTop: number;
    modalContainerStyleMarginBottom: number;
    modalContainerStylePaddingTop: number;
    modalContainerStylePaddingBottom: number;
    insets: EdgeInsets;
};

type AvatarBorderStyleParams = {
    isHovered: boolean;
    isPressed: boolean;
    isInReportAction: boolean;
    shouldUseCardBackground: boolean;
};

type GetBaseAutoCompleteSuggestionContainerStyleParams = {
    left: number;
    bottom: number;
    width: number;
};

const workspaceColorOptions: WorkspaceColorStyle[] = [
    {backgroundColor: colors.blue200, fill: colors.blue700},
    {backgroundColor: colors.blue400, fill: colors.blue800},
    {backgroundColor: colors.blue700, fill: colors.blue200},
    {backgroundColor: colors.green200, fill: colors.green700},
    {backgroundColor: colors.green400, fill: colors.green800},
    {backgroundColor: colors.green700, fill: colors.green200},
    {backgroundColor: colors.yellow200, fill: colors.yellow700},
    {backgroundColor: colors.yellow400, fill: colors.yellow800},
    {backgroundColor: colors.yellow700, fill: colors.yellow200},
    {backgroundColor: colors.tangerine200, fill: colors.tangerine700},
    {backgroundColor: colors.tangerine400, fill: colors.tangerine800},
    {backgroundColor: colors.tangerine700, fill: colors.tangerine400},
    {backgroundColor: colors.pink200, fill: colors.pink700},
    {backgroundColor: colors.pink400, fill: colors.pink800},
    {backgroundColor: colors.pink700, fill: colors.pink200},
    {backgroundColor: colors.ice200, fill: colors.ice700},
    {backgroundColor: colors.ice400, fill: colors.ice800},
    {backgroundColor: colors.ice700, fill: colors.ice200},
];

const eReceiptColorOptions: EreceiptColorStyle[] = [
    {backgroundColor: colors.yellow600, color: colors.yellow100},
    {backgroundColor: colors.blue800, color: colors.ice400},
    {backgroundColor: colors.blue400, color: colors.blue100},
    {backgroundColor: colors.green800, color: colors.green400},
    {backgroundColor: colors.tangerine800, color: colors.tangerine400},
    {backgroundColor: colors.pink800, color: colors.pink400},
];

const avatarBorderSizes: Partial<Record<AvatarSizeName, number>> = {
    [CONST.AVATAR_SIZE.SMALL_SUBSCRIPT]: variables.componentBorderRadiusSmall,
    [CONST.AVATAR_SIZE.MID_SUBSCRIPT]: variables.componentBorderRadiusSmall,
    [CONST.AVATAR_SIZE.SUBSCRIPT]: variables.componentBorderRadiusMedium,
    [CONST.AVATAR_SIZE.SMALLER]: variables.componentBorderRadiusMedium,
    [CONST.AVATAR_SIZE.SMALL]: variables.componentBorderRadiusMedium,
    [CONST.AVATAR_SIZE.HEADER]: variables.componentBorderRadiusMedium,
    [CONST.AVATAR_SIZE.DEFAULT]: variables.componentBorderRadiusNormal,
    [CONST.AVATAR_SIZE.MEDIUM]: variables.componentBorderRadiusLarge,
    [CONST.AVATAR_SIZE.LARGE]: variables.componentBorderRadiusLarge,
    [CONST.AVATAR_SIZE.XLARGE]: variables.componentBorderRadiusLarge,
    [CONST.AVATAR_SIZE.LARGE_BORDERED]: variables.componentBorderRadiusRounded,
    [CONST.AVATAR_SIZE.SMALL_NORMAL]: variables.componentBorderRadiusMedium,
};

const avatarSizes: Record<AvatarSizeName, AvatarSizeValue> = {
    [CONST.AVATAR_SIZE.DEFAULT]: variables.avatarSizeNormal,
    [CONST.AVATAR_SIZE.SMALL_SUBSCRIPT]: variables.avatarSizeSmallSubscript,
    [CONST.AVATAR_SIZE.MID_SUBSCRIPT]: variables.avatarSizeMidSubscript,
    [CONST.AVATAR_SIZE.SUBSCRIPT]: variables.avatarSizeSubscript,
    [CONST.AVATAR_SIZE.SMALL]: variables.avatarSizeSmall,
    [CONST.AVATAR_SIZE.SMALLER]: variables.avatarSizeSmaller,
    [CONST.AVATAR_SIZE.LARGE]: variables.avatarSizeLarge,
    [CONST.AVATAR_SIZE.XLARGE]: variables.avatarSizeXLarge,
    [CONST.AVATAR_SIZE.MEDIUM]: variables.avatarSizeMedium,
    [CONST.AVATAR_SIZE.LARGE_BORDERED]: variables.avatarSizeLargeBordered,
    [CONST.AVATAR_SIZE.HEADER]: variables.avatarSizeHeader,
    [CONST.AVATAR_SIZE.MENTION_ICON]: variables.avatarSizeMentionIcon,
    [CONST.AVATAR_SIZE.SMALL_NORMAL]: variables.avatarSizeSmallNormal,
};

const emptyAvatarStyles: Record<EmptyAvatarSizeName, ViewStyle> = {
    [CONST.AVATAR_SIZE.SMALL]: styles.emptyAvatarSmall,
    [CONST.AVATAR_SIZE.MEDIUM]: styles.emptyAvatarMedium,
    [CONST.AVATAR_SIZE.LARGE]: styles.emptyAvatarLarge,
};

const avatarFontSizes: Partial<Record<AvatarSizeName, number>> = {
    [CONST.AVATAR_SIZE.DEFAULT]: variables.fontSizeNormal,
    [CONST.AVATAR_SIZE.SMALL_SUBSCRIPT]: variables.fontSizeExtraSmall,
    [CONST.AVATAR_SIZE.MID_SUBSCRIPT]: variables.fontSizeExtraSmall,
    [CONST.AVATAR_SIZE.SUBSCRIPT]: variables.fontSizeExtraSmall,
    [CONST.AVATAR_SIZE.SMALL]: variables.fontSizeSmall,
    [CONST.AVATAR_SIZE.SMALLER]: variables.fontSizeExtraSmall,
    [CONST.AVATAR_SIZE.LARGE]: variables.fontSizeXLarge,
    [CONST.AVATAR_SIZE.MEDIUM]: variables.fontSizeMedium,
    [CONST.AVATAR_SIZE.LARGE_BORDERED]: variables.fontSizeXLarge,
};

const avatarBorderWidths: Partial<Record<AvatarSizeName, number>> = {
    [CONST.AVATAR_SIZE.DEFAULT]: 3,
    [CONST.AVATAR_SIZE.SMALL_SUBSCRIPT]: 1,
    [CONST.AVATAR_SIZE.MID_SUBSCRIPT]: 2,
    [CONST.AVATAR_SIZE.SUBSCRIPT]: 2,
    [CONST.AVATAR_SIZE.SMALL]: 2,
    [CONST.AVATAR_SIZE.SMALLER]: 2,
    [CONST.AVATAR_SIZE.LARGE]: 4,
    [CONST.AVATAR_SIZE.MEDIUM]: 3,
    [CONST.AVATAR_SIZE.LARGE_BORDERED]: 4,
};

/**
 * Return the style size from an avatar size constant
 */
function getAvatarSize(size: AvatarSizeName): number {
    return avatarSizes[size];
}

/**
 * Return the height of magic code input container
 */
function getHeightOfMagicCodeInput(): ViewStyle {
    return {height: styles.magicCodeInputContainer.minHeight - styles.textInputContainer.borderBottomWidth};
}

/**
 * Return the style from an empty avatar size constant
 */
function getEmptyAvatarStyle(size: EmptyAvatarSizeName): ViewStyle | undefined {
    return emptyAvatarStyles[size];
}

/**
 * Return the width style from an avatar size constant
 */
function getAvatarWidthStyle(size: AvatarSizeName): ViewStyle {
    const avatarSize = getAvatarSize(size);
    return {
        width: avatarSize,
    };
}

/**
 * Return the style from an avatar size constant
 */
function getAvatarStyle(size: AvatarSizeName): ViewStyle {
    const avatarSize = getAvatarSize(size);
    return {
        height: avatarSize,
        width: avatarSize,
        borderRadius: avatarSize,
        backgroundColor: themeColors.offline,
    };
}

/**
 * Get Font size of '+1' text on avatar overlay
 */
function getAvatarExtraFontSizeStyle(size: AvatarSizeName): TextStyle {
    return {
        fontSize: avatarFontSizes[size],
    };
}

/**
 * Get Bordersize of Avatar based on avatar size
 */
function getAvatarBorderWidth(size: AvatarSizeName): ViewStyle {
    return {
        borderWidth: avatarBorderWidths[size],
    };
}

/**
 * Return the border radius for an avatar
 */
function getAvatarBorderRadius(size: AvatarSizeName, type: string): ViewStyle {
    if (type === CONST.ICON_TYPE_WORKSPACE) {
        return {borderRadius: avatarBorderSizes[size]};
    }

    // Default to rounded border
    return {borderRadius: variables.buttonBorderRadius};
}

/**
 * Return the border style for an avatar
 */
function getAvatarBorderStyle(size: AvatarSizeName, type: string): ViewStyle {
    return {
        overflow: 'hidden',
        ...getAvatarBorderRadius(size, type),
    };
}

/**
 * Helper method to return workspace avatar color styles
 */
function getDefaultWorkspaceAvatarColor(workspaceName: string): ViewStyle {
    const colorHash = UserUtils.hashText(workspaceName.trim(), workspaceColorOptions.length);

    return workspaceColorOptions[colorHash];
}

/**
 * Helper method to return eReceipt color styles
 */
function getEReceiptColor(transactionID: string): ViewStyle | CSSProperties {
    const colorHash = UserUtils.hashText(transactionID.trim(), eReceiptColorOptions.length);

    return eReceiptColorOptions[colorHash];
}

/**
 * Takes safe area insets and returns padding to use for a View
 */
function getSafeAreaPadding(insets?: EdgeInsets, insetsPercentage: number = variables.safeInsertPercentage): ViewStyle {
    return {
        paddingTop: insets?.top,
        paddingBottom: (insets?.bottom ?? 0) * insetsPercentage,
        paddingLeft: (insets?.left ?? 0) * insetsPercentage,
        paddingRight: (insets?.right ?? 0) * insetsPercentage,
    };
}

/**
 * Takes safe area insets and returns margin to use for a View
 */
function getSafeAreaMargins(insets?: EdgeInsets): ViewStyle {
    return {marginBottom: (insets?.bottom ?? 0) * variables.safeInsertPercentage};
}

function getZoomCursorStyle(isZoomed: boolean, isDragging: boolean): ViewStyle {
    if (!isZoomed) {
        // TODO: Remove this "eslint-disable-next" once the theme switching migration is done and styles are fully typed (GH Issue: https://github.com/Expensify/App/issues/27337)
        // eslint-disable-next-line @typescript-eslint/no-unsafe-return
        return styles.cursorZoomIn;
    }

    // eslint-disable-next-line @typescript-eslint/no-unsafe-return
    return isDragging ? styles.cursorGrabbing : styles.cursorZoomOut;
}

// NOTE: asserting some web style properties to a valid type, because it isn't possible to augment them.
function getZoomSizingStyle(
    isZoomed: boolean,
    imgWidth: number,
    imgHeight: number,
    zoomScale: number,
    containerHeight: number,
    containerWidth: number,
    isLoading: boolean,
): ViewStyle | undefined {
    // Hide image until finished loading to prevent showing preview with wrong dimensions
    if (isLoading || imgWidth === 0 || imgHeight === 0) {
        return undefined;
    }
    const top = `${Math.max((containerHeight - imgHeight) / 2, 0)}px` as DimensionValue;
    const left = `${Math.max((containerWidth - imgWidth) / 2, 0)}px` as DimensionValue;

    // Return different size and offset style based on zoomScale and isZoom.
    if (isZoomed) {
        // When both width and height are smaller than container(modal) size, set the height by multiplying zoomScale if it is zoomed in.
        if (zoomScale >= 1) {
            return {
                height: `${imgHeight * zoomScale}px` as DimensionValue,
                width: `${imgWidth * zoomScale}px` as DimensionValue,
            };
        }

        // If image height and width are bigger than container size, display image with original size because original size is bigger and position absolute.
        return {
            height: `${imgHeight}px` as DimensionValue,
            width: `${imgWidth}px` as DimensionValue,
            top,
            left,
        };
    }

    // If image is not zoomed in and image size is smaller than container size, display with original size based on offset and position absolute.
    if (zoomScale > 1) {
        return {
            height: `${imgHeight}px` as DimensionValue,
            width: `${imgWidth}px` as DimensionValue,
            top,
            left,
        };
    }

    // If image is bigger than container size, display full image in the screen with scaled size (fit by container size) and position absolute.
    // top, left offset should be different when displaying long or wide image.
    const scaledTop = `${Math.max((containerHeight - imgHeight * zoomScale) / 2, 0)}px` as DimensionValue;
    const scaledLeft = `${Math.max((containerWidth - imgWidth * zoomScale) / 2, 0)}px` as DimensionValue;
    return {
        height: `${imgHeight * zoomScale}px` as DimensionValue,
        width: `${imgWidth * zoomScale}px` as DimensionValue,
        top: scaledTop,
        left: scaledLeft,
    };
}

/**
 * Returns auto grow text input style
 */
function getWidthStyle(width: number): ViewStyle {
    return {
        width,
    };
}

/**
 * Returns auto grow height text input style
 */
function getAutoGrowHeightInputStyle(textInputHeight: number, maxHeight: number): ViewStyle {
    if (textInputHeight > maxHeight) {
        // TODO: Remove this "eslint-disable-next" once the theme switching migration is done and styles are fully typed (GH Issue: https://github.com/Expensify/App/issues/27337)
        // eslint-disable-next-line @typescript-eslint/no-unsafe-return
        return {
            ...styles.pr0,
            ...styles.overflowAuto,
        };
    }

    // TODO: Remove this "eslint-disable-next" once the theme switching migration is done and styles are fully typed (GH Issue: https://github.com/Expensify/App/issues/27337)
    // eslint-disable-next-line @typescript-eslint/no-unsafe-return
    return {
        ...styles.pr0,
        ...styles.overflowHidden,
        // maxHeight is not of the input only but the of the whole input container
        // which also includes the top padding and bottom border
        height: maxHeight - styles.textInputMultilineContainer.paddingTop - styles.textInputContainer.borderBottomWidth,
    };
}

/**
 * Returns a style with backgroundColor and borderColor set to the same color
 */
function getBackgroundAndBorderStyle(backgroundColor: string): ViewStyle {
    return {
        backgroundColor,
        borderColor: backgroundColor,
    };
}

/**
 * Returns a style with the specified backgroundColor
 */
function getBackgroundColorStyle(backgroundColor: string): ViewStyle {
    return {
        backgroundColor,
    };
}

/**
 * Returns a style for text color
 */
function getTextColorStyle(color: string): TextStyle {
    return {
        color,
    };
}

/**
 * Returns a style with the specified borderColor
 */
function getBorderColorStyle(borderColor: string): ViewStyle {
    return {
        borderColor,
    };
}

/**
 * Returns the width style for the wordmark logo on the sign in page
 */
function getSignInWordmarkWidthStyle(environment: string, isSmallScreenWidth: boolean): ViewStyle {
    if (environment === CONST.ENVIRONMENT.DEV) {
        return isSmallScreenWidth ? {width: variables.signInLogoWidthPill} : {width: variables.signInLogoWidthLargeScreenPill};
    }
    if (environment === CONST.ENVIRONMENT.STAGING) {
        return isSmallScreenWidth ? {width: variables.signInLogoWidthPill} : {width: variables.signInLogoWidthLargeScreenPill};
    }
    if (environment === CONST.ENVIRONMENT.PRODUCTION) {
        return isSmallScreenWidth ? {width: variables.signInLogoWidth} : {width: variables.signInLogoWidthLargeScreen};
    }
    return isSmallScreenWidth ? {width: variables.signInLogoWidthPill} : {width: variables.signInLogoWidthLargeScreenPill};
}

/**
 * Converts a color in hexadecimal notation into RGB notation.
 *
 * @param hexadecimal A color in hexadecimal notation.
 * @returns `undefined` if the input color is not in hexadecimal notation. Otherwise, the RGB components of the input color.
 */
function hexadecimalToRGBArray(hexadecimal: string): number[] | undefined {
    const components = /^#?([a-f\d]{2})([a-f\d]{2})([a-f\d]{2})$/i.exec(hexadecimal);

    if (components === null) {
        return undefined;
    }

    return components.slice(1).map((component) => parseInt(component, 16));
}

/**
 * Returns a background color with opacity style
 */
function getBackgroundColorWithOpacityStyle(backgroundColor: string, opacity: number): ViewStyle {
    const result = hexadecimalToRGBArray(backgroundColor);
    if (result !== undefined) {
        return {
            backgroundColor: `rgba(${result[0]}, ${result[1]}, ${result[2]}, ${opacity})`,
        };
    }
    return {};
}

/**
 * Generate a style for the background color of the Badge
 */
function getBadgeColorStyle(isSuccess: boolean, isError: boolean, isPressed = false, isAdHoc = false): ViewStyle {
    if (isSuccess) {
        if (isAdHoc) {
            // TODO: Remove this "eslint-disable-next" once the theme switching migration is done and styles are fully typed (GH Issue: https://github.com/Expensify/App/issues/27337)
            // eslint-disable-next-line @typescript-eslint/no-unsafe-return
            return isPressed ? styles.badgeAdHocSuccessPressed : styles.badgeAdHocSuccess;
        }
        // TODO: Remove this "eslint-disable-next" once the theme switching migration is done and styles are fully typed (GH Issue: https://github.com/Expensify/App/issues/27337)
        // eslint-disable-next-line @typescript-eslint/no-unsafe-return
        return isPressed ? styles.badgeSuccessPressed : styles.badgeSuccess;
    }
    if (isError) {
        // TODO: Remove this "eslint-disable-next" once the theme switching migration is done and styles are fully typed (GH Issue: https://github.com/Expensify/App/issues/27337)
        // eslint-disable-next-line @typescript-eslint/no-unsafe-return
        return isPressed ? styles.badgeDangerPressed : styles.badgeDanger;
    }
    return {};
}

/**
 * Generate a style for the background color of the button, based on its current state.
 *
 * @param buttonState - One of {'default', 'hovered', 'pressed'}
 * @param isMenuItem - whether this button is apart of a list
 */
function getButtonBackgroundColorStyle(buttonState: ButtonStateName = CONST.BUTTON_STATES.DEFAULT, isMenuItem = false): ViewStyle {
    switch (buttonState) {
        case CONST.BUTTON_STATES.PRESSED:
            return {backgroundColor: themeColors.buttonPressedBG};
        case CONST.BUTTON_STATES.ACTIVE:
            return isMenuItem ? {backgroundColor: themeColors.border} : {backgroundColor: themeColors.buttonHoveredBG};
        case CONST.BUTTON_STATES.DISABLED:
        case CONST.BUTTON_STATES.DEFAULT:
        default:
            return {};
    }
}

/**
 * Generate fill color of an icon based on its state.
 *
 * @param buttonState - One of {'default', 'hovered', 'pressed'}
 * @param isMenuIcon - whether this icon is apart of a list
 */
function getIconFillColor(buttonState: ButtonStateName = CONST.BUTTON_STATES.DEFAULT, isMenuIcon = false): string {
    switch (buttonState) {
        case CONST.BUTTON_STATES.ACTIVE:
        case CONST.BUTTON_STATES.PRESSED:
            return themeColors.iconHovered;
        case CONST.BUTTON_STATES.COMPLETE:
            return themeColors.iconSuccessFill;
        case CONST.BUTTON_STATES.DEFAULT:
        case CONST.BUTTON_STATES.DISABLED:
        default:
            if (isMenuIcon) {
                return themeColors.iconMenu;
            }
            return themeColors.icon;
    }
}

function getAnimatedFABStyle(rotate: Animated.Value, backgroundColor: Animated.Value): Animated.WithAnimatedValue<ViewStyle> {
    return {
        transform: [{rotate}],
        backgroundColor,
    };
}

function getWidthAndHeightStyle(width: number, height?: number): ViewStyle {
    return {
        width,
        height: height ?? width,
    };
}

function getModalPaddingStyles({
    shouldAddBottomSafeAreaMargin,
    shouldAddTopSafeAreaMargin,
    shouldAddBottomSafeAreaPadding,
    shouldAddTopSafeAreaPadding,
    safeAreaPaddingTop,
    safeAreaPaddingBottom,
    safeAreaPaddingLeft,
    safeAreaPaddingRight,
    modalContainerStyleMarginTop,
    modalContainerStyleMarginBottom,
    modalContainerStylePaddingTop,
    modalContainerStylePaddingBottom,
    insets,
}: ModalPaddingStylesParams): ViewStyle {
    // use fallback value for safeAreaPaddingBottom to keep padding bottom consistent with padding top.
    // More info: issue #17376
    const safeAreaPaddingBottomWithFallback = insets.bottom === 0 ? modalContainerStylePaddingTop ?? 0 : safeAreaPaddingBottom;
    return {
        marginTop: (modalContainerStyleMarginTop ?? 0) + (shouldAddTopSafeAreaMargin ? safeAreaPaddingTop : 0),
        marginBottom: (modalContainerStyleMarginBottom ?? 0) + (shouldAddBottomSafeAreaMargin ? safeAreaPaddingBottomWithFallback : 0),
        paddingTop: shouldAddTopSafeAreaPadding ? (modalContainerStylePaddingTop ?? 0) + safeAreaPaddingTop : modalContainerStylePaddingTop ?? 0,
        paddingBottom: shouldAddBottomSafeAreaPadding ? (modalContainerStylePaddingBottom ?? 0) + safeAreaPaddingBottomWithFallback : modalContainerStylePaddingBottom ?? 0,
        paddingLeft: safeAreaPaddingLeft ?? 0,
        paddingRight: safeAreaPaddingRight ?? 0,
    };
}

/**
 * Takes fontStyle and fontWeight and returns the correct fontFamily
 */
function getFontFamilyMonospace({fontStyle, fontWeight}: TextStyle): string {
    const italic = fontStyle === 'italic' && fontFamily.MONOSPACE_ITALIC;
    const bold = fontWeight === 'bold' && fontFamily.MONOSPACE_BOLD;
    const italicBold = italic && bold && fontFamily.MONOSPACE_BOLD_ITALIC;

    return italicBold || bold || italic || fontFamily.MONOSPACE;
}

/**
 * Gives the width for Emoji picker Widget
 */
function getEmojiPickerStyle(isSmallScreenWidth: boolean): ViewStyle {
    if (isSmallScreenWidth) {
        return {
            width: CONST.SMALL_EMOJI_PICKER_SIZE.WIDTH,
        };
    }
    return {
        width: CONST.EMOJI_PICKER_SIZE.WIDTH,
        height: CONST.EMOJI_PICKER_SIZE.HEIGHT,
    };
}

/**
 * Generate the styles for the ReportActionItem wrapper view.
 */
function getReportActionItemStyle(isHovered = false): ViewStyle {
    // TODO: Remove this "eslint-disable-next" once the theme switching migration is done and styles are fully typed (GH Issue: https://github.com/Expensify/App/issues/27337)
    // eslint-disable-next-line @typescript-eslint/no-unsafe-return
    return {
        display: 'flex',
        justifyContent: 'space-between',
        backgroundColor: isHovered
            ? themeColors.hoverComponentBG
            : // Warning: Setting this to a non-transparent color will cause unread indicator to break on Android
              themeColors.transparent,
        opacity: 1,
        ...styles.cursorInitial,
    };
}

/**
 * Generate the wrapper styles for the mini ReportActionContextMenu.
 */
function getMiniReportActionContextMenuWrapperStyle(isReportActionItemGrouped: boolean): ViewStyle {
    // TODO: Remove this "eslint-disable-next" once the theme switching migration is done and styles are fully typed (GH Issue: https://github.com/Expensify/App/issues/27337)
    // eslint-disable-next-line @typescript-eslint/no-unsafe-return
    return {
        ...(isReportActionItemGrouped ? positioning.tn8 : positioning.tn4),
        ...positioning.r4,
        ...styles.cursorDefault,
        position: 'absolute',
        zIndex: 1,
    };
}

function getPaymentMethodMenuWidth(isSmallScreenWidth: boolean): ViewStyle {
    const margin = 20;
    return {width: !isSmallScreenWidth ? variables.sideBarWidth - margin * 2 : undefined};
}

/**
 * Converts a color in RGBA notation to an equivalent color in RGB notation.
 *
 * @param foregroundRGB The three components of the foreground color in RGB notation.
 * @param backgroundRGB The three components of the background color in RGB notation.
 * @param opacity The desired opacity of the foreground color.
 * @returns The RGB components of the RGBA color converted to RGB.
 */
function convertRGBAToRGB(foregroundRGB: number[], backgroundRGB: number[], opacity: number): number[] {
    const [foregroundRed, foregroundGreen, foregroundBlue] = foregroundRGB;
    const [backgroundRed, backgroundGreen, backgroundBlue] = backgroundRGB;

    return [(1 - opacity) * backgroundRed + opacity * foregroundRed, (1 - opacity) * backgroundGreen + opacity * foregroundGreen, (1 - opacity) * backgroundBlue + opacity * foregroundBlue];
}

/**
 * Converts three unit values to the three components of a color in RGB notation.
 *
 * @param red A unit value representing the first component of a color in RGB notation.
 * @param green A unit value representing the second component of a color in RGB notation.
 * @param blue A unit value representing the third component of a color in RGB notation.
 * @returns An array with the three components of a color in RGB notation.
 */
function convertUnitValuesToRGB(red: number, green: number, blue: number): number[] {
    return [Math.floor(red * 255), Math.floor(green * 255), Math.floor(blue * 255)];
}

/**
 * Converts the three components of a color in RGB notation to three unit values.
 *
 * @param red The first component of a color in RGB notation.
 * @param green The second component of a color in RGB notation.
 * @param blue The third component of a color in RGB notation.
 * @returns An array with three unit values representing the components of a color in RGB notation.
 */
function convertRGBToUnitValues(red: number, green: number, blue: number): number[] {
    return [red / 255, green / 255, blue / 255];
}

/**
 * Matches an RGBA or RGB color value and extracts the color components.
 *
 * @param color - The RGBA or RGB color value to match and extract components from.
 * @returns An array containing the extracted color components [red, green, blue, alpha].
 *
 * Returns null if the input string does not match the pattern.
 */
function extractValuesFromRGB(color: string): number[] | null {
    const rgbaPattern = /rgba?\((?<r>[.\d]+)[, ]+(?<g>[.\d]+)[, ]+(?<b>[.\d]+)(?:\s?[,/]\s?(?<a>[.\d]+%?))?\)$/i;
    const matchRGBA = color.match(rgbaPattern);
    if (matchRGBA) {
        const [, red, green, blue, alpha] = matchRGBA;
        return [parseInt(red, 10), parseInt(green, 10), parseInt(blue, 10), alpha ? parseFloat(alpha) : 1];
    }

    return null;
}

/**
 * Determines the theme color for a modal based on the app's background color,
 * the modal's backdrop, and the backdrop's opacity.
 *
 * @param bgColor - theme background color
 * @returns The theme color as an RGB value.
 */
function getThemeBackgroundColor(bgColor: string = themeColors.appBG): string {
    const backdropOpacity = variables.overlayOpacity;

    const [backgroundRed, backgroundGreen, backgroundBlue] = extractValuesFromRGB(bgColor) ?? hexadecimalToRGBArray(bgColor) ?? [];
    const [backdropRed, backdropGreen, backdropBlue] = hexadecimalToRGBArray(themeColors.overlay) ?? [];
    const normalizedBackdropRGB = convertRGBToUnitValues(backdropRed, backdropGreen, backdropBlue);
    const normalizedBackgroundRGB = convertRGBToUnitValues(backgroundRed, backgroundGreen, backgroundBlue);
    const [red, green, blue] = convertRGBAToRGB(normalizedBackdropRGB, normalizedBackgroundRGB, backdropOpacity);
    const themeRGB = convertUnitValuesToRGB(red, green, blue);

    return `rgb(${themeRGB.join(', ')})`;
}

/**
 * Parse styleParam and return Styles array
 */
function parseStyleAsArray<T extends AllStyles>(styleParam: T | T[]): T[] {
    return Array.isArray(styleParam) ? styleParam : [styleParam];
}

/**
 * Parse style function and return Styles object
 */
function parseStyleFromFunction(style: ParsableStyle, state: PressableStateCallbackType): AllStyles[] {
    const functionAppliedStyle = typeof style === 'function' ? style(state) : style;
    return parseStyleAsArray(functionAppliedStyle);
}

/**
 * Receives any number of object or array style objects and returns them all as an array
 */
function combineStyles<T extends AllStyles>(...allStyles: Array<T | T[]>): T[] {
    let finalStyles: T[] = [];
    allStyles.forEach((style) => {
        finalStyles = finalStyles.concat(parseStyleAsArray(style));
    });
    return finalStyles;
}

/**
 * Get variable padding-left as style
 */
function getPaddingLeft(paddingLeft: number): ViewStyle {
    return {
        paddingLeft,
    };
}

/**
 * Checks to see if the iOS device has safe areas or not
 */
function hasSafeAreas(windowWidth: number, windowHeight: number): boolean {
    const heightsIphonesWithNotches = [812, 896, 844, 926];
    return heightsIphonesWithNotches.includes(windowHeight) || heightsIphonesWithNotches.includes(windowWidth);
}

/**
 * Get height as style
 */
function getHeight(height: number): ViewStyle {
    return {
        height,
    };
}

/**
 * Get minimum height as style
 */
function getMinimumHeight(minHeight: number): ViewStyle {
    return {
        minHeight,
    };
}

/**
 * Get maximum height as style
 */
function getMaximumHeight(maxHeight: number): ViewStyle {
    return {
        maxHeight,
    };
}

/**
 * Get maximum width as style
 */
function getMaximumWidth(maxWidth: number): ViewStyle {
    return {
        maxWidth,
    };
}

/**
 * Return style for opacity animation.
 */
function fade(fadeAnimation: Animated.Value): Animated.WithAnimatedValue<ViewStyle> {
    return {
        opacity: fadeAnimation,
    };
}

/**
 * Return width for keyboard shortcuts modal.
 */
function getKeyboardShortcutsModalWidth(isSmallScreenWidth: boolean): ViewStyle {
    if (isSmallScreenWidth) {
        return {maxWidth: '100%'};
    }
    return {maxWidth: 600};
}

function getHorizontalStackedAvatarBorderStyle({isHovered, isPressed, isInReportAction = false, shouldUseCardBackground = false}: AvatarBorderStyleParams): ViewStyle {
    let borderColor = shouldUseCardBackground ? themeColors.cardBG : themeColors.appBG;

    if (isHovered) {
        borderColor = isInReportAction ? themeColors.highlightBG : themeColors.border;
    }

    if (isPressed) {
        borderColor = isInReportAction ? themeColors.highlightBG : themeColors.buttonPressedBG;
    }

    return {borderColor};
}

/**
 * Get computed avatar styles based on position and border size
 */
function getHorizontalStackedAvatarStyle(index: number, overlapSize: number): ViewStyle {
    return {
        marginLeft: index > 0 ? -overlapSize : 0,
        zIndex: index + 2,
    };
}

/**
 * Get computed avatar styles of '+1' overlay based on size
 */
function getHorizontalStackedOverlayAvatarStyle(oneAvatarSize: AvatarSize, oneAvatarBorderWidth: number): ViewStyle {
    return {
        borderWidth: oneAvatarBorderWidth,
        borderRadius: oneAvatarSize.width,
        marginLeft: -(oneAvatarSize.width + oneAvatarBorderWidth * 2),
        zIndex: 6,
        borderStyle: 'solid',
    };
}

function getErrorPageContainerStyle(safeAreaPaddingBottom = 0): ViewStyle {
    return {
        backgroundColor: themeColors.componentBG,
        paddingBottom: 40 + safeAreaPaddingBottom,
    };
}

/**
 * Gets the correct size for the empty state background image based on screen dimensions
 */
function getReportWelcomeBackgroundImageStyle(isSmallScreenWidth: boolean): ViewStyle {
    if (isSmallScreenWidth) {
        return {
            height: CONST.EMPTY_STATE_BACKGROUND.SMALL_SCREEN.IMAGE_HEIGHT,
            width: '200%',
            position: 'absolute',
        };
    }

    return {
        height: CONST.EMPTY_STATE_BACKGROUND.WIDE_SCREEN.IMAGE_HEIGHT,
        width: '100%',
        position: 'absolute',
    };
}

/**
 * Gets the correct top margin size for the chat welcome message based on screen dimensions
 */
function getReportWelcomeTopMarginStyle(isSmallScreenWidth: boolean): ViewStyle {
    if (isSmallScreenWidth) {
        return {
            marginTop: CONST.EMPTY_STATE_BACKGROUND.SMALL_SCREEN.VIEW_HEIGHT,
        };
    }

    return {
        marginTop: CONST.EMPTY_STATE_BACKGROUND.WIDE_SCREEN.VIEW_HEIGHT,
    };
}

/**
 * Returns fontSize style
 */
function getFontSizeStyle(fontSize: number): TextStyle {
    return {
        fontSize,
    };
}

/**
 * Returns lineHeight style
 */
function getLineHeightStyle(lineHeight: number): TextStyle {
    return {
        lineHeight,
    };
}

/**
 * Gets the correct size for the empty state container based on screen dimensions
 */
function getReportWelcomeContainerStyle(isSmallScreenWidth: boolean): ViewStyle {
    if (isSmallScreenWidth) {
        return {
            minHeight: CONST.EMPTY_STATE_BACKGROUND.SMALL_SCREEN.CONTAINER_MINHEIGHT,
            display: 'flex',
            justifyContent: 'space-between',
        };
    }

    return {
        minHeight: CONST.EMPTY_STATE_BACKGROUND.WIDE_SCREEN.CONTAINER_MINHEIGHT,
        display: 'flex',
        justifyContent: 'space-between',
    };
}

/**
 * Gets styles for AutoCompleteSuggestion row
 */
function getAutoCompleteSuggestionItemStyle(highlightedEmojiIndex: number, rowHeight: number, isHovered: boolean, currentEmojiIndex: number): ViewStyle[] {
    let backgroundColor;

    if (currentEmojiIndex === highlightedEmojiIndex) {
        backgroundColor = themeColors.activeComponentBG;
    } else if (isHovered) {
        backgroundColor = themeColors.hoverComponentBG;
    }

    return [
        {
            height: rowHeight,
            justifyContent: 'center',
        },
        backgroundColor
            ? {
                  backgroundColor,
              }
            : {},
    ];
}

/**
 * Gets the correct position for the base auto complete suggestion container
 */
function getBaseAutoCompleteSuggestionContainerStyle({left, bottom, width}: GetBaseAutoCompleteSuggestionContainerStyleParams): ViewStyle {
    return {
        ...positioning.pFixed,
        bottom,
        left,
        width,
    };
}

/**
 * Gets the correct position for auto complete suggestion container
 */
function getAutoCompleteSuggestionContainerStyle(itemsHeight: number): ViewStyle {
    'worklet';

    const borderWidth = 2;
    const height = itemsHeight + 2 * CONST.AUTO_COMPLETE_SUGGESTER.SUGGESTER_INNER_PADDING;

    // The suggester is positioned absolutely within the component that includes the input and RecipientLocalTime view (for non-expanded mode only). To position it correctly,
    // we need to shift it by the suggester's height plus its padding and, if applicable, the height of the RecipientLocalTime view.
    return {
        overflow: 'hidden',
        top: -(height + CONST.AUTO_COMPLETE_SUGGESTER.SUGGESTER_PADDING + borderWidth),
        height,
    };
}

/**
 * Select the correct color for text.
 */
function getColoredBackgroundStyle(isColored: boolean): ViewStyle {
    return {backgroundColor: isColored ? themeColors.link : undefined};
}

function getEmojiReactionBubbleStyle(isHovered: boolean, hasUserReacted: boolean, isContextMenu = false): ViewStyle {
    let backgroundColor = themeColors.border;

    if (isHovered) {
        backgroundColor = themeColors.buttonHoveredBG;
    }

    if (hasUserReacted) {
        backgroundColor = themeColors.reactionActiveBackground;
    }

    if (isContextMenu) {
        return {
            paddingVertical: 3,
            paddingHorizontal: 12,
            backgroundColor,
        };
    }

    return {
        paddingVertical: 2,
        paddingHorizontal: 8,
        backgroundColor,
    };
}

function getEmojiReactionBubbleTextStyle(isContextMenu = false): TextStyle {
    if (isContextMenu) {
        return {
            fontSize: 17,
            lineHeight: 24,
        };
    }

    return {
        fontSize: 15,
        lineHeight: 22,
    };
}

function getEmojiReactionCounterTextStyle(hasUserReacted: boolean): TextStyle {
    if (hasUserReacted) {
        return {color: themeColors.reactionActiveText};
    }

    return {color: themeColors.text};
}

/**
 * Returns a style object with a rotation transformation applied based on the provided direction prop.
 *
 * @param direction - The direction of the rotation (CONST.DIRECTION.LEFT or CONST.DIRECTION.RIGHT).
 */
function getDirectionStyle(direction: ValueOf<typeof CONST.DIRECTION>): ViewStyle {
    if (direction === CONST.DIRECTION.LEFT) {
        return {transform: [{rotate: '180deg'}]};
    }

    return {};
}

/**
 * Returns a style object with display flex or none basing on the condition value.
 */
function displayIfTrue(condition: boolean): ViewStyle {
    return {display: condition ? 'flex' : 'none'};
}

function getGoogleListViewStyle(shouldDisplayBorder: boolean): ViewStyle {
    if (shouldDisplayBorder) {
        // TODO: Remove this "eslint-disable-next" once the theme switching migration is done and styles are fully typed (GH Issue: https://github.com/Expensify/App/issues/27337)
        // eslint-disable-next-line @typescript-eslint/no-unsafe-return
        return {
            ...styles.borderTopRounded,
            ...styles.borderBottomRounded,
            marginTop: 4,
            paddingVertical: 6,
        };
    }

    return {
        transform: [{scale: 0}],
    };
}

/**
 * Gets the correct height for emoji picker list based on screen dimensions
 */
function getEmojiPickerListHeight(hasAdditionalSpace: boolean, windowHeight: number): ViewStyle {
    const style = {
        ...spacing.ph4,
        height: hasAdditionalSpace ? CONST.NON_NATIVE_EMOJI_PICKER_LIST_HEIGHT + CONST.CATEGORY_SHORTCUT_BAR_HEIGHT : CONST.NON_NATIVE_EMOJI_PICKER_LIST_HEIGHT,
    };

    if (windowHeight) {
        // dimensions of content above the emoji picker list
        const dimensions = hasAdditionalSpace ? CONST.EMOJI_PICKER_TEXT_INPUT_SIZES : CONST.EMOJI_PICKER_TEXT_INPUT_SIZES + CONST.CATEGORY_SHORTCUT_BAR_HEIGHT;
        return {
            ...style,
            maxHeight: windowHeight - dimensions,
        };
    }
    return style;
}

/**
 * Returns style object for the user mention component based on whether the mention is ours or not.
 */
function getMentionStyle(isOurMention: boolean): ViewStyle {
    const backgroundColor = isOurMention ? themeColors.ourMentionBG : themeColors.mentionBG;
    return {
        backgroundColor,
        borderRadius: variables.componentBorderRadiusSmall,
        paddingHorizontal: 2,
    };
}

/**
 * Returns text color for the user mention text based on whether the mention is ours or not.
 */
function getMentionTextColor(isOurMention: boolean): string {
    return isOurMention ? themeColors.ourMentionText : themeColors.mentionText;
}

/**
 * Returns padding vertical based on number of lines
 */
function getComposeTextAreaPadding(numberOfLines: number, isComposerFullSize: boolean): ViewStyle {
    let paddingValue = 5;
    // Issue #26222: If isComposerFullSize paddingValue will always be 5 to prevent padding jumps when adding multiple lines.
    if (!isComposerFullSize) {
        if (numberOfLines === 1) {
            paddingValue = 9;
        }
        // In case numberOfLines = 3, there will be a Expand Icon appearing at the top left, so it has to be recalculated so that the textArea can be full height
        else if (numberOfLines === 3) {
            paddingValue = 8;
        }
    }
    return {
        paddingTop: paddingValue,
        paddingBottom: paddingValue,
    };
}

/**
 * Returns style object for the mobile on WEB
 */
function getOuterModalStyle(windowHeight: number, viewportOffsetTop: number): ViewStyle {
    return Browser.isMobile() ? {maxHeight: windowHeight, marginTop: viewportOffsetTop} : {};
}

/**
 * Returns style object for flexWrap depending on the screen size
 */
function getWrappingStyle(isExtraSmallScreenWidth: boolean): ViewStyle {
    return {
        flexWrap: isExtraSmallScreenWidth ? 'wrap' : 'nowrap',
    };
}

/**
 * Returns the text container styles for menu items depending on if the menu item container a small avatar
 */
function getMenuItemTextContainerStyle(isSmallAvatarSubscriptMenu: boolean): ViewStyle {
    return {
        minHeight: isSmallAvatarSubscriptMenu ? variables.avatarSizeSubscript : variables.componentSizeNormal,
    };
}

/**
 * Returns link styles based on whether the link is disabled or not
 */
function getDisabledLinkStyles(isDisabled = false): ViewStyle {
    const disabledLinkStyles = {
        color: themeColors.textSupporting,
        ...cursor.cursorDisabled,
    };

    // TODO: Remove this "eslint-disable-next" once the theme switching migration is done and styles are fully typed (GH Issue: https://github.com/Expensify/App/issues/27337)
    // eslint-disable-next-line @typescript-eslint/no-unsafe-return
    return {
        ...styles.link,
        ...(isDisabled ? disabledLinkStyles : {}),
    };
}

/**
 * Returns the checkbox pressable style
 */
function getCheckboxPressableStyle(borderRadius = 6): ViewStyle {
    return {
        padding: 2,
        justifyContent: 'center',
        alignItems: 'center',
        // eslint-disable-next-line object-shorthand
        borderRadius: borderRadius,
    };
}

/**
 * Returns the checkbox container style
 */
function getCheckboxContainerStyle(size: number, borderRadius = 4): ViewStyle {
    return {
        backgroundColor: themeColors.componentBG,
        height: size,
        width: size,
        borderColor: themeColors.borderLighter,
        borderWidth: 2,
        justifyContent: 'center',
        alignItems: 'center',
        // eslint-disable-next-line object-shorthand
        borderRadius: borderRadius,
    };
}

/**
 * Returns style object for the dropbutton height
 */
function getDropDownButtonHeight(buttonSize: ButtonSizeValue): ViewStyle {
    if (buttonSize === CONST.DROPDOWN_BUTTON_SIZE.LARGE) {
        return {
            height: variables.componentSizeLarge,
        };
    }
    return {
        height: variables.componentSizeNormal,
    };
}

/**
 * Returns fitting fontSize and lineHeight values in order to prevent large amounts from being cut off on small screen widths.
 */
function getAmountFontSizeAndLineHeight(baseFontSize: number, baseLineHeight: number, isSmallScreenWidth: boolean, windowWidth: number): TextStyle {
    let toSubtract = 0;

    if (isSmallScreenWidth) {
        const widthDifference = variables.mobileResponsiveWidthBreakpoint - windowWidth;
        switch (true) {
            case widthDifference > 450:
                toSubtract = 11;
                break;
            case widthDifference > 400:
                toSubtract = 8;
                break;
            case widthDifference > 350:
                toSubtract = 4;
                break;
            default:
                break;
        }
    }

    return {
        fontSize: baseFontSize - toSubtract,
        lineHeight: baseLineHeight - toSubtract,
    };
}

/**
 * Get transparent color by setting alpha value 0 of the passed hex(#xxxxxx) color code
 */
function getTransparentColor(color: string) {
    return `${color}00`;
}

export {
    combineStyles,
    displayIfTrue,
    fade,
    getAmountFontSizeAndLineHeight,
    getAnimatedFABStyle,
    getAutoCompleteSuggestionContainerStyle,
    getAutoCompleteSuggestionItemStyle,
    getAutoGrowHeightInputStyle,
    getAvatarBorderRadius,
    getAvatarBorderStyle,
    getAvatarBorderWidth,
    getAvatarExtraFontSizeStyle,
    getAvatarSize,
    getAvatarStyle,
    getAvatarWidthStyle,
    getBackgroundAndBorderStyle,
    getBackgroundColorStyle,
    getBackgroundColorWithOpacityStyle,
    getBadgeColorStyle,
    getBaseAutoCompleteSuggestionContainerStyle,
    getBorderColorStyle,
    getButtonBackgroundColorStyle,
    getCheckboxContainerStyle,
    getCheckboxPressableStyle,
    getColoredBackgroundStyle,
    getComposeTextAreaPadding,
    getDefaultWorkspaceAvatarColor,
    getDirectionStyle,
    getDisabledLinkStyles,
    getDropDownButtonHeight,
    getEmojiPickerListHeight,
    getEmojiPickerStyle,
    getEmojiReactionBubbleStyle,
    getEmojiReactionBubbleTextStyle,
    getEmojiReactionCounterTextStyle,
    getEmptyAvatarStyle,
    getErrorPageContainerStyle,
    getFontFamilyMonospace,
    getFontSizeStyle,
    getGoogleListViewStyle,
    getHeight,
    getHeightOfMagicCodeInput,
    getHorizontalStackedAvatarBorderStyle,
    getHorizontalStackedAvatarStyle,
    getHorizontalStackedOverlayAvatarStyle,
    getIconFillColor,
    getKeyboardShortcutsModalWidth,
    getLineHeightStyle,
    getMaximumHeight,
    getMaximumWidth,
    getMentionStyle,
    getMentionTextColor,
    getMenuItemTextContainerStyle,
    getMiniReportActionContextMenuWrapperStyle,
    getMinimumHeight,
    getModalPaddingStyles,
    getOuterModalStyle,
    getPaddingLeft,
    getPaymentMethodMenuWidth,
    getReportActionItemStyle,
    getReportWelcomeBackgroundImageStyle,
    getReportWelcomeContainerStyle,
    getReportWelcomeTopMarginStyle,
    getSafeAreaMargins,
    getSafeAreaPadding,
    getSignInWordmarkWidthStyle,
    getTextColorStyle,
    getThemeBackgroundColor,
    getTransparentColor,
<<<<<<< HEAD
    getWidthAndHeightStyle,
    getWidthStyle,
    getWrappingStyle,
    getZoomCursorStyle,
    getZoomSizingStyle,
    hasSafeAreas,
    parseStyleAsArray,
    parseStyleFromFunction,
=======
    getEReceiptColor,
>>>>>>> 619aee62
};<|MERGE_RESOLUTION|>--- conflicted
+++ resolved
@@ -1329,7 +1329,6 @@
     getTextColorStyle,
     getThemeBackgroundColor,
     getTransparentColor,
-<<<<<<< HEAD
     getWidthAndHeightStyle,
     getWidthStyle,
     getWrappingStyle,
@@ -1338,7 +1337,5 @@
     hasSafeAreas,
     parseStyleAsArray,
     parseStyleFromFunction,
-=======
     getEReceiptColor,
->>>>>>> 619aee62
 };