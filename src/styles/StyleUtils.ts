import {CSSProperties} from 'react';
import {Animated, DimensionValue, ImageStyle, PressableStateCallbackType, StyleProp, TextStyle, ViewStyle} from 'react-native';
import {EdgeInsets} from 'react-native-safe-area-context';
import {ValueOf} from 'type-fest';
import * as Browser from '@libs/Browser';
import * as UserUtils from '@libs/UserUtils';
import CONST from '@src/CONST';
import {Transaction} from '@src/types/onyx';
import colors from './colors';
import fontFamily from './fontFamily';
import {ThemeStyles} from './styles';
import {ThemeColors} from './themes/types';
import cursor from './utilities/cursor';
import positioning from './utilities/positioning';
import spacing from './utilities/spacing';
import variables from './variables';

type AllStyles = ViewStyle | TextStyle | ImageStyle;
type ParsableStyle = StyleProp<ViewStyle> | ((state: PressableStateCallbackType) => StyleProp<ViewStyle>);
type AvatarStyle = {
    width: number;
    height: number;
    borderRadius: number;
    backgroundColor: string;
};

type ColorValue = ValueOf<typeof colors>;
type AvatarSizeName = ValueOf<typeof CONST.AVATAR_SIZE>;
type EReceiptColorName = ValueOf<typeof CONST.ERECEIPT_COLORS>;
type AvatarSizeValue = ValueOf<
    Pick<
        typeof variables,
        | 'avatarSizeNormal'
        | 'avatarSizeSmallSubscript'
        | 'avatarSizeMidSubscript'
        | 'avatarSizeSubscript'
        | 'avatarSizeSmall'
        | 'avatarSizeSmaller'
        | 'avatarSizeXLarge'
        | 'avatarSizeLarge'
        | 'avatarSizeMedium'
        | 'avatarSizeLargeBordered'
        | 'avatarSizeHeader'
        | 'avatarSizeMentionIcon'
        | 'avatarSizeSmallNormal'
    >
>;
type ButtonSizeValue = ValueOf<typeof CONST.DROPDOWN_BUTTON_SIZE>;
type ButtonStateName = ValueOf<typeof CONST.BUTTON_STATES>;
type AvatarSize = {width: number};

type WorkspaceColorStyle = {backgroundColor: ColorValue; fill: ColorValue};
type EreceiptColorStyle = {backgroundColor: ColorValue; color: ColorValue};

type ModalPaddingStylesParams = {
    shouldAddBottomSafeAreaMargin: boolean;
    shouldAddTopSafeAreaMargin: boolean;
    shouldAddBottomSafeAreaPadding: boolean;
    shouldAddTopSafeAreaPadding: boolean;
    safeAreaPaddingTop: number;
    safeAreaPaddingBottom: number;
    safeAreaPaddingLeft: number;
    safeAreaPaddingRight: number;
    modalContainerStyleMarginTop: DimensionValue | undefined;
    modalContainerStyleMarginBottom: DimensionValue | undefined;
    modalContainerStylePaddingTop: DimensionValue | undefined;
    modalContainerStylePaddingBottom: DimensionValue | undefined;
    insets: EdgeInsets;
};

type AvatarBorderStyleParams = {
    isHovered: boolean;
    isPressed: boolean;
    isInReportAction: boolean;
    shouldUseCardBackground: boolean;
    theme: ThemeColors;
};

type GetBaseAutoCompleteSuggestionContainerStyleParams = {
    left: number;
    bottom: number;
    width: number;
};

const workspaceColorOptions: WorkspaceColorStyle[] = [
    {backgroundColor: colors.blue200, fill: colors.blue700},
    {backgroundColor: colors.blue400, fill: colors.blue800},
    {backgroundColor: colors.blue700, fill: colors.blue200},
    {backgroundColor: colors.green200, fill: colors.green700},
    {backgroundColor: colors.green400, fill: colors.green800},
    {backgroundColor: colors.green700, fill: colors.green200},
    {backgroundColor: colors.yellow200, fill: colors.yellow700},
    {backgroundColor: colors.yellow400, fill: colors.yellow800},
    {backgroundColor: colors.yellow700, fill: colors.yellow200},
    {backgroundColor: colors.tangerine200, fill: colors.tangerine700},
    {backgroundColor: colors.tangerine400, fill: colors.tangerine800},
    {backgroundColor: colors.tangerine700, fill: colors.tangerine400},
    {backgroundColor: colors.pink200, fill: colors.pink700},
    {backgroundColor: colors.pink400, fill: colors.pink800},
    {backgroundColor: colors.pink700, fill: colors.pink200},
    {backgroundColor: colors.ice200, fill: colors.ice700},
    {backgroundColor: colors.ice400, fill: colors.ice800},
    {backgroundColor: colors.ice700, fill: colors.ice200},
];

const eReceiptColorStyles: Partial<Record<EReceiptColorName, EreceiptColorStyle>> = {
    [CONST.ERECEIPT_COLORS.YELLOW]: {backgroundColor: colors.yellow600, color: colors.yellow100},
    [CONST.ERECEIPT_COLORS.ICE]: {backgroundColor: colors.blue800, color: colors.ice400},
    [CONST.ERECEIPT_COLORS.BLUE]: {backgroundColor: colors.blue400, color: colors.blue100},
    [CONST.ERECEIPT_COLORS.GREEN]: {backgroundColor: colors.green800, color: colors.green400},
    [CONST.ERECEIPT_COLORS.TANGERINE]: {backgroundColor: colors.tangerine800, color: colors.tangerine400},
    [CONST.ERECEIPT_COLORS.PINK]: {backgroundColor: colors.pink800, color: colors.pink400},
};

const eReceiptColors: EReceiptColorName[] = [
    CONST.ERECEIPT_COLORS.YELLOW,
    CONST.ERECEIPT_COLORS.ICE,
    CONST.ERECEIPT_COLORS.BLUE,
    CONST.ERECEIPT_COLORS.GREEN,
    CONST.ERECEIPT_COLORS.TANGERINE,
    CONST.ERECEIPT_COLORS.PINK,
];

const avatarBorderSizes: Partial<Record<AvatarSizeName, number>> = {
    [CONST.AVATAR_SIZE.SMALL_SUBSCRIPT]: variables.componentBorderRadiusSmall,
    [CONST.AVATAR_SIZE.MID_SUBSCRIPT]: variables.componentBorderRadiusSmall,
    [CONST.AVATAR_SIZE.SUBSCRIPT]: variables.componentBorderRadiusMedium,
    [CONST.AVATAR_SIZE.SMALLER]: variables.componentBorderRadiusMedium,
    [CONST.AVATAR_SIZE.SMALL]: variables.componentBorderRadiusMedium,
    [CONST.AVATAR_SIZE.HEADER]: variables.componentBorderRadiusMedium,
    [CONST.AVATAR_SIZE.DEFAULT]: variables.componentBorderRadiusNormal,
    [CONST.AVATAR_SIZE.MEDIUM]: variables.componentBorderRadiusLarge,
    [CONST.AVATAR_SIZE.LARGE]: variables.componentBorderRadiusLarge,
    [CONST.AVATAR_SIZE.XLARGE]: variables.componentBorderRadiusLarge,
    [CONST.AVATAR_SIZE.LARGE_BORDERED]: variables.componentBorderRadiusRounded,
    [CONST.AVATAR_SIZE.SMALL_NORMAL]: variables.componentBorderRadiusMedium,
};

const avatarSizes: Record<AvatarSizeName, AvatarSizeValue> = {
    [CONST.AVATAR_SIZE.DEFAULT]: variables.avatarSizeNormal,
    [CONST.AVATAR_SIZE.SMALL_SUBSCRIPT]: variables.avatarSizeSmallSubscript,
    [CONST.AVATAR_SIZE.MID_SUBSCRIPT]: variables.avatarSizeMidSubscript,
    [CONST.AVATAR_SIZE.SUBSCRIPT]: variables.avatarSizeSubscript,
    [CONST.AVATAR_SIZE.SMALL]: variables.avatarSizeSmall,
    [CONST.AVATAR_SIZE.SMALLER]: variables.avatarSizeSmaller,
    [CONST.AVATAR_SIZE.LARGE]: variables.avatarSizeLarge,
    [CONST.AVATAR_SIZE.XLARGE]: variables.avatarSizeXLarge,
    [CONST.AVATAR_SIZE.MEDIUM]: variables.avatarSizeMedium,
    [CONST.AVATAR_SIZE.LARGE_BORDERED]: variables.avatarSizeLargeBordered,
    [CONST.AVATAR_SIZE.HEADER]: variables.avatarSizeHeader,
    [CONST.AVATAR_SIZE.MENTION_ICON]: variables.avatarSizeMentionIcon,
    [CONST.AVATAR_SIZE.SMALL_NORMAL]: variables.avatarSizeSmallNormal,
};

const avatarFontSizes: Partial<Record<AvatarSizeName, number>> = {
    [CONST.AVATAR_SIZE.DEFAULT]: variables.fontSizeNormal,
    [CONST.AVATAR_SIZE.SMALL_SUBSCRIPT]: variables.fontSizeExtraSmall,
    [CONST.AVATAR_SIZE.MID_SUBSCRIPT]: variables.fontSizeExtraSmall,
    [CONST.AVATAR_SIZE.SUBSCRIPT]: variables.fontSizeExtraSmall,
    [CONST.AVATAR_SIZE.SMALL]: variables.fontSizeSmall,
    [CONST.AVATAR_SIZE.SMALLER]: variables.fontSizeExtraSmall,
    [CONST.AVATAR_SIZE.LARGE]: variables.fontSizeXLarge,
    [CONST.AVATAR_SIZE.MEDIUM]: variables.fontSizeMedium,
    [CONST.AVATAR_SIZE.LARGE_BORDERED]: variables.fontSizeXLarge,
};

const avatarBorderWidths: Partial<Record<AvatarSizeName, number>> = {
    [CONST.AVATAR_SIZE.DEFAULT]: 3,
    [CONST.AVATAR_SIZE.SMALL_SUBSCRIPT]: 1,
    [CONST.AVATAR_SIZE.MID_SUBSCRIPT]: 2,
    [CONST.AVATAR_SIZE.SUBSCRIPT]: 2,
    [CONST.AVATAR_SIZE.SMALL]: 2,
    [CONST.AVATAR_SIZE.SMALLER]: 2,
    [CONST.AVATAR_SIZE.LARGE]: 4,
    [CONST.AVATAR_SIZE.MEDIUM]: 3,
    [CONST.AVATAR_SIZE.LARGE_BORDERED]: 4,
};

/**
 * Return the style size from an avatar size constant
 */
function getAvatarSize(size: AvatarSizeName): number {
    return avatarSizes[size];
}

/**
 * Return the height of magic code input container
 */
function getHeightOfMagicCodeInput(styles: ThemeStyles): ViewStyle {
    return {height: styles.magicCodeInputContainer.minHeight - styles.textInputContainer.borderBottomWidth};
}

/**
 * Return the width style from an avatar size constant
 */
function getAvatarWidthStyle(size: AvatarSizeName): ViewStyle {
    const avatarSize = getAvatarSize(size);
    return {
        width: avatarSize,
    };
}

/**
 * Return the style from an avatar size constant
 */
function getAvatarStyle(theme: ThemeColors, size: AvatarSizeName): AvatarStyle {
    const avatarSize = getAvatarSize(size);
    return {
        height: avatarSize,
        width: avatarSize,
        borderRadius: avatarSize,
        backgroundColor: theme.offline,
    };
}

/**
 * Get Font size of '+1' text on avatar overlay
 */
function getAvatarExtraFontSizeStyle(size: AvatarSizeName): TextStyle {
    return {
        fontSize: avatarFontSizes[size],
    };
}

/**
 * Get Bordersize of Avatar based on avatar size
 */
function getAvatarBorderWidth(size: AvatarSizeName): ViewStyle {
    return {
        borderWidth: avatarBorderWidths[size],
    };
}

/**
 * Return the border radius for an avatar
 */
function getAvatarBorderRadius(size: AvatarSizeName, type?: string): ViewStyle {
    if (type === CONST.ICON_TYPE_WORKSPACE) {
        return {borderRadius: avatarBorderSizes[size]};
    }

    // Default to rounded border
    return {borderRadius: variables.buttonBorderRadius};
}

/**
 * Return the border style for an avatar
 */
function getAvatarBorderStyle(size: AvatarSizeName, type: string): ViewStyle {
    return {
        overflow: 'hidden',
        ...getAvatarBorderRadius(size, type),
    };
}

/**
 * Helper method to return workspace avatar color styles
 */
function getDefaultWorkspaceAvatarColor(workspaceName: string): ViewStyle {
    const colorHash = UserUtils.hashText(workspaceName.trim(), workspaceColorOptions.length);

    return workspaceColorOptions[colorHash];
}

/**
 * Helper method to return eReceipt color code
 */
function getEReceiptColorCode(transaction: Transaction): EReceiptColorName {
    // eslint-disable-next-line @typescript-eslint/prefer-nullish-coalescing
    const transactionID = transaction.parentTransactionID || transaction.transactionID || '';

    const colorHash = UserUtils.hashText(transactionID.trim(), eReceiptColors.length);

    return eReceiptColors[colorHash];
}

/**
 * Helper method to return eReceipt color styles
 */
function getEReceiptColorStyles(colorCode: EReceiptColorName): EreceiptColorStyle | undefined {
    return eReceiptColorStyles[colorCode];
}

type SafeAreaPadding = {
    paddingTop: number;
    paddingBottom: number;
    paddingLeft: number;
    paddingRight: number;
};

/**
 * Takes safe area insets and returns padding to use for a View
 */
function getSafeAreaPadding(insets?: EdgeInsets, insetsPercentage: number = variables.safeInsertPercentage): SafeAreaPadding {
    return {
        paddingTop: insets?.top ?? 0,
        paddingBottom: (insets?.bottom ?? 0) * insetsPercentage,
        paddingLeft: (insets?.left ?? 0) * insetsPercentage,
        paddingRight: (insets?.right ?? 0) * insetsPercentage,
    };
}

/**
 * Takes safe area insets and returns margin to use for a View
 */
function getSafeAreaMargins(insets?: EdgeInsets): ViewStyle {
    return {marginBottom: (insets?.bottom ?? 0) * variables.safeInsertPercentage};
}

function getZoomCursorStyle(styles: ThemeStyles, isZoomed: boolean, isDragging: boolean): ViewStyle {
    if (!isZoomed) {
        // TODO: Remove this "eslint-disable-next" once the theme switching migration is done and styles are fully typed (GH Issue: https://github.com/Expensify/App/issues/27337)
        // eslint-disable-next-line @typescript-eslint/no-unsafe-return
        return styles.cursorZoomIn;
    }

    // eslint-disable-next-line @typescript-eslint/no-unsafe-return
    return isDragging ? styles.cursorGrabbing : styles.cursorZoomOut;
}

// NOTE: asserting some web style properties to a valid type, because it isn't possible to augment them.
function getZoomSizingStyle(
    isZoomed: boolean,
    imgWidth: number,
    imgHeight: number,
    zoomScale: number,
    containerHeight: number,
    containerWidth: number,
    isLoading: boolean,
): ViewStyle | undefined {
    // Hide image until finished loading to prevent showing preview with wrong dimensions
    if (isLoading || imgWidth === 0 || imgHeight === 0) {
        return undefined;
    }
    const top = `${Math.max((containerHeight - imgHeight) / 2, 0)}px` as DimensionValue;
    const left = `${Math.max((containerWidth - imgWidth) / 2, 0)}px` as DimensionValue;

    // Return different size and offset style based on zoomScale and isZoom.
    if (isZoomed) {
        // When both width and height are smaller than container(modal) size, set the height by multiplying zoomScale if it is zoomed in.
        if (zoomScale >= 1) {
            return {
                height: `${imgHeight * zoomScale}px` as DimensionValue,
                width: `${imgWidth * zoomScale}px` as DimensionValue,
            };
        }

        // If image height and width are bigger than container size, display image with original size because original size is bigger and position absolute.
        return {
            height: `${imgHeight}px` as DimensionValue,
            width: `${imgWidth}px` as DimensionValue,
            top,
            left,
        };
    }

    // If image is not zoomed in and image size is smaller than container size, display with original size based on offset and position absolute.
    if (zoomScale > 1) {
        return {
            height: `${imgHeight}px` as DimensionValue,
            width: `${imgWidth}px` as DimensionValue,
            top,
            left,
        };
    }

    // If image is bigger than container size, display full image in the screen with scaled size (fit by container size) and position absolute.
    // top, left offset should be different when displaying long or wide image.
    const scaledTop = `${Math.max((containerHeight - imgHeight * zoomScale) / 2, 0)}px` as DimensionValue;
    const scaledLeft = `${Math.max((containerWidth - imgWidth * zoomScale) / 2, 0)}px` as DimensionValue;
    return {
        height: `${imgHeight * zoomScale}px` as DimensionValue,
        width: `${imgWidth * zoomScale}px` as DimensionValue,
        top: scaledTop,
        left: scaledLeft,
    };
}

/**
 * Returns auto grow text input style
 */
function getWidthStyle(width: number): ViewStyle {
    return {
        width,
    };
}

/**
 * Returns auto grow height text input style
 */
function getAutoGrowHeightInputStyle(styles: ThemeStyles, textInputHeight: number, maxHeight: number): ViewStyle {
    if (textInputHeight > maxHeight) {
        // TODO: Remove this "eslint-disable-next" once the theme switching migration is done and styles are fully typed (GH Issue: https://github.com/Expensify/App/issues/27337)
        // eslint-disable-next-line @typescript-eslint/no-unsafe-return
        return {
            ...styles.pr0,
            ...styles.overflowAuto,
        };
    }

    // TODO: Remove this "eslint-disable-next" once the theme switching migration is done and styles are fully typed (GH Issue: https://github.com/Expensify/App/issues/27337)
    // eslint-disable-next-line @typescript-eslint/no-unsafe-return
    return {
        ...styles.pr0,
        ...styles.overflowHidden,
        // maxHeight is not of the input only but the of the whole input container
        // which also includes the top padding and bottom border
        height: maxHeight - styles.textInputMultilineContainer.paddingTop - styles.textInputContainer.borderBottomWidth,
    };
}

/**
 * Returns a style with backgroundColor and borderColor set to the same color
 */
function getBackgroundAndBorderStyle(backgroundColor: string): ViewStyle {
    return {
        backgroundColor,
        borderColor: backgroundColor,
    };
}

/**
 * Returns a style with the specified backgroundColor
 */
function getBackgroundColorStyle(backgroundColor: string): ViewStyle {
    return {
        backgroundColor,
    };
}

/**
 * Returns a style for text color
 */
function getTextColorStyle(color: string): TextStyle {
    return {
        color,
    };
}

/**
 * Returns a style with the specified borderColor
 */
function getBorderColorStyle(borderColor: string): ViewStyle {
    return {
        borderColor,
    };
}

/**
 * Returns the width style for the wordmark logo on the sign in page
 */
function getSignInWordmarkWidthStyle(isSmallScreenWidth: boolean, environment: ValueOf<typeof CONST.ENVIRONMENT>): ViewStyle {
    if (environment === CONST.ENVIRONMENT.DEV) {
        return isSmallScreenWidth ? {width: variables.signInLogoWidthPill} : {width: variables.signInLogoWidthLargeScreenPill};
    }
    if (environment === CONST.ENVIRONMENT.STAGING) {
        return isSmallScreenWidth ? {width: variables.signInLogoWidthPill} : {width: variables.signInLogoWidthLargeScreenPill};
    }
    if (environment === CONST.ENVIRONMENT.PRODUCTION) {
        return isSmallScreenWidth ? {width: variables.signInLogoWidth} : {width: variables.signInLogoWidthLargeScreen};
    }
    return isSmallScreenWidth ? {width: variables.signInLogoWidthPill} : {width: variables.signInLogoWidthLargeScreenPill};
}

/**
 * Converts a color in hexadecimal notation into RGB notation.
 *
 * @param hexadecimal A color in hexadecimal notation.
 * @returns `undefined` if the input color is not in hexadecimal notation. Otherwise, the RGB components of the input color.
 */
function hexadecimalToRGBArray(hexadecimal: string): number[] | undefined {
    const components = /^#?([a-f\d]{2})([a-f\d]{2})([a-f\d]{2})$/i.exec(hexadecimal);

    if (components === null) {
        return undefined;
    }

    return components.slice(1).map((component) => parseInt(component, 16));
}

/**
 * Returns a background color with opacity style
 */
function getBackgroundColorWithOpacityStyle(backgroundColor: string, opacity: number): ViewStyle {
    const result = hexadecimalToRGBArray(backgroundColor);
    if (result !== undefined) {
        return {
            backgroundColor: `rgba(${result[0]}, ${result[1]}, ${result[2]}, ${opacity})`,
        };
    }
    return {};
}

/**
 * Generate a style for the background color of the Badge
 */
function getBadgeColorStyle(styles: ThemeStyles, isSuccess: boolean, isError: boolean, isPressed = false, isAdHoc = false): ViewStyle {
    if (isSuccess) {
        if (isAdHoc) {
            // TODO: Remove this "eslint-disable-next" once the theme switching migration is done and styles are fully typed (GH Issue: https://github.com/Expensify/App/issues/27337)
            // eslint-disable-next-line @typescript-eslint/no-unsafe-return
            return isPressed ? styles.badgeAdHocSuccessPressed : styles.badgeAdHocSuccess;
        }
        // TODO: Remove this "eslint-disable-next" once the theme switching migration is done and styles are fully typed (GH Issue: https://github.com/Expensify/App/issues/27337)
        // eslint-disable-next-line @typescript-eslint/no-unsafe-return
        return isPressed ? styles.badgeSuccessPressed : styles.badgeSuccess;
    }
    if (isError) {
        // TODO: Remove this "eslint-disable-next" once the theme switching migration is done and styles are fully typed (GH Issue: https://github.com/Expensify/App/issues/27337)
        // eslint-disable-next-line @typescript-eslint/no-unsafe-return
        return isPressed ? styles.badgeDangerPressed : styles.badgeDanger;
    }
    return {};
}

/**
 * Generate a style for the background color of the button, based on its current state.
 *
 * @param buttonState - One of {'default', 'hovered', 'pressed'}
 * @param isMenuItem - whether this button is apart of a list
 */
function getButtonBackgroundColorStyle(theme: ThemeColors, buttonState: ButtonStateName = CONST.BUTTON_STATES.DEFAULT, isMenuItem = false): ViewStyle {
    switch (buttonState) {
        case CONST.BUTTON_STATES.PRESSED:
            return {backgroundColor: theme.buttonPressedBG};
        case CONST.BUTTON_STATES.ACTIVE:
            return isMenuItem ? {backgroundColor: theme.border} : {backgroundColor: theme.buttonHoveredBG};
        case CONST.BUTTON_STATES.DISABLED:
        case CONST.BUTTON_STATES.DEFAULT:
        default:
            return {};
    }
}

/**
 * Generate fill color of an icon based on its state.
 *
 * @param buttonState - One of {'default', 'hovered', 'pressed'}
 * @param isMenuIcon - whether this icon is apart of a list
 */
function getIconFillColor(theme: ThemeColors, buttonState: ButtonStateName = CONST.BUTTON_STATES.DEFAULT, isMenuIcon = false): string {
    switch (buttonState) {
        case CONST.BUTTON_STATES.ACTIVE:
        case CONST.BUTTON_STATES.PRESSED:
            return theme.iconHovered;
        case CONST.BUTTON_STATES.COMPLETE:
            return theme.iconSuccessFill;
        case CONST.BUTTON_STATES.DEFAULT:
        case CONST.BUTTON_STATES.DISABLED:
        default:
            if (isMenuIcon) {
                return theme.iconMenu;
            }
            return theme.icon;
    }
}

function getAnimatedFABStyle(rotate: Animated.Value, backgroundColor: Animated.Value): Animated.WithAnimatedValue<ViewStyle> {
    return {
        transform: [{rotate}],
        backgroundColor,
    };
}

function getWidthAndHeightStyle(width: number, height?: number): ViewStyle {
    return {
        width,
        height: height ?? width,
    };
}

/**
 * Combine margin/padding with safe area inset
 *
 * @param modalContainerValue - margin or padding value
 * @param safeAreaValue - safe area inset
 * @param shouldAddSafeAreaValue - indicator whether safe area inset should be applied
 */
function getCombinedSpacing(modalContainerValue: DimensionValue | undefined, safeAreaValue: number, shouldAddSafeAreaValue: boolean): number | DimensionValue | undefined {
    // modalContainerValue can only be added to safe area inset if it's a number, otherwise it's returned as is
    if (typeof modalContainerValue === 'number' || !modalContainerValue) {
        return (modalContainerValue ?? 0) + (shouldAddSafeAreaValue ? safeAreaValue : 0);
    }

    return modalContainerValue;
}

function getModalPaddingStyles({
    shouldAddBottomSafeAreaMargin,
    shouldAddTopSafeAreaMargin,
    shouldAddBottomSafeAreaPadding,
    shouldAddTopSafeAreaPadding,
    safeAreaPaddingTop,
    safeAreaPaddingBottom,
    safeAreaPaddingLeft,
    safeAreaPaddingRight,
    modalContainerStyleMarginTop,
    modalContainerStyleMarginBottom,
    modalContainerStylePaddingTop,
    modalContainerStylePaddingBottom,
    insets,
}: ModalPaddingStylesParams): ViewStyle {
    // use fallback value for safeAreaPaddingBottom to keep padding bottom consistent with padding top.
    // More info: issue #17376
    const safeAreaPaddingBottomWithFallback = insets.bottom === 0 && typeof modalContainerStylePaddingTop === 'number' ? modalContainerStylePaddingTop ?? 0 : safeAreaPaddingBottom;
    return {
        marginTop: getCombinedSpacing(modalContainerStyleMarginTop, safeAreaPaddingTop, shouldAddTopSafeAreaMargin),
        marginBottom: getCombinedSpacing(modalContainerStyleMarginBottom, safeAreaPaddingBottomWithFallback, shouldAddBottomSafeAreaMargin),
        paddingTop: getCombinedSpacing(modalContainerStylePaddingTop, safeAreaPaddingTop, shouldAddTopSafeAreaPadding),
        paddingBottom: getCombinedSpacing(modalContainerStylePaddingBottom, safeAreaPaddingBottomWithFallback, shouldAddBottomSafeAreaPadding),
        paddingLeft: safeAreaPaddingLeft ?? 0,
        paddingRight: safeAreaPaddingRight ?? 0,
    };
}

/**
 * Takes fontStyle and fontWeight and returns the correct fontFamily
 */
function getFontFamilyMonospace({fontStyle, fontWeight}: TextStyle): string {
    const italic = fontStyle === 'italic' && fontFamily.MONOSPACE_ITALIC;
    const bold = fontWeight === 'bold' && fontFamily.MONOSPACE_BOLD;
    const italicBold = italic && bold && fontFamily.MONOSPACE_BOLD_ITALIC;

    return italicBold || bold || italic || fontFamily.MONOSPACE;
}
/**
 * Returns the font size for the HTML code tag renderer.
 */
function getCodeFontSize(isInsideH1: boolean) {
    return isInsideH1 ? 15 : 13;
}

/**
 * Gives the width for Emoji picker Widget
 */
function getEmojiPickerStyle(isSmallScreenWidth: boolean): ViewStyle {
    if (isSmallScreenWidth) {
        return {
            width: CONST.SMALL_EMOJI_PICKER_SIZE.WIDTH,
        };
    }
    return {
        width: CONST.EMOJI_PICKER_SIZE.WIDTH,
        height: CONST.EMOJI_PICKER_SIZE.HEIGHT,
    };
}

/**
 * Generate the styles for the ReportActionItem wrapper view.
 */
function getReportActionItemStyle(theme: ThemeColors, styles: ThemeStyles, isHovered = false): ViewStyle {
    // TODO: Remove this "eslint-disable-next" once the theme switching migration is done and styles are fully typed (GH Issue: https://github.com/Expensify/App/issues/27337)
    // eslint-disable-next-line @typescript-eslint/no-unsafe-return
    return {
        display: 'flex',
        justifyContent: 'space-between',
        backgroundColor: isHovered
            ? theme.hoverComponentBG
            : // Warning: Setting this to a non-transparent color will cause unread indicator to break on Android
              theme.transparent,
        opacity: 1,
        ...styles.cursorInitial,
    };
}

/**
 * Generate the wrapper styles for the mini ReportActionContextMenu.
 */
function getMiniReportActionContextMenuWrapperStyle(styles: ThemeStyles, isReportActionItemGrouped: boolean): ViewStyle {
    // TODO: Remove this "eslint-disable-next" once the theme switching migration is done and styles are fully typed (GH Issue: https://github.com/Expensify/App/issues/27337)
    // eslint-disable-next-line @typescript-eslint/no-unsafe-return
    return {
        ...(isReportActionItemGrouped ? positioning.tn8 : positioning.tn4),
        ...positioning.r4,
        ...styles.cursorDefault,
        position: 'absolute',
        zIndex: 8,
    };
}

function getPaymentMethodMenuWidth(isSmallScreenWidth: boolean): ViewStyle {
    const margin = 20;
    return {width: !isSmallScreenWidth ? variables.sideBarWidth - margin * 2 : undefined};
}

/**
 * Converts a color in RGBA notation to an equivalent color in RGB notation.
 *
 * @param foregroundRGB The three components of the foreground color in RGB notation.
 * @param backgroundRGB The three components of the background color in RGB notation.
 * @param opacity The desired opacity of the foreground color.
 * @returns The RGB components of the RGBA color converted to RGB.
 */
function convertRGBAToRGB(foregroundRGB: number[], backgroundRGB: number[], opacity: number): number[] {
    const [foregroundRed, foregroundGreen, foregroundBlue] = foregroundRGB;
    const [backgroundRed, backgroundGreen, backgroundBlue] = backgroundRGB;

    return [(1 - opacity) * backgroundRed + opacity * foregroundRed, (1 - opacity) * backgroundGreen + opacity * foregroundGreen, (1 - opacity) * backgroundBlue + opacity * foregroundBlue];
}

/**
 * Converts three unit values to the three components of a color in RGB notation.
 *
 * @param red A unit value representing the first component of a color in RGB notation.
 * @param green A unit value representing the second component of a color in RGB notation.
 * @param blue A unit value representing the third component of a color in RGB notation.
 * @returns An array with the three components of a color in RGB notation.
 */
function convertUnitValuesToRGB(red: number, green: number, blue: number): number[] {
    return [Math.floor(red * 255), Math.floor(green * 255), Math.floor(blue * 255)];
}

/**
 * Converts the three components of a color in RGB notation to three unit values.
 *
 * @param red The first component of a color in RGB notation.
 * @param green The second component of a color in RGB notation.
 * @param blue The third component of a color in RGB notation.
 * @returns An array with three unit values representing the components of a color in RGB notation.
 */
function convertRGBToUnitValues(red: number, green: number, blue: number): number[] {
    return [red / 255, green / 255, blue / 255];
}

/**
 * Matches an RGBA or RGB color value and extracts the color components.
 *
 * @param color - The RGBA or RGB color value to match and extract components from.
 * @returns An array containing the extracted color components [red, green, blue, alpha].
 *
 * Returns null if the input string does not match the pattern.
 */
function extractValuesFromRGB(color: string): number[] | null {
    const rgbaPattern = /rgba?\((?<r>[.\d]+)[, ]+(?<g>[.\d]+)[, ]+(?<b>[.\d]+)(?:\s?[,/]\s?(?<a>[.\d]+%?))?\)$/i;
    const matchRGBA = color.match(rgbaPattern);
    if (matchRGBA) {
        const [, red, green, blue, alpha] = matchRGBA;
        return [parseInt(red, 10), parseInt(green, 10), parseInt(blue, 10), alpha ? parseFloat(alpha) : 1];
    }

    return null;
}

/**
 * Determines the theme color for a modal based on the app's background color,
 * the modal's backdrop, and the backdrop's opacity.
 *
 * @param bgColor - theme background color
 * @returns The theme color as an RGB value.
 */
function getThemeBackgroundColor(theme: ThemeColors, bgColor: string): string {
    const backdropOpacity = variables.overlayOpacity;

    const [backgroundRed, backgroundGreen, backgroundBlue] = extractValuesFromRGB(bgColor) ?? hexadecimalToRGBArray(bgColor) ?? [];
    const [backdropRed, backdropGreen, backdropBlue] = hexadecimalToRGBArray(theme.overlay) ?? [];
    const normalizedBackdropRGB = convertRGBToUnitValues(backdropRed, backdropGreen, backdropBlue);
    const normalizedBackgroundRGB = convertRGBToUnitValues(backgroundRed, backgroundGreen, backgroundBlue);
    const [red, green, blue] = convertRGBAToRGB(normalizedBackdropRGB, normalizedBackgroundRGB, backdropOpacity);
    const themeRGB = convertUnitValuesToRGB(red, green, blue);

    return `rgb(${themeRGB.join(', ')})`;
}

/**
 * Parse styleParam and return Styles array
 */
function parseStyleAsArray<T extends AllStyles>(styleParam: T | T[]): T[] {
    return Array.isArray(styleParam) ? styleParam : [styleParam];
}

/**
 * Parse style function and return Styles object
 */
function parseStyleFromFunction(style: ParsableStyle, state: PressableStateCallbackType): StyleProp<ViewStyle> {
    return typeof style === 'function' ? style(state) : style;
}

/**
 * Receives any number of object or array style objects and returns them all as an array
 */
function combineStyles<T extends AllStyles>(...allStyles: Array<T | T[]>): T[] {
    let finalStyles: T[] = [];
    allStyles.forEach((style) => {
        finalStyles = finalStyles.concat(parseStyleAsArray(style));
    });
    return finalStyles;
}

/**
 * Get variable padding-left as style
 */
function getPaddingLeft(paddingLeft: number): ViewStyle {
    return {
        paddingLeft,
    };
}

/**
 * Checks to see if the iOS device has safe areas or not
 */
function hasSafeAreas(windowWidth: number, windowHeight: number): boolean {
    const heightsIphonesWithNotches = [812, 896, 844, 926];
    return heightsIphonesWithNotches.includes(windowHeight) || heightsIphonesWithNotches.includes(windowWidth);
}

/**
 * Get height as style
 */
function getHeight(height: number): ViewStyle {
    return {
        height,
    };
}

/**
 * Get minimum height as style
 */
function getMinimumHeight(minHeight: number): ViewStyle {
    return {
        minHeight,
    };
}

/**
 * Get minimum width as style
 */
function getMinimumWidth(minWidth: number): ViewStyle | CSSProperties {
    return {
        minWidth,
    };
}

/**
 * Get maximum height as style
 */
function getMaximumHeight(maxHeight: number): ViewStyle {
    return {
        maxHeight,
    };
}

/**
 * Get maximum width as style
 */
function getMaximumWidth(maxWidth: number): ViewStyle {
    return {
        maxWidth,
    };
}

/**
 * Return style for opacity animation.
 */
function fade(fadeAnimation: Animated.Value): Animated.WithAnimatedValue<ViewStyle> {
    return {
        opacity: fadeAnimation,
    };
}

function getHorizontalStackedAvatarBorderStyle({isHovered, isPressed, isInReportAction = false, shouldUseCardBackground = false, theme}: AvatarBorderStyleParams): ViewStyle {
    let borderColor = shouldUseCardBackground ? theme.cardBG : theme.appBG;

    if (isHovered) {
        borderColor = isInReportAction ? theme.highlightBG : theme.border;
    }

    if (isPressed) {
        borderColor = isInReportAction ? theme.highlightBG : theme.buttonPressedBG;
    }

    return {borderColor};
}

/**
 * Get computed avatar styles based on position and border size
 */
function getHorizontalStackedAvatarStyle(index: number, overlapSize: number): ViewStyle {
    return {
        marginLeft: index > 0 ? -overlapSize : 0,
        zIndex: index + 2,
    };
}

/**
 * Get computed avatar styles of '+1' overlay based on size
 */
function getHorizontalStackedOverlayAvatarStyle(oneAvatarSize: AvatarSize, oneAvatarBorderWidth: number): ViewStyle {
    return {
        borderWidth: oneAvatarBorderWidth,
        borderRadius: oneAvatarSize.width,
        marginLeft: -(oneAvatarSize.width + oneAvatarBorderWidth * 2),
        zIndex: 6,
        borderStyle: 'solid',
    };
}

function getErrorPageContainerStyle(theme: ThemeColors, safeAreaPaddingBottom = 0): ViewStyle {
    return {
        backgroundColor: theme.componentBG,
        paddingBottom: 40 + safeAreaPaddingBottom,
    };
}

/**
 * Gets the correct size for the empty state background image based on screen dimensions
 */
function getReportWelcomeBackgroundImageStyle(isSmallScreenWidth: boolean, isMoneyReport = false): ViewStyle {
    const emptyStateBackground = isMoneyReport ? CONST.EMPTY_STATE_BACKGROUND.MONEY_REPORT : CONST.EMPTY_STATE_BACKGROUND;

    if (isSmallScreenWidth) {
        return {
            height: emptyStateBackground.SMALL_SCREEN.IMAGE_HEIGHT,
            width: '200%',
            position: 'absolute',
        };
    }

    return {
        height: emptyStateBackground.WIDE_SCREEN.IMAGE_HEIGHT,
        width: '100%',
        position: 'absolute',
    };
}

/**
 * Gets the correct top margin size for the chat welcome message based on screen dimensions
 */
function getReportWelcomeTopMarginStyle(isSmallScreenWidth: boolean, isMoneyReport = false): ViewStyle {
    const emptyStateBackground = isMoneyReport ? CONST.EMPTY_STATE_BACKGROUND.MONEY_REPORT : CONST.EMPTY_STATE_BACKGROUND;
    if (isSmallScreenWidth) {
        return {
            marginTop: emptyStateBackground.SMALL_SCREEN.VIEW_HEIGHT,
        };
    }

    return {
        marginTop: emptyStateBackground.WIDE_SCREEN.VIEW_HEIGHT,
    };
}

/**
 * Returns fontSize style
 */
function getFontSizeStyle(fontSize: number): TextStyle {
    return {
        fontSize,
    };
}

/**
 * Returns lineHeight style
 */
function getLineHeightStyle(lineHeight: number): TextStyle {
    return {
        lineHeight,
    };
}

/**
 * Gets the correct size for the empty state container based on screen dimensions
 */
function getReportWelcomeContainerStyle(isSmallScreenWidth: boolean, isMoneyReport = false): ViewStyle {
    const emptyStateBackground = isMoneyReport ? CONST.EMPTY_STATE_BACKGROUND.MONEY_REPORT : CONST.EMPTY_STATE_BACKGROUND;
    if (isSmallScreenWidth) {
        return {
            minHeight: emptyStateBackground.SMALL_SCREEN.CONTAINER_MINHEIGHT,
            display: 'flex',
            justifyContent: 'space-between',
        };
    }

    return {
        minHeight: emptyStateBackground.WIDE_SCREEN.CONTAINER_MINHEIGHT,
        display: 'flex',
        justifyContent: 'space-between',
    };
}

/**
 * Gets styles for AutoCompleteSuggestion row
 */
function getAutoCompleteSuggestionItemStyle(theme: ThemeColors, highlightedEmojiIndex: number, rowHeight: number, isHovered: boolean, currentEmojiIndex: number): ViewStyle[] {
    let backgroundColor;

    if (currentEmojiIndex === highlightedEmojiIndex) {
        backgroundColor = theme.activeComponentBG;
    } else if (isHovered) {
        backgroundColor = theme.hoverComponentBG;
    }

    return [
        {
            height: rowHeight,
            justifyContent: 'center',
        },
        backgroundColor
            ? {
                  backgroundColor,
              }
            : {},
    ];
}

/**
 * Gets the correct position for the base auto complete suggestion container
 */
function getBaseAutoCompleteSuggestionContainerStyle({left, bottom, width}: GetBaseAutoCompleteSuggestionContainerStyleParams): ViewStyle {
    return {
        ...positioning.pFixed,
        bottom,
        left,
        width,
    };
}

/**
 * Gets the correct position for auto complete suggestion container
 */
function getAutoCompleteSuggestionContainerStyle(itemsHeight: number): ViewStyle {
    'worklet';

    const borderWidth = 2;
    const height = itemsHeight + 2 * CONST.AUTO_COMPLETE_SUGGESTER.SUGGESTER_INNER_PADDING;

    // The suggester is positioned absolutely within the component that includes the input and RecipientLocalTime view (for non-expanded mode only). To position it correctly,
    // we need to shift it by the suggester's height plus its padding and, if applicable, the height of the RecipientLocalTime view.
    return {
        overflow: 'hidden',
        top: -(height + CONST.AUTO_COMPLETE_SUGGESTER.SUGGESTER_PADDING + borderWidth),
        height,
        minHeight: CONST.AUTO_COMPLETE_SUGGESTER.SUGGESTION_ROW_HEIGHT,
    };
}

/**
 * Select the correct color for text.
 */
function getColoredBackgroundStyle(theme: ThemeColors, isColored: boolean): StyleProp<TextStyle> {
    return {backgroundColor: isColored ? theme.link : undefined};
}

function getEmojiReactionBubbleStyle(theme: ThemeColors, isHovered: boolean, hasUserReacted: boolean, isContextMenu = false): ViewStyle {
    let backgroundColor = theme.border;

    if (isHovered) {
        backgroundColor = theme.buttonHoveredBG;
    }

    if (hasUserReacted) {
        backgroundColor = theme.reactionActiveBackground;
    }

    if (isContextMenu) {
        return {
            paddingVertical: 3,
            paddingHorizontal: 12,
            backgroundColor,
        };
    }

    return {
        paddingVertical: 2,
        paddingHorizontal: 8,
        backgroundColor,
    };
}

function getEmojiReactionBubbleTextStyle(isContextMenu = false): TextStyle {
    if (isContextMenu) {
        return {
            fontSize: 17,
            lineHeight: 24,
        };
    }

    return {
        fontSize: 15,
        lineHeight: 22,
    };
}

function getEmojiReactionCounterTextStyle(theme: ThemeColors, hasUserReacted: boolean): TextStyle {
    if (hasUserReacted) {
        return {color: theme.reactionActiveText};
    }

    return {color: theme.text};
}

/**
 * Returns a style object with a rotation transformation applied based on the provided direction prop.
 *
 * @param direction - The direction of the rotation (CONST.DIRECTION.LEFT or CONST.DIRECTION.RIGHT).
 */
function getDirectionStyle(direction: ValueOf<typeof CONST.DIRECTION>): ViewStyle {
    if (direction === CONST.DIRECTION.LEFT) {
        return {transform: 'rotate(180deg)'};
    }

    return {};
}

/**
 * Returns a style object with display flex or none basing on the condition value.
 */
function displayIfTrue(condition: boolean): ViewStyle {
    return {display: condition ? 'flex' : 'none'};
}

function getGoogleListViewStyle(styles: ThemeStyles, shouldDisplayBorder: boolean): ViewStyle {
    if (shouldDisplayBorder) {
        // TODO: Remove this "eslint-disable-next" once the theme switching migration is done and styles are fully typed (GH Issue: https://github.com/Expensify/App/issues/27337)
        // eslint-disable-next-line @typescript-eslint/no-unsafe-return
        return {
            ...styles.borderTopRounded,
            ...styles.borderBottomRounded,
            marginTop: 4,
            paddingVertical: 6,
        };
    }

    return {
        transform: 'scale(0)',
    };
}

/**
 * Gets the correct height for emoji picker list based on screen dimensions
 */
function getEmojiPickerListHeight(hasAdditionalSpace: boolean, windowHeight: number): ViewStyle {
    const style = {
        ...spacing.ph4,
        height: hasAdditionalSpace ? CONST.NON_NATIVE_EMOJI_PICKER_LIST_HEIGHT + CONST.CATEGORY_SHORTCUT_BAR_HEIGHT : CONST.NON_NATIVE_EMOJI_PICKER_LIST_HEIGHT,
    };

    if (windowHeight) {
        // dimensions of content above the emoji picker list
        const dimensions = hasAdditionalSpace ? CONST.EMOJI_PICKER_TEXT_INPUT_SIZES : CONST.EMOJI_PICKER_TEXT_INPUT_SIZES + CONST.CATEGORY_SHORTCUT_BAR_HEIGHT;
        return {
            ...style,
            maxHeight: windowHeight - dimensions,
        };
    }
    return style;
}

/**
 * Returns style object for the user mention component based on whether the mention is ours or not.
 */
function getMentionStyle(theme: ThemeColors, isOurMention: boolean): ViewStyle {
    const backgroundColor = isOurMention ? theme.ourMentionBG : theme.mentionBG;
    return {
        backgroundColor,
        borderRadius: variables.componentBorderRadiusSmall,
        paddingHorizontal: 2,
    };
}

/**
 * Returns text color for the user mention text based on whether the mention is ours or not.
 */
function getMentionTextColor(theme: ThemeColors, isOurMention: boolean): string {
    return isOurMention ? theme.ourMentionText : theme.mentionText;
}

/**
 * Returns padding vertical based on number of lines
 */
function getComposeTextAreaPadding(numberOfLines: number, isComposerFullSize: boolean): ViewStyle {
    let paddingValue = 5;
    // Issue #26222: If isComposerFullSize paddingValue will always be 5 to prevent padding jumps when adding multiple lines.
    if (!isComposerFullSize) {
        if (numberOfLines === 1) {
            paddingValue = 9;
        }
        // In case numberOfLines = 3, there will be a Expand Icon appearing at the top left, so it has to be recalculated so that the textArea can be full height
        else if (numberOfLines === 3) {
            paddingValue = 8;
        }
    }
    return {
        paddingTop: paddingValue,
        paddingBottom: paddingValue,
    };
}

/**
 * Returns style object for the mobile on WEB
 */
function getOuterModalStyle(windowHeight: number, viewportOffsetTop: number): ViewStyle {
    return Browser.isMobile() ? {maxHeight: windowHeight, marginTop: viewportOffsetTop} : {};
}

/**
 * Returns style object for flexWrap depending on the screen size
 */
function getWrappingStyle(isExtraSmallScreenWidth: boolean): ViewStyle {
    return {
        flexWrap: isExtraSmallScreenWidth ? 'wrap' : 'nowrap',
    };
}

/**
 * Returns the text container styles for menu items depending on if the menu item container a small avatar
 */
function getMenuItemTextContainerStyle(isSmallAvatarSubscriptMenu: boolean): ViewStyle {
    return {
        minHeight: isSmallAvatarSubscriptMenu ? variables.avatarSizeSubscript : variables.componentSizeNormal,
    };
}

/**
 * Returns link styles based on whether the link is disabled or not
 */
function getDisabledLinkStyles(theme: ThemeColors, styles: ThemeStyles, isDisabled = false): ViewStyle {
    const disabledLinkStyles = {
        color: theme.textSupporting,
        ...cursor.cursorDisabled,
    };

    // TODO: Remove this "eslint-disable-next" once the theme switching migration is done and styles are fully typed (GH Issue: https://github.com/Expensify/App/issues/27337)
    // eslint-disable-next-line @typescript-eslint/no-unsafe-return
    return {
        ...styles.link,
        ...(isDisabled ? disabledLinkStyles : {}),
    };
}

/**
 * Returns color style
 */
function getColorStyle(color: string): ViewStyle | CSSProperties {
    return {color};
}

/**
 * Returns the checkbox pressable style
 */
function getCheckboxPressableStyle(borderRadius = 6): ViewStyle {
    return {
        padding: 2,
        justifyContent: 'center',
        alignItems: 'center',
        // eslint-disable-next-line object-shorthand
        borderRadius: borderRadius,
    };
}

/**
 * Returns the checkbox container style
 */
function getCheckboxContainerStyle(theme: ThemeColors, size: number, borderRadius = 4): ViewStyle {
    return {
        backgroundColor: theme.componentBG,
        height: size,
        width: size,
        borderColor: theme.borderLighter,
        borderWidth: 2,
        justifyContent: 'center',
        alignItems: 'center',
        // eslint-disable-next-line object-shorthand
        borderRadius: borderRadius,
    };
}

/**
 * Returns style object for the dropbutton height
 */
function getDropDownButtonHeight(buttonSize: ButtonSizeValue): ViewStyle {
    if (buttonSize === CONST.DROPDOWN_BUTTON_SIZE.LARGE) {
        return {
            height: variables.componentSizeLarge,
        };
    }
    return {
        height: variables.componentSizeNormal,
    };
}

/**
 * Returns fitting fontSize and lineHeight values in order to prevent large amounts from being cut off on small screen widths.
 */
function getAmountFontSizeAndLineHeight(isSmallScreenWidth: boolean, windowWidth: number, displayAmountLength: number, numberOfParticipant: number): TextStyle {
    let toSubtract = 0;
    const baseFontSize = variables.fontSizeXLarge;
    const baseLineHeight = variables.lineHeightXXLarge;

    const numberOfAvatar = numberOfParticipant < 4 ? numberOfParticipant : 4;
    const differentWithMaxLength = 17 - displayAmountLength;

    // with a window width is more than 420px the maximum amount will not be cut off with the maximum avatar displays
    if (isSmallScreenWidth && windowWidth < 420) {
        // Based on width Difference we can see the max length of amount can be displayed with the number of avatars.
        // From there we can calculate subtract in accordance with the number of avatar and the length of amount text
        const widthDifference = 420 - windowWidth;
        switch (true) {
            // It is very rare for native devices to have a width smaller than 350px so add a constant subtract here
            case widthDifference > 70:
                toSubtract = 11;
                break;
            case widthDifference > 60:
                if (18 - numberOfAvatar * 2 < displayAmountLength) {
                    toSubtract = numberOfAvatar * 2 - differentWithMaxLength;
                }
                break;
            case widthDifference > 50:
                if (19 - numberOfAvatar * 2 < displayAmountLength) {
                    toSubtract = (numberOfAvatar - 1) * 2 + 1 - differentWithMaxLength;
                }
                break;
            case widthDifference > 40:
                if (20 - numberOfAvatar * 2 < displayAmountLength) {
                    toSubtract = (numberOfAvatar - 1) * 2 - differentWithMaxLength;
                }
                break;
            case widthDifference > 30:
                if (21 - numberOfAvatar * 2 < displayAmountLength) {
                    toSubtract = (numberOfAvatar - 1) * 2 - 1 - differentWithMaxLength;
                }
                break;
            case widthDifference > 20:
                if (22 - numberOfAvatar * 2 < displayAmountLength) {
                    toSubtract = (numberOfAvatar - 2) * 2 - differentWithMaxLength;
                }
                break;
            default:
                if (displayAmountLength + numberOfAvatar === 21) {
                    toSubtract = 3;
                }
                break;
        }
    }

    return {
        fontSize: baseFontSize - toSubtract,
        lineHeight: baseLineHeight - toSubtract,
    };
}

/**
 * Returns container styles for showing the icons in MultipleAvatars/SubscriptAvatar
 */
function getContainerStyles(styles: ThemeStyles, size: string, isInReportAction = false): ViewStyle[] {
    let containerStyles: ViewStyle[];

    switch (size) {
        case CONST.AVATAR_SIZE.SMALL:
            containerStyles = [styles.emptyAvatarSmall, styles.emptyAvatarMarginSmall];
            break;
        case CONST.AVATAR_SIZE.SMALLER:
            containerStyles = [styles.emptyAvatarSmaller, styles.emptyAvatarMarginSmaller];
            break;
        case CONST.AVATAR_SIZE.MEDIUM:
            containerStyles = [styles.emptyAvatarMedium, styles.emptyAvatarMargin];
            break;
        case CONST.AVATAR_SIZE.LARGE:
            containerStyles = [styles.emptyAvatarLarge, styles.mb2, styles.mr2];
            break;
        default:
            containerStyles = [styles.emptyAvatar, isInReportAction ? styles.emptyAvatarMarginChat : styles.emptyAvatarMargin];
    }

    return containerStyles;
}

/**
 * Get transparent color by setting alpha value 0 of the passed hex(#xxxxxx) color code
 */
function getTransparentColor(color: string) {
    return `${color}00`;
}

/**
 * Get the styles of the text next to dot indicators
 */
function getDotIndicatorTextStyles(styles: ThemeStyles, isErrorText = true): TextStyle {
    return isErrorText ? {...styles.offlineFeedback.text, color: styles.formError.color} : {...styles.offlineFeedback.text};
}

<<<<<<< HEAD
/**
 * Get the style for setting the maximum height of the composer component
 */
function getComposerMaxHeightStyle(styles: ThemeStyles, maxLines: number, isComposerFullSize: boolean): ViewStyle | undefined {
    const composerLineHeight = styles.textInputCompose.lineHeight ?? 0;

    return isComposerFullSize
        ? undefined
        : {
              maxHeight: maxLines * composerLineHeight,
          };
}
=======
export type {AvatarSizeName};
>>>>>>> fe6a2cb5

export {
    combineStyles,
    displayIfTrue,
    getAmountFontSizeAndLineHeight,
    getAnimatedFABStyle,
    getAutoCompleteSuggestionContainerStyle,
    getAutoCompleteSuggestionItemStyle,
    getAutoGrowHeightInputStyle,
    getAvatarBorderRadius,
    getAvatarBorderStyle,
    getAvatarBorderWidth,
    getAvatarExtraFontSizeStyle,
    getAvatarSize,
    getAvatarStyle,
    getAvatarWidthStyle,
    getBackgroundAndBorderStyle,
    getBackgroundColorStyle,
    getBackgroundColorWithOpacityStyle,
    getBadgeColorStyle,
    getButtonBackgroundColorStyle,
    getPaddingLeft,
    hasSafeAreas,
    getHeight,
    getMinimumHeight,
    getMinimumWidth,
    getMaximumHeight,
    getMaximumWidth,
    fade,
    getHorizontalStackedAvatarBorderStyle,
    getHorizontalStackedAvatarStyle,
    getHorizontalStackedOverlayAvatarStyle,
    getReportWelcomeBackgroundImageStyle,
    getReportWelcomeTopMarginStyle,
    getReportWelcomeContainerStyle,
    getBaseAutoCompleteSuggestionContainerStyle,
    getBorderColorStyle,
    getCheckboxContainerStyle,
    getCheckboxPressableStyle,
    getColoredBackgroundStyle,
    getComposeTextAreaPadding,
    getColorStyle,
    getDefaultWorkspaceAvatarColor,
    getDirectionStyle,
    getDisabledLinkStyles,
    getDropDownButtonHeight,
    getDotIndicatorTextStyles,
    getEmojiPickerListHeight,
    getEmojiPickerStyle,
    getEmojiReactionBubbleStyle,
    getEmojiReactionBubbleTextStyle,
    getEmojiReactionCounterTextStyle,
    getErrorPageContainerStyle,
    getFontFamilyMonospace,
    getCodeFontSize,
    getFontSizeStyle,
    getGoogleListViewStyle,
    getHeightOfMagicCodeInput,
    getIconFillColor,
    getLineHeightStyle,
    getMentionStyle,
    getMentionTextColor,
    getMenuItemTextContainerStyle,
    getMiniReportActionContextMenuWrapperStyle,
    getModalPaddingStyles,
    getOuterModalStyle,
    getPaymentMethodMenuWidth,
    getReportActionItemStyle,
    getSafeAreaMargins,
    getSafeAreaPadding,
    getSignInWordmarkWidthStyle,
    getTextColorStyle,
    getThemeBackgroundColor,
    getTransparentColor,
    getWidthAndHeightStyle,
    getWidthStyle,
    getWrappingStyle,
    getZoomCursorStyle,
    getZoomSizingStyle,
    parseStyleAsArray,
    parseStyleFromFunction,
    getContainerStyles,
    getEReceiptColorStyles,
    getEReceiptColorCode,
    getComposerMaxHeightStyle,
};<|MERGE_RESOLUTION|>--- conflicted
+++ resolved
@@ -1377,7 +1377,6 @@
     return isErrorText ? {...styles.offlineFeedback.text, color: styles.formError.color} : {...styles.offlineFeedback.text};
 }
 
-<<<<<<< HEAD
 /**
  * Get the style for setting the maximum height of the composer component
  */
@@ -1390,9 +1389,8 @@
               maxHeight: maxLines * composerLineHeight,
           };
 }
-=======
+
 export type {AvatarSizeName};
->>>>>>> fe6a2cb5
 
 export {
     combineStyles,
