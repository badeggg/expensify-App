import colors from '@styles/theme/colors';
import type {ThemeColors} from '@styles/theme/types';
import CONST from '@src/CONST';
import SCREENS from '@src/SCREENS';

const darkTheme = {
    // Figma keys
    appBG: colors.productDark100,
    splashBG: colors.green400,
    highlightBG: colors.productDark200,
    border: colors.productDark400,
    borderLighter: colors.productDark400,
    borderFocus: colors.green400,
    icon: colors.productDark700,
    iconMenu: colors.green400,
    iconHovered: colors.productDark900,
    iconMenuHovered: colors.green400,
    iconSuccessFill: colors.green400,
    iconReversed: colors.productDark100,
    iconColorfulBackground: `${colors.ivory}cc`,
    textSupporting: colors.productDark800,
    text: colors.productDark900,
    textColorfulBackground: colors.ivory,
    link: colors.blue300,
    linkHover: colors.blue100,
    buttonDefaultBG: colors.productDark400,
    buttonHoveredBG: colors.productDark500,
    buttonPressedBG: colors.productDark600,
    danger: colors.red,
    dangerHover: colors.redHover,
    dangerPressed: colors.redHover,
    warning: colors.yellow400,
    success: colors.green400,
    successHover: colors.greenHover,
    successPressed: colors.greenPressed,
    transparent: colors.transparent,
    signInPage: colors.green800,
    darkSupportingText: colors.productDark800,

    // Additional keys
    overlay: colors.productDark400,
    inverse: colors.productDark900,
    shadow: colors.black,
    componentBG: colors.productDark100,
    hoverComponentBG: colors.productDark300,
    activeComponentBG: colors.productDark400,
    signInSidebar: colors.green800,
    sidebar: colors.productDark100,
    sidebarHover: colors.productDark300,
    heading: colors.productDark900,
    textLight: colors.productDark900,
    textDark: colors.productDark100,
    textReversed: colors.productLight900,
    textBackground: colors.productDark200,
    textMutedReversed: colors.productDark700,
    textError: colors.red,
    offline: colors.productDark700,
    modalBackground: colors.productDark100,
    cardBG: colors.productDark200,
    cardBorder: colors.productDark200,
    spinner: colors.productDark800,
    unreadIndicator: colors.green400,
    placeholderText: colors.productDark700,
    heroCard: colors.blue400,
    uploadPreviewActivityIndicator: colors.productDark200,
    dropUIBG: 'rgba(6,27,9,0.92)',
    receiptDropUIBG: 'rgba(3, 212, 124, 0.84)',
    checkBox: colors.green400,
    imageCropBackgroundColor: colors.productDark700,
    fallbackIconColor: colors.green700,
    reactionActiveBackground: colors.green600,
    reactionActiveText: colors.green100,
    badgeAdHoc: colors.pink600,
    badgeAdHocHover: colors.pink700,
    mentionText: colors.blue100,
    mentionBG: colors.blue600,
    ourMentionText: colors.green100,
    ourMentionBG: colors.green600,
    tooltipSupportingText: colors.productLight800,
    tooltipPrimaryText: colors.productLight900,
    skeletonLHNIn: colors.productDark400,
    skeletonLHNOut: colors.productDark600,
    QRLogo: colors.green400,
    starDefaultBG: 'rgb(254, 228, 94)',
    loungeAccessOverlay: colors.blue800,
    mapAttributionText: colors.black,
    white: colors.white,

    // Adding a color here will animate the status bar to the right color when the screen is opened.
    // Note that it needs to be a screen name, not a route url.
    // The route urls from ROUTES.ts are only used for deep linking and configuring URLs on web.
    // The screen name (see SCREENS.ts) is the name of the screen as far as react-navigation is concerned, and the linkingConfig maps screen names to URLs
    PAGE_THEMES: {
        [SCREENS.HOME]: {
            backgroundColor: colors.productDark200,
            statusBarStyle: CONST.STATUS_BAR_STYLE.LIGHT_CONTENT,
        },
        [SCREENS.REPORT]: {
            backgroundColor: colors.productDark100,
            statusBarStyle: CONST.STATUS_BAR_STYLE.LIGHT_CONTENT,
        },
        [SCREENS.SAVE_THE_WORLD.ROOT]: {
            backgroundColor: colors.tangerine800,
            statusBarStyle: CONST.STATUS_BAR_STYLE.LIGHT_CONTENT,
        },
        [SCREENS.SETTINGS.PREFERENCES.ROOT]: {
            backgroundColor: colors.blue500,
            statusBarStyle: CONST.STATUS_BAR_STYLE.LIGHT_CONTENT,
        },
        [SCREENS.SETTINGS.WORKSPACES]: {
            backgroundColor: colors.pink800,
            statusBarStyle: CONST.STATUS_BAR_STYLE.LIGHT_CONTENT,
        },
        [SCREENS.SETTINGS.WALLET.ROOT]: {
            backgroundColor: colors.productDark100,
            statusBarStyle: CONST.STATUS_BAR_STYLE.LIGHT_CONTENT,
        },
        [SCREENS.SETTINGS.SECURITY]: {
            backgroundColor: colors.ice500,
            statusBarStyle: CONST.STATUS_BAR_STYLE.DARK_CONTENT,
        },
        [SCREENS.SETTINGS.PROFILE.STATUS]: {
            backgroundColor: colors.productDark100,
            statusBarStyle: CONST.STATUS_BAR_STYLE.LIGHT_CONTENT,
        },
        [SCREENS.SETTINGS.ROOT]: {
            backgroundColor: colors.productDark100,
            statusBarStyle: CONST.STATUS_BAR_STYLE.LIGHT_CONTENT,
        },
<<<<<<< HEAD
        [SCREENS.WORKSPACE_SWITCHER.ROOT]: {
            backgroundColor: colors.productDark100,
=======
        [SCREENS.SETTINGS.ABOUT]: {
            backgroundColor: colors.yellow600,
>>>>>>> 518b6790
            statusBarStyle: CONST.STATUS_BAR_STYLE.LIGHT_CONTENT,
        },
        [SCREENS.RIGHT_MODAL.REFERRAL]: {
            backgroundColor: colors.pink800,
            statusBarStyle: CONST.STATUS_BAR_STYLE.LIGHT_CONTENT,
        },
        [SCREENS.RIGHT_MODAL.SIGN_IN]: {
            backgroundColor: colors.productDark200,
            statusBarStyle: CONST.STATUS_BAR_STYLE.LIGHT_CONTENT,
        },
    },

    statusBarStyle: CONST.STATUS_BAR_STYLE.LIGHT_CONTENT,
    colorScheme: CONST.COLOR_SCHEME.DARK,
} satisfies ThemeColors;

export default darkTheme;<|MERGE_RESOLUTION|>--- conflicted
+++ resolved
@@ -127,13 +127,12 @@
             backgroundColor: colors.productDark100,
             statusBarStyle: CONST.STATUS_BAR_STYLE.LIGHT_CONTENT,
         },
-<<<<<<< HEAD
         [SCREENS.WORKSPACE_SWITCHER.ROOT]: {
             backgroundColor: colors.productDark100,
-=======
+            statusBarStyle: CONST.STATUS_BAR_STYLE.LIGHT_CONTENT,
+        },
         [SCREENS.SETTINGS.ABOUT]: {
             backgroundColor: colors.yellow600,
->>>>>>> 518b6790
             statusBarStyle: CONST.STATUS_BAR_STYLE.LIGHT_CONTENT,
         },
         [SCREENS.RIGHT_MODAL.REFERRAL]: {
