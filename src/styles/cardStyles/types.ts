import {ViewStyle} from 'react-native';

<<<<<<< HEAD
type GetCardStyles = (screenWidth: number) => Partial<Pick<CSSProperties | ViewStyle, 'position' | 'width' | 'height' | 'transform'>>;
=======
type GetCardStyles = (screenWidth: number) => ViewStyle;
>>>>>>> 9a61a1ee

export default GetCardStyles;<|MERGE_RESOLUTION|>--- conflicted
+++ resolved
@@ -1,9 +1,5 @@
 import {ViewStyle} from 'react-native';
 
-<<<<<<< HEAD
-type GetCardStyles = (screenWidth: number) => Partial<Pick<CSSProperties | ViewStyle, 'position' | 'width' | 'height' | 'transform'>>;
-=======
 type GetCardStyles = (screenWidth: number) => ViewStyle;
->>>>>>> 9a61a1ee
 
 export default GetCardStyles;