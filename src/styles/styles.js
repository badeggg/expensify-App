--- conflicted
+++ resolved
@@ -3646,7 +3646,6 @@
         willChange: 'transform',
     },
 
-<<<<<<< HEAD
     cartIconContainerPadding: {
         paddingRight: 0,
         paddingLeft: 0,
@@ -3657,7 +3656,8 @@
         borderBottomRightRadius: variables.buttonBorderRadius,
         ...flex.flexRow,
         ...flex.alignItemsCenter,
-=======
+    },
+
     emojiPickerButtonDropdown: {
         justifyContent: 'center',
         backgroundColor: themeColors.activeComponentBG,
@@ -3673,7 +3673,6 @@
 
     emojiPickerButtonDropdownIcon: {
         fontSize: 30,
->>>>>>> c74032fc
     },
 
     moneyRequestImage: {
@@ -3690,6 +3689,7 @@
         flexDirection: 'row',
         alignItems: 'center',
     },
+
     rotate90: {
         transform: [{rotate: '90deg'}],
     },
