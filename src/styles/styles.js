--- conflicted
+++ resolved
@@ -2856,30 +2856,29 @@
         paddingRight: 18,
     },
 
-<<<<<<< HEAD
-    deeplinkWrapperContainer: {
-        padding: 20,
-        flex: 1,
-        alignItems: 'center',
-        justifyContent: 'center',
-        backgroundColor: themeColors.appBG,
-    },
-
-    deeplinkWrapperMessage: {
-        flex: 1,
-        alignItems: 'center',
-        justifyContent: 'center',
-    },
-
-    deeplinkWrapperFooter: {
-        paddingTop: 80,
-        paddingBottom: 45,
-=======
     pushToPageEmptyItemLabel: {
         color: themeColors.textSupporting,
         fontSize: variables.fontSizeNormal,
         maxWidth: 240,
->>>>>>> 548306ba
+    },
+
+    deeplinkWrapperContainer: {
+        padding: 20,
+        flex: 1,
+        alignItems: 'center',
+        justifyContent: 'center',
+        backgroundColor: themeColors.appBG,
+    },
+
+    deeplinkWrapperMessage: {
+        flex: 1,
+        alignItems: 'center',
+        justifyContent: 'center',
+    },
+
+    deeplinkWrapperFooter: {
+        paddingTop: 80,
+        paddingBottom: 45,
     },
 };
 
