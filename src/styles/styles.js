import {defaultStyles as defaultPickerStyles} from 'react-native-picker-select/src/styles';
import fontFamily from './fontFamily';
import addOutlineWidth from './addOutlineWidth';
import themeColors from './themes/default';
import fontWeightBold from './fontWeight/bold';
import variables from './variables';
import spacing from './utilities/spacing';
import sizing from './utilities/sizing';
import flex from './utilities/flex';
import display from './utilities/display';
import overflow from './utilities/overflow';
import whiteSpace from './utilities/whiteSpace';
import wordBreak from './utilities/wordBreak';
import positioning from './utilities/positioning';
import codeStyles from './codeStyles';
import visibility from './utilities/visibility';
import writingDirection from './utilities/writingDirection';
import optionAlternateTextPlatformStyles from './optionAlternateTextPlatformStyles';
import pointerEventsNone from './pointerEventsNone';
import pointerEventsAuto from './pointerEventsAuto';
import getPopOverVerticalOffset from './getPopOverVerticalOffset';
import overflowXHidden from './overflowXHidden';
import CONST from '../CONST';
import cursor from './utilities/cursor';
import userSelect from './utilities/userSelect';
import textUnderline from './utilities/textUnderline';
import Colors from './colors';

const picker = {
    backgroundColor: themeColors.transparent,
    color: themeColors.text,
    fontFamily: fontFamily.EXP_NEUE,
    fontSize: variables.fontSizeNormal,
    lineHeight: variables.fontSizeNormalHeight,
    paddingBottom: 8,
    paddingTop: 23,
    paddingLeft: 0,
    paddingRight: 25,
    height: variables.inputHeight,
    borderWidth: 0,
    textAlign: 'left',
};

const link = {
    color: themeColors.link,
    textDecorationColor: themeColors.link,
    fontFamily: fontFamily.EXP_NEUE,
};

const baseCodeTagStyles = {
    borderWidth: 1,
    borderRadius: 5,
    borderColor: themeColors.border,
    backgroundColor: themeColors.textBackground,
};

const headlineFont = {
    fontFamily: fontFamily.EXP_NEW_KANSAS_MEDIUM,
    fontWeight: '500',
};

const webViewStyles = {
    // As of react-native-render-html v6, don't declare distinct styles for
    // custom renderers, the API for custom renderers has changed. Declare the
    // styles in the below "tagStyles" instead. If you need to reuse those
    // styles from the renderer, just pass the "style" prop to the underlying
    // component.
    tagStyles: {
        em: {
            fontFamily: fontFamily.EXP_NEUE,
            fontStyle: 'italic',
        },

        del: {
            textDecorationLine: 'line-through',
            textDecorationStyle: 'solid',
        },

        strong: {
            fontFamily: fontFamily.EXP_NEUE,
            fontWeight: 'bold',
        },

        a: link,

        ul: {
            maxWidth: '100%',
        },

        ol: {
            maxWidth: '100%',
        },

        li: {
            flexShrink: 1,
        },

        blockquote: {
            borderLeftColor: themeColors.border,
            borderLeftWidth: 4,
            paddingLeft: 12,
            marginTop: 4,
            marginBottom: 4,

            // Overwrite default HTML margin for blockquotes
            marginLeft: 0,
        },

        pre: {
            ...baseCodeTagStyles,
            paddingTop: 12,
            paddingBottom: 12,
            paddingRight: 8,
            paddingLeft: 8,
            fontFamily: fontFamily.MONOSPACE,
            marginTop: 0,
            marginBottom: 0,
        },

        code: {
            ...baseCodeTagStyles,
            ...codeStyles.codeTextStyle,
            paddingLeft: 5,
            paddingRight: 5,
            fontFamily: fontFamily.MONOSPACE,
            fontSize: 13,
        },

        img: {
            borderColor: themeColors.border,
            borderRadius: variables.componentBorderRadiusNormal,
            borderWidth: 1,
        },

        p: {
            marginTop: 0,
            marginBottom: 0,
        },
        h1: {
            fontSize: variables.fontSizeLarge,
            marginBottom: 8,
        },
    },

    baseFontStyle: {
        color: themeColors.text,
        fontSize: variables.fontSizeNormal,
        fontFamily: fontFamily.EXP_NEUE,
        flex: 1,
        lineHeight: variables.fontSizeNormalHeight,
    },
};

const styles = {
    // Add all of our utility and helper styles
    ...spacing,
    ...sizing,
    ...flex,
    ...display,
    ...overflow,
    ...positioning,
    ...wordBreak,
    ...whiteSpace,
    ...writingDirection,
    ...cursor,
    ...userSelect,
    ...themeColors,
    ...textUnderline,

    rateCol: {
        margin: 0,
        padding: 0,
        flexBasis: '48%',
    },

    autoCompleteSuggestionsContainer: {
        backgroundColor: themeColors.appBG,
        borderRadius: 8,
        borderWidth: 1,
        borderColor: themeColors.border,
        justifyContent: 'center',
        boxShadow: variables.popoverMenuShadow,
        position: 'absolute',
        left: 0,
        right: 0,
        paddingVertical: CONST.AUTO_COMPLETE_SUGGESTER.SUGGESTER_INNER_PADDING,
    },

    autoCompleteSuggestionContainer: {
        flexDirection: 'row',
        alignItems: 'center',
    },

    emojiSuggestionsEmoji: {
        fontSize: variables.fontSizeMedium,
        width: 51,
        textAlign: 'center',
    },
    emojiSuggestionsText: {
        fontSize: variables.fontSizeMedium,
    },

    mentionSuggestionsAvatarContainer: {
        width: 24,
        height: 24,
        alignItems: 'center',
        justifyContent: 'center',
    },

    mentionSuggestionsText: {
        fontSize: variables.fontSizeMedium,
        ...spacing.ml2,
    },

    mentionSuggestionsDisplayName: {
        fontFamily: fontFamily.EXP_NEUE_BOLD,
        fontWeight: fontWeightBold,
    },

    mentionSuggestionsHandle: {
        color: themeColors.textSupporting,
    },

    unitCol: {
        margin: 0,
        padding: 0,
        marginLeft: '4%',
        flexBasis: '48%',
    },

    webViewStyles,

    link,

    linkMuted: {
        color: themeColors.textSupporting,
        textDecorationColor: themeColors.textSupporting,
        fontFamily: fontFamily.EXP_NEUE,
    },

    linkMutedHovered: {
        color: themeColors.textMutedReversed,
    },

    highlightBG: {
        backgroundColor: themeColors.highlightBG,
    },

    appBG: {
        backgroundColor: themeColors.appBG,
    },

    h1: {
        color: themeColors.heading,
        fontFamily: fontFamily.EXP_NEUE_BOLD,
        fontSize: variables.fontSizeh1,
        fontWeight: fontWeightBold,
    },

    h3: {
        fontFamily: fontFamily.EXP_NEUE_BOLD,
        fontSize: variables.fontSizeNormal,
        fontWeight: fontWeightBold,
    },

    h4: {
        fontFamily: fontFamily.EXP_NEUE_BOLD,
        fontSize: variables.fontSizeLabel,
        fontWeight: fontWeightBold,
    },

    textAlignCenter: {
        textAlign: 'center',
    },

    textAlignRight: {
        textAlign: 'right',
    },

    textAlignLeft: {
        textAlign: 'left',
    },

    textUnderline: {
        textDecorationLine: 'underline',
    },

    label: {
        fontSize: variables.fontSizeLabel,
        lineHeight: variables.lineHeightLarge,
    },

    textLabel: {
        color: themeColors.text,
        fontSize: variables.fontSizeLabel,
        lineHeight: variables.lineHeightLarge,
    },

    mutedTextLabel: {
        color: themeColors.textSupporting,
        fontSize: variables.fontSizeLabel,
        lineHeight: variables.lineHeightLarge,
    },

    textMicro: {
        fontFamily: fontFamily.EXP_NEUE,
        fontSize: variables.fontSizeSmall,
        lineHeight: variables.lineHeightSmall,
    },

    textMicroBold: {
        color: themeColors.text,
        fontWeight: fontWeightBold,
        fontFamily: fontFamily.EXP_NEUE_BOLD,
        fontSize: variables.fontSizeSmall,
        lineHeight: variables.lineHeightSmall,
    },

    textMicroSupporting: {
        color: themeColors.textSupporting,
        fontFamily: fontFamily.EXP_NEUE,
        fontSize: variables.fontSizeSmall,
        lineHeight: variables.lineHeightSmall,
    },

    textExtraSmallSupporting: {
        color: themeColors.textSupporting,
        fontFamily: fontFamily.EXP_NEUE,
        fontSize: variables.fontSizeExtraSmall,
    },

    textNormal: {
        fontSize: variables.fontSizeNormal,
    },

    textLarge: {
        fontSize: variables.fontSizeLarge,
    },

    textXLarge: {
        fontSize: variables.fontSizeXLarge,
    },

    textXXLarge: {
        fontSize: variables.fontSizeXXLarge,
    },

    textXXXLarge: {
        fontSize: variables.fontSizeXXXLarge,
    },

    textHero: {
        fontSize: variables.fontSizeHero,
        fontFamily: fontFamily.EXP_NEW_KANSAS_MEDIUM,
        lineHeight: variables.lineHeightHero,
    },

    textStrong: {
        fontFamily: fontFamily.EXP_NEUE_BOLD,
        fontWeight: fontWeightBold,
    },

    textItalic: {
        fontFamily: fontFamily.EXP_NEUE_ITALIC,
        fontStyle: 'italic',
    },

    textHeadline: {
        ...headlineFont,
        ...whiteSpace.preWrap,
        color: themeColors.heading,
        fontSize: variables.fontSizeXLarge,
        lineHeight: variables.lineHeightXXLarge,
    },

    textHeadlineH1: {
        ...headlineFont,
        ...whiteSpace.preWrap,
        color: themeColors.heading,
        fontSize: variables.fontSizeh1,
        lineHeight: variables.lineHeightSizeh1,
    },

    textDecorationNoLine: {
        textDecorationLine: 'none',
    },

    textWhite: {
        color: themeColors.textLight,
    },

    textBlue: {
        color: themeColors.link,
    },

    textUppercase: {
        textTransform: 'uppercase',
    },

    textNoWrap: {
        ...whiteSpace.noWrap,
    },

    colorReversed: {
        color: themeColors.textReversed,
    },

    colorMutedReversed: {
        color: themeColors.textMutedReversed,
    },

    colorMuted: {
        color: themeColors.textSupporting,
    },

    colorHeading: {
        color: themeColors.heading,
    },

    bgTransparent: {
        backgroundColor: 'transparent',
    },

    bgDark: {
        backgroundColor: themeColors.inverse,
    },

    opacity0: {
        opacity: 0,
    },

    opacity1: {
        opacity: 1,
    },

    textDanger: {
        color: themeColors.danger,
    },

    borderRadiusNormal: {
        borderRadius: variables.buttonBorderRadius,
    },

    button: {
        backgroundColor: themeColors.buttonDefaultBG,
        borderRadius: variables.buttonBorderRadius,
        minHeight: variables.componentSizeLarge,
        justifyContent: 'center',
        ...spacing.ph3,
    },

    buttonContainer: {
        padding: 1,
        borderRadius: variables.buttonBorderRadius,
    },

    buttonText: {
        color: themeColors.text,
        fontFamily: fontFamily.EXP_NEUE_BOLD,
        fontSize: variables.fontSizeNormal,
        fontWeight: fontWeightBold,
        textAlign: 'center',
        flexShrink: 1,

        // It is needed to unset the Lineheight. We don't need it for buttons as button always contains single line of text.
        // It allows to vertically center the text.
        lineHeight: undefined,

        // Add 1px to the Button text to give optical vertical alignment.
        paddingBottom: 1,
    },

    buttonSmall: {
        borderRadius: variables.buttonBorderRadius,
        minHeight: variables.componentSizeSmall,
        paddingTop: 4,
        paddingHorizontal: 14,
        paddingBottom: 4,
        backgroundColor: themeColors.buttonDefaultBG,
    },

    buttonMedium: {
        borderRadius: variables.buttonBorderRadius,
        minHeight: variables.componentSizeNormal,
        paddingTop: 12,
        paddingRight: 16,
        paddingBottom: 12,
        paddingLeft: 16,
        backgroundColor: themeColors.buttonDefaultBG,
    },

    buttonLarge: {
        borderRadius: variables.buttonBorderRadius,
        minHeight: variables.componentSizeLarge,
        paddingTop: 8,
        paddingRight: 10,
        paddingBottom: 8,
        paddingLeft: 18,
        backgroundColor: themeColors.buttonDefaultBG,
    },

    buttonSmallText: {
        fontSize: variables.fontSizeSmall,
        fontFamily: fontFamily.EXP_NEUE_BOLD,
        fontWeight: fontWeightBold,
        textAlign: 'center',
    },

    buttonMediumText: {
        fontSize: variables.fontSizeLabel,
        fontFamily: fontFamily.EXP_NEUE_BOLD,
        fontWeight: fontWeightBold,
        textAlign: 'center',
    },

    buttonLargeText: {
        fontSize: variables.fontSizeNormal,
        fontFamily: fontFamily.EXP_NEUE_BOLD,
        fontWeight: fontWeightBold,
        textAlign: 'center',
    },

    buttonSuccess: {
        backgroundColor: themeColors.success,
        borderWidth: 0,
    },

    buttonOpacityDisabled: {
        opacity: 0.5,
    },

    buttonSuccessHovered: {
        backgroundColor: themeColors.successHover,
        borderWidth: 0,
    },

    buttonDanger: {
        backgroundColor: themeColors.danger,
        borderWidth: 0,
    },

    buttonDangerHovered: {
        backgroundColor: themeColors.dangerHover,
        borderWidth: 0,
    },

    buttonDisabled: {
        backgroundColor: themeColors.buttonDefaultBG,
        borderWidth: 0,
    },

    buttonDivider: {
        width: 1,
        alignSelf: 'stretch',
        backgroundColor: themeColors.appBG,
        marginVertical: 1,
    },

    noBorderRadius: {
        borderRadius: 0,
    },

    noRightBorderRadius: {
        borderTopRightRadius: 0,
        borderBottomRightRadius: 0,
    },

    noLeftBorderRadius: {
        borderTopLeftRadius: 0,
        borderBottomLeftRadius: 0,
    },

    buttonCTA: {
        paddingVertical: 6,
        ...spacing.mh4,
    },

    buttonCTAIcon: {
        marginRight: 22,

        // Align vertically with the Button text
        paddingBottom: 1,
        paddingTop: 1,
    },

    buttonConfirm: {
        margin: 20,
    },

    attachmentButtonBigScreen: {
        minWidth: 300,
        alignSelf: 'center',
    },

    buttonConfirmText: {
        paddingLeft: 20,
        paddingRight: 20,
    },

    buttonSuccessText: {
        color: themeColors.textLight,
    },

    buttonDangerText: {
        color: themeColors.textLight,
    },

    hoveredComponentBG: {
        backgroundColor: themeColors.hoverComponentBG,
    },

    activeComponentBG: {
        backgroundColor: themeColors.activeComponentBG,
    },

    fontWeightBold: {
        fontWeight: fontWeightBold,
    },

    touchableButtonImage: {
        alignItems: 'center',
        height: variables.componentSizeNormal,
        justifyContent: 'center',
        width: variables.componentSizeNormal,
    },

    visuallyHidden: {
        ...visibility('hidden'),
        overflow: 'hidden',
        width: 0,
        height: 0,
    },

    visibilityHidden: {
        ...visibility('hidden'),
    },

    loadingVBAAnimation: {
        width: 140,
        height: 140,
    },

    pickerSmall: (backgroundColor = themeColors.highlightBG) => ({
        inputIOS: {
            fontFamily: fontFamily.EXP_NEUE,
            fontSize: variables.fontSizeSmall,
            paddingLeft: 0,
            paddingRight: 17,
            paddingTop: 6,
            paddingBottom: 6,
            borderWidth: 0,
            color: themeColors.text,
            height: 26,
            opacity: 1,
            backgroundColor: 'transparent',
        },
        done: {
            color: themeColors.text,
        },
        doneDepressed: {
            fontSize: defaultPickerStyles.done.fontSize,
        },
        modalViewMiddle: {
            backgroundColor: themeColors.border,
            borderTopWidth: 0,
        },
        modalViewBottom: {
            backgroundColor: themeColors.highlightBG,
        },
        inputWeb: {
            fontFamily: fontFamily.EXP_NEUE,
            fontSize: variables.fontSizeSmall,
            paddingLeft: 0,
            paddingRight: 17,
            paddingTop: 6,
            paddingBottom: 6,
            borderWidth: 0,
            color: themeColors.text,
            appearance: 'none',
            height: 26,
            opacity: 1,
            backgroundColor,
            ...cursor.cursorPointer,
        },
        inputAndroid: {
            fontFamily: fontFamily.EXP_NEUE,
            fontSize: variables.fontSizeSmall,
            paddingLeft: 0,
            paddingRight: 17,
            paddingTop: 6,
            paddingBottom: 6,
            borderWidth: 0,
            color: themeColors.text,
            height: 26,
            opacity: 1,
            backgroundColor: 'transparent',
        },
        iconContainer: {
            top: 7,
            ...pointerEventsNone,
        },
        icon: {
            width: variables.iconSizeExtraSmall,
            height: variables.iconSizeExtraSmall,
        },
    }),

    badge: {
        backgroundColor: themeColors.border,
        borderRadius: 14,
        height: variables.iconSizeNormal,
        flexDirection: 'row',
        paddingHorizontal: 7,
        alignItems: 'center',
    },

    badgeSuccess: {
        backgroundColor: themeColors.success,
    },

    badgeSuccessPressed: {
        backgroundColor: themeColors.successHover,
    },

    badgeAdHocSuccess: {
        backgroundColor: themeColors.badgeAdHoc,
    },

    badgeAdHocSuccessPressed: {
        backgroundColor: themeColors.badgeAdHocHover,
    },

    badgeDanger: {
        backgroundColor: themeColors.danger,
    },

    badgeDangerPressed: {
        backgroundColor: themeColors.dangerPressed,
    },

    badgeText: {
        color: themeColors.text,
        fontSize: variables.fontSizeSmall,
        lineHeight: variables.lineHeightNormal,
        ...whiteSpace.noWrap,
    },

    border: {
        borderWidth: 1,
        borderRadius: variables.componentBorderRadius,
        borderColor: themeColors.border,
    },

    borderColorFocus: {
        borderColor: themeColors.borderFocus,
    },

    borderColorDanger: {
        borderColor: themeColors.danger,
    },

    uploadReceiptView: {
        borderRadius: variables.componentBorderRadiusLarge,
        borderWidth: 2,
        borderColor: themeColors.borderFocus,
        borderStyle: 'dotted',
        marginBottom: 20,
        marginLeft: 20,
        marginRight: 20,
        justifyContent: 'center',
        alignItems: 'center',
        padding: 40,
        gap: 4,
        flex: 1,
    },

    cameraView: {
        flex: 1,
        overflow: 'hidden',
        padding: 10,
        borderRadius: 28,
        borderStyle: 'solid',
        borderWidth: 8,
        backgroundColor: Colors.greenHighlightBackground,
        borderColor: Colors.greenAppBackground,
    },

    permissionView: {
        paddingVertical: 108,
        paddingHorizontal: 61,
        alignItems: 'center',
        justifyContent: 'center',
    },

    headerAnonymousFooter: {
        color: themeColors.heading,
        fontFamily: fontFamily.EXP_NEW_KANSAS_MEDIUM,
        fontSize: variables.fontSizeXLarge,
        lineHeight: variables.lineHeightXXLarge,
    },

    headerText: {
        color: themeColors.heading,
        fontFamily: fontFamily.EXP_NEUE_BOLD,
        fontSize: variables.fontSizeNormal,
        fontWeight: fontWeightBold,
    },

    headerGap: {
        height: CONST.DESKTOP_HEADER_PADDING,
    },

    pushTextRight: {
        left: 100000,
    },

    reportOptions: {
        marginLeft: 8,
    },

    chatItemComposeSecondaryRow: {
        height: 15,
        marginBottom: 5,
        marginTop: 5,
    },

    chatItemComposeSecondaryRowSubText: {
        color: themeColors.textSupporting,
        fontFamily: fontFamily.EXP_NEUE,
        fontSize: variables.fontSizeSmall,
        lineHeight: variables.lineHeightSmall,
    },

    chatItemComposeSecondaryRowOffset: {
        marginLeft: variables.chatInputSpacing,
    },

    offlineIndicator: {
        marginLeft: variables.chatInputSpacing,
    },

    offlineIndicatorMobile: {
        paddingLeft: 20,
        paddingTop: 5,
        paddingBottom: 5,
    },

    offlineIndicatorRow: {
        height: 25,
    },

    // Actions
    actionAvatar: {
        borderRadius: 20,
    },

    componentHeightLarge: {
        height: variables.inputHeight,
    },

    calendarHeader: {
        height: 50,
        flexDirection: 'row',
        justifyContent: 'space-between',
        alignItems: 'center',
        paddingHorizontal: 15,
        paddingRight: 5,
        ...userSelect.userSelectNone,
    },

    calendarDayRoot: {
        flex: 1,
        height: 45,
        justifyContent: 'center',
        alignItems: 'center',
        ...userSelect.userSelectNone,
    },

    calendarDayContainer: {
        width: 30,
        height: 30,
        justifyContent: 'center',
        alignItems: 'center',
        borderRadius: 15,
        overflow: 'hidden',
    },

    calendarDayContainerSelected: {
        backgroundColor: themeColors.buttonDefaultBG,
    },

    autoGrowHeightInputContainer: (textInputHeight, maxHeight) => ({
        height: textInputHeight >= maxHeight ? maxHeight : textInputHeight,
        minHeight: variables.componentSizeLarge,
    }),

    autoGrowHeightHiddenInput: (maxWidth, maxHeight) => ({
        maxWidth,
        maxHeight: maxHeight && maxHeight + 1,
        overflow: 'hidden',
    }),

    textInputContainer: {
        flex: 1,
        justifyContent: 'center',
        height: '100%',
        backgroundColor: 'transparent',
        borderBottomWidth: 2,
        borderColor: themeColors.border,
        overflow: 'hidden',
    },

    textInputLabel: {
        position: 'absolute',
        left: 0,
        top: 0,
        fontSize: variables.fontSizeNormal,
        color: themeColors.textSupporting,
        fontFamily: fontFamily.EXP_NEUE,
        width: '100%',
    },

    textInputLabelBackground: {
        position: 'absolute',
        top: 0,
        width: '100%',
        height: 23,
        backgroundColor: themeColors.componentBG,
    },

    textInputLabelDesktop: {
        transformOrigin: 'left center',
    },

    textInputLabelTransformation: (translateY, translateX, scale) => ({
        transform: [{translateY}, {translateX}, {scale}],
    }),

    baseTextInput: {
        fontFamily: fontFamily.EXP_NEUE,
        fontSize: variables.fontSizeNormal,
        lineHeight: variables.lineHeightXLarge,
        color: themeColors.text,
        paddingTop: 23,
        paddingBottom: 8,
        paddingLeft: 0,
        borderWidth: 0,
    },

    textInputMultiline: {
        scrollPadding: '23px 0 0 0',
    },

    textInputMultilineContainer: {
        paddingTop: 23,
    },

    textInputAndIconContainer: {
        flex: 1,
        height: '100%',
        zIndex: -1,
        flexDirection: 'row',
    },

    textInputDesktop: addOutlineWidth({}, 0),

    textInputIconContainer: {
        paddingHorizontal: 11,
        justifyContent: 'center',
        margin: 1,
    },

    secureInput: {
        borderTopRightRadius: 0,
        borderBottomRightRadius: 0,
    },

    textInput: {
        backgroundColor: 'transparent',
        borderRadius: variables.componentBorderRadiusNormal,
        height: variables.inputComponentSizeNormal,
        borderColor: themeColors.border,
        borderWidth: 1,
        color: themeColors.text,
        fontFamily: fontFamily.EXP_NEUE,
        fontSize: variables.fontSizeNormal,
        paddingLeft: 12,
        paddingRight: 12,
        paddingTop: 10,
        paddingBottom: 10,
        textAlignVertical: 'center',
    },

    textInputPrefixWrapper: {
        position: 'absolute',
        left: 0,
        top: 0,
        height: variables.inputHeight,
        display: 'flex',
        flexDirection: 'row',
        alignItems: 'center',
        paddingTop: 23,
        paddingBottom: 8,
    },

    textInputPrefix: {
        color: themeColors.text,
        fontFamily: fontFamily.EXP_NEUE,
        fontSize: variables.fontSizeNormal,
        textAlignVertical: 'center',
    },

    pickerContainer: {
        borderBottomWidth: 2,
        paddingLeft: 0,
        borderStyle: 'solid',
        borderColor: themeColors.border,
        justifyContent: 'center',
        backgroundColor: 'transparent',
        height: variables.inputHeight,
        overflow: 'hidden',
    },

    pickerContainerSmall: {
        height: variables.inputHeightSmall,
    },

    pickerLabel: {
        position: 'absolute',
        left: 0,
        top: 6,
        zIndex: 1,
    },

    picker: (disabled = false, backgroundColor = themeColors.appBG) => ({
        iconContainer: {
            top: Math.round(variables.inputHeight * 0.5) - 11,
            right: 0,
            ...pointerEventsNone,
        },

        inputWeb: {
            appearance: 'none',
            ...(disabled ? cursor.cursorDisabled : cursor.cursorPointer),
            ...picker,
            backgroundColor,
        },

        inputIOS: {
            ...picker,
        },
        done: {
            color: themeColors.text,
        },
        doneDepressed: {
            fontSize: defaultPickerStyles.done.fontSize,
        },
        modalViewMiddle: {
            backgroundColor: themeColors.border,
            borderTopWidth: 0,
        },
        modalViewBottom: {
            backgroundColor: themeColors.highlightBG,
        },

        inputAndroid: {
            ...picker,
        },
    }),

    disabledText: {
        color: themeColors.icon,
    },

    inputDisabled: {
        backgroundColor: themeColors.highlightBG,
        color: themeColors.icon,
    },

    noOutline: addOutlineWidth({}, 0),

    errorOutline: {
        borderColor: themeColors.danger,
    },

    textLabelSupporting: {
        fontFamily: fontFamily.EXP_NEUE,
        fontSize: variables.fontSizeLabel,
        color: themeColors.textSupporting,
    },

    textReceiptUpload: {
        ...headlineFont,
        fontSize: variables.fontSizeXLarge,
        color: themeColors.textLight,
        textAlign: 'center',
    },

    subTextReceiptUpload: {
        fontFamily: fontFamily.EXP_NEUE,
        lineHeight: variables.lineHeightLarge,
        textAlign: 'center',
        color: themeColors.textLight,
    },

    buttonReceiptUpload: {
        padding: 36,
    },

    furtherDetailsText: {
        fontFamily: fontFamily.EXP_NEUE,
        fontSize: variables.fontSizeSmall,
        color: themeColors.textSupporting,
    },

    lh16: {
        lineHeight: 16,
    },

    lh20: {
        lineHeight: 20,
    },

    lh140Percent: {
        lineHeight: '140%',
    },

    lhNormal: {
        lineHeight: variables.lineHeightNormal,
    },

    formHelp: {
        color: themeColors.textSupporting,
        fontSize: variables.fontSizeLabel,
        lineHeight: variables.lineHeightLarge,
        marginBottom: 4,
    },

    formError: {
        color: themeColors.textError,
        fontSize: variables.fontSizeLabel,
        lineHeight: variables.formErrorLineHeight,
        marginBottom: 4,
    },

    formSuccess: {
        color: themeColors.success,
        fontSize: variables.fontSizeLabel,
        lineHeight: 18,
        marginBottom: 4,
    },

    signInPage: {
        backgroundColor: themeColors.highlightBG,
        minHeight: '100%',
        flex: 1,
    },

    signInPageHeroCenter: {
        position: 'absolute',
        top: 0,
        left: 0,
        right: 0,
        bottom: 0,
        justifyContent: 'center',
        alignItems: 'center',
    },

    signInPageGradient: {
        height: '100%',
        width: 540,
        position: 'absolute',
        top: 0,
        left: 0,
    },

    signInPageGradientMobile: {
        height: 300,
        width: 800,
        position: 'absolute',
        top: 0,
        left: 0,
    },

    signInBackgroundDesktop: {
        position: 'absolute',
        bottom: 0,
        left: 0,
        minHeight: 700,
    },

    signInBackgroundMobile: {
        position: 'absolute',
        bottom: 0,
        left: 0,
        minHeight: 700,
    },

    signInPageInner: {
        marginLeft: 'auto',
        marginRight: 'auto',
        height: '100%',
        width: '100%',
    },

    signInPageContentTopSpacer: {
        maxHeight: 132,
        minHeight: 24,
    },

    signInPageLeftContainer: {
        paddingLeft: 48,
        paddingRight: 48,
    },

    signInPageLeftContainerWide: {
        maxWidth: variables.sideBarWidth,
    },

    signInPageWelcomeFormContainer: {
        maxWidth: CONST.SIGN_IN_FORM_WIDTH,
    },

    signInPageWelcomeTextContainer: {
        width: CONST.SIGN_IN_FORM_WIDTH,
    },

    changeExpensifyLoginLinkContainer: {
        flexDirection: 'row',
        flexWrap: 'wrap',
        ...wordBreak.breakWord,
    },

    // Sidebar Styles
    sidebar: {
        backgroundColor: themeColors.sidebar,
        height: '100%',
    },

    sidebarAnimatedWrapperContainer: {
        height: '100%',
        position: 'absolute',
    },

    sidebarFooter: {
        alignItems: 'center',
        display: 'flex',
        justifyContent: 'center',
        paddingVertical: variables.lineHeightXLarge,
        width: '100%',
    },

    sidebarAvatar: {
        backgroundColor: themeColors.icon,
        borderRadius: 20,
        height: variables.componentSizeNormal,
        width: variables.componentSizeNormal,
    },

    statusIndicator: (backgroundColor = themeColors.danger) => ({
        borderColor: themeColors.sidebar,
        backgroundColor,
        borderRadius: 8,
        borderWidth: 2,
        position: 'absolute',
        right: -2,
        top: -1,
        height: 16,
        width: 16,
        zIndex: 10,
    }),

    floatingActionButtonContainer: {
        position: 'absolute',
        right: 20,

        // The bottom of the floating action button should align with the bottom of the compose box.
        // The value should be equal to the height + marginBottom + marginTop of chatItemComposeSecondaryRow
        bottom: 25,
    },

    floatingActionButton: {
        backgroundColor: themeColors.success,
        height: variables.componentSizeLarge,
        width: variables.componentSizeLarge,
        borderRadius: 999,
        alignItems: 'center',
        justifyContent: 'center',
    },

    sidebarFooterUsername: {
        color: themeColors.heading,
        fontSize: variables.fontSizeLabel,
        fontWeight: '700',
        width: 200,
        textOverflow: 'ellipsis',
        overflow: 'hidden',
        ...whiteSpace.noWrap,
    },

    sidebarFooterLink: {
        color: themeColors.textSupporting,
        fontSize: variables.fontSizeSmall,
        textDecorationLine: 'none',
        fontFamily: fontFamily.EXP_NEUE,
        lineHeight: 20,
    },

    sidebarListContainer: {
        scrollbarWidth: 'none',
        paddingBottom: 4,
    },

    sidebarListItem: {
        justifyContent: 'center',
        textDecorationLine: 'none',
    },

    leftPanelContainer: {
        maxWidth: variables.sideBarWidth,
    },

    rightPanelContainer: {
        width: variables.sideBarWidth,
    },

    onlyEmojisText: {
        fontSize: variables.fontSizeOnlyEmojis,
        lineHeight: variables.fontSizeOnlyEmojisHeight,
    },

    onlyEmojisTextLineHeight: {
        lineHeight: variables.fontSizeOnlyEmojisHeight,
    },

    createMenuPositionSidebar: (windowHeight) => ({
        horizontal: 18,
        vertical: windowHeight - 100,
    }),

    createMenuPositionProfile: (windowWidth) => ({
        horizontal: windowWidth - 355,
        ...getPopOverVerticalOffset(162),
    }),

    createMenuPositionReportActionCompose: (windowHeight) => ({
        horizontal: 18 + variables.sideBarWidth,
        vertical: windowHeight - 83,
    }),

    createMenuPositionRightSidepane: {
        right: 18,
        bottom: 75,
    },

    createMenuContainer: {
        width: variables.sideBarWidth - 40,
        paddingVertical: 12,
    },

    createMenuHeaderText: {
        fontFamily: fontFamily.EXP_NEUE,
        fontSize: variables.fontSizeLabel,
        color: themeColors.heading,
    },

    popoverMenuItem: {
        flexDirection: 'row',
        borderRadius: 0,
        paddingHorizontal: 20,
        paddingVertical: 12,
        justifyContent: 'space-between',
        width: '100%',
    },

    popoverMenuIcon: {
        width: variables.componentSizeNormal,
        justifyContent: 'center',
        alignItems: 'center',
    },

    popoverMenuText: {
        fontSize: variables.fontSizeNormal,
        color: themeColors.heading,
    },

    popoverInnerContainer: {
        paddingTop: 0, // adjusting this because the mobile modal adds additional padding that we don't need for our layout
        maxHeight: '95%',
    },

    menuItemTextContainer: {
        minHeight: variables.componentSizeNormal,
    },

    chatLinkRowPressable: {
        minWidth: 0,
        textDecorationLine: 'none',
        flex: 1,
    },

    sidebarLink: {
        textDecorationLine: 'none',
    },

    sidebarLinkInner: {
        alignItems: 'center',
        flexDirection: 'row',
        paddingLeft: 20,
        paddingRight: 20,
    },

    sidebarLinkText: {
        color: themeColors.textSupporting,
        fontSize: variables.fontSizeNormal,
        textDecorationLine: 'none',
        overflow: 'hidden',
    },

    sidebarLinkHover: {
        backgroundColor: themeColors.sidebarHover,
    },

    sidebarLinkActive: {
        backgroundColor: themeColors.border,
        textDecorationLine: 'none',
    },

    sidebarLinkTextBold: {
        fontWeight: '700',
        color: themeColors.heading,
    },

    sidebarLinkActiveText: {
        color: themeColors.textSupporting,
        fontSize: variables.fontSizeNormal,
        textDecorationLine: 'none',
        overflow: 'hidden',
    },

    optionItemAvatarNameWrapper: {
        minWidth: 0,
        flex: 1,
    },

    optionDisplayName: {
        fontFamily: fontFamily.EXP_NEUE,
        height: variables.alternateTextHeight,
        lineHeight: variables.lineHeightXLarge,
        ...whiteSpace.noWrap,
    },

    optionDisplayNameCompact: {
        minWidth: 'auto',
        flexBasis: 'auto',
        flexGrow: 0,
        flexShrink: 1,
    },

    displayNameTooltipEllipsis: {
        position: 'absolute',
        opacity: 0,
        right: 0,
        bottom: 0,
    },

    optionAlternateText: {
        minHeight: variables.alternateTextHeight,
        lineHeight: variables.lineHeightXLarge,
    },

    optionAlternateTextCompact: {
        flexShrink: 1,
        flexGrow: 1,
        flexBasis: 'auto',
        ...optionAlternateTextPlatformStyles,
    },

    optionRow: {
        minHeight: variables.optionRowHeight,
        paddingTop: 12,
        paddingBottom: 12,
    },

    optionRowCompact: {
        height: variables.optionRowHeightCompact,
        paddingTop: 12,
        paddingBottom: 12,
    },

    optionsListSectionHeader: {
        height: variables.optionsListSectionHeaderHeight,
    },

    appContent: {
        backgroundColor: themeColors.appBG,
        overflow: 'hidden',
    },

    appContentHeader: {
        height: variables.contentHeaderHeight,
        justifyContent: 'center',
        display: 'flex',
        paddingRight: 20,
    },

    appContentHeaderTitle: {
        alignItems: 'center',
        flexDirection: 'row',
    },

    LHNToggle: {
        alignItems: 'center',
        height: variables.contentHeaderHeight,
        justifyContent: 'center',
        paddingRight: 10,
        paddingLeft: 20,
    },

    LHNToggleIcon: {
        height: 15,
        width: 18,
    },

    chatContent: {
        flex: 4,
        justifyContent: 'flex-end',
    },

    chatContentScrollView: {
        flexGrow: 1,
        justifyContent: 'flex-start',
        paddingVertical: 16,
    },

    // Chat Item
    chatItem: {
        display: 'flex',
        flexDirection: 'row',
        paddingTop: 8,
        paddingBottom: 8,
        paddingLeft: 20,
        paddingRight: 20,
    },

    chatItemRightGrouped: {
        flexGrow: 1,
        flexShrink: 1,
        flexBasis: 0,
        position: 'relative',
        marginLeft: variables.chatInputSpacing,
    },

    chatItemRight: {
        flexGrow: 1,
        flexShrink: 1,
        flexBasis: 0,
        position: 'relative',
    },

    chatItemMessageHeader: {
        alignItems: 'center',
        display: 'flex',
        flexDirection: 'row',
        flexWrap: 'nowrap',
    },

    chatItemMessageHeaderSender: {
        color: themeColors.heading,
        fontFamily: fontFamily.EXP_NEUE_BOLD,
        fontSize: variables.fontSizeNormal,
        fontWeight: fontWeightBold,
        lineHeight: variables.lineHeightXLarge,
        ...wordBreak.breakWord,
    },

    chatItemMessageHeaderTimestamp: {
        flexShrink: 0,
        color: themeColors.textSupporting,
        fontSize: variables.fontSizeSmall,
        paddingTop: 2,
    },

    chatItemMessage: {
        color: themeColors.text,
        fontSize: variables.fontSizeNormal,
        fontFamily: fontFamily.EXP_NEUE,
        lineHeight: variables.lineHeightXLarge,
        maxWidth: '100%',
        ...cursor.cursorAuto,
        ...whiteSpace.preWrap,
        ...wordBreak.breakWord,
    },

    chatItemMessageLink: {
        color: themeColors.link,
        fontSize: variables.fontSizeNormal,
        fontFamily: fontFamily.EXP_NEUE,
        lineHeight: variables.lineHeightXLarge,
    },

    chatItemComposeWithFirstRow: {
        minHeight: 90,
    },

    chatItemFullComposeRow: {
        ...sizing.h100,
    },

    chatItemComposeBoxColor: {
        borderColor: themeColors.border,
    },

    chatItemComposeBoxFocusedColor: {
        borderColor: themeColors.borderFocus,
    },

    chatItemComposeBox: {
        backgroundColor: themeColors.componentBG,
        borderWidth: 1,
        borderRadius: variables.componentBorderRadiusRounded,
        minHeight: variables.componentSizeMedium,
    },

    chatItemFullComposeBox: {
        ...flex.flex1,
        ...sizing.h100,
    },

    chatFooter: {
        paddingLeft: 20,
        paddingRight: 20,
        display: 'flex',
        backgroundColor: themeColors.appBG,
    },

    chatFooterFullCompose: {
        flex: 1,
    },

    chatItemDraft: {
        display: 'flex',
        flexDirection: 'row',
        paddingTop: 8,
        paddingBottom: 8,
        paddingLeft: 20,
        paddingRight: 20,
    },

    chatItemReactionsDraftRight: {
        marginLeft: 52,
    },
    chatFooterAtTheTop: {
        flexGrow: 1,
        justifyContent: 'flex-start',
    },

    // Be extremely careful when editing the compose styles, as it is easy to introduce regressions.
    // Make sure you run the following tests against any changes: #12669
    textInputCompose: addOutlineWidth(
        {
            backgroundColor: themeColors.componentBG,
            borderColor: themeColors.border,
            color: themeColors.text,
            fontFamily: fontFamily.EXP_NEUE,
            fontSize: variables.fontSizeNormal,
            borderWidth: 0,
            height: 'auto',
            lineHeight: variables.lineHeightXLarge,
            ...overflowXHidden,

            // On Android, multiline TextInput with height: 'auto' will show extra padding unless they are configured with
            // paddingVertical: 0, alignSelf: 'center', and textAlignVertical: 'center'

            paddingHorizontal: variables.avatarChatSpacing,
            paddingTop: 0,
            paddingBottom: 0,
            alignSelf: 'center',
            textAlignVertical: 'center',
        },
        0,
    ),

    textInputFullCompose: {
        alignSelf: 'stretch',
        flex: 1,
        maxHeight: '100%',
        textAlignVertical: 'top',
    },

    editInputComposeSpacing: {
        backgroundColor: themeColors.transparent,
        marginVertical: 8,
    },

    // composer padding should not be modified unless thoroughly tested against the cases in this PR: #12669
    textInputComposeSpacing: {
        paddingVertical: 5,
        ...flex.flexRow,
        flex: 1,
    },

    textInputComposeBorder: {
        borderLeftWidth: 1,
        borderColor: themeColors.border,
    },

    chatItemSubmitButton: {
        alignSelf: 'flex-end',
        borderRadius: variables.componentBorderRadiusRounded,
        backgroundColor: themeColors.transparent,
        height: 40,
        padding: 10,
        margin: 3,
        justifyContent: 'center',
    },

    emojiPickerContainer: {
        backgroundColor: themeColors.componentBG,
    },

    emojiHeaderContainer: {
        backgroundColor: themeColors.componentBG,
        display: 'flex',
        height: CONST.EMOJI_PICKER_HEADER_HEIGHT,
        justifyContent: 'center',
        width: '100%',
    },

    emojiSkinToneTitle: {
        width: '100%',
        ...spacing.pv1,
        fontFamily: fontFamily.EXP_NEUE_BOLD,
        fontWeight: fontWeightBold,
        color: themeColors.heading,
        fontSize: variables.fontSizeSmall,
    },

    // Emoji Picker Styles
    emojiText: {
        textAlign: 'center',
        fontSize: variables.emojiSize,
        ...spacing.pv0,
        ...spacing.ph0,
        lineHeight: variables.emojiLineHeight,
    },

    emojiItem: {
        width: '12.5%',
        textAlign: 'center',
        borderRadius: 8,
        paddingTop: 2,
        paddingBottom: 2,
        height: CONST.EMOJI_PICKER_ITEM_HEIGHT,
    },

    emojiItemHighlighted: {
        transition: '0.2s ease',
        backgroundColor: themeColors.buttonDefaultBG,
    },

    emojiItemKeyboardHighlighted: {
        transition: '0.2s ease',
        borderWidth: 1,
        borderColor: themeColors.link,
        borderRadius: variables.buttonBorderRadius,
    },

    categoryShortcutButton: {
        flex: 1,
        borderRadius: 8,
        height: CONST.EMOJI_PICKER_ITEM_HEIGHT,
        alignItems: 'center',
        justifyContent: 'center',
    },

    chatItemEmojiButton: {
        alignSelf: 'flex-end',
        borderRadius: variables.buttonBorderRadius,
        height: 40,
        marginVertical: 3,
        paddingHorizontal: 10,
        justifyContent: 'center',
    },

    editChatItemEmojiWrapper: {
        marginRight: 3,
        alignSelf: 'flex-end',
    },

    hoveredButton: {
        backgroundColor: themeColors.buttonHoveredBG,
    },

    composerSizeButton: {
        alignSelf: 'center',
        height: 32,
        width: 32,
        padding: 6,
        margin: 3,
        borderRadius: variables.componentBorderRadiusRounded,
        backgroundColor: themeColors.transparent,
        justifyContent: 'center',
    },

    chatItemAttachmentPlaceholder: {
        backgroundColor: themeColors.sidebar,
        borderColor: themeColors.border,
        borderWidth: 1,
        borderRadius: variables.componentBorderRadiusNormal,
        height: 150,
        textAlign: 'center',
        verticalAlign: 'middle',
        width: 200,
    },

    chatSwticherPillWrapper: {
        marginTop: 5,
        marginRight: 4,
    },

    navigationModalCard: (isSmallScreenWidth) => ({
        position: 'absolute',
        top: 0,
        right: 0,
        width: isSmallScreenWidth ? '100%' : variables.sideBarWidth,
        backgroundColor: 'transparent',
        height: '100%',
    }),

    navigationModalOverlay: {
        ...userSelect.userSelectNone,
        position: 'absolute',
        width: '100%',
        height: '100%',
        transform: [
            {
                translateX: -variables.sideBarWidth,
            },
        ],
    },

    sidebarVisible: {
        borderRightWidth: 1,
    },

    sidebarHidden: {
        width: 0,
        borderRightWidth: 0,
    },

    exampleCheckImage: {
        width: '100%',
        height: 80,
        borderColor: themeColors.border,
        borderWidth: 1,
        borderRadius: variables.componentBorderRadiusNormal,
    },

    singleAvatar: {
        height: 24,
        width: 24,
        backgroundColor: themeColors.icon,
        borderRadius: 24,
    },

    singleSubscript: {
        height: variables.iconSizeNormal,
        width: variables.iconSizeNormal,
        backgroundColor: themeColors.icon,
        borderRadius: 20,
        zIndex: 1,
    },

    singleAvatarSmall: {
        height: 18,
        width: 18,
        backgroundColor: themeColors.icon,
        borderRadius: 18,
    },

    secondAvatar: {
        position: 'absolute',
        right: -18,
        bottom: -18,
        borderWidth: 3,
        borderRadius: 30,
        borderColor: 'transparent',
    },

    secondAvatarSmall: {
        position: 'absolute',
        right: -13,
        bottom: -13,
        borderWidth: 3,
        borderRadius: 18,
        borderColor: 'transparent',
    },

    secondAvatarSubscript: {
        position: 'absolute',
        right: -6,
        bottom: -6,
    },

    secondAvatarSubscriptCompact: {
        position: 'absolute',
        bottom: -1,
        right: -1,
    },

    secondAvatarSubscriptSmallNormal: {
        position: 'absolute',
        bottom: 0,
        right: 0,
    },

    leftSideLargeAvatar: {
        left: 15,
    },

    rightSideLargeAvatar: {
        right: 15,
        zIndex: 2,
        borderWidth: 4,
        borderRadius: 100,
    },

    secondAvatarInline: {
        bottom: -3,
        right: -25,
        borderWidth: 3,
        borderRadius: 18,
        borderColor: themeColors.cardBorder,
        backgroundColor: themeColors.appBG,
    },

    avatarLarge: {
        width: variables.avatarSizeLarge,
        height: variables.avatarSizeLarge,
    },

    avatarNormal: {
        height: variables.componentSizeNormal,
        width: variables.componentSizeNormal,
        borderRadius: variables.componentSizeNormal,
    },

    avatarSmall: {
        height: variables.avatarSizeSmall,
        width: variables.avatarSizeSmall,
        borderRadius: variables.avatarSizeSmall,
    },

    avatarInnerText: {
        color: themeColors.textLight,
        fontSize: variables.fontSizeSmall,
        lineHeight: undefined,
        marginLeft: -3,
        textAlign: 'center',
    },

    avatarInnerTextSmall: {
        color: themeColors.textLight,
        fontSize: variables.fontSizeExtraSmall,
        lineHeight: undefined,
        marginLeft: -2,
        textAlign: 'center',
    },

    avatarSpace: {
        top: 3,
        left: 3,
    },

    avatar: {
        backgroundColor: themeColors.sidebar,
        borderColor: themeColors.sidebar,
    },

    focusedAvatar: {
        backgroundColor: themeColors.border,
        borderColor: themeColors.border,
    },

    emptyAvatar: {
        height: variables.avatarSizeNormal,
        width: variables.avatarSizeNormal,
    },

    emptyAvatarSmallNormal: {
        height: variables.avatarSizeSmallNormal,
        width: variables.avatarSizeSmallNormal,
    },

    emptyAvatarSmall: {
        height: variables.avatarSizeSmall,
        width: variables.avatarSizeSmall,
    },

    emptyAvatarMedium: {
        height: variables.avatarSizeMedium,
        width: variables.avatarSizeMedium,
    },

    emptyAvatarLarge: {
        height: variables.avatarSizeLarge,
        width: variables.avatarSizeLarge,
    },

    emptyAvatarMargin: {
        marginRight: variables.avatarChatSpacing,
    },

    emptyAvatarMarginSmall: {
        marginRight: variables.avatarChatSpacing - 4,
    },

    modalViewContainer: {
        alignItems: 'center',
        flex: 1,
    },

    borderTop: {
        borderTopWidth: variables.borderTopWidth,
        borderColor: themeColors.border,
    },

    borderTopRounded: {
        borderTopWidth: 1,
        borderColor: themeColors.border,
        borderTopLeftRadius: variables.componentBorderRadiusNormal,
        borderTopRightRadius: variables.componentBorderRadiusNormal,
    },

    borderBottomRounded: {
        borderBottomWidth: 1,
        borderColor: themeColors.border,
        borderBottomLeftRadius: variables.componentBorderRadiusNormal,
        borderBottomRightRadius: variables.componentBorderRadiusNormal,
    },

    borderBottom: {
        borderBottomWidth: 1,
        borderColor: themeColors.border,
    },

    borderNone: {
        borderWidth: 0,
        borderBottomWidth: 0,
    },

    borderRight: {
        borderRightWidth: 1,
        borderColor: themeColors.border,
    },

    borderLeft: {
        borderLeftWidth: 1,
        borderColor: themeColors.border,
    },

    pointerEventsNone,

    pointerEventsAuto,

    headerBar: {
        overflow: 'hidden',
        justifyContent: 'center',
        display: 'flex',
        paddingLeft: 20,
        height: variables.contentHeaderHeight,
        width: '100%',
    },

    imageViewContainer: {
        width: '100%',
        height: '100%',
        alignItems: 'center',
        justifyContent: 'center',
    },

    imageModalPDF: {
        flex: 1,
        backgroundColor: themeColors.modalBackground,
    },

    PDFView: {
        // `display: grid` is not supported in native platforms!
        // It's being used on Web/Desktop only to vertically center short PDFs,
        // while preventing the overflow of the top of long PDF files.
        display: 'grid',
        backgroundColor: themeColors.modalBackground,
        width: '100%',
        height: '100%',
        justifyContent: 'center',
        overflow: 'hidden',
        overflowY: 'auto',
        alignItems: 'center',
    },

    pdfPasswordForm: {
        wideScreenWidth: {
            width: 350,
        },
    },

    modalCenterContentContainer: {
        flex: 1,
        flexDirection: 'column',
        justifyContent: 'center',
        alignItems: 'center',
        backgroundColor: themeColors.modalBackdrop,
    },

    centeredModalStyles: (isSmallScreenWidth, isFullScreenWhenSmall) => ({
        borderWidth: isSmallScreenWidth && !isFullScreenWhenSmall ? 1 : 0,
        marginHorizontal: isSmallScreenWidth ? 0 : 20,
    }),

    imageModalImageCenterContainer: {
        alignItems: 'center',
        flex: 1,
        justifyContent: 'center',
        width: '100%',
    },

    defaultAttachmentView: {
        backgroundColor: themeColors.sidebar,
        borderRadius: variables.componentBorderRadiusNormal,
        borderWidth: 1,
        borderColor: themeColors.border,
        flexDirection: 'row',
        padding: 20,
        alignItems: 'center',
    },

    notFoundSafeArea: {
        flex: 1,
        backgroundColor: themeColors.heading,
    },

    notFoundView: {
        flex: 1,
        alignItems: 'center',
        paddingTop: 40,
        paddingBottom: 40,
        justifyContent: 'space-between',
    },

    notFoundLogo: {
        width: 202,
        height: 63,
    },

    notFoundContent: {
        alignItems: 'center',
    },

    notFoundTextHeader: {
        ...headlineFont,
        color: themeColors.heading,
        fontSize: variables.fontSizeXLarge,
        lineHeight: variables.lineHeightXXLarge,
        marginTop: 20,
        marginBottom: 8,
        textAlign: 'center',
    },

    notFoundTextBody: {
        color: themeColors.componentBG,
        fontFamily: fontFamily.EXP_NEUE_BOLD,
        fontWeight: fontWeightBold,
        fontSize: 15,
    },

    notFoundButtonText: {
        color: themeColors.link,
        fontFamily: fontFamily.EXP_NEUE_BOLD,
        fontWeight: fontWeightBold,
        fontSize: 15,
    },

    blockingViewContainer: {
        paddingBottom: variables.contentHeaderHeight,
    },

    defaultModalContainer: {
        backgroundColor: themeColors.componentBG,
        borderColor: themeColors.transparent,
    },

    reportActionContextMenuMiniButton: {
        ...spacing.p1,
        ...spacing.mv1,
        ...spacing.mh1,
        ...{borderRadius: variables.buttonBorderRadius},
    },

    reportActionSystemMessageContainer: {
        marginLeft: 42,
    },

    reportDetailsTitleContainer: {
        ...flex.dFlex,
        ...flex.flexColumn,
        ...flex.alignItemsCenter,
        paddingHorizontal: 20,
        paddingBottom: 20,
    },

    reportDetailsRoomInfo: {
        ...flex.flex1,
        ...flex.dFlex,
        ...flex.flexColumn,
        ...flex.alignItemsCenter,
    },

    reportSettingsVisibilityText: {
        textTransform: 'capitalize',
    },

    settingsPageBackground: {
        flexDirection: 'column',
        width: '100%',
        flexGrow: 1,
    },

    settingsPageBody: {
        width: '100%',
        justifyContent: 'space-around',
    },

    settingsPageColumn: {
        width: '100%',
        alignItems: 'center',
        justifyContent: 'space-around',
    },

    settingsPageContainer: {
        justifyContent: 'space-between',
        alignItems: 'center',
        width: '100%',
    },

    twoFactorAuthSection: {
        backgroundColor: themeColors.appBG,
        padding: 0,
    },

    twoFactorAuthCodesBox: ({isExtraSmallScreenWidth, isSmallScreenWidth}) => {
        let paddingHorizontal = styles.ph9;

        if (isSmallScreenWidth) {
            paddingHorizontal = styles.ph4;
        }

        if (isExtraSmallScreenWidth) {
            paddingHorizontal = styles.ph2;
        }

        return {
            alignItems: 'center',
            justifyContent: 'center',
            backgroundColor: themeColors.highlightBG,
            paddingVertical: 28,
            borderRadius: 16,
            marginTop: 32,
            ...paddingHorizontal,
        };
    },

    twoFactorLoadingContainer: {
        alignItems: 'center',
        justifyContent: 'center',
        height: 210,
    },

    twoFactorAuthCodesContainer: {
        alignItems: 'center',
        justifyContent: 'center',
        flexDirection: 'row',
        flexWrap: 'wrap',
        gap: 12,
    },

    twoFactorAuthCode: {
        fontFamily: fontFamily.MONOSPACE,
        width: 112,
        textAlign: 'center',
    },

    twoFactorAuthCodesButtonsContainer: {
        flexDirection: 'row',
        justifyContent: 'center',
        gap: 12,
        marginTop: 20,
        flexWrap: 'wrap',
    },

    twoFactorAuthCodesButton: {
        minWidth: 112,
    },

    twoFactorAuthCopyCodeButton: {
        minWidth: 110,
    },

    anonymousRoomFooter: (isSmallSizeLayout) => ({
        flexDirection: isSmallSizeLayout ? 'column' : 'row',
        ...(!isSmallSizeLayout && {
            alignItems: 'center',
            justifyContent: 'space-between',
        }),
        padding: 20,
        backgroundColor: themeColors.sidebar,
        borderRadius: variables.componentBorderRadiusLarge,
        overflow: 'hidden',
    }),
    anonymousRoomFooterWordmarkAndLogoContainer: (isSmallSizeLayout) => ({
        flexDirection: 'row',
        alignItems: 'center',
        ...(isSmallSizeLayout && {
            justifyContent: 'space-between',
            marginTop: 16,
        }),
    }),
    anonymousRoomFooterLogo: {
        width: 88,
        marginLeft: 0,
        height: 20,
    },
    anonymousRoomFooterLogoTaglineText: {
        fontFamily: fontFamily.EXP_NEUE,
        fontSize: variables.fontSizeMedium,
        color: themeColors.textLight,
    },
    signInButtonAvatar: {
        width: 80,
    },

    anonymousRoomFooterSignInButton: {
        width: 110,
    },

    roomHeaderAvatarSize: {
        height: variables.componentSizeLarge,
        width: variables.componentSizeLarge,
    },

    roomHeaderAvatar: {
        backgroundColor: themeColors.appBG,
        marginLeft: -16,
        borderRadius: 100,
        borderColor: themeColors.componentBG,
        borderWidth: 4,
    },

    roomHeaderAvatarOverlay: {
        position: 'absolute',
        top: 0,
        right: 0,
        bottom: 0,
        left: 0,
        backgroundColor: themeColors.overlay,
        opacity: variables.overlayOpacity,
        borderRadius: 88,
    },

    avatarInnerTextChat: {
        color: themeColors.textLight,
        fontSize: variables.fontSizeXLarge,
        fontFamily: fontFamily.EXP_NEW_KANSAS_MEDIUM,
        textAlign: 'center',
        fontWeight: 'normal',
        position: 'absolute',
        width: 88,
        left: -16,
    },

    svgAvatarBorder: {
        borderRadius: 100,
        overflow: 'hidden',
    },

    displayName: {
        fontSize: variables.fontSizeLarge,
        fontFamily: fontFamily.EXP_NEUE_BOLD,
        fontWeight: fontWeightBold,
        color: themeColors.heading,
    },

    pageWrapper: {
        width: '100%',
        alignItems: 'center',
        padding: 20,
    },

    pageWrapperNotCentered: {
        width: '100%',
        padding: 20,
    },

    avatarSectionWrapper: {
        width: '100%',
        alignItems: 'center',
        paddingHorizontal: 20,
        paddingBottom: 20,
    },

    avatarSectionWrapperSkeleton: {
        width: '100%',
        paddingHorizontal: 20,
        paddingBottom: 20,
    },

    selectCircle: {
        width: variables.componentSizeSmall,
        height: variables.componentSizeSmall,
        borderColor: themeColors.border,
        borderWidth: 1,
        borderRadius: variables.componentSizeSmall / 2,
        justifyContent: 'center',
        alignItems: 'center',
        backgroundColor: themeColors.componentBG,
        marginLeft: 8,
    },

    unreadIndicatorContainer: {
        position: 'absolute',
        top: -10,
        left: 0,
        width: '100%',
        height: 20,
        paddingHorizontal: 20,
        flexDirection: 'row',
        alignItems: 'center',
        zIndex: 1,
        ...cursor.cursorDefault,
    },

    unreadIndicatorLine: {
        height: 1,
        backgroundColor: themeColors.unreadIndicator,
        flexGrow: 1,
        marginRight: 8,
        opacity: 0.5,
    },

    threadDividerLine: {
        height: 1,
        backgroundColor: themeColors.border,
        flexGrow: 1,
        marginHorizontal: 20,
    },

    unreadIndicatorText: {
        color: themeColors.unreadIndicator,
        fontFamily: fontFamily.EXP_NEUE_BOLD,
        fontSize: variables.fontSizeSmall,
        fontWeight: fontWeightBold,
        textTransform: 'capitalize',
    },

    flipUpsideDown: {
        transform: [{rotate: '180deg'}],
    },

    navigationSceneContainer: {
        backgroundColor: themeColors.appBG,
    },

    navigationScreenCardStyle: {
        backgroundColor: themeColors.appBG,
        height: '100%',
    },

    navigationSceneFullScreenWrapper: {
        borderRadius: variables.componentBorderRadiusCard,
        overflow: 'hidden',
        height: '100%',
    },

    invisible: {
        position: 'absolute',
        opacity: 0,
    },

    containerWithSpaceBetween: {
        justifyContent: 'space-between',
        width: '100%',
        flex: 1,
    },

    detailsPageSectionContainer: {
        alignSelf: 'flex-start',
    },

    attachmentModalArrowsContainer: {
        display: 'flex',
        justifyContent: 'center',
        height: '100%',
        width: '100%',
        ...cursor.cursorUnset,
    },

    attachmentArrow: {
        zIndex: 23,
        position: 'absolute',
    },

    arrowIcon: {
        height: 40,
        width: 40,
        alignItems: 'center',
        paddingHorizontal: 0,
        paddingTop: 0,
        paddingBottom: 0,
    },

    detailsPageSectionVersion: {
        alignSelf: 'center',
        color: themeColors.textSupporting,
        fontSize: variables.fontSizeSmall,
        height: 24,
        lineHeight: 20,
    },

    switchTrack: {
        width: 50,
        height: 28,
        justifyContent: 'center',
        borderRadius: 20,
        padding: 15,
        backgroundColor: themeColors.success,
    },

    switchInactive: {
        backgroundColor: themeColors.border,
    },

    switchThumb: {
        width: 22,
        height: 22,
        borderRadius: 11,
        position: 'absolute',
        left: 4,
        backgroundColor: themeColors.appBG,
    },

    radioButtonContainer: {
        backgroundColor: themeColors.componentBG,
        borderRadius: 10,
        height: 20,
        width: 20,
        borderColor: themeColors.icon,
        borderWidth: 1,
        justifyContent: 'center',
        alignItems: 'center',
    },

    checkboxPressable: {
        borderRadius: 6,
        padding: 2,
        justifyContent: 'center',
        alignItems: 'center',
    },

    checkedContainer: {
        backgroundColor: themeColors.checkBox,
    },

    magicCodeInputContainer: {
        flexDirection: 'row',
        justifyContent: 'space-between',
        minHeight: variables.inputHeight,
    },

    magicCodeInput: {
        fontSize: variables.fontSizeXLarge,
        color: themeColors.heading,
        lineHeight: variables.inputHeight,
    },

    magicCodeInputTransparent: {
        color: 'transparent',
        caretColor: 'transparent',
        WebkitTextFillColor: 'transparent',
        // After setting the input text color to transparent, it acquires the background-color.
        // However, it is not possible to override the background-color directly as explained in this resource: https://developer.mozilla.org/en-US/docs/Web/CSS/:autofill
        // Therefore, the transition effect needs to be delayed.
        transitionDelay: '99999s',
    },

    iouAmountText: {
        ...headlineFont,
        fontSize: variables.iouAmountTextSize,
        color: themeColors.heading,
        lineHeight: variables.inputHeight,
    },

    iouAmountTextInput: addOutlineWidth(
        {
            ...headlineFont,
            fontSize: variables.iouAmountTextSize,
            color: themeColors.heading,
            padding: 0,
            lineHeight: undefined,
        },
        0,
    ),

    moneyRequestConfirmationAmount: {
        ...headlineFont,
        fontSize: variables.fontSizeh1,
    },

    moneyRequestMenuItem: {
        flexDirection: 'row',
        borderRadius: 0,
        justifyContent: 'space-between',
        width: '100%',
        paddingHorizontal: 20,
        paddingVertical: 12,
    },

    requestPreviewBox: {
        marginTop: 12,
        maxWidth: variables.sideBarWidth,
    },

    iouPreviewBox: {
        backgroundColor: themeColors.cardBG,
        borderRadius: variables.componentBorderRadiusLarge,
        padding: 16,
        maxWidth: variables.sideBarWidth,
        width: '100%',
    },

    iouPreviewBoxHover: {
        backgroundColor: themeColors.border,
    },

    iouPreviewBoxLoading: {
        // When a new IOU request arrives it is very briefly in a loading state, so set the minimum height of the container to 94 to match the rendered height after loading.
        // Otherwise, the IOU request pay button will not be fully visible and the user will have to scroll up to reveal the entire IOU request container.
        // See https://github.com/Expensify/App/issues/10283.
        minHeight: 94,
        width: '100%',
    },

    iouPreviewBoxAvatar: {
        marginRight: -10,
        marginBottom: 0,
    },

    defaultCheckmarkWrapper: {
        marginLeft: 8,
        alignSelf: 'center',
    },

    iouDetailsContainer: {
        flexGrow: 1,
        paddingStart: 20,
        paddingEnd: 20,
    },

    codeWordWrapper: {
        ...codeStyles.codeWordWrapper,
    },

    codeWordStyle: {
        borderLeftWidth: 0,
        borderRightWidth: 0,
        borderTopLeftRadius: 0,
        borderBottomLeftRadius: 0,
        borderTopRightRadius: 0,
        borderBottomRightRadius: 0,
        paddingLeft: 0,
        paddingRight: 0,
        justifyContent: 'center',
        ...codeStyles.codeWordStyle,
    },

    codeFirstWordStyle: {
        borderLeftWidth: 1,
        borderTopLeftRadius: 4,
        borderBottomLeftRadius: 4,
        paddingLeft: 5,
    },

    codeLastWordStyle: {
        borderRightWidth: 1,
        borderTopRightRadius: 4,
        borderBottomRightRadius: 4,
        paddingRight: 5,
    },

    fullScreenLoading: {
        backgroundColor: themeColors.componentBG,
        opacity: 0.8,
        justifyContent: 'center',
        alignItems: 'center',
        zIndex: 10,
    },

    navigatorFullScreenLoading: {
        backgroundColor: themeColors.highlightBG,
        opacity: 1,
    },

    reimbursementAccountFullScreenLoading: {
        backgroundColor: themeColors.componentBG,
        opacity: 0.8,
        justifyContent: 'flex-start',
        alignItems: 'center',
        zIndex: 10,
    },

    hiddenElementOutsideOfWindow: {
        position: 'absolute',
        top: -10000,
        left: 0,
        opacity: 0,
    },

    growlNotificationWrapper: {
        zIndex: 2,
    },

    growlNotificationContainer: {
        flex: 1,
        justifyContent: 'flex-start',
        position: 'absolute',
        width: '100%',
        top: 20,
        ...spacing.pl5,
        ...spacing.pr5,
    },

    growlNotificationDesktopContainer: {
        maxWidth: variables.sideBarWidth,
        right: 0,
        position: 'fixed',
    },

    growlNotificationTranslateY: (y) => ({
        transform: [{translateY: y}],
    }),

    makeSlideInTranslation: (translationType, fromValue) => ({
        from: {
            [translationType]: fromValue,
        },
        to: {
            [translationType]: 0,
        },
    }),

    growlNotificationBox: {
        backgroundColor: themeColors.inverse,
        borderRadius: variables.componentBorderRadiusNormal,
        alignItems: 'center',
        flexDirection: 'row',
        justifyContent: 'space-between',
        shadowColor: themeColors.shadow,
        ...spacing.p5,
    },

    growlNotificationText: {
        fontSize: variables.fontSizeNormal,
        fontFamily: fontFamily.EXP_NEUE,
        width: '90%',
        lineHeight: variables.fontSizeNormalHeight,
        color: themeColors.textReversed,
        ...spacing.ml4,
    },

    blockquote: {
        borderLeftColor: themeColors.border,
        borderLeftWidth: 4,
        paddingLeft: 12,
        marginVertical: 4,
    },

    noSelect: {
        boxShadow: 'none',
        outline: 'none',
    },

    cardStyleNavigator: {
        overflow: 'hidden',
        height: '100%',
    },

    fullscreenCard: {
        position: 'absolute',
        left: 0,
        top: 0,
        width: '100%',
        height: '100%',
    },

    fullscreenCardWeb: {
        left: 'auto',
        right: '-24%',
        top: '-18%',
        height: '120%',
    },

    fullscreenCardWebCentered: {
        left: '0',
        right: '0',
        top: '0',
        height: '60%',
    },

    fullscreenCardMobile: {
        left: '-20%',
        top: '-30%',
        width: '150%',
    },

    fullscreenCardMediumScreen: {
        left: '-15%',
        top: '-30%',
        width: '145%',
    },

    smallEditIcon: {
        alignItems: 'center',
        backgroundColor: themeColors.buttonHoveredBG,
        borderColor: themeColors.textReversed,
        borderRadius: 14,
        borderWidth: 3,
        color: themeColors.textReversed,
        height: 28,
        width: 28,
        justifyContent: 'center',
    },

    smallAvatarEditIcon: {
        position: 'absolute',
        right: -4,
        bottom: -4,
    },

    workspaceCard: {
        width: '100%',
        height: 400,
        borderRadius: variables.componentBorderRadiusCard,
        overflow: 'hidden',
        backgroundColor: themeColors.heroCard,
    },

    workspaceCardMobile: {
        height: 475,
    },

    workspaceCardMediumScreen: {
        height: 540,
    },

    workspaceCardMainText: {
        fontSize: variables.fontSizeXXXLarge,
        fontWeight: 'bold',
        lineHeight: variables.fontSizeXXXLarge,
    },

    workspaceCardContent: {
        zIndex: 1,
        padding: 50,
    },

    workspaceCardContentMediumScreen: {
        padding: 25,
    },

    workspaceCardCTA: {
        width: 250,
    },

    autoGrowHeightMultilineInput: {
        maxHeight: 115,
    },

    peopleRow: {
        width: '100%',
        flexDirection: 'row',
        justifyContent: 'space-between',
        alignItems: 'center',
        ...spacing.pt2,
    },

    peopleRowBorderBottom: {
        borderColor: themeColors.border,
        borderBottomWidth: 1,
        ...spacing.pb2,
    },

    peopleBadge: {
        backgroundColor: themeColors.icon,
        ...spacing.ph3,
    },

    peopleBadgeText: {
        color: themeColors.textReversed,
        fontSize: variables.fontSizeSmall,
        lineHeight: variables.lineHeightNormal,
        ...whiteSpace.noWrap,
    },

    offlineFeedback: {
        deleted: {
            textDecorationLine: 'line-through',
            textDecorationStyle: 'solid',
        },
        pending: {
            opacity: 0.5,
        },
        error: {
            flexDirection: 'row',
            alignItems: 'center',
        },
        container: {
            ...spacing.pv2,
        },
        textContainer: {
            flexDirection: 'column',
            flex: 1,
        },
        text: {
            color: themeColors.textSupporting,
            textAlignVertical: 'center',
            fontSize: variables.fontSizeLabel,
        },
        errorDot: {
            marginRight: 12,
        },
    },

    dotIndicatorMessage: {
        display: 'flex',
        flexDirection: 'row',
        alignItems: 'center',
    },

    sidebarPopover: {
        width: variables.sideBarWidth - 68,
    },

    cardOverlay: {
        backgroundColor: themeColors.overlay,
        position: 'absolute',
        top: 0,
        left: 0,
        width: '100%',
        height: '100%',
        opacity: variables.overlayOpacity,
    },

    communicationsLinkIcon: {
        right: -36,
        top: 0,
        bottom: 0,
    },

    shortTermsBorder: {
        borderWidth: 1,
        borderColor: themeColors.border,
    },

    shortTermsHorizontalRule: {
        borderBottomWidth: 1,
        borderColor: themeColors.border,
        ...spacing.mh3,
    },

    shortTermsLargeHorizontalRule: {
        borderWidth: 1,
        borderColor: themeColors.border,
        ...spacing.mh3,
    },

    shortTermsRow: {
        flexDirection: 'row',
        padding: 12,
    },

    termsCenterRight: {
        marginTop: 'auto',
        marginBottom: 'auto',
    },

    shortTermsBoldHeadingSection: {
        paddingRight: 12,
        paddingLeft: 12,
        marginTop: 12,
    },

    shortTermsHeadline: {
        ...headlineFont,
        ...whiteSpace.preWrap,
        color: themeColors.heading,
        fontSize: variables.fontSizeXXXLarge,
        lineHeight: variables.lineHeightXXXLarge,
    },

    longTermsRow: {
        flexDirection: 'row',
        marginTop: 20,
    },

    collapsibleSectionBorder: {
        borderBottomWidth: 2,
        borderBottomColor: themeColors.border,
    },

    communicationsLinkHeight: {
        height: variables.communicationsLinkHeight,
    },

    floatingMessageCounterWrapper: {
        position: 'absolute',
        left: '50%',
        top: 0,
        zIndex: 100,
        ...visibility('hidden'),
    },

    floatingMessageCounterWrapperAndroid: {
        left: 0,
        width: '100%',
        alignItems: 'center',
        position: 'absolute',
        top: 0,
        zIndex: 100,
        ...visibility('hidden'),
    },

    floatingMessageCounterSubWrapperAndroid: {
        left: '50%',
        width: 'auto',
    },

    floatingMessageCounter: {
        left: '-50%',
        ...visibility('visible'),
    },

    floatingMessageCounterTransformation: (translateY) => ({
        transform: [{translateY}],
    }),

    confirmationAnimation: {
        height: 180,
        width: 180,
        marginBottom: 20,
    },

    googleSearchTextInputContainer: {
        flexDirection: 'column',
    },

    googleSearchSeparator: {
        height: 1,
        backgroundColor: themeColors.border,
    },

    googleSearchText: {
        color: themeColors.text,
        fontSize: variables.fontSizeNormal,
        lineHeight: variables.fontSizeNormalHeight,
        fontFamily: fontFamily.EXP_NEUE,
        flex: 1,
    },

    threeDotsPopoverOffset: (windowWidth) => ({
        ...getPopOverVerticalOffset(60),
        horizontal: windowWidth - 60,
    }),

    threeDotsPopoverOffsetNoCloseButton: (windowWidth) => ({
        ...getPopOverVerticalOffset(60),
        horizontal: windowWidth - 10,
    }),

    invert: {
        // It's important to invert the Y AND X axis to prevent a react native issue that can lead to ANRs on android 13
        transform: [{scaleX: -1}, {scaleY: -1}],
    },

    keyboardShortcutModalContainer: {
        maxHeight: '100%',
        flex: 0,
        flexBasis: 'auto',
    },

    keyboardShortcutTableWrapper: {
        alignItems: 'center',
        flex: 1,
        height: 'auto',
        maxHeight: '100%',
    },

    keyboardShortcutTableContainer: {
        display: 'flex',
        width: '100%',
        borderColor: themeColors.border,
        height: 'auto',
        borderRadius: variables.componentBorderRadius,
        borderWidth: 1,
    },

    keyboardShortcutTableRow: {
        flex: 1,
        flexDirection: 'row',
        borderColor: themeColors.border,
        flexBasis: 'auto',
        alignSelf: 'stretch',
        borderTopWidth: 1,
    },

    keyboardShortcutTablePrefix: {
        width: '30%',
        borderRightWidth: 1,
        borderColor: themeColors.border,
    },

    keyboardShortcutTableFirstRow: {
        borderTopWidth: 0,
    },

    iPhoneXSafeArea: {
        backgroundColor: themeColors.inverse,
        flex: 1,
    },

    transferBalancePayment: {
        borderWidth: 1,
        borderRadius: variables.componentBorderRadiusNormal,
        borderColor: themeColors.border,
    },

    transferBalanceSelectedPayment: {
        borderColor: themeColors.iconSuccessFill,
    },

    transferBalanceBalance: {
        fontSize: 48,
    },

    closeAccountMessageInput: {
        height: 153,
    },

    imageCropContainer: {
        overflow: 'hidden',
        alignItems: 'center',
        justifyContent: 'center',
        backgroundColor: themeColors.imageCropBackgroundColor,
        ...cursor.cursorMove,
    },

    sliderKnobTooltipView: {
        height: variables.sliderKnobSize,
        width: variables.sliderKnobSize,
        borderRadius: variables.sliderKnobSize / 2,
    },

    sliderKnob: {
        backgroundColor: themeColors.success,
        position: 'absolute',
        height: variables.sliderKnobSize,
        width: variables.sliderKnobSize,
        borderRadius: variables.sliderKnobSize / 2,
        left: -(variables.sliderKnobSize / 2),
        ...cursor.cursorPointer,
    },

    sliderBar: {
        backgroundColor: themeColors.border,
        height: variables.sliderBarHeight,
        borderRadius: variables.sliderBarHeight / 2,
        alignSelf: 'stretch',
        justifyContent: 'center',
    },

    screenCenteredContainer: {
        flex: 1,
        justifyContent: 'center',
        marginBottom: 40,
        padding: 16,
    },

    inlineSystemMessage: {
        color: themeColors.textSupporting,
        fontSize: variables.fontSizeLabel,
        fontFamily: fontFamily.EXP_NEUE,
        marginLeft: 6,
    },

    fullScreenTransparentOverlay: {
        position: 'absolute',
        width: '100%',
        height: '100%',
        top: 0,
        left: 0,
        right: 0,
        bottom: 0,
        backgroundColor: themeColors.dropUIBG,
        zIndex: 2,
    },

    dropZoneTopInvisibleOverlay: {
        position: 'absolute',
        width: '100%',
        height: '100%',
        top: 0,
        left: 0,
        right: 0,
        bottom: 0,
        backgroundColor: themeColors.dropTransparentOverlay,
        zIndex: 1000,
    },

    receiptTransparentOverlay: {
        position: 'absolute',
        width: '100%',
        height: '100%',
        top: 0,
        left: 0,
        right: 0,
        bottom: 0,
        backgroundColor: themeColors.receiptDropUIBG,
        zIndex: 2,
    },

    receiptDropZoneTopInvisibleOverlay: {
        position: 'absolute',
        width: '100%',
        height: '100%',
        top: 0,
        left: 0,
        right: 0,
        bottom: 0,
        backgroundColor: themeColors.dropTransparentOverlay,
        zIndex: 1000,
    },

    cardSection: {
        backgroundColor: themeColors.cardBG,
        borderRadius: variables.componentBorderRadiusCard,
        marginBottom: 20,
        marginHorizontal: 16,
        padding: 20,
        width: 'auto',
        textAlign: 'left',
    },

    cardSectionTitle: {
        lineHeight: variables.lineHeightXXLarge,
    },

    cardMenuItem: {
        paddingLeft: 8,
        paddingRight: 0,
        borderRadius: variables.buttonBorderRadius,
        height: variables.componentSizeLarge,
        alignItems: 'center',
    },

    callRequestSection: {
        backgroundColor: themeColors.appBG,
        paddingHorizontal: 0,
        paddingBottom: 0,
        marginHorizontal: 0,
        marginBottom: 0,
    },

    archivedReportFooter: {
        borderRadius: variables.componentBorderRadius,
        ...wordBreak.breakWord,
    },

    saveButtonPadding: {
        paddingLeft: 18,
        paddingRight: 18,
    },

    deeplinkWrapperContainer: {
        padding: 20,
        flex: 1,
        alignItems: 'center',
        justifyContent: 'center',
        backgroundColor: themeColors.appBG,
    },

    deeplinkWrapperMessage: {
        flex: 1,
        alignItems: 'center',
        justifyContent: 'center',
    },

    deeplinkWrapperFooter: {
        paddingTop: 80,
        paddingBottom: 45,
    },

    emojiReactionBubble: {
        borderRadius: 28,
        alignItems: 'center',
        justifyContent: 'center',
        flexDirection: 'row',
        alignSelf: 'flex-start',
    },

    emojiReactionListHeader: {
        marginTop: 8,
        paddingBottom: 20,
        borderBottomColor: themeColors.border,
        borderBottomWidth: 1,
        marginHorizontal: 20,
    },
    emojiReactionListHeaderBubble: {
        paddingVertical: 2,
        paddingHorizontal: 8,
        borderRadius: 28,
        backgroundColor: themeColors.border,
        alignItems: 'center',
        justifyContent: 'center',
        flexDirection: 'row',
        alignSelf: 'flex-start',
        marginRight: 4,
    },
    reactionListItem: {
        flexDirection: 'row',
        paddingVertical: 12,
        paddingHorizontal: 20,
    },
    reactionListHeaderText: {
        color: themeColors.textSupporting,
        marginLeft: 8,
        alignSelf: 'center',
    },

    miniQuickEmojiReactionText: {
        fontSize: 15,
        lineHeight: 20,
        textAlignVertical: 'center',
    },

    emojiReactionBubbleText: {
        textAlignVertical: 'center',
    },

    reactionCounterText: {
        fontSize: 13,
        marginLeft: 4,
        fontWeight: 'bold',
    },

    fontColorReactionLabel: {
        color: '#586A64',
    },

    reactionEmojiTitle: {
        fontSize: variables.iconSizeLarge,
        lineHeight: variables.iconSizeXLarge,
    },

    textReactionSenders: {
        color: themeColors.dark,
        ...wordBreak.breakWord,
    },

    quickReactionsContainer: {
        gap: 12,
        flexDirection: 'row',
        paddingHorizontal: 25,
        paddingVertical: 12,
        justifyContent: 'space-between',
    },

    reactionListContainer: {
        maxHeight: variables.listItemHeightNormal * 5.75,
        ...spacing.pv2,
    },

    reactionListContainerFixedWidth: {
        maxWidth: variables.popoverWidth,
    },

    validateCodeDigits: {
        color: themeColors.text,
        fontFamily: fontFamily.EXP_NEUE,
        fontSize: variables.fontSizeXXLarge,
        letterSpacing: 4,
    },

    footerWrapper: {
        fontSize: variables.fontSizeNormal,
        paddingTop: 64,
        maxWidth: 1100, // Match footer across all Expensify platforms
    },

    footerColumnsContainer: {
        flex: 1,
        flexWrap: 'wrap',
        marginBottom: 40,
        marginHorizontal: -16,
    },

    footerTitle: {
        fontSize: variables.fontSizeLarge,
        color: themeColors.success,
        marginBottom: 16,
    },

    footerRow: {
        paddingVertical: 4,
        marginBottom: 8,
        color: themeColors.textLight,
        fontSize: variables.fontSizeMedium,
    },

    footerBottomLogo: {
        marginTop: 40,
        width: '100%',
    },

    listPickerSeparator: {
        height: 1,
        backgroundColor: themeColors.buttonDefaultBG,
    },

    datePickerRoot: {
        position: 'relative',
        zIndex: 99,
    },

    datePickerPopover: {
        backgroundColor: themeColors.appBG,
        width: '100%',
        alignSelf: 'center',
        zIndex: 100,
        marginTop: 8,
    },

    loginHeroHeader: {
        fontFamily: fontFamily.EXP_NEW_KANSAS_MEDIUM,
        color: themeColors.success,
        fontWeight: '500',
        textAlign: 'center',
    },

    newKansasLarge: {
        ...headlineFont,
        fontSize: variables.fontSizeXLarge,
        lineHeight: variables.lineHeightXXLarge,
    },

    loginHeroBody: {
        fontFamily: fontFamily.EXP_NEUE,
        fontSize: variables.fontSizeSignInHeroBody,
        color: themeColors.textLight,
        textAlign: 'center',
    },

    linkPreviewWrapper: {
        marginTop: 16,
        borderLeftWidth: 4,
        borderLeftColor: themeColors.border,
        paddingLeft: 12,
    },

    linkPreviewImage: {
        flex: 1,
        resizeMode: 'contain',
        borderRadius: 8,
        marginTop: 8,
    },

    linkPreviewLogoImage: {
        height: 16,
        width: 16,
    },

    validateCodeMessage: {
        width: variables.modalContentMaxWidth,
        textAlign: 'center',
    },

    whisper: {
        backgroundColor: themeColors.cardBG,
    },

    contextMenuItemPopoverMaxWidth: {
        maxWidth: 375,
    },

    taskCheckbox: {
        height: 16,
        width: 16,
    },

    taskTitleMenuItem: {
        ...writingDirection.ltr,
        ...headlineFont,
        ...spacing.flexWrap,
        ...spacing.flex1,
        fontSize: variables.fontSizeXLarge,
        maxWidth: '100%',
        ...wordBreak.breakWord,
    },

    taskTitleDescription: {
        fontFamily: fontFamily.EXP_NEUE,
        fontSize: variables.fontSizeLabel,
        color: themeColors.textSupporting,
        lineHeight: variables.lineHeightNormal,
        ...spacing.mb1,
    },

    taskMenuItemCheckbox: {
        height: 27,
        ...spacing.mr3,
    },

    reportHorizontalRule: {
        borderBottomWidth: 1,
        borderColor: themeColors.border,
        ...spacing.mh5,
        ...spacing.mv2,
    },

    assigneeTextStyle: {
        fontFamily: fontFamily.EXP_NEUE_BOLD,
        fontWeight: fontWeightBold,
        minHeight: variables.avatarSizeSubscript,
    },

    taskRightIconContainer: {
        width: variables.componentSizeNormal,
        marginLeft: 'auto',
        ...spacing.mt1,
        ...pointerEventsAuto,
        ...spacing.dFlex,
        ...spacing.alignItemsCenter,
    },

    shareCodePage: {
        paddingHorizontal: 38.5,
    },

    shareCodeContainer: {
        width: '100%',
        alignItems: 'center',
        paddingHorizontal: variables.qrShareHorizontalPadding,
        paddingVertical: 20,
        borderRadius: 20,
        overflow: 'hidden',
        borderColor: themeColors.borderFocus,
        borderWidth: 2,
        backgroundColor: themeColors.highlightBG,
    },

    splashScreenHider: {
        backgroundColor: themeColors.splashBG,
        alignItems: 'center',
        justifyContent: 'center',
    },

    headerEnvBadge: {
        marginLeft: 0,
        marginBottom: 2,
        height: 12,
        paddingLeft: 4,
        paddingRight: 4,
        alignItems: 'center',
    },

    headerEnvBadgeText: {
        fontSize: 7,
        fontWeight: fontWeightBold,
        lineHeight: undefined,
    },

    expensifyQrLogo: {
        alignSelf: 'stretch',
        height: 27,
        marginBottom: 20,
    },

    qrShareTitle: {
        marginTop: 15,
        textAlign: 'center',
    },

<<<<<<< HEAD
    moneyRequestImage: {
        height: 200,
        borderRadius: 16,
        marginHorizontal: 20,
        marginTop: 20,
    },
=======
    loginButtonRow: {
        justifyContent: 'center',
        width: '100%',
        ...flex.flexRow,
    },

    loginButtonRowSmallScreen: {
        justifyContent: 'center',
        width: '100%',
        marginBottom: 10,
        ...flex.flexRow,
    },

    appleButtonContainer: {
        width: 40,
        height: 40,
        marginRight: 20,
    },

    signInIconButton: {
        margin: 10,
        marginTop: 0,
        padding: 2,
    },

    /**
     * @param {String} backgroundColor
     * @param {Number} height
     * @returns {Object}
     */
    overscrollSpacer: (backgroundColor, height) => ({
        backgroundColor,
        height,
        width: '100%',
        position: 'absolute',
        top: -height,
        left: 0,
        right: 0,
    }),
>>>>>>> 18841da7
};

export default styles;<|MERGE_RESOLUTION|>--- conflicted
+++ resolved
@@ -3597,14 +3597,6 @@
         textAlign: 'center',
     },
 
-<<<<<<< HEAD
-    moneyRequestImage: {
-        height: 200,
-        borderRadius: 16,
-        marginHorizontal: 20,
-        marginTop: 20,
-    },
-=======
     loginButtonRow: {
         justifyContent: 'center',
         width: '100%',
@@ -3644,7 +3636,13 @@
         left: 0,
         right: 0,
     }),
->>>>>>> 18841da7
+
+    moneyRequestImage: {
+        height: 200,
+        borderRadius: 16,
+        marginHorizontal: 20,
+        marginTop: 20,
+    },
 };
 
 export default styles;