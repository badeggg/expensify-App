--- conflicted
+++ resolved
@@ -2065,12 +2065,12 @@
         ],
     }),
 
-<<<<<<< HEAD
     confettiIcon: {
         height: 100,
         width: 100,
         marginBottom: 20,
-=======
+    },
+    
     googleSearchTextInputContainer: {
         flexDirection: 'column',
     },
@@ -2086,7 +2086,6 @@
         lineHeight: variables.fontSizeNormalHeight,
         fontFamily: fontFamily.GTA,
         flex: 1,
->>>>>>> a860c59f
     },
 };
 
