--- conflicted
+++ resolved
@@ -1786,7 +1786,6 @@
         ...whiteSpace.noWrap,
     },
 
-<<<<<<< HEAD
     termsRow: {
         borderTopColor: themeColors.border,
         borderTopWidth: 1,
@@ -1805,12 +1804,12 @@
     termsSection: {
         borderBottomWidth: 4,
         borderBottomColor: themeColors.border,
-=======
+    },
+
     communicationsLinkIcon: {
         right: -36,
         top: 0,
         bottom: 0,
->>>>>>> b9569af1
     },
 };
 
