import fontFamily from './fontFamily';
import addOutlineWidth from './addOutlineWidth';
import themeColors from './themes/default';
import fontWeightBold from './fontWeight/bold';
import variables from './variables';
import spacing from './utilities/spacing';
import sizing from './utilities/sizing';
import flex from './utilities/flex';
import display from './utilities/display';
import overflow from './utilities/overflow';
import whiteSpace from './utilities/whiteSpace';
import wordBreak from './utilities/wordBreak';
import positioning from './utilities/positioning';
import codeStyles from './codeStyles';
import visibility from './utilities/visibility';
import writingDirection from './utilities/writingDirection';
import optionAlternateTextPlatformStyles from './optionAlternateTextPlatformStyles';
import pointerEventsNone from './pointerEventsNone';
import pointerEventsAuto from './pointerEventsAuto';
import overflowXHidden from './overflowXHidden';
import CONST from '../CONST';

const picker = {
    backgroundColor: themeColors.transparent,
    color: themeColors.text,
    fontFamily: fontFamily.GTA,
    fontSize: variables.fontSizeNormal,
    lineHeight: variables.fontSizeNormalHeight,
    paddingHorizontal: 11,
    paddingBottom: 8,
    paddingTop: 23,
    height: 50,
    borderWidth: 0,
    borderRadius: variables.componentBorderRadiusNormal,
    textAlign: 'left',
};

const link = {
    color: themeColors.link,
    textDecorationColor: themeColors.link,
    fontFamily: fontFamily.GTA,
};

const baseCodeTagStyles = {
    borderWidth: 1,
    borderRadius: 5,
    borderColor: themeColors.border,
    backgroundColor: themeColors.textBackground,
};

const webViewStyles = {
    // As of react-native-render-html v6, don't declare distinct styles for
    // custom renderers, the API for custom renderers has changed. Declare the
    // styles in the below "tagStyles" instead. If you need to reuse those
    // styles from the renderer, just pass the "style" prop to the underlying
    // component.
    tagStyles: {
        em: {
            fontFamily: fontFamily.GTA,
            fontStyle: 'italic',
        },

        del: {
            textDecorationLine: 'line-through',
            textDecorationStyle: 'solid',
        },

        strong: {
            fontFamily: fontFamily.GTA,
            fontWeight: 'bold',
        },

        a: link,

        ul: {
            maxWidth: '100%',
        },

        ol: {
            maxWidth: '100%',
        },

        li: {
            flexShrink: 1,
        },

        blockquote: {
            borderLeftColor: themeColors.border,
            borderLeftWidth: 4,
            paddingLeft: 12,
            marginTop: 4,
            marginBottom: 4,

            // Overwrite default HTML margin for blockquotes
            marginLeft: 0,
        },

        pre: {
            ...baseCodeTagStyles,
            paddingTop: 12,
            paddingBottom: 12,
            paddingRight: 8,
            paddingLeft: 8,
            fontFamily: fontFamily.MONOSPACE,
            marginTop: 0,
            marginBottom: 0,
        },

        code: {
            ...baseCodeTagStyles,
            ...codeStyles.codeTextStyle,
            paddingLeft: 5,
            paddingRight: 5,
            fontFamily: fontFamily.MONOSPACE,
            fontSize: 13,
        },

        img: {
            borderColor: themeColors.border,
            borderRadius: variables.componentBorderRadiusNormal,
            borderWidth: 1,
        },

        p: {
            marginTop: 0,
            marginBottom: 0,
        },
        h1: {
            fontSize: variables.fontSizeLarge,
            marginBottom: 8,
        },
    },

    baseFontStyle: {
        color: themeColors.text,
        fontSize: variables.fontSizeNormal,
        fontFamily: fontFamily.GTA,
        flex: 1,
    },
};

const styles = {
    // Add all of our utility and helper styles
    ...spacing,
    ...sizing,
    ...flex,
    ...display,
    ...overflow,
    ...positioning,
    ...wordBreak,
    ...whiteSpace,
    ...writingDirection,

    rateCol: {
        margin: 0,
        padding: 0,
        flexBasis: '48%',
    },

    unitCol: {
        margin: 0,
        padding: 0,
        marginLeft: '4%',
        flexBasis: '48%',
    },

    webViewStyles,

    link,

    linkHovered: {
        color: themeColors.linkHover,
    },

    linkMuted: {
        color: themeColors.textSupporting,
        textDecorationColor: themeColors.textSupporting,
        fontFamily: fontFamily.GTA,
    },

    linkMutedHovered: {
        color: themeColors.textMutedReversed,
    },

    h1: {
        color: themeColors.heading,
        fontFamily: fontFamily.GTA_BOLD,
        fontSize: variables.fontSizeh1,
        fontWeight: fontWeightBold,
    },

    h3: {
        fontFamily: fontFamily.GTA_BOLD,
        fontSize: variables.fontSizeNormal,
        fontWeight: fontWeightBold,
    },

    h4: {
        fontFamily: fontFamily.GTA_BOLD,
        fontSize: variables.fontSizeLabel,
        fontWeight: fontWeightBold,
    },

    textAlignCenter: {
        textAlign: 'center',
    },

    textAlignRight: {
        textAlign: 'right',
    },

    textUnderline: {
        textDecorationLine: 'underline',
    },

    label: {
        fontSize: variables.fontSizeLabel,
        lineHeight: 18,
    },

    textLabel: {
        color: themeColors.text,
        fontSize: variables.fontSizeLabel,
        lineHeight: 18,
    },

    mutedTextLabel: {
        color: themeColors.textSupporting,
        fontSize: variables.fontSizeLabel,
        lineHeight: 18,
    },

    textMicro: {
        fontFamily: fontFamily.GTA,
        fontSize: variables.fontSizeSmall,
        lineHeight: 14,
    },

    textMicroBold: {
        color: themeColors.text,
        fontWeight: fontWeightBold,
        fontFamily: fontFamily.GTA_BOLD,
        fontSize: variables.fontSizeSmall,
    },

    textMicroSupporting: {
        color: themeColors.textSupporting,
        fontFamily: fontFamily.GTA,
        fontSize: variables.fontSizeSmall,
        lineHeight: 14,
    },

    textExtraSmallSupporting: {
        color: themeColors.textSupporting,
        fontFamily: fontFamily.GTA,
        fontSize: variables.fontSizeExtraSmall,
    },

    textLarge: {
        fontSize: variables.fontSizeLarge,
    },

    textXXLarge: {
        fontSize: variables.fontSizeXXLarge,
    },

    textXXXLarge: {
        color: themeColors.heading,
        fontFamily: fontFamily.GTA_BOLD,
        fontSize: variables.fontSizeXXXLarge,
        fontWeight: fontWeightBold,
    },

    textStrong: {
        fontFamily: fontFamily.GTA_BOLD,
        fontWeight: fontWeightBold,
    },

    textItalic: {
        fontFamily: fontFamily.GTA_ITALIC,
        fontStyle: 'italic',
    },

    textDecorationNoLine: {
        textDecorationLine: 'none',
    },

    textWhite: {
        color: themeColors.textLight,
    },

    textBlue: {
        color: themeColors.link,
    },

    textUppercase: {
        textTransform: 'uppercase',
    },

    textNoWrap: {
        ...whiteSpace.noWrap,
    },

    colorReversed: {
        color: themeColors.textReversed,
    },

    colorMutedReversed: {
        color: themeColors.textMutedReversed,
    },

    colorMuted: {
        color: themeColors.textSupporting,
    },

    colorHeading: {
        color: themeColors.heading,
    },

    bgTransparent: {
        backgroundColor: 'transparent',
    },

    bgDark: {
        backgroundColor: themeColors.inverse,
    },

    opacity0: {
        opacity: 0,
    },

    opacity1: {
        opacity: 1,
    },

    textDanger: {
        color: themeColors.danger,
    },

    borderRadiusNormal: {
        borderRadius: variables.componentBorderRadiusNormal,
    },

    button: {
        backgroundColor: themeColors.buttonDefaultBG,
        borderRadius: variables.componentBorderRadiusNormal,
        height: variables.componentSizeLarge,
        justifyContent: 'center',
        ...spacing.ph3,
    },

    buttonText: {
        color: themeColors.text,
        fontFamily: fontFamily.GTA_BOLD,
        fontSize: variables.fontSizeNormal,
        fontWeight: fontWeightBold,
        textAlign: 'center',

        // It is needed to unset the Lineheight. We don't need it for buttons as button always contains single line of text.
        // It allows to vertically center the text.
        lineHeight: undefined,
    },

    buttonSmall: {
        borderRadius: variables.componentBorderRadiusNormal,
        height: variables.componentSizeSmall,
        paddingTop: 6,
        paddingRight: 10,
        paddingBottom: 6,
        paddingLeft: 10,
        backgroundColor: themeColors.buttonDefaultBG,
    },

    buttonMedium: {
        borderRadius: variables.componentBorderRadiusNormal,
        height: variables.componentSizeNormal,
        paddingTop: 6,
        paddingRight: 12,
        paddingBottom: 6,
        paddingLeft: 12,
        backgroundColor: themeColors.buttonDefaultBG,
    },

    buttonLarge: {
        borderRadius: variables.componentBorderRadius,
        height: variables.componentSizeLarge,
        paddingTop: 8,
        paddingRight: 14,
        paddingBottom: 8,
        paddingLeft: 14,
        backgroundColor: themeColors.buttonDefaultBG,
    },

    buttonSmallText: {
        fontSize: variables.fontSizeSmall,
        fontFamily: fontFamily.GTA_BOLD,
        fontWeight: fontWeightBold,
        textAlign: 'center',
    },

    buttonMediumText: {
        fontSize: variables.fontSizeLabel,
        fontFamily: fontFamily.GTA_BOLD,
        fontWeight: fontWeightBold,
        textAlign: 'center',
    },

    buttonLargeText: {
        fontSize: variables.fontSizeNormal,
        fontFamily: fontFamily.GTA_BOLD,
        fontWeight: fontWeightBold,
        textAlign: 'center',
    },

    buttonSuccess: {
        backgroundColor: themeColors.success,
        borderWidth: 0,
    },

    buttonSuccessDisabled: {
        opacity: 0.5,
    },

    buttonSuccessHovered: {
        backgroundColor: themeColors.successHover,
        borderWidth: 0,
    },

    buttonDanger: {
        backgroundColor: themeColors.danger,
        borderWidth: 0,
    },

    buttonDangerDisabled: {
        backgroundColor: themeColors.dangerDisabled,
    },

    buttonDangerHovered: {
        backgroundColor: themeColors.dangerHover,
        borderWidth: 0,
    },

    buttonDisable: {
        backgroundColor: themeColors.buttonDefaultBG,
        borderWidth: 0,
    },

    buttonDropdown: {
        borderLeftWidth: 1,
        borderColor: themeColors.text,
    },

    noRightBorderRadius: {
        borderTopRightRadius: 0,
        borderBottomRightRadius: 0,
    },

    noLeftBorderRadius: {
        borderTopLeftRadius: 0,
        borderBottomLeftRadius: 0,
    },

    buttonCTA: {
        paddingVertical: 6,
        ...spacing.mh4,
    },

    buttonCTAIcon: {
        marginRight: 22,
    },

    buttonConfirm: {
        margin: 20,
    },

    buttonConfirmText: {
        paddingLeft: 20,
        paddingRight: 20,
    },

    buttonSuccessText: {
        color: themeColors.text,
    },

    buttonDangerText: {
        color: themeColors.text,
    },

    hoveredComponentBG: {
        backgroundColor: themeColors.hoverComponentBG,
    },

    activeComponentBG: {
        backgroundColor: themeColors.activeComponentBG,
    },

    fontWeightBold: {
        fontWeight: fontWeightBold,
    },

    touchableButtonImage: {
        alignItems: 'center',
        height: variables.componentSizeNormal,
        justifyContent: 'center',
        marginRight: 8,
        width: variables.componentSizeNormal,
    },

    visuallyHidden: {
        ...visibility('hidden'),
        overflow: 'hidden',
        width: 0,
        height: 0,
    },

    visibilityHidden: {
        ...visibility('hidden'),
    },

    loadingVBAAnimation: {
        width: 160,
        height: 160,
    },

    pickerSmall: {
        inputIOS: {
            fontFamily: fontFamily.GTA,
            fontSize: variables.fontSizeSmall,
            paddingLeft: 9,
            paddingRight: 25,
            paddingTop: 6,
            paddingBottom: 6,
            borderRadius: variables.componentBorderRadius,
            borderWidth: 0,
            color: themeColors.text,
            height: 26,
            opacity: 1,
            backgroundColor: 'transparent',
        },
        inputWeb: {
            fontFamily: fontFamily.GTA,
            fontSize: variables.fontSizeSmall,
            paddingLeft: 9,
            paddingRight: 25,
            paddingTop: 6,
            paddingBottom: 6,
            borderWidth: 0,
            borderRadius: variables.componentBorderRadius,
            color: themeColors.text,
            appearance: 'none',
            height: 26,
            opacity: 1,
            cursor: 'pointer',
            backgroundColor: 'transparent',
        },
        inputAndroid: {
            fontFamily: fontFamily.GTA,
            fontSize: variables.fontSizeSmall,
            paddingLeft: 9,
            paddingRight: 25,
            paddingTop: 6,
            paddingBottom: 6,
            borderWidth: 0,
            borderRadius: variables.componentBorderRadius,
            color: themeColors.text,
            height: 26,
            opacity: 1,
        },
        iconContainer: {
            top: 7,
            right: 8,
            ...pointerEventsNone,
        },
        icon: {
            width: variables.iconSizeExtraSmall,
            height: variables.iconSizeExtraSmall,
        },
    },

    badge: {
        backgroundColor: themeColors.border,
        borderRadius: 14,
        height: variables.iconSizeNormal,
        flexDirection: 'row',
        paddingHorizontal: 7,
        alignItems: 'center',
    },

    badgeSuccess: {
        backgroundColor: themeColors.success,
    },

    badgeSuccessPressed: {
        backgroundColor: themeColors.successHover,
    },

    badgeDanger: {
        backgroundColor: themeColors.danger,
    },

    badgeDangerPressed: {
        backgroundColor: themeColors.dangerPressed,
    },

    badgeText: {
        color: themeColors.text,
        fontSize: variables.fontSizeSmall,
        lineHeight: 16,
        ...whiteSpace.noWrap,
    },

    border: {
        borderWidth: 1,
        borderRadius: variables.componentBorderRadiusNormal,
        borderColor: themeColors.border,
    },

    borderColorFocus: {
        borderColor: themeColors.borderFocus,
    },

    borderColorDanger: {
        borderColor: themeColors.danger,
    },

    headerText: {
        color: themeColors.heading,
        fontFamily: fontFamily.GTA_BOLD,
        fontSize: variables.fontSizeNormal,
        fontWeight: fontWeightBold,
    },

    headerGap: {
        height: 12,
    },

    pushTextRight: {
        left: 100000,
    },

    reportOptions: {
        marginLeft: 8,
    },

    chatItemComposeSecondaryRow: {
        height: 15,
        marginBottom: 5,
        marginTop: 5,
    },

    chatItemComposeSecondaryRowSubText: {
        color: themeColors.textSupporting,
        fontFamily: fontFamily.GTA,
        fontSize: variables.fontSizeSmall,
        lineHeight: 14,
    },

    chatItemComposeSecondaryRowOffset: {
        marginLeft: 48,
    },

    offlineIndicator: {
        marginLeft: 48,
    },

    offlineIndicatorMobile: {
        paddingLeft: 20,
        paddingBottom: 9,
    },

    offlineIndicatorRow: {
        height: 25,
    },

    // Actions
    actionAvatar: {
        borderRadius: 20,
        marginRight: 8,
    },

    componentHeightLarge: {
        height: variables.componentSizeLarge,
    },

    textInputContainer: {
        flex: 1,
        borderRadius: variables.componentBorderRadiusNormal,
        justifyContent: 'center',
        height: '100%',
        backgroundColor: themeColors.componentBG,
        borderWidth: 1,
        borderColor: themeColors.border,
        overflow: 'hidden',
    },

    textInputLabel: {
        position: 'absolute',
        left: 11,
        top: 0,
        fontSize: variables.fontSizeNormal,
        color: themeColors.textSupporting,
        fontFamily: fontFamily.GTA,
        width: '100%',
        textAlign: 'left',
    },

    textInputLabelBackground: {
        position: 'absolute',
        top: 0,
        width: '100%',
        height: 25,
        backgroundColor: themeColors.componentBG,
        borderTopRightRadius: variables.componentBorderRadiusNormal,
        borderTopLeftRadius: variables.componentBorderRadiusNormal,
    },

    textInputLabelDesktop: {
        transformOrigin: 'left center',
    },

    textInputLabelTransformation: (translateY, translateX, scale) => ({
        transform: [
            {translateY},
            {translateX},
            {scale},
        ],
    }),

    baseTextInput: {
        fontFamily: fontFamily.GTA,
        fontSize: variables.fontSizeNormal,
        lineHeight: variables.fontSizeNormalHeight,
        color: themeColors.text,
        paddingTop: 23,
        paddingBottom: 8,
        paddingHorizontal: 11,
        borderWidth: 0,
    },

    textInputMultiline: {
        scrollPadding: '23px 0 0 0',
    },

    textInputAndIconContainer: {
        flex: 1,
        height: '100%',
        zIndex: -1,
        flexDirection: 'row',
    },

    textInputDesktop: addOutlineWidth({}, 0),

    secureInputShowPasswordButton: {
        borderTopRightRadius: 6,
        borderBottomRightRadius: 6,
        paddingHorizontal: 11,
        justifyContent: 'center',
        margin: 1,
    },

    secureInput: {
        borderTopRightRadius: 0,
        borderBottomRightRadius: 0,
    },

    textInput: {
        backgroundColor: themeColors.componentBG,
        borderRadius: variables.componentBorderRadiusNormal,
        height: variables.inputComponentSizeNormal,
        borderColor: themeColors.border,
        borderWidth: 1,
        color: themeColors.text,
        fontFamily: fontFamily.GTA,
        fontSize: variables.fontSizeNormal,
        paddingLeft: 12,
        paddingRight: 12,
        paddingTop: 10,
        paddingBottom: 10,
        textAlignVertical: 'center',
    },

    textInputPrefix: {
        position: 'absolute',
        left: 0,
        top: 0,
        height: '100%',
        paddingLeft: 11,
        paddingTop: 23,
        paddingBottom: 8,
        color: themeColors.text,
        fontFamily: fontFamily.GTA,
        fontSize: variables.fontSizeNormal,
        textAlignVertical: 'center',
    },

    pickerContainer: {
        borderWidth: 1,
        borderStyle: 'solid',
        borderColor: themeColors.border,
        borderRadius: variables.componentBorderRadiusNormal,
        justifyContent: 'center',
        backgroundColor: themeColors.componentBG,
    },
    pickerLabel: {
        position: 'absolute',
        left: 11,
        top: 6,
    },
    picker: (disabled = false) => ({
        iconContainer: {
            top: 15,
            right: 10,
            zIndex: -1,
        },
        inputWeb: {
            appearance: 'none',
            cursor: disabled ? 'not-allowed' : 'pointer',
            ...picker,
<<<<<<< HEAD
            ...(focused && {borderColor: themeColors.borderFocus}),
            ...(error && {borderColor: themeColors.danger}),
        },
        inputNative: {
            ...picker,
            ...(focused && {borderColor: themeColors.borderFocus}),
            ...(error && {borderColor: themeColors.danger}),
=======
        },
        inputNative: {
            ...picker,
>>>>>>> e79e484e
        },
    }),

    disabledText: {
        color: themeColors.icon,
    },

    inputDisabled: {
        backgroundColor: themeColors.highlightBG,
        color: themeColors.icon,
    },

    textInputReversed: addOutlineWidth({
        backgroundColor: themeColors.heading,
        borderColor: themeColors.text,
        color: themeColors.textReversed,
    }, 0),

    textInputReversedFocus: {
        borderColor: themeColors.icon,
    },

    noOutline: addOutlineWidth({}, 0),

    errorOutline: {
        borderColor: themeColors.danger,
    },

    textLabelSupporting: {
        fontFamily: fontFamily.GTA,
        fontSize: variables.fontSizeLabel,
        color: themeColors.textSupporting,
    },

    lh16: {
        lineHeight: 16,
    },

    formLabel: {
        fontFamily: fontFamily.GTA_BOLD,
        fontWeight: fontWeightBold,
        color: themeColors.heading,
        fontSize: variables.fontSizeLabel,
        lineHeight: 18,
        marginBottom: 8,
    },

    formHelp: {
        color: themeColors.textSupporting,
        fontSize: variables.fontSizeLabel,
        lineHeight: 18,
        marginBottom: 4,
    },

    formError: {
        color: themeColors.textError,
        fontSize: variables.fontSizeLabel,
        lineHeight: 18,
        marginBottom: 4,
    },

    formSuccess: {
        color: themeColors.success,
        fontSize: variables.fontSizeLabel,
        lineHeight: 18,
        marginBottom: 4,
    },

    signInPage: {
        backgroundColor: themeColors.sidebar,
        minHeight: '100%',
        flex: 1,
    },

    signInPageLogo: {
        height: variables.componentSizeLarge,
        marginBottom: 24,
    },

    signInPageInner: {
        marginLeft: 'auto',
        marginRight: 'auto',
        height: '100%',
        width: '100%',
    },

    signInPageInnerNative: {
        width: '100%',
    },

    signInPageHeroHeading: {
        fontFamily: fontFamily.GTA,
        fontWeight: fontWeightBold,
        fontSize: variables.fontSizeHero,
        color: themeColors.appBG,
        lineHeight: variables.lineHeightHero,
    },

    signInPageHeroDescription: {
        fontFamily: fontFamily.GTA,
        fontSize: variables.fontSizeNormal,
        color: themeColors.appBG,
    },

    signInPageFormContainer: {
        maxWidth: 295,
        width: '100%',
    },

    signInPageNarrowContentContainer: {
        maxWidth: 335,
    },

    signInPageNarrowContentMargin: {
        marginTop: '40%',
    },

    signInPageWideLeftContainer: {
        width: 375,
        maxWidth: 375,
    },

    signInPageWideLeftContentMargin: {
        marginTop: '44.5%',
    },

    signInPageWideHeroContent: {
        maxWidth: 400,
    },

    changeExpensifyLoginLinkContainer: {
        flexDirection: 'row',
        flexWrap: 'wrap',
        ...wordBreak.breakWord,
    },

    // Sidebar Styles
    sidebar: {
        backgroundColor: themeColors.sidebar,
        height: '100%',
    },

    sidebarFooter: {
        alignItems: 'center',
        display: 'flex',
        justifyContent: 'center',
        paddingVertical: 20,
        width: '100%',
    },

    sidebarAvatar: {
        backgroundColor: themeColors.icon,
        borderRadius: 20,
        height: variables.componentSizeNormal,
        width: variables.componentSizeNormal,
    },

    statusIndicator: {
        borderColor: themeColors.sidebar,
        backgroundColor: themeColors.danger,
        borderRadius: 6,
        borderWidth: 2,
        position: 'absolute',
        right: -1,
        bottom: -1,
        height: 12,
        width: 12,
        zIndex: 10,
    },

    statusIndicatorLarge: {
        borderColor: themeColors.componentBG,
        backgroundColor: themeColors.danger,
        borderRadius: 8,
        borderWidth: 2,
        position: 'absolute',
        right: 4,
        bottom: 4,
        height: 16,
        width: 16,
        zIndex: 10,
    },

    statusIndicatorOnline: {
        backgroundColor: themeColors.success,
    },

    avatarWithIndicator: {
        errorDot: {
            borderColor: themeColors.sidebar,
            borderRadius: 6,
            borderWidth: 2,
            position: 'absolute',
            right: -1,
            bottom: -1,
            height: 12,
            width: 12,
            zIndex: 10,
        },
    },

    floatingActionButton: {
        backgroundColor: themeColors.success,
        position: 'absolute',
        height: variables.componentSizeLarge,
        width: variables.componentSizeLarge,
        right: 20,
        bottom: 34,
        borderRadius: 999,
        alignItems: 'center',
        justifyContent: 'center',
    },

    sidebarFooterUsername: {
        color: themeColors.heading,
        fontSize: variables.fontSizeLabel,
        fontWeight: '700',
        width: 200,
        textOverflow: 'ellipsis',
        overflow: 'hidden',
        ...whiteSpace.noWrap,
    },

    sidebarFooterLink: {
        color: themeColors.textSupporting,
        fontSize: variables.fontSizeSmall,
        textDecorationLine: 'none',
        fontFamily: fontFamily.GTA,
        lineHeight: 20,
    },

    sidebarListContainer: {
        scrollbarWidth: 'none',
        paddingBottom: 4,
    },

    sidebarListItem: {
        justifyContent: 'center',
        textDecorationLine: 'none',
    },

    onlyEmojisText: {
        fontSize: variables.fontSizeOnlyEmojis,
        lineHeight: variables.fontSizeOnlyEmojisHeight,
    },

    createMenuPositionSidebar: {
        left: 18,
        bottom: 100,
    },

    createMenuPositionProfile: {
        right: 18,
        top: 180,
    },

    createMenuPositionReportActionCompose: {
        left: 18 + variables.sideBarWidth,
        bottom: 75,
    },

    createMenuPositionRightSidepane: {
        right: 18,
        bottom: 75,
    },

    createMenuContainer: {
        width: variables.sideBarWidth - 40,
        paddingVertical: 12,
    },

    createMenuHeaderText: {
        fontFamily: fontFamily.GTA,
        fontSize: variables.fontSizeLabel,
        color: themeColors.heading,
    },

    popoverMenuItem: {
        flexDirection: 'row',
        borderRadius: 0,
        paddingHorizontal: 20,
        paddingVertical: 12,
        justifyContent: 'space-between',
        width: '100%',
    },

    popoverMenuIcon: {
        width: variables.componentSizeNormal,
        height: variables.componentSizeNormal,
        justifyContent: 'center',
        alignItems: 'center',
    },

    popoverMenuIconEmphasized: {
        backgroundColor: themeColors.iconSuccessFill,
        borderRadius: variables.componentSizeLarge / 2,
    },

    popoverMenuText: {
        fontSize: variables.fontSizeNormal,
        color: themeColors.heading,
        maxWidth: 240,
    },

    menuItemTextContainer: {
        minHeight: variables.componentSizeNormal,
    },

    chatLinkRowPressable: {
        minWidth: 0,
        textDecorationLine: 'none',
        flex: 1,
    },

    sidebarLink: {
        textDecorationLine: 'none',
    },

    sidebarLinkInner: {
        alignItems: 'center',
        flexDirection: 'row',
        paddingLeft: 20,
        paddingRight: 20,
    },

    sidebarLinkText: {
        color: themeColors.text,
        fontSize: variables.fontSizeNormal,
        textDecorationLine: 'none',
        overflow: 'hidden',
    },

    sidebarLinkHover: {
        backgroundColor: themeColors.sidebarHover,
    },

    sidebarLinkActive: {
        backgroundColor: themeColors.border,
        textDecorationLine: 'none',
    },

    sidebarLinkTextUnread: {
        fontWeight: '700',
        color: themeColors.heading,
    },

    sidebarLinkActiveText: {
        color: themeColors.text,
        fontSize: variables.fontSizeNormal,
        textDecorationLine: 'none',
        overflow: 'hidden',
    },

    optionItemAvatarNameWrapper: {
        minWidth: 0,
        flex: 1,
    },

    optionDisplayName: {
        fontFamily: fontFamily.GTA,
        height: 20,
        lineHeight: 20,
        ...whiteSpace.noWrap,
    },

    optionDisplayNameCompact: {
        minWidth: 'auto',
        flexBasis: 'auto',
        flexGrow: 0,
        flexShrink: 0,
    },

    displayNameTooltipEllipsis: {
        position: 'absolute',
        opacity: 0,
        right: 0,
        bottom: 0,
    },

    optionAlternateText: {
        height: 20,
        lineHeight: 20,
    },

    optionAlternateTextCompact: {
        flexShrink: 1,
        flexGrow: 1,
        flexBasis: 'auto',
        ...optionAlternateTextPlatformStyles,
    },

    optionRow: {
        height: variables.optionRowHeight,
        paddingTop: 12,
        paddingBottom: 12,
    },

    optionRowCompact: {
        height: variables.optionRowHeightCompact,
        paddingTop: 12,
        paddingBottom: 12,
    },

    optionsListSectionHeader: {
        height: variables.optionsListSectionHeaderHeight,
    },

    appContent: {
        backgroundColor: themeColors.appBG,
        overflow: 'hidden',

        // Starting version 6.3.2 @react-navigation/drawer adds "user-select: none;" to its container.
        // We add user-select-auto to the inner component to prevent incorrect triple-click text selection.
        // For further explanation see - https://github.com/Expensify/App/pull/12730/files#r1022883823
        userSelect: 'auto',
        WebkitUserSelect: 'auto',
    },

    appContentHeader: {
        borderBottomWidth: 1,
        borderColor: themeColors.border,
        height: variables.contentHeaderHeight,
        justifyContent: 'center',
        display: 'flex',
        paddingRight: 20,
    },

    appContentHeaderTitle: {
        alignItems: 'center',
        flexDirection: 'row',
    },

    LHNToggle: {
        alignItems: 'center',
        height: variables.contentHeaderHeight,
        justifyContent: 'center',
        paddingRight: 10,
        paddingLeft: 20,
    },

    LHNToggleIcon: {
        height: 15,
        width: 18,
    },

    chatContent: {
        flex: 4,
        justifyContent: 'flex-end',
    },

    chatContentScrollView: {
        flexGrow: 1,
        justifyContent: 'flex-start',
        paddingVertical: 16,
    },

    // Chat Item
    chatItem: {
        display: 'flex',
        flexDirection: 'row',
        paddingTop: 8,
        paddingBottom: 8,
        paddingLeft: 20,
        paddingRight: 20,
    },

    chatItemRightGrouped: {
        flexGrow: 1,
        flexShrink: 1,
        flexBasis: 0,
        position: 'relative',
        marginLeft: 48,
    },

    chatItemRight: {
        flexGrow: 1,
        flexShrink: 1,
        flexBasis: 0,
        position: 'relative',
    },

    chatItemMessageHeader: {
        alignItems: 'center',
        display: 'flex',
        flexDirection: 'row',
        flexWrap: 'nowrap',
    },

    chatItemMessageHeaderSender: {
        color: themeColors.heading,
        fontFamily: fontFamily.GTA_BOLD,
        fontSize: variables.fontSizeNormal,
        fontWeight: fontWeightBold,
        lineHeight: 20,
        paddingRight: 5,
        paddingBottom: 4,
        ...wordBreak.breakWord,
    },

    chatItemMessageHeaderTimestamp: {
        flexShrink: 0,
        color: themeColors.textSupporting,
        fontSize: variables.fontSizeSmall,
        height: 24,
        lineHeight: 20,
    },

    chatItemMessage: {
        color: themeColors.text,
        fontSize: variables.fontSizeNormal,
        fontFamily: fontFamily.GTA,
        lineHeight: 20,
        marginTop: -2,
        marginBottom: -2,
        maxWidth: '100%',
        ...whiteSpace.preWrap,
        ...wordBreak.breakWord,
    },

    chatItemMessageLink: {
        color: themeColors.link,
        fontSize: variables.fontSizeNormal,
        fontFamily: fontFamily.GTA,
        lineHeight: 20,
    },

    chatItemComposeWithFirstRow: {
        minHeight: 90,
    },

    chatItemFullComposeRow: {
        ...sizing.h100,
    },

    chatItemComposeBoxColor: {
        borderColor: themeColors.border,
    },

    chatItemComposeBoxFocusedColor: {
        borderColor: themeColors.borderFocus,
    },

    chatItemComposeBox: {
        backgroundColor: themeColors.componentBG,
        borderWidth: 1,
        borderRadius: variables.componentBorderRadiusNormal,
        minHeight: variables.componentSizeNormal,
    },

    chatItemFullComposeBox: {
        ...flex.flex1,
        ...spacing.mt4,
        ...sizing.h100,
    },

    chatFooter: {
        paddingLeft: 20,
        paddingRight: 20,
        display: 'flex',
        backgroundColor: themeColors.appBG,
    },

    chatFooterFullCompose: {
        flex: 1,
        flexShrink: 1,
        flexBasis: '100%',
    },

    // Be extremely careful when editing the compose styles, as it is easy to introduce regressions.
    // Make sure you run the following tests against any changes: #12669
    textInputCompose: addOutlineWidth({
        backgroundColor: themeColors.componentBG,
        borderColor: themeColors.border,
        color: themeColors.text,
        fontFamily: fontFamily.EMOJI_TEXT_FONT,
        fontSize: variables.fontSizeNormal,
        borderWidth: 0,
        borderRadius: 0,
        height: 'auto',
        lineHeight: 20,
        ...overflowXHidden,

        // On Android, multiline TextInput with height: 'auto' will show extra padding unless they are configured with
        // paddingVertical: 0, alignSelf: 'center', and textAlignVertical: 'center'

        paddingHorizontal: 8,
        paddingTop: 0,
        paddingBottom: 0,
        alignSelf: 'center',
        textAlignVertical: 'center',
    }, 0),

    textInputFullCompose: {
        alignSelf: 'stretch',
        flex: 1,
        maxHeight: '100%',
        textAlignVertical: 'top',
    },

    editInputComposeSpacing: {
        marginVertical: 6,
    },

    // composer padding should not be modified unless thoroughly tested against the cases in this PR: #12669
    textInputComposeSpacing: {
        paddingVertical: 5,
        ...flex.flexRow,
        flex: 1,
    },

    chatItemSubmitButton: {
        alignSelf: 'flex-end',
        borderRadius: 6,
        height: 32,
        padding: 6,
        margin: 3,
        justifyContent: 'center',
    },

    emojiPickerContainer: {
        backgroundColor: themeColors.componentBG,
    },

    emojiPickerList: {
        height: 300,
        width: '100%',
        ...spacing.ph4,
    },
    emojiPickerListLandscape: {
        height: 240,
    },

    emojiHeaderStyle: {
        backgroundColor: themeColors.componentBG,
        width: '100%',
        ...spacing.pv3,
        fontFamily: fontFamily.GTA_BOLD,
        fontWeight: fontWeightBold,
        color: themeColors.heading,
        fontSize: variables.fontSizeSmall,
    },

    emojiSkinToneTitle: {
        backgroundColor: themeColors.componentBG,
        width: '100%',
        ...spacing.pv1,
        fontFamily: fontFamily.GTA_BOLD,
        fontWeight: fontWeightBold,
        color: themeColors.heading,
        fontSize: variables.fontSizeSmall,
    },

    // Emoji Picker Styles
    emojiText: {
        fontFamily: fontFamily.EMOJI_TEXT_FONT,
        textAlign: 'center',
        fontSize: variables.emojiSize,
        ...spacing.pv0,
        ...spacing.ph0,
        lineHeight: variables.emojiLineHeight,
    },

    emojiItem: {
        width: '12.5%',
        textAlign: 'center',
        borderRadius: 8,
        paddingTop: 2,
        paddingBottom: 2,
        height: CONST.EMOJI_PICKER_ITEM_HEIGHT,
    },

    emojiItemHighlighted: {
        transition: '0.2s ease',
        backgroundColor: themeColors.buttonDefaultBG,
    },

    chatItemEmojiButton: {
        alignSelf: 'flex-end',
        borderRadius: 6,
        height: 32,
        margin: 3,
        justifyContent: 'center',
    },

    editChatItemEmojiWrapper: {
        marginRight: 3,
    },

    hoveredButton: {
        backgroundColor: themeColors.buttonHoveredBG,
    },

    chatItemAttachButton: {
        alignItems: 'center',
        alignSelf: 'flex-end',
        borderRightColor: themeColors.border,
        borderRightWidth: 1,
        height: 26,
        marginBottom: 6,
        marginTop: 6,
        justifyContent: 'center',
        width: 39,
    },

    composerSizeButton: {
        alignItems: 'center',
        alignSelf: 'flex-end',
        height: 26,
        marginBottom: 6,
        marginTop: 6,
        justifyContent: 'center',
        width: 39,
    },

    chatItemAttachmentPlaceholder: {
        backgroundColor: themeColors.sidebar,
        borderColor: themeColors.border,
        borderWidth: 1,
        borderRadius: variables.componentBorderRadiusNormal,
        height: 150,
        textAlign: 'center',
        verticalAlign: 'middle',
        width: 200,
    },

    chatSwticherPillWrapper: {
        marginTop: 5,
        marginRight: 4,
    },

    navigationModalOverlay: {
        position: 'absolute',
        width: '100%',
        height: '100%',
        transform: [{
            translateX: -variables.sideBarWidth,
        }],
    },

    sidebarVisible: {
        borderRightWidth: 1,
    },

    sidebarHidden: {
        width: 0,
        borderRightWidth: 0,
    },

    exampleCheckImage: {
        width: '100%',
        height: 80,
        borderColor: themeColors.border,
        borderWidth: 1,
        borderRadius: variables.componentBorderRadiusNormal,
    },

    singleAvatar: {
        height: 24,
        width: 24,
        backgroundColor: themeColors.icon,
        borderRadius: 24,
    },

    horizontalStackedAvatar: {
        height: 28,
        width: 28,
        backgroundColor: themeColors.appBG,
        borderRadius: 33,
        paddingTop: 2,
    },

    singleSubscript: {
        height: variables.iconSizeNormal,
        width: variables.iconSizeNormal,
        backgroundColor: themeColors.icon,
        borderRadius: 20,
        zIndex: 1,
    },

    singleAvatarSmall: {
        height: 18,
        width: 18,
        backgroundColor: themeColors.icon,
        borderRadius: 18,
    },

    secondAvatar: {
        position: 'absolute',
        right: -18,
        bottom: -18,
        borderWidth: 3,
        borderRadius: 30,
        borderColor: 'transparent',
    },

    secondAvatarSmall: {
        position: 'absolute',
        right: -13,
        bottom: -13,
        borderWidth: 3,
        borderRadius: 18,
        borderColor: 'transparent',
    },

    secondAvatarSubscript: {
        position: 'absolute',
        right: -4,
        bottom: -2,
        borderWidth: 2,
        borderRadius: 18,
        borderColor: 'transparent',
    },

    secondAvatarSubscriptCompact: {
        position: 'absolute',
        bottom: -1,
        right: -1,
        borderWidth: 1,
        borderRadius: 18,
        borderColor: 'transparent',
    },

    leftSideLargeAvatar: {
        left: 15,
    },

    rightSideLargeAvatar: {
        right: 15,
        zIndex: 2,
        borderWidth: 4,
        borderRadius: 100,
    },

    secondAvatarInline: {
        bottom: -3,
        right: -25,
        borderWidth: 3,
        borderRadius: 18,
        borderColor: themeColors.componentBG,
    },

    avatarLarge: {
        width: variables.avatarSizeLarge,
        height: variables.avatarSizeLarge,
    },

    avatarNormal: {
        height: variables.componentSizeNormal,
        width: variables.componentSizeNormal,
        borderRadius: variables.componentSizeNormal,
    },

    avatarSmall: {
        height: variables.avatarSizeSmall,
        width: variables.avatarSizeSmall,
        borderRadius: variables.avatarSizeSmall,
    },

    avatarInnerText: {
        color: themeColors.textLight,
        fontSize: variables.fontSizeSmall,
        lineHeight: undefined,
        marginLeft: -3,
        textAlign: 'center',
    },

    avatarInnerTextSmall: {
        color: themeColors.textLight,
        fontSize: variables.fontSizeExtraSmall,
        lineHeight: undefined,
        marginLeft: -2,
        textAlign: 'center',
    },

    avatarSpace: {
        top: 3,
        left: 3,
    },

    avatar: {
        backgroundColor: themeColors.sidebar,
        borderColor: themeColors.sidebar,
    },

    focusedAvatar: {
        backgroundColor: themeColors.border,
        borderColor: themeColors.border,
    },

    emptyAvatar: {
        marginRight: variables.componentSizeNormal - 24,
        height: variables.avatarSizeNormal,
        width: variables.avatarSizeNormal,
    },

    emptyAvatarSmall: {
        marginRight: variables.componentSizeNormal - 28,
        height: variables.avatarSizeSmall,
        width: variables.avatarSizeSmall,
    },

    horizontalStackedAvatar1: {
        left: -19,
        top: -79,
        zIndex: 2,
    },

    horizontalStackedAvatar2: {
        left: 1,
        top: -51,
        zIndex: 3,
    },

    horizontalStackedAvatar3: {
        left: 21,
        top: -23,
        zIndex: 4,
    },

    horizontalStackedAvatar4: {
        top: 5,
        left: 41,
        zIndex: 5,
    },

    horizontalStackedAvatar4Overlay: {
        top: -107,
        left: 41,
        height: 28,
        width: 28,
        borderWidth: 2,
        borderStyle: 'solid',
        borderColor: themeColors.appBG,
        backgroundColor: themeColors.opaqueAvatar,
        borderRadius: 24,
        zIndex: 6,
    },

    modalViewContainer: {
        alignItems: 'center',
        flex: 1,
    },

    borderTop: {
        borderTopWidth: 1,
        borderColor: themeColors.border,
    },

    borderTopRounded: {
        borderTopWidth: 1,
        borderColor: themeColors.border,
        borderTopLeftRadius: variables.componentBorderRadiusNormal,
        borderTopRightRadius: variables.componentBorderRadiusNormal,
    },

    borderBottomRounded: {
        borderBottomWidth: 1,
        borderColor: themeColors.border,
        borderBottomLeftRadius: variables.componentBorderRadiusNormal,
        borderBottomRightRadius: variables.componentBorderRadiusNormal,
    },

    borderBottom: {
        borderBottomWidth: 1,
        borderColor: themeColors.border,
    },

    borderNone: {
        borderWidth: 0,
    },

    borderRight: {
        borderRightWidth: 1,
        borderColor: themeColors.border,
    },

    borderLeft: {
        borderLeftWidth: 1,
        borderColor: themeColors.border,
    },

    pointerEventsNone,

    pointerEventsAuto,

    headerBar: {
        overflow: 'hidden',
        justifyContent: 'center',
        display: 'flex',
        paddingLeft: 20,
        height: variables.contentHeaderHeight,
        width: '100%',
    },

    imageViewContainer: {
        width: '100%',
        height: '100%',
        alignItems: 'center',
        justifyContent: 'center',
    },

    imageModalPDF: {
        flex: 1,
        backgroundColor: themeColors.modalBackground,
    },

    PDFView: {
        // `display: grid` is not supported in native platforms!
        // It's being used on Web/Desktop only to vertically center short PDFs,
        // while preventing the overflow of the top of long PDF files.
        display: 'grid',
        backgroundColor: themeColors.modalBackground,
        width: '100%',
        height: '100%',
        justifyContent: 'center',
        overflow: 'hidden',
        overflowY: 'auto',
        alignItems: 'center',
    },

    pdfPasswordForm: {
        wideScreenWidth: {
            width: 350,
        },
    },

    modalCenterContentContainer: {
        flex: 1,
        flexDirection: 'column',
        justifyContent: 'center',
        alignItems: 'center',
        backgroundColor: themeColors.modalBackdrop,
    },

    imageModalImageCenterContainer: {
        alignItems: 'center',
        flex: 1,
        justifyContent: 'center',
        width: '100%',
    },

    defaultAttachmentView: {
        backgroundColor: themeColors.sidebar,
        borderRadius: variables.componentBorderRadiusNormal,
        borderWidth: 1,
        borderColor: themeColors.border,
        flexDirection: 'row',
        padding: 20,
        alignItems: 'center',
    },

    notFoundSafeArea: {
        flex: 1,
        backgroundColor: themeColors.heading,
    },

    notFoundView: {
        flex: 1,
        alignItems: 'center',
        paddingTop: 40,
        paddingBottom: 40,
        justifyContent: 'space-between',
    },

    notFoundLogo: {
        width: 202,
        height: 63,
    },

    notFoundContent: {
        alignItems: 'center',
    },

    notFoundTextHeader: {
        color: themeColors.link,
        fontFamily: fontFamily.GTA_BOLD,
        fontWeight: fontWeightBold,
        fontSize: 150,
    },

    notFoundTextBody: {
        color: themeColors.componentBG,
        fontFamily: fontFamily.GTA_BOLD,
        fontWeight: fontWeightBold,
        fontSize: 15,
    },

    notFoundButtonText: {
        color: themeColors.link,
        fontFamily: fontFamily.GTA_BOLD,
        fontWeight: fontWeightBold,
        fontSize: 15,
    },

    blockingViewContainer: {
        paddingBottom: variables.contentHeaderHeight,
    },

    defaultModalContainer: {
        backgroundColor: themeColors.componentBG,
        borderColor: themeColors.transparent,
    },

    reportActionContextMenuMiniButton: {
        ...spacing.p1,
        ...spacing.mv1,
        ...spacing.mh1,
        ...{borderRadius: variables.componentBorderRadiusSmall},
    },

    reportActionSystemMessageContainer: {
        marginLeft: 42,
    },

    reportDetailsTitleContainer: {
        ...flex.dFlex,
        ...flex.flexColumn,
        ...flex.alignItemsCenter,
        ...spacing.mt4,
        height: 170,
    },

    reportDetailsRoomInfo: {
        ...flex.flex1,
        ...flex.dFlex,
        ...flex.flexColumn,
        ...flex.alignItemsCenter,
    },

    reportSettingsVisibilityText: {
        textTransform: 'capitalize',
    },

    reportTransactionWrapper: {
        paddingVertical: 8,
        display: 'flex',
        flexDirection: 'row',
    },

    settingsPageBackground: {
        flexDirection: 'column',
        width: '100%',
        flexGrow: 1,
    },

    settingsPageBody: {
        width: '100%',
        justifyContent: 'space-around',
    },

    settingsPageColumn: {
        width: '100%',
        alignItems: 'center',
        justifyContent: 'space-around',
    },

    settingsPageContainer: {
        justifyContent: 'space-between',
        alignItems: 'center',
        width: '100%',
    },

    roomHeaderAvatar: {
        height: variables.componentSizeLarge,
        width: variables.componentSizeLarge,
        borderRadius: 100,
        borderColor: themeColors.componentBG,
        borderWidth: 4,
        marginLeft: -16,
    },

    screenBlur: {
        position: 'absolute',
        top: 0,
        right: 0,
        bottom: 0,
        left: 0,
        backgroundColor: themeColors.inverse,
        opacity: 0.5,
    },

    avatarInnerTextChat: {
        color: themeColors.textLight,
        fontSize: variables.fontSizeNormal,
        left: 1,
        textAlign: 'center',
        fontWeight: 'normal',
        position: 'absolute',
    },

    displayName: {
        fontSize: variables.fontSizeLarge,
        fontFamily: fontFamily.GTA_BOLD,
        fontWeight: fontWeightBold,
        color: themeColors.heading,
    },

    pageWrapper: {
        width: '100%',
        alignItems: 'center',
        padding: 20,
    },

    selectCircle: {
        width: variables.componentSizeSmall,
        height: variables.componentSizeSmall,
        borderColor: themeColors.border,
        borderWidth: 1,
        borderRadius: variables.componentSizeSmall / 2,
        justifyContent: 'center',
        alignItems: 'center',
        backgroundColor: themeColors.componentBG,
        marginLeft: 8,
    },

    unreadIndicatorContainer: {
        position: 'absolute',
        top: -10,
        left: 0,
        width: '100%',
        height: 20,
        paddingHorizontal: 20,
        flexDirection: 'row',
        alignItems: 'center',
        zIndex: 1,
        cursor: 'default',
    },

    unreadIndicatorLine: {
        height: 1,
        backgroundColor: themeColors.unreadIndicator,
        flexGrow: 1,
        marginRight: 8,
        opacity: 0.5,
    },

    unreadIndicatorText: {
        color: themeColors.unreadIndicator,
        fontFamily: fontFamily.GTA_BOLD,
        fontSize: variables.fontSizeSmall,
        fontWeight: fontWeightBold,
        textTransform: 'capitalize',
    },

    flipUpsideDown: {
        transform: [{rotate: '180deg'}],
    },

    navigationSceneContainer: {
        backgroundColor: themeColors.appBG,
    },

    navigationScreenCardStyle: {
        backgroundColor: themeColors.appBG,
        height: '100%',
    },

    navigationSceneFullScreenWrapper: {
        borderRadius: variables.componentBorderRadiusCard,
        overflow: 'hidden',
        height: '100%',
    },

    invisible: {
        position: 'absolute',
        opacity: 0,
    },

    containerWithSpaceBetween: {
        justifyContent: 'space-between',
        width: '100%',
        flex: 1,
    },

    detailsPageSectionContainer: {
        alignSelf: 'flex-start',
    },

    detailsPageSectionVersion: {
        alignSelf: 'center',
        color: themeColors.textSupporting,
        fontSize: variables.fontSizeSmall,
        height: 24,
        lineHeight: 20,
    },

    switchTrack: {
        width: 50,
        height: 28,
        justifyContent: 'center',
        borderRadius: 20,
        padding: 15,
        backgroundColor: themeColors.success,
    },

    switchInactive: {
        backgroundColor: themeColors.border,
    },

    switchThumb: {
        width: 22,
        height: 22,
        borderRadius: 11,
        position: 'absolute',
        left: 4,
        backgroundColor: themeColors.appBG,
    },

    radioButtonContainer: {
        backgroundColor: themeColors.componentBG,
        borderRadius: 10,
        height: 20,
        width: 20,
        borderColor: themeColors.icon,
        borderWidth: 1,
        justifyContent: 'center',
        alignItems: 'center',
    },

    checkboxContainer: {
        backgroundColor: themeColors.componentBG,
        borderRadius: 2,
        height: 20,
        width: 20,
        borderColor: themeColors.icon,
        borderWidth: 1,
        justifyContent: 'center',
        alignItems: 'center',
    },

    checkedContainer: {
        backgroundColor: themeColors.link,
    },

    iouAmountText: {
        fontFamily: fontFamily.GTA_BOLD,
        fontWeight: fontWeightBold,
        fontSize: variables.iouAmountTextSize,
        color: themeColors.heading,
    },

    iouAmountTextInput: addOutlineWidth({
        fontFamily: fontFamily.GTA_BOLD,
        fontWeight: fontWeightBold,
        fontSize: variables.iouAmountTextSize,
        color: themeColors.heading,
        padding: 0,
        lineHeight: undefined,
    }, 0),

    iouPreviewBox: {
        backgroundColor: themeColors.componentBG,
        borderColor: themeColors.border,
        borderWidth: 1,
        borderRadius: variables.componentBorderRadiusCard,
        padding: 20,
        marginTop: 16,
        maxWidth: variables.sideBarWidth,
        width: '100%',
    },

    iouPreviewBoxLoading: {
        // When a new IOU request arrives it is very briefly in a loading state, so set the minimum height of the container to 94 to match the rendered height after loading.
        // Otherwise, the IOU request pay button will not be fully visible and the user will have to scroll up to reveal the entire IOU request container.
        // See https://github.com/Expensify/App/issues/10283.
        minHeight: 94,
        width: '100%',
    },

    iouPreviewBoxAvatar: {
        marginRight: -10,
        marginBottom: -10,
    },

    iouPreviewBoxCheckmark: {
        marginLeft: 4,
        alignSelf: 'center',
    },

    iouDetailsContainer: {
        flexGrow: 1,
        paddingStart: 20,
        paddingEnd: 20,
    },

    noScrollbars: {
        scrollbarWidth: 'none',
    },

    codeWordWrapper: {
        ...codeStyles.codeWordWrapper,
    },

    codeWordStyle: {
        borderLeftWidth: 0,
        borderRightWidth: 0,
        borderTopLeftRadius: 0,
        borderBottomLeftRadius: 0,
        borderTopRightRadius: 0,
        borderBottomRightRadius: 0,
        paddingLeft: 0,
        paddingRight: 0,
        justifyContent: 'center',
        ...codeStyles.codeWordStyle,
    },

    codeFirstWordStyle: {
        borderLeftWidth: 1,
        borderTopLeftRadius: 4,
        borderBottomLeftRadius: 4,
        paddingLeft: 5,
    },

    codeLastWordStyle: {
        borderRightWidth: 1,
        borderTopRightRadius: 4,
        borderBottomRightRadius: 4,
        paddingRight: 5,
    },

    fullScreenLoading: {
        backgroundColor: themeColors.componentBG,
        opacity: 0.8,
        justifyContent: 'center',
        alignItems: 'center',
        zIndex: 10,
    },

    navigatorFullScreenLoading: {
        backgroundColor: themeColors.highlightBG,
        opacity: 1,
    },

    reimbursementAccountFullScreenLoading: {
        backgroundColor: themeColors.componentBG,
        opacity: 0.8,
        justifyContent: 'flex-start',
        alignItems: 'center',
        zIndex: 10,
    },

    hiddenElementOutsideOfWindow: {
        position: 'absolute',
        top: 0,
        left: 0,
        opacity: 0,
    },

    growlNotificationWrapper: {
        zIndex: 2,
    },

    growlNotificationContainer: {
        flex: 1,
        justifyContent: 'flex-start',
        position: 'absolute',
        width: '100%',
        top: 20,
        ...spacing.pl5,
        ...spacing.pr5,
    },

    growlNotificationDesktopContainer: {
        maxWidth: variables.sideBarWidth,
        right: 0,
        position: 'fixed',
    },

    growlNotificationTranslateY: y => ({
        transform: [{translateY: y}],
    }),

    makeSlideInTranslation: (translationType, fromValue) => ({
        from: {
            [translationType]: fromValue,
        },
        to: {
            [translationType]: 0,
        },
    }),

    growlNotificationBox: {
        backgroundColor: themeColors.inverse,
        borderRadius: variables.componentBorderRadiusNormal,
        alignItems: 'center',
        flexDirection: 'row',
        justifyContent: 'space-between',
        shadowColor: themeColors.shadow,
        ...spacing.p5,
    },

    growlNotificationText: {
        fontSize: variables.fontSizeNormal,
        fontFamily: fontFamily.GTA,
        width: '90%',
        lineHeight: variables.fontSizeNormalHeight,
        color: themeColors.textReversed,
        ...spacing.ml4,
    },

    blockquote: {
        borderLeftColor: themeColors.border,
        borderLeftWidth: 4,
        paddingLeft: 12,
        marginVertical: 4,
    },

    cursorDisabled: {
        cursor: 'not-allowed',
    },

    noSelect: {
        boxShadow: 'none',
        outline: 'none',
    },

    cursorPointer: {
        cursor: 'pointer',
    },

    fullscreenCard: {
        position: 'absolute',
        left: 0,
        top: 0,
        width: '100%',
        height: '100%',
    },

    fullscreenCardWeb: {
        left: 'auto',
        right: '-24%',
        top: '-18%',
        height: '120%',
    },

    fullscreenCardWebCentered: {
        left: '0',
        right: '0',
        top: '0',
        height: '60%',
    },

    fullscreenCardMobile: {
        left: '-20%',
        top: '-30%',
        width: '150%',
    },

    fullscreenCardMediumScreen: {
        left: '-15%',
        top: '-30%',
        width: '145%',
    },

    smallEditIcon: {
        alignItems: 'center',
        backgroundColor: themeColors.icon,
        borderColor: themeColors.textReversed,
        borderRadius: 14,
        borderWidth: 3,
        color: themeColors.textReversed,
        height: 28,
        width: 28,
        justifyContent: 'center',
    },

    smallAvatarEditIcon: {
        position: 'absolute',
        right: -4,
        bottom: -4,
    },

    workspaceCard: {
        width: '100%',
        height: 400,
        borderRadius: variables.componentBorderRadiusCard,
        overflow: 'hidden',
        backgroundColor: themeColors.heroCard,
    },

    workspaceCardMobile: {
        height: 475,
    },

    workspaceCardMediumScreen: {
        height: 540,
    },

    workspaceCardMainText: {
        fontSize: variables.fontSizeXXXLarge,
        fontWeight: 'bold',
        lineHeight: variables.fontSizeXXXLarge,
    },

    workspaceCardContent: {
        zIndex: 1,
        padding: 50,
    },

    workspaceCardContentMediumScreen: {
        padding: 25,
    },

    workspaceCardCTA: {
        width: 250,
    },

    workspaceInviteWelcome: {
        minHeight: 115,
    },

    peopleRow: {
        width: '100%',
        flexDirection: 'row',
        justifyContent: 'space-between',
        ...spacing.pt2,
    },

    peopleRowBorderBottom: {
        borderColor: themeColors.border,
        borderBottomWidth: 1,
        ...spacing.pb2,
    },

    peopleRowCell: {
        justifyContent: 'center',
    },

    peopleBadge: {
        backgroundColor: themeColors.icon,
        ...spacing.ph3,
    },

    peopleBadgeText: {
        color: themeColors.textReversed,
        fontSize: variables.fontSizeSmall,
        lineHeight: 16,
        ...whiteSpace.noWrap,
    },

    offlineFeedback: {
        deleted: {
            textDecorationLine: 'line-through',
            textDecorationStyle: 'solid',
        },
        pending: {
            opacity: 0.5,
        },
        error: {
            flexDirection: 'row',
            alignItems: 'center',
        },
        container: {
            ...spacing.pv2,
        },
        textContainer: {
            flexDirection: 'column',
            flex: 1,
        },
        text: {
            color: themeColors.textSupporting,
            textAlignVertical: 'center',
            fontSize: variables.fontSizeLabel,
        },
        errorDot: {
            marginRight: 12,
        },
        menuItemErrorPadding: {
            paddingLeft: 44,
            paddingRight: 20,
        },
    },

    dotIndicatorMessage: {
        display: 'flex',
        flex: 1,
        flexDirection: 'row',
        alignItems: 'center',
    },

    sidebarPopover: {
        width: variables.sideBarWidth - 68,
    },

    cardOverlay: {
        backgroundColor: themeColors.modalBackdrop,
        position: 'absolute',
        top: 0,
        left: 0,
        width: '100%',
        height: '100%',
        opacity: 0.5,
    },

    communicationsLinkIcon: {
        right: -36,
        top: 0,
        bottom: 0,
    },

    shortTermsBorder: {
        borderWidth: 1,
        borderColor: themeColors.shadow,
    },

    shortTermsHorizontalRule: {
        borderBottomWidth: 1,
        borderColor: themeColors.shadow,
        ...spacing.mh3,
    },

    shortTermsLargeHorizontalRule: {
        borderWidth: 1,
        borderColor: themeColors.shadow,
        ...spacing.mh3,
    },

    shortTermsRow: {
        flexDirection: 'row',
        padding: 12,
    },

    termsCenterRight: {
        marginTop: 'auto',
        marginBottom: 'auto',
    },

    shortTermsBoldHeadingSection: {
        paddingRight: 12,
        paddingLeft: 12,
        marginTop: 12,
    },

    longTermsRow: {
        flexDirection: 'row',
        marginTop: 20,
    },

    collapsibleSectionBorder: {
        borderBottomWidth: 2,
        borderBottomColor: themeColors.border,
    },

    communicationsLinkHeight: {
        height: 20,
    },

    floatingMessageCounterWrapper: {
        position: 'absolute',
        left: '50%',
        top: 0,
        zIndex: 100,
        ...visibility('hidden'),
    },

    floatingMessageCounterWrapperAndroid: {
        left: 0,
        width: '100%',
        alignItems: 'center',
        position: 'absolute',
        top: 0,
        zIndex: 100,
        ...visibility('hidden'),
    },

    floatingMessageCounterSubWrapperAndroid: {
        left: '50%',
        width: 'auto',
    },

    floatingMessageCounter: {
        left: '-50%',
        ...visibility('visible'),
    },

    floatingMessageCounterTransformation: translateY => ({
        transform: [
            {translateY},
        ],
    }),

    confettiIcon: {
        height: 100,
        width: 100,
        marginBottom: 20,
    },

    googleSearchTextInputContainer: {
        flexDirection: 'column',
    },

    googleSearchSeparator: {
        height: 1,
        backgroundColor: themeColors.border,
    },

    googleSearchText: {
        color: themeColors.text,
        fontSize: variables.fontSizeNormal,
        lineHeight: variables.fontSizeNormalHeight,
        fontFamily: fontFamily.GTA,
        flex: 1,
    },

    threeDotsPopoverOffset: {
        top: 50,
        right: 60,
    },

    googleListView: {
        transform: [{scale: 0}],
    },

    keyboardShortcutModalContainer: {
        maxHeight: '100%',
        flex: '0 0 auto',
    },

    keyboardShortcutTableWrapper: {
        alignItems: 'center',
        flex: 1,
        height: 'auto',
        maxHeight: '100%',
    },

    keyboardShortcutTableContainer: {
        display: 'flex',
        width: '100%',
        borderColor: themeColors.border,
        height: 'auto',
        borderRadius: variables.componentBorderRadius,
        borderWidth: 1,
    },

    keyboardShortcutTableRow: {
        flex: 1,
        flexDirection: 'row',
        borderColor: themeColors.border,
        flexBasis: 'auto',
        alignSelf: 'stretch',
        borderTopWidth: 1,
    },

    keyboardShortcutTablePrefix: {
        width: '30%',
        borderRightWidth: 1,
        borderColor: themeColors.border,
    },

    keyboardShortcutTableFirstRow: {
        borderTopWidth: 0,
    },

    iPhoneXSafeArea: {
        backgroundColor: themeColors.inverse,
        flex: 1,
    },

    errorPageContainer: {
        backgroundColor: themeColors.componentBG,
    },
    transferBalancePayment: {
        borderWidth: 1,
        borderRadius: variables.componentBorderRadiusNormal,
        borderColor: themeColors.border,
    },

    transferBalanceSelectedPayment: {
        borderColor: themeColors.iconSuccessFill,
    },

    transferBalanceBalance: {
        fontSize: 48,
    },

    closeAccountMessageInput: {
        height: 153,
    },

    imageCropContainer: {
        borderRadius: variables.componentBorderRadiusCard,
        overflow: 'hidden',
        alignItems: 'center',
        justifyContent: 'center',
        backgroundColor: themeColors.shadow,
        cursor: 'move',
    },

    sliderKnob: {
        backgroundColor: themeColors.success,
        position: 'absolute',
        height: variables.sliderKnobSize,
        width: variables.sliderKnobSize,
        borderRadius: variables.sliderKnobSize / 2,
        top: -variables.sliderBarHeight,
        left: -(variables.sliderKnobSize / 2),
        cursor: 'pointer',
    },

    sliderBar: {
        backgroundColor: themeColors.border,
        height: variables.sliderBarHeight,
        borderRadius: variables.sliderBarHeight / 2,
        alignSelf: 'stretch',
    },

    imageCropRotateButton: {
        height: variables.iconSizeExtraLarge,
    },

    userSelectText: {
        userSelect: 'text',
    },

    userSelectNone: {
        userSelect: 'none',
        WebkitUserSelect: 'none',
    },

    screenCenteredContainer: {
        flex: 1,
        justifyContent: 'center',
        marginBottom: 40,
        padding: 16,
    },

    inlineSystemMessage: {
        color: themeColors.textSupporting,
        fontSize: variables.fontSizeLabel,
        fontFamily: fontFamily.GTA,
        marginLeft: 6,
    },

    addWorkspaceRoomErrorRow: {
        paddingHorizontal: 20,
        maxWidth: 450,
        alignSelf: 'center',
    },

    textPill: {
        ellipsizeMode: 'end',
        backgroundColor: themeColors.border,
        borderRadius: 10,
        overflow: 'hidden',
        paddingVertical: 2,
        flexShrink: 1,
        fontSize: variables.fontSizeSmall,
        ...spacing.ph2,
    },
};

export default styles;<|MERGE_RESOLUTION|>--- conflicted
+++ resolved
@@ -816,19 +816,9 @@
             appearance: 'none',
             cursor: disabled ? 'not-allowed' : 'pointer',
             ...picker,
-<<<<<<< HEAD
-            ...(focused && {borderColor: themeColors.borderFocus}),
-            ...(error && {borderColor: themeColors.danger}),
         },
         inputNative: {
             ...picker,
-            ...(focused && {borderColor: themeColors.borderFocus}),
-            ...(error && {borderColor: themeColors.danger}),
-=======
-        },
-        inputNative: {
-            ...picker,
->>>>>>> e79e484e
         },
     }),
 
