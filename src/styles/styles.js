--- conflicted
+++ resolved
@@ -2389,10 +2389,9 @@
         flex: 1,
     },
 
-<<<<<<< HEAD
     errorPageContainer: {
         backgroundColor: themeColors.componentBG,
-=======
+    },
     transferBalancePayment: {
         borderWidth: 2,
         borderRadius: variables.componentBorderRadiusNormal,
@@ -2405,7 +2404,6 @@
 
     transferBalanceBalance: {
         fontSize: 48,
->>>>>>> 4123f1a4
     },
 };
 
