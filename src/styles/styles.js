--- conflicted
+++ resolved
@@ -229,18 +229,7 @@
         borderRadius: 12,
     },
 
-<<<<<<< HEAD
-    webViewStyles,
-=======
-    unitCol: {
-        margin: 0,
-        padding: 0,
-        marginLeft: '4%',
-        flexBasis: '48%',
-    },
-
     webViewStyles: webViewStyles(theme),
->>>>>>> 95c9e474
 
     link: link(theme),
 
@@ -262,22 +251,6 @@
         backgroundColor: theme.appBG,
     },
 
-<<<<<<< HEAD
-=======
-    h1: {
-        color: theme.heading,
-        fontFamily: fontFamily.EXP_NEUE_BOLD,
-        fontSize: variables.fontSizeh1,
-        fontWeight: fontWeightBold,
-    },
-
-    h3: {
-        fontFamily: fontFamily.EXP_NEUE_BOLD,
-        fontSize: variables.fontSizeNormal,
-        fontWeight: fontWeightBold,
-    },
-
->>>>>>> 95c9e474
     h4: {
         fontFamily: fontFamily.EXP_NEUE_BOLD,
         fontSize: variables.fontSizeLabel,
@@ -428,13 +401,6 @@
         color: theme.textSupporting,
     },
 
-<<<<<<< HEAD
-=======
-    colorHeading: {
-        color: theme.heading,
-    },
-
->>>>>>> 95c9e474
     bgTransparent: {
         backgroundColor: 'transparent',
     },
@@ -1115,13 +1081,6 @@
 
     noOutline: addOutlineWidth({}, 0),
 
-<<<<<<< HEAD
-=======
-    errorOutline: {
-        borderColor: theme.danger,
-    },
-
->>>>>>> 95c9e474
     textLabelSupporting: {
         fontFamily: fontFamily.EXP_NEUE,
         fontSize: variables.fontSizeLabel,
@@ -1187,16 +1146,6 @@
         marginBottom: 4,
     },
 
-<<<<<<< HEAD
-=======
-    desktopRedirectPage: {
-        backgroundColor: theme.appBG,
-        minHeight: '100%',
-        flex: 1,
-        alignItems: 'center',
-    },
-
->>>>>>> 95c9e474
     signInPage: {
         backgroundColor: theme.highlightBG,
         minHeight: '100%',
@@ -1744,14 +1693,6 @@
         textAlignVertical: 'top',
     },
 
-<<<<<<< HEAD
-=======
-    editInputComposeSpacing: {
-        backgroundColor: theme.transparent,
-        marginVertical: 8,
-    },
-
->>>>>>> 95c9e474
     // composer padding should not be modified unless thoroughly tested against the cases in this PR: #12669
     textInputComposeSpacing: {
         paddingVertical: 5,
@@ -1897,17 +1838,6 @@
         borderRadius: 24,
     },
 
-<<<<<<< HEAD
-=======
-    singleSubscript: {
-        height: variables.iconSizeNormal,
-        width: variables.iconSizeNormal,
-        backgroundColor: theme.icon,
-        borderRadius: 20,
-        zIndex: 1,
-    },
-
->>>>>>> 95c9e474
     singleAvatarSmall: {
         height: 18,
         width: 18,
@@ -1981,24 +1911,6 @@
         textAlign: 'center',
     },
 
-<<<<<<< HEAD
-=======
-    avatarSpace: {
-        top: 3,
-        left: 3,
-    },
-
-    avatar: {
-        backgroundColor: theme.sidebar,
-        borderColor: theme.sidebar,
-    },
-
-    focusedAvatar: {
-        backgroundColor: theme.border,
-        borderColor: theme.border,
-    },
-
->>>>>>> 95c9e474
     emptyAvatar: {
         height: variables.avatarSizeNormal,
         width: variables.avatarSizeNormal,
@@ -2134,17 +2046,6 @@
         ...(isSmallScreenWidth && flex.flex1),
     }),
 
-<<<<<<< HEAD
-=======
-    modalCenterContentContainer: {
-        flex: 1,
-        flexDirection: 'column',
-        justifyContent: 'center',
-        alignItems: 'center',
-        backgroundColor: theme.modalBackdrop,
-    },
-
->>>>>>> 95c9e474
     centeredModalStyles: (isSmallScreenWidth, isFullScreenWhenSmall) => ({
         borderWidth: isSmallScreenWidth && !isFullScreenWhenSmall ? 1 : 0,
         marginHorizontal: isSmallScreenWidth ? 0 : 20,
@@ -2167,31 +2068,6 @@
         alignItems: 'center',
     },
 
-<<<<<<< HEAD
-=======
-    notFoundSafeArea: {
-        flex: 1,
-        backgroundColor: theme.heading,
-    },
-
-    notFoundView: {
-        flex: 1,
-        alignItems: 'center',
-        paddingTop: 40,
-        paddingBottom: 40,
-        justifyContent: 'space-between',
-    },
-
-    notFoundLogo: {
-        width: 202,
-        height: 63,
-    },
-
-    notFoundContent: {
-        alignItems: 'center',
-    },
-
->>>>>>> 95c9e474
     notFoundTextHeader: {
         ...headlineFont,
         color: theme.heading,
@@ -2202,23 +2078,6 @@
         textAlign: 'center',
     },
 
-<<<<<<< HEAD
-=======
-    notFoundTextBody: {
-        color: theme.componentBG,
-        fontFamily: fontFamily.EXP_NEUE_BOLD,
-        fontWeight: fontWeightBold,
-        fontSize: 15,
-    },
-
-    notFoundButtonText: {
-        color: theme.link,
-        fontFamily: fontFamily.EXP_NEUE_BOLD,
-        fontWeight: fontWeightBold,
-        fontSize: 15,
-    },
-
->>>>>>> 95c9e474
     blockingViewContainer: {
         paddingBottom: variables.contentHeaderHeight,
     },
@@ -2406,21 +2265,6 @@
         left: -16,
     },
 
-<<<<<<< HEAD
-=======
-    svgAvatarBorder: {
-        borderRadius: 100,
-        overflow: 'hidden',
-    },
-
-    displayName: {
-        fontSize: variables.fontSizeLarge,
-        fontFamily: fontFamily.EXP_NEUE_BOLD,
-        fontWeight: fontWeightBold,
-        color: theme.heading,
-    },
-
->>>>>>> 95c9e474
     pageWrapper: {
         width: '100%',
         alignItems: 'center',
@@ -2492,13 +2336,6 @@
         transform: [{rotate: '180deg'}],
     },
 
-<<<<<<< HEAD
-=======
-    navigationSceneContainer: {
-        backgroundColor: theme.appBG,
-    },
-
->>>>>>> 95c9e474
     navigationScreenCardStyle: {
         backgroundColor: theme.appBG,
         height: '100%',
@@ -2548,17 +2385,6 @@
         paddingBottom: 0,
     },
 
-<<<<<<< HEAD
-=======
-    detailsPageSectionVersion: {
-        alignSelf: 'center',
-        color: theme.textSupporting,
-        fontSize: variables.fontSizeSmall,
-        height: 24,
-        lineHeight: 20,
-    },
-
->>>>>>> 95c9e474
     switchTrack: {
         width: 50,
         height: 28,
@@ -2747,14 +2573,6 @@
         zIndex: 10,
     },
 
-<<<<<<< HEAD
-=======
-    navigatorFullScreenLoading: {
-        backgroundColor: theme.highlightBG,
-        opacity: 1,
-    },
-
->>>>>>> 95c9e474
     reimbursementAccountFullScreenLoading: {
         backgroundColor: theme.componentBG,
         opacity: 0.8,
@@ -2857,44 +2675,6 @@
         bottom: -4,
     },
 
-<<<<<<< HEAD
-=======
-    workspaceCard: {
-        width: '100%',
-        height: 400,
-        borderRadius: variables.componentBorderRadiusCard,
-        overflow: 'hidden',
-        backgroundColor: theme.heroCard,
-    },
-
-    workspaceCardMobile: {
-        height: 475,
-    },
-
-    workspaceCardMediumScreen: {
-        height: 540,
-    },
-
-    workspaceCardMainText: {
-        fontSize: variables.fontSizeXXXLarge,
-        fontWeight: 'bold',
-        lineHeight: variables.fontSizeXXXLarge,
-    },
-
-    workspaceCardContent: {
-        zIndex: 1,
-        padding: 50,
-    },
-
-    workspaceCardContentMediumScreen: {
-        padding: 25,
-    },
-
-    workspaceCardCTA: {
-        width: 250,
-    },
-
->>>>>>> 95c9e474
     autoGrowHeightMultilineInput: {
         maxHeight: 115,
     },
@@ -3255,17 +3035,6 @@
         alignItems: 'center',
     },
 
-<<<<<<< HEAD
-=======
-    callRequestSection: {
-        backgroundColor: theme.appBG,
-        paddingHorizontal: 0,
-        paddingBottom: 0,
-        marginHorizontal: 0,
-        marginBottom: 0,
-    },
-
->>>>>>> 95c9e474
     archivedReportFooter: {
         borderRadius: variables.componentBorderRadius,
         ...wordBreak.breakWord,
@@ -3408,14 +3177,6 @@
         width: '100%',
     },
 
-<<<<<<< HEAD
-=======
-    listPickerSeparator: {
-        height: 1,
-        backgroundColor: theme.buttonDefaultBG,
-    },
-
->>>>>>> 95c9e474
     datePickerRoot: {
         position: 'relative',
         zIndex: 99,
@@ -3468,18 +3229,6 @@
         width: 16,
     },
 
-<<<<<<< HEAD
-=======
-    validateCodeMessage: {
-        width: variables.modalContentMaxWidth,
-        textAlign: 'center',
-    },
-
-    whisper: {
-        backgroundColor: theme.cardBG,
-    },
-
->>>>>>> 95c9e474
     contextMenuItemPopoverMaxWidth: {
         maxWidth: 375,
     },
