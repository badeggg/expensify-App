--- conflicted
+++ resolved
@@ -12,189 +12,12 @@
 import overflow from './utilities/overflow';
 
 const styles = {
-<<<<<<< HEAD
-    // Utility classes
-    m0: {
-        margin: 0,
-    },
-
-    mr0: {
-        marginRight: 0,
-    },
-
-    mr1: {
-        marginRight: 4,
-    },
-
-    mr2: {
-        marginRight: 8,
-    },
-
-    mr3: {
-        marginRight: 12,
-    },
-
-    ml1: {
-        marginLeft: 4,
-    },
-
-    ml2: {
-        marginLeft: 8,
-    },
-
-    mt1: {
-        marginTop: 4,
-    },
-    mt2: {
-        marginTop: 8,
-    },
-    mt3: {
-        marginTop: 12,
-    },
-    mt4: {
-        marginTop: 16,
-    },
-    mt5: {
-        marginTop: 20,
-    },
-    mt6: {
-        marginTop: 24,
-    },
-
-    mb1: {
-        marginBottom: 4,
-    },
-    mb2: {
-        marginBottom: 8,
-    },
-    mb3: {
-        marginBottom: 12,
-    },
-    mb4: {
-        marginBottom: 16,
-    },
-    mb5: {
-        marginBottom: 20,
-    },
-    mb6: {
-        marginBottom: 24,
-    },
-    mbn5: {
-        marginBottom: -5,
-    },
-
-    p1: {
-        padding: 10,
-    },
-    p2: {
-        padding: 20,
-    },
-    pr1: {
-        paddingRight: 4,
-    },
-    pr2: {
-        paddingRight: 8,
-    },
-
-    widthHeight100p: {
-        width: '100%',
-        height: '100%',
-    },
-    width50p: {
-        width: '50%',
-    },
-
-    width300px: {
-        width: 300
-    },
-
-    width0px: {
-        width: 0
-    },
-
-    flex0: {
-        flex: 0,
-    },
-
-    flex1: {
-        flex: 1,
-    },
-
-    flex4: {
-        flex: 4,
-    },
-
-    flexRow: {
-        flexDirection: 'row',
-    },
-
-    flexColumn: {
-        flexDirection: 'column',
-    },
-
-    flexJustifyCenter: {
-        justifyContent: 'center',
-    },
-
-    flexJustifyEnd: {
-        justifyContent: 'flex-end',
-    },
-
-    flexJustifySpaceBetween: {
-        justifyContent: 'space-between',
-    },
-
-    flexAlignSelfStretch: {
-        alignSelf: 'stretch',
-    },
-
-    alignItemsCenter: {
-        alignItems: 'center',
-    },
-
-    flexWrap: {
-        flexWrap: 'wrap',
-    },
-
-    flexGrow0: {
-        flexGrow: 0,
-    },
-
-    flexGrow1: {
-        flexGrow: 1,
-    },
-
-    flexGrow4: {
-        flexGrow: 4,
-    },
-
-    dFlex: {
-        display: 'flex',
-    },
-
-    dNone: {
-        display: 'none',
-    },
-
-    dInlineBlock: {
-        display: 'inline-block',
-    },
-
-    overflowHidden: {
-        overflow: 'hidden',
-    },
-
-    height100percent: {
-        height: '100%',
-    },
-=======
     // Add all of our utility and helper styles
     ...spacing,
     ...sizing,
     ...flex,
     ...display,
     ...overflow,
->>>>>>> 0ec33465
 
     link: {
         color: themeColors.link,
