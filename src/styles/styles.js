import fontFamily from './fontFamily';
import addOutlineWidth from './addOutlineWidth';
import themeColors from './themes/default';
import fontWeightBold from './fontWeight/bold';
import variables from './variables';
import spacing from './utilities/spacing';
import sizing from './utilities/sizing';
import flex from './utilities/flex';
import display from './utilities/display';
import overflow from './utilities/overflow';
import whiteSpace from './utilities/whiteSpace';
import wordBreak from './utilities/wordBreak';
import positioning from './utilities/positioning';
import codeStyles from './codeStyles';
import visibility from './utilities/visibility';
import writingDirection from './utilities/writingDirection';
import optionAlternateTextPlatformStyles from './optionAlternateTextPlatformStyles';
import pointerEventsNone from './pointerEventsNone';
import pointerEventsAuto from './pointerEventsAuto';
import overflowXHidden from './overflowXHidden';
import CONST from '../CONST';

const picker = {
    backgroundColor: themeColors.transparent,
    color: themeColors.text,
    fontFamily: fontFamily.EXP_NEUE,
    fontSize: variables.fontSizeNormal,
    lineHeight: variables.fontSizeNormalHeight,
    paddingHorizontal: 11,
    paddingBottom: 8,
    paddingTop: 23,
    height: variables.inputHeight,
    borderWidth: 0,
    borderRadius: variables.componentBorderRadiusNormal,
    textAlign: 'left',
};

const link = {
    color: themeColors.link,
    textDecorationColor: themeColors.link,
    fontFamily: fontFamily.EXP_NEUE,
};

const baseCodeTagStyles = {
    borderWidth: 1,
    borderRadius: 5,
    borderColor: themeColors.border,
    backgroundColor: themeColors.textBackground,
};

const webViewStyles = {
    // As of react-native-render-html v6, don't declare distinct styles for
    // custom renderers, the API for custom renderers has changed. Declare the
    // styles in the below "tagStyles" instead. If you need to reuse those
    // styles from the renderer, just pass the "style" prop to the underlying
    // component.
    tagStyles: {
        em: {
            fontFamily: fontFamily.EXP_NEUE,
            fontStyle: 'italic',
        },

        del: {
            textDecorationLine: 'line-through',
            textDecorationStyle: 'solid',
        },

        strong: {
            fontFamily: fontFamily.EXP_NEUE,
            fontWeight: 'bold',
        },

        a: link,

        ul: {
            maxWidth: '100%',
        },

        ol: {
            maxWidth: '100%',
        },

        li: {
            flexShrink: 1,
        },

        blockquote: {
            borderLeftColor: themeColors.border,
            borderLeftWidth: 4,
            paddingLeft: 12,
            marginTop: 4,
            marginBottom: 4,

            // Overwrite default HTML margin for blockquotes
            marginLeft: 0,
        },

        pre: {
            ...baseCodeTagStyles,
            paddingTop: 12,
            paddingBottom: 12,
            paddingRight: 8,
            paddingLeft: 8,
            fontFamily: fontFamily.MONOSPACE,
            marginTop: 0,
            marginBottom: 0,
        },

        code: {
            ...baseCodeTagStyles,
            ...codeStyles.codeTextStyle,
            paddingLeft: 5,
            paddingRight: 5,
            fontFamily: fontFamily.MONOSPACE,
            fontSize: 13,
        },

        img: {
            borderColor: themeColors.border,
            borderRadius: variables.componentBorderRadiusNormal,
            borderWidth: 1,
        },

        p: {
            marginTop: 0,
            marginBottom: 0,
        },
        h1: {
            fontSize: variables.fontSizeLarge,
            marginBottom: 8,
        },
    },

    baseFontStyle: {
        color: themeColors.text,
        fontSize: variables.fontSizeNormal,
        fontFamily: fontFamily.EXP_NEUE,
        flex: 1,
    },
};

const styles = {
    // Add all of our utility and helper styles
    ...spacing,
    ...sizing,
    ...flex,
    ...display,
    ...overflow,
    ...positioning,
    ...wordBreak,
    ...whiteSpace,
    ...writingDirection,
    ...themeColors,

    rateCol: {
        margin: 0,
        padding: 0,
        flexBasis: '48%',
    },

    unitCol: {
        margin: 0,
        padding: 0,
        marginLeft: '4%',
        flexBasis: '48%',
    },

    webViewStyles,

    link,

    linkHovered: {
        color: themeColors.linkHover,
    },

    linkMuted: {
        color: themeColors.textSupporting,
        textDecorationColor: themeColors.textSupporting,
        fontFamily: fontFamily.EXP_NEUE,
    },

    linkMutedHovered: {
        color: themeColors.textMutedReversed,
    },

    h1: {
        color: themeColors.heading,
        fontFamily: fontFamily.EXP_NEUE_BOLD,
        fontSize: variables.fontSizeh1,
        fontWeight: fontWeightBold,
    },

    h3: {
        fontFamily: fontFamily.EXP_NEUE_BOLD,
        fontSize: variables.fontSizeNormal,
        fontWeight: fontWeightBold,
    },

    h4: {
        fontFamily: fontFamily.EXP_NEUE_BOLD,
        fontSize: variables.fontSizeLabel,
        fontWeight: fontWeightBold,
    },

    textAlignCenter: {
        textAlign: 'center',
    },

    textAlignRight: {
        textAlign: 'right',
    },

    textUnderline: {
        textDecorationLine: 'underline',
    },

    label: {
        fontSize: variables.fontSizeLabel,
        lineHeight: variables.lineHeightLarge,
    },

    textLabel: {
        color: themeColors.text,
        fontSize: variables.fontSizeLabel,
        lineHeight: variables.lineHeightLarge,
    },

    mutedTextLabel: {
        color: themeColors.textSupporting,
        fontSize: variables.fontSizeLabel,
        lineHeight: variables.lineHeightLarge,
    },

    textMicro: {
        fontFamily: fontFamily.EXP_NEUE,
        fontSize: variables.fontSizeSmall,
        lineHeight: variables.lineHeightSmall,
    },

    textMicroBold: {
        color: themeColors.text,
        fontWeight: fontWeightBold,
        fontFamily: fontFamily.EXP_NEUE_BOLD,
        fontSize: variables.fontSizeSmall,
    },

    textMicroSupporting: {
        color: themeColors.textSupporting,
        fontFamily: fontFamily.EXP_NEUE,
        fontSize: variables.fontSizeSmall,
        lineHeight: variables.lineHeightSmall,
    },

    textExtraSmallSupporting: {
        color: themeColors.textSupporting,
        fontFamily: fontFamily.EXP_NEUE,
        fontSize: variables.fontSizeExtraSmall,
    },

    textLarge: {
        fontSize: variables.fontSizeLarge,
    },

    textXXLarge: {
        fontSize: variables.fontSizeXXLarge,
    },

    textXXXLarge: {
        color: themeColors.heading,
        fontFamily: fontFamily.EXP_NEUE_BOLD,
        fontSize: variables.fontSizeXXXLarge,
        fontWeight: fontWeightBold,
    },

    textStrong: {
        fontFamily: fontFamily.EXP_NEUE_BOLD,
        fontWeight: fontWeightBold,
    },

    textItalic: {
        fontFamily: fontFamily.EXP_NEUE_ITALIC,
        fontStyle: 'italic',
    },

    textDecorationNoLine: {
        textDecorationLine: 'none',
    },

    textWhite: {
        color: themeColors.textLight,
    },

    textBlue: {
        color: themeColors.link,
    },

    textUppercase: {
        textTransform: 'uppercase',
    },

    textNoWrap: {
        ...whiteSpace.noWrap,
    },

    colorReversed: {
        color: themeColors.textReversed,
    },

    colorMutedReversed: {
        color: themeColors.textMutedReversed,
    },

    colorMuted: {
        color: themeColors.textSupporting,
    },

    colorHeading: {
        color: themeColors.heading,
    },

    bgTransparent: {
        backgroundColor: 'transparent',
    },

    bgDark: {
        backgroundColor: themeColors.inverse,
    },

    opacity0: {
        opacity: 0,
    },

    opacity1: {
        opacity: 1,
    },

    textDanger: {
        color: themeColors.danger,
    },

    borderRadiusNormal: {
        borderRadius: variables.buttonBorderRadius,
    },

    button: {
        backgroundColor: themeColors.buttonDefaultBG,
        borderRadius: variables.buttonBorderRadius,
        height: variables.componentSizeLarge,
        justifyContent: 'center',
        ...spacing.ph3,
    },

    buttonText: {
        color: themeColors.text,
        fontFamily: fontFamily.EXP_NEUE_BOLD,
        fontSize: variables.fontSizeNormal,
        fontWeight: fontWeightBold,
        textAlign: 'center',

        // It is needed to unset the Lineheight. We don't need it for buttons as button always contains single line of text.
        // It allows to vertically center the text.
        lineHeight: undefined,
    },

    buttonSmall: {
        borderRadius: variables.buttonBorderRadius,
        height: variables.componentSizeSmall,
        paddingTop: 4,
        paddingHorizontal: 14,
        paddingBottom: 4,
        backgroundColor: themeColors.buttonDefaultBG,
    },

    buttonMedium: {
        borderRadius: variables.buttonBorderRadius,
        height: variables.componentSizeNormal,
        paddingTop: 12,
        paddingRight: 16,
        paddingBottom: 12,
        paddingLeft: 16,
        backgroundColor: themeColors.buttonDefaultBG,
    },

    buttonLarge: {
        borderRadius: variables.buttonBorderRadius,
        height: variables.componentSizeLarge,
        paddingTop: 8,
        paddingRight: 10,
        paddingBottom: 8,
        paddingLeft: 18,
        backgroundColor: themeColors.buttonDefaultBG,
    },

    buttonSmallText: {
        fontSize: variables.fontSizeSmall,
        fontFamily: fontFamily.EXP_NEUE_BOLD,
        fontWeight: fontWeightBold,
        textAlign: 'center',
    },

    buttonMediumText: {
        fontSize: variables.fontSizeLabel,
        fontFamily: fontFamily.EXP_NEUE_BOLD,
        fontWeight: fontWeightBold,
        textAlign: 'center',
    },

    buttonLargeText: {
        fontSize: variables.fontSizeNormal,
        fontFamily: fontFamily.EXP_NEUE_BOLD,
        fontWeight: fontWeightBold,
        textAlign: 'center',
    },

    buttonSuccess: {
        backgroundColor: themeColors.success,
        borderWidth: 0,
    },

    buttonSuccessDisabled: {
        opacity: 0.5,
    },

    buttonSuccessHovered: {
        backgroundColor: themeColors.successHover,
        borderWidth: 0,
    },

    buttonDanger: {
        backgroundColor: themeColors.danger,
        borderWidth: 0,
    },

    buttonDangerDisabled: {
        backgroundColor: themeColors.dangerDisabled,
    },

    buttonDangerHovered: {
        backgroundColor: themeColors.dangerHover,
        borderWidth: 0,
    },

    buttonDisable: {
        backgroundColor: themeColors.buttonDefaultBG,
        borderWidth: 0,
    },

    buttonDropdown: {
        borderLeftWidth: 1,
        borderColor: themeColors.textLight,
    },

    noRightBorderRadius: {
        borderTopRightRadius: 0,
        borderBottomRightRadius: 0,
    },

    noLeftBorderRadius: {
        borderTopLeftRadius: 0,
        borderBottomLeftRadius: 0,
    },

    buttonCTA: {
        paddingVertical: 6,
        ...spacing.mh4,
    },

    buttonCTAIcon: {
        marginRight: 22,
    },

    buttonConfirm: {
        margin: 20,
    },

    attachmentButtonBigScreen: {
        minWidth: 300,
        alignSelf: 'center',
    },

    buttonConfirmText: {
        paddingLeft: 20,
        paddingRight: 20,
    },

    buttonSuccessText: {
        color: themeColors.textLight,
    },

    buttonDangerText: {
        color: themeColors.textLight,
    },

    hoveredComponentBG: {
        backgroundColor: themeColors.hoverComponentBG,
    },

    activeComponentBG: {
        backgroundColor: themeColors.activeComponentBG,
    },

    fontWeightBold: {
        fontWeight: fontWeightBold,
    },

    touchableButtonImage: {
        alignItems: 'center',
        height: variables.componentSizeNormal,
        justifyContent: 'center',
        marginRight: 8,
        width: variables.componentSizeNormal,
    },

    visuallyHidden: {
        ...visibility('hidden'),
        overflow: 'hidden',
        width: 0,
        height: 0,
    },

    visibilityHidden: {
        ...visibility('hidden'),
    },

    loadingVBAAnimation: {
        width: 160,
        height: 160,
    },

    pickerSmall: {
        inputIOS: {
            fontFamily: fontFamily.EXP_NEUE,
            fontSize: variables.fontSizeSmall,
            paddingLeft: 9,
            paddingRight: 25,
            paddingTop: 6,
            paddingBottom: 6,
            borderRadius: variables.componentBorderRadius,
            borderWidth: 0,
            color: themeColors.text,
            height: 26,
            opacity: 1,
            backgroundColor: 'transparent',
        },
        inputWeb: {
            fontFamily: fontFamily.EXP_NEUE,
            fontSize: variables.fontSizeSmall,
            paddingLeft: 9,
            paddingRight: 25,
            paddingTop: 6,
            paddingBottom: 6,
            borderWidth: 0,
            borderRadius: variables.componentBorderRadius,
            color: themeColors.text,
            appearance: 'none',
            height: 26,
            opacity: 1,
            cursor: 'pointer',
            backgroundColor: 'transparent',
        },
        inputAndroid: {
            fontFamily: fontFamily.EXP_NEUE,
            fontSize: variables.fontSizeSmall,
            paddingLeft: 9,
            paddingRight: 25,
            paddingTop: 6,
            paddingBottom: 6,
            borderWidth: 0,
            borderRadius: variables.componentBorderRadius,
            color: themeColors.text,
            height: 26,
            opacity: 1,
        },
        iconContainer: {
            top: 7,
            right: 8,
            ...pointerEventsNone,
        },
        icon: {
            width: variables.iconSizeExtraSmall,
            height: variables.iconSizeExtraSmall,
        },
    },

    badge: {
        backgroundColor: themeColors.border,
        borderRadius: 14,
        height: variables.iconSizeNormal,
        flexDirection: 'row',
        paddingHorizontal: 7,
        alignItems: 'center',
    },

    badgeSuccess: {
        backgroundColor: themeColors.success,
    },

    badgeSuccessPressed: {
        backgroundColor: themeColors.successHover,
    },

    badgeDanger: {
        backgroundColor: themeColors.danger,
    },

    badgeDangerPressed: {
        backgroundColor: themeColors.dangerPressed,
    },

    badgeText: {
        color: themeColors.text,
        fontSize: variables.fontSizeSmall,
        lineHeight: variables.lineHeightNormal,
        ...whiteSpace.noWrap,
    },

    border: {
        borderWidth: 1,
        borderRadius: variables.componentBorderRadius,
        borderColor: themeColors.border,
    },

    borderColorFocus: {
        borderColor: themeColors.borderFocus,
    },

    borderColorDanger: {
        borderColor: themeColors.danger,
    },

    headerText: {
        color: themeColors.heading,
        fontFamily: fontFamily.EXP_NEUE_BOLD,
        fontSize: variables.fontSizeNormal,
        fontWeight: fontWeightBold,
    },

    headerGap: {
        height: 12,
    },

    pushTextRight: {
        left: 100000,
    },

    reportOptions: {
        marginLeft: 8,
    },

    chatItemComposeSecondaryRow: {
        height: 15,
        marginBottom: 5,
        marginTop: 5,
    },

    chatItemComposeSecondaryRowSubText: {
        color: themeColors.textSupporting,
        fontFamily: fontFamily.EXP_NEUE,
        fontSize: variables.fontSizeSmall,
        lineHeight: variables.lineHeightSmall,
    },

    chatItemComposeSecondaryRowOffset: {
        marginLeft: 48,
    },

    offlineIndicator: {
        marginLeft: 48,
    },

    offlineIndicatorMobile: {
        paddingLeft: 20,
        paddingBottom: 9,
    },

    offlineIndicatorRow: {
        height: 25,
    },

    // Actions
    actionAvatar: {
        borderRadius: 20,
        marginRight: 8,
    },

    componentHeightLarge: {
        height: variables.inputHeight,
    },

    textInputContainer: {
        flex: 1,
        borderRadius: variables.componentBorderRadiusNormal,
        justifyContent: 'center',
        height: '100%',
        backgroundColor: themeColors.componentBG,
        borderWidth: 1,
        borderColor: themeColors.border,
        overflow: 'hidden',
    },

    textInputLabel: {
        position: 'absolute',
        left: 11,
        top: 0,
        fontSize: variables.fontSizeNormal,
        color: themeColors.textSupporting,
        fontFamily: fontFamily.EXP_NEUE,
        width: '100%',
        textAlign: 'left',
    },

    textInputLabelBackground: {
        position: 'absolute',
        top: 0,
        width: '100%',
        height: 25,
        backgroundColor: themeColors.componentBG,
        borderTopRightRadius: variables.componentBorderRadiusNormal,
        borderTopLeftRadius: variables.componentBorderRadiusNormal,
    },

    textInputLabelDesktop: {
        transformOrigin: 'left center',
    },

    textInputLabelTransformation: (translateY, translateX, scale) => ({
        transform: [
            {translateY},
            {translateX},
            {scale},
        ],
    }),

    baseTextInput: {
        fontFamily: fontFamily.EXP_NEUE,
        fontSize: variables.fontSizeNormal,
        lineHeight: variables.lineHeightNormal,
        color: themeColors.text,
        paddingTop: 23,
        paddingBottom: 8,
        paddingHorizontal: 11,
        borderWidth: 0,
    },

    textInputMultiline: {
        scrollPadding: '23px 0 0 0',
    },

    textInputAndIconContainer: {
        flex: 1,
        height: '100%',
        zIndex: -1,
        flexDirection: 'row',
    },

    textInputDesktop: addOutlineWidth({}, 0),

    secureInputShowPasswordButton: {
        borderTopRightRadius: 6,
        borderBottomRightRadius: 6,
        paddingHorizontal: 11,
        justifyContent: 'center',
        margin: 1,
    },

    secureInput: {
        borderTopRightRadius: 0,
        borderBottomRightRadius: 0,
    },

    textInput: {
        backgroundColor: themeColors.componentBG,
        borderRadius: variables.componentBorderRadiusNormal,
        height: variables.inputComponentSizeNormal,
        borderColor: themeColors.border,
        borderWidth: 1,
        color: themeColors.text,
        fontFamily: fontFamily.EXP_NEUE,
        fontSize: variables.fontSizeNormal,
        paddingLeft: 12,
        paddingRight: 12,
        paddingTop: 10,
        paddingBottom: 10,
        textAlignVertical: 'center',
    },

    textInputPrefix: {
        position: 'absolute',
        left: 0,
        top: 0,
        height: '100%',
        paddingLeft: 11,
        paddingTop: 23,
        paddingBottom: 8,
        color: themeColors.text,
        fontFamily: fontFamily.EXP_NEUE,
        fontSize: variables.fontSizeNormal,
        textAlignVertical: 'center',
    },

    pickerContainer: {
        borderWidth: 1,
        borderStyle: 'solid',
        borderColor: themeColors.border,
        borderRadius: variables.componentBorderRadiusNormal,
        justifyContent: 'center',
        backgroundColor: themeColors.componentBG,
    },
    pickerLabel: {
        position: 'absolute',
        left: 11,
        top: 6,
    },
    picker: (disabled = false) => ({
        iconContainer: {
            top: Math.round(variables.inputHeight * 0.5) - 11,
            right: 10,
            zIndex: -1,
        },
        inputWeb: {
            appearance: 'none',
            cursor: disabled ? 'not-allowed' : 'pointer',
            ...picker,
        },
        inputNative: {
            ...picker,
        },
    }),

    disabledText: {
        color: themeColors.icon,
    },

    inputDisabled: {
        backgroundColor: themeColors.highlightBG,
        color: themeColors.icon,
    },

    textInputReversed: addOutlineWidth({
        backgroundColor: themeColors.heading,
        borderColor: themeColors.text,
        color: themeColors.textReversed,
    }, 0),

    textInputReversedFocus: {
        borderColor: themeColors.icon,
    },

    noOutline: addOutlineWidth({}, 0),

    errorOutline: {
        borderColor: themeColors.danger,
    },

    textLabelSupporting: {
        fontFamily: fontFamily.EXP_NEUE,
        fontSize: variables.fontSizeLabel,
        color: themeColors.textSupporting,
    },

    lh16: {
        lineHeight: 16,
    },

    formLabel: {
        fontFamily: fontFamily.EXP_NEUE_BOLD,
        fontWeight: fontWeightBold,
        color: themeColors.heading,
        fontSize: variables.fontSizeLabel,
        lineHeight: variables.lineHeightLarge,
        marginBottom: 8,
    },

    formHelp: {
        color: themeColors.textSupporting,
        fontSize: variables.fontSizeLabel,
        lineHeight: variables.lineHeightLarge,
        marginBottom: 4,
    },

    formError: {
        color: themeColors.textError,
        fontSize: variables.fontSizeLabel,
        lineHeight: variables.formErrorLineHeight,
        marginBottom: 4,
    },

    formSuccess: {
        color: themeColors.success,
        fontSize: variables.fontSizeLabel,
        lineHeight: 18,
        marginBottom: 4,
    },

    signInPage: {
        backgroundColor: themeColors.sidebar,
        minHeight: '100%',
        flex: 1,
    },

    signInPageInner: {
        marginLeft: 'auto',
        marginRight: 'auto',
        height: '100%',
        width: '100%',
    },

    signInPageContentTopSpacer: {
        maxHeight: 132,
        minHeight: 24,
    },

<<<<<<< HEAD
    signInPageHeroHeading: {
        fontFamily: fontFamily.EXP_NEUE,
        fontWeight: fontWeightBold,
        fontSize: variables.fontSizeHero,
        color: themeColors.appBG,
        lineHeight: variables.lineHeightHero,
    },

    signInPageHeroDescription: {
        fontFamily: fontFamily.EXP_NEUE,
        fontSize: variables.fontSizeNormal,
        color: themeColors.appBG,
=======
    signInPageLeftContainer: {
        paddingLeft: 40,
        paddingRight: 40,
    },

    signInPageLeftContainerWide: {
        maxWidth: 360,
>>>>>>> 782c2105
    },

    signInPageWelcomeFormContainer: {
        maxWidth: 300,
    },

    signInPageWelcomeTextContainer: {
        width: 300,
    },

    changeExpensifyLoginLinkContainer: {
        flexDirection: 'row',
        flexWrap: 'wrap',
        ...wordBreak.breakWord,
    },

    // Sidebar Styles
    sidebar: {
        backgroundColor: themeColors.sidebar,
        height: '100%',
    },

    sidebarFooter: {
        alignItems: 'center',
        display: 'flex',
        justifyContent: 'center',
        paddingVertical: variables.lineHeightXLarge,
        width: '100%',
    },

    sidebarAvatar: {
        backgroundColor: themeColors.icon,
        borderRadius: 20,
        height: variables.componentSizeNormal,
        width: variables.componentSizeNormal,
    },

    statusIndicator: {
        borderColor: themeColors.sidebar,
        backgroundColor: themeColors.danger,
        borderRadius: 6,
        borderWidth: 2,
        position: 'absolute',
        right: -1,
        bottom: -1,
        height: 12,
        width: 12,
        zIndex: 10,
    },

    statusIndicatorLarge: {
        borderColor: themeColors.componentBG,
        backgroundColor: themeColors.danger,
        borderRadius: 8,
        borderWidth: 2,
        position: 'absolute',
        right: 4,
        bottom: 4,
        height: 16,
        width: 16,
        zIndex: 10,
    },

    statusIndicatorOnline: {
        backgroundColor: themeColors.success,
    },

    avatarWithIndicator: {
        errorDot: {
            borderColor: themeColors.sidebar,
            borderRadius: 6,
            borderWidth: 2,
            position: 'absolute',
            right: -1,
            bottom: -1,
            height: 12,
            width: 12,
            zIndex: 10,
        },
    },

    floatingActionButton: {
        backgroundColor: themeColors.success,
        position: 'absolute',
        height: variables.componentSizeLarge,
        width: variables.componentSizeLarge,
        right: 20,
        bottom: 34,
        borderRadius: 999,
        alignItems: 'center',
        justifyContent: 'center',
    },

    sidebarFooterUsername: {
        color: themeColors.heading,
        fontSize: variables.fontSizeLabel,
        fontWeight: '700',
        width: 200,
        textOverflow: 'ellipsis',
        overflow: 'hidden',
        ...whiteSpace.noWrap,
    },

    sidebarFooterLink: {
        color: themeColors.textSupporting,
        fontSize: variables.fontSizeSmall,
        textDecorationLine: 'none',
        fontFamily: fontFamily.EXP_NEUE,
        lineHeight: 20,
    },

    sidebarListContainer: {
        scrollbarWidth: 'none',
        paddingBottom: 4,
    },

    sidebarListItem: {
        justifyContent: 'center',
        textDecorationLine: 'none',
    },

    onlyEmojisText: {
        fontSize: variables.fontSizeOnlyEmojis,
        lineHeight: variables.fontSizeOnlyEmojisHeight,
    },

    createMenuPositionSidebar: {
        left: 18,
        bottom: 100,
    },

    createMenuPositionProfile: {
        right: 18,
        top: 180,
    },

    createMenuPositionReportActionCompose: {
        left: 18 + variables.sideBarWidth,
        bottom: 75,
    },

    createMenuPositionRightSidepane: {
        right: 18,
        bottom: 75,
    },

    createMenuContainer: {
        width: variables.sideBarWidth - 40,
        paddingVertical: 12,
    },

    createMenuHeaderText: {
        fontFamily: fontFamily.EXP_NEUE,
        fontSize: variables.fontSizeLabel,
        color: themeColors.heading,
    },

    popoverMenuItem: {
        flexDirection: 'row',
        borderRadius: 0,
        paddingHorizontal: 20,
        paddingVertical: 12,
        justifyContent: 'space-between',
        width: '100%',
    },

    popoverMenuIcon: {
        width: variables.componentSizeNormal,
        height: variables.componentSizeNormal,
        justifyContent: 'center',
        alignItems: 'center',
    },

    popoverMenuIconEmphasized: {
        backgroundColor: themeColors.iconSuccessFill,
        borderRadius: variables.componentSizeLarge / 2,
    },

    popoverMenuText: {
        fontSize: variables.fontSizeNormal,
        color: themeColors.heading,
        maxWidth: 240,
    },

    menuItemTextContainer: {
        minHeight: variables.componentSizeNormal,
    },

    chatLinkRowPressable: {
        minWidth: 0,
        textDecorationLine: 'none',
        flex: 1,
    },

    sidebarLink: {
        textDecorationLine: 'none',
    },

    sidebarLinkInner: {
        alignItems: 'center',
        flexDirection: 'row',
        paddingLeft: 20,
        paddingRight: 20,
    },

    sidebarLinkText: {
        color: themeColors.textSupporting,
        fontSize: variables.fontSizeNormal,
        textDecorationLine: 'none',
        overflow: 'hidden',
    },

    sidebarLinkHover: {
        backgroundColor: themeColors.sidebarHover,
    },

    sidebarLinkActive: {
        backgroundColor: themeColors.border,
        textDecorationLine: 'none',
    },

    sidebarLinkTextBold: {
        fontWeight: '700',
        color: themeColors.heading,
    },

    sidebarLinkActiveText: {
        color: themeColors.textSupporting,
        fontSize: variables.fontSizeNormal,
        textDecorationLine: 'none',
        overflow: 'hidden',
    },

    optionItemAvatarNameWrapper: {
        minWidth: 0,
        flex: 1,
    },

    optionDisplayName: {
        fontFamily: fontFamily.EXP_NEUE,
<<<<<<< HEAD
        height: 20,
        lineHeight: 20,
=======
        height: variables.alternateTextHeight,
        lineHeight: variables.lineHeightXLarge,
>>>>>>> 782c2105
        ...whiteSpace.noWrap,
    },

    optionDisplayNameCompact: {
        minWidth: 'auto',
        flexBasis: 'auto',
        flexGrow: 0,
        flexShrink: 0,
    },

    displayNameTooltipEllipsis: {
        position: 'absolute',
        opacity: 0,
        right: 0,
        bottom: 0,
    },

    optionAlternateText: {
        height: variables.alternateTextHeight,
        lineHeight: variables.lineHeightXLarge,
    },

    optionAlternateTextCompact: {
        flexShrink: 1,
        flexGrow: 1,
        flexBasis: 'auto',
        ...optionAlternateTextPlatformStyles,
    },

    optionRow: {
        height: variables.optionRowHeight,
        paddingTop: 12,
        paddingBottom: 12,
    },

    optionRowCompact: {
        height: variables.optionRowHeightCompact,
        paddingTop: 12,
        paddingBottom: 12,
    },

    optionsListSectionHeader: {
        height: variables.optionsListSectionHeaderHeight,
    },

    appContent: {
        backgroundColor: themeColors.appBG,
        overflow: 'hidden',

        // Starting version 6.3.2 @react-navigation/drawer adds "user-select: none;" to its container.
        // We add user-select-auto to the inner component to prevent incorrect triple-click text selection.
        // For further explanation see - https://github.com/Expensify/App/pull/12730/files#r1022883823
        userSelect: 'auto',
        WebkitUserSelect: 'auto',
    },

    appContentHeader: {
        borderBottomWidth: 1,
        borderColor: themeColors.border,
        height: variables.contentHeaderHeight,
        justifyContent: 'center',
        display: 'flex',
        paddingRight: 20,
    },

    appContentHeaderTitle: {
        alignItems: 'center',
        flexDirection: 'row',
    },

    LHNToggle: {
        alignItems: 'center',
        height: variables.contentHeaderHeight,
        justifyContent: 'center',
        paddingRight: 10,
        paddingLeft: 20,
    },

    LHNToggleIcon: {
        height: 15,
        width: 18,
    },

    chatContent: {
        flex: 4,
        justifyContent: 'flex-end',
    },

    chatContentScrollView: {
        flexGrow: 1,
        justifyContent: 'flex-start',
        paddingVertical: 16,
    },

    // Chat Item
    chatItem: {
        display: 'flex',
        flexDirection: 'row',
        paddingTop: 8,
        paddingBottom: 8,
        paddingLeft: 20,
        paddingRight: 20,
    },

    chatItemRightGrouped: {
        flexGrow: 1,
        flexShrink: 1,
        flexBasis: 0,
        position: 'relative',
        marginLeft: 48,
    },

    chatItemRight: {
        flexGrow: 1,
        flexShrink: 1,
        flexBasis: 0,
        position: 'relative',
    },

    chatItemMessageHeader: {
        alignItems: 'center',
        display: 'flex',
        flexDirection: 'row',
        flexWrap: 'nowrap',
    },

    chatItemMessageHeaderSender: {
        color: themeColors.heading,
        fontFamily: fontFamily.EXP_NEUE_BOLD,
        fontSize: variables.fontSizeNormal,
        fontWeight: fontWeightBold,
        lineHeight: variables.lineHeightXLarge,
        paddingRight: 5,
        paddingBottom: 4,
        ...wordBreak.breakWord,
    },

    chatItemMessageHeaderTimestamp: {
        flexShrink: 0,
        color: themeColors.textSupporting,
        fontSize: variables.fontSizeSmall,
        height: 24,
        lineHeight: variables.lineHeightXLarge,
    },

    chatItemMessage: {
        color: themeColors.text,
        fontSize: variables.fontSizeNormal,
        fontFamily: fontFamily.EXP_NEUE,
<<<<<<< HEAD
        lineHeight: 20,
=======
        lineHeight: variables.lineHeightXLarge,
>>>>>>> 782c2105
        marginTop: -2,
        marginBottom: -2,
        maxWidth: '100%',
        cursor: 'auto',
        ...whiteSpace.preWrap,
        ...wordBreak.breakWord,
    },

    chatItemMessageLink: {
        color: themeColors.link,
        fontSize: variables.fontSizeNormal,
        fontFamily: fontFamily.EXP_NEUE,
<<<<<<< HEAD
        lineHeight: 20,
=======
        lineHeight: variables.lineHeightXLarge,
>>>>>>> 782c2105
    },

    chatItemComposeWithFirstRow: {
        minHeight: 90,
    },

    chatItemFullComposeRow: {
        ...sizing.h100,
    },

    chatItemComposeBoxColor: {
        borderColor: themeColors.border,
    },

    chatItemComposeBoxFocusedColor: {
        borderColor: themeColors.borderFocus,
    },

    chatItemComposeBox: {
        backgroundColor: themeColors.componentBG,
        borderWidth: 1,
        borderRadius: variables.componentBorderRadiusRounded,
        minHeight: variables.componentSizeNormal,
    },

    chatItemFullComposeBox: {
        ...flex.flex1,
        ...spacing.mt4,
        ...sizing.h100,
    },

    chatFooter: {
        paddingLeft: 20,
        paddingRight: 20,
        display: 'flex',
        backgroundColor: themeColors.appBG,
    },

    chatFooterFullCompose: {
        flex: 1,
        flexShrink: 1,
        flexBasis: '100%',
    },

    // Be extremely careful when editing the compose styles, as it is easy to introduce regressions.
    // Make sure you run the following tests against any changes: #12669
    textInputCompose: addOutlineWidth({
        backgroundColor: themeColors.componentBG,
        borderColor: themeColors.border,
        color: themeColors.text,
        fontFamily: fontFamily.EMOJI_TEXT_FONT,
        fontSize: variables.fontSizeNormal,
        borderWidth: 0,
        borderRadius: variables.componentBorderRadiusRounded,
        height: 'auto',
        lineHeight: variables.lineHeightXLarge,
        ...overflowXHidden,

        // On Android, multiline TextInput with height: 'auto' will show extra padding unless they are configured with
        // paddingVertical: 0, alignSelf: 'center', and textAlignVertical: 'center'

        paddingHorizontal: 8,
        paddingTop: 0,
        paddingBottom: 0,
        alignSelf: 'center',
        textAlignVertical: 'center',
    }, 0),

    textInputFullCompose: {
        alignSelf: 'stretch',
        flex: 1,
        maxHeight: '100%',
        textAlignVertical: 'top',
    },

    editInputComposeSpacing: {
        marginVertical: 6,
    },

    // composer padding should not be modified unless thoroughly tested against the cases in this PR: #12669
    textInputComposeSpacing: {
        paddingVertical: 5,
        ...flex.flexRow,
        flex: 1,
    },

    chatItemSubmitButton: {
        alignSelf: 'flex-end',
        borderRadius: variables.componentBorderRadiusRounded,
        backgroundColor: themeColors.transparent,
        height: 32,
        padding: 6,
        margin: 4,
        justifyContent: 'center',
    },

    emojiPickerContainer: {
        backgroundColor: themeColors.componentBG,
    },

    emojiPickerList: {
        height: 300,
        width: '100%',
        ...spacing.ph4,
    },
    emojiPickerListLandscape: {
        height: 240,
    },

    emojiHeaderStyle: {
        backgroundColor: themeColors.componentBG,
        width: '100%',
        ...spacing.pv3,
        fontFamily: fontFamily.EXP_NEUE_BOLD,
        fontWeight: fontWeightBold,
        color: themeColors.heading,
        fontSize: variables.fontSizeSmall,
    },

    emojiSkinToneTitle: {
        backgroundColor: themeColors.componentBG,
        width: '100%',
        ...spacing.pv1,
        fontFamily: fontFamily.EXP_NEUE_BOLD,
        fontWeight: fontWeightBold,
        color: themeColors.heading,
        fontSize: variables.fontSizeSmall,
    },

    // Emoji Picker Styles
    emojiText: {
        fontFamily: fontFamily.EMOJI_TEXT_FONT,
        textAlign: 'center',
        fontSize: variables.emojiSize,
        ...spacing.pv0,
        ...spacing.ph0,
        lineHeight: variables.emojiLineHeight,
    },

    emojiItem: {
        width: '12.5%',
        textAlign: 'center',
        borderRadius: 8,
        paddingTop: 2,
        paddingBottom: 2,
        height: CONST.EMOJI_PICKER_ITEM_HEIGHT,
    },

    emojiItemHighlighted: {
        transition: '0.2s ease',
        backgroundColor: themeColors.buttonDefaultBG,
    },

    chatItemEmojiButton: {
        alignSelf: 'flex-end',
        borderRadius: variables.buttonBorderRadius,
        height: 32,
        marginVertical: 4,
        paddingHorizontal: 6,
        justifyContent: 'center',
    },

    editChatItemEmojiWrapper: {
        marginRight: 3,
    },

    hoveredButton: {
        backgroundColor: themeColors.buttonHoveredBG,
    },

    chatItemAttachButton: {
        alignItems: 'center',
        alignSelf: 'flex-end',
        borderRightColor: themeColors.border,
        borderRightWidth: 1,
        height: 32,
        width: 32,
        marginBottom: 4,
        marginTop: 4,
        marginLeft: 4,
        justifyContent: 'center',
    },

    composerSizeButton: {
        alignItems: 'center',
        alignSelf: 'flex-end',
        height: 26,
        marginBottom: 6,
        marginTop: 6,
        justifyContent: 'center',
        width: 32,
    },

    chatItemAttachmentPlaceholder: {
        backgroundColor: themeColors.sidebar,
        borderColor: themeColors.border,
        borderWidth: 1,
        borderRadius: variables.componentBorderRadiusNormal,
        height: 150,
        textAlign: 'center',
        verticalAlign: 'middle',
        width: 200,
    },

    chatSwticherPillWrapper: {
        marginTop: 5,
        marginRight: 4,
    },

    navigationModalOverlay: {
        position: 'absolute',
        width: '100%',
        height: '100%',
        transform: [{
            translateX: -variables.sideBarWidth,
        }],
    },

    sidebarVisible: {
        borderRightWidth: 1,
    },

    sidebarHidden: {
        width: 0,
        borderRightWidth: 0,
    },

    exampleCheckImage: {
        width: '100%',
        height: 80,
        borderColor: themeColors.border,
        borderWidth: 1,
        borderRadius: variables.componentBorderRadiusNormal,
    },

    singleAvatar: {
        height: 24,
        width: 24,
        backgroundColor: themeColors.icon,
        borderRadius: 24,
    },

    horizontalStackedAvatar: {
        height: 28,
        width: 28,
        backgroundColor: themeColors.appBG,
        borderRadius: 33,
        paddingTop: 2,
        alignItems: 'center',
    },

    singleSubscript: {
        height: variables.iconSizeNormal,
        width: variables.iconSizeNormal,
        backgroundColor: themeColors.icon,
        borderRadius: 20,
        zIndex: 1,
    },

    singleAvatarSmall: {
        height: 18,
        width: 18,
        backgroundColor: themeColors.icon,
        borderRadius: 18,
    },

    secondAvatar: {
        position: 'absolute',
        right: -18,
        bottom: -18,
        borderWidth: 3,
        borderRadius: 30,
        borderColor: 'transparent',
    },

    secondAvatarSmall: {
        position: 'absolute',
        right: -13,
        bottom: -13,
        borderWidth: 3,
        borderRadius: 18,
        borderColor: 'transparent',
    },

    secondAvatarSubscript: {
        position: 'absolute',
        right: -4,
        bottom: -2,
        borderWidth: 2,
        borderRadius: 18,
        borderColor: 'transparent',
    },

    secondAvatarSubscriptCompact: {
        position: 'absolute',
        bottom: -1,
        right: -1,
        borderWidth: 1,
        borderRadius: 18,
        borderColor: 'transparent',
    },

    leftSideLargeAvatar: {
        left: 15,
    },

    rightSideLargeAvatar: {
        right: 15,
        zIndex: 2,
        borderWidth: 4,
        borderRadius: 100,
    },

    secondAvatarInline: {
        bottom: -3,
        right: -25,
        borderWidth: 3,
        borderRadius: 18,
        borderColor: themeColors.cardBorder,
    },

    avatarLarge: {
        width: variables.avatarSizeLarge,
        height: variables.avatarSizeLarge,
    },

    avatarNormal: {
        height: variables.componentSizeNormal,
        width: variables.componentSizeNormal,
        borderRadius: variables.componentSizeNormal,
    },

    avatarSmall: {
        height: variables.avatarSizeSmall,
        width: variables.avatarSizeSmall,
        borderRadius: variables.avatarSizeSmall,
    },

    avatarInnerText: {
        color: themeColors.textLight,
        fontSize: variables.fontSizeSmall,
        lineHeight: undefined,
        marginLeft: -3,
        textAlign: 'center',
    },

    avatarInnerTextSmall: {
        color: themeColors.textLight,
        fontSize: variables.fontSizeExtraSmall,
        lineHeight: undefined,
        marginLeft: -2,
        textAlign: 'center',
    },

    avatarSpace: {
        top: 3,
        left: 3,
    },

    avatar: {
        backgroundColor: themeColors.sidebar,
        borderColor: themeColors.sidebar,
    },

    focusedAvatar: {
        backgroundColor: themeColors.border,
        borderColor: themeColors.border,
    },

    emptyAvatar: {
        marginRight: variables.componentSizeNormal - 24,
        height: variables.avatarSizeNormal,
        width: variables.avatarSizeNormal,
    },

    emptyAvatarSmall: {
        marginRight: variables.componentSizeNormal - 28,
        height: variables.avatarSizeSmall,
        width: variables.avatarSizeSmall,
    },

    horizontalStackedAvatar1: {
        left: -19,
        top: -79,
        zIndex: 2,
    },

    horizontalStackedAvatar2: {
        left: 1,
        top: -51,
        zIndex: 3,
    },

    horizontalStackedAvatar3: {
        left: 21,
        top: -23,
        zIndex: 4,
    },

    horizontalStackedAvatar4: {
        top: 5,
        left: 41,
        zIndex: 5,
    },

    horizontalStackedAvatar4Overlay: {
        top: -107,
        left: 41,
        height: 28,
        width: 28,
        borderWidth: 2,
        borderStyle: 'solid',
        backgroundColor: themeColors.opaqueAvatar,
        borderRadius: 24,
        zIndex: 6,
    },

    modalViewContainer: {
        alignItems: 'center',
        flex: 1,
    },

    borderTop: {
        borderTopWidth: 1,
        borderColor: themeColors.border,
    },

    borderTopRounded: {
        borderTopWidth: 1,
        borderColor: themeColors.border,
        borderTopLeftRadius: variables.componentBorderRadiusNormal,
        borderTopRightRadius: variables.componentBorderRadiusNormal,
    },

    borderBottomRounded: {
        borderBottomWidth: 1,
        borderColor: themeColors.border,
        borderBottomLeftRadius: variables.componentBorderRadiusNormal,
        borderBottomRightRadius: variables.componentBorderRadiusNormal,
    },

    borderBottom: {
        borderBottomWidth: 1,
        borderColor: themeColors.border,
    },

    borderNone: {
        borderWidth: 0,
    },

    borderRight: {
        borderRightWidth: 1,
        borderColor: themeColors.border,
    },

    borderLeft: {
        borderLeftWidth: 1,
        borderColor: themeColors.border,
    },

    pointerEventsNone,

    pointerEventsAuto,

    headerBar: {
        overflow: 'hidden',
        justifyContent: 'center',
        display: 'flex',
        paddingLeft: 20,
        height: variables.contentHeaderHeight,
        width: '100%',
    },

    imageViewContainer: {
        width: '100%',
        height: '100%',
        alignItems: 'center',
        justifyContent: 'center',
    },

    imageModalPDF: {
        flex: 1,
        backgroundColor: themeColors.modalBackground,
    },

    PDFView: {
        // `display: grid` is not supported in native platforms!
        // It's being used on Web/Desktop only to vertically center short PDFs,
        // while preventing the overflow of the top of long PDF files.
        display: 'grid',
        backgroundColor: themeColors.modalBackground,
        width: '100%',
        height: '100%',
        justifyContent: 'center',
        overflow: 'hidden',
        overflowY: 'auto',
        alignItems: 'center',
    },

    pdfPasswordForm: {
        wideScreenWidth: {
            width: 350,
        },
    },

    modalCenterContentContainer: {
        flex: 1,
        flexDirection: 'column',
        justifyContent: 'center',
        alignItems: 'center',
        backgroundColor: themeColors.modalBackdrop,
    },

    imageModalImageCenterContainer: {
        alignItems: 'center',
        flex: 1,
        justifyContent: 'center',
        width: '100%',
    },

    defaultAttachmentView: {
        backgroundColor: themeColors.sidebar,
        borderRadius: variables.componentBorderRadiusNormal,
        borderWidth: 1,
        borderColor: themeColors.border,
        flexDirection: 'row',
        padding: 20,
        alignItems: 'center',
    },

    notFoundSafeArea: {
        flex: 1,
        backgroundColor: themeColors.heading,
    },

    notFoundView: {
        flex: 1,
        alignItems: 'center',
        paddingTop: 40,
        paddingBottom: 40,
        justifyContent: 'space-between',
    },

    notFoundLogo: {
        width: 202,
        height: 63,
    },

    notFoundContent: {
        alignItems: 'center',
    },

    notFoundTextHeader: {
        color: themeColors.link,
        fontFamily: fontFamily.EXP_NEUE_BOLD,
        fontWeight: fontWeightBold,
        fontSize: 150,
    },

    notFoundTextBody: {
        color: themeColors.componentBG,
        fontFamily: fontFamily.EXP_NEUE_BOLD,
        fontWeight: fontWeightBold,
        fontSize: 15,
    },

    notFoundButtonText: {
        color: themeColors.link,
        fontFamily: fontFamily.EXP_NEUE_BOLD,
        fontWeight: fontWeightBold,
        fontSize: 15,
    },

    blockingViewContainer: {
        paddingBottom: variables.contentHeaderHeight,
    },

    defaultModalContainer: {
        backgroundColor: themeColors.componentBG,
        borderColor: themeColors.transparent,
    },

    reportActionContextMenuMiniButton: {
        ...spacing.p1,
        ...spacing.mv1,
        ...spacing.mh1,
        ...{borderRadius: variables.buttonBorderRadius},
    },

    reportActionSystemMessageContainer: {
        marginLeft: 42,
    },

    reportDetailsTitleContainer: {
        ...flex.dFlex,
        ...flex.flexColumn,
        ...flex.alignItemsCenter,
        ...spacing.mt4,
        height: 170,
    },

    reportDetailsRoomInfo: {
        ...flex.flex1,
        ...flex.dFlex,
        ...flex.flexColumn,
        ...flex.alignItemsCenter,
    },

    reportSettingsVisibilityText: {
        textTransform: 'capitalize',
    },

    reportTransactionWrapper: {
        paddingVertical: 8,
        display: 'flex',
        flexDirection: 'row',
    },

    settingsPageBackground: {
        flexDirection: 'column',
        width: '100%',
        flexGrow: 1,
    },

    settingsPageBody: {
        width: '100%',
        justifyContent: 'space-around',
    },

    settingsPageColumn: {
        width: '100%',
        alignItems: 'center',
        justifyContent: 'space-around',
    },

    settingsPageContainer: {
        justifyContent: 'space-between',
        alignItems: 'center',
        width: '100%',
    },

    roomHeaderAvatar: {
        height: variables.componentSizeLarge,
        width: variables.componentSizeLarge,
        borderRadius: 100,
        borderColor: themeColors.componentBG,
        borderWidth: 4,
        marginLeft: -16,
    },

    screenBlur: {
        position: 'absolute',
        top: 0,
        right: 0,
        bottom: 0,
        left: 0,
        backgroundColor: themeColors.inverse,
        opacity: 0.5,
    },

    avatarInnerTextChat: {
        color: themeColors.textLight,
        fontSize: variables.fontSizeNormal,
        left: 1,
        textAlign: 'center',
        fontWeight: 'normal',
        position: 'absolute',
    },

    displayName: {
        fontSize: variables.fontSizeLarge,
        fontFamily: fontFamily.EXP_NEUE_BOLD,
        fontWeight: fontWeightBold,
        color: themeColors.heading,
    },

    pageWrapper: {
        width: '100%',
        alignItems: 'center',
        padding: 20,
    },

    selectCircle: {
        width: variables.componentSizeSmall,
        height: variables.componentSizeSmall,
        borderColor: themeColors.border,
        borderWidth: 1,
        borderRadius: variables.componentSizeSmall / 2,
        justifyContent: 'center',
        alignItems: 'center',
        backgroundColor: themeColors.componentBG,
        marginLeft: 8,
    },

    unreadIndicatorContainer: {
        position: 'absolute',
        top: -10,
        left: 0,
        width: '100%',
        height: 20,
        paddingHorizontal: 20,
        flexDirection: 'row',
        alignItems: 'center',
        zIndex: 1,
        cursor: 'default',
    },

    unreadIndicatorLine: {
        height: 1,
        backgroundColor: themeColors.unreadIndicator,
        flexGrow: 1,
        marginRight: 8,
        opacity: 0.5,
    },

    unreadIndicatorText: {
        color: themeColors.unreadIndicator,
        fontFamily: fontFamily.EXP_NEUE_BOLD,
        fontSize: variables.fontSizeSmall,
        fontWeight: fontWeightBold,
        textTransform: 'capitalize',
    },

    flipUpsideDown: {
        transform: [{rotate: '180deg'}],
    },

    navigationSceneContainer: {
        backgroundColor: themeColors.appBG,
    },

    navigationScreenCardStyle: {
        backgroundColor: themeColors.appBG,
        height: '100%',
    },

    navigationSceneFullScreenWrapper: {
        borderRadius: variables.componentBorderRadiusCard,
        overflow: 'hidden',
        height: '100%',
    },

    invisible: {
        position: 'absolute',
        opacity: 0,
    },

    containerWithSpaceBetween: {
        justifyContent: 'space-between',
        width: '100%',
        flex: 1,
    },

    detailsPageSectionContainer: {
        alignSelf: 'flex-start',
    },

    detailsPageSectionVersion: {
        alignSelf: 'center',
        color: themeColors.textSupporting,
        fontSize: variables.fontSizeSmall,
        height: 24,
        lineHeight: 20,
    },

    switchTrack: {
        width: 50,
        height: 28,
        justifyContent: 'center',
        borderRadius: 20,
        padding: 15,
        backgroundColor: themeColors.success,
    },

    switchInactive: {
        backgroundColor: themeColors.border,
    },

    switchThumb: {
        width: 22,
        height: 22,
        borderRadius: 11,
        position: 'absolute',
        left: 4,
        backgroundColor: themeColors.appBG,
    },

    radioButtonContainer: {
        backgroundColor: themeColors.componentBG,
        borderRadius: 10,
        height: 20,
        width: 20,
        borderColor: themeColors.icon,
        borderWidth: 1,
        justifyContent: 'center',
        alignItems: 'center',
    },

    checkboxContainer: {
        backgroundColor: themeColors.componentBG,
        borderRadius: 2,
        height: 20,
        width: 20,
        borderColor: themeColors.icon,
        borderWidth: 1,
        justifyContent: 'center',
        alignItems: 'center',
    },

    checkedContainer: {
        backgroundColor: themeColors.checkBox,
    },

    iouAmountText: {
        fontFamily: fontFamily.EXP_NEUE_BOLD,
        fontWeight: fontWeightBold,
        fontSize: variables.iouAmountTextSize,
        color: themeColors.heading,
    },

    iouAmountTextInput: addOutlineWidth({
        fontFamily: fontFamily.EXP_NEUE_BOLD,
        fontWeight: fontWeightBold,
        fontSize: variables.iouAmountTextSize,
        color: themeColors.heading,
        padding: 0,
        lineHeight: undefined,
    }, 0),

    iouPreviewBox: {
        backgroundColor: themeColors.cardBG,
        borderRadius: variables.componentBorderRadiusCard,
        padding: 20,
        marginTop: 16,
        maxWidth: variables.sideBarWidth,
        width: '100%',
    },

    iouPreviewBoxHover: {
        backgroundColor: themeColors.border,
    },

    iouPreviewBoxLoading: {
        // When a new IOU request arrives it is very briefly in a loading state, so set the minimum height of the container to 94 to match the rendered height after loading.
        // Otherwise, the IOU request pay button will not be fully visible and the user will have to scroll up to reveal the entire IOU request container.
        // See https://github.com/Expensify/App/issues/10283.
        minHeight: 94,
        width: '100%',
    },

    iouPreviewBoxAvatar: {
        marginRight: -10,
        marginBottom: -10,
    },

    iouPreviewBoxAvatarHover: {
        borderColor: themeColors.border,
    },

    iouPreviewBoxCheckmark: {
        marginLeft: 4,
        alignSelf: 'center',
    },

    iouDetailsContainer: {
        flexGrow: 1,
        paddingStart: 20,
        paddingEnd: 20,
    },

    noScrollbars: {
        scrollbarWidth: 'none',
    },

    codeWordWrapper: {
        ...codeStyles.codeWordWrapper,
    },

    codeWordStyle: {
        borderLeftWidth: 0,
        borderRightWidth: 0,
        borderTopLeftRadius: 0,
        borderBottomLeftRadius: 0,
        borderTopRightRadius: 0,
        borderBottomRightRadius: 0,
        paddingLeft: 0,
        paddingRight: 0,
        justifyContent: 'center',
        ...codeStyles.codeWordStyle,
    },

    codeFirstWordStyle: {
        borderLeftWidth: 1,
        borderTopLeftRadius: 4,
        borderBottomLeftRadius: 4,
        paddingLeft: 5,
    },

    codeLastWordStyle: {
        borderRightWidth: 1,
        borderTopRightRadius: 4,
        borderBottomRightRadius: 4,
        paddingRight: 5,
    },

    fullScreenLoading: {
        backgroundColor: themeColors.componentBG,
        opacity: 0.8,
        justifyContent: 'center',
        alignItems: 'center',
        zIndex: 10,
    },

    navigatorFullScreenLoading: {
        backgroundColor: themeColors.highlightBG,
        opacity: 1,
    },

    reimbursementAccountFullScreenLoading: {
        backgroundColor: themeColors.componentBG,
        opacity: 0.8,
        justifyContent: 'flex-start',
        alignItems: 'center',
        zIndex: 10,
    },

    hiddenElementOutsideOfWindow: {
        position: 'absolute',
        top: 0,
        left: 0,
        opacity: 0,
    },

    growlNotificationWrapper: {
        zIndex: 2,
    },

    growlNotificationContainer: {
        flex: 1,
        justifyContent: 'flex-start',
        position: 'absolute',
        width: '100%',
        top: 20,
        ...spacing.pl5,
        ...spacing.pr5,
    },

    growlNotificationDesktopContainer: {
        maxWidth: variables.sideBarWidth,
        right: 0,
        position: 'fixed',
    },

    growlNotificationTranslateY: y => ({
        transform: [{translateY: y}],
    }),

    makeSlideInTranslation: (translationType, fromValue) => ({
        from: {
            [translationType]: fromValue,
        },
        to: {
            [translationType]: 0,
        },
    }),

    growlNotificationBox: {
        backgroundColor: themeColors.inverse,
        borderRadius: variables.componentBorderRadiusNormal,
        alignItems: 'center',
        flexDirection: 'row',
        justifyContent: 'space-between',
        shadowColor: themeColors.shadow,
        ...spacing.p5,
    },

    growlNotificationText: {
        fontSize: variables.fontSizeNormal,
        fontFamily: fontFamily.EXP_NEUE,
        width: '90%',
        lineHeight: variables.fontSizeNormalHeight,
        color: themeColors.textReversed,
        ...spacing.ml4,
    },

    blockquote: {
        borderLeftColor: themeColors.border,
        borderLeftWidth: 4,
        paddingLeft: 12,
        marginVertical: 4,
    },

    cursorDefault: {
        cursor: 'default',
    },

    cursorDisabled: {
        cursor: 'not-allowed',
    },

    noSelect: {
        boxShadow: 'none',
        outline: 'none',
    },

    cursorPointer: {
        cursor: 'pointer',
    },

    fullscreenCard: {
        position: 'absolute',
        left: 0,
        top: 0,
        width: '100%',
        height: '100%',
    },

    fullscreenCardWeb: {
        left: 'auto',
        right: '-24%',
        top: '-18%',
        height: '120%',
    },

    fullscreenCardWebCentered: {
        left: '0',
        right: '0',
        top: '0',
        height: '60%',
    },

    fullscreenCardMobile: {
        left: '-20%',
        top: '-30%',
        width: '150%',
    },

    fullscreenCardMediumScreen: {
        left: '-15%',
        top: '-30%',
        width: '145%',
    },

    smallEditIcon: {
        alignItems: 'center',
        backgroundColor: themeColors.icon,
        borderColor: themeColors.textReversed,
        borderRadius: 14,
        borderWidth: 3,
        color: themeColors.textReversed,
        height: 28,
        width: 28,
        justifyContent: 'center',
    },

    smallAvatarEditIcon: {
        position: 'absolute',
        right: -4,
        bottom: -4,
    },

    workspaceCard: {
        width: '100%',
        height: 400,
        borderRadius: variables.componentBorderRadiusCard,
        overflow: 'hidden',
        backgroundColor: themeColors.heroCard,
    },

    workspaceCardMobile: {
        height: 475,
    },

    workspaceCardMediumScreen: {
        height: 540,
    },

    workspaceCardMainText: {
        fontSize: variables.fontSizeXXXLarge,
        fontWeight: 'bold',
        lineHeight: variables.fontSizeXXXLarge,
    },

    workspaceCardContent: {
        zIndex: 1,
        padding: 50,
    },

    workspaceCardContentMediumScreen: {
        padding: 25,
    },

    workspaceCardCTA: {
        width: 250,
    },

    workspaceInviteWelcome: {
        minHeight: 115,
    },

    peopleRow: {
        width: '100%',
        flexDirection: 'row',
        justifyContent: 'space-between',
        ...spacing.pt2,
    },

    peopleRowBorderBottom: {
        borderColor: themeColors.border,
        borderBottomWidth: 1,
        ...spacing.pb2,
    },

    peopleRowCell: {
        justifyContent: 'center',
    },

    peopleBadge: {
        backgroundColor: themeColors.icon,
        ...spacing.ph3,
    },

    peopleBadgeText: {
        color: themeColors.textReversed,
        fontSize: variables.fontSizeSmall,
        lineHeight: variables.lineHeightNormal,
        ...whiteSpace.noWrap,
    },

    offlineFeedback: {
        deleted: {
            textDecorationLine: 'line-through',
            textDecorationStyle: 'solid',
        },
        pending: {
            opacity: 0.5,
        },
        error: {
            flexDirection: 'row',
            alignItems: 'center',
        },
        container: {
            ...spacing.pv2,
        },
        textContainer: {
            flexDirection: 'column',
            flex: 1,
        },
        text: {
            color: themeColors.textSupporting,
            textAlignVertical: 'center',
            fontSize: variables.fontSizeLabel,
        },
        errorDot: {
            marginRight: 12,
        },
        menuItemErrorPadding: {
            paddingLeft: 44,
            paddingRight: 20,
        },
    },

    dotIndicatorMessage: {
        display: 'flex',
        flex: 1,
        flexDirection: 'row',
        alignItems: 'center',
    },

    sidebarPopover: {
        width: variables.sideBarWidth - 68,
    },

    cardOverlay: {
        backgroundColor: themeColors.modalBackdrop,
        position: 'absolute',
        top: 0,
        left: 0,
        width: '100%',
        height: '100%',
        opacity: 0.5,
    },

    communicationsLinkIcon: {
        right: -36,
        top: 0,
        bottom: 0,
    },

    shortTermsBorder: {
        borderWidth: 1,
        borderColor: themeColors.shadow,
    },

    shortTermsHorizontalRule: {
        borderBottomWidth: 1,
        borderColor: themeColors.shadow,
        ...spacing.mh3,
    },

    shortTermsLargeHorizontalRule: {
        borderWidth: 1,
        borderColor: themeColors.shadow,
        ...spacing.mh3,
    },

    shortTermsRow: {
        flexDirection: 'row',
        padding: 12,
    },

    termsCenterRight: {
        marginTop: 'auto',
        marginBottom: 'auto',
    },

    shortTermsBoldHeadingSection: {
        paddingRight: 12,
        paddingLeft: 12,
        marginTop: 12,
    },

    longTermsRow: {
        flexDirection: 'row',
        marginTop: 20,
    },

    collapsibleSectionBorder: {
        borderBottomWidth: 2,
        borderBottomColor: themeColors.border,
    },

    communicationsLinkHeight: {
        height: variables.communicationsLinkHeight,
    },

    floatingMessageCounterWrapper: {
        position: 'absolute',
        left: '50%',
        top: 0,
        zIndex: 100,
        ...visibility('hidden'),
    },

    floatingMessageCounterWrapperAndroid: {
        left: 0,
        width: '100%',
        alignItems: 'center',
        position: 'absolute',
        top: 0,
        zIndex: 100,
        ...visibility('hidden'),
    },

    floatingMessageCounterSubWrapperAndroid: {
        left: '50%',
        width: 'auto',
    },

    floatingMessageCounter: {
        left: '-50%',
        ...visibility('visible'),
    },

    floatingMessageCounterTransformation: translateY => ({
        transform: [
            {translateY},
        ],
    }),

    confettiIcon: {
        height: 100,
        width: 100,
        marginBottom: 20,
    },

    googleSearchTextInputContainer: {
        flexDirection: 'column',
    },

    googleSearchSeparator: {
        height: 1,
        backgroundColor: themeColors.border,
    },

    googleSearchText: {
        color: themeColors.text,
        fontSize: variables.fontSizeNormal,
        lineHeight: variables.fontSizeNormalHeight,
        fontFamily: fontFamily.EXP_NEUE,
        flex: 1,
    },

    threeDotsPopoverOffset: {
        top: 50,
        right: 60,
    },

    googleListView: {
        transform: [{scale: 0}],
    },

    invert: {
        // It's important to invert the Y AND X axis to prevent a react native issue that can lead to ANRs on android 13
        transform: [{scaleX: -1}, {scaleY: -1}],
    },

    keyboardShortcutModalContainer: {
        maxHeight: '100%',
        flex: '0 0 auto',
    },

    keyboardShortcutTableWrapper: {
        alignItems: 'center',
        flex: 1,
        height: 'auto',
        maxHeight: '100%',
    },

    keyboardShortcutTableContainer: {
        display: 'flex',
        width: '100%',
        borderColor: themeColors.border,
        height: 'auto',
        borderRadius: variables.componentBorderRadius,
        borderWidth: 1,
    },

    keyboardShortcutTableRow: {
        flex: 1,
        flexDirection: 'row',
        borderColor: themeColors.border,
        flexBasis: 'auto',
        alignSelf: 'stretch',
        borderTopWidth: 1,
    },

    keyboardShortcutTablePrefix: {
        width: '30%',
        borderRightWidth: 1,
        borderColor: themeColors.border,
    },

    keyboardShortcutTableFirstRow: {
        borderTopWidth: 0,
    },

    iPhoneXSafeArea: {
        backgroundColor: themeColors.inverse,
        flex: 1,
    },

    errorPageContainer: {
        backgroundColor: themeColors.componentBG,
    },

    transferBalancePayment: {
        borderWidth: 1,
        borderRadius: variables.componentBorderRadiusNormal,
        borderColor: themeColors.border,
    },

    transferBalanceSelectedPayment: {
        borderColor: themeColors.iconSuccessFill,
    },

    transferBalanceBalance: {
        fontSize: 48,
    },

    closeAccountMessageInput: {
        height: 153,
    },

    imageCropContainer: {
        borderRadius: variables.componentBorderRadiusCard,
        overflow: 'hidden',
        alignItems: 'center',
        justifyContent: 'center',
        backgroundColor: themeColors.shadow,
        cursor: 'move',
    },

    sliderKnob: {
        backgroundColor: themeColors.success,
        position: 'absolute',
        height: variables.sliderKnobSize,
        width: variables.sliderKnobSize,
        borderRadius: variables.sliderKnobSize / 2,
        top: -variables.sliderBarHeight,
        left: -(variables.sliderKnobSize / 2),
        cursor: 'pointer',
    },

    sliderBar: {
        backgroundColor: themeColors.border,
        height: variables.sliderBarHeight,
        borderRadius: variables.sliderBarHeight / 2,
        alignSelf: 'stretch',
    },

    imageCropRotateButton: {
        height: variables.iconSizeExtraLarge,
    },

    userSelectText: {
        userSelect: 'text',
        WebkitUserSelect: 'text',
    },

    userSelectNone: {
        userSelect: 'none',
        WebkitUserSelect: 'none',
    },

    screenCenteredContainer: {
        flex: 1,
        justifyContent: 'center',
        marginBottom: 40,
        padding: 16,
    },

    inlineSystemMessage: {
        color: themeColors.textSupporting,
        fontSize: variables.fontSizeLabel,
        fontFamily: fontFamily.EXP_NEUE,
        marginLeft: 6,
    },

    addWorkspaceRoomErrorRow: {
        paddingHorizontal: 20,
        maxWidth: 450,
        alignSelf: 'center',
    },

    fullScreenTransparentOverlay: {
        position: 'absolute',
        width: '100%',
        height: '100%',
        top: 0,
        left: 0,
        right: 0,
        bottom: 0,
        backgroundColor: themeColors.dropUIBG,
        zIndex: 2,
    },

    textPill: {
        ellipsizeMode: 'end',
        backgroundColor: themeColors.border,
        borderRadius: 10,
        overflow: 'hidden',
        paddingVertical: 2,
        flexShrink: 1,
        fontSize: variables.fontSizeSmall,
        ...spacing.ph2,
    },

    dropZoneTopInvisibleOverlay: {
        position: 'absolute',
        width: '100%',
        height: '100%',
        top: 0,
        left: 0,
        right: 0,
        bottom: 0,
        backgroundColor: themeColors.dropTransparentOverlay,
        zIndex: 1000,
    },

    cardSection: {
        backgroundColor: themeColors.cardBG,
        borderRadius: variables.componentBorderRadiusCard,
        marginBottom: 20,
        marginHorizontal: 16,
        padding: 20,
        width: 'auto',
        textAlign: 'left',
    },

    cardMenuItem: {
        paddingLeft: 8,
        paddingRight: 0,
        borderRadius: variables.buttonBorderRadius,
        height: variables.componentSizeLarge,
        alignItems: 'center',
    },

    callRequestSection: {
        backgroundColor: themeColors.appBG,
        paddingHorizontal: 0,
        paddingBottom: 0,
        marginHorizontal: 0,
        marginBottom: 0,
    },

    saveButtonPadding: {
        paddingLeft: 18,
        paddingRight: 18,
    },
};

export default styles;<|MERGE_RESOLUTION|>--- conflicted
+++ resolved
@@ -910,20 +910,6 @@
         minHeight: 24,
     },
 
-<<<<<<< HEAD
-    signInPageHeroHeading: {
-        fontFamily: fontFamily.EXP_NEUE,
-        fontWeight: fontWeightBold,
-        fontSize: variables.fontSizeHero,
-        color: themeColors.appBG,
-        lineHeight: variables.lineHeightHero,
-    },
-
-    signInPageHeroDescription: {
-        fontFamily: fontFamily.EXP_NEUE,
-        fontSize: variables.fontSizeNormal,
-        color: themeColors.appBG,
-=======
     signInPageLeftContainer: {
         paddingLeft: 40,
         paddingRight: 40,
@@ -931,7 +917,6 @@
 
     signInPageLeftContainerWide: {
         maxWidth: 360,
->>>>>>> 782c2105
     },
 
     signInPageWelcomeFormContainer: {
@@ -1172,13 +1157,8 @@
 
     optionDisplayName: {
         fontFamily: fontFamily.EXP_NEUE,
-<<<<<<< HEAD
-        height: 20,
-        lineHeight: 20,
-=======
         height: variables.alternateTextHeight,
         lineHeight: variables.lineHeightXLarge,
->>>>>>> 782c2105
         ...whiteSpace.noWrap,
     },
 
@@ -1328,11 +1308,7 @@
         color: themeColors.text,
         fontSize: variables.fontSizeNormal,
         fontFamily: fontFamily.EXP_NEUE,
-<<<<<<< HEAD
-        lineHeight: 20,
-=======
         lineHeight: variables.lineHeightXLarge,
->>>>>>> 782c2105
         marginTop: -2,
         marginBottom: -2,
         maxWidth: '100%',
@@ -1345,11 +1321,7 @@
         color: themeColors.link,
         fontSize: variables.fontSizeNormal,
         fontFamily: fontFamily.EXP_NEUE,
-<<<<<<< HEAD
-        lineHeight: 20,
-=======
         lineHeight: variables.lineHeightXLarge,
->>>>>>> 782c2105
     },
 
     chatItemComposeWithFirstRow: {
