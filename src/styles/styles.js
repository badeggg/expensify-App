import fontFamily from './fontFamily';
import addOutlineWidth from './addOutlineWidth';
import themeColors from './themes/default';
import fontWeightBold from './fontWeight/bold';
import variables from './variables';
import spacing from './utilities/spacing';
import sizing from './utilities/sizing';
import flex from './utilities/flex';
import display from './utilities/display';
import overflow from './utilities/overflow';
import whiteSpace from './utilities/whiteSpace';
import wordBreak from './utilities/wordBreak';
import positioning from './utilities/positioning';
import codeStyles from './codeStyles';
import visibility from './utilities/visibility';
import writingDirection from './utilities/writingDirection';
import optionAlternateTextPlatformStyles from './optionAlternateTextPlatformStyles';
import pointerEventsNone from './pointerEventsNone';
import pointerEventsAuto from './pointerEventsAuto';
import overflowXHidden from './overflowXHidden';
import CONST from '../CONST';

const picker = {
    backgroundColor: themeColors.transparent,
    color: themeColors.text,
    fontFamily: fontFamily.EXP_NEUE,
    fontSize: variables.fontSizeNormal,
    lineHeight: variables.fontSizeNormalHeight,
    paddingHorizontal: 11,
    paddingBottom: 8,
    paddingTop: 23,
    height: variables.inputHeight,
    borderWidth: 0,
    borderRadius: variables.componentBorderRadiusNormal,
    textAlign: 'left',
};

const link = {
    color: themeColors.link,
    textDecorationColor: themeColors.link,
    fontFamily: fontFamily.EXP_NEUE,
};

const baseCodeTagStyles = {
    borderWidth: 1,
    borderRadius: 5,
    borderColor: themeColors.border,
    backgroundColor: themeColors.textBackground,
};

const webViewStyles = {
    // As of react-native-render-html v6, don't declare distinct styles for
    // custom renderers, the API for custom renderers has changed. Declare the
    // styles in the below "tagStyles" instead. If you need to reuse those
    // styles from the renderer, just pass the "style" prop to the underlying
    // component.
    tagStyles: {
        em: {
            fontFamily: fontFamily.EXP_NEUE,
            fontStyle: 'italic',
        },

        del: {
            textDecorationLine: 'line-through',
            textDecorationStyle: 'solid',
        },

        strong: {
            fontFamily: fontFamily.EXP_NEUE,
            fontWeight: 'bold',
        },

        a: link,

        ul: {
            maxWidth: '100%',
        },

        ol: {
            maxWidth: '100%',
        },

        li: {
            flexShrink: 1,
        },

        blockquote: {
            borderLeftColor: themeColors.border,
            borderLeftWidth: 4,
            paddingLeft: 12,
            marginTop: 4,
            marginBottom: 4,

            // Overwrite default HTML margin for blockquotes
            marginLeft: 0,
        },

        pre: {
            ...baseCodeTagStyles,
            paddingTop: 12,
            paddingBottom: 12,
            paddingRight: 8,
            paddingLeft: 8,
            fontFamily: fontFamily.MONOSPACE,
            marginTop: 0,
            marginBottom: 0,
        },

        code: {
            ...baseCodeTagStyles,
            ...codeStyles.codeTextStyle,
            paddingLeft: 5,
            paddingRight: 5,
            fontFamily: fontFamily.MONOSPACE,
            fontSize: 13,
        },

        img: {
            borderColor: themeColors.border,
            borderRadius: variables.componentBorderRadiusNormal,
            borderWidth: 1,
        },

        p: {
            marginTop: 0,
            marginBottom: 0,
        },
        h1: {
            fontSize: variables.fontSizeLarge,
            marginBottom: 8,
        },
    },

    baseFontStyle: {
        color: themeColors.text,
        fontSize: variables.fontSizeNormal,
        fontFamily: fontFamily.EXP_NEUE,
        flex: 1,
    },
};

const styles = {
    // Add all of our utility and helper styles
    ...spacing,
    ...sizing,
    ...flex,
    ...display,
    ...overflow,
    ...positioning,
    ...wordBreak,
    ...whiteSpace,
    ...writingDirection,
    ...themeColors,

    rateCol: {
        margin: 0,
        padding: 0,
        flexBasis: '48%',
    },

    unitCol: {
        margin: 0,
        padding: 0,
        marginLeft: '4%',
        flexBasis: '48%',
    },

    webViewStyles,

    link,

    linkHovered: {
        color: themeColors.linkHover,
    },

    linkMuted: {
        color: themeColors.textSupporting,
        textDecorationColor: themeColors.textSupporting,
        fontFamily: fontFamily.EXP_NEUE,
    },

    linkMutedHovered: {
        color: themeColors.textMutedReversed,
    },

    h1: {
        color: themeColors.heading,
        fontFamily: fontFamily.EXP_NEUE_BOLD,
        fontSize: variables.fontSizeh1,
        fontWeight: fontWeightBold,
    },

    h3: {
        fontFamily: fontFamily.EXP_NEUE_BOLD,
        fontSize: variables.fontSizeNormal,
        fontWeight: fontWeightBold,
    },

    h4: {
        fontFamily: fontFamily.EXP_NEUE_BOLD,
        fontSize: variables.fontSizeLabel,
        fontWeight: fontWeightBold,
    },

    textAlignCenter: {
        textAlign: 'center',
    },

    textAlignRight: {
        textAlign: 'right',
    },

    textUnderline: {
        textDecorationLine: 'underline',
    },

    label: {
        fontSize: variables.fontSizeLabel,
        lineHeight: variables.lineHeightLarge,
    },

    textLabel: {
        color: themeColors.text,
        fontSize: variables.fontSizeLabel,
        lineHeight: variables.lineHeightLarge,
    },

    mutedTextLabel: {
        color: themeColors.textSupporting,
        fontSize: variables.fontSizeLabel,
        lineHeight: variables.lineHeightLarge,
    },

    textMicro: {
        fontFamily: fontFamily.EXP_NEUE,
        fontSize: variables.fontSizeSmall,
        lineHeight: variables.lineHeightSmall,
    },

    textMicroBold: {
        color: themeColors.text,
        fontWeight: fontWeightBold,
        fontFamily: fontFamily.EXP_NEUE_BOLD,
        fontSize: variables.fontSizeSmall,
    },

    textMicroSupporting: {
        color: themeColors.textSupporting,
        fontFamily: fontFamily.EXP_NEUE,
        fontSize: variables.fontSizeSmall,
        lineHeight: variables.lineHeightSmall,
    },

    textExtraSmallSupporting: {
        color: themeColors.textSupporting,
        fontFamily: fontFamily.EXP_NEUE,
        fontSize: variables.fontSizeExtraSmall,
    },

    textLarge: {
        fontSize: variables.fontSizeLarge,
    },

    textXXLarge: {
        fontSize: variables.fontSizeXXLarge,
    },

    textXXXLarge: {
        color: themeColors.heading,
        fontFamily: fontFamily.EXP_NEUE_BOLD,
        fontSize: variables.fontSizeXXXLarge,
        fontWeight: fontWeightBold,
    },

    textStrong: {
        fontFamily: fontFamily.EXP_NEUE_BOLD,
        fontWeight: fontWeightBold,
    },

    textItalic: {
        fontFamily: fontFamily.EXP_NEUE_ITALIC,
        fontStyle: 'italic',
    },

    textDecorationNoLine: {
        textDecorationLine: 'none',
    },

    textWhite: {
        color: themeColors.textLight,
    },

    textBlue: {
        color: themeColors.link,
    },

    textUppercase: {
        textTransform: 'uppercase',
    },

    textNoWrap: {
        ...whiteSpace.noWrap,
    },

    colorReversed: {
        color: themeColors.textReversed,
    },

    colorMutedReversed: {
        color: themeColors.textMutedReversed,
    },

    colorMuted: {
        color: themeColors.textSupporting,
    },

    colorHeading: {
        color: themeColors.heading,
    },

    bgTransparent: {
        backgroundColor: 'transparent',
    },

    bgDark: {
        backgroundColor: themeColors.inverse,
    },

    opacity0: {
        opacity: 0,
    },

    opacity1: {
        opacity: 1,
    },

    textDanger: {
        color: themeColors.danger,
    },

    borderRadiusNormal: {
        borderRadius: variables.buttonBorderRadius,
    },

    button: {
        backgroundColor: themeColors.buttonDefaultBG,
        borderRadius: variables.buttonBorderRadius,
        height: variables.componentSizeLarge,
        justifyContent: 'center',
        ...spacing.ph3,
    },

    buttonText: {
        color: themeColors.text,
        fontFamily: fontFamily.EXP_NEUE_BOLD,
        fontSize: variables.fontSizeNormal,
        fontWeight: fontWeightBold,
        textAlign: 'center',

        // It is needed to unset the Lineheight. We don't need it for buttons as button always contains single line of text.
        // It allows to vertically center the text.
        lineHeight: undefined,
    },

    buttonSmall: {
        borderRadius: variables.buttonBorderRadius,
        height: variables.componentSizeSmall,
        paddingTop: 4,
        paddingHorizontal: 14,
        paddingBottom: 4,
        backgroundColor: themeColors.buttonDefaultBG,
    },

    buttonMedium: {
        borderRadius: variables.buttonBorderRadius,
        height: variables.componentSizeNormal,
        paddingTop: 12,
        paddingRight: 16,
        paddingBottom: 12,
        paddingLeft: 16,
        backgroundColor: themeColors.buttonDefaultBG,
    },

    buttonLarge: {
        borderRadius: variables.buttonBorderRadius,
        height: variables.componentSizeLarge,
        paddingTop: 8,
        paddingRight: 10,
        paddingBottom: 8,
        paddingLeft: 18,
        backgroundColor: themeColors.buttonDefaultBG,
    },

    buttonSmallText: {
        fontSize: variables.fontSizeSmall,
        fontFamily: fontFamily.EXP_NEUE_BOLD,
        fontWeight: fontWeightBold,
        textAlign: 'center',
    },

    buttonMediumText: {
        fontSize: variables.fontSizeLabel,
        fontFamily: fontFamily.EXP_NEUE_BOLD,
        fontWeight: fontWeightBold,
        textAlign: 'center',
    },

    buttonLargeText: {
        fontSize: variables.fontSizeNormal,
        fontFamily: fontFamily.EXP_NEUE_BOLD,
        fontWeight: fontWeightBold,
        textAlign: 'center',
    },

    buttonSuccess: {
        backgroundColor: themeColors.success,
        borderWidth: 0,
    },

    buttonSuccessDisabled: {
        opacity: 0.5,
    },

    buttonSuccessHovered: {
        backgroundColor: themeColors.successHover,
        borderWidth: 0,
    },

    buttonDanger: {
        backgroundColor: themeColors.danger,
        borderWidth: 0,
    },

    buttonDangerDisabled: {
        backgroundColor: themeColors.dangerDisabled,
    },

    buttonDangerHovered: {
        backgroundColor: themeColors.dangerHover,
        borderWidth: 0,
    },

    buttonDisable: {
        backgroundColor: themeColors.buttonDefaultBG,
        borderWidth: 0,
    },

    buttonDropdown: {
        borderLeftWidth: 1,
        borderColor: themeColors.textLight,
    },

    noRightBorderRadius: {
        borderTopRightRadius: 0,
        borderBottomRightRadius: 0,
    },

    noLeftBorderRadius: {
        borderTopLeftRadius: 0,
        borderBottomLeftRadius: 0,
    },

    buttonCTA: {
        paddingVertical: 6,
        ...spacing.mh4,
    },

    buttonCTAIcon: {
        marginRight: 22,
    },

    buttonConfirm: {
        margin: 20,
    },

    attachmentButtonBigScreen: {
        minWidth: 300,
        alignSelf: 'center',
    },

    buttonConfirmText: {
        paddingLeft: 20,
        paddingRight: 20,
    },

    buttonSuccessText: {
        color: themeColors.textLight,
    },

    buttonDangerText: {
        color: themeColors.textLight,
    },

    hoveredComponentBG: {
        backgroundColor: themeColors.hoverComponentBG,
    },

    activeComponentBG: {
        backgroundColor: themeColors.activeComponentBG,
    },

    fontWeightBold: {
        fontWeight: fontWeightBold,
    },

    touchableButtonImage: {
        alignItems: 'center',
        height: variables.componentSizeNormal,
        justifyContent: 'center',
        marginRight: 8,
        width: variables.componentSizeNormal,
    },

    visuallyHidden: {
        ...visibility('hidden'),
        overflow: 'hidden',
        width: 0,
        height: 0,
    },

    visibilityHidden: {
        ...visibility('hidden'),
    },

    loadingVBAAnimation: {
        width: 160,
        height: 160,
    },

    pickerSmall: {
        inputIOS: {
            fontFamily: fontFamily.EXP_NEUE,
            fontSize: variables.fontSizeSmall,
            paddingLeft: 9,
            paddingRight: 25,
            paddingTop: 6,
            paddingBottom: 6,
            borderRadius: variables.componentBorderRadius,
            borderWidth: 0,
            color: themeColors.text,
            height: 26,
            opacity: 1,
            backgroundColor: 'transparent',
        },
        inputWeb: {
            fontFamily: fontFamily.EXP_NEUE,
            fontSize: variables.fontSizeSmall,
            paddingLeft: 9,
            paddingRight: 25,
            paddingTop: 6,
            paddingBottom: 6,
            borderWidth: 0,
            borderRadius: variables.componentBorderRadius,
            color: themeColors.text,
            appearance: 'none',
            height: 26,
            opacity: 1,
            cursor: 'pointer',
            backgroundColor: 'transparent',
        },
        inputAndroid: {
            fontFamily: fontFamily.EXP_NEUE,
            fontSize: variables.fontSizeSmall,
            paddingLeft: 9,
            paddingRight: 25,
            paddingTop: 6,
            paddingBottom: 6,
            borderWidth: 0,
            borderRadius: variables.componentBorderRadius,
            color: themeColors.text,
            height: 26,
            opacity: 1,
        },
        iconContainer: {
            top: 7,
            right: 8,
            ...pointerEventsNone,
        },
        icon: {
            width: variables.iconSizeExtraSmall,
            height: variables.iconSizeExtraSmall,
        },
    },

    badge: {
        backgroundColor: themeColors.border,
        borderRadius: 14,
        height: variables.iconSizeNormal,
        flexDirection: 'row',
        paddingHorizontal: 7,
        alignItems: 'center',
    },

    badgeSuccess: {
        backgroundColor: themeColors.success,
    },

    badgeSuccessPressed: {
        backgroundColor: themeColors.successHover,
    },

    badgeDanger: {
        backgroundColor: themeColors.danger,
    },

    badgeDangerPressed: {
        backgroundColor: themeColors.dangerPressed,
    },

    badgeText: {
        color: themeColors.text,
        fontSize: variables.fontSizeSmall,
        lineHeight: variables.lineHeightNormal,
        ...whiteSpace.noWrap,
    },

    border: {
        borderWidth: 1,
        borderRadius: variables.componentBorderRadius,
        borderColor: themeColors.border,
    },

    borderColorFocus: {
        borderColor: themeColors.borderFocus,
    },

    borderColorDanger: {
        borderColor: themeColors.danger,
    },

    headerText: {
        color: themeColors.heading,
        fontFamily: fontFamily.EXP_NEUE_BOLD,
        fontSize: variables.fontSizeNormal,
        fontWeight: fontWeightBold,
    },

    headerGap: {
        height: 12,
    },

    pushTextRight: {
        left: 100000,
    },

    reportOptions: {
        marginLeft: 8,
    },

    chatItemComposeSecondaryRow: {
        height: 15,
        marginBottom: 5,
        marginTop: 5,
    },

    chatItemComposeSecondaryRowSubText: {
        color: themeColors.textSupporting,
        fontFamily: fontFamily.EXP_NEUE,
        fontSize: variables.fontSizeSmall,
        lineHeight: variables.lineHeightSmall,
    },

    chatItemComposeSecondaryRowOffset: {
        marginLeft: 48,
    },

    offlineIndicator: {
        marginLeft: 48,
    },

    offlineIndicatorMobile: {
        paddingLeft: 20,
        paddingBottom: 9,
    },

    offlineIndicatorRow: {
        height: 25,
    },

    // Actions
    actionAvatar: {
        borderRadius: 20,
        marginRight: 8,
    },

    componentHeightLarge: {
        height: variables.inputHeight,
    },

    textInputContainer: {
        flex: 1,
        borderRadius: variables.componentBorderRadiusNormal,
        justifyContent: 'center',
        height: '100%',
        backgroundColor: themeColors.componentBG,
        borderWidth: 1,
        borderColor: themeColors.border,
        overflow: 'hidden',
    },

    textInputLabel: {
        position: 'absolute',
        left: 11,
        top: 0,
        fontSize: variables.fontSizeNormal,
        color: themeColors.textSupporting,
        fontFamily: fontFamily.EXP_NEUE,
        width: '100%',
        textAlign: 'left',
    },

    textInputLabelBackground: {
        position: 'absolute',
        top: 0,
        width: '100%',
        height: 25,
        backgroundColor: themeColors.componentBG,
        borderTopRightRadius: variables.componentBorderRadiusNormal,
        borderTopLeftRadius: variables.componentBorderRadiusNormal,
    },

    textInputLabelDesktop: {
        transformOrigin: 'left center',
    },

    textInputLabelTransformation: (translateY, translateX, scale) => ({
        transform: [
            {translateY},
            {translateX},
            {scale},
        ],
    }),

    baseTextInput: {
        fontFamily: fontFamily.EXP_NEUE,
        fontSize: variables.fontSizeNormal,
        lineHeight: variables.lineHeightNormal,
        color: themeColors.text,
        paddingTop: 23,
        paddingBottom: 8,
        paddingHorizontal: 11,
        borderWidth: 0,
    },

    textInputMultiline: {
        scrollPadding: '23px 0 0 0',
    },

    textInputAndIconContainer: {
        flex: 1,
        height: '100%',
        zIndex: -1,
        flexDirection: 'row',
    },

    textInputDesktop: addOutlineWidth({}, 0),

    secureInputShowPasswordButton: {
        borderTopRightRadius: 6,
        borderBottomRightRadius: 6,
        paddingHorizontal: 11,
        justifyContent: 'center',
        margin: 1,
    },

    secureInput: {
        borderTopRightRadius: 0,
        borderBottomRightRadius: 0,
    },

    textInput: {
        backgroundColor: themeColors.componentBG,
        borderRadius: variables.componentBorderRadiusNormal,
        height: variables.inputComponentSizeNormal,
        borderColor: themeColors.border,
        borderWidth: 1,
        color: themeColors.text,
        fontFamily: fontFamily.EXP_NEUE,
        fontSize: variables.fontSizeNormal,
        paddingLeft: 12,
        paddingRight: 12,
        paddingTop: 10,
        paddingBottom: 10,
        textAlignVertical: 'center',
    },

    textInputPrefix: {
        position: 'absolute',
        left: 0,
        top: 0,
        height: '100%',
        paddingLeft: 11,
        paddingTop: 23,
        paddingBottom: 8,
        color: themeColors.text,
        fontFamily: fontFamily.EXP_NEUE,
        fontSize: variables.fontSizeNormal,
        textAlignVertical: 'center',
    },

    pickerContainer: {
        borderWidth: 1,
        borderStyle: 'solid',
        borderColor: themeColors.border,
        borderRadius: variables.componentBorderRadiusNormal,
        justifyContent: 'center',
        backgroundColor: themeColors.componentBG,
    },
    pickerLabel: {
        position: 'absolute',
        left: 11,
        top: 6,
    },
    picker: (disabled = false) => ({
        iconContainer: {
            top: Math.round(variables.inputHeight * 0.5) - 11,
            right: 10,
            zIndex: -1,
        },
        inputWeb: {
            appearance: 'none',
            cursor: disabled ? 'not-allowed' : 'pointer',
            ...picker,
        },
        inputNative: {
            ...picker,
        },
    }),

    disabledText: {
        color: themeColors.icon,
    },

    inputDisabled: {
        backgroundColor: themeColors.highlightBG,
        color: themeColors.icon,
    },

    textInputReversed: addOutlineWidth({
        backgroundColor: themeColors.heading,
        borderColor: themeColors.text,
        color: themeColors.textReversed,
    }, 0),

    textInputReversedFocus: {
        borderColor: themeColors.icon,
    },

    noOutline: addOutlineWidth({}, 0),

    errorOutline: {
        borderColor: themeColors.danger,
    },

    textLabelSupporting: {
        fontFamily: fontFamily.EXP_NEUE,
        fontSize: variables.fontSizeLabel,
        color: themeColors.textSupporting,
    },

    lh16: {
        lineHeight: 16,
    },

    formLabel: {
        fontFamily: fontFamily.EXP_NEUE_BOLD,
        fontWeight: fontWeightBold,
        color: themeColors.heading,
        fontSize: variables.fontSizeLabel,
        lineHeight: variables.lineHeightLarge,
        marginBottom: 8,
    },

    formHelp: {
        color: themeColors.textSupporting,
        fontSize: variables.fontSizeLabel,
        lineHeight: variables.lineHeightLarge,
        marginBottom: 4,
    },

    formError: {
        color: themeColors.textError,
        fontSize: variables.fontSizeLabel,
        lineHeight: variables.formErrorLineHeight,
        marginBottom: 4,
    },

    formSuccess: {
        color: themeColors.success,
        fontSize: variables.fontSizeLabel,
        lineHeight: 18,
        marginBottom: 4,
    },

    signInPage: {
        backgroundColor: themeColors.sidebar,
        minHeight: '100%',
        flex: 1,
    },

    signInPageInner: {
        marginLeft: 'auto',
        marginRight: 'auto',
        height: '100%',
        width: '100%',
    },

    signInPageContentTopSpacer: {
        maxHeight: 132,
        minHeight: 24,
    },

    signInPageLeftContainer: {
        paddingLeft: 40,
        paddingRight: 40,
    },

    signInPageLeftContainerWide: {
        maxWidth: 360,
    },

    signInPageWelcomeFormContainer: {
        maxWidth: 300,
    },

    signInPageWelcomeTextContainer: {
        width: 300,
    },

    changeExpensifyLoginLinkContainer: {
        flexDirection: 'row',
        flexWrap: 'wrap',
        ...wordBreak.breakWord,
    },

    // Sidebar Styles
    sidebar: {
        backgroundColor: themeColors.sidebar,
        height: '100%',
    },

    sidebarFooter: {
        alignItems: 'center',
        display: 'flex',
        justifyContent: 'center',
        paddingVertical: variables.lineHeightXLarge,
        width: '100%',
    },

    sidebarAvatar: {
        backgroundColor: themeColors.icon,
        borderRadius: 20,
        height: variables.componentSizeNormal,
        width: variables.componentSizeNormal,
    },

    statusIndicator: {
        borderColor: themeColors.sidebar,
        backgroundColor: themeColors.danger,
        borderRadius: 6,
        borderWidth: 2,
        position: 'absolute',
        right: -1,
        bottom: -1,
        height: 12,
        width: 12,
        zIndex: 10,
    },

    statusIndicatorLarge: {
        borderColor: themeColors.componentBG,
        backgroundColor: themeColors.danger,
        borderRadius: 8,
        borderWidth: 2,
        position: 'absolute',
        right: 4,
        bottom: 4,
        height: 16,
        width: 16,
        zIndex: 10,
    },

    statusIndicatorOnline: {
        backgroundColor: themeColors.success,
    },

    avatarWithIndicator: {
        errorDot: {
            borderColor: themeColors.sidebar,
            borderRadius: 6,
            borderWidth: 2,
            position: 'absolute',
            right: -1,
            bottom: -1,
            height: 12,
            width: 12,
            zIndex: 10,
        },
    },

    floatingActionButton: {
        backgroundColor: themeColors.success,
        position: 'absolute',
        height: variables.componentSizeLarge,
        width: variables.componentSizeLarge,
        right: 20,
        bottom: 34,
        borderRadius: 999,
        alignItems: 'center',
        justifyContent: 'center',
    },

    sidebarFooterUsername: {
        color: themeColors.heading,
        fontSize: variables.fontSizeLabel,
        fontWeight: '700',
        width: 200,
        textOverflow: 'ellipsis',
        overflow: 'hidden',
        ...whiteSpace.noWrap,
    },

    sidebarFooterLink: {
        color: themeColors.textSupporting,
        fontSize: variables.fontSizeSmall,
        textDecorationLine: 'none',
        fontFamily: fontFamily.EXP_NEUE,
        lineHeight: 20,
    },

    sidebarListContainer: {
        scrollbarWidth: 'none',
        paddingBottom: 4,
    },

    sidebarListItem: {
        justifyContent: 'center',
        textDecorationLine: 'none',
    },

    onlyEmojisText: {
        fontSize: variables.fontSizeOnlyEmojis,
        lineHeight: variables.fontSizeOnlyEmojisHeight,
    },

    createMenuPositionSidebar: {
        left: 18,
        bottom: 100,
    },

    createMenuPositionProfile: {
        right: 18,
        top: 180,
    },

    createMenuPositionReportActionCompose: {
        left: 18 + variables.sideBarWidth,
        bottom: 75,
    },

    createMenuPositionRightSidepane: {
        right: 18,
        bottom: 75,
    },

    createMenuContainer: {
        width: variables.sideBarWidth - 40,
        paddingVertical: 12,
    },

    createMenuHeaderText: {
        fontFamily: fontFamily.EXP_NEUE,
        fontSize: variables.fontSizeLabel,
        color: themeColors.heading,
    },

    popoverMenuItem: {
        flexDirection: 'row',
        borderRadius: 0,
        paddingHorizontal: 20,
        paddingVertical: 12,
        justifyContent: 'space-between',
        width: '100%',
    },

    popoverMenuIcon: {
        width: variables.componentSizeNormal,
        height: variables.componentSizeNormal,
        justifyContent: 'center',
        alignItems: 'center',
    },

    popoverMenuIconEmphasized: {
        backgroundColor: themeColors.iconSuccessFill,
        borderRadius: variables.componentSizeLarge / 2,
    },

    popoverMenuText: {
        fontSize: variables.fontSizeNormal,
        color: themeColors.heading,
        maxWidth: 240,
    },

    menuItemTextContainer: {
        minHeight: variables.componentSizeNormal,
    },

    chatLinkRowPressable: {
        minWidth: 0,
        textDecorationLine: 'none',
        flex: 1,
    },

    sidebarLink: {
        textDecorationLine: 'none',
    },

    sidebarLinkInner: {
        alignItems: 'center',
        flexDirection: 'row',
        paddingLeft: 20,
        paddingRight: 20,
    },

    sidebarLinkText: {
        color: themeColors.textSupporting,
        fontSize: variables.fontSizeNormal,
        textDecorationLine: 'none',
        overflow: 'hidden',
    },

    sidebarLinkHover: {
        backgroundColor: themeColors.sidebarHover,
    },

    sidebarLinkActive: {
        backgroundColor: themeColors.border,
        textDecorationLine: 'none',
    },

    sidebarLinkTextBold: {
        fontWeight: '700',
        color: themeColors.heading,
    },

    sidebarLinkActiveText: {
        color: themeColors.textSupporting,
        fontSize: variables.fontSizeNormal,
        textDecorationLine: 'none',
        overflow: 'hidden',
    },

    optionItemAvatarNameWrapper: {
        minWidth: 0,
        flex: 1,
    },

    optionDisplayName: {
        fontFamily: fontFamily.EXP_NEUE,
        height: variables.alternateTextHeight,
        lineHeight: variables.lineHeightXLarge,
        ...whiteSpace.noWrap,
    },

    optionDisplayNameCompact: {
        minWidth: 'auto',
        flexBasis: 'auto',
        flexGrow: 0,
        flexShrink: 0,
    },

    displayNameTooltipEllipsis: {
        position: 'absolute',
        opacity: 0,
        right: 0,
        bottom: 0,
    },

    optionAlternateText: {
        height: variables.alternateTextHeight,
        lineHeight: variables.lineHeightXLarge,
    },

    optionAlternateTextCompact: {
        flexShrink: 1,
        flexGrow: 1,
        flexBasis: 'auto',
        ...optionAlternateTextPlatformStyles,
    },

    optionRow: {
        height: variables.optionRowHeight,
        paddingTop: 12,
        paddingBottom: 12,
    },

    optionRowCompact: {
        height: variables.optionRowHeightCompact,
        paddingTop: 12,
        paddingBottom: 12,
    },

    optionsListSectionHeader: {
        height: variables.optionsListSectionHeaderHeight,
    },

    appContent: {
        backgroundColor: themeColors.appBG,
        overflow: 'hidden',

        // Starting version 6.3.2 @react-navigation/drawer adds "user-select: none;" to its container.
        // We add user-select-auto to the inner component to prevent incorrect triple-click text selection.
        // For further explanation see - https://github.com/Expensify/App/pull/12730/files#r1022883823
        userSelect: 'auto',
        WebkitUserSelect: 'auto',
    },

    appContentHeader: {
        borderBottomWidth: 1,
        borderColor: themeColors.border,
        height: variables.contentHeaderHeight,
        justifyContent: 'center',
        display: 'flex',
        paddingRight: 20,
    },

    appContentHeaderTitle: {
        alignItems: 'center',
        flexDirection: 'row',
    },

    LHNToggle: {
        alignItems: 'center',
        height: variables.contentHeaderHeight,
        justifyContent: 'center',
        paddingRight: 10,
        paddingLeft: 20,
    },

    LHNToggleIcon: {
        height: 15,
        width: 18,
    },

    chatContent: {
        flex: 4,
        justifyContent: 'flex-end',
    },

    chatContentScrollView: {
        flexGrow: 1,
        justifyContent: 'flex-start',
        paddingVertical: 16,
    },

    // Chat Item
    chatItem: {
        display: 'flex',
        flexDirection: 'row',
        paddingTop: 8,
        paddingBottom: 8,
        paddingLeft: 20,
        paddingRight: 20,
    },

    chatItemRightGrouped: {
        flexGrow: 1,
        flexShrink: 1,
        flexBasis: 0,
        position: 'relative',
        marginLeft: 48,
    },

    chatItemRight: {
        flexGrow: 1,
        flexShrink: 1,
        flexBasis: 0,
        position: 'relative',
    },

    chatItemMessageHeader: {
        alignItems: 'center',
        display: 'flex',
        flexDirection: 'row',
        flexWrap: 'nowrap',
    },

    chatItemMessageHeaderSender: {
        color: themeColors.heading,
        fontFamily: fontFamily.EXP_NEUE_BOLD,
        fontSize: variables.fontSizeNormal,
        fontWeight: fontWeightBold,
        lineHeight: variables.lineHeightXLarge,
        paddingRight: 5,
        paddingBottom: 4,
        ...wordBreak.breakWord,
    },

    chatItemMessageHeaderTimestamp: {
        flexShrink: 0,
        color: themeColors.textSupporting,
        fontSize: variables.fontSizeSmall,
        height: 24,
        lineHeight: variables.lineHeightXLarge,
    },

    chatItemMessage: {
        color: themeColors.text,
        fontSize: variables.fontSizeNormal,
        fontFamily: fontFamily.EXP_NEUE,
        lineHeight: variables.lineHeightXLarge,
        marginTop: -2,
        marginBottom: -2,
        maxWidth: '100%',
        cursor: 'auto',
        ...whiteSpace.preWrap,
        ...wordBreak.breakWord,
    },

    chatItemMessageLink: {
        color: themeColors.link,
        fontSize: variables.fontSizeNormal,
        fontFamily: fontFamily.EXP_NEUE,
        lineHeight: variables.lineHeightXLarge,
    },

    chatItemComposeWithFirstRow: {
        minHeight: 90,
    },

    chatItemFullComposeRow: {
        ...sizing.h100,
    },

    chatItemComposeBoxColor: {
        borderColor: themeColors.border,
    },

    chatItemComposeBoxFocusedColor: {
        borderColor: themeColors.borderFocus,
    },

    chatItemComposeBox: {
        backgroundColor: themeColors.componentBG,
        borderWidth: 1,
        borderRadius: variables.componentBorderRadiusRounded,
        minHeight: variables.componentSizeNormal,
    },

    chatItemFullComposeBox: {
        ...flex.flex1,
        ...spacing.mt4,
        ...sizing.h100,
    },

    chatFooter: {
        paddingLeft: 20,
        paddingRight: 20,
        display: 'flex',
        backgroundColor: themeColors.appBG,
    },

    chatFooterFullCompose: {
        flex: 1,
        flexShrink: 1,
        flexBasis: '100%',
    },

    // Be extremely careful when editing the compose styles, as it is easy to introduce regressions.
    // Make sure you run the following tests against any changes: #12669
    textInputCompose: addOutlineWidth({
        backgroundColor: themeColors.componentBG,
        borderColor: themeColors.border,
        color: themeColors.text,
        fontFamily: fontFamily.EMOJI_TEXT_FONT,
        fontSize: variables.fontSizeNormal,
        borderWidth: 0,
        borderRadius: variables.componentBorderRadiusRounded,
        height: 'auto',
        lineHeight: variables.lineHeightXLarge,
        ...overflowXHidden,

        // On Android, multiline TextInput with height: 'auto' will show extra padding unless they are configured with
        // paddingVertical: 0, alignSelf: 'center', and textAlignVertical: 'center'

        paddingHorizontal: 8,
        paddingTop: 0,
        paddingBottom: 0,
        alignSelf: 'center',
        textAlignVertical: 'center',
    }, 0),

    textInputFullCompose: {
        alignSelf: 'stretch',
        flex: 1,
        maxHeight: '100%',
        textAlignVertical: 'top',
    },

    editInputComposeSpacing: {
        marginVertical: 6,
    },

    // composer padding should not be modified unless thoroughly tested against the cases in this PR: #12669
    textInputComposeSpacing: {
        paddingVertical: 5,
        ...flex.flexRow,
        flex: 1,
    },

    chatItemSubmitButton: {
        alignSelf: 'flex-end',
        borderRadius: variables.componentBorderRadiusRounded,
        backgroundColor: themeColors.transparent,
        height: 32,
        padding: 6,
        margin: 4,
        justifyContent: 'center',
    },

    emojiPickerContainer: {
        backgroundColor: themeColors.componentBG,
    },

    emojiPickerList: {
        height: 300,
        width: '100%',
        ...spacing.ph4,
    },
    emojiPickerListLandscape: {
        height: 240,
    },

    emojiHeaderStyle: {
        backgroundColor: themeColors.componentBG,
        width: '100%',
        ...spacing.pv3,
        fontFamily: fontFamily.EXP_NEUE_BOLD,
        fontWeight: fontWeightBold,
        color: themeColors.heading,
        fontSize: variables.fontSizeSmall,
    },

    emojiSkinToneTitle: {
        backgroundColor: themeColors.componentBG,
        width: '100%',
        ...spacing.pv1,
        fontFamily: fontFamily.EXP_NEUE_BOLD,
        fontWeight: fontWeightBold,
        color: themeColors.heading,
        fontSize: variables.fontSizeSmall,
    },

    // Emoji Picker Styles
    emojiText: {
        fontFamily: fontFamily.EMOJI_TEXT_FONT,
        textAlign: 'center',
        fontSize: variables.emojiSize,
        ...spacing.pv0,
        ...spacing.ph0,
        lineHeight: variables.emojiLineHeight,
    },

    emojiItem: {
        width: '12.5%',
        textAlign: 'center',
        borderRadius: 8,
        paddingTop: 2,
        paddingBottom: 2,
        height: CONST.EMOJI_PICKER_ITEM_HEIGHT,
    },

    emojiItemHighlighted: {
        transition: '0.2s ease',
        backgroundColor: themeColors.buttonDefaultBG,
    },

    chatItemEmojiButton: {
        alignSelf: 'flex-end',
        borderRadius: variables.buttonBorderRadius,
        height: 32,
        marginVertical: 4,
        paddingHorizontal: 6,
        justifyContent: 'center',
    },

    editChatItemEmojiWrapper: {
        marginRight: 3,
    },

    hoveredButton: {
        backgroundColor: themeColors.buttonHoveredBG,
    },

    chatItemAttachButton: {
        alignItems: 'center',
        alignSelf: 'flex-end',
        borderRightColor: themeColors.border,
        borderRightWidth: 1,
        height: 32,
        width: 32,
        marginBottom: 4,
        marginTop: 4,
        marginLeft: 4,
        justifyContent: 'center',
    },

    composerSizeButton: {
        alignItems: 'center',
        alignSelf: 'flex-end',
        height: 26,
        marginBottom: 6,
        marginTop: 6,
        justifyContent: 'center',
        width: 32,
    },

    chatItemAttachmentPlaceholder: {
        backgroundColor: themeColors.sidebar,
        borderColor: themeColors.border,
        borderWidth: 1,
        borderRadius: variables.componentBorderRadiusNormal,
        height: 150,
        textAlign: 'center',
        verticalAlign: 'middle',
        width: 200,
    },

    chatSwticherPillWrapper: {
        marginTop: 5,
        marginRight: 4,
    },

    navigationModalOverlay: {
        position: 'absolute',
        width: '100%',
        height: '100%',
        transform: [{
            translateX: -variables.sideBarWidth,
        }],
    },

    sidebarVisible: {
        borderRightWidth: 1,
    },

    sidebarHidden: {
        width: 0,
        borderRightWidth: 0,
    },

    exampleCheckImage: {
        width: '100%',
        height: 80,
        borderColor: themeColors.border,
        borderWidth: 1,
        borderRadius: variables.componentBorderRadiusNormal,
    },

    singleAvatar: {
        height: 24,
        width: 24,
        backgroundColor: themeColors.icon,
        borderRadius: 24,
    },

    horizontalStackedAvatar: {
        height: 28,
        width: 28,
        backgroundColor: themeColors.appBG,
        borderRadius: 33,
        paddingTop: 2,
        alignItems: 'center',
    },

    singleSubscript: {
        height: variables.iconSizeNormal,
        width: variables.iconSizeNormal,
        backgroundColor: themeColors.icon,
        borderRadius: 20,
        zIndex: 1,
    },

    singleAvatarSmall: {
        height: 18,
        width: 18,
        backgroundColor: themeColors.icon,
        borderRadius: 18,
    },

    secondAvatar: {
        position: 'absolute',
        right: -18,
        bottom: -18,
        borderWidth: 3,
        borderRadius: 30,
        borderColor: 'transparent',
    },

    secondAvatarSmall: {
        position: 'absolute',
        right: -13,
        bottom: -13,
        borderWidth: 3,
        borderRadius: 18,
        borderColor: 'transparent',
    },

    secondAvatarSubscript: {
        position: 'absolute',
        right: -4,
        bottom: -2,
        borderWidth: 2,
        borderRadius: 18,
        borderColor: 'transparent',
    },

    secondAvatarSubscriptCompact: {
        position: 'absolute',
        bottom: -1,
        right: -1,
        borderWidth: 1,
        borderRadius: 18,
        borderColor: 'transparent',
    },

    leftSideLargeAvatar: {
        left: 15,
    },

    rightSideLargeAvatar: {
        right: 15,
        zIndex: 2,
        borderWidth: 4,
        borderRadius: 100,
    },

    secondAvatarInline: {
        bottom: -3,
        right: -25,
        borderWidth: 3,
        borderRadius: 18,
        borderColor: themeColors.cardBorder,
    },

    avatarLarge: {
        width: variables.avatarSizeLarge,
        height: variables.avatarSizeLarge,
    },

    avatarNormal: {
        height: variables.componentSizeNormal,
        width: variables.componentSizeNormal,
        borderRadius: variables.componentSizeNormal,
    },

    avatarSmall: {
        height: variables.avatarSizeSmall,
        width: variables.avatarSizeSmall,
        borderRadius: variables.avatarSizeSmall,
    },

    avatarInnerText: {
        color: themeColors.textLight,
        fontSize: variables.fontSizeSmall,
        lineHeight: undefined,
        marginLeft: -3,
        textAlign: 'center',
    },

    avatarInnerTextSmall: {
        color: themeColors.textLight,
        fontSize: variables.fontSizeExtraSmall,
        lineHeight: undefined,
        marginLeft: -2,
        textAlign: 'center',
    },

    avatarSpace: {
        top: 3,
        left: 3,
    },

    avatar: {
        backgroundColor: themeColors.sidebar,
        borderColor: themeColors.sidebar,
    },

    focusedAvatar: {
        backgroundColor: themeColors.border,
        borderColor: themeColors.border,
    },

    emptyAvatar: {
        marginRight: variables.componentSizeNormal - 24,
        height: variables.avatarSizeNormal,
        width: variables.avatarSizeNormal,
    },

    emptyAvatarSmall: {
        marginRight: variables.componentSizeNormal - 28,
        height: variables.avatarSizeSmall,
        width: variables.avatarSizeSmall,
    },

    horizontalStackedAvatar1: {
        left: -19,
        top: -79,
        zIndex: 2,
    },

    horizontalStackedAvatar2: {
        left: 1,
        top: -51,
        zIndex: 3,
    },

    horizontalStackedAvatar3: {
        left: 21,
        top: -23,
        zIndex: 4,
    },

    horizontalStackedAvatar4: {
        top: 5,
        left: 41,
        zIndex: 5,
    },

    horizontalStackedAvatar4Overlay: {
        top: -107,
        left: 41,
        height: 28,
        width: 28,
        borderWidth: 2,
        borderStyle: 'solid',
        backgroundColor: themeColors.opaqueAvatar,
        borderRadius: 24,
        zIndex: 6,
    },

    modalViewContainer: {
        alignItems: 'center',
        flex: 1,
    },

    borderTop: {
        borderTopWidth: 1,
        borderColor: themeColors.border,
    },

    borderTopRounded: {
        borderTopWidth: 1,
        borderColor: themeColors.border,
        borderTopLeftRadius: variables.componentBorderRadiusNormal,
        borderTopRightRadius: variables.componentBorderRadiusNormal,
    },

    borderBottomRounded: {
        borderBottomWidth: 1,
        borderColor: themeColors.border,
        borderBottomLeftRadius: variables.componentBorderRadiusNormal,
        borderBottomRightRadius: variables.componentBorderRadiusNormal,
    },

    borderBottom: {
        borderBottomWidth: 1,
        borderColor: themeColors.border,
    },

    borderNone: {
        borderWidth: 0,
    },

    borderRight: {
        borderRightWidth: 1,
        borderColor: themeColors.border,
    },

    borderLeft: {
        borderLeftWidth: 1,
        borderColor: themeColors.border,
    },

    pointerEventsNone,

    pointerEventsAuto,

    headerBar: {
        overflow: 'hidden',
        justifyContent: 'center',
        display: 'flex',
        paddingLeft: 20,
        height: variables.contentHeaderHeight,
        width: '100%',
    },

    imageViewContainer: {
        width: '100%',
        height: '100%',
        alignItems: 'center',
        justifyContent: 'center',
    },

    imageModalPDF: {
        flex: 1,
        backgroundColor: themeColors.modalBackground,
    },

    PDFView: {
        // `display: grid` is not supported in native platforms!
        // It's being used on Web/Desktop only to vertically center short PDFs,
        // while preventing the overflow of the top of long PDF files.
        display: 'grid',
        backgroundColor: themeColors.modalBackground,
        width: '100%',
        height: '100%',
        justifyContent: 'center',
        overflow: 'hidden',
        overflowY: 'auto',
        alignItems: 'center',
    },

    pdfPasswordForm: {
        wideScreenWidth: {
            width: 350,
        },
    },

    modalCenterContentContainer: {
        flex: 1,
        flexDirection: 'column',
        justifyContent: 'center',
        alignItems: 'center',
        backgroundColor: themeColors.modalBackdrop,
    },

    imageModalImageCenterContainer: {
        alignItems: 'center',
        flex: 1,
        justifyContent: 'center',
        width: '100%',
    },

    defaultAttachmentView: {
        backgroundColor: themeColors.sidebar,
        borderRadius: variables.componentBorderRadiusNormal,
        borderWidth: 1,
        borderColor: themeColors.border,
        flexDirection: 'row',
        padding: 20,
        alignItems: 'center',
    },

    notFoundSafeArea: {
        flex: 1,
        backgroundColor: themeColors.heading,
    },

    notFoundView: {
        flex: 1,
        alignItems: 'center',
        paddingTop: 40,
        paddingBottom: 40,
        justifyContent: 'space-between',
    },

    notFoundLogo: {
        width: 202,
        height: 63,
    },

    notFoundContent: {
        alignItems: 'center',
    },

    notFoundTextHeader: {
        color: themeColors.link,
        fontFamily: fontFamily.EXP_NEUE_BOLD,
        fontWeight: fontWeightBold,
        fontSize: 150,
    },

    notFoundTextBody: {
        color: themeColors.componentBG,
        fontFamily: fontFamily.EXP_NEUE_BOLD,
        fontWeight: fontWeightBold,
        fontSize: 15,
    },

    notFoundButtonText: {
        color: themeColors.link,
        fontFamily: fontFamily.EXP_NEUE_BOLD,
        fontWeight: fontWeightBold,
        fontSize: 15,
    },

    blockingViewContainer: {
        paddingBottom: variables.contentHeaderHeight,
    },

    defaultModalContainer: {
        backgroundColor: themeColors.componentBG,
        borderColor: themeColors.transparent,
    },

    reportActionContextMenuMiniButton: {
        ...spacing.p1,
        ...spacing.mv1,
        ...spacing.mh1,
        ...{borderRadius: variables.buttonBorderRadius},
    },

    reportActionSystemMessageContainer: {
        marginLeft: 42,
    },

    reportDetailsTitleContainer: {
        ...flex.dFlex,
        ...flex.flexColumn,
        ...flex.alignItemsCenter,
        ...spacing.mt4,
        height: 170,
    },

    reportDetailsRoomInfo: {
        ...flex.flex1,
        ...flex.dFlex,
        ...flex.flexColumn,
        ...flex.alignItemsCenter,
    },

    reportSettingsVisibilityText: {
        textTransform: 'capitalize',
    },

    reportTransactionWrapper: {
        paddingVertical: 8,
        display: 'flex',
        flexDirection: 'row',
    },

    settingsPageBackground: {
        flexDirection: 'column',
        width: '100%',
        flexGrow: 1,
    },

    settingsPageBody: {
        width: '100%',
        justifyContent: 'space-around',
    },

    settingsPageColumn: {
        width: '100%',
        alignItems: 'center',
        justifyContent: 'space-around',
    },

    settingsPageContainer: {
        justifyContent: 'space-between',
        alignItems: 'center',
        width: '100%',
    },

    roomHeaderAvatar: {
        height: variables.componentSizeLarge,
        width: variables.componentSizeLarge,
        borderRadius: 100,
        borderColor: themeColors.componentBG,
        borderWidth: 4,
        marginLeft: -16,
    },

    screenBlur: {
        position: 'absolute',
        top: 0,
        right: 0,
        bottom: 0,
        left: 0,
        backgroundColor: themeColors.inverse,
        opacity: 0.5,
    },

    avatarInnerTextChat: {
        color: themeColors.textLight,
        fontSize: variables.fontSizeNormal,
        left: 1,
        textAlign: 'center',
        fontWeight: 'normal',
        position: 'absolute',
    },

    displayName: {
        fontSize: variables.fontSizeLarge,
        fontFamily: fontFamily.EXP_NEUE_BOLD,
        fontWeight: fontWeightBold,
        color: themeColors.heading,
    },

    pageWrapper: {
        width: '100%',
        alignItems: 'center',
        padding: 20,
    },

    selectCircle: {
        width: variables.componentSizeSmall,
        height: variables.componentSizeSmall,
        borderColor: themeColors.border,
        borderWidth: 1,
        borderRadius: variables.componentSizeSmall / 2,
        justifyContent: 'center',
        alignItems: 'center',
        backgroundColor: themeColors.componentBG,
        marginLeft: 8,
    },

    unreadIndicatorContainer: {
        position: 'absolute',
        top: -10,
        left: 0,
        width: '100%',
        height: 20,
        paddingHorizontal: 20,
        flexDirection: 'row',
        alignItems: 'center',
        zIndex: 1,
        cursor: 'default',
    },

    unreadIndicatorLine: {
        height: 1,
        backgroundColor: themeColors.unreadIndicator,
        flexGrow: 1,
        marginRight: 8,
        opacity: 0.5,
    },

    unreadIndicatorText: {
        color: themeColors.unreadIndicator,
        fontFamily: fontFamily.EXP_NEUE_BOLD,
        fontSize: variables.fontSizeSmall,
        fontWeight: fontWeightBold,
        textTransform: 'capitalize',
    },

    flipUpsideDown: {
        transform: [{rotate: '180deg'}],
    },

    navigationSceneContainer: {
        backgroundColor: themeColors.appBG,
    },

    navigationScreenCardStyle: {
        backgroundColor: themeColors.appBG,
        height: '100%',
    },

    navigationSceneFullScreenWrapper: {
        borderRadius: variables.componentBorderRadiusCard,
        overflow: 'hidden',
        height: '100%',
    },

    invisible: {
        position: 'absolute',
        opacity: 0,
    },

    containerWithSpaceBetween: {
        justifyContent: 'space-between',
        width: '100%',
        flex: 1,
    },

    detailsPageSectionContainer: {
        alignSelf: 'flex-start',
    },

    detailsPageSectionVersion: {
        alignSelf: 'center',
        color: themeColors.textSupporting,
        fontSize: variables.fontSizeSmall,
        height: 24,
        lineHeight: 20,
    },

    switchTrack: {
        width: 50,
        height: 28,
        justifyContent: 'center',
        borderRadius: 20,
        padding: 15,
        backgroundColor: themeColors.success,
    },

    switchInactive: {
        backgroundColor: themeColors.border,
    },

    switchThumb: {
        width: 22,
        height: 22,
        borderRadius: 11,
        position: 'absolute',
        left: 4,
        backgroundColor: themeColors.appBG,
    },

    radioButtonContainer: {
        backgroundColor: themeColors.componentBG,
        borderRadius: 10,
        height: 20,
        width: 20,
        borderColor: themeColors.icon,
        borderWidth: 1,
        justifyContent: 'center',
        alignItems: 'center',
    },

    checkboxContainer: {
        backgroundColor: themeColors.componentBG,
        borderRadius: 2,
        height: 20,
        width: 20,
        borderColor: themeColors.icon,
        borderWidth: 1,
        justifyContent: 'center',
        alignItems: 'center',
    },

    checkedContainer: {
        backgroundColor: themeColors.checkBox,
    },

    iouAmountText: {
        fontFamily: fontFamily.EXP_NEUE_BOLD,
        fontWeight: fontWeightBold,
        fontSize: variables.iouAmountTextSize,
        color: themeColors.heading,
    },

    iouAmountTextInput: addOutlineWidth({
        fontFamily: fontFamily.EXP_NEUE_BOLD,
        fontWeight: fontWeightBold,
        fontSize: variables.iouAmountTextSize,
        color: themeColors.heading,
        padding: 0,
        lineHeight: undefined,
    }, 0),

    iouPreviewBox: {
        backgroundColor: themeColors.cardBG,
        borderRadius: variables.componentBorderRadiusCard,
        padding: 20,
        marginTop: 16,
        maxWidth: variables.sideBarWidth,
        width: '100%',
    },

    iouPreviewBoxHover: {
        backgroundColor: themeColors.border,
    },

    iouPreviewBoxLoading: {
        // When a new IOU request arrives it is very briefly in a loading state, so set the minimum height of the container to 94 to match the rendered height after loading.
        // Otherwise, the IOU request pay button will not be fully visible and the user will have to scroll up to reveal the entire IOU request container.
        // See https://github.com/Expensify/App/issues/10283.
        minHeight: 94,
        width: '100%',
    },

    iouPreviewBoxAvatar: {
        marginRight: -10,
        marginBottom: -10,
    },

    iouPreviewBoxAvatarHover: {
        borderColor: themeColors.border,
    },

    iouPreviewBoxCheckmark: {
        marginLeft: 4,
        alignSelf: 'center',
    },

    iouDetailsContainer: {
        flexGrow: 1,
        paddingStart: 20,
        paddingEnd: 20,
    },

    noScrollbars: {
        scrollbarWidth: 'none',
    },

    codeWordWrapper: {
        ...codeStyles.codeWordWrapper,
    },

    codeWordStyle: {
        borderLeftWidth: 0,
        borderRightWidth: 0,
        borderTopLeftRadius: 0,
        borderBottomLeftRadius: 0,
        borderTopRightRadius: 0,
        borderBottomRightRadius: 0,
        paddingLeft: 0,
        paddingRight: 0,
        justifyContent: 'center',
        ...codeStyles.codeWordStyle,
    },

    codeFirstWordStyle: {
        borderLeftWidth: 1,
        borderTopLeftRadius: 4,
        borderBottomLeftRadius: 4,
        paddingLeft: 5,
    },

    codeLastWordStyle: {
        borderRightWidth: 1,
        borderTopRightRadius: 4,
        borderBottomRightRadius: 4,
        paddingRight: 5,
    },

    fullScreenLoading: {
        backgroundColor: themeColors.componentBG,
        opacity: 0.8,
        justifyContent: 'center',
        alignItems: 'center',
        zIndex: 10,
    },

    navigatorFullScreenLoading: {
        backgroundColor: themeColors.highlightBG,
        opacity: 1,
    },

    reimbursementAccountFullScreenLoading: {
        backgroundColor: themeColors.componentBG,
        opacity: 0.8,
        justifyContent: 'flex-start',
        alignItems: 'center',
        zIndex: 10,
    },

    hiddenElementOutsideOfWindow: {
        position: 'absolute',
        top: 0,
        left: 0,
        opacity: 0,
    },

    growlNotificationWrapper: {
        zIndex: 2,
    },

    growlNotificationContainer: {
        flex: 1,
        justifyContent: 'flex-start',
        position: 'absolute',
        width: '100%',
        top: 20,
        ...spacing.pl5,
        ...spacing.pr5,
    },

    growlNotificationDesktopContainer: {
        maxWidth: variables.sideBarWidth,
        right: 0,
        position: 'fixed',
    },

    growlNotificationTranslateY: y => ({
        transform: [{translateY: y}],
    }),

    makeSlideInTranslation: (translationType, fromValue) => ({
        from: {
            [translationType]: fromValue,
        },
        to: {
            [translationType]: 0,
        },
    }),

    growlNotificationBox: {
        backgroundColor: themeColors.inverse,
        borderRadius: variables.componentBorderRadiusNormal,
        alignItems: 'center',
        flexDirection: 'row',
        justifyContent: 'space-between',
        shadowColor: themeColors.shadow,
        ...spacing.p5,
    },

    growlNotificationText: {
        fontSize: variables.fontSizeNormal,
        fontFamily: fontFamily.EXP_NEUE,
        width: '90%',
        lineHeight: variables.fontSizeNormalHeight,
        color: themeColors.textReversed,
        ...spacing.ml4,
    },

    blockquote: {
        borderLeftColor: themeColors.border,
        borderLeftWidth: 4,
        paddingLeft: 12,
        marginVertical: 4,
    },

    cursorDefault: {
        cursor: 'default',
    },

    cursorDisabled: {
        cursor: 'not-allowed',
    },

    noSelect: {
        boxShadow: 'none',
        outline: 'none',
    },

    cursorPointer: {
        cursor: 'pointer',
    },

    fullscreenCard: {
        position: 'absolute',
        left: 0,
        top: 0,
        width: '100%',
        height: '100%',
    },

    fullscreenCardWeb: {
        left: 'auto',
        right: '-24%',
        top: '-18%',
        height: '120%',
    },

    fullscreenCardWebCentered: {
        left: '0',
        right: '0',
        top: '0',
        height: '60%',
    },

    fullscreenCardMobile: {
        left: '-20%',
        top: '-30%',
        width: '150%',
    },

    fullscreenCardMediumScreen: {
        left: '-15%',
        top: '-30%',
        width: '145%',
    },

    smallEditIcon: {
        alignItems: 'center',
        backgroundColor: themeColors.icon,
        borderColor: themeColors.textReversed,
        borderRadius: 14,
        borderWidth: 3,
        color: themeColors.textReversed,
        height: 28,
        width: 28,
        justifyContent: 'center',
    },

    smallAvatarEditIcon: {
        position: 'absolute',
        right: -4,
        bottom: -4,
    },

    workspaceCard: {
        width: '100%',
        height: 400,
        borderRadius: variables.componentBorderRadiusCard,
        overflow: 'hidden',
        backgroundColor: themeColors.heroCard,
    },

    workspaceCardMobile: {
        height: 475,
    },

    workspaceCardMediumScreen: {
        height: 540,
    },

    workspaceCardMainText: {
        fontSize: variables.fontSizeXXXLarge,
        fontWeight: 'bold',
        lineHeight: variables.fontSizeXXXLarge,
    },

    workspaceCardContent: {
        zIndex: 1,
        padding: 50,
    },

    workspaceCardContentMediumScreen: {
        padding: 25,
    },

    workspaceCardCTA: {
        width: 250,
    },

    workspaceInviteWelcome: {
        minHeight: 115,
    },

    peopleRow: {
        width: '100%',
        flexDirection: 'row',
        justifyContent: 'space-between',
        ...spacing.pt2,
    },

    peopleRowBorderBottom: {
        borderColor: themeColors.border,
        borderBottomWidth: 1,
        ...spacing.pb2,
    },

    peopleRowCell: {
        justifyContent: 'center',
    },

    peopleBadge: {
        backgroundColor: themeColors.icon,
        ...spacing.ph3,
    },

    peopleBadgeText: {
        color: themeColors.textReversed,
        fontSize: variables.fontSizeSmall,
        lineHeight: variables.lineHeightNormal,
        ...whiteSpace.noWrap,
    },

    offlineFeedback: {
        deleted: {
            textDecorationLine: 'line-through',
            textDecorationStyle: 'solid',
        },
        pending: {
            opacity: 0.5,
        },
        error: {
            flexDirection: 'row',
            alignItems: 'center',
        },
        container: {
            ...spacing.pv2,
        },
        textContainer: {
            flexDirection: 'column',
            flex: 1,
        },
        text: {
            color: themeColors.textSupporting,
            textAlignVertical: 'center',
            fontSize: variables.fontSizeLabel,
        },
        errorDot: {
            marginRight: 12,
        },
        menuItemErrorPadding: {
            paddingLeft: 44,
            paddingRight: 20,
        },
    },

    dotIndicatorMessage: {
        display: 'flex',
        flex: 1,
        flexDirection: 'row',
        alignItems: 'center',
    },

    sidebarPopover: {
        width: variables.sideBarWidth - 68,
    },

    cardOverlay: {
        backgroundColor: themeColors.modalBackdrop,
        position: 'absolute',
        top: 0,
        left: 0,
        width: '100%',
        height: '100%',
        opacity: 0.5,
    },

    communicationsLinkIcon: {
        right: -36,
        top: 0,
        bottom: 0,
    },

    shortTermsBorder: {
        borderWidth: 1,
        borderColor: themeColors.shadow,
    },

    shortTermsHorizontalRule: {
        borderBottomWidth: 1,
        borderColor: themeColors.shadow,
        ...spacing.mh3,
    },

    shortTermsLargeHorizontalRule: {
        borderWidth: 1,
        borderColor: themeColors.shadow,
        ...spacing.mh3,
    },

    shortTermsRow: {
        flexDirection: 'row',
        padding: 12,
    },

    termsCenterRight: {
        marginTop: 'auto',
        marginBottom: 'auto',
    },

    shortTermsBoldHeadingSection: {
        paddingRight: 12,
        paddingLeft: 12,
        marginTop: 12,
    },

    longTermsRow: {
        flexDirection: 'row',
        marginTop: 20,
    },

    collapsibleSectionBorder: {
        borderBottomWidth: 2,
        borderBottomColor: themeColors.border,
    },

    communicationsLinkHeight: {
        height: variables.communicationsLinkHeight,
    },

    floatingMessageCounterWrapper: {
        position: 'absolute',
        left: '50%',
        top: 0,
        zIndex: 100,
        ...visibility('hidden'),
    },

    floatingMessageCounterWrapperAndroid: {
        left: 0,
        width: '100%',
        alignItems: 'center',
        position: 'absolute',
        top: 0,
        zIndex: 100,
        ...visibility('hidden'),
    },

    floatingMessageCounterSubWrapperAndroid: {
        left: '50%',
        width: 'auto',
    },

    floatingMessageCounter: {
        left: '-50%',
        ...visibility('visible'),
    },

    floatingMessageCounterTransformation: translateY => ({
        transform: [
            {translateY},
        ],
    }),

    confettiIcon: {
        height: 100,
        width: 100,
        marginBottom: 20,
    },

    googleSearchTextInputContainer: {
        flexDirection: 'column',
    },

    googleSearchSeparator: {
        height: 1,
        backgroundColor: themeColors.border,
    },

    googleSearchText: {
        color: themeColors.text,
        fontSize: variables.fontSizeNormal,
        lineHeight: variables.fontSizeNormalHeight,
        fontFamily: fontFamily.EXP_NEUE,
        flex: 1,
    },

    threeDotsPopoverOffset: {
        top: 50,
        right: 60,
    },

    googleListView: {
        transform: [{scale: 0}],
    },

    invert: {
        // It's important to invert the Y AND X axis to prevent a react native issue that can lead to ANRs on android 13
        transform: [{scaleX: -1}, {scaleY: -1}],
    },

    keyboardShortcutModalContainer: {
        maxHeight: '100%',
        flex: '0 0 auto',
    },

    keyboardShortcutTableWrapper: {
        alignItems: 'center',
        flex: 1,
        height: 'auto',
        maxHeight: '100%',
    },

    keyboardShortcutTableContainer: {
        display: 'flex',
        width: '100%',
        borderColor: themeColors.border,
        height: 'auto',
        borderRadius: variables.componentBorderRadius,
        borderWidth: 1,
    },

    keyboardShortcutTableRow: {
        flex: 1,
        flexDirection: 'row',
        borderColor: themeColors.border,
        flexBasis: 'auto',
        alignSelf: 'stretch',
        borderTopWidth: 1,
    },

    keyboardShortcutTablePrefix: {
        width: '30%',
        borderRightWidth: 1,
        borderColor: themeColors.border,
    },

    keyboardShortcutTableFirstRow: {
        borderTopWidth: 0,
    },

    iPhoneXSafeArea: {
        backgroundColor: themeColors.inverse,
        flex: 1,
    },

    errorPageContainer: {
        backgroundColor: themeColors.componentBG,
    },

    transferBalancePayment: {
        borderWidth: 1,
        borderRadius: variables.componentBorderRadiusNormal,
        borderColor: themeColors.border,
    },

    transferBalanceSelectedPayment: {
        borderColor: themeColors.iconSuccessFill,
    },

    transferBalanceBalance: {
        fontSize: 48,
    },

    closeAccountMessageInput: {
        height: 153,
    },

    imageCropContainer: {
        borderRadius: variables.componentBorderRadiusCard,
        overflow: 'hidden',
        alignItems: 'center',
        justifyContent: 'center',
        backgroundColor: themeColors.shadow,
        cursor: 'move',
    },

    sliderKnob: {
        backgroundColor: themeColors.success,
        position: 'absolute',
        height: variables.sliderKnobSize,
        width: variables.sliderKnobSize,
        borderRadius: variables.sliderKnobSize / 2,
        top: -variables.sliderBarHeight,
        left: -(variables.sliderKnobSize / 2),
        cursor: 'pointer',
    },

    sliderBar: {
        backgroundColor: themeColors.border,
        height: variables.sliderBarHeight,
        borderRadius: variables.sliderBarHeight / 2,
        alignSelf: 'stretch',
    },

    imageCropRotateButton: {
        height: variables.iconSizeExtraLarge,
    },

    userSelectText: {
        userSelect: 'text',
        WebkitUserSelect: 'text',
    },

    userSelectNone: {
        userSelect: 'none',
        WebkitUserSelect: 'none',
    },

    screenCenteredContainer: {
        flex: 1,
        justifyContent: 'center',
        marginBottom: 40,
        padding: 16,
    },

    inlineSystemMessage: {
        color: themeColors.textSupporting,
        fontSize: variables.fontSizeLabel,
        fontFamily: fontFamily.EXP_NEUE,
        marginLeft: 6,
    },

    addWorkspaceRoomErrorRow: {
        paddingHorizontal: 20,
        maxWidth: 450,
        alignSelf: 'center',
    },

    fullScreenTransparentOverlay: {
        position: 'absolute',
        width: '100%',
        height: '100%',
        top: 0,
        left: 0,
        right: 0,
        bottom: 0,
        backgroundColor: themeColors.dropUIBG,
        zIndex: 2,
    },

    textPill: {
        ellipsizeMode: 'end',
        backgroundColor: themeColors.border,
        borderRadius: 10,
        overflow: 'hidden',
        paddingVertical: 2,
        flexShrink: 1,
        fontSize: variables.fontSizeSmall,
        ...spacing.ph2,
    },

    dropZoneTopInvisibleOverlay: {
        position: 'absolute',
        width: '100%',
        height: '100%',
        top: 0,
        left: 0,
        right: 0,
        bottom: 0,
        backgroundColor: themeColors.dropTransparentOverlay,
        zIndex: 1000,
    },

    cardSection: {
        backgroundColor: themeColors.cardBG,
        borderRadius: variables.componentBorderRadiusCard,
        marginBottom: 20,
        marginHorizontal: 16,
        padding: 20,
        width: 'auto',
        textAlign: 'left',
    },

    cardMenuItem: {
        paddingLeft: 8,
        paddingRight: 0,
        borderRadius: variables.buttonBorderRadius,
        height: variables.componentSizeLarge,
        alignItems: 'center',
    },

    callRequestSection: {
        backgroundColor: themeColors.appBG,
        paddingHorizontal: 0,
        paddingBottom: 0,
        marginHorizontal: 0,
        marginBottom: 0,
    },

<<<<<<< HEAD
    archivedReportFooter: {
        borderRadius: variables.componentBorderRadius,
       ...wordBreak.breakWord,
    }
=======
    saveButtonPadding: {
        paddingLeft: 18,
        paddingRight: 18,
    },
>>>>>>> 216bbe9f
};

export default styles;<|MERGE_RESOLUTION|>--- conflicted
+++ resolved
@@ -2818,17 +2818,15 @@
         marginBottom: 0,
     },
 
-<<<<<<< HEAD
     archivedReportFooter: {
         borderRadius: variables.componentBorderRadius,
        ...wordBreak.breakWord,
     }
-=======
+
     saveButtonPadding: {
         paddingLeft: 18,
         paddingRight: 18,
     },
->>>>>>> 216bbe9f
 };
 
 export default styles;