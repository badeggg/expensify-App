import {defaultStyles as defaultPickerStyles} from 'react-native-picker-select/src/styles';
import lodashClamp from 'lodash/clamp';
import fontFamily from './fontFamily';
import addOutlineWidth from './addOutlineWidth';
import themeColors from './themes/default';
import fontWeightBold from './fontWeight/bold';
import variables from './variables';
import spacing from './utilities/spacing';
import sizing from './utilities/sizing';
import flex from './utilities/flex';
import display from './utilities/display';
import overflow from './utilities/overflow';
import whiteSpace from './utilities/whiteSpace';
import wordBreak from './utilities/wordBreak';
import positioning from './utilities/positioning';
import codeStyles from './codeStyles';
import visibility from './utilities/visibility';
import writingDirection from './utilities/writingDirection';
import optionAlternateTextPlatformStyles from './optionAlternateTextPlatformStyles';
import pointerEventsNone from './pointerEventsNone';
import pointerEventsAuto from './pointerEventsAuto';
import getPopOverVerticalOffset from './getPopOverVerticalOffset';
import overflowXHidden from './overflowXHidden';
import CONST from '../CONST';
import * as Browser from '../libs/Browser';
import cursor from './utilities/cursor';
import userSelect from './utilities/userSelect';
import textUnderline from './utilities/textUnderline';
import Colors from './colors';

// touchCallout is an iOS safari only property that controls the display of the callout information when you touch and hold a target
const touchCalloutNone = Browser.isMobileSafari() ? {WebkitTouchCallout: 'none'} : {};

const picker = {
    backgroundColor: themeColors.transparent,
    color: themeColors.text,
    fontFamily: fontFamily.EXP_NEUE,
    fontSize: variables.fontSizeNormal,
    lineHeight: variables.fontSizeNormalHeight,
    paddingBottom: 8,
    paddingTop: 23,
    paddingLeft: 0,
    paddingRight: 25,
    height: variables.inputHeight,
    borderWidth: 0,
    textAlign: 'left',
};

const link = {
    color: themeColors.link,
    textDecorationColor: themeColors.link,
    fontFamily: fontFamily.EXP_NEUE,
};

const baseCodeTagStyles = {
    borderWidth: 1,
    borderRadius: 5,
    borderColor: themeColors.border,
    backgroundColor: themeColors.textBackground,
};

const headlineFont = {
    fontFamily: fontFamily.EXP_NEW_KANSAS_MEDIUM,
    fontWeight: '500',
};

const webViewStyles = {
    // As of react-native-render-html v6, don't declare distinct styles for
    // custom renderers, the API for custom renderers has changed. Declare the
    // styles in the below "tagStyles" instead. If you need to reuse those
    // styles from the renderer, just pass the "style" prop to the underlying
    // component.
    tagStyles: {
        em: {
            fontFamily: fontFamily.EXP_NEUE,
            fontStyle: 'italic',
        },

        del: {
            textDecorationLine: 'line-through',
            textDecorationStyle: 'solid',
        },

        strong: {
            fontFamily: fontFamily.EXP_NEUE,
            fontWeight: 'bold',
        },

        a: link,

        ul: {
            maxWidth: '100%',
        },

        ol: {
            maxWidth: '100%',
        },

        li: {
            flexShrink: 1,
        },

        blockquote: {
            borderLeftColor: themeColors.border,
            borderLeftWidth: 4,
            paddingLeft: 12,
            marginTop: 4,
            marginBottom: 4,

            // Overwrite default HTML margin for blockquotes
            marginLeft: 0,
        },

        pre: {
            ...baseCodeTagStyles,
            paddingTop: 12,
            paddingBottom: 12,
            paddingRight: 8,
            paddingLeft: 8,
            fontFamily: fontFamily.MONOSPACE,
            marginTop: 0,
            marginBottom: 0,
        },

        code: {
            ...baseCodeTagStyles,
            ...codeStyles.codeTextStyle,
            paddingLeft: 5,
            paddingRight: 5,
            fontFamily: fontFamily.MONOSPACE,
            fontSize: 13,
        },

        img: {
            borderColor: themeColors.border,
            borderRadius: variables.componentBorderRadiusNormal,
            borderWidth: 1,
            ...touchCalloutNone,
        },

        p: {
            marginTop: 0,
            marginBottom: 0,
        },
        h1: {
            fontSize: variables.fontSizeLarge,
            marginBottom: 8,
        },
    },

    baseFontStyle: {
        color: themeColors.text,
        fontSize: variables.fontSizeNormal,
        fontFamily: fontFamily.EXP_NEUE,
        flex: 1,
        lineHeight: variables.fontSizeNormalHeight,
    },
};

const styles = {
    // Add all of our utility and helper styles
    ...spacing,
    ...sizing,
    ...flex,
    ...display,
    ...overflow,
    ...positioning,
    ...wordBreak,
    ...whiteSpace,
    ...writingDirection,
    ...cursor,
    ...userSelect,
    ...themeColors,
    ...textUnderline,

    rateCol: {
        margin: 0,
        padding: 0,
        flexBasis: '48%',
    },

    autoCompleteSuggestionsContainer: {
        backgroundColor: themeColors.appBG,
        borderRadius: 8,
        borderWidth: 1,
        borderColor: themeColors.border,
        justifyContent: 'center',
        boxShadow: variables.popoverMenuShadow,
        position: 'absolute',
        left: 0,
        right: 0,
        paddingVertical: CONST.AUTO_COMPLETE_SUGGESTER.SUGGESTER_INNER_PADDING,
    },

    autoCompleteSuggestionContainer: {
        flexDirection: 'row',
        alignItems: 'center',
    },

    emojiSuggestionsEmoji: {
        fontSize: variables.fontSizeMedium,
        width: 51,
        textAlign: 'center',
    },
    emojiSuggestionsText: {
        fontSize: variables.fontSizeMedium,
    },

    mentionSuggestionsAvatarContainer: {
        width: 24,
        height: 24,
        alignItems: 'center',
        justifyContent: 'center',
    },

    mentionSuggestionsText: {
        fontSize: variables.fontSizeMedium,
        ...spacing.ml2,
    },

    mentionSuggestionsDisplayName: {
        fontFamily: fontFamily.EXP_NEUE_BOLD,
        fontWeight: fontWeightBold,
    },

    mentionSuggestionsHandle: {
        color: themeColors.textSupporting,
    },

    unitCol: {
        margin: 0,
        padding: 0,
        marginLeft: '4%',
        flexBasis: '48%',
    },

    webViewStyles,

    link,

    linkMuted: {
        color: themeColors.textSupporting,
        textDecorationColor: themeColors.textSupporting,
        fontFamily: fontFamily.EXP_NEUE,
    },

    linkMutedHovered: {
        color: themeColors.textMutedReversed,
    },

    highlightBG: {
        backgroundColor: themeColors.highlightBG,
    },

    appBG: {
        backgroundColor: themeColors.appBG,
    },

    h1: {
        color: themeColors.heading,
        fontFamily: fontFamily.EXP_NEUE_BOLD,
        fontSize: variables.fontSizeh1,
        fontWeight: fontWeightBold,
    },

    h3: {
        fontFamily: fontFamily.EXP_NEUE_BOLD,
        fontSize: variables.fontSizeNormal,
        fontWeight: fontWeightBold,
    },

    h4: {
        fontFamily: fontFamily.EXP_NEUE_BOLD,
        fontSize: variables.fontSizeLabel,
        fontWeight: fontWeightBold,
    },

    textAlignCenter: {
        textAlign: 'center',
    },

    textAlignRight: {
        textAlign: 'right',
    },

    textAlignLeft: {
        textAlign: 'left',
    },

    textUnderline: {
        textDecorationLine: 'underline',
    },

    label: {
        fontSize: variables.fontSizeLabel,
        lineHeight: variables.lineHeightLarge,
    },

    textLabel: {
        color: themeColors.text,
        fontSize: variables.fontSizeLabel,
        lineHeight: variables.lineHeightLarge,
    },

    mutedTextLabel: {
        color: themeColors.textSupporting,
        fontSize: variables.fontSizeLabel,
        lineHeight: variables.lineHeightLarge,
    },

    textMicro: {
        fontFamily: fontFamily.EXP_NEUE,
        fontSize: variables.fontSizeSmall,
        lineHeight: variables.lineHeightSmall,
    },

    textMicroBold: {
        color: themeColors.text,
        fontWeight: fontWeightBold,
        fontFamily: fontFamily.EXP_NEUE_BOLD,
        fontSize: variables.fontSizeSmall,
        lineHeight: variables.lineHeightSmall,
    },

    textMicroSupporting: {
        color: themeColors.textSupporting,
        fontFamily: fontFamily.EXP_NEUE,
        fontSize: variables.fontSizeSmall,
        lineHeight: variables.lineHeightSmall,
    },

    textExtraSmallSupporting: {
        color: themeColors.textSupporting,
        fontFamily: fontFamily.EXP_NEUE,
        fontSize: variables.fontSizeExtraSmall,
    },

    textNormal: {
        fontSize: variables.fontSizeNormal,
    },

    textLarge: {
        fontSize: variables.fontSizeLarge,
    },

    textXLarge: {
        fontSize: variables.fontSizeXLarge,
    },

    textXXLarge: {
        fontSize: variables.fontSizeXXLarge,
    },

    textXXXLarge: {
        fontSize: variables.fontSizeXXXLarge,
    },

    textHero: {
        fontSize: variables.fontSizeHero,
        fontFamily: fontFamily.EXP_NEW_KANSAS_MEDIUM,
        lineHeight: variables.lineHeightHero,
    },

    textStrong: {
        fontFamily: fontFamily.EXP_NEUE_BOLD,
        fontWeight: fontWeightBold,
    },

    textItalic: {
        fontFamily: fontFamily.EXP_NEUE_ITALIC,
        fontStyle: 'italic',
    },

    textHeadline: {
        ...headlineFont,
        ...whiteSpace.preWrap,
        color: themeColors.heading,
        fontSize: variables.fontSizeXLarge,
        lineHeight: variables.lineHeightXXLarge,
    },

    textHeadlineH1: {
        ...headlineFont,
        ...whiteSpace.preWrap,
        color: themeColors.heading,
        fontSize: variables.fontSizeh1,
        lineHeight: variables.lineHeightSizeh1,
    },

    textDecorationNoLine: {
        textDecorationLine: 'none',
    },

    textWhite: {
        color: themeColors.textLight,
    },

    textBlue: {
        color: themeColors.link,
    },

    textUppercase: {
        textTransform: 'uppercase',
    },

    textNoWrap: {
        ...whiteSpace.noWrap,
    },

    colorReversed: {
        color: themeColors.textReversed,
    },

    colorMutedReversed: {
        color: themeColors.textMutedReversed,
    },

    colorMuted: {
        color: themeColors.textSupporting,
    },

    colorHeading: {
        color: themeColors.heading,
    },

    bgTransparent: {
        backgroundColor: 'transparent',
    },

    bgDark: {
        backgroundColor: themeColors.inverse,
    },

    opacity0: {
        opacity: 0,
    },

    opacity1: {
        opacity: 1,
    },

    textDanger: {
        color: themeColors.danger,
    },

    borderRadiusNormal: {
        borderRadius: variables.buttonBorderRadius,
    },

    button: {
        backgroundColor: themeColors.buttonDefaultBG,
        borderRadius: variables.buttonBorderRadius,
        minHeight: variables.componentSizeLarge,
        justifyContent: 'center',
        ...spacing.ph3,
    },

    buttonContainer: {
        padding: 1,
        borderRadius: variables.buttonBorderRadius,
    },

    buttonText: {
        color: themeColors.text,
        fontFamily: fontFamily.EXP_NEUE_BOLD,
        fontSize: variables.fontSizeNormal,
        fontWeight: fontWeightBold,
        textAlign: 'center',
        flexShrink: 1,

        // It is needed to unset the Lineheight. We don't need it for buttons as button always contains single line of text.
        // It allows to vertically center the text.
        lineHeight: undefined,

        // Add 1px to the Button text to give optical vertical alignment.
        paddingBottom: 1,
    },

    buttonSmall: {
        borderRadius: variables.buttonBorderRadius,
        minHeight: variables.componentSizeSmall,
        paddingTop: 4,
        paddingHorizontal: 14,
        paddingBottom: 4,
        backgroundColor: themeColors.buttonDefaultBG,
    },

    buttonMedium: {
        borderRadius: variables.buttonBorderRadius,
        minHeight: variables.componentSizeNormal,
        paddingTop: 12,
        paddingRight: 16,
        paddingBottom: 12,
        paddingLeft: 16,
        backgroundColor: themeColors.buttonDefaultBG,
    },

    buttonLarge: {
        borderRadius: variables.buttonBorderRadius,
        minHeight: variables.componentSizeLarge,
        paddingTop: 8,
        paddingRight: 10,
        paddingBottom: 8,
        paddingLeft: 18,
        backgroundColor: themeColors.buttonDefaultBG,
    },

    buttonSmallText: {
        fontSize: variables.fontSizeSmall,
        fontFamily: fontFamily.EXP_NEUE_BOLD,
        fontWeight: fontWeightBold,
        textAlign: 'center',
    },

    buttonMediumText: {
        fontSize: variables.fontSizeLabel,
        fontFamily: fontFamily.EXP_NEUE_BOLD,
        fontWeight: fontWeightBold,
        textAlign: 'center',
    },

    buttonLargeText: {
        fontSize: variables.fontSizeNormal,
        fontFamily: fontFamily.EXP_NEUE_BOLD,
        fontWeight: fontWeightBold,
        textAlign: 'center',
    },

    buttonDefaultHovered: {
        backgroundColor: themeColors.buttonHoveredBG,
        borderWidth: 0,
    },

    buttonSuccess: {
        backgroundColor: themeColors.success,
        borderWidth: 0,
    },

    buttonOpacityDisabled: {
        opacity: 0.5,
    },

    buttonSuccessHovered: {
        backgroundColor: themeColors.successHover,
        borderWidth: 0,
    },

    buttonDanger: {
        backgroundColor: themeColors.danger,
        borderWidth: 0,
    },

    buttonDangerHovered: {
        backgroundColor: themeColors.dangerHover,
        borderWidth: 0,
    },

    buttonDisabled: {
        backgroundColor: themeColors.buttonDefaultBG,
        borderWidth: 0,
    },

    buttonDivider: {
        width: 1,
        alignSelf: 'stretch',
        backgroundColor: themeColors.appBG,
        marginVertical: 1,
    },

    noBorderRadius: {
        borderRadius: 0,
    },

    noRightBorderRadius: {
        borderTopRightRadius: 0,
        borderBottomRightRadius: 0,
    },

    noLeftBorderRadius: {
        borderTopLeftRadius: 0,
        borderBottomLeftRadius: 0,
    },

    buttonCTA: {
        paddingVertical: 6,
        ...spacing.mh4,
    },

    buttonCTAIcon: {
        marginRight: 22,

        // Align vertically with the Button text
        paddingBottom: 1,
        paddingTop: 1,
    },

    buttonConfirm: {
        margin: 20,
    },

    attachmentButtonBigScreen: {
        minWidth: 300,
        alignSelf: 'center',
    },

    buttonConfirmText: {
        paddingLeft: 20,
        paddingRight: 20,
    },

    buttonSuccessText: {
        color: themeColors.textLight,
    },

    buttonDangerText: {
        color: themeColors.textLight,
    },

    hoveredComponentBG: {
        backgroundColor: themeColors.hoverComponentBG,
    },

    activeComponentBG: {
        backgroundColor: themeColors.activeComponentBG,
    },

    fontWeightBold: {
        fontWeight: fontWeightBold,
    },

    touchableButtonImage: {
        alignItems: 'center',
        height: variables.componentSizeNormal,
        justifyContent: 'center',
        width: variables.componentSizeNormal,
    },

    visuallyHidden: {
        ...visibility('hidden'),
        overflow: 'hidden',
        width: 0,
        height: 0,
    },

    visibilityHidden: {
        ...visibility('hidden'),
    },

    loadingVBAAnimation: {
        width: 140,
        height: 140,
    },

    pickerSmall: (backgroundColor = themeColors.highlightBG) => ({
        inputIOS: {
            fontFamily: fontFamily.EXP_NEUE,
            fontSize: variables.fontSizeSmall,
            paddingLeft: 0,
            paddingRight: 17,
            paddingTop: 6,
            paddingBottom: 6,
            borderWidth: 0,
            color: themeColors.text,
            height: 26,
            opacity: 1,
            backgroundColor: 'transparent',
        },
        done: {
            color: themeColors.text,
        },
        doneDepressed: {
            fontSize: defaultPickerStyles.done.fontSize,
        },
        modalViewMiddle: {
            backgroundColor: themeColors.border,
            borderTopWidth: 0,
        },
        modalViewBottom: {
            backgroundColor: themeColors.highlightBG,
        },
        inputWeb: {
            fontFamily: fontFamily.EXP_NEUE,
            fontSize: variables.fontSizeSmall,
            paddingLeft: 0,
            paddingRight: 17,
            paddingTop: 6,
            paddingBottom: 6,
            borderWidth: 0,
            color: themeColors.text,
            appearance: 'none',
            height: 26,
            opacity: 1,
            backgroundColor,
            ...cursor.cursorPointer,
        },
        inputAndroid: {
            fontFamily: fontFamily.EXP_NEUE,
            fontSize: variables.fontSizeSmall,
            paddingLeft: 0,
            paddingRight: 17,
            paddingTop: 6,
            paddingBottom: 6,
            borderWidth: 0,
            color: themeColors.text,
            height: 26,
            opacity: 1,
            backgroundColor: 'transparent',
        },
        iconContainer: {
            top: 7,
            ...pointerEventsNone,
        },
        icon: {
            width: variables.iconSizeExtraSmall,
            height: variables.iconSizeExtraSmall,
        },
    }),

    badge: {
        backgroundColor: themeColors.border,
        borderRadius: 14,
        height: variables.iconSizeNormal,
        flexDirection: 'row',
        paddingHorizontal: 7,
        alignItems: 'center',
    },

    badgeSuccess: {
        backgroundColor: themeColors.success,
    },

    badgeSuccessPressed: {
        backgroundColor: themeColors.successHover,
    },

    badgeAdHocSuccess: {
        backgroundColor: themeColors.badgeAdHoc,
    },

    badgeAdHocSuccessPressed: {
        backgroundColor: themeColors.badgeAdHocHover,
    },

    badgeDanger: {
        backgroundColor: themeColors.danger,
    },

    badgeDangerPressed: {
        backgroundColor: themeColors.dangerPressed,
    },

    badgeText: {
        color: themeColors.text,
        fontSize: variables.fontSizeSmall,
        lineHeight: variables.lineHeightNormal,
        ...whiteSpace.noWrap,
    },

    border: {
        borderWidth: 1,
        borderRadius: variables.componentBorderRadius,
        borderColor: themeColors.border,
    },

    borderColorFocus: {
        borderColor: themeColors.borderFocus,
    },

    borderColorDanger: {
        borderColor: themeColors.danger,
    },

    uploadReceiptView: (isSmallScreenWidth) => ({
        borderRadius: variables.componentBorderRadiusLarge,
        borderWidth: isSmallScreenWidth ? 0 : 2,
        borderColor: themeColors.borderFocus,
        borderStyle: 'dotted',
        marginBottom: 20,
        marginLeft: 20,
        marginRight: 20,
        justifyContent: 'center',
        alignItems: 'center',
        padding: 40,
        gap: 4,
        flex: 1,
    }),

    cameraView: {
        flex: 1,
        overflow: 'hidden',
        padding: 10,
        borderRadius: 28,
        borderStyle: 'solid',
        borderWidth: 8,
        backgroundColor: Colors.greenHighlightBackground,
        borderColor: Colors.greenAppBackground,
    },

    permissionView: {
        paddingVertical: 108,
        paddingHorizontal: 61,
        alignItems: 'center',
        justifyContent: 'center',
    },

    headerAnonymousFooter: {
        color: themeColors.heading,
        fontFamily: fontFamily.EXP_NEW_KANSAS_MEDIUM,
        fontSize: variables.fontSizeXLarge,
        lineHeight: variables.lineHeightXXLarge,
    },

    headerText: {
        color: themeColors.heading,
        fontFamily: fontFamily.EXP_NEUE_BOLD,
        fontSize: variables.fontSizeNormal,
        fontWeight: fontWeightBold,
    },

    headerGap: {
        height: CONST.DESKTOP_HEADER_PADDING,
    },

    pushTextRight: {
        left: 100000,
    },

    reportOptions: {
        marginLeft: 8,
    },

    chatItemComposeSecondaryRow: {
        height: 15,
        marginBottom: 5,
        marginTop: 5,
    },

    chatItemComposeSecondaryRowSubText: {
        color: themeColors.textSupporting,
        fontFamily: fontFamily.EXP_NEUE,
        fontSize: variables.fontSizeSmall,
        lineHeight: variables.lineHeightSmall,
    },

    chatItemComposeSecondaryRowOffset: {
        marginLeft: variables.chatInputSpacing,
    },

    offlineIndicator: {
        marginLeft: variables.chatInputSpacing,
    },

    offlineIndicatorMobile: {
        paddingLeft: 20,
        paddingTop: 5,
        paddingBottom: 5,
    },

    offlineIndicatorRow: {
        height: 25,
    },

    // Actions
    actionAvatar: {
        borderRadius: 20,
    },

    componentHeightLarge: {
        height: variables.inputHeight,
    },

    calendarHeader: {
        height: 50,
        flexDirection: 'row',
        justifyContent: 'space-between',
        alignItems: 'center',
        paddingHorizontal: 15,
        paddingRight: 5,
        ...userSelect.userSelectNone,
    },

    calendarDayRoot: {
        flex: 1,
        height: 45,
        justifyContent: 'center',
        alignItems: 'center',
        ...userSelect.userSelectNone,
    },

    calendarDayContainer: {
        width: 30,
        height: 30,
        justifyContent: 'center',
        alignItems: 'center',
        borderRadius: 15,
        overflow: 'hidden',
    },

    calendarDayContainerSelected: {
        backgroundColor: themeColors.buttonDefaultBG,
    },

    /**
     * @param {number} textInputHeight
     * @param {number} minHeight
     * @param {number} maxHeight
     * @returns {object}
     */
    autoGrowHeightInputContainer: (textInputHeight, minHeight, maxHeight) => ({
        height: lodashClamp(textInputHeight, minHeight, maxHeight),
        minHeight,
    }),

    autoGrowHeightHiddenInput: (maxWidth, maxHeight) => ({
        maxWidth,
        maxHeight: maxHeight && maxHeight + 1,
        overflow: 'hidden',
    }),

    textInputContainer: {
        flex: 1,
        justifyContent: 'center',
        height: '100%',
        backgroundColor: 'transparent',
        borderBottomWidth: 2,
        borderColor: themeColors.border,
        overflow: 'hidden',
    },

    textInputLabel: {
        position: 'absolute',
        left: 0,
        top: 0,
        fontSize: variables.fontSizeNormal,
        color: themeColors.textSupporting,
        fontFamily: fontFamily.EXP_NEUE,
        width: '100%',
    },

    textInputLabelBackground: {
        position: 'absolute',
        top: 0,
        width: '100%',
        height: 23,
        backgroundColor: themeColors.componentBG,
    },

    textInputLabelDesktop: {
        transformOrigin: 'left center',
    },

    textInputLabelTransformation: (translateY, translateX, scale) => ({
        transform: [{translateY}, {translateX}, {scale}],
    }),

    baseTextInput: {
        fontFamily: fontFamily.EXP_NEUE,
        fontSize: variables.fontSizeNormal,
        lineHeight: variables.lineHeightXLarge,
        color: themeColors.text,
        paddingTop: 23,
        paddingBottom: 8,
        paddingLeft: 0,
        borderWidth: 0,
    },

    textInputMultiline: {
        scrollPadding: '23px 0 0 0',
    },

    textInputMultilineContainer: {
        paddingTop: 23,
    },

    textInputAndIconContainer: {
        flex: 1,
        height: '100%',
        zIndex: -1,
        flexDirection: 'row',
    },

    textInputDesktop: addOutlineWidth({}, 0),

    textInputIconContainer: {
        paddingHorizontal: 11,
        justifyContent: 'center',
        margin: 1,
    },

    secureInput: {
        borderTopRightRadius: 0,
        borderBottomRightRadius: 0,
    },

    textInput: {
        backgroundColor: 'transparent',
        borderRadius: variables.componentBorderRadiusNormal,
        height: variables.inputComponentSizeNormal,
        borderColor: themeColors.border,
        borderWidth: 1,
        color: themeColors.text,
        fontFamily: fontFamily.EXP_NEUE,
        fontSize: variables.fontSizeNormal,
        paddingLeft: 12,
        paddingRight: 12,
        paddingTop: 10,
        paddingBottom: 10,
        textAlignVertical: 'center',
    },

    textInputPrefixWrapper: {
        position: 'absolute',
        left: 0,
        top: 0,
        height: variables.inputHeight,
        display: 'flex',
        flexDirection: 'row',
        alignItems: 'center',
        paddingTop: 23,
        paddingBottom: 8,
    },

    textInputPrefix: {
        color: themeColors.text,
        fontFamily: fontFamily.EXP_NEUE,
        fontSize: variables.fontSizeNormal,
        textAlignVertical: 'center',
    },

    pickerContainer: {
        borderBottomWidth: 2,
        paddingLeft: 0,
        borderStyle: 'solid',
        borderColor: themeColors.border,
        justifyContent: 'center',
        backgroundColor: 'transparent',
        height: variables.inputHeight,
        overflow: 'hidden',
    },

    pickerContainerSmall: {
        height: variables.inputHeightSmall,
    },

    pickerLabel: {
        position: 'absolute',
        left: 0,
        top: 6,
        zIndex: 1,
    },

    picker: (disabled = false, backgroundColor = themeColors.appBG) => ({
        iconContainer: {
            top: Math.round(variables.inputHeight * 0.5) - 11,
            right: 0,
            ...pointerEventsNone,
        },

        inputWeb: {
            appearance: 'none',
            ...(disabled ? cursor.cursorDisabled : cursor.cursorPointer),
            ...picker,
            backgroundColor,
        },

        inputIOS: {
            ...picker,
        },
        done: {
            color: themeColors.text,
        },
        doneDepressed: {
            fontSize: defaultPickerStyles.done.fontSize,
        },
        modalViewMiddle: {
            backgroundColor: themeColors.border,
            borderTopWidth: 0,
        },
        modalViewBottom: {
            backgroundColor: themeColors.highlightBG,
        },

        inputAndroid: {
            ...picker,
        },
    }),

    disabledText: {
        color: themeColors.icon,
    },

    inputDisabled: {
        backgroundColor: themeColors.highlightBG,
        color: themeColors.icon,
    },

    noOutline: addOutlineWidth({}, 0),

    errorOutline: {
        borderColor: themeColors.danger,
    },

    textLabelSupporting: {
        fontFamily: fontFamily.EXP_NEUE,
        fontSize: variables.fontSizeLabel,
        color: themeColors.textSupporting,
    },

    textReceiptUpload: {
        ...headlineFont,
        fontSize: variables.fontSizeXLarge,
        color: themeColors.textLight,
        textAlign: 'center',
    },

    subTextReceiptUpload: {
        fontFamily: fontFamily.EXP_NEUE,
        lineHeight: variables.lineHeightLarge,
        textAlign: 'center',
        color: themeColors.textLight,
    },

    buttonReceiptUpload: {
        padding: 36,
    },

    furtherDetailsText: {
        fontFamily: fontFamily.EXP_NEUE,
        fontSize: variables.fontSizeSmall,
        color: themeColors.textSupporting,
    },

    lh16: {
        lineHeight: 16,
    },

    lh20: {
        lineHeight: 20,
    },

    lh140Percent: {
        lineHeight: '140%',
    },

    formHelp: {
        color: themeColors.textSupporting,
        fontSize: variables.fontSizeLabel,
        lineHeight: variables.lineHeightLarge,
        marginBottom: 4,
    },

    formError: {
        color: themeColors.textError,
        fontSize: variables.fontSizeLabel,
        lineHeight: variables.formErrorLineHeight,
        marginBottom: 4,
    },

    formSuccess: {
        color: themeColors.success,
        fontSize: variables.fontSizeLabel,
        lineHeight: 18,
        marginBottom: 4,
    },

    signInPage: {
        backgroundColor: themeColors.highlightBG,
        minHeight: '100%',
        flex: 1,
    },

    signInPageHeroCenter: {
        position: 'absolute',
        top: 0,
        left: 0,
        right: 0,
        bottom: 0,
        justifyContent: 'center',
        alignItems: 'center',
    },

    signInPageGradient: {
        height: '100%',
        width: 540,
        position: 'absolute',
        top: 0,
        left: 0,
    },

    signInPageGradientMobile: {
        height: 300,
        width: 800,
        position: 'absolute',
        top: 0,
        left: 0,
    },

    signInBackgroundDesktop: {
        position: 'absolute',
        bottom: 0,
        left: 0,
        minHeight: 700,
    },

    signInBackgroundMobile: {
        position: 'absolute',
        bottom: 0,
        left: 0,
        minHeight: 700,
    },

    signInPageInner: {
        marginLeft: 'auto',
        marginRight: 'auto',
        height: '100%',
        width: '100%',
    },

    signInPageContentTopSpacer: {
        maxHeight: 132,
        minHeight: 24,
    },

    signInPageLeftContainer: {
        paddingLeft: 40,
        paddingRight: 40,
    },

    signInPageLeftContainerWide: {
        maxWidth: variables.sideBarWidth,
    },

    signInPageWelcomeFormContainer: {
        maxWidth: 300,
    },

    signInPageWelcomeTextContainer: {
        width: 300,
    },

    changeExpensifyLoginLinkContainer: {
        flexDirection: 'row',
        flexWrap: 'wrap',
        ...wordBreak.breakWord,
    },

    // Sidebar Styles
    sidebar: {
        backgroundColor: themeColors.sidebar,
        height: '100%',
    },

    sidebarAnimatedWrapperContainer: {
        height: '100%',
        position: 'absolute',
    },

    sidebarFooter: {
        alignItems: 'center',
        display: 'flex',
        justifyContent: 'center',
        paddingVertical: variables.lineHeightXLarge,
        width: '100%',
    },

    sidebarAvatar: {
        backgroundColor: themeColors.icon,
        borderRadius: 20,
        height: variables.componentSizeNormal,
        width: variables.componentSizeNormal,
    },

    statusIndicator: (backgroundColor = themeColors.danger) => ({
        borderColor: themeColors.sidebar,
        backgroundColor,
        borderRadius: 8,
        borderWidth: 2,
        position: 'absolute',
        right: -2,
        top: -1,
        height: 16,
        width: 16,
        zIndex: 10,
    }),

    floatingActionButtonContainer: {
        position: 'absolute',
        right: 20,

        // The bottom of the floating action button should align with the bottom of the compose box.
        // The value should be equal to the height + marginBottom + marginTop of chatItemComposeSecondaryRow
        bottom: 25,
    },

    floatingActionButton: {
        backgroundColor: themeColors.success,
        height: variables.componentSizeLarge,
        width: variables.componentSizeLarge,
        borderRadius: 999,
        alignItems: 'center',
        justifyContent: 'center',
    },

    sidebarFooterUsername: {
        color: themeColors.heading,
        fontSize: variables.fontSizeLabel,
        fontWeight: '700',
        width: 200,
        textOverflow: 'ellipsis',
        overflow: 'hidden',
        ...whiteSpace.noWrap,
    },

    sidebarFooterLink: {
        color: themeColors.textSupporting,
        fontSize: variables.fontSizeSmall,
        textDecorationLine: 'none',
        fontFamily: fontFamily.EXP_NEUE,
        lineHeight: 20,
    },

    sidebarListContainer: {
        scrollbarWidth: 'none',
        paddingBottom: 4,
    },

    sidebarListItem: {
        justifyContent: 'center',
        textDecorationLine: 'none',
    },

    leftPanelContainer: {
        maxWidth: variables.sideBarWidth,
    },

    rightPanelContainer: {
        width: variables.sideBarWidth,
    },

    onlyEmojisText: {
        fontSize: variables.fontSizeOnlyEmojis,
        lineHeight: variables.fontSizeOnlyEmojisHeight,
    },

    onlyEmojisTextLineHeight: {
        lineHeight: variables.fontSizeOnlyEmojisHeight,
    },

    createMenuPositionSidebar: (windowHeight) => ({
        horizontal: 18,
        vertical: windowHeight - 100,
    }),

    createMenuPositionProfile: (windowWidth) => ({
        horizontal: windowWidth - 355,
        ...getPopOverVerticalOffset(162),
    }),

    createMenuPositionReportActionCompose: (windowHeight) => ({
        horizontal: 18 + variables.sideBarWidth,
        vertical: windowHeight - 83,
    }),

    createMenuPositionRightSidepane: {
        right: 18,
        bottom: 75,
    },

    createMenuContainer: {
        width: variables.sideBarWidth - 40,
        paddingVertical: 12,
    },

    createMenuHeaderText: {
        fontFamily: fontFamily.EXP_NEUE,
        fontSize: variables.fontSizeLabel,
        color: themeColors.heading,
    },

    popoverMenuItem: {
        flexDirection: 'row',
        borderRadius: 0,
        paddingHorizontal: 20,
        paddingVertical: 12,
        justifyContent: 'space-between',
        width: '100%',
    },

    popoverMenuIcon: {
        width: variables.componentSizeNormal,
        justifyContent: 'center',
        alignItems: 'center',
    },

    popoverMenuText: {
        fontSize: variables.fontSizeNormal,
        color: themeColors.heading,
    },

    popoverInnerContainer: {
        paddingTop: 0, // adjusting this because the mobile modal adds additional padding that we don't need for our layout
        maxHeight: '95%',
    },

    menuItemTextContainer: {
        minHeight: variables.componentSizeNormal,
    },

    chatLinkRowPressable: {
        minWidth: 0,
        textDecorationLine: 'none',
        flex: 1,
    },

    sidebarLink: {
        textDecorationLine: 'none',
    },

    sidebarLinkInner: {
        alignItems: 'center',
        flexDirection: 'row',
        paddingLeft: 20,
        paddingRight: 20,
    },

    sidebarLinkText: {
        color: themeColors.textSupporting,
        fontSize: variables.fontSizeNormal,
        textDecorationLine: 'none',
        overflow: 'hidden',
    },

    sidebarLinkHover: {
        backgroundColor: themeColors.sidebarHover,
    },

    sidebarLinkActive: {
        backgroundColor: themeColors.border,
        textDecorationLine: 'none',
    },

    sidebarLinkTextBold: {
        fontWeight: '700',
        color: themeColors.heading,
    },

    sidebarLinkActiveText: {
        color: themeColors.textSupporting,
        fontSize: variables.fontSizeNormal,
        textDecorationLine: 'none',
        overflow: 'hidden',
    },

    optionItemAvatarNameWrapper: {
        minWidth: 0,
        flex: 1,
    },

    optionDisplayName: {
        fontFamily: fontFamily.EXP_NEUE,
        height: variables.alternateTextHeight,
        lineHeight: variables.lineHeightXLarge,
        ...whiteSpace.noWrap,
    },

    optionDisplayNameCompact: {
        minWidth: 'auto',
        flexBasis: 'auto',
        flexGrow: 0,
        flexShrink: 1,
    },

    displayNameTooltipEllipsis: {
        position: 'absolute',
        opacity: 0,
        right: 0,
        bottom: 0,
    },

    optionAlternateText: {
        minHeight: variables.alternateTextHeight,
        lineHeight: variables.lineHeightXLarge,
    },

    optionAlternateTextCompact: {
        flexShrink: 1,
        flexGrow: 1,
        flexBasis: 'auto',
        ...optionAlternateTextPlatformStyles,
    },

    optionRow: {
        minHeight: variables.optionRowHeight,
        paddingTop: 12,
        paddingBottom: 12,
    },

    optionRowCompact: {
        height: variables.optionRowHeightCompact,
        paddingTop: 12,
        paddingBottom: 12,
    },

    optionsListSectionHeader: {
        height: variables.optionsListSectionHeaderHeight,
    },

    appContent: {
        backgroundColor: themeColors.appBG,
        overflow: 'hidden',
    },

    appContentHeader: {
        height: variables.contentHeaderHeight,
        justifyContent: 'center',
        display: 'flex',
        paddingRight: 20,
    },

    appContentHeaderTitle: {
        alignItems: 'center',
        flexDirection: 'row',
    },

    LHNToggle: {
        alignItems: 'center',
        height: variables.contentHeaderHeight,
        justifyContent: 'center',
        paddingRight: 10,
        paddingLeft: 20,
    },

    LHNToggleIcon: {
        height: 15,
        width: 18,
    },

    chatContent: {
        flex: 4,
        justifyContent: 'flex-end',
    },

    chatContentScrollView: {
        flexGrow: 1,
        justifyContent: 'flex-start',
        paddingVertical: 16,
    },

    // Chat Item
    chatItem: {
        display: 'flex',
        flexDirection: 'row',
        paddingTop: 8,
        paddingBottom: 8,
        paddingLeft: 20,
        paddingRight: 20,
    },

    chatItemRightGrouped: {
        flexGrow: 1,
        flexShrink: 1,
        flexBasis: 0,
        position: 'relative',
        marginLeft: variables.chatInputSpacing,
    },

    chatItemRight: {
        flexGrow: 1,
        flexShrink: 1,
        flexBasis: 0,
        position: 'relative',
    },

    chatItemMessageHeader: {
        alignItems: 'center',
        display: 'flex',
        flexDirection: 'row',
        flexWrap: 'nowrap',
    },

    chatItemMessageHeaderSender: {
        color: themeColors.heading,
        fontFamily: fontFamily.EXP_NEUE_BOLD,
        fontSize: variables.fontSizeNormal,
        fontWeight: fontWeightBold,
        lineHeight: variables.lineHeightXLarge,
        ...wordBreak.breakWord,
    },

    chatItemMessageHeaderTimestamp: {
        flexShrink: 0,
        color: themeColors.textSupporting,
        fontSize: variables.fontSizeSmall,
        paddingTop: 2,
    },

    chatItemMessage: {
        color: themeColors.text,
        fontSize: variables.fontSizeNormal,
        fontFamily: fontFamily.EXP_NEUE,
        lineHeight: variables.lineHeightXLarge,
        maxWidth: '100%',
        ...cursor.cursorAuto,
        ...whiteSpace.preWrap,
        ...wordBreak.breakWord,
    },

    chatItemMessageLink: {
        color: themeColors.link,
        fontSize: variables.fontSizeNormal,
        fontFamily: fontFamily.EXP_NEUE,
        lineHeight: variables.lineHeightXLarge,
    },

    chatItemComposeWithFirstRow: {
        minHeight: 90,
    },

    chatItemFullComposeRow: {
        ...sizing.h100,
    },

    chatItemComposeBoxColor: {
        borderColor: themeColors.border,
    },

    chatItemComposeBoxFocusedColor: {
        borderColor: themeColors.borderFocus,
    },

    chatItemComposeBox: {
        backgroundColor: themeColors.componentBG,
        borderWidth: 1,
        borderRadius: variables.componentBorderRadiusRounded,
        minHeight: variables.componentSizeMedium,
    },

    chatItemFullComposeBox: {
        ...flex.flex1,
        ...sizing.h100,
    },

    chatFooter: {
        paddingLeft: 20,
        paddingRight: 20,
        display: 'flex',
        backgroundColor: themeColors.appBG,
    },

    chatFooterFullCompose: {
        flex: 1,
    },

    chatItemDraft: {
        display: 'flex',
        flexDirection: 'row',
        paddingTop: 8,
        paddingBottom: 8,
        paddingLeft: 20,
        paddingRight: 20,
    },

    chatItemReactionsDraftRight: {
        marginLeft: 52,
    },
    chatFooterAtTheTop: {
        flexGrow: 1,
        justifyContent: 'flex-start',
    },

    // Be extremely careful when editing the compose styles, as it is easy to introduce regressions.
    // Make sure you run the following tests against any changes: #12669
    textInputCompose: addOutlineWidth(
        {
            backgroundColor: themeColors.componentBG,
            borderColor: themeColors.border,
            color: themeColors.text,
            fontFamily: fontFamily.EXP_NEUE,
            fontSize: variables.fontSizeNormal,
            borderWidth: 0,
            height: 'auto',
            lineHeight: variables.lineHeightXLarge,
            ...overflowXHidden,

            // On Android, multiline TextInput with height: 'auto' will show extra padding unless they are configured with
            // paddingVertical: 0, alignSelf: 'center', and textAlignVertical: 'center'

            paddingHorizontal: variables.avatarChatSpacing,
            paddingTop: 0,
            paddingBottom: 0,
            alignSelf: 'center',
            textAlignVertical: 'center',
        },
        0,
    ),

    textInputFullCompose: {
        alignSelf: 'stretch',
        flex: 1,
        maxHeight: '100%',
        textAlignVertical: 'top',
    },

    editInputComposeSpacing: {
        backgroundColor: themeColors.transparent,
        marginVertical: 8,
    },

    // composer padding should not be modified unless thoroughly tested against the cases in this PR: #12669
    textInputComposeSpacing: {
        paddingVertical: 5,
        ...flex.flexRow,
        flex: 1,
    },

    textInputComposeBorder: {
        borderLeftWidth: 1,
        borderColor: themeColors.border,
    },

    chatItemSubmitButton: {
        alignSelf: 'flex-end',
        borderRadius: variables.componentBorderRadiusRounded,
        backgroundColor: themeColors.transparent,
        height: 40,
        padding: 10,
        margin: 3,
        justifyContent: 'center',
    },

    emojiPickerContainer: {
        backgroundColor: themeColors.componentBG,
    },

    emojiHeaderContainer: {
        backgroundColor: themeColors.componentBG,
        display: 'flex',
        height: CONST.EMOJI_PICKER_HEADER_HEIGHT,
        justifyContent: 'center',
        width: '100%',
    },

    emojiSkinToneTitle: {
        width: '100%',
        ...spacing.pv1,
        fontFamily: fontFamily.EXP_NEUE_BOLD,
        fontWeight: fontWeightBold,
        color: themeColors.heading,
        fontSize: variables.fontSizeSmall,
    },

    // Emoji Picker Styles
    emojiText: {
        textAlign: 'center',
        fontSize: variables.emojiSize,
        ...spacing.pv0,
        ...spacing.ph0,
        lineHeight: variables.emojiLineHeight,
    },

    emojiItem: {
        width: '12.5%',
        textAlign: 'center',
        borderRadius: 8,
        paddingTop: 2,
        paddingBottom: 2,
        height: CONST.EMOJI_PICKER_ITEM_HEIGHT,
    },

    emojiItemHighlighted: {
        transition: '0.2s ease',
        backgroundColor: themeColors.buttonDefaultBG,
    },

    emojiItemKeyboardHighlighted: {
        transition: '0.2s ease',
        borderWidth: 1,
        borderColor: themeColors.link,
        borderRadius: variables.buttonBorderRadius,
    },

    categoryShortcutButton: {
        flex: 1,
        borderRadius: 8,
        height: CONST.EMOJI_PICKER_ITEM_HEIGHT,
        alignItems: 'center',
        justifyContent: 'center',
    },

    chatItemEmojiButton: {
        alignSelf: 'flex-end',
        borderRadius: variables.buttonBorderRadius,
        height: 40,
        marginVertical: 3,
        paddingHorizontal: 10,
        justifyContent: 'center',
    },

    editChatItemEmojiWrapper: {
        marginRight: 3,
        alignSelf: 'flex-end',
    },

    hoveredButton: {
        backgroundColor: themeColors.buttonHoveredBG,
    },

    composerSizeButton: {
        alignSelf: 'center',
        height: 32,
        width: 32,
        padding: 6,
        margin: 3,
        borderRadius: variables.componentBorderRadiusRounded,
        backgroundColor: themeColors.transparent,
        justifyContent: 'center',
    },

    chatItemAttachmentPlaceholder: {
        backgroundColor: themeColors.sidebar,
        borderColor: themeColors.border,
        borderWidth: 1,
        borderRadius: variables.componentBorderRadiusNormal,
        height: 150,
        textAlign: 'center',
        verticalAlign: 'middle',
        width: 200,
    },

    chatSwticherPillWrapper: {
        marginTop: 5,
        marginRight: 4,
    },

    navigationModalOverlay: {
        ...userSelect.userSelectNone,
        position: 'absolute',
        width: '100%',
        height: '100%',
        transform: [
            {
                translateX: -variables.sideBarWidth,
            },
        ],
    },

    sidebarVisible: {
        borderRightWidth: 1,
    },

    sidebarHidden: {
        width: 0,
        borderRightWidth: 0,
    },

    exampleCheckImage: {
        width: '100%',
        height: 80,
        borderColor: themeColors.border,
        borderWidth: 1,
        borderRadius: variables.componentBorderRadiusNormal,
    },

    singleAvatar: {
        height: 24,
        width: 24,
        backgroundColor: themeColors.icon,
        borderRadius: 24,
    },

    singleSubscript: {
        height: variables.iconSizeNormal,
        width: variables.iconSizeNormal,
        backgroundColor: themeColors.icon,
        borderRadius: 20,
        zIndex: 1,
    },

    singleAvatarSmall: {
        height: 18,
        width: 18,
        backgroundColor: themeColors.icon,
        borderRadius: 18,
    },

    secondAvatar: {
        position: 'absolute',
        right: -18,
        bottom: -18,
        borderWidth: 3,
        borderRadius: 30,
        borderColor: 'transparent',
    },

    secondAvatarSmall: {
        position: 'absolute',
        right: -13,
        bottom: -13,
        borderWidth: 3,
        borderRadius: 18,
        borderColor: 'transparent',
    },

    secondAvatarSubscript: {
        position: 'absolute',
        right: -6,
        bottom: -6,
    },

    secondAvatarSubscriptCompact: {
        position: 'absolute',
        bottom: -1,
        right: -1,
    },

    secondAvatarSubscriptSmallNormal: {
        position: 'absolute',
        bottom: 0,
        right: 0,
    },

    leftSideLargeAvatar: {
        left: 15,
    },

    rightSideLargeAvatar: {
        right: 15,
        zIndex: 2,
        borderWidth: 4,
        borderRadius: 100,
    },

    secondAvatarInline: {
        bottom: -3,
        right: -25,
        borderWidth: 3,
        borderRadius: 18,
        borderColor: themeColors.cardBorder,
        backgroundColor: themeColors.appBG,
    },

    avatarLarge: {
        width: variables.avatarSizeLarge,
        height: variables.avatarSizeLarge,
    },

    avatarNormal: {
        height: variables.componentSizeNormal,
        width: variables.componentSizeNormal,
        borderRadius: variables.componentSizeNormal,
    },

    avatarSmall: {
        height: variables.avatarSizeSmall,
        width: variables.avatarSizeSmall,
        borderRadius: variables.avatarSizeSmall,
    },

    avatarInnerText: {
        color: themeColors.textLight,
        fontSize: variables.fontSizeSmall,
        lineHeight: undefined,
        marginLeft: -3,
        textAlign: 'center',
    },

    avatarInnerTextSmall: {
        color: themeColors.textLight,
        fontSize: variables.fontSizeExtraSmall,
        lineHeight: undefined,
        marginLeft: -2,
        textAlign: 'center',
    },

    avatarSpace: {
        top: 3,
        left: 3,
    },

    avatar: {
        backgroundColor: themeColors.sidebar,
        borderColor: themeColors.sidebar,
    },

    focusedAvatar: {
        backgroundColor: themeColors.border,
        borderColor: themeColors.border,
    },

    emptyAvatar: {
        height: variables.avatarSizeNormal,
        width: variables.avatarSizeNormal,
    },

    emptyAvatarSmallNormal: {
        height: variables.avatarSizeSmallNormal,
        width: variables.avatarSizeSmallNormal,
    },

    emptyAvatarSmall: {
        height: variables.avatarSizeSmall,
        width: variables.avatarSizeSmall,
    },

    emptyAvatarSmaller: {
        height: variables.avatarSizeSmaller,
        width: variables.avatarSizeSmaller,
    },

    emptyAvatarMedium: {
        height: variables.avatarSizeMedium,
        width: variables.avatarSizeMedium,
    },

    emptyAvatarLarge: {
        height: variables.avatarSizeLarge,
        width: variables.avatarSizeLarge,
    },

    emptyAvatarMargin: {
        marginRight: variables.avatarChatSpacing,
    },

    emptyAvatarMarginSmall: {
        marginRight: variables.avatarChatSpacing - 4,
    },

    emptyAvatarMarginSmaller: {
        marginRight: variables.avatarChatSpacing - 4,
    },

    modalViewContainer: {
        alignItems: 'center',
        flex: 1,
    },

    borderTop: {
        borderTopWidth: variables.borderTopWidth,
        borderColor: themeColors.border,
    },

    borderTopRounded: {
        borderTopWidth: 1,
        borderColor: themeColors.border,
        borderTopLeftRadius: variables.componentBorderRadiusNormal,
        borderTopRightRadius: variables.componentBorderRadiusNormal,
    },

    borderBottomRounded: {
        borderBottomWidth: 1,
        borderColor: themeColors.border,
        borderBottomLeftRadius: variables.componentBorderRadiusNormal,
        borderBottomRightRadius: variables.componentBorderRadiusNormal,
    },

    borderBottom: {
        borderBottomWidth: 1,
        borderColor: themeColors.border,
    },

    borderNone: {
        borderWidth: 0,
        borderBottomWidth: 0,
    },

    borderRight: {
        borderRightWidth: 1,
        borderColor: themeColors.border,
    },

    borderLeft: {
        borderLeftWidth: 1,
        borderColor: themeColors.border,
    },

    pointerEventsNone,

    pointerEventsAuto,

    headerBar: {
        overflow: 'hidden',
        justifyContent: 'center',
        display: 'flex',
        paddingLeft: 20,
        height: variables.contentHeaderHeight,
        width: '100%',
    },

    imageViewContainer: {
        width: '100%',
        height: '100%',
        alignItems: 'center',
        justifyContent: 'center',
    },

    imageModalPDF: {
        flex: 1,
        backgroundColor: themeColors.modalBackground,
    },

    PDFView: {
        // `display: grid` is not supported in native platforms!
        // It's being used on Web/Desktop only to vertically center short PDFs,
        // while preventing the overflow of the top of long PDF files.
        display: 'grid',
        backgroundColor: themeColors.modalBackground,
        width: '100%',
        height: '100%',
        justifyContent: 'center',
        overflow: 'hidden',
        overflowY: 'auto',
        alignItems: 'center',
    },

    pdfPasswordForm: {
        wideScreenWidth: {
            width: 350,
        },
    },

    modalCenterContentContainer: {
        flex: 1,
        flexDirection: 'column',
        justifyContent: 'center',
        alignItems: 'center',
        backgroundColor: themeColors.modalBackdrop,
    },

    centeredModalStyles: (isSmallScreenWidth, isFullScreenWhenSmall) => ({
        borderWidth: isSmallScreenWidth && !isFullScreenWhenSmall ? 1 : 0,
        marginHorizontal: isSmallScreenWidth ? 0 : 20,
    }),

    imageModalImageCenterContainer: {
        alignItems: 'center',
        flex: 1,
        justifyContent: 'center',
        width: '100%',
    },

    defaultAttachmentView: {
        backgroundColor: themeColors.sidebar,
        borderRadius: variables.componentBorderRadiusNormal,
        borderWidth: 1,
        borderColor: themeColors.border,
        flexDirection: 'row',
        padding: 20,
        alignItems: 'center',
    },

    notFoundSafeArea: {
        flex: 1,
        backgroundColor: themeColors.heading,
    },

    notFoundView: {
        flex: 1,
        alignItems: 'center',
        paddingTop: 40,
        paddingBottom: 40,
        justifyContent: 'space-between',
    },

    notFoundLogo: {
        width: 202,
        height: 63,
    },

    notFoundContent: {
        alignItems: 'center',
    },

    notFoundTextHeader: {
        ...headlineFont,
        color: themeColors.heading,
        fontSize: variables.fontSizeXLarge,
        lineHeight: variables.lineHeightXXLarge,
        marginTop: 20,
        marginBottom: 8,
        textAlign: 'center',
    },

    notFoundTextBody: {
        color: themeColors.componentBG,
        fontFamily: fontFamily.EXP_NEUE_BOLD,
        fontWeight: fontWeightBold,
        fontSize: 15,
    },

    notFoundButtonText: {
        color: themeColors.link,
        fontFamily: fontFamily.EXP_NEUE_BOLD,
        fontWeight: fontWeightBold,
        fontSize: 15,
    },

    blockingViewContainer: {
        paddingBottom: variables.contentHeaderHeight,
    },

    defaultModalContainer: {
        backgroundColor: themeColors.componentBG,
        borderColor: themeColors.transparent,
    },

    reportActionContextMenuMiniButton: {
        ...spacing.p1,
        ...spacing.mv1,
        ...spacing.mh1,
        ...{borderRadius: variables.buttonBorderRadius},
    },

    reportActionSystemMessageContainer: {
        marginLeft: 42,
    },

    reportDetailsTitleContainer: {
        ...flex.dFlex,
        ...flex.flexColumn,
        ...flex.alignItemsCenter,
        paddingHorizontal: 20,
        paddingBottom: 20,
    },

    reportDetailsRoomInfo: {
        ...flex.flex1,
        ...flex.dFlex,
        ...flex.flexColumn,
        ...flex.alignItemsCenter,
    },

    reportSettingsVisibilityText: {
        textTransform: 'capitalize',
    },

    settingsPageBackground: {
        flexDirection: 'column',
        width: '100%',
        flexGrow: 1,
    },

    settingsPageBody: {
        width: '100%',
        justifyContent: 'space-around',
    },

    settingsPageColumn: {
        width: '100%',
        alignItems: 'center',
        justifyContent: 'space-around',
    },

    settingsPageContainer: {
        justifyContent: 'space-between',
        alignItems: 'center',
        width: '100%',
    },

    twoFactorAuthSection: {
        backgroundColor: themeColors.appBG,
        padding: 0,
    },

    twoFactorAuthCodesBox: ({isExtraSmallScreenWidth, isSmallScreenWidth}) => {
        let paddingHorizontal = styles.ph9;

        if (isSmallScreenWidth) {
            paddingHorizontal = styles.ph4;
        }

        if (isExtraSmallScreenWidth) {
            paddingHorizontal = styles.ph2;
        }

        return {
            alignItems: 'center',
            justifyContent: 'center',
            backgroundColor: themeColors.highlightBG,
            paddingVertical: 28,
            borderRadius: 16,
            marginTop: 32,
            ...paddingHorizontal,
        };
    },

    twoFactorLoadingContainer: {
        alignItems: 'center',
        justifyContent: 'center',
        height: 210,
    },

    twoFactorAuthCodesContainer: {
        alignItems: 'center',
        justifyContent: 'center',
        flexDirection: 'row',
        flexWrap: 'wrap',
        gap: 12,
    },

    twoFactorAuthCode: {
        fontFamily: fontFamily.MONOSPACE,
        width: 112,
        textAlign: 'center',
    },

    twoFactorAuthCodesButtonsContainer: {
        flexDirection: 'row',
        justifyContent: 'center',
        gap: 12,
        marginTop: 20,
        flexWrap: 'wrap',
    },

    twoFactorAuthCodesButton: {
        minWidth: 112,
    },

    twoFactorAuthCopyCodeButton: {
        minWidth: 110,
    },

    anonymousRoomFooter: (isSmallSizeLayout) => ({
        flexDirection: isSmallSizeLayout ? 'column' : 'row',
        ...(!isSmallSizeLayout && {
            alignItems: 'center',
            justifyContent: 'space-between',
        }),
        padding: 20,
        backgroundColor: themeColors.sidebar,
        borderRadius: variables.componentBorderRadiusLarge,
        overflow: 'hidden',
    }),
    anonymousRoomFooterWordmarkAndLogoContainer: (isSmallSizeLayout) => ({
        flexDirection: 'row',
        alignItems: 'center',
        ...(isSmallSizeLayout && {
            justifyContent: 'space-between',
            marginTop: 16,
        }),
    }),
    anonymousRoomFooterLogo: {
        width: 88,
        marginLeft: 0,
        height: 20,
    },
    anonymousRoomFooterLogoTaglineText: {
        fontFamily: fontFamily.EXP_NEUE,
        fontSize: variables.fontSizeMedium,
        color: themeColors.textLight,
    },
    signInButtonAvatar: {
        width: 80,
    },

    anonymousRoomFooterSignInButton: {
        width: 110,
    },

    roomHeaderAvatarSize: {
        height: variables.componentSizeLarge,
        width: variables.componentSizeLarge,
    },

    roomHeaderAvatar: {
        backgroundColor: themeColors.appBG,
        marginLeft: -16,
        borderRadius: 100,
        borderColor: themeColors.componentBG,
        borderWidth: 4,
    },

    roomHeaderAvatarOverlay: {
        position: 'absolute',
        top: 0,
        right: 0,
        bottom: 0,
        left: 0,
        backgroundColor: themeColors.overlay,
        opacity: variables.overlayOpacity,
        borderRadius: 88,
    },

    avatarInnerTextChat: {
        color: themeColors.textLight,
        fontSize: variables.fontSizeXLarge,
        fontFamily: fontFamily.EXP_NEW_KANSAS_MEDIUM,
        textAlign: 'center',
        fontWeight: 'normal',
        position: 'absolute',
        width: 88,
        left: -16,
    },

    svgAvatarBorder: {
        borderRadius: 100,
        overflow: 'hidden',
    },

    displayName: {
        fontSize: variables.fontSizeLarge,
        fontFamily: fontFamily.EXP_NEUE_BOLD,
        fontWeight: fontWeightBold,
        color: themeColors.heading,
    },

    pageWrapper: {
        width: '100%',
        alignItems: 'center',
        padding: 20,
    },

    avatarSectionWrapper: {
        width: '100%',
        alignItems: 'center',
        paddingHorizontal: 20,
        paddingBottom: 20,
    },

    avatarSectionWrapperSkeleton: {
        width: '100%',
        paddingHorizontal: 20,
        paddingBottom: 20,
    },

    selectCircle: {
        width: variables.componentSizeSmall,
        height: variables.componentSizeSmall,
        borderColor: themeColors.border,
        borderWidth: 1,
        borderRadius: variables.componentSizeSmall / 2,
        justifyContent: 'center',
        alignItems: 'center',
        backgroundColor: themeColors.componentBG,
        marginLeft: 8,
    },

    unreadIndicatorContainer: {
        position: 'absolute',
        top: -10,
        left: 0,
        width: '100%',
        height: 20,
        paddingHorizontal: 20,
        flexDirection: 'row',
        alignItems: 'center',
        zIndex: 1,
        ...cursor.cursorDefault,
    },

    unreadIndicatorLine: {
        height: 1,
        backgroundColor: themeColors.unreadIndicator,
        flexGrow: 1,
        marginRight: 8,
        opacity: 0.5,
    },

    threadDividerLine: {
        height: 1,
        backgroundColor: themeColors.border,
        flexGrow: 1,
        marginHorizontal: 20,
    },

    unreadIndicatorText: {
        color: themeColors.unreadIndicator,
        fontFamily: fontFamily.EXP_NEUE_BOLD,
        fontSize: variables.fontSizeSmall,
        fontWeight: fontWeightBold,
        textTransform: 'capitalize',
    },

    flipUpsideDown: {
        transform: [{rotate: '180deg'}],
    },

    navigationSceneContainer: {
        backgroundColor: themeColors.appBG,
    },

    navigationScreenCardStyle: {
        backgroundColor: themeColors.appBG,
        height: '100%',
    },

    navigationSceneFullScreenWrapper: {
        borderRadius: variables.componentBorderRadiusCard,
        overflow: 'hidden',
        height: '100%',
    },

    invisible: {
        position: 'absolute',
        opacity: 0,
    },

    containerWithSpaceBetween: {
        justifyContent: 'space-between',
        width: '100%',
        flex: 1,
    },

    detailsPageSectionContainer: {
        alignSelf: 'flex-start',
    },

    attachmentModalArrowsContainer: {
        display: 'flex',
        justifyContent: 'center',
        height: '100%',
        width: '100%',
        ...cursor.cursorUnset,
    },

    attachmentArrow: {
        zIndex: 23,
        position: 'absolute',
    },

    arrowIcon: {
        height: 40,
        width: 40,
        alignItems: 'center',
        paddingHorizontal: 0,
        paddingTop: 0,
        paddingBottom: 0,
    },

    detailsPageSectionVersion: {
        alignSelf: 'center',
        color: themeColors.textSupporting,
        fontSize: variables.fontSizeSmall,
        height: 24,
        lineHeight: 20,
    },

    switchTrack: {
        width: 50,
        height: 28,
        justifyContent: 'center',
        borderRadius: 20,
        padding: 15,
        backgroundColor: themeColors.success,
    },

    switchInactive: {
        backgroundColor: themeColors.border,
    },

    switchThumb: {
        width: 22,
        height: 22,
        borderRadius: 11,
        position: 'absolute',
        left: 4,
        backgroundColor: themeColors.appBG,
    },

    radioButtonContainer: {
        backgroundColor: themeColors.componentBG,
        borderRadius: 10,
        height: 20,
        width: 20,
        borderColor: themeColors.icon,
        borderWidth: 1,
        justifyContent: 'center',
        alignItems: 'center',
    },

    checkboxPressable: {
        borderRadius: 6,
        padding: 2,
        justifyContent: 'center',
        alignItems: 'center',
    },

    checkedContainer: {
        backgroundColor: themeColors.checkBox,
    },

    magicCodeInputContainer: {
        flexDirection: 'row',
        justifyContent: 'space-between',
        minHeight: variables.inputHeight,
    },

    magicCodeInput: {
        fontSize: variables.fontSizeXLarge,
        color: themeColors.heading,
        lineHeight: variables.inputHeight,
    },

    magicCodeInputTransparent: {
        color: 'transparent',
        caretColor: 'transparent',
        WebkitTextFillColor: 'transparent',
        // After setting the input text color to transparent, it acquires the background-color.
        // However, it is not possible to override the background-color directly as explained in this resource: https://developer.mozilla.org/en-US/docs/Web/CSS/:autofill
        // Therefore, the transition effect needs to be delayed.
        transitionDelay: '99999s',
    },

    iouAmountText: {
        ...headlineFont,
        fontSize: variables.iouAmountTextSize,
        color: themeColors.heading,
        lineHeight: variables.inputHeight,
    },

    iouAmountTextInput: addOutlineWidth(
        {
            ...headlineFont,
            fontSize: variables.iouAmountTextSize,
            color: themeColors.heading,
            padding: 0,
            lineHeight: undefined,
        },
        0,
    ),

    moneyRequestConfirmationAmount: {
        ...headlineFont,
        fontSize: variables.fontSizeh1,
    },

    moneyRequestMenuItem: {
        flexDirection: 'row',
        borderRadius: 0,
        justifyContent: 'space-between',
        width: '100%',
        paddingHorizontal: 20,
        paddingVertical: 12,
    },

    requestPreviewBox: {
        marginTop: 12,
        maxWidth: variables.sideBarWidth,
    },

    iouPreviewBox: {
        backgroundColor: themeColors.cardBG,
        borderRadius: variables.componentBorderRadiusLarge,
        padding: 16,
        maxWidth: variables.sideBarWidth,
        width: '100%',
    },

    iouPreviewBoxHover: {
        backgroundColor: themeColors.border,
    },

    iouPreviewBoxLoading: {
        // When a new IOU request arrives it is very briefly in a loading state, so set the minimum height of the container to 94 to match the rendered height after loading.
        // Otherwise, the IOU request pay button will not be fully visible and the user will have to scroll up to reveal the entire IOU request container.
        // See https://github.com/Expensify/App/issues/10283.
        minHeight: 94,
        width: '100%',
    },

    iouPreviewBoxAvatar: {
        marginRight: -10,
        marginBottom: 0,
    },

    defaultCheckmarkWrapper: {
        marginLeft: 8,
        alignSelf: 'center',
    },

    iouDetailsContainer: {
        flexGrow: 1,
        paddingStart: 20,
        paddingEnd: 20,
    },

    codeWordWrapper: {
        ...codeStyles.codeWordWrapper,
    },

    codeWordStyle: {
        borderLeftWidth: 0,
        borderRightWidth: 0,
        borderTopLeftRadius: 0,
        borderBottomLeftRadius: 0,
        borderTopRightRadius: 0,
        borderBottomRightRadius: 0,
        paddingLeft: 0,
        paddingRight: 0,
        justifyContent: 'center',
        ...codeStyles.codeWordStyle,
    },

    codeFirstWordStyle: {
        borderLeftWidth: 1,
        borderTopLeftRadius: 4,
        borderBottomLeftRadius: 4,
        paddingLeft: 5,
    },

    codeLastWordStyle: {
        borderRightWidth: 1,
        borderTopRightRadius: 4,
        borderBottomRightRadius: 4,
        paddingRight: 5,
    },

    fullScreenLoading: {
        backgroundColor: themeColors.componentBG,
        opacity: 0.8,
        justifyContent: 'center',
        alignItems: 'center',
        zIndex: 10,
    },

    navigatorFullScreenLoading: {
        backgroundColor: themeColors.highlightBG,
        opacity: 1,
    },

    reimbursementAccountFullScreenLoading: {
        backgroundColor: themeColors.componentBG,
        opacity: 0.8,
        justifyContent: 'flex-start',
        alignItems: 'center',
        zIndex: 10,
    },

    hiddenElementOutsideOfWindow: {
        position: 'absolute',
        top: -10000,
        left: 0,
        opacity: 0,
    },

    growlNotificationWrapper: {
        zIndex: 2,
    },

    growlNotificationContainer: {
        flex: 1,
        justifyContent: 'flex-start',
        position: 'absolute',
        width: '100%',
        top: 20,
        ...spacing.pl5,
        ...spacing.pr5,
    },

    growlNotificationDesktopContainer: {
        maxWidth: variables.sideBarWidth,
        right: 0,
        position: 'fixed',
    },

    growlNotificationTranslateY: (y) => ({
        transform: [{translateY: y}],
    }),

    makeSlideInTranslation: (translationType, fromValue) => ({
        from: {
            [translationType]: fromValue,
        },
        to: {
            [translationType]: 0,
        },
    }),

    growlNotificationBox: {
        backgroundColor: themeColors.inverse,
        borderRadius: variables.componentBorderRadiusNormal,
        alignItems: 'center',
        flexDirection: 'row',
        justifyContent: 'space-between',
        shadowColor: themeColors.shadow,
        ...spacing.p5,
    },

    growlNotificationText: {
        fontSize: variables.fontSizeNormal,
        fontFamily: fontFamily.EXP_NEUE,
        width: '90%',
        lineHeight: variables.fontSizeNormalHeight,
        color: themeColors.textReversed,
        ...spacing.ml4,
    },

    blockquote: {
        borderLeftColor: themeColors.border,
        borderLeftWidth: 4,
        paddingLeft: 12,
        marginVertical: 4,
    },

    noSelect: {
        boxShadow: 'none',
        outline: 'none',
    },

    cardStyleNavigator: {
        overflow: 'hidden',
        height: '100%',
    },

    fullscreenCard: {
        position: 'absolute',
        left: 0,
        top: 0,
        width: '100%',
        height: '100%',
    },

    fullscreenCardWeb: {
        left: 'auto',
        right: '-24%',
        top: '-18%',
        height: '120%',
    },

    fullscreenCardWebCentered: {
        left: '0',
        right: '0',
        top: '0',
        height: '60%',
    },

    fullscreenCardMobile: {
        left: '-20%',
        top: '-30%',
        width: '150%',
    },

    fullscreenCardMediumScreen: {
        left: '-15%',
        top: '-30%',
        width: '145%',
    },

    smallEditIcon: {
        alignItems: 'center',
        backgroundColor: themeColors.buttonHoveredBG,
        borderColor: themeColors.textReversed,
        borderRadius: 14,
        borderWidth: 3,
        color: themeColors.textReversed,
        height: 28,
        width: 28,
        justifyContent: 'center',
    },

    smallAvatarEditIcon: {
        position: 'absolute',
        right: -4,
        bottom: -4,
    },

    workspaceCard: {
        width: '100%',
        height: 400,
        borderRadius: variables.componentBorderRadiusCard,
        overflow: 'hidden',
        backgroundColor: themeColors.heroCard,
    },

    workspaceCardMobile: {
        height: 475,
    },

    workspaceCardMediumScreen: {
        height: 540,
    },

    workspaceCardMainText: {
        fontSize: variables.fontSizeXXXLarge,
        fontWeight: 'bold',
        lineHeight: variables.fontSizeXXXLarge,
    },

    workspaceCardContent: {
        zIndex: 1,
        padding: 50,
    },

    workspaceCardContentMediumScreen: {
        padding: 25,
    },

    workspaceCardCTA: {
        width: 250,
    },

    autoGrowHeightMultilineInput: {
        maxHeight: 115,
    },

    peopleRow: {
        width: '100%',
        flexDirection: 'row',
        justifyContent: 'space-between',
        alignItems: 'center',
        ...spacing.pt2,
    },

    peopleRowBorderBottom: {
        borderColor: themeColors.border,
        borderBottomWidth: 1,
        ...spacing.pb2,
    },

    peopleBadge: {
        backgroundColor: themeColors.icon,
        ...spacing.ph3,
    },

    peopleBadgeText: {
        color: themeColors.textReversed,
        fontSize: variables.fontSizeSmall,
        lineHeight: variables.lineHeightNormal,
        ...whiteSpace.noWrap,
    },

    offlineFeedback: {
        deleted: {
            textDecorationLine: 'line-through',
            textDecorationStyle: 'solid',
        },
        pending: {
            opacity: 0.5,
        },
        error: {
            flexDirection: 'row',
            alignItems: 'center',
        },
        container: {
            ...spacing.pv2,
        },
        textContainer: {
            flexDirection: 'column',
            flex: 1,
        },
        text: {
            color: themeColors.textSupporting,
            textAlignVertical: 'center',
            fontSize: variables.fontSizeLabel,
        },
        errorDot: {
            marginRight: 12,
        },
    },

    dotIndicatorMessage: {
        display: 'flex',
        flexDirection: 'row',
        alignItems: 'center',
    },

    sidebarPopover: {
        width: variables.sideBarWidth - 68,
    },

    cardOverlay: {
        backgroundColor: themeColors.overlay,
        position: 'absolute',
        top: 0,
        left: 0,
        width: '100%',
        height: '100%',
        opacity: variables.overlayOpacity,
    },

    communicationsLinkIcon: {
        right: -36,
        top: 0,
        bottom: 0,
    },

    shortTermsBorder: {
        borderWidth: 1,
        borderColor: themeColors.border,
    },

    shortTermsHorizontalRule: {
        borderBottomWidth: 1,
        borderColor: themeColors.border,
        ...spacing.mh3,
    },

    shortTermsLargeHorizontalRule: {
        borderWidth: 1,
        borderColor: themeColors.border,
        ...spacing.mh3,
    },

    shortTermsRow: {
        flexDirection: 'row',
        padding: 12,
    },

    termsCenterRight: {
        marginTop: 'auto',
        marginBottom: 'auto',
    },

    shortTermsBoldHeadingSection: {
        paddingRight: 12,
        paddingLeft: 12,
        marginTop: 12,
    },

    shortTermsHeadline: {
        ...headlineFont,
        ...whiteSpace.preWrap,
        color: themeColors.heading,
        fontSize: variables.fontSizeXXXLarge,
        lineHeight: variables.lineHeightXXXLarge,
    },

    longTermsRow: {
        flexDirection: 'row',
        marginTop: 20,
    },

    collapsibleSectionBorder: {
        borderBottomWidth: 2,
        borderBottomColor: themeColors.border,
    },

    communicationsLinkHeight: {
        height: variables.communicationsLinkHeight,
    },

    floatingMessageCounterWrapper: {
        position: 'absolute',
        left: '50%',
        top: 0,
        zIndex: 100,
        ...visibility('hidden'),
    },

    floatingMessageCounterWrapperAndroid: {
        left: 0,
        width: '100%',
        alignItems: 'center',
        position: 'absolute',
        top: 0,
        zIndex: 100,
        ...visibility('hidden'),
    },

    floatingMessageCounterSubWrapperAndroid: {
        left: '50%',
        width: 'auto',
    },

    floatingMessageCounter: {
        left: '-50%',
        ...visibility('visible'),
    },

    floatingMessageCounterTransformation: (translateY) => ({
        transform: [{translateY}],
    }),

    confirmationAnimation: {
        height: 180,
        width: 180,
        marginBottom: 20,
    },

    googleSearchTextInputContainer: {
        flexDirection: 'column',
    },

    googleSearchSeparator: {
        height: 1,
        backgroundColor: themeColors.border,
    },

    googleSearchText: {
        color: themeColors.text,
        fontSize: variables.fontSizeNormal,
        lineHeight: variables.fontSizeNormalHeight,
        fontFamily: fontFamily.EXP_NEUE,
        flex: 1,
    },

    threeDotsPopoverOffset: (windowWidth) => ({
        ...getPopOverVerticalOffset(60),
        horizontal: windowWidth - 60,
    }),

    threeDotsPopoverOffsetNoCloseButton: (windowWidth) => ({
        ...getPopOverVerticalOffset(60),
        horizontal: windowWidth - 10,
    }),

    invert: {
        // It's important to invert the Y AND X axis to prevent a react native issue that can lead to ANRs on android 13
        transform: [{scaleX: -1}, {scaleY: -1}],
    },

    keyboardShortcutModalContainer: {
        maxHeight: '100%',
        flex: 0,
        flexBasis: 'auto',
    },

    keyboardShortcutTableWrapper: {
        alignItems: 'center',
        flex: 1,
        height: 'auto',
        maxHeight: '100%',
    },

    keyboardShortcutTableContainer: {
        display: 'flex',
        width: '100%',
        borderColor: themeColors.border,
        height: 'auto',
        borderRadius: variables.componentBorderRadius,
        borderWidth: 1,
    },

    keyboardShortcutTableRow: {
        flex: 1,
        flexDirection: 'row',
        borderColor: themeColors.border,
        flexBasis: 'auto',
        alignSelf: 'stretch',
        borderTopWidth: 1,
    },

    keyboardShortcutTablePrefix: {
        width: '30%',
        borderRightWidth: 1,
        borderColor: themeColors.border,
    },

    keyboardShortcutTableFirstRow: {
        borderTopWidth: 0,
    },

    iPhoneXSafeArea: {
        backgroundColor: themeColors.inverse,
        flex: 1,
    },

    transferBalancePayment: {
        borderWidth: 1,
        borderRadius: variables.componentBorderRadiusNormal,
        borderColor: themeColors.border,
    },

    transferBalanceSelectedPayment: {
        borderColor: themeColors.iconSuccessFill,
    },

    transferBalanceBalance: {
        fontSize: 48,
    },

    closeAccountMessageInput: {
        height: 153,
    },

    imageCropContainer: {
        overflow: 'hidden',
        alignItems: 'center',
        justifyContent: 'center',
        backgroundColor: themeColors.imageCropBackgroundColor,
        ...cursor.cursorMove,
    },

    sliderKnobTooltipView: {
        height: variables.sliderKnobSize,
        width: variables.sliderKnobSize,
        borderRadius: variables.sliderKnobSize / 2,
    },

    sliderKnob: {
        backgroundColor: themeColors.success,
        position: 'absolute',
        height: variables.sliderKnobSize,
        width: variables.sliderKnobSize,
        borderRadius: variables.sliderKnobSize / 2,
        left: -(variables.sliderKnobSize / 2),
        ...cursor.cursorPointer,
    },

    sliderBar: {
        backgroundColor: themeColors.border,
        height: variables.sliderBarHeight,
        borderRadius: variables.sliderBarHeight / 2,
        alignSelf: 'stretch',
        justifyContent: 'center',
    },

    screenCenteredContainer: {
        flex: 1,
        justifyContent: 'center',
        marginBottom: 40,
        padding: 16,
    },

    inlineSystemMessage: {
        color: themeColors.textSupporting,
        fontSize: variables.fontSizeLabel,
        fontFamily: fontFamily.EXP_NEUE,
        marginLeft: 6,
    },

    fullScreen: {
        position: 'absolute',
        top: 0,
        left: 0,
        right: 0,
        bottom: 0,
    },

    invisibleOverlay: {
        backgroundColor: themeColors.transparent,
        zIndex: 1000,
    },

<<<<<<< HEAD
    receiptTransparentOverlay: {
        position: 'absolute',
        width: '100%',
        height: '100%',
        top: 0,
        left: 0,
        right: 0,
        bottom: 0,
        backgroundColor: themeColors.receiptDropUIBG,
        zIndex: 2,
    },

    receiptDropZoneTopInvisibleOverlay: {
        position: 'absolute',
        width: '100%',
        height: '100%',
        top: 0,
        left: 0,
        right: 0,
        bottom: 0,
        backgroundColor: themeColors.dropTransparentOverlay,
        zIndex: 1000,
    },

=======
    reportDropOverlay: {
        backgroundColor: themeColors.dropUIBG,
        zIndex: 2,
    },

>>>>>>> 24ed1beb
    cardSection: {
        backgroundColor: themeColors.cardBG,
        borderRadius: variables.componentBorderRadiusCard,
        marginBottom: 20,
        marginHorizontal: 16,
        padding: 20,
        width: 'auto',
        textAlign: 'left',
    },

    cardSectionTitle: {
        lineHeight: variables.lineHeightXXLarge,
    },

    cardMenuItem: {
        paddingLeft: 8,
        paddingRight: 0,
        borderRadius: variables.buttonBorderRadius,
        height: variables.componentSizeLarge,
        alignItems: 'center',
    },

    callRequestSection: {
        backgroundColor: themeColors.appBG,
        paddingHorizontal: 0,
        paddingBottom: 0,
        marginHorizontal: 0,
        marginBottom: 0,
    },

    archivedReportFooter: {
        borderRadius: variables.componentBorderRadius,
        ...wordBreak.breakWord,
    },

    saveButtonPadding: {
        paddingLeft: 18,
        paddingRight: 18,
    },

    deeplinkWrapperContainer: {
        padding: 20,
        flex: 1,
        alignItems: 'center',
        justifyContent: 'center',
        backgroundColor: themeColors.appBG,
    },

    deeplinkWrapperMessage: {
        flex: 1,
        alignItems: 'center',
        justifyContent: 'center',
    },

    deeplinkWrapperFooter: {
        paddingTop: 80,
        paddingBottom: 45,
    },

    emojiReactionBubble: {
        borderRadius: 28,
        alignItems: 'center',
        justifyContent: 'center',
        flexDirection: 'row',
        alignSelf: 'flex-start',
    },

    emojiReactionListHeader: {
        marginTop: 8,
        paddingBottom: 20,
        borderBottomColor: themeColors.border,
        borderBottomWidth: 1,
        marginHorizontal: 20,
    },
    emojiReactionListHeaderBubble: {
        paddingVertical: 2,
        paddingHorizontal: 8,
        borderRadius: 28,
        backgroundColor: themeColors.border,
        alignItems: 'center',
        justifyContent: 'center',
        flexDirection: 'row',
        alignSelf: 'flex-start',
        marginRight: 4,
    },
    reactionListItem: {
        flexDirection: 'row',
        paddingVertical: 12,
        paddingHorizontal: 20,
    },
    reactionListHeaderText: {
        color: themeColors.textSupporting,
        marginLeft: 8,
        alignSelf: 'center',
    },

    miniQuickEmojiReactionText: {
        fontSize: 15,
        lineHeight: 20,
        textAlignVertical: 'center',
    },

    emojiReactionBubbleText: {
        textAlignVertical: 'center',
    },

    reactionCounterText: {
        fontSize: 13,
        marginLeft: 4,
        fontWeight: 'bold',
    },

    fontColorReactionLabel: {
        color: '#586A64',
    },

    reactionEmojiTitle: {
        fontSize: variables.iconSizeLarge,
        lineHeight: variables.iconSizeXLarge,
    },

    textReactionSenders: {
        color: themeColors.dark,
        ...wordBreak.breakWord,
    },

    quickReactionsContainer: {
        gap: 12,
        flexDirection: 'row',
        paddingHorizontal: 25,
        paddingVertical: 12,
        justifyContent: 'space-between',
    },

    reactionListContainer: {
        maxHeight: variables.listItemHeightNormal * 5.75,
        ...spacing.pv2,
    },

    reactionListContainerFixedWidth: {
        maxWidth: variables.popoverWidth,
    },

    validateCodeDigits: {
        color: themeColors.text,
        fontFamily: fontFamily.EXP_NEUE,
        fontSize: variables.fontSizeXXLarge,
        letterSpacing: 4,
    },

    footerWrapper: {
        fontSize: variables.fontSizeNormal,
        paddingTop: 64,
        maxWidth: 1100, // Match footer across all Expensify platforms
    },

    footerColumnsContainer: {
        flex: 1,
        flexWrap: 'wrap',
        marginBottom: 40,
        marginHorizontal: -16,
    },

    footerTitle: {
        fontSize: variables.fontSizeLarge,
        color: themeColors.success,
        marginBottom: 16,
    },

    footerRow: {
        paddingVertical: 4,
        marginBottom: 8,
        color: themeColors.textLight,
        fontSize: variables.fontSizeMedium,
    },

    footerBottomLogo: {
        marginTop: 40,
        width: '100%',
    },

    listPickerSeparator: {
        height: 1,
        backgroundColor: themeColors.buttonDefaultBG,
    },

    datePickerRoot: {
        position: 'relative',
        zIndex: 99,
    },

    datePickerPopover: {
        backgroundColor: themeColors.appBG,
        width: '100%',
        alignSelf: 'center',
        zIndex: 100,
        marginTop: 8,
    },

    loginHeroHeader: {
        fontFamily: fontFamily.EXP_NEW_KANSAS_MEDIUM,
        color: themeColors.success,
        fontWeight: '500',
        textAlign: 'center',
    },

    newKansasLarge: {
        ...headlineFont,
        fontSize: variables.fontSizeXLarge,
        lineHeight: variables.lineHeightXXLarge,
    },

    loginHeroBody: {
        fontFamily: fontFamily.EXP_NEUE,
        fontSize: variables.fontSizeSignInHeroBody,
        color: themeColors.textLight,
        textAlign: 'center',
    },

    linkPreviewWrapper: {
        marginTop: 16,
        borderLeftWidth: 4,
        borderLeftColor: themeColors.border,
        paddingLeft: 12,
    },

    linkPreviewImage: {
        flex: 1,
        resizeMode: 'contain',
        borderRadius: 8,
        marginTop: 8,
    },

    linkPreviewLogoImage: {
        height: 16,
        width: 16,
    },

    validateCodeMessage: {
        width: variables.modalContentMaxWidth,
        textAlign: 'center',
    },

    whisper: {
        backgroundColor: themeColors.cardBG,
    },

    contextMenuItemPopoverMaxWidth: {
        maxWidth: 375,
    },

    formSpaceVertical: {
        height: 20,
        width: 1,
    },

    taskCheckbox: {
        height: 16,
        width: 16,
    },

    taskTitleMenuItem: {
        ...writingDirection.ltr,
        ...headlineFont,
        ...spacing.flexWrap,
        ...spacing.flex1,
        fontSize: variables.fontSizeXLarge,
        maxWidth: '100%',
        ...wordBreak.breakWord,
    },

    taskDescriptionMenuItem: {
        maxWidth: '100%',
        ...wordBreak.breakWord,
    },

    taskTitleDescription: {
        fontFamily: fontFamily.EXP_NEUE,
        fontSize: variables.fontSizeLabel,
        color: themeColors.textSupporting,
        lineHeight: variables.lineHeightNormal,
        ...spacing.mb1,
    },

    taskMenuItemCheckbox: {
        height: 27,
        ...spacing.mr3,
    },

    reportHorizontalRule: {
        borderBottomWidth: 1,
        borderColor: themeColors.border,
        ...spacing.mh5,
        ...spacing.mv2,
    },

    assigneeTextStyle: {
        fontFamily: fontFamily.EXP_NEUE_BOLD,
        fontWeight: fontWeightBold,
        minHeight: variables.avatarSizeSubscript,
    },

    taskRightIconContainer: {
        width: variables.componentSizeNormal,
        marginLeft: 'auto',
        ...spacing.mt1,
        ...pointerEventsAuto,
        ...spacing.dFlex,
        ...spacing.alignItemsCenter,
    },

    shareCodePage: {
        paddingHorizontal: 38.5,
    },

    shareCodeContainer: {
        width: '100%',
        alignItems: 'center',
        paddingHorizontal: variables.qrShareHorizontalPadding,
        paddingVertical: 20,
        borderRadius: 20,
        overflow: 'hidden',
        borderColor: themeColors.borderFocus,
        borderWidth: 2,
        backgroundColor: themeColors.highlightBG,
    },

    splashScreenHider: {
        backgroundColor: themeColors.splashBG,
        alignItems: 'center',
        justifyContent: 'center',
    },

    headerEnvBadge: {
        marginLeft: 0,
        marginBottom: 2,
        height: 12,
        paddingLeft: 4,
        paddingRight: 4,
        alignItems: 'center',
    },

    headerEnvBadgeText: {
        fontSize: 7,
        fontWeight: fontWeightBold,
        lineHeight: undefined,
    },

    expensifyQrLogo: {
        alignSelf: 'stretch',
        height: 27,
        marginBottom: 20,
    },

    qrShareTitle: {
        marginTop: 15,
        textAlign: 'center',
    },

    loginButtonRow: {
        justifyContent: 'center',
        width: '100%',
        ...flex.flexRow,
    },

    loginButtonRowSmallScreen: {
        justifyContent: 'center',
        width: '100%',
        marginBottom: 10,
        ...flex.flexRow,
    },

    appleButtonContainer: {
        width: 40,
        height: 40,
        marginRight: 20,
    },

    signInIconButton: {
        margin: 10,
        marginTop: 0,
        padding: 2,
    },

    tabSelectorButton: (isSelected) => ({
        height: 40,
        padding: 12,
        flexDirection: 'row',
        alignItems: 'center',
        justifyContent: 'center',
        borderRadius: variables.buttonBorderRadius,
        backgroundColor: isSelected ? themeColors.midtone : themeColors.appBG,
    }),

    tabSelector: {
        flexDirection: 'row',
        paddingHorizontal: 20,
        paddingBottom: 12,
    },

    tabSelected: {
        marginHorizontal: 8,
        fontFamily: fontFamily.EXP_NEUE_BOLD,
        fontWeight: fontWeightBold,
        color: themeColors.textLight,
    },

    tabDeselected: {
        marginHorizontal: 8,
        color: themeColors.textSupporting,
        fontFamily: fontFamily.EXP_NEUE,
    },

    /**
     * @param {String} backgroundColor
     * @param {Number} height
     * @returns {Object}
     */
    overscrollSpacer: (backgroundColor, height) => ({
        backgroundColor,
        height,
        width: '100%',
        position: 'absolute',
        top: -height,
        left: 0,
        right: 0,
    }),

    willChangeTransform: {
        willChange: 'transform',
    },

    moneyRequestImage: {
        height: 200,
        borderRadius: 16,
        margin: 20,
    },
};

export default styles;<|MERGE_RESOLUTION|>--- conflicted
+++ resolved
@@ -3221,38 +3221,11 @@
         zIndex: 1000,
     },
 
-<<<<<<< HEAD
-    receiptTransparentOverlay: {
-        position: 'absolute',
-        width: '100%',
-        height: '100%',
-        top: 0,
-        left: 0,
-        right: 0,
-        bottom: 0,
-        backgroundColor: themeColors.receiptDropUIBG,
-        zIndex: 2,
-    },
-
-    receiptDropZoneTopInvisibleOverlay: {
-        position: 'absolute',
-        width: '100%',
-        height: '100%',
-        top: 0,
-        left: 0,
-        right: 0,
-        bottom: 0,
-        backgroundColor: themeColors.dropTransparentOverlay,
-        zIndex: 1000,
-    },
-
-=======
     reportDropOverlay: {
         backgroundColor: themeColors.dropUIBG,
         zIndex: 2,
     },
 
->>>>>>> 24ed1beb
     cardSection: {
         backgroundColor: themeColors.cardBG,
         borderRadius: variables.componentBorderRadiusCard,
