/* eslint-disable no-unused-vars */
import colors from '../colors';
import SCREENS from '../../SCREENS';

const darkTheme = {
    // Figma keys
    appBG: colors.greenAppBackground,
    splashBG: colors.green,
    highlightBG: colors.greenHighlightBackground,
    border: colors.greenBorders,
    borderLighter: colors.greenBordersLighter,
    borderFocus: colors.green,
    icon: colors.greenIcons,
    iconMenu: colors.green,
    iconHovered: colors.white,
    iconSuccessFill: colors.green,
    iconReversed: colors.greenAppBackground,
    iconColorfulBackground: `${colors.ivory}cc`,
    textSupporting: colors.greenSupportingText,
    text: colors.white,
    textColorfulBackground: colors.ivory,
    link: colors.blueLink,
    linkHover: colors.blueLinkHover,
    buttonDefaultBG: colors.greenDefaultButton,
    buttonDisabledBG: colors.greenDefaultButtonDisabled,
    buttonHoveredBG: colors.greenDefaultButtonHover,
    buttonPressedBG: colors.greenDefaultButtonPressed,
    danger: colors.red,
    dangerHover: colors.redHover,
    dangerPressed: colors.redHover,
    warning: colors.yellow,
    success: colors.green,
    successHover: colors.greenHover,
    successPressed: colors.greenPressed,
    transparent: colors.transparent,
    midtone: colors.green700,
    signInPage: colors.green800,
    dark: colors.midnight,

    // Additional keys
    overlay: colors.greenHighlightBackground,
    inverse: colors.white,
    shadow: colors.black,
    componentBG: colors.greenAppBackground,
    hoverComponentBG: colors.greenHighlightBackground,
    activeComponentBG: colors.greenBorders,
    signInSidebar: colors.green800,
    sidebar: colors.greenHighlightBackground,
    sidebarHover: colors.greenAppBackground,
    heading: colors.white,
    textLight: colors.white,
    textDark: colors.greenAppBackground,
    textReversed: colors.greenAppBackground,
    textBackground: colors.greenHighlightBackground,
    textMutedReversed: colors.greenIcons,
    textError: colors.red,
    offline: colors.greenIcons,
    modalBackdrop: colors.greenHighlightBackground,
    modalBackground: colors.greenAppBackground,
    cardBG: colors.greenHighlightBackground,
    cardBorder: colors.greenHighlightBackground,
    spinner: colors.greenSupportingText,
    unreadIndicator: colors.green,
    placeholderText: colors.greenIcons,
    heroCard: colors.blue,
    uploadPreviewActivityIndicator: colors.greenHighlightBackground,
    dropUIBG: 'rgba(6,27,9,0.92)',
<<<<<<< HEAD
    dropTransparentOverlay: 'rgba(255,255,255,0)',
    receiptDropUIBG: 'rgba(3, 212, 124, 0.84)',
=======
>>>>>>> 24ed1beb
    checkBox: colors.green,
    pickerOptionsTextColor: colors.white,
    imageCropBackgroundColor: colors.greenIcons,
    fallbackIconColor: colors.green700,
    reactionActiveBackground: colors.green600,
    reactionActiveText: colors.green100,
    badgeAdHoc: colors.pink600,
    badgeAdHocHover: colors.pink700,
    mentionText: colors.blue100,
    mentionBG: colors.blue600,
    ourMentionText: colors.green100,
    ourMentionBG: colors.green600,
};

darkTheme.PAGE_BACKGROUND_COLORS = {
    [SCREENS.HOME]: darkTheme.sidebar,
    [SCREENS.SETTINGS.PREFERENCES]: colors.blue500,
    [SCREENS.SETTINGS.WORKSPACES]: colors.pink800,
};

const oldTheme = {
    shadow: colors.black,
    link: colors.blue,
    linkHover: colors.blueHover,
    componentBG: colors.white,
    hoverComponentBG: colors.gray1,
    activeComponentBG: colors.gray2,
    appBG: colors.white,
    heading: colors.dark,
    sidebar: colors.gray1,
    sidebarHover: colors.white,
    border: colors.gray2,
    borderFocus: colors.blue,
    icon: colors.gray3,
    iconMenu: colors.gray3,
    iconHovered: colors.dark,
    iconSuccessFill: colors.green,
    iconReversed: colors.white,
    textSupporting: colors.gray4,
    text: colors.dark,
    textError: colors.oldRed,
    textBackground: colors.gray1,
    textReversed: colors.white,
    textMutedReversed: colors.gray3,
    buttonDefaultBG: colors.gray2,
    offline: colors.gray3,
    modalBackdrop: colors.gray3,
    modalBackground: colors.gray2,
    buttonDisabledBG: colors.gray2,
    buttonHoveredBG: colors.gray1,
    buttonPressedBG: colors.gray2,
    spinner: colors.gray4,
    unreadIndicator: colors.green,
    placeholderText: colors.gray3,
    heroCard: colors.blue,
    uploadPreviewActivityIndicator: colors.gray1,
    dropUIBG: 'rgba(6,27,9,0.92)',
    cardBG: colors.gray1,
    cardBorder: colors.gray1,
    checkBox: colors.blue,
    overlay: colors.gray1,

    // Merging new Keys for Dark Mode merge. Delete after new branding is implemented.
    highlightBG: colors.gray1,
    danger: colors.oldRed,
    dangerHover: colors.oldRedHover,
    dangerPressed: colors.oldRedHover,
    dangerDisabled: colors.oldRedDisabled,
    warning: colors.yellow,
    success: colors.green,
    successHover: colors.greenHover,
    successPressed: colors.greenPressed,
    transparent: colors.transparent,
    inverse: colors.dark,
    textLight: colors.white,
    textDark: colors.dark,
};

export default darkTheme;<|MERGE_RESOLUTION|>--- conflicted
+++ resolved
@@ -65,11 +65,8 @@
     heroCard: colors.blue,
     uploadPreviewActivityIndicator: colors.greenHighlightBackground,
     dropUIBG: 'rgba(6,27,9,0.92)',
-<<<<<<< HEAD
     dropTransparentOverlay: 'rgba(255,255,255,0)',
     receiptDropUIBG: 'rgba(3, 212, 124, 0.84)',
-=======
->>>>>>> 24ed1beb
     checkBox: colors.green,
     pickerOptionsTextColor: colors.white,
     imageCropBackgroundColor: colors.greenIcons,
