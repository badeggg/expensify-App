import _ from 'underscore';
import CONST from '../CONST';
import fontFamily from './fontFamily';
import themeColors from './themes/default';
import variables from './variables';
import colors from './colors';
import positioning from './utilities/positioning';
import styles from './styles';
import spacing from './utilities/spacing';
import * as UserUtils from '../libs/UserUtils';
import * as Browser from '../libs/Browser';

const workspaceColorOptions = [
    {backgroundColor: colors.blue200, fill: colors.blue700},
    {backgroundColor: colors.blue400, fill: colors.blue800},
    {backgroundColor: colors.blue700, fill: colors.blue200},
    {backgroundColor: colors.green200, fill: colors.green700},
    {backgroundColor: colors.green400, fill: colors.green800},
    {backgroundColor: colors.green700, fill: colors.green200},
    {backgroundColor: colors.yellow200, fill: colors.yellow700},
    {backgroundColor: colors.yellow400, fill: colors.yellow800},
    {backgroundColor: colors.yellow700, fill: colors.yellow200},
    {backgroundColor: colors.tangerine200, fill: colors.tangerine700},
    {backgroundColor: colors.tangerine400, fill: colors.tangerine800},
    {backgroundColor: colors.tangerine700, fill: colors.tangerine400},
    {backgroundColor: colors.pink200, fill: colors.pink700},
    {backgroundColor: colors.pink400, fill: colors.pink800},
    {backgroundColor: colors.pink700, fill: colors.pink200},
    {backgroundColor: colors.ice200, fill: colors.ice700},
    {backgroundColor: colors.ice400, fill: colors.ice800},
    {backgroundColor: colors.ice700, fill: colors.ice200},
];

const avatarBorderSizes = {
    [CONST.AVATAR_SIZE.SMALL_SUBSCRIPT]: variables.componentBorderRadiusSmall,
    [CONST.AVATAR_SIZE.MID_SUBSCRIPT]: variables.componentBorderRadiusSmall,
    [CONST.AVATAR_SIZE.SUBSCRIPT]: variables.componentBorderRadiusMedium,
    [CONST.AVATAR_SIZE.SMALLER]: variables.componentBorderRadiusMedium,
    [CONST.AVATAR_SIZE.SMALL]: variables.componentBorderRadiusMedium,
    [CONST.AVATAR_SIZE.HEADER]: variables.componentBorderRadiusMedium,
    [CONST.AVATAR_SIZE.DEFAULT]: variables.componentBorderRadiusNormal,
    [CONST.AVATAR_SIZE.MEDIUM]: variables.componentBorderRadiusLarge,
    [CONST.AVATAR_SIZE.LARGE]: variables.componentBorderRadiusLarge,
    [CONST.AVATAR_SIZE.LARGE_BORDERED]: variables.componentBorderRadiusRounded,
};

const avatarSizes = {
    [CONST.AVATAR_SIZE.DEFAULT]: variables.avatarSizeNormal,
    [CONST.AVATAR_SIZE.SMALL_SUBSCRIPT]: variables.avatarSizeSmallSubscript,
    [CONST.AVATAR_SIZE.MID_SUBSCRIPT]: variables.avatarSizeMidSubscript,
    [CONST.AVATAR_SIZE.SUBSCRIPT]: variables.avatarSizeSubscript,
    [CONST.AVATAR_SIZE.SMALL]: variables.avatarSizeSmall,
    [CONST.AVATAR_SIZE.SMALLER]: variables.avatarSizeSmaller,
    [CONST.AVATAR_SIZE.LARGE]: variables.avatarSizeLarge,
    [CONST.AVATAR_SIZE.MEDIUM]: variables.avatarSizeMedium,
    [CONST.AVATAR_SIZE.LARGE_BORDERED]: variables.avatarSizeLargeBordered,
    [CONST.AVATAR_SIZE.HEADER]: variables.avatarSizeHeader,
    [CONST.AVATAR_SIZE.MENTION_ICON]: variables.avatarSizeMentionIcon,
};

const emptyAvatarStyles = {
    [CONST.AVATAR_SIZE.SMALL]: styles.emptyAvatarSmall,
    [CONST.AVATAR_SIZE.MEDIUM]: styles.emptyAvatarMedium,
    [CONST.AVATAR_SIZE.LARGE]: styles.emptyAvatarLarge,
};

/**
 * Return the style size from an avatar size constant
 *
 * @param {String} size
 * @returns {Number}
 */
function getAvatarSize(size) {
    return avatarSizes[size];
}

/**
 * Return the height of magic code input container
 *
 * @returns {Object}
 */
function getHeightOfMagicCodeInput() {
    return {height: styles.magicCodeInputContainer.minHeight - styles.textInputContainer.borderBottomWidth};
}

/**
 * Return the style from an empty avatar size constant
 *
 * @param {String} size
 * @returns {Object}
 */
function getEmptyAvatarStyle(size) {
    return emptyAvatarStyles[size];
}

/**
 * Return the style from an avatar size constant
 *
 * @param {String} size
 * @returns {Object}
 */
function getAvatarStyle(size) {
    const avatarSize = getAvatarSize(size);
    return {
        height: avatarSize,
        width: avatarSize,
        borderRadius: avatarSize,
        backgroundColor: themeColors.offline,
    };
}

/**
 * Get Font size of '+1' text on avatar overlay
 * @param {String} size
 * @returns {Object}
 */
function getAvatarExtraFontSizeStyle(size) {
    const AVATAR_SIZES = {
        [CONST.AVATAR_SIZE.DEFAULT]: variables.fontSizeNormal,
        [CONST.AVATAR_SIZE.SMALL_SUBSCRIPT]: variables.fontSizeExtraSmall,
        [CONST.AVATAR_SIZE.MID_SUBSCRIPT]: variables.fontSizeExtraSmall,
        [CONST.AVATAR_SIZE.SUBSCRIPT]: variables.fontSizeExtraSmall,
        [CONST.AVATAR_SIZE.SMALL]: variables.fontSizeSmall,
        [CONST.AVATAR_SIZE.SMALLER]: variables.fontSizeExtraSmall,
        [CONST.AVATAR_SIZE.LARGE]: variables.fontSizeXLarge,
        [CONST.AVATAR_SIZE.MEDIUM]: variables.fontSizeMedium,
        [CONST.AVATAR_SIZE.LARGE_BORDERED]: variables.fontSizeXLarge,
    };
    return {
        fontSize: AVATAR_SIZES[size],
    };
}

/**
 * Get Bordersize of Avatar based on avatar size
 * @param {String} size
 * @returns {Object}
 */
function getAvatarBorderWidth(size) {
    const AVATAR_SIZES = {
        [CONST.AVATAR_SIZE.DEFAULT]: 3,
        [CONST.AVATAR_SIZE.SMALL_SUBSCRIPT]: 1,
        [CONST.AVATAR_SIZE.MID_SUBSCRIPT]: 2,
        [CONST.AVATAR_SIZE.SUBSCRIPT]: 2,
        [CONST.AVATAR_SIZE.SMALL]: 2,
        [CONST.AVATAR_SIZE.SMALLER]: 2,
        [CONST.AVATAR_SIZE.LARGE]: 4,
        [CONST.AVATAR_SIZE.MEDIUM]: 3,
        [CONST.AVATAR_SIZE.LARGE_BORDERED]: 4,
    };
    return {
        borderWidth: AVATAR_SIZES[size],
    };
}

/**
 * Return the border radius for an avatar
 *
 * @param {String} size
 * @param {String} type
 * @returns {Object}
 */
function getAvatarBorderRadius(size, type) {
    if (type === CONST.ICON_TYPE_WORKSPACE) {
        return {borderRadius: avatarBorderSizes[size]};
    }

    // Default to rounded border
    return {borderRadius: variables.buttonBorderRadius};
}

/**
 * Return the border style for an avatar
 *
 * @param {String} size
 * @param {String} type
 * @returns {Object}
 */
function getAvatarBorderStyle(size, type) {
    return {
        overflow: 'hidden',
        ...getAvatarBorderRadius(size, type),
    };
}

/**
 * Helper method to return old dot default avatar associated with login
 *
 * @param {String} [workspaceName]
 * @returns {Object}
 */
function getDefaultWorkspaceAvatarColor(workspaceName) {
    const colorHash = UserUtils.hashLogin(workspaceName.trim(), workspaceColorOptions.length);

    return workspaceColorOptions[colorHash];
}

/**
 * Takes safe area insets and returns padding to use for a View
 *
 * @param {Object} insets
 * @param {Number} [insetsPercentage] - Percentage of the insets to use for sides and bottom padding
 * @returns {Object}
 */
function getSafeAreaPadding(insets, insetsPercentage = variables.safeInsertPercentage) {
    return {
        paddingTop: insets.top,
        paddingBottom: insets.bottom * insetsPercentage,
        paddingLeft: insets.left * insetsPercentage,
        paddingRight: insets.right * insetsPercentage,
    };
}

/**
 * Takes safe area insets and returns margin to use for a View
 *
 * @param {Object} insets
 * @returns {Object}
 */
function getSafeAreaMargins(insets) {
    return {marginBottom: insets.bottom * variables.safeInsertPercentage};
}

/**
 * @param {Boolean} isZoomed
 * @param {Boolean} isDragging
 * @return {Object}
 */
function getZoomCursorStyle(isZoomed, isDragging) {
    if (!isZoomed) {
        return styles.cursorZoomIn;
    }

    return isDragging ? styles.cursorGrabbing : styles.cursorZoomOut;
}

/**
 * @param {Boolean} isZoomed
 * @param {Number} imgWidth
 * @param {Number} imgHeight
 * @param {Number} zoomScale
 * @param {Number} containerHeight
 * @param {Number} containerWidth
 * @param {Boolean} isLoading
 * @returns {Object | undefined}
 */
function getZoomSizingStyle(isZoomed, imgWidth, imgHeight, zoomScale, containerHeight, containerWidth, isLoading) {
    // Hide image until finished loading to prevent showing preview with wrong dimensions
    if (isLoading || imgWidth === 0 || imgHeight === 0) {
        return undefined;
    }
    const top = `${Math.max((containerHeight - imgHeight) / 2, 0)}px`;
    const left = `${Math.max((containerWidth - imgWidth) / 2, 0)}px`;

    // Return different size and offset style based on zoomScale and isZoom.
    if (isZoomed) {
        // When both width and height are smaller than container(modal) size, set the height by multiplying zoomScale if it is zoomed in.
        if (zoomScale >= 1) {
            return {
                height: `${imgHeight * zoomScale}px`,
                width: `${imgWidth * zoomScale}px`,
            };
        }

        // If image height and width are bigger than container size, display image with original size because original size is bigger and position absolute.
        return {
            height: `${imgHeight}px`,
            width: `${imgWidth}px`,
            top,
            left,
        };
    }

    // If image is not zoomed in and image size is smaller than container size, display with original size based on offset and position absolute.
    if (zoomScale > 1) {
        return {
            height: `${imgHeight}px`,
            width: `${imgWidth}px`,
            top,
            left,
        };
    }

    // If image is bigger than container size, display full image in the screen with scaled size (fit by container size) and position absolute.
    // top, left offset should be different when displaying long or wide image.
    const scaledTop = `${Math.max((containerHeight - imgHeight * zoomScale) / 2, 0)}px`;
    const scaledLeft = `${Math.max((containerWidth - imgWidth * zoomScale) / 2, 0)}px`;
    return {
        height: `${imgHeight * zoomScale}px`,
        width: `${imgWidth * zoomScale}px`,
        top: scaledTop,
        left: scaledLeft,
    };
}

/**
 * Returns auto grow text input style
 *
 * @param {Number} width
 * @return {Object}
 */
function getWidthStyle(width) {
    return {
        width,
    };
}

/**
 * Returns auto grow height text input style
 *
 * @param {Number} textInputHeight
 * @param {Number} maxHeight
 * @returns {Object}
 */
function getAutoGrowHeightInputStyle(textInputHeight, maxHeight) {
    if (textInputHeight > maxHeight) {
        return {
            ...styles.pr0,
            ...styles.overflowAuto,
        };
    }

    return {
        ...styles.pr0,
        ...styles.overflowHidden,
        // maxHeight is not of the input only but the of the whole input container
        // which also includes the top padding and bottom border
        height: maxHeight - styles.textInputMultilineContainer.paddingTop - styles.textInputContainer.borderBottomWidth,
    };
}

/**
 * Returns a style with backgroundColor and borderColor set to the same color
 *
 * @param {String} backgroundColor
 * @returns {Object}
 */
function getBackgroundAndBorderStyle(backgroundColor) {
    return {
        backgroundColor,
        borderColor: backgroundColor,
    };
}

/**
 * Returns a style with the specified backgroundColor
 *
 * @param {String} backgroundColor
 * @returns {Object}
 */
function getBackgroundColorStyle(backgroundColor) {
    return {
        backgroundColor,
    };
}

/**
 * Returns a style with the specified borderColor
 *
 * @param {String} borderColor
 * @returns {Object}
 */
function getBorderColorStyle(borderColor) {
    return {
        borderColor,
    };
}

/**
 * Returns the width style for the wordmark logo on the sign in page
 *
 * @param {String} environment
 * @param {Boolean} isSmallScreenWidth
 * @returns {Object}
 */
function getSignInWordmarkWidthStyle(environment, isSmallScreenWidth) {
    if (environment === CONST.ENVIRONMENT.DEV) {
        return isSmallScreenWidth ? {width: variables.signInLogoWidthPill} : {width: variables.signInLogoWidthLargeScreenPill};
    }
    if (environment === CONST.ENVIRONMENT.STAGING) {
        return isSmallScreenWidth ? {width: variables.signInLogoWidthPill} : {width: variables.signInLogoWidthLargeScreenPill};
    }
    if (environment === CONST.ENVIRONMENT.PRODUCTION) {
        return isSmallScreenWidth ? {width: variables.signInLogoWidth} : {width: variables.signInLogoWidthLargeScreen};
    }
    return isSmallScreenWidth ? {width: variables.signInLogoWidthPill} : {width: variables.signInLogoWidthLargeScreenPill};
}

/**
 * Converts a color in hexadecimal notation into RGB notation.
 *
 * @param {String} hexadecimal A color in hexadecimal notation.
 * @returns {Array} `undefined` if the input color is not in hexadecimal notation. Otherwise, the RGB components of the input color.
 */
function hexadecimalToRGBArray(hexadecimal) {
    const components = /^#?([a-f\d]{2})([a-f\d]{2})([a-f\d]{2})$/i.exec(hexadecimal);

    if (components === null) {
        return undefined;
    }

    return _.map(components.slice(1), (component) => parseInt(component, 16));
}

/**
 * Returns a background color with opacity style
 *
 * @param {String} backgroundColor
 * @param {number} opacity
 * @returns {Object}
 */
function getBackgroundColorWithOpacityStyle(backgroundColor, opacity) {
    const result = hexadecimalToRGBArray(backgroundColor);
    if (result !== undefined) {
        return {
            backgroundColor: `rgba(${result[0]}, ${result[1]}, ${result[2]}, ${opacity})`,
        };
    }
    return {};
}

/**
 * Generate a style for the background color of the Badge
 *
 * @param {Boolean} success
 * @param {Boolean} error
 * @param {boolean} [isPressed=false]
 * @param {boolean} [isAdHoc=false]
 * @return {Object}
 */
function getBadgeColorStyle(success, error, isPressed = false, isAdHoc = false) {
    if (success) {
        if (isAdHoc) {
            return isPressed ? styles.badgeAdHocSuccessPressed : styles.badgeAdHocSuccess;
        }
        return isPressed ? styles.badgeSuccessPressed : styles.badgeSuccess;
    }
    if (error) {
        return isPressed ? styles.badgeDangerPressed : styles.badgeDanger;
    }
    return {};
}

/**
 * Generate a style for the background color of the button, based on its current state.
 *
 * @param {String} [buttonState] - One of {'default', 'hovered', 'pressed'}
 * @param {Boolean} isMenuItem - whether this button is apart of a list
 * @returns {Object}
 */
function getButtonBackgroundColorStyle(buttonState = CONST.BUTTON_STATES.DEFAULT, isMenuItem = false) {
    switch (buttonState) {
        case CONST.BUTTON_STATES.PRESSED:
            return {backgroundColor: themeColors.buttonPressedBG};
        case CONST.BUTTON_STATES.ACTIVE:
            return isMenuItem ? {backgroundColor: themeColors.border} : {backgroundColor: themeColors.buttonHoveredBG};
        case CONST.BUTTON_STATES.DISABLED:
        case CONST.BUTTON_STATES.DEFAULT:
        default:
            return {};
    }
}

/**
 * Generate fill color of an icon based on its state.
 *
 * @param {String} [buttonState] - One of {'default', 'hovered', 'pressed'}
 * @param {Boolean} isMenuIcon - whether this icon is apart of a list
 * @returns {Object}
 */
function getIconFillColor(buttonState = CONST.BUTTON_STATES.DEFAULT, isMenuIcon = false) {
    switch (buttonState) {
        case CONST.BUTTON_STATES.ACTIVE:
        case CONST.BUTTON_STATES.PRESSED:
            return themeColors.iconHovered;
        case CONST.BUTTON_STATES.COMPLETE:
            return themeColors.iconSuccessFill;
        case CONST.BUTTON_STATES.DEFAULT:
        case CONST.BUTTON_STATES.DISABLED:
        default:
            if (isMenuIcon) {
                return themeColors.iconMenu;
            }
            return themeColors.icon;
    }
}

/**
 * @param {Animated.Value} rotate
 * @param {Animated.Value} backgroundColor
 * @returns {Object}
 */
function getAnimatedFABStyle(rotate, backgroundColor) {
    return {
        transform: [{rotate}],
        backgroundColor,
    };
}

/**
 * @param {Number} width
 * @param {Number | null} height
 * @returns {Object}
 */
function getWidthAndHeightStyle(width, height = null) {
    return {
        width,
        height: height != null ? height : width,
    };
}

/**
 * @param {Object} params
 * @returns {Object}
 */
function getModalPaddingStyles({
    shouldAddBottomSafeAreaMargin,
    shouldAddTopSafeAreaMargin,
    shouldAddBottomSafeAreaPadding,
    shouldAddTopSafeAreaPadding,
    safeAreaPaddingTop,
    safeAreaPaddingBottom,
    safeAreaPaddingLeft,
    safeAreaPaddingRight,
    modalContainerStyleMarginTop,
    modalContainerStyleMarginBottom,
    modalContainerStylePaddingTop,
    modalContainerStylePaddingBottom,
    insets,
}) {
    // use fallback value for safeAreaPaddingBottom to keep padding bottom consistent with padding top.
    // More info: issue #17376
    const safeAreaPaddingBottomWithFallback = insets.bottom === 0 ? modalContainerStylePaddingTop || 0 : safeAreaPaddingBottom;
    return {
        marginTop: (modalContainerStyleMarginTop || 0) + (shouldAddTopSafeAreaMargin ? safeAreaPaddingTop : 0),
        marginBottom: (modalContainerStyleMarginBottom || 0) + (shouldAddBottomSafeAreaMargin ? safeAreaPaddingBottomWithFallback : 0),
        paddingTop: shouldAddTopSafeAreaPadding ? (modalContainerStylePaddingTop || 0) + safeAreaPaddingTop : modalContainerStylePaddingTop || 0,
        paddingBottom: shouldAddBottomSafeAreaPadding ? (modalContainerStylePaddingBottom || 0) + safeAreaPaddingBottomWithFallback : modalContainerStylePaddingBottom || 0,
        paddingLeft: safeAreaPaddingLeft || 0,
        paddingRight: safeAreaPaddingRight || 0,
    };
}

/**
 * Takes fontStyle and fontWeight and returns the correct fontFamily
 *
 * @param {Object} params
 * @returns {String}
 */
function getFontFamilyMonospace({fontStyle, fontWeight}) {
    const italic = fontStyle === 'italic' && fontFamily.MONOSPACE_ITALIC;
    const bold = fontWeight === 'bold' && fontFamily.MONOSPACE_BOLD;
    const italicBold = italic && bold && fontFamily.MONOSPACE_BOLD_ITALIC;

    return italicBold || bold || italic || fontFamily.MONOSPACE;
}

/**
 * Gives the width for Emoji picker Widget
 *
 * @param {Boolean} isSmallScreenWidth
 * @returns {String}
 */
function getEmojiPickerStyle(isSmallScreenWidth) {
    if (isSmallScreenWidth) {
        return {
            width: CONST.SMALL_EMOJI_PICKER_SIZE.WIDTH,
        };
    }
    return {
        width: CONST.EMOJI_PICKER_SIZE.WIDTH,
        height: CONST.EMOJI_PICKER_SIZE.HEIGHT,
    };
}

/**
 * Get the random promo color and image for Login page
 *
 * @return {Object}
 */
function getLoginPagePromoStyle() {
    const promos = [
        {
            backgroundColor: colors.green,
            backgroundImageUri: `${CONST.CLOUDFRONT_URL}/images/homepage/brand-stories/freeplan_green.svg`,
        },
        {
            backgroundColor: colors.orange,
            backgroundImageUri: `${CONST.CLOUDFRONT_URL}/images/homepage/brand-stories/freeplan_orange.svg`,
        },
        {
            backgroundColor: colors.pink,
            backgroundImageUri: `${CONST.CLOUDFRONT_URL}/images/homepage/brand-stories/freeplan_pink.svg`,
        },
        {
            backgroundColor: colors.blue,
            backgroundImageUri: `${CONST.CLOUDFRONT_URL}/images/homepage/brand-stories/freeplan_blue.svg`,
        },
        {
            backgroundColor: colors.floralwhite,
            backgroundImageUri: `${CONST.CLOUDFRONT_URL}/images/homepage/brand-stories/cpa-card.svg`,
            redirectUri: `${CONST.USE_EXPENSIFY_URL}/accountants`,
        },
    ];
    return promos[_.random(0, 4)];
}

/**
 * Generate the styles for the ReportActionItem wrapper view.
 *
 * @param {Boolean} [isHovered]
 * @param {Boolean} [isLoading]
 * @returns {Object}
 */
function getReportActionItemStyle(isHovered = false, isLoading = false) {
    return {
        display: 'flex',
        justifyContent: 'space-between',
        backgroundColor: isHovered
            ? themeColors.hoverComponentBG
            : // Warning: Setting this to a non-transparent color will cause unread indicator to break on Android
              colors.transparent,
        opacity: isLoading ? 0.5 : 1,
        ...styles.cursorInitial,
    };
}

/**
 * Generate the wrapper styles for the mini ReportActionContextMenu.
 *
 * @param {Boolean} isReportActionItemGrouped
 * @returns {Object}
 */
function getMiniReportActionContextMenuWrapperStyle(isReportActionItemGrouped) {
    return {
        ...(isReportActionItemGrouped ? positioning.tn8 : positioning.tn4),
        ...positioning.r4,
        position: 'absolute',
        zIndex: 1,
    };
}

/**
 * @param {Boolean} isSmallScreenWidth
 * @returns {Object}
 */
function getPaymentMethodMenuWidth(isSmallScreenWidth) {
    const margin = 20;
    return {width: !isSmallScreenWidth ? variables.sideBarWidth - margin * 2 : undefined};
}

/**
 * Converts a color in RGBA notation to an equivalent color in RGB notation.
 *
 * @param {Array} foregroundRGB The three components of the foreground color in RGB notation.
 * @param {Array} backgroundRGB The three components of the background color in RGB notation.
 * @param {number} opacity The desired opacity of the foreground color.
 * @returns {Array} The RGB components of the RGBA color converted to RGB.
 */
function convertRGBAToRGB(foregroundRGB, backgroundRGB, opacity) {
    const [foregroundRed, foregroundGreen, foregroundBlue] = foregroundRGB;
    const [backgroundRed, backgroundGreen, backgroundBlue] = backgroundRGB;

    return [(1 - opacity) * backgroundRed + opacity * foregroundRed, (1 - opacity) * backgroundGreen + opacity * foregroundGreen, (1 - opacity) * backgroundBlue + opacity * foregroundBlue];
}

/**
 * Converts three unit values to the three components of a color in RGB notation.
 *
 * @param {number} red A unit value representing the first component of a color in RGB notation.
 * @param {number} green A unit value representing the second component of a color in RGB notation.
 * @param {number} blue A unit value representing the third component of a color in RGB notation.
 * @returns {Array} An array with the three components of a color in RGB notation.
 */
function convertUnitValuesToRGB(red, green, blue) {
    return [Math.floor(red * 255), Math.floor(green * 255), Math.floor(blue * 255)];
}

/**
 * Converts the three components of a color in RGB notation to three unit values.
 *
 * @param {number} red The first component of a color in RGB notation.
 * @param {number} green The second component of a color in RGB notation.
 * @param {number} blue The third component of a color in RGB notation.
 * @returns {Array} An array with three unit values representing the components of a color in RGB notation.
 */
function convertRGBToUnitValues(red, green, blue) {
    return [red / 255, green / 255, blue / 255];
}

/**
 * Determines the theme color for a modal based on the app's background color,
 * the modal's backdrop, and the backdrop's opacity.
 *
 * @returns {String} The theme color as an RGB value.
 */
function getThemeBackgroundColor() {
    const backdropOpacity = variables.modalFullscreenBackdropOpacity;

    const [backgroundRed, backgroundGreen, backgroundBlue] = hexadecimalToRGBArray(themeColors.appBG);
    const [backdropRed, backdropGreen, backdropBlue] = hexadecimalToRGBArray(themeColors.modalBackdrop);
    const normalizedBackdropRGB = convertRGBToUnitValues(backdropRed, backdropGreen, backdropBlue);
    const normalizedBackgroundRGB = convertRGBToUnitValues(backgroundRed, backgroundGreen, backgroundBlue);
    const themeRGBNormalized = convertRGBAToRGB(normalizedBackdropRGB, normalizedBackgroundRGB, backdropOpacity);
    const themeRGB = convertUnitValuesToRGB(...themeRGBNormalized);

    return `rgb(${themeRGB.join(', ')})`;
}

/**
 * Parse styleParam and return Styles array
 * @param {Object|Object[]} styleParam
 * @returns {Object[]}
 */
function parseStyleAsArray(styleParam) {
    return _.isArray(styleParam) ? styleParam : [styleParam];
}

/**
 * Parse style function and return Styles object
 * @param {Object|Object[]|Function} style
 * @param {Object} state
 * @returns {Object[]}
 */
function parseStyleFromFunction(style, state) {
    const functionAppliedStyle = _.isFunction(style) ? style(state) : style;
    return parseStyleAsArray(functionAppliedStyle);
}

/**
 * Receives any number of object or array style objects and returns them all as an array
 * @param {Object|Object[]} allStyles
 * @return {Object[]}
 */
function combineStyles(...allStyles) {
    let finalStyles = [];
    _.each(allStyles, (style) => {
        finalStyles = finalStyles.concat(parseStyleAsArray(style));
    });
    return finalStyles;
}

/**
 * Get variable padding-left as style
 * @param {Number} paddingLeft
 * @returns {Object}
 */
function getPaddingLeft(paddingLeft) {
    return {
        paddingLeft,
    };
}

/**
 * Checks to see if the iOS device has safe areas or not
 *
 * @param {Number} windowWidth
 * @param {Number} windowHeight
 * @returns {Boolean}
 */
function hasSafeAreas(windowWidth, windowHeight) {
    const heightsIphonesWithNotches = [812, 896, 844, 926];
    return _.contains(heightsIphonesWithNotches, windowHeight) || _.contains(heightsIphonesWithNotches, windowWidth);
}

/**
 * Get height as style
 * @param {Number} height
 * @returns {Object}
 */
function getHeight(height) {
    return {
        height,
    };
}

/**
 * Get minimum height as style
 * @param {Number} minHeight
 * @returns {Object}
 */
function getMinimumHeight(minHeight) {
    return {
        minHeight,
    };
}

/**
 * Get maximum width as style
 * @param {Number} maxWidth
 * @returns {Object}
 */
function getMaximumWidth(maxWidth) {
    return {
        maxWidth,
    };
}

/**
 * Return style for opacity animation.
 *
 * @param {Animated.Value} fadeAnimation
 * @returns {Object}
 */
function fade(fadeAnimation) {
    return {
        opacity: fadeAnimation,
    };
}

/**
 * Return width for keyboard shortcuts modal.
 *
 * @param {Boolean} isSmallScreenWidth
 * @returns {Object}
 */
function getKeyboardShortcutsModalWidth(isSmallScreenWidth) {
    if (isSmallScreenWidth) {
        return {maxWidth: '100%'};
    }
    return {maxWidth: 600};
}

/**
 * @param {Object} params
 * @param {Boolean} params.isHovered
 * @param {Boolean} params.isPressed
 * @param {Boolean} params.isInReportAction
 * @param {Boolean} params.shouldUseCardBackground
 * @returns {Object}
 */
function getHorizontalStackedAvatarBorderStyle({isHovered, isPressed, isInReportAction = false, shouldUseCardBackground = false}) {
    let backgroundColor = shouldUseCardBackground ? themeColors.cardBG : themeColors.appBG;

    if (isHovered) {
        backgroundColor = isInReportAction ? themeColors.highlightBG : themeColors.border;
    }

    if (isPressed) {
        backgroundColor = isInReportAction ? themeColors.highlightBG : themeColors.buttonPressedBG;
    }

    return {
        backgroundColor,
        borderColor: backgroundColor,
    };
}

/**
 * Get computed avatar styles based on position and border size
 * @param {Number} index
 * @param {Number} overlapSize
 * @param {Number} borderWidth
 * @param {Number} borderRadius
 * @returns {Object}
 */
function getHorizontalStackedAvatarStyle(index, overlapSize, borderWidth, borderRadius) {
    return {
        left: -(overlapSize * index),
        borderRadius,
        borderWidth,
        zIndex: index + 2,
    };
}

/**
 * Get computed avatar styles of '+1' overlay based on size
 * @param {Object} oneAvatarSize
 * @param {Numer} oneAvatarBorderWidth
 * @returns {Object}
 */
function getHorizontalStackedOverlayAvatarStyle(oneAvatarSize, oneAvatarBorderWidth) {
    return {
        borderWidth: oneAvatarBorderWidth,
        borderRadius: oneAvatarSize.width,
        left: -(oneAvatarSize.width * 2 + oneAvatarBorderWidth * 2),
        zIndex: 6,
        borderStyle: 'solid',
    };
}

/**
 * @param {Number} safeAreaPaddingBottom
 * @returns {Object}
 */
function getErrorPageContainerStyle(safeAreaPaddingBottom = 0) {
    return {
        backgroundColor: themeColors.componentBG,
        paddingBottom: 40 + safeAreaPaddingBottom,
    };
}

/**
 * Gets the correct size for the empty state background image based on screen dimensions
 *
 * @param {Boolean} isSmallScreenWidth
 * @returns {Object}
 */
function getReportWelcomeBackgroundImageStyle(isSmallScreenWidth) {
    if (isSmallScreenWidth) {
        return {
            height: CONST.EMPTY_STATE_BACKGROUND.SMALL_SCREEN.IMAGE_HEIGHT,
            width: '100%',
            position: 'absolute',
        };
    }

    return {
        height: CONST.EMPTY_STATE_BACKGROUND.WIDE_SCREEN.IMAGE_HEIGHT,
        width: '100%',
        position: 'absolute',
    };
}

/**
 * Gets the correct top margin size for the chat welcome message based on screen dimensions
 *
 * @param {Boolean} isSmallScreenWidth
 * @returns {Object}
 */
function getReportWelcomeTopMarginStyle(isSmallScreenWidth) {
    if (isSmallScreenWidth) {
        return {
            marginTop: CONST.EMPTY_STATE_BACKGROUND.SMALL_SCREEN.VIEW_HEIGHT,
        };
    }

    return {
        marginTop: CONST.EMPTY_STATE_BACKGROUND.WIDE_SCREEN.VIEW_HEIGHT,
    };
}

/**
 * Returns fontSize style
 *
 * @param {Number} fontSize
 * @returns {Object}
 */
function getFontSizeStyle(fontSize) {
    return {
        fontSize,
    };
}

/**
 * Returns lineHeight style
 *
 * @param {Number} lineHeight
 * @returns {Object}
 */
function getLineHeightStyle(lineHeight) {
    return {
        lineHeight,
    };
}

/**
 * Gets the correct size for the empty state container based on screen dimensions
 *
 * @param {Boolean} isSmallScreenWidth
 * @returns {Object}
 */
function getReportWelcomeContainerStyle(isSmallScreenWidth) {
    if (isSmallScreenWidth) {
        return {
            minHeight: CONST.EMPTY_STATE_BACKGROUND.SMALL_SCREEN.CONTAINER_MINHEIGHT,
            display: 'flex',
            justifyContent: 'space-between',
        };
    }

    return {
        minHeight: CONST.EMPTY_STATE_BACKGROUND.WIDE_SCREEN.CONTAINER_MINHEIGHT,
        display: 'flex',
        justifyContent: 'space-between',
    };
}

/**
 * Gets styles for AutoCompleteSuggestion row
 *
 * @param {Number} highlightedEmojiIndex
 * @param {Number} rowHeight
 * @param {Boolean} hovered
 * @param {Number} currentEmojiIndex
 * @returns {Object}
 */
function getAutoCompleteSuggestionItemStyle(highlightedEmojiIndex, rowHeight, hovered, currentEmojiIndex) {
    let backgroundColor;

    if (currentEmojiIndex === highlightedEmojiIndex) {
        backgroundColor = themeColors.activeComponentBG;
    } else if (hovered) {
        backgroundColor = themeColors.hoverComponentBG;
    }

    return [
        {
            height: rowHeight,
            justifyContent: 'center',
        },
        backgroundColor
            ? {
                  backgroundColor,
              }
            : {},
    ];
}

/**
 * Gets the correct position for auto complete suggestion container
 *
 * @param {Number} itemsHeight
 * @param {Boolean} shouldIncludeReportRecipientLocalTimeHeight
 * @returns {Object}
 */
function getAutoCompleteSuggestionContainerStyle(itemsHeight, shouldIncludeReportRecipientLocalTimeHeight) {
    'worklet';

    const optionalPadding = shouldIncludeReportRecipientLocalTimeHeight ? CONST.RECIPIENT_LOCAL_TIME_HEIGHT : 0;
    const padding = CONST.AUTO_COMPLETE_SUGGESTER.SUGGESTER_PADDING - optionalPadding;
    const borderWidth = 2;
    const height = itemsHeight + 2 * CONST.AUTO_COMPLETE_SUGGESTER.SUGGESTER_INNER_PADDING + borderWidth;

    // The suggester is positioned absolutely within the component that includes the input and RecipientLocalTime view (for non-expanded mode only). To position it correctly,
    // we need to shift it by the suggester's height plus its padding and, if applicable, the height of the RecipientLocalTime view.
    return {
        overflow: 'hidden',
        top: -(height + padding),
        height,
    };
}

/**
 * Select the correct color for text.
 * @param {Boolean} isColored
 * @returns {String | null}
 */
const getColoredBackgroundStyle = (isColored) => ({backgroundColor: isColored ? colors.blueLink : null});

function getEmojiReactionBubbleStyle(isHovered, hasUserReacted, isContextMenu = false) {
    let backgroundColor = themeColors.border;

    if (isHovered) {
        backgroundColor = themeColors.buttonHoveredBG;
    }

    if (hasUserReacted) {
        backgroundColor = themeColors.reactionActiveBackground;
    }

    if (isContextMenu) {
        return {
            paddingVertical: 3,
            paddingHorizontal: 12,
            backgroundColor,
        };
    }

    return {
        paddingVertical: 2,
        paddingHorizontal: 8,
        backgroundColor,
    };
}

function getEmojiReactionBubbleTextStyle(isContextMenu = false) {
    if (isContextMenu) {
        return {
            fontSize: 17,
            lineHeight: 28,
        };
    }

    return {
        fontSize: 15,
        lineHeight: 24,
    };
}

function getEmojiReactionCounterTextStyle(hasUserReacted) {
    if (hasUserReacted) {
        return {color: themeColors.reactionActiveText};
    }

    return {color: themeColors.textLight};
}

/**
 * Returns a style object with a rotation transformation applied based on the provided direction prop.
 *
 * @param {string} direction - The direction of the rotation (CONST.DIRECTION.LEFT or CONST.DIRECTION.RIGHT).
 * @returns {Object}
 */
function getDirectionStyle(direction) {
    if (direction === CONST.DIRECTION.LEFT) {
        return {transform: [{rotate: '180deg'}]};
    }

    return {};
}

/**
 * Returns a style object with display flex or none basing on the condition value.
 *
 * @param {boolean} condition
 * @returns {Object}
 */
const displayIfTrue = (condition) => ({display: condition ? 'flex' : 'none'});

/**
 * @param {Boolean} shouldDisplayBorder
 * @returns {Object}
 */
function getGoogleListViewStyle(shouldDisplayBorder) {
    if (shouldDisplayBorder) {
        return {
            ...styles.borderTopRounded,
            ...styles.borderBottomRounded,
            marginTop: 4,
            paddingVertical: 6,
        };
    }

    return {
        transform: [{scale: 0}],
    };
}

/**
 * Gets the correct height for emoji picker list based on screen dimensions
 *
 * @param {Boolean} hasAdditionalSpace
 * @param {Number} windowHeight
 * @returns {Object}
 */
function getEmojiPickerListHeight(hasAdditionalSpace, windowHeight) {
    const style = {
        ...spacing.ph4,
        height: hasAdditionalSpace ? CONST.NON_NATIVE_EMOJI_PICKER_LIST_HEIGHT + CONST.CATEGORY_SHORTCUT_BAR_HEIGHT : CONST.NON_NATIVE_EMOJI_PICKER_LIST_HEIGHT,
    };

    if (windowHeight) {
        // dimensions of content above the emoji picker list
        const dimensions = hasAdditionalSpace ? CONST.EMOJI_PICKER_TEXT_INPUT_SIZES : CONST.EMOJI_PICKER_TEXT_INPUT_SIZES + CONST.CATEGORY_SHORTCUT_BAR_HEIGHT;
        return {
            ...style,
            maxHeight: windowHeight - dimensions,
        };
    }
    return style;
}

/**
 * Returns style object for the user mention component based on whether the mention is ours or not.
 * @param {Boolean} isOurMention
 * @returns {Object}
 */
function getMentionStyle(isOurMention) {
    const backgroundColor = isOurMention ? themeColors.ourMentionBG : themeColors.mentionBG;
    return {
        backgroundColor,
        borderRadius: variables.componentBorderRadiusSmall,
        paddingHorizontal: 2,
    };
}

/**
 * Returns text color for the user mention text based on whether the mention is ours or not.
 * @param {Boolean} isOurMention
 * @returns {Object}
 */
function getMentionTextColor(isOurMention) {
    return isOurMention ? themeColors.ourMentionText : themeColors.mentionText;
}

/**
<<<<<<< HEAD
 * Returns padding vertical based on number of lines
 * @param {Number} numberOfLines
 * @returns {Object}
 */
function getComposeTextAreaPadding(numberOfLines) {
    let paddingValue = 5;
    if (numberOfLines === 1) paddingValue = 9;
    // In case numberOfLines = 3, there will be a Expand Icon appearing at the top left, so it has to be recalculated so that the textArea can be full height
    if (numberOfLines === 3) paddingValue = 8;
    return {
        paddingTop: paddingValue,
        paddingBottom: paddingValue,
    };
}
=======
 * Returns style object for the mobile on WEB
 * @param {Number} windowHeight
 * @param {Number} viewportOffsetTop
 * @returns {Object}
 */
function getOuterModalStyle(windowHeight, viewportOffsetTop) {
    return Browser.isMobile() ? {maxHeight: windowHeight, marginTop: viewportOffsetTop} : {};
}

>>>>>>> 23ca9a79
export {
    getAvatarSize,
    getAvatarStyle,
    getAvatarExtraFontSizeStyle,
    getAvatarBorderWidth,
    getAvatarBorderStyle,
    getEmptyAvatarStyle,
    getErrorPageContainerStyle,
    getSafeAreaPadding,
    getSafeAreaMargins,
    getZoomCursorStyle,
    getZoomSizingStyle,
    getWidthStyle,
    getAutoGrowHeightInputStyle,
    getBackgroundAndBorderStyle,
    getBackgroundColorStyle,
    getBorderColorStyle,
    getBackgroundColorWithOpacityStyle,
    getBadgeColorStyle,
    getButtonBackgroundColorStyle,
    getIconFillColor,
    getAnimatedFABStyle,
    getWidthAndHeightStyle,
    getModalPaddingStyles,
    getFontFamilyMonospace,
    getEmojiPickerStyle,
    getLoginPagePromoStyle,
    getReportActionItemStyle,
    getMiniReportActionContextMenuWrapperStyle,
    getKeyboardShortcutsModalWidth,
    getPaymentMethodMenuWidth,
    getThemeBackgroundColor,
    parseStyleAsArray,
    parseStyleFromFunction,
    combineStyles,
    getPaddingLeft,
    hasSafeAreas,
    getHeight,
    getMinimumHeight,
    getMaximumWidth,
    fade,
    getHorizontalStackedAvatarBorderStyle,
    getHorizontalStackedAvatarStyle,
    getHorizontalStackedOverlayAvatarStyle,
    getReportWelcomeBackgroundImageStyle,
    getReportWelcomeTopMarginStyle,
    getReportWelcomeContainerStyle,
    getAutoCompleteSuggestionItemStyle,
    getAutoCompleteSuggestionContainerStyle,
    getColoredBackgroundStyle,
    getDefaultWorkspaceAvatarColor,
    getAvatarBorderRadius,
    getEmojiReactionBubbleStyle,
    getEmojiReactionBubbleTextStyle,
    getEmojiReactionCounterTextStyle,
    getDirectionStyle,
    displayIfTrue,
    getFontSizeStyle,
    getLineHeightStyle,
    getSignInWordmarkWidthStyle,
    getGoogleListViewStyle,
    getEmojiPickerListHeight,
    getMentionStyle,
    getMentionTextColor,
    getComposeTextAreaPadding,
    getHeightOfMagicCodeInput,
    getOuterModalStyle,
};<|MERGE_RESOLUTION|>--- conflicted
+++ resolved
@@ -1175,7 +1175,6 @@
 }
 
 /**
-<<<<<<< HEAD
  * Returns padding vertical based on number of lines
  * @param {Number} numberOfLines
  * @returns {Object}
@@ -1190,7 +1189,8 @@
         paddingBottom: paddingValue,
     };
 }
-=======
+
+/**
  * Returns style object for the mobile on WEB
  * @param {Number} windowHeight
  * @param {Number} viewportOffsetTop
@@ -1200,7 +1200,6 @@
     return Browser.isMobile() ? {maxHeight: windowHeight, marginTop: viewportOffsetTop} : {};
 }
 
->>>>>>> 23ca9a79
 export {
     getAvatarSize,
     getAvatarStyle,
