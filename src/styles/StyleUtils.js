import _ from 'underscore';
import CONST from '../CONST';
import fontFamily from './fontFamily';
import themeColors from './themes/default';
import variables from './variables';
import colors from './colors';
import positioning from './utilities/positioning';
import styles from './styles';
import * as ReportUtils from '../libs/ReportUtils';

const workspaceColorOptions = [
    {backgroundColor: colors.blue200, fill: colors.blue700},
    {backgroundColor: colors.blue400, fill: colors.blue800},
    {backgroundColor: colors.blue700, fill: colors.blue200},
    {backgroundColor: colors.green200, fill: colors.green700},
    {backgroundColor: colors.green400, fill: colors.green800},
    {backgroundColor: colors.green700, fill: colors.green200},
    {backgroundColor: colors.yellow200, fill: colors.yellow700},
    {backgroundColor: colors.yellow400, fill: colors.yellow800},
    {backgroundColor: colors.yellow700, fill: colors.yellow200},
    {backgroundColor: colors.tangerine200, fill: colors.tangerine700},
    {backgroundColor: colors.tangerine400, fill: colors.tangerine800},
    {backgroundColor: colors.tangerine700, fill: colors.tangerine400},
    {backgroundColor: colors.pink200, fill: colors.pink700},
    {backgroundColor: colors.pink400, fill: colors.pink800},
    {backgroundColor: colors.pink700, fill: colors.pink200},
    {backgroundColor: colors.ice200, fill: colors.ice700},
    {backgroundColor: colors.ice400, fill: colors.ice800},
    {backgroundColor: colors.ice700, fill: colors.ice200},
];

const avatarBorderSizes = {
    [CONST.AVATAR_SIZE.SMALL_SUBSCRIPT]: variables.componentBorderRadiusSmall,
    [CONST.AVATAR_SIZE.MID_SUBSCRIPT]: variables.componentBorderRadiusSmall,
    [CONST.AVATAR_SIZE.SUBSCRIPT]: variables.componentBorderRadiusSmall,
    [CONST.AVATAR_SIZE.SMALLER]: variables.componentBorderRadiusMedium,
    [CONST.AVATAR_SIZE.SMALL]: variables.componentBorderRadiusMedium,
    [CONST.AVATAR_SIZE.DEFAULT]: variables.componentBorderRadiusNormal,
    [CONST.AVATAR_SIZE.MEDIUM]: variables.componentBorderRadiusLarge,
    [CONST.AVATAR_SIZE.LARGE]: variables.componentBorderRadiusLarge,
    [CONST.AVATAR_SIZE.LARGE_BORDERED]: variables.componentBorderRadiusRounded,
};

const avatarSizes = {
    [CONST.AVATAR_SIZE.DEFAULT]: variables.avatarSizeNormal,
    [CONST.AVATAR_SIZE.SMALL_SUBSCRIPT]: variables.avatarSizeSmallSubscript,
    [CONST.AVATAR_SIZE.MID_SUBSCRIPT]: variables.avatarSizeMidSubscript,
    [CONST.AVATAR_SIZE.SUBSCRIPT]: variables.avatarSizeSubscript,
    [CONST.AVATAR_SIZE.SMALL]: variables.avatarSizeSmall,
    [CONST.AVATAR_SIZE.SMALLER]: variables.avatarSizeSmaller,
    [CONST.AVATAR_SIZE.LARGE]: variables.avatarSizeLarge,
    [CONST.AVATAR_SIZE.MEDIUM]: variables.avatarSizeMedium,
    [CONST.AVATAR_SIZE.LARGE_BORDERED]: variables.avatarSizeLargeBordered,
};

/**
 * Return the style size from an avatar size constant
 *
 * @param {String} size
 * @returns {Number}
 */
function getAvatarSize(size) {
    return avatarSizes[size];
}

/**
 * Return the style from an avatar size constant
 *
 * @param {String} size
 * @returns {Object}
 */
function getAvatarStyle(size) {
    const avatarSize = getAvatarSize(size);
    return {
        height: avatarSize,
        width: avatarSize,
        borderRadius: avatarSize,
        backgroundColor: themeColors.offline,
    };
}

/**
* Return the border radius for an avatar
*
* @param {String} size
* @param {String} type
* @returns {Object}
*/
function getAvatarBorderRadius(size, type) {
    if (type === CONST.ICON_TYPE_WORKSPACE) {
        return {borderRadius: avatarBorderSizes[size]};
    }

    // Default to rounded border
    return {borderRadius: variables.buttonBorderRadius};
}

/**
 * Return the border style for an avatar
 *
 * @param {String} size
 * @param {String} type
 * @returns {Object}
 */
function getAvatarBorderStyle(size, type) {
    return {
        overflow: 'hidden',
        ...getAvatarBorderRadius(size, type),
    };
}

/**
 * Helper method to return old dot default avatar associated with login
 *
 * @param {String} [workspaceName]
 * @returns {Object}
 */
function getDefaultWorspaceAvatarColor(workspaceName) {
    const colorHash = ReportUtils.hashLogin(workspaceName.trim(), workspaceColorOptions.length);

    return workspaceColorOptions[colorHash];
}

/**
 * Takes safe area insets and returns padding to use for a View
 *
 * @param {Object} insets
 * @returns {Object}
 */
function getSafeAreaPadding(insets) {
    return {
        paddingTop: insets.top,
        paddingBottom: insets.bottom * variables.safeInsertPercentage,
        paddingLeft: insets.left * variables.safeInsertPercentage,
        paddingRight: insets.right * variables.safeInsertPercentage,
    };
}

/**
 * Takes safe area insets and returns margin to use for a View
 *
 * @param {Object} insets
 * @returns {Object}
 */
function getSafeAreaMargins(insets) {
    return {marginBottom: insets.bottom * variables.safeInsertPercentage};
}

/**
 * Return navigation menu styles.
 *
 * @param {Boolean} isSmallScreenWidth
 * @returns {Object}
 */
function getNavigationDrawerStyle(isSmallScreenWidth) {
    return isSmallScreenWidth
        ? {
            width: '100%',
            height: '100%',
            borderColor: themeColors.border,
            backgroundColor: themeColors.appBG,
        }
        : {
            height: '100%',
            width: variables.sideBarWidth,
            borderRightColor: themeColors.border,
            backgroundColor: themeColors.appBG,
        };
}

function getNavigationDrawerType(isSmallScreenWidth) {
    return isSmallScreenWidth ? 'slide' : 'permanent';
}

/**
 * @param {Boolean} isZoomed
 * @param {Boolean} isDragging
 * @return {Object}
 */
function getZoomCursorStyle(isZoomed, isDragging) {
    if (!isZoomed) {
        return {cursor: 'zoom-in'};
    }

    return {
        cursor: isDragging ? 'grabbing' : 'zoom-out',
    };
}

/**
 * @param {Boolean} isZoomed
 * @param {Number} imgWidth
 * @param {Number} imgHeight
 * @param {Number} zoomScale
 * @param {Number} containerHeight
 * @param {Number} containerWidth
 * @return {Object}
 */
function getZoomSizingStyle(isZoomed, imgWidth, imgHeight, zoomScale, containerHeight, containerWidth) {
    if (imgWidth === 0 || imgHeight === 0) {
        return {
            height: isZoomed ? '250%' : '100%',
            width: isZoomed ? '250%' : '100%',
        };
    }
    const top = `${Math.max((containerHeight - imgHeight) / 2, 0)}px`;
    const left = `${Math.max((containerWidth - imgWidth) / 2, 0)}px`;

    // Return different size and offset style based on zoomScale and isZoom.
    if (isZoomed) {
        // When both width and height are smaller than container(modal) size, set the height by multiplying zoomScale if it is zoomed in.
        if (zoomScale >= 1) {
            return {
                height: `${imgHeight * zoomScale}px`,
                width: `${imgWidth * zoomScale}px`,
            };
        }

        // If image height and width are bigger than container size, display image with original size because original size is bigger and position absolute.
        return {
            height: `${imgHeight}px`,
            width: `${imgWidth}px`,
            top,
            left,
        };
    }

    // If image is not zoomed in and image size is smaller than container size, display with original size based on offset and position absolute.
    if (zoomScale > 1) {
        return {
            height: `${imgHeight}px`,
            width: `${imgWidth}px`,
            top,
            left,
        };
    }

    // If image is bigger than container size, display full image in the screen with scaled size (fit by container size) and position absolute.
    // top, left offset should be different when displaying long or wide image.
    const scaledTop = `${Math.max((containerHeight - (imgHeight * zoomScale)) / 2, 0)}px`;
    const scaledLeft = `${Math.max((containerWidth - (imgWidth * zoomScale)) / 2, 0)}px`;
    return {
        height: `${imgHeight * zoomScale}px`,
        width: `${imgWidth * zoomScale}px`,
        top: scaledTop,
        left: scaledLeft,
    };
}

/**
 * Returns auto grow text input style
 *
 * @param {Number} width
 * @return {Object}
 */
function getWidthStyle(width) {
    return {
        width,
    };
}

/**
 * Returns a style with backgroundColor and borderColor set to the same color
 *
 * @param {String} backgroundColor
 * @returns {Object}
 */
function getBackgroundAndBorderStyle(backgroundColor) {
    return {
        backgroundColor,
        borderColor: backgroundColor,
    };
}

/**
 * Returns a style with the specified backgroundColor
 *
 * @param {String} backgroundColor
 * @returns {Object}
 */
function getBackgroundColorStyle(backgroundColor) {
    return {
        backgroundColor,
    };
}

/**
 * Converts a color in hexadecimal notation into RGB notation.
 *
 * @param {String} hexadecimal A color in hexadecimal notation.
 * @returns {Array} `undefined` if the input color is not in hexadecimal notation. Otherwise, the RGB components of the input color.
 */
function hexadecimalToRGBArray(hexadecimal) {
    const components = /^#?([a-f\d]{2})([a-f\d]{2})([a-f\d]{2})$/i.exec(hexadecimal);

    if (components === null) { return undefined; }

    return _.map(components.slice(1), component => parseInt(component, 16));
}

/**
 * Returns a background color with opacity style
 *
 * @param {String} backgroundColor
 * @param {number} opacity
 * @returns {Object}
 */
function getBackgroundColorWithOpacityStyle(backgroundColor, opacity) {
    const result = hexadecimalToRGBArray(backgroundColor);
    if (result !== undefined) {
        return {
            backgroundColor: `rgba(${result[0]}, ${result[1]}, ${result[2]}, ${opacity})`,
        };
    }
    return {};
}

/**
 * Generate a style for the background color of the Badge
 *
 * @param {Boolean} success
 * @param {Boolean} error
 * @param {boolean} [isPressed=false]
 * @return {Object}
 */
function getBadgeColorStyle(success, error, isPressed = false) {
    if (success) {
        return isPressed ? styles.badgeSuccessPressed : styles.badgeSuccess;
    }
    if (error) {
        return isPressed ? styles.badgeDangerPressed : styles.badgeDanger;
    }
    return {};
}

/**
 * Generate a style for the background color of the button, based on its current state.
 *
 * @param {String} [buttonState] - One of {'default', 'hovered', 'pressed'}
 * @param {Boolean} isMenuItem - whether this button is apart of a list
 * @returns {Object}
 */
function getButtonBackgroundColorStyle(buttonState = CONST.BUTTON_STATES.DEFAULT, isMenuItem = false) {
    switch (buttonState) {
        case CONST.BUTTON_STATES.PRESSED:
            return {backgroundColor: themeColors.buttonPressedBG};
        case CONST.BUTTON_STATES.ACTIVE:
            return isMenuItem ? {backgroundColor: themeColors.border} : {backgroundColor: themeColors.buttonHoveredBG};
        case CONST.BUTTON_STATES.DISABLED:
        case CONST.BUTTON_STATES.DEFAULT:
        default:
            return {};
    }
}

/**
 * Generate fill color of an icon based on its state.
 *
 * @param {String} [buttonState] - One of {'default', 'hovered', 'pressed'}
 * @param {Boolean} isMenuIcon - whether this icon is apart of a list
 * @returns {Object}
 */
function getIconFillColor(buttonState = CONST.BUTTON_STATES.DEFAULT, isMenuIcon = false) {
    switch (buttonState) {
        case CONST.BUTTON_STATES.ACTIVE:
        case CONST.BUTTON_STATES.PRESSED:
            return themeColors.iconHovered;
        case CONST.BUTTON_STATES.COMPLETE:
            return themeColors.iconSuccessFill;
        case CONST.BUTTON_STATES.DEFAULT:
        case CONST.BUTTON_STATES.DISABLED:
        default:
            if (isMenuIcon) {
                return themeColors.iconMenu;
            }
            return themeColors.icon;
    }
}

/**
 * @param {Animated.Value} rotate
 * @param {Animated.Value} backgroundColor
 * @returns {Object}
 */
function getAnimatedFABStyle(rotate, backgroundColor) {
    return {
        transform: [{rotate}],
        backgroundColor,
    };
}

/**
 * @param {Number} width
 * @param {Number | null} height
 * @returns {Object}
 */
function getWidthAndHeightStyle(width, height = null) {
    return {
        width,
        height: height != null ? height : width,
    };
}

/**
 * @param {Object} params
 * @returns {Object}
 */
function getModalPaddingStyles({
    shouldAddBottomSafeAreaMargin,
    shouldAddTopSafeAreaMargin,
    shouldAddBottomSafeAreaPadding,
    shouldAddTopSafeAreaPadding,
    safeAreaPaddingTop,
    safeAreaPaddingBottom,
    safeAreaPaddingLeft,
    safeAreaPaddingRight,
    modalContainerStyleMarginTop,
    modalContainerStyleMarginBottom,
    modalContainerStylePaddingTop,
    modalContainerStylePaddingBottom,
}) {
    return {
        marginTop: (modalContainerStyleMarginTop || 0) + (shouldAddTopSafeAreaMargin ? safeAreaPaddingTop : 0),
        marginBottom: (modalContainerStyleMarginBottom || 0) + (shouldAddBottomSafeAreaMargin ? safeAreaPaddingBottom : 0),
        paddingTop: shouldAddTopSafeAreaPadding
            ? (modalContainerStylePaddingTop || 0) + safeAreaPaddingTop
            : modalContainerStylePaddingTop || 0,
        paddingBottom: shouldAddBottomSafeAreaPadding
            ? (modalContainerStylePaddingBottom || 0) + safeAreaPaddingBottom
            : modalContainerStylePaddingBottom || 0,
        paddingLeft: safeAreaPaddingLeft || 0,
        paddingRight: safeAreaPaddingRight || 0,
    };
}

/**
 * Takes fontStyle and fontWeight and returns the correct fontFamily
 *
 * @param {Object} params
 * @returns {String}
 */
function getFontFamilyMonospace({fontStyle, fontWeight}) {
    const italic = fontStyle === 'italic' && fontFamily.MONOSPACE_ITALIC;
    const bold = fontWeight === 'bold' && fontFamily.MONOSPACE_BOLD;
    const italicBold = italic && bold && fontFamily.MONOSPACE_BOLD_ITALIC;

    return italicBold || bold || italic || fontFamily.MONOSPACE;
}

/**
 * Gives the width for Emoji picker Widget
 *
 * @param {Boolean} isSmallScreenWidth
 * @returns {String}
 */
function getEmojiPickerStyle(isSmallScreenWidth) {
    if (isSmallScreenWidth) {
        return {
            width: CONST.SMALL_EMOJI_PICKER_SIZE.WIDTH,
        };
    }
    return {
        width: CONST.EMOJI_PICKER_SIZE.WIDTH,
        height: CONST.EMOJI_PICKER_SIZE.HEIGHT,
    };
}

/**
 * Get the random promo color and image for Login page
 *
 * @return {Object}
 */
function getLoginPagePromoStyle() {
    const promos = [
        {
            backgroundColor: colors.green,
            backgroundImageUri: `${CONST.CLOUDFRONT_URL}/images/homepage/brand-stories/freeplan_green.svg`,
        },
        {
            backgroundColor: colors.orange,
            backgroundImageUri: `${CONST.CLOUDFRONT_URL}/images/homepage/brand-stories/freeplan_orange.svg`,
        },
        {
            backgroundColor: colors.pink,
            backgroundImageUri: `${CONST.CLOUDFRONT_URL}/images/homepage/brand-stories/freeplan_pink.svg`,
        },
        {
            backgroundColor: colors.blue,
            backgroundImageUri: `${CONST.CLOUDFRONT_URL}/images/homepage/brand-stories/freeplan_blue.svg`,
        },
        {
            backgroundColor: colors.floralwhite,
            backgroundImageUri: `${CONST.CLOUDFRONT_URL}/images/homepage/brand-stories/cpa-card.svg`,
            redirectUri: `${CONST.USE_EXPENSIFY_URL}/accountants`,
        },
    ];
    return promos[_.random(0, 4)];
}

/**
 * Generate the styles for the ReportActionItem wrapper view.
 *
 * @param {Boolean} [isHovered]
 * @param {Boolean} [isLoading]
 * @returns {Object}
 */
function getReportActionItemStyle(isHovered = false, isLoading = false) {
    return {
        display: 'flex',
        justifyContent: 'space-between',
        backgroundColor: isHovered
            ? themeColors.hoverComponentBG

            // Warning: Setting this to a non-transparent color will cause unread indicator to break on Android
            : colors.transparent,
        opacity: isLoading ? 0.5 : 1,
        cursor: 'default',
    };
}

/**
 * Generate the wrapper styles for the mini ReportActionContextMenu.
 *
 * @param {Boolean} isReportActionItemGrouped
 * @returns {Object}
 */
function getMiniReportActionContextMenuWrapperStyle(isReportActionItemGrouped) {
    return {
        ...(isReportActionItemGrouped ? positioning.tn8 : positioning.tn4),
        ...positioning.r4,
        position: 'absolute',
        zIndex: 1,
    };
}

/**
 * @param {Boolean} isSmallScreenWidth
 * @returns {Object}
 */
function getPaymentMethodMenuWidth(isSmallScreenWidth) {
    const margin = 20;
    return {width: !isSmallScreenWidth ? variables.sideBarWidth - (margin * 2) : undefined};
}

/**
 * Converts a color in RGBA notation to an equivalent color in RGB notation.
 *
 * @param {Array} foregroundRGB The three components of the foreground color in RGB notation.
 * @param {Array} backgroundRGB The three components of the background color in RGB notation.
 * @param {number} opacity The desired opacity of the foreground color.
 * @returns {Array} The RGB components of the RGBA color converted to RGB.
 */
function convertRGBAToRGB(foregroundRGB, backgroundRGB, opacity) {
    const [foregroundRed, foregroundGreen, foregroundBlue] = foregroundRGB;
    const [backgroundRed, backgroundGreen, backgroundBlue] = backgroundRGB;

    return [
        ((1 - opacity) * backgroundRed) + (opacity * foregroundRed),
        ((1 - opacity) * backgroundGreen) + (opacity * foregroundGreen),
        ((1 - opacity) * backgroundBlue) + (opacity * foregroundBlue),
    ];
}

/**
 * Converts three unit values to the three components of a color in RGB notation.
 *
 * @param {number} red A unit value representing the first component of a color in RGB notation.
 * @param {number} green A unit value representing the second component of a color in RGB notation.
 * @param {number} blue A unit value representing the third component of a color in RGB notation.
 * @returns {Array} An array with the three components of a color in RGB notation.
 */
function convertUnitValuesToRGB(red, green, blue) {
    return [Math.floor(red * 255), Math.floor(green * 255), Math.floor(blue * 255)];
}

/**
 * Converts the three components of a color in RGB notation to three unit values.
 *
 * @param {number} red The first component of a color in RGB notation.
 * @param {number} green The second component of a color in RGB notation.
 * @param {number} blue The third component of a color in RGB notation.
 * @returns {Array} An array with three unit values representing the components of a color in RGB notation.
 */
function convertRGBToUnitValues(red, green, blue) {
    return [red / 255, green / 255, blue / 255];
}

/**
 * Determines the theme color for a modal based on the app's background color,
 * the modal's backdrop, and the backdrop's opacity.
 *
 * @returns {String} The theme color as an RGB value.
 */
function getThemeBackgroundColor() {
    const backdropOpacity = variables.modalFullscreenBackdropOpacity;

    const [backgroundRed, backgroundGreen, backgroundBlue] = hexadecimalToRGBArray(themeColors.appBG);
    const [backdropRed, backdropGreen, backdropBlue] = hexadecimalToRGBArray(themeColors.modalBackdrop);
    const normalizedBackdropRGB = convertRGBToUnitValues(backdropRed, backdropGreen, backdropBlue);
    const normalizedBackgroundRGB = convertRGBToUnitValues(
        backgroundRed,
        backgroundGreen,
        backgroundBlue,
    );
    const themeRGBNormalized = convertRGBAToRGB(
        normalizedBackdropRGB,
        normalizedBackgroundRGB,
        backdropOpacity,
    );
    const themeRGB = convertUnitValuesToRGB(...themeRGBNormalized);

    return `rgb(${themeRGB.join(', ')})`;
}

/**
 * Parse styleParam and return Styles array
 * @param {Object|Object[]} styleParam
 * @returns {Object[]}
 */
function parseStyleAsArray(styleParam) {
    return _.isArray(styleParam) ? styleParam : [styleParam];
}

/**
 * Receives any number of object or array style objects and returns them all as an array
 * @param {Object|Object[]} allStyles
 * @return {Object[]}
 */
function combineStyles(...allStyles) {
    let finalStyles = [];
    _.each(allStyles, (style) => {
        finalStyles = finalStyles.concat(parseStyleAsArray(style));
    });
    return finalStyles;
}

/**
 * Get variable padding-left as style
 * @param {Number} paddingLeft
 * @returns {Object}
 */
function getPaddingLeft(paddingLeft) {
    return {
        paddingLeft,
    };
}

/**
 * Android only - convert RTL text to a LTR text using Unicode controls.
 * https://www.w3.org/International/questions/qa-bidi-unicode-controls
 * @param {String} text
 * @returns {String}
 */
function convertToLTR(text) {
    return `\u2066${text}`;
}

/**
 * Checks to see if the iOS device has safe areas or not
 *
 * @param {Number} windowWidth
 * @param {Number} windowHeight
 * @returns {Boolean}
 */
function hasSafeAreas(windowWidth, windowHeight) {
    const heightsIphonesWithNotches = [812, 896, 844, 926];
    return _.contains(heightsIphonesWithNotches, windowHeight) || _.contains(heightsIphonesWithNotches, windowWidth);
}

/**
 * Get height as style
 * @param {Number} height
 * @returns {Object}
 */
function getHeight(height) {
    return {
        height,
    };
}

/**
 * Get minimum height as style
 * @param {Number} minHeight
 * @returns {Object}
 */
function getMinimumHeight(minHeight) {
    return {
        minHeight,
    };
}

/**
 * Return style for opacity animation.
 *
 * @param {Animated.Value} fadeAnimation
 * @returns {Object}
 */
function fade(fadeAnimation) {
    return {
        opacity: fadeAnimation,
    };
}

/**
 * Return width for keyboard shortcuts modal.
 *
 * @param {Boolean} isSmallScreenWidth
 * @returns {Object}
 */
function getKeyboardShortcutsModalWidth(isSmallScreenWidth) {
    if (isSmallScreenWidth) {
        return {maxWidth: '100%'};
    }
    return {maxWidth: 600};
}

/**
 * @param {Boolean} isHovered
 * @param {Boolean} isPressed
 * @returns {Object}
 */
function getHorizontalStackedAvatarBorderStyle(isHovered, isPressed) {
    let backgroundColor = themeColors.appBG;

    if (isHovered) {
        backgroundColor = themeColors.border;
    }

    if (isPressed) {
        backgroundColor = themeColors.buttonPressedBG;
    }

    return {
        backgroundColor,
        borderColor: backgroundColor,
    };
}

/**
 * @param {Number} safeAreaPaddingBottom
 * @returns {Object}
 */
function getErrorPageContainerStyle(safeAreaPaddingBottom = 0) {
    return {
        backgroundColor: themeColors.componentBG,
        paddingBottom: 40 + safeAreaPaddingBottom,
    };
}

/**
 * Gets the correct size for the empty state background image based on screen dimensions
 *
 * @param {Boolean} isSmallScreenWidth
 * @returns {Object}
 */
function getReportWelcomeBackgroundImageStyle(isSmallScreenWidth) {
    if (isSmallScreenWidth) {
        return {
            height: CONST.EMPTY_STATE_BACKGROUND.SMALL_SCREEN.IMAGE_HEIGHT,
            width: '100%',
            position: 'absolute',
        };
    }

    return {
        height: CONST.EMPTY_STATE_BACKGROUND.WIDE_SCREEN.IMAGE_HEIGHT,
        width: '100%',
        position: 'absolute',
    };
}

/**
 * Gets the correct top margin size for the chat welcome message based on screen dimensions
 *
 * @param {Boolean} isSmallScreenWidth
 * @returns {Object}
 */
function getReportWelcomeTopMarginStyle(isSmallScreenWidth) {
    if (isSmallScreenWidth) {
        return {
            marginTop: CONST.EMPTY_STATE_BACKGROUND.SMALL_SCREEN.VIEW_HEIGHT,
        };
    }

    return {
        marginTop: CONST.EMPTY_STATE_BACKGROUND.WIDE_SCREEN.VIEW_HEIGHT,
    };
}

/**
 * Gets the correct size for the empty state container based on screen dimensions
 *
 * @param {Boolean} isSmallScreenWidth
 * @returns {Object}
 */
function getReportWelcomeContainerStyle(isSmallScreenWidth) {
    if (isSmallScreenWidth) {
        return {
            minHeight: CONST.EMPTY_STATE_BACKGROUND.SMALL_SCREEN.CONTAINER_MINHEIGHT,
            display: 'flex',
            justifyContent: 'space-between',
        };
    }

    return {
        minHeight: CONST.EMPTY_STATE_BACKGROUND.WIDE_SCREEN.CONTAINER_MINHEIGHT,
        display: 'flex',
        justifyContent: 'space-between',
    };
}

<<<<<<< HEAD
/**
 * Gets the correct height for emoji picker list based on screen dimensions
 *
 * @param {Boolean} hasAdditionalSpace
 * @returns {Object}
 */
function getEmojiPickerListHeight(hasAdditionalSpace) {
    return {
        height: hasAdditionalSpace ? CONST.NON_NATIVE_EMOJI_PICKER_LIST_HEIGHT + CONST.CATEGORY_SHORTCUT_BAR_HEIGHT : CONST.NON_NATIVE_EMOJI_PICKER_LIST_HEIGHT,
    };
}

=======
function getEmojiReactionBubbleStyle(isHovered, hasUserReacted, sizeScale = 1) {
    const sizeStyles = {
        paddingVertical: styles.emojiReactionBubble.paddingVertical * sizeScale,
        paddingHorizontal: styles.emojiReactionBubble.paddingHorizontal * sizeScale,
    };

    if (hasUserReacted) {
        return {backgroundColor: themeColors.reactionActive, ...sizeStyles};
    }
    if (isHovered) {
        return {backgroundColor: themeColors.buttonHoveredBG, ...sizeStyles};
    }

    return sizeStyles;
}

function getEmojiReactionTextStyle(sizeScale = 1) {
    return {
        fontSize: styles.emojiReactionText.fontSize * sizeScale,
        lineHeight: styles.emojiReactionText.lineHeight * sizeScale,
    };
}

function getEmojiReactionCounterTextStyle(hasUserReacted, sizeScale = 1) {
    const sizeStyles = {
        fontSize: styles.reactionCounterText.fontSize * sizeScale,
    };

    if (hasUserReacted) {
        return {
            ...sizeStyles,
            color: themeColors.link,
        };
    }

    return sizeStyles;
}

>>>>>>> f4ffc7cc
export {
    getAvatarSize,
    getAvatarStyle,
    getAvatarBorderStyle,
    getErrorPageContainerStyle,
    getSafeAreaPadding,
    getSafeAreaMargins,
    getNavigationDrawerStyle,
    getNavigationDrawerType,
    getZoomCursorStyle,
    getZoomSizingStyle,
    getWidthStyle,
    getBackgroundAndBorderStyle,
    getBackgroundColorStyle,
    getBackgroundColorWithOpacityStyle,
    getBadgeColorStyle,
    getButtonBackgroundColorStyle,
    getIconFillColor,
    getAnimatedFABStyle,
    getWidthAndHeightStyle,
    getModalPaddingStyles,
    getFontFamilyMonospace,
    getEmojiPickerStyle,
    getLoginPagePromoStyle,
    getReportActionItemStyle,
    getMiniReportActionContextMenuWrapperStyle,
    getKeyboardShortcutsModalWidth,
    getPaymentMethodMenuWidth,
    getThemeBackgroundColor,
    parseStyleAsArray,
    combineStyles,
    getPaddingLeft,
    convertToLTR,
    hasSafeAreas,
    getHeight,
    getMinimumHeight,
    fade,
    getHorizontalStackedAvatarBorderStyle,
    getReportWelcomeBackgroundImageStyle,
    getReportWelcomeTopMarginStyle,
    getReportWelcomeContainerStyle,
    getEmojiPickerListHeight,
    getDefaultWorspaceAvatarColor,
    getAvatarBorderRadius,
    getEmojiReactionBubbleStyle,
    getEmojiReactionTextStyle,
    getEmojiReactionCounterTextStyle,
};<|MERGE_RESOLUTION|>--- conflicted
+++ resolved
@@ -809,7 +809,6 @@
     };
 }
 
-<<<<<<< HEAD
 /**
  * Gets the correct height for emoji picker list based on screen dimensions
  *
@@ -822,7 +821,6 @@
     };
 }
 
-=======
 function getEmojiReactionBubbleStyle(isHovered, hasUserReacted, sizeScale = 1) {
     const sizeStyles = {
         paddingVertical: styles.emojiReactionBubble.paddingVertical * sizeScale,
@@ -861,7 +859,6 @@
     return sizeStyles;
 }
 
->>>>>>> f4ffc7cc
 export {
     getAvatarSize,
     getAvatarStyle,
