--- conflicted
+++ resolved
@@ -976,9 +976,6 @@
     getEmojiReactionBubbleStyle,
     getEmojiReactionTextStyle,
     getEmojiReactionCounterTextStyle,
-<<<<<<< HEAD
     getEmojiReactionListHeaderBubbleStyle,
-=======
->>>>>>> 8d6deb31
     getDirectionStyle,
 };