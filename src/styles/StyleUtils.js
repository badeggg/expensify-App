--- conflicted
+++ resolved
@@ -24,11 +24,7 @@
         [CONST.AVATAR_SIZE.HEADER]: variables.avatarSizeHeader,
         [CONST.AVATAR_SIZE.LARGE]: variables.avatarSizeLarge,
         [CONST.AVATAR_SIZE.MEDIUM]: variables.avatarSizeMedium,
-<<<<<<< HEAD
-
-=======
         [CONST.AVATAR_SIZE.LARGE_BORDERED]: variables.avatarSizeLargeBordered,
->>>>>>> 34079cff
     };
 
     return AVATAR_SIZES[size];
@@ -684,11 +680,8 @@
 export {
     getAvatarSize,
     getAvatarStyle,
-<<<<<<< HEAD
     getAvatarSVGBorder,
-=======
     getErrorPageContainerStyle,
->>>>>>> 34079cff
     getSafeAreaPadding,
     getSafeAreaMargins,
     getNavigationDrawerStyle,
