--- conflicted
+++ resolved
@@ -8,11 +8,8 @@
 import styles from './styles';
 import spacing from './utilities/spacing';
 import * as UserUtils from '../libs/UserUtils';
-<<<<<<< HEAD
+import * as Browser from '../libs/Browser';
 import cursor from './utilities/cursor';
-=======
-import * as Browser from '../libs/Browser';
->>>>>>> b8d45763
 
 const workspaceColorOptions = [
     {backgroundColor: colors.blue200, fill: colors.blue700},
@@ -1179,7 +1176,16 @@
 }
 
 /**
-<<<<<<< HEAD
+ * Returns style object for the mobile on WEB
+ * @param {Number} windowHeight
+ * @param {Number} viewportOffsetTop
+ * @returns {Object}
+ */
+function getOuterModalStyle(windowHeight, viewportOffsetTop) {
+    return Browser.isMobile() ? {maxHeight: windowHeight, marginTop: viewportOffsetTop} : {};
+}
+
+/**
  * Returns link styles based on whether the link is disabled or not
  * @param {Boolean} isDisabled
  * @returns {Object}
@@ -1194,15 +1200,6 @@
         ...styles.link,
         ...(isDisabled ? disabledLinkStyles : {}),
     };
-=======
- * Returns style object for the mobile on WEB
- * @param {Number} windowHeight
- * @param {Number} viewportOffsetTop
- * @returns {Object}
- */
-function getOuterModalStyle(windowHeight, viewportOffsetTop) {
-    return Browser.isMobile() ? {maxHeight: windowHeight, marginTop: viewportOffsetTop} : {};
->>>>>>> b8d45763
 }
 
 export {
@@ -1270,9 +1267,6 @@
     getMentionStyle,
     getMentionTextColor,
     getHeightOfMagicCodeInput,
-<<<<<<< HEAD
+    getOuterModalStyle,
     getDisabledLinkStyles,
-=======
-    getOuterModalStyle,
->>>>>>> b8d45763
 };