/* eslint-disable react/jsx-props-no-spreading */
import React, {useMemo} from 'react';
<<<<<<< HEAD
import useTheme from './themes/useTheme';
import ThemeStylesContext from './ThemeStylesContext';
import {stylesGenerator} from './styles';
=======
// TODO: Rename this to "styles" once the app is migrated to theme switching hooks and HOCs
import {stylesGenerator as stylesUntyped} from './styles';
import useTheme from './themes/useTheme';
import ThemeStylesContext from './ThemeStylesContext';

const styles = stylesUntyped;
>>>>>>> b0499995

type ThemeStylesProviderProps = {
    children: React.ReactNode;
};

function ThemeStylesProvider({children}: ThemeStylesProviderProps) {
    const theme = useTheme();

    const themeStyles = useMemo(() => stylesGenerator(theme), [theme]);

    return <ThemeStylesContext.Provider value={themeStyles}>{children}</ThemeStylesContext.Provider>;
}

ThemeStylesProvider.displayName = 'ThemeStylesProvider';

export default ThemeStylesProvider;<|MERGE_RESOLUTION|>--- conflicted
+++ resolved
@@ -1,17 +1,11 @@
 /* eslint-disable react/jsx-props-no-spreading */
 import React, {useMemo} from 'react';
-<<<<<<< HEAD
 import useTheme from './themes/useTheme';
 import ThemeStylesContext from './ThemeStylesContext';
 import {stylesGenerator} from './styles';
-=======
-// TODO: Rename this to "styles" once the app is migrated to theme switching hooks and HOCs
 import {stylesGenerator as stylesUntyped} from './styles';
-import useTheme from './themes/useTheme';
-import ThemeStylesContext from './ThemeStylesContext';
 
 const styles = stylesUntyped;
->>>>>>> b0499995
 
 type ThemeStylesProviderProps = {
     children: React.ReactNode;
