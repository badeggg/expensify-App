/**
 * Spacing utility styles with Bootstrap inspired naming.
 * All styles should be incremented by units of 4.
 *
 * https://getbootstrap.com/docs/5.0/utilities/spacing
 */
export default {
    m0: {
        margin: 0,
    },

    m2: {
        margin: 8,
    },

    m4: {
        margin: 16,
    },

    m5: {
        margin: 20,
    },

    mh1: {
        marginHorizontal: 4,
    },

    mh5: {
        marginHorizontal: 20,
    },

    mv1: {
        marginVertical: 4,
    },
    mv2: {
        marginVertical: 8,
    },

    mv3: {
        marginVertical: 12,
    },

<<<<<<< HEAD
    mv2: {
        marginVertical: 8,
    },

=======
    mv4: {
        marginVertical: 16,
    },

    mv5: {
        marginVertical: 20,
    },
>>>>>>> ff61c1aa
    mr0: {
        marginRight: 0,
    },

    mr1: {
        marginRight: 4,
    },

    mr2: {
        marginRight: 8,
    },

    mr3: {
        marginRight: 12,
    },

    mr4: {
        marginRight: 16,
    },

    ml1: {
        marginLeft: 4,
    },

    ml2: {
        marginLeft: 8,
    },

    ml3: {
        marginLeft: 12,
    },

    ml4: {
        marginLeft: 16,
    },

    ml5: {
        marginLeft: 20,
    },

    mt1: {
        marginTop: 4,
    },

    mt2: {
        marginTop: 8,
    },

    mt3: {
        marginTop: 12,
    },

    mt4: {
        marginTop: 16,
    },

    mt5: {
        marginTop: 20,
    },

    mt6: {
        marginTop: 24,
    },

    mb1: {
        marginBottom: 4,
    },

    mb2: {
        marginBottom: 8,
    },

    mb3: {
        marginBottom: 12,
    },

    mb4: {
        marginBottom: 16,
    },

    mb5: {
        marginBottom: 20,
    },

    mb6: {
        marginBottom: 24,
    },

    mbn1: {
        marginBottom: -4,
    },

    p0: {
        padding: 0,
    },

    p1: {
        padding: 4,
    },

    p2: {
        padding: 8,
    },

    p3: {
        padding: 12,
    },

    p4: {
        padding: 16,
    },

    p5: {
        padding: 20,
    },

    pv1: {
        paddingVertical: 4,
    },

    pv2: {
        paddingVertical: 8,
    },

    pv3: {
        paddingVertical: 12,
    },

    pv4: {
        paddingVertical: 16,
    },

    pv5: {
        paddingVertical: 20,
    },

    ph0: {
        paddingHorizontal: 0,
    },

    ph2: {
        paddingHorizontal: 8,
    },

    ph4: {
        paddingHorizontal: 16,
    },

    ph5: {
        paddingHorizontal: 20,
    },

    pr1: {
        paddingRight: 4,
    },

    pr2: {
        paddingRight: 8,
    },

    pr5: {
        paddingRight: 20,
    },

    pr9: {
        paddingRight: 32,
    },

    pl5: {
        paddingLeft: 20,
    },

    pt2: {
        paddingTop: 8,
    },

    pt3: {
        paddingTop: 12,
    },

    pt4: {
        paddingTop: 16,
    },

    pb1: {
        paddingBottom: 4,
    },

    pb2: {
        paddingBottom: 8,
    },

    pb3: {
        paddingBottom: 12,
    },

    pb5: {
        paddingBottom: 20,
    },
};<|MERGE_RESOLUTION|>--- conflicted
+++ resolved
@@ -40,12 +40,6 @@
         marginVertical: 12,
     },
 
-<<<<<<< HEAD
-    mv2: {
-        marginVertical: 8,
-    },
-
-=======
     mv4: {
         marginVertical: 16,
     },
@@ -53,7 +47,7 @@
     mv5: {
         marginVertical: 20,
     },
->>>>>>> ff61c1aa
+
     mr0: {
         marginRight: 0,
     },
