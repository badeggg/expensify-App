/* eslint-disable @typescript-eslint/naming-convention */
import type {LineLayerStyleProps} from '@rnmapbox/maps/src/utils/MapboxStyles';
import lodashClamp from 'lodash/clamp';
import type {LineLayer} from 'react-map-gl';
import type {AnimatableNumericValue, Animated, ImageStyle, TextStyle, ViewStyle} from 'react-native';
import {StyleSheet} from 'react-native';
import type {CustomAnimation} from 'react-native-animatable';
import type {PickerStyle} from 'react-native-picker-select';
import type {MixedStyleDeclaration, MixedStyleRecord} from 'react-native-render-html';
import type DotLottieAnimation from '@components/LottieAnimations/types';
import * as Browser from '@libs/Browser';
import CONST from '@src/CONST';
import {defaultTheme} from './theme';
import colors from './theme/colors';
import type {ThemeColors} from './theme/types';
import addOutlineWidth from './utils/addOutlineWidth';
import borders from './utils/borders';
import codeStyles from './utils/codeStyles';
import cursor from './utils/cursor';
import display from './utils/display';
import editedLabelStyles from './utils/editedLabelStyles';
import flex from './utils/flex';
import FontUtils from './utils/FontUtils';
import getPopOverVerticalOffset from './utils/getPopOverVerticalOffset';
import objectFit from './utils/objectFit';
import optionAlternateTextPlatformStyles from './utils/optionAlternateTextPlatformStyles';
import overflow from './utils/overflow';
import overflowXHidden from './utils/overflowXHidden';
import pointerEventsAuto from './utils/pointerEventsAuto';
import pointerEventsBoxNone from './utils/pointerEventsBoxNone';
import pointerEventsNone from './utils/pointerEventsNone';
import positioning from './utils/positioning';
import sizing from './utils/sizing';
import spacing from './utils/spacing';
import textDecorationLine from './utils/textDecorationLine';
import textUnderline from './utils/textUnderline';
import userSelect from './utils/userSelect';
import visibility from './utils/visibility';
import whiteSpace from './utils/whiteSpace';
import wordBreak from './utils/wordBreak';
import writingDirection from './utils/writingDirection';
import variables from './variables';

type ColorScheme = (typeof CONST.COLOR_SCHEME)[keyof typeof CONST.COLOR_SCHEME];
type StatusBarStyle = (typeof CONST.STATUS_BAR_STYLE)[keyof typeof CONST.STATUS_BAR_STYLE];

type AnchorDimensions = {
    width: number;
    height: number;
};

type AnchorPosition = {
    horizontal: number;
    vertical: number;
};

type WebViewStyle = {
    tagStyles: MixedStyleRecord;
    baseFontStyle: MixedStyleDeclaration;
};

type CustomPickerStyle = PickerStyle & {icon?: ViewStyle};

type OverlayStylesParams = {progress: Animated.AnimatedInterpolation<string | number>};

type TwoFactorAuthCodesBoxParams = {isExtraSmallScreenWidth: boolean; isSmallScreenWidth: boolean};

type Translation = 'perspective' | 'rotate' | 'rotateX' | 'rotateY' | 'rotateZ' | 'scale' | 'scaleX' | 'scaleY' | 'translateX' | 'translateY' | 'skewX' | 'skewY' | 'matrix';

type OfflineFeedbackStyle = Record<'deleted' | 'pending' | 'error' | 'container' | 'textContainer' | 'text' | 'errorDot', ViewStyle | TextStyle>;

type MapDirectionStyle = Pick<LineLayerStyleProps, 'lineColor' | 'lineWidth'>;

type MapDirectionLayerStyle = Pick<LineLayer, 'layout' | 'paint'>;

type Styles = Record<
    string,
    | ViewStyle
    | TextStyle
    | ImageStyle
    | WebViewStyle
    | OfflineFeedbackStyle
    | MapDirectionStyle
    | MapDirectionLayerStyle
    // eslint-disable-next-line @typescript-eslint/no-explicit-any
    | ((...args: any[]) => ViewStyle | TextStyle | ImageStyle | AnchorPosition | CustomAnimation | CustomPickerStyle)
>;

// touchCallout is an iOS safari only property that controls the display of the callout information when you touch and hold a target
const touchCalloutNone: Pick<ViewStyle, 'WebkitTouchCallout'> = Browser.isMobileSafari() ? {WebkitTouchCallout: 'none'} : {};
// to prevent vertical text offset in Safari for badges, new lineHeight values have been added
const lineHeightBadge: Pick<ViewStyle, 'lineHeight'> = Browser.isSafari() ? {lineHeight: variables.lineHeightXSmall} : {lineHeight: variables.lineHeightNormal};

const picker = (theme: ThemeColors) =>
    ({
        backgroundColor: theme.transparent,
        color: theme.text,
        fontFamily: FontUtils.fontFamily.platform.EXP_NEUE,
        fontSize: variables.fontSizeNormal,
        lineHeight: variables.fontSizeNormalHeight,
        paddingBottom: 8,
        paddingTop: 23,
        paddingLeft: 0,
        paddingRight: 25,
        height: variables.inputHeight,
        borderWidth: 0,
        textAlign: 'left',
    } satisfies TextStyle);

const link = (theme: ThemeColors) =>
    ({
        color: theme.link,
        textDecorationColor: theme.link,
        fontFamily: FontUtils.fontFamily.platform.EXP_NEUE,
    } satisfies ViewStyle & MixedStyleDeclaration);

const baseCodeTagStyles = (theme: ThemeColors) =>
    ({
        borderWidth: 1,
        borderRadius: 5,
        borderColor: theme.border,
        backgroundColor: theme.textBackground,
    } satisfies ViewStyle & MixedStyleDeclaration);

const headlineFont = {
    fontFamily: FontUtils.fontFamily.platform.EXP_NEW_KANSAS_MEDIUM,
    fontWeight: '500',
} satisfies TextStyle;

const modalNavigatorContainer = (isSmallScreenWidth: boolean) =>
    ({
        position: 'absolute',
        width: isSmallScreenWidth ? '100%' : variables.sideBarWidth,
        height: '100%',
    } satisfies ViewStyle);

const webViewStyles = (theme: ThemeColors) =>
    ({
        // As of react-native-render-html v6, don't declare distinct styles for
        // custom renderers, the API for custom renderers has changed. Declare the
        // styles in the below "tagStyles" instead. If you need to reuse those
        // styles from the renderer, just pass the "style" prop to the underlying
        // component.
        tagStyles: {
            em: {
                fontFamily: FontUtils.fontFamily.platform.EXP_NEUE,
                fontStyle: 'italic',
            },

            del: {
                textDecorationLine: 'line-through',
                textDecorationStyle: 'solid',
            },

            strong: {
                fontFamily: FontUtils.fontFamily.platform.EXP_NEUE,
                fontWeight: 'bold',
            },

            a: link(theme),

            ul: {
                maxWidth: '100%',
            },

            ol: {
                maxWidth: '100%',
            },

            li: {
                flexShrink: 1,
            },

            blockquote: {
                borderLeftColor: theme.border,
                borderLeftWidth: 4,
                paddingLeft: 12,
                marginTop: 4,
                marginBottom: 4,

                // Overwrite default HTML margin for blockquotes
                marginLeft: 0,
            },

            pre: {
                ...baseCodeTagStyles(theme),
                paddingVertical: 8,
                paddingHorizontal: 12,
                fontSize: 13,
                fontFamily: FontUtils.fontFamily.platform.MONOSPACE,
                marginTop: 0,
                marginBottom: 0,
            },

            code: {
                ...baseCodeTagStyles(theme),
                ...(codeStyles.codeTextStyle as MixedStyleDeclaration),
                paddingLeft: 5,
                paddingRight: 5,
                fontFamily: FontUtils.fontFamily.platform.MONOSPACE,
                // Font size is determined by getCodeFontSize function in `StyleUtils.js`
            },

            img: {
                borderColor: theme.border,
                borderRadius: variables.componentBorderRadiusNormal,
                borderWidth: 1,
                ...touchCalloutNone,
            },

            video: {
                minWidth: CONST.VIDEO_PLAYER.MIN_WIDTH,
                minHeight: CONST.VIDEO_PLAYER.MIN_HEIGHT,
                borderRadius: variables.componentBorderRadiusNormal,
                overflow: 'hidden',
                backgroundColor: theme.highlightBG,
                ...touchCalloutNone,
            },

            p: {
                marginTop: 0,
                marginBottom: 0,
            },
            h1: {
                fontSize: variables.fontSizeLarge,
                marginBottom: 8,
            },
        },

        baseFontStyle: {
            color: theme.text,
            fontSize: variables.fontSizeNormal,
            fontFamily: FontUtils.fontFamily.platform.EXP_NEUE,
            flex: 1,
            lineHeight: variables.fontSizeNormalHeight,
            ...writingDirection.ltr,
        },
    } satisfies WebViewStyle);

const styles = (theme: ThemeColors) =>
    ({
        // Add all of our utility and helper styles
        ...spacing,
        ...borders,
        ...sizing,
        ...flex,
        ...display,
        ...overflow,
        ...positioning,
        ...wordBreak,
        ...whiteSpace,
        ...writingDirection,
        ...cursor,
        ...userSelect,
        ...textUnderline,
        ...objectFit,
        ...textDecorationLine,
        editedLabelStyles,

        autoCompleteSuggestionsContainer: {
            backgroundColor: theme.appBG,
            borderRadius: 8,
            borderWidth: 1,
            borderColor: theme.border,
            justifyContent: 'center',
            boxShadow: variables.popoverMenuShadow,
            position: 'absolute',
            left: 0,
            right: 0,
            paddingVertical: CONST.AUTO_COMPLETE_SUGGESTER.SUGGESTER_INNER_PADDING,
        },

        autoCompleteSuggestionContainer: {
            flexDirection: 'row',
            alignItems: 'center',
        },

        rtlTextRenderForSafari: {
            textAlign: 'left',
            ...writingDirection.ltr,
        },

        emojiSuggestionsEmoji: {
            fontSize: variables.fontSizeMedium,
            width: 51,
            textAlign: 'center',
        },
        emojiSuggestionsText: {
            fontSize: variables.fontSizeMedium,
            flex: 1,
            ...wordBreak.breakWord,
            ...spacing.pr4,
        },
        emojiTooltipWrapper: {
            ...spacing.p2,
            borderRadius: 8,
        },

        mentionSuggestionsAvatarContainer: {
            width: 24,
            height: 24,
            alignItems: 'center',
            justifyContent: 'center',
        },

        mentionSuggestionsText: {
            fontSize: variables.fontSizeMedium,
            ...spacing.ml2,
        },

        mentionSuggestionsDisplayName: {
            fontFamily: FontUtils.fontFamily.platform.EXP_NEUE_BOLD,
            fontWeight: FontUtils.fontWeight.bold,
        },

        textSupporting: {
            color: theme.textSupporting,
        },

        webViewStyles: webViewStyles(theme),

        link: link(theme),

        linkMuted: {
            color: theme.textSupporting,
            textDecorationColor: theme.textSupporting,
            fontFamily: FontUtils.fontFamily.platform.EXP_NEUE,
        },

        linkMutedHovered: {
            color: theme.textMutedReversed,
        },

        highlightBG: {
            backgroundColor: theme.highlightBG,
        },

        appBG: {
            backgroundColor: theme.appBG,
        },

        h4: {
            fontFamily: FontUtils.fontFamily.platform.EXP_NEUE_BOLD,
            fontSize: variables.fontSizeLabel,
            fontWeight: FontUtils.fontWeight.bold,
        },

        textAlignCenter: {
            textAlign: 'center',
        },

        textAlignRight: {
            textAlign: 'right',
        },

        textAlignLeft: {
            textAlign: 'left',
        },

        verticalAlignTop: {
            verticalAlign: 'top',
        },

        label: {
            fontSize: variables.fontSizeLabel,
            lineHeight: variables.lineHeightLarge,
        },

        textLabel: {
            color: theme.text,
            fontSize: variables.fontSizeLabel,
            lineHeight: variables.lineHeightLarge,
        },

        mutedTextLabel: {
            color: theme.textSupporting,
            fontSize: variables.fontSizeLabel,
            lineHeight: variables.lineHeightLarge,
        },

        textMicro: {
            fontFamily: FontUtils.fontFamily.platform.EXP_NEUE,
            fontSize: variables.fontSizeSmall,
            lineHeight: variables.lineHeightSmall,
        },

        textMicroBold: {
            color: theme.text,
            fontWeight: FontUtils.fontWeight.bold,
            fontFamily: FontUtils.fontFamily.platform.EXP_NEUE_BOLD,
            fontSize: variables.fontSizeSmall,
            lineHeight: variables.lineHeightSmall,
        },

        textMicroSupporting: {
            color: theme.textSupporting,
            fontFamily: FontUtils.fontFamily.platform.EXP_NEUE,
            fontSize: variables.fontSizeSmall,
            lineHeight: variables.lineHeightSmall,
        },

        textExtraSmallSupporting: {
            color: theme.textSupporting,
            fontFamily: FontUtils.fontFamily.platform.EXP_NEUE,
            fontSize: variables.fontSizeExtraSmall,
        },

        textNormal: {
            fontSize: variables.fontSizeNormal,
        },

        textNormalThemeText: {
            color: theme.text,
            fontSize: variables.fontSizeNormal,
        },

        textLarge: {
            fontSize: variables.fontSizeLarge,
        },

        textXXLarge: {
            fontSize: variables.fontSizeXXLarge,
        },

        textXXXLarge: {
            fontSize: variables.fontSizeXXXLarge,
        },

        textHero: {
            fontSize: variables.fontSizeHero,
            fontFamily: FontUtils.fontFamily.platform.EXP_NEW_KANSAS_MEDIUM,
            lineHeight: variables.lineHeightHero,
        },

        textStrong: {
            fontFamily: FontUtils.fontFamily.platform.EXP_NEUE_BOLD,
            fontWeight: FontUtils.fontWeight.bold,
        },

        fontWeightNormal: {
            fontWeight: FontUtils.fontWeight.normal,
        },

        textHeadline: {
            ...headlineFont,
            ...whiteSpace.preWrap,
            color: theme.heading,
            fontSize: variables.fontSizeXLarge,
            lineHeight: variables.lineHeightXXXLarge,
        },

        textHeadlineH2: {
            ...headlineFont,
            ...whiteSpace.preWrap,
            color: theme.heading,
            fontSize: variables.fontSizeh2,
            lineHeight: variables.lineHeightSizeh2,
        },

        textHeadlineH1: {
            ...headlineFont,
            ...whiteSpace.preWrap,
            color: theme.heading,
            fontSize: variables.fontSizeXLarge,
            lineHeight: variables.lineHeightSizeh1,
        },

        textWhite: {
            color: theme.textLight,
        },

        textBlue: {
            color: theme.link,
        },

        textVersion: {
            color: theme.iconColorfulBackground,
            fontSize: variables.fontSizeNormal,
            lineHeight: variables.lineHeightNormal,
            fontFamily: FontUtils.fontFamily.platform.MONOSPACE,
            textAlign: 'center',
        },

        textNoWrap: {
            ...whiteSpace.noWrap,
        },

        colorReversed: {
            color: theme.textReversed,
        },

        colorMutedReversed: {
            color: theme.textMutedReversed,
        },

        colorMuted: {
            color: theme.textSupporting,
        },

        bgTransparent: {
            backgroundColor: 'transparent',
        },

        bgDark: {
            backgroundColor: theme.inverse,
        },

        opacity0: {
            opacity: 0,
        },

        opacitySemiTransparent: {
            opacity: 0.5,
        },

        opacity1: {
            opacity: 1,
        },

        textDanger: {
            color: theme.danger,
        },

        borderRadiusNormal: {
            borderRadius: variables.buttonBorderRadius,
        },

        bottomTabBarContainer: {
            flexDirection: 'row',
            height: variables.bottomTabHeight,
            borderTopWidth: 1,
            borderTopColor: theme.border,
            backgroundColor: theme.appBG,
        },

        bottomTabBarItem: {
            height: '100%',
            display: 'flex',
            justifyContent: 'center',
            alignItems: 'center',
        },

        button: {
            backgroundColor: theme.buttonDefaultBG,
            borderRadius: variables.buttonBorderRadius,
            minHeight: variables.componentSizeNormal,
            justifyContent: 'center',
            alignItems: 'center',
            ...spacing.ph3,
            ...spacing.pv0,
        },

        buttonContainer: {
            padding: 1,
            borderRadius: variables.buttonBorderRadius,
        },

        buttonText: {
            color: theme.text,
            fontFamily: FontUtils.fontFamily.platform.EXP_NEUE_BOLD,
            fontSize: variables.fontSizeNormal,
            fontWeight: FontUtils.fontWeight.bold,
            textAlign: 'center',
            flexShrink: 1,

            // It is needed to unset the Lineheight. We don't need it for buttons as button always contains single line of text.
            // It allows to vertically center the text.
            lineHeight: undefined,

            // Add 1px to the Button text to give optical vertical alignment.
            paddingBottom: 1,
        },

        testRowContainer: {
            ...flex.flexRow,
            ...flex.justifyContentBetween,
            ...flex.alignItemsCenter,
            ...sizing.mnw120,
            height: 64,
        },

        buttonSmall: {
            borderRadius: variables.buttonBorderRadius,
            minHeight: variables.componentSizeSmall,
            minWidth: variables.componentSizeSmall,
            paddingHorizontal: 12,
            backgroundColor: theme.buttonDefaultBG,
        },

        buttonMedium: {
            borderRadius: variables.buttonBorderRadius,
            minHeight: variables.componentSizeNormal,
            minWidth: variables.componentSizeNormal,
            paddingHorizontal: 16,
            backgroundColor: theme.buttonDefaultBG,
        },

        buttonLarge: {
            borderRadius: variables.buttonBorderRadius,
            minHeight: variables.componentSizeLarge,
            minWidth: variables.componentSizeLarge,
            paddingHorizontal: 20,
            backgroundColor: theme.buttonDefaultBG,
        },

        buttonSmallText: {
            fontSize: variables.fontSizeSmall,
            fontFamily: FontUtils.fontFamily.platform.EXP_NEUE_BOLD,
            fontWeight: FontUtils.fontWeight.bold,
            textAlign: 'center',
        },

        buttonMediumText: {
            fontSize: variables.fontSizeLabel,
            fontFamily: FontUtils.fontFamily.platform.EXP_NEUE_BOLD,
            fontWeight: FontUtils.fontWeight.bold,
            textAlign: 'center',
        },

        buttonLargeText: {
            fontSize: variables.fontSizeNormal,
            fontFamily: FontUtils.fontFamily.platform.EXP_NEUE_BOLD,
            fontWeight: FontUtils.fontWeight.bold,
            textAlign: 'center',
        },

        buttonDefaultHovered: {
            backgroundColor: theme.buttonHoveredBG,
            borderWidth: 0,
        },

        buttonSuccess: {
            backgroundColor: theme.success,
            borderWidth: 0,
        },

        buttonOpacityDisabled: {
            opacity: 0.5,
        },

        buttonSuccessHovered: {
            backgroundColor: theme.successHover,
            borderWidth: 0,
        },

        buttonDanger: {
            backgroundColor: theme.danger,
            borderWidth: 0,
        },

        buttonDangerHovered: {
            backgroundColor: theme.dangerHover,
            borderWidth: 0,
        },

        buttonDisabled: {
            backgroundColor: theme.buttonDefaultBG,
            borderWidth: 0,
        },

        buttonDivider: {
            borderRightWidth: 1,
            borderRightColor: theme.buttonHoveredBG,
            ...sizing.h100,
        },

        buttonSuccessDivider: {
            borderRightWidth: 1,
            borderRightColor: theme.successHover,
            ...sizing.h100,
        },

        buttonDangerDivider: {
            borderRightWidth: 1,
            borderRightColor: theme.dangerHover,
            ...sizing.h100,
        },

        noBorderRadius: {
            borderRadius: 0,
        },

        noRightBorderRadius: {
            borderTopRightRadius: 0,
            borderBottomRightRadius: 0,
        },

        noLeftBorderRadius: {
            borderTopLeftRadius: 0,
            borderBottomLeftRadius: 0,
        },

        buttonCTA: {
            ...spacing.mh4,
        },

        buttonCTAIcon: {
            marginRight: 22,
            marginLeft: 8,
            // Align vertically with the Button text
            paddingBottom: 1,
            paddingTop: 1,
        },

        buttonConfirm: {
            margin: 20,
        },

        attachmentButtonBigScreen: {
            minWidth: 300,
            alignSelf: 'center',
        },

        buttonConfirmText: {
            paddingLeft: 20,
            paddingRight: 20,
        },

        buttonSuccessText: {
            color: theme.textLight,
        },

        buttonDangerText: {
            color: theme.textLight,
        },

        hoveredComponentBG: {
            backgroundColor: theme.hoverComponentBG,
        },

        activeComponentBG: {
            backgroundColor: theme.activeComponentBG,
        },

        touchableButtonImage: {
            alignItems: 'center',
            height: variables.componentSizeNormal,
            justifyContent: 'center',
            width: variables.componentSizeNormal,
        },

        visuallyHidden: {
            ...visibility.hidden,
            overflow: 'hidden',
            width: 0,
            height: 0,
        },

        visibilityHidden: {
            ...visibility.hidden,
        },

        loadingVBAAnimation: {
            width: 140,
            height: 140,
        },

        loadingVBAAnimationWeb: {
            width: 140,
            height: 140,
        },

        pickerSmall: (disabled = false, backgroundColor = theme.highlightBG) =>
            ({
                inputIOS: {
                    fontFamily: FontUtils.fontFamily.platform.EXP_NEUE,
                    fontSize: variables.fontSizeSmall,
                    paddingLeft: 0,
                    paddingRight: 17,
                    paddingTop: 6,
                    paddingBottom: 6,
                    borderWidth: 0,
                    color: theme.text,
                    height: 26,
                    opacity: 1,
                    backgroundColor: 'transparent',
                },
                done: {
                    color: theme.text,
                },
                doneDepressed: {
                    // Extracted from react-native-picker-select, src/styles.js
                    fontSize: 17,
                },
                modalViewMiddle: {
                    backgroundColor: theme.border,
                    borderTopWidth: 0,
                },
                modalViewBottom: {
                    backgroundColor: theme.highlightBG,
                },
                inputWeb: {
                    fontFamily: FontUtils.fontFamily.platform.EXP_NEUE,
                    fontSize: variables.fontSizeSmall,
                    paddingLeft: 0,
                    paddingRight: 17,
                    paddingTop: 6,
                    paddingBottom: 6,
                    borderWidth: 0,
                    color: theme.text,
                    appearance: 'none',
                    height: 26,
                    opacity: 1,
                    backgroundColor,
                    ...(disabled ? cursor.cursorDisabled : cursor.cursorPointer),
                },
                inputAndroid: {
                    fontFamily: FontUtils.fontFamily.platform.EXP_NEUE,
                    fontSize: variables.fontSizeSmall,
                    paddingLeft: 0,
                    paddingRight: 17,
                    paddingTop: 6,
                    paddingBottom: 6,
                    borderWidth: 0,
                    color: theme.text,
                    height: 26,
                    opacity: 1,
                    backgroundColor: 'transparent',
                },
                iconContainer: {
                    top: 7,
                    ...pointerEventsNone,
                },
                icon: {
                    width: variables.iconSizeExtraSmall,
                    height: variables.iconSizeExtraSmall,
                },
            } satisfies CustomPickerStyle),

        badge: {
            backgroundColor: theme.border,
            borderRadius: 14,
            height: variables.iconSizeNormal,
            flexDirection: 'row',
            paddingHorizontal: 7,
            alignItems: 'center',
        },

        badgeSuccess: {
            backgroundColor: theme.success,
        },

        badgeSuccessPressed: {
            backgroundColor: theme.successHover,
        },

        badgeAdHocSuccess: {
            backgroundColor: theme.badgeAdHoc,
        },

        badgeAdHocSuccessPressed: {
            backgroundColor: theme.badgeAdHocHover,
        },

        badgeDanger: {
            backgroundColor: theme.danger,
        },

        badgeDangerPressed: {
            backgroundColor: theme.dangerPressed,
        },

        badgeBordered: {
            backgroundColor: theme.transparent,
            borderWidth: 1,
            borderRadius: variables.componentBorderRadiusSmall,
            borderColor: theme.border,
            paddingHorizontal: 12,
            minHeight: 28,
        },

        badgeText: {
            color: theme.text,
            fontSize: variables.fontSizeSmall,
            ...lineHeightBadge,
            ...whiteSpace.noWrap,
        },

        activeItemBadge: {
            borderColor: theme.buttonHoveredBG,
        },

        border: {
            borderWidth: 1,
            borderRadius: variables.componentBorderRadius,
            borderColor: theme.border,
        },

        borderColorFocus: {
            borderColor: theme.borderFocus,
        },

        borderColorDanger: {
            borderColor: theme.danger,
        },

        textInputDisabled: {
            // Adding disabled color theme to indicate user that the field is not editable.
            backgroundColor: theme.highlightBG,
            borderBottomWidth: 2,
            borderColor: theme.borderLighter,
            // Adding browser specefic style to bring consistency between Safari and other platforms.
            // Applying the Webkit styles only to browsers as it is not available in native.
            ...(Browser.getBrowser()
                ? {
                      WebkitTextFillColor: theme.textSupporting,
                      WebkitOpacity: 1,
                  }
                : {}),
            color: theme.textSupporting,
        },

        uploadReceiptView: (isSmallScreenWidth: boolean) =>
            ({
                borderRadius: variables.componentBorderRadiusLarge,
                borderWidth: isSmallScreenWidth ? 0 : 2,
                borderColor: theme.borderFocus,
                borderStyle: 'dotted',
                marginBottom: 20,
                marginLeft: 20,
                marginRight: 20,
                justifyContent: 'center',
                alignItems: 'center',
                paddingVertical: 40,
                gap: 4,
                flex: 1,
            } satisfies ViewStyle),

        receiptViewTextContainer: {
            paddingHorizontal: 40,
            ...sizing.w100,
        },

        cameraView: {
            flex: 1,
            overflow: 'hidden',
            borderRadius: variables.componentBorderRadiusXLarge,
            borderStyle: 'solid',
            borderWidth: variables.componentBorderWidth,
            backgroundColor: theme.highlightBG,
            borderColor: theme.appBG,
            display: 'flex',
            justifyContent: 'center',
            justifyItems: 'center',
        },

        cameraFocusIndicator: {
            position: 'absolute',
            left: -32,
            top: -32,
            width: 64,
            height: 64,
            borderRadius: 32,
            borderWidth: 2,
            borderColor: theme.white,
            pointerEvents: 'none',
        },

        permissionView: {
            paddingVertical: 108,
            paddingHorizontal: 61,
            alignItems: 'center',
            justifyContent: 'center',
        },

        headerAnonymousFooter: {
            color: theme.heading,
            fontFamily: FontUtils.fontFamily.platform.EXP_NEW_KANSAS_MEDIUM,
            fontSize: variables.fontSizeXLarge,
            lineHeight: variables.lineHeightXXLarge,
        },

        headerText: {
            color: theme.heading,
            fontFamily: FontUtils.fontFamily.platform.EXP_NEUE_BOLD,
            fontSize: variables.fontSizeNormal,
            fontWeight: FontUtils.fontWeight.bold,
        },

        headerGap: {
            height: CONST.DESKTOP_HEADER_PADDING,
        },

        reportOptions: {
            marginLeft: 8,
        },

        chatItemComposeSecondaryRow: {
            height: CONST.CHAT_FOOTER_SECONDARY_ROW_HEIGHT,
            marginBottom: CONST.CHAT_FOOTER_SECONDARY_ROW_PADDING,
            marginTop: CONST.CHAT_FOOTER_SECONDARY_ROW_PADDING,
        },

        chatItemComposeSecondaryRowSubText: {
            color: theme.textSupporting,
            fontFamily: FontUtils.fontFamily.platform.EXP_NEUE,
            fontSize: variables.fontSizeSmall,
            lineHeight: variables.lineHeightSmall,
        },

        chatItemComposeSecondaryRowOffset: {
            marginLeft: variables.chatInputSpacing,
        },

        offlineIndicator: {
            marginLeft: variables.chatInputSpacing,
        },

        offlineIndicatorMobile: {
            paddingLeft: 20,
            paddingTop: 5,
            paddingBottom: 30,
            marginBottom: -25,
        },

        offlineIndicatorRow: {
            height: 25,
        },

        // Actions
        actionAvatar: {
            borderRadius: 20,
        },

        componentHeightLarge: {
            height: variables.inputHeight,
        },

        calendarHeader: {
            height: 50,
            flexDirection: 'row',
            justifyContent: 'space-between',
            alignItems: 'center',
            paddingHorizontal: 15,
            paddingRight: 5,
            ...userSelect.userSelectNone,
        },

        calendarDayRoot: {
            flex: 1,
            height: 45,
            justifyContent: 'center',
            alignItems: 'center',
            ...userSelect.userSelectNone,
        },

        calendarDayContainer: {
            width: 30,
            height: 30,
            justifyContent: 'center',
            alignItems: 'center',
            borderRadius: 15,
            overflow: 'hidden',
        },

        buttonDefaultBG: {
            backgroundColor: theme.buttonDefaultBG,
        },

        buttonHoveredBG: {
            backgroundColor: theme.buttonHoveredBG,
        },

        autoGrowHeightInputContainer: (textInputHeight: number, minHeight: number, maxHeight: number) =>
            ({
                height: lodashClamp(textInputHeight, minHeight, maxHeight),
                minHeight,
            } satisfies ViewStyle),

        autoGrowHeightHiddenInput: (maxWidth: number, maxHeight?: number) =>
            ({
                maxWidth,
                maxHeight: maxHeight && maxHeight + 1,
                overflow: 'hidden',
            } satisfies TextStyle),

        textInputContainer: {
            flex: 1,
            justifyContent: 'center',
            height: '100%',
            backgroundColor: 'transparent',
            borderBottomWidth: 2,
            borderColor: theme.border,
            overflow: 'hidden',
        },

        textInputLabel: {
            position: 'absolute',
            left: 0,
            top: 0,
            fontSize: variables.fontSizeNormal,
            color: theme.textSupporting,
            fontFamily: FontUtils.fontFamily.platform.EXP_NEUE,
            width: '100%',
        },

        textInputLabelBackground: {
            position: 'absolute',
            top: 0,
            width: '100%',
            height: 23,
            backgroundColor: theme.componentBG,
        },

        textInputLabelDesktop: {
            transformOrigin: 'left center',
        },

        textInputLabelTransformation: (translateY: AnimatableNumericValue, translateX: AnimatableNumericValue, scale: AnimatableNumericValue) =>
            ({
                transform: [{translateY}, {translateX}, {scale}],
            } satisfies TextStyle),

        baseTextInput: {
            fontFamily: FontUtils.fontFamily.platform.EXP_NEUE,
            fontSize: variables.fontSizeNormal,
            lineHeight: variables.lineHeightXLarge,
            color: theme.text,
            paddingTop: 23,
            paddingBottom: 8,
            paddingLeft: 0,
            borderWidth: 0,
        },

        textInputMultiline: {
            scrollPadding: '23px 0 0 0',
        },

        textInputMultilineContainer: {
            paddingTop: 23,
        },

        textInputAndIconContainer: {
            flex: 1,
            height: '100%',
            zIndex: -1,
            flexDirection: 'row',
        },

        textInputDesktop: addOutlineWidth(theme, {}, 0),

        textInputIconContainer: {
            paddingHorizontal: 11,
            justifyContent: 'center',
            margin: 1,
        },

        textInputLeftIconContainer: {
            justifyContent: 'center',
            paddingRight: 8,
        },

        secureInput: {
            borderTopRightRadius: 0,
            borderBottomRightRadius: 0,
        },

        textInput: {
            backgroundColor: 'transparent',
            borderRadius: variables.componentBorderRadiusNormal,
            height: variables.inputComponentSizeNormal,
            borderColor: theme.border,
            borderWidth: 1,
            color: theme.text,
            fontFamily: FontUtils.fontFamily.platform.EXP_NEUE,
            fontSize: variables.fontSizeNormal,
            paddingLeft: 12,
            paddingRight: 12,
            paddingTop: 10,
            paddingBottom: 10,
            verticalAlign: 'middle',
        },

        textInputPrefixWrapper: {
            position: 'absolute',
            left: 0,
            top: 0,
            height: variables.inputHeight,
            display: 'flex',
            flexDirection: 'row',
            alignItems: 'center',
            paddingTop: 23,
            paddingBottom: 8,
        },

        textInputPrefix: {
            color: theme.text,
            fontFamily: FontUtils.fontFamily.platform.EXP_NEUE,
            fontSize: variables.fontSizeNormal,
            verticalAlign: 'middle',
        },

        pickerContainer: {
            borderBottomWidth: 2,
            paddingLeft: 0,
            borderStyle: 'solid',
            borderColor: theme.border,
            justifyContent: 'center',
            backgroundColor: 'transparent',
            height: variables.inputHeight,
            overflow: 'hidden',
        },

        pickerContainerSmall: {
            height: variables.inputHeightSmall,
        },

        pickerLabel: {
            position: 'absolute',
            left: 0,
            top: 6,
            zIndex: 1,
        },

        picker: (disabled = false, backgroundColor = theme.appBG) =>
            ({
                iconContainer: {
                    top: Math.round(variables.inputHeight * 0.5) - 11,
                    right: 0,
                    ...pointerEventsNone,
                },

                inputWeb: {
                    appearance: 'none',
                    ...(disabled ? cursor.cursorDisabled : cursor.cursorPointer),
                    ...picker(theme),
                    backgroundColor,
                },

                inputIOS: {
                    ...picker(theme),
                },
                done: {
                    color: theme.text,
                },
                doneDepressed: {
                    // Extracted from react-native-picker-select, src/styles.js
                    fontSize: 17,
                },
                modalViewMiddle: {
                    backgroundColor: theme.border,
                    borderTopWidth: 0,
                },
                modalViewBottom: {
                    backgroundColor: theme.highlightBG,
                },

                inputAndroid: {
                    ...picker(theme),
                },
            } satisfies CustomPickerStyle),

        disabledText: {
            color: theme.icon,
        },

        inputDisabled: {
            backgroundColor: theme.highlightBG,
            color: theme.icon,
        },

        noOutline: addOutlineWidth(theme, {}, 0),

        labelStrong: {
            fontFamily: FontUtils.fontFamily.platform.EXP_NEUE,
            fontWeight: 'bold',
            fontSize: variables.fontSizeLabel,
            lineHeight: variables.lineHeightNormal,
        },

        textSupportingSmallSize: {
            fontFamily: FontUtils.fontFamily.platform.EXP_NEUE,
            fontSize: variables.fontSizeSmall,
            color: theme.textSupporting,
        },

        textSupportingNormalSize: {
            fontFamily: FontUtils.fontFamily.platform.EXP_NEUE,
            fontSize: variables.fontSizeNormal,
            color: theme.textSupporting,
        },

        textLabelSupporting: {
            fontFamily: FontUtils.fontFamily.platform.EXP_NEUE,
            fontSize: variables.fontSizeLabel,
            color: theme.textSupporting,
        },

        textLabelSupportingEmptyValue: {
            fontFamily: FontUtils.fontFamily.platform.EXP_NEUE,
            fontSize: variables.fontSizeNormal,
            fontWeight: FontUtils.fontWeight.normal,
            color: theme.textSupporting,
        },

        textLabelSupportingNormal: {
            fontFamily: FontUtils.fontFamily.platform.EXP_NEUE,
            fontSize: variables.fontSizeLabel,
            color: theme.textSupporting,
            fontWeight: FontUtils.fontWeight.normal,
        },

        textLabelError: {
            fontFamily: FontUtils.fontFamily.platform.EXP_NEUE,
            fontSize: variables.fontSizeLabel,
            color: theme.textError,
        },

        textReceiptUpload: {
            ...headlineFont,
            fontSize: variables.fontSizeXLarge,
            color: theme.text,
            textAlign: 'center',
        },

        subTextReceiptUpload: {
            fontFamily: FontUtils.fontFamily.platform.EXP_NEUE,
            lineHeight: variables.lineHeightLarge,
            textAlign: 'center',
            color: theme.text,
        },

        furtherDetailsText: {
            fontFamily: FontUtils.fontFamily.platform.EXP_NEUE,
            fontSize: variables.fontSizeSmall,
            color: theme.textSupporting,
        },

        lh14: {
            lineHeight: 14,
        },

        lh16: {
            lineHeight: 16,
        },

        lh20: {
            lineHeight: 20,
        },

        lh140Percent: {
            lineHeight: '140%',
        },

        formHelp: {
            color: theme.textSupporting,
            fontSize: variables.fontSizeLabel,
            lineHeight: variables.lineHeightLarge,
            marginBottom: 4,
        },

        formError: {
            color: theme.textError,
            fontSize: variables.fontSizeLabel,
            lineHeight: variables.formErrorLineHeight,
            marginBottom: 4,
        },

        formSuccess: {
            color: theme.success,
            fontSize: variables.fontSizeLabel,
            lineHeight: 18,
            marginBottom: 4,
        },

        signInPage: {
            backgroundColor: theme.highlightBG,
            minHeight: '100%',
            flex: 1,
        },

        signInPageHeroCenter: {
            position: 'absolute',
            top: 0,
            left: 0,
            right: 0,
            bottom: 0,
            justifyContent: 'center',
            alignItems: 'center',
        },

        signInPageGradient: {
            height: '100%',
            width: 540,
            position: 'absolute',
            top: 0,
            left: 0,
        },

        signInPageGradientMobile: {
            height: 300,
            width: 800,
            position: 'absolute',
            top: 0,
            left: 0,
        },

        signInBackground: {
            position: 'absolute',
            bottom: 0,
            left: 0,
            minHeight: 700,
        },

        signInPageInner: {
            marginLeft: 'auto',
            marginRight: 'auto',
            height: '100%',
            width: '100%',
        },

        signInPageContentTopSpacer: {
            maxHeight: 132,
            minHeight: 24,
        },

        signInPageContentTopSpacerSmallScreens: {
            maxHeight: 132,
            minHeight: 45,
        },

        signInPageLeftContainer: {
            paddingLeft: 40,
            paddingRight: 40,
        },

        signInPageLeftContainerWide: {
            maxWidth: variables.sideBarWidth,
        },

        signInPageWelcomeFormContainer: {
            maxWidth: CONST.SIGN_IN_FORM_WIDTH,
        },

        signInPageWelcomeTextContainer: {
            width: CONST.SIGN_IN_FORM_WIDTH,
        },

        changeExpensifyLoginLinkContainer: {
            flexDirection: 'row',
            flexWrap: 'wrap',
            ...wordBreak.breakWord,
        },

        // Sidebar Styles
        sidebar: {
            backgroundColor: theme.sidebar,
            height: '100%',
        },

        sidebarHeaderContainer: {
            flexDirection: 'row',
            paddingHorizontal: 20,
            paddingVertical: 19,
            justifyContent: 'space-between',
            alignItems: 'center',
        },

        subNavigationContainer: {
            backgroundColor: theme.sidebar,
            flex: 1,
            borderTopLeftRadius: variables.componentBorderRadiusRounded,
        },

        sidebarAnimatedWrapperContainer: {
            height: '100%',
            position: 'absolute',
        },

        sidebarFooter: {
            display: 'flex',
            justifyContent: 'center',
            width: '100%',
            paddingLeft: 20,
        },

        sidebarAvatar: {
            borderRadius: variables.sidebarAvatarSize,
            height: variables.sidebarAvatarSize,
            width: variables.sidebarAvatarSize,
        },

        selectedAvatarBorder: {
            padding: 2,
            borderWidth: 2,
            borderRadius: 20,
            borderColor: theme.success,
        },

        statusIndicator: (backgroundColor = theme.danger) =>
            ({
                borderColor: theme.sidebar,
                backgroundColor,
                borderRadius: 8,
                borderWidth: 2,
                position: 'absolute',
                right: -4,
                top: -3,
                height: 12,
                width: 12,
                zIndex: 10,
            } satisfies ViewStyle),

        bottomTabStatusIndicator: (backgroundColor = theme.danger) => ({
            borderColor: theme.sidebar,
            backgroundColor,
            borderRadius: 8,
            borderWidth: 2,
            position: 'absolute',
            right: -3,
            top: -4,
            height: 12,
            width: 12,
            zIndex: 10,
        }),

        floatingActionButton: {
            backgroundColor: theme.success,
            height: variables.componentSizeLarge,
            width: variables.componentSizeLarge,
            borderRadius: 999,
            alignItems: 'center',
            justifyContent: 'center',
        },

        sidebarFooterUsername: {
            color: theme.heading,
            fontSize: variables.fontSizeLabel,
            fontWeight: '700',
            width: 200,
            textOverflow: 'ellipsis',
            overflow: 'hidden',
            ...whiteSpace.noWrap,
        },

        sidebarFooterLink: {
            color: theme.textSupporting,
            fontSize: variables.fontSizeSmall,
            textDecorationLine: 'none',
            fontFamily: FontUtils.fontFamily.platform.EXP_NEUE,
            lineHeight: 20,
        },

        sidebarListContainer: {
            paddingBottom: 4,
        },

        sidebarListItem: {
            justifyContent: 'center',
            textDecorationLine: 'none',
        },

        breadcrumsContainer: {
            minHeight: 24,
        },

        breadcrumb: {
            color: theme.textSupporting,
            fontSize: variables.breadcrumbsFontSize,
            ...headlineFont,
        },

        breadcrumbStrong: {
            color: theme.text,
            fontSize: variables.breadcrumbsFontSize,
        },

        breadcrumbSeparator: {
            color: theme.icon,
            fontSize: variables.breadcrumbsFontSize,
            ...headlineFont,
        },

        breadcrumbLogo: {
            top: 1.66, // Pixel-perfect alignment due to a small difference between logo height and breadcrumb text height
        },

        LHPNavigatorContainer: (isSmallScreenWidth: boolean) =>
            ({
                ...modalNavigatorContainer(isSmallScreenWidth),
                left: 0,
            } satisfies ViewStyle),

        RHPNavigatorContainer: (isSmallScreenWidth: boolean) =>
            ({
                ...modalNavigatorContainer(isSmallScreenWidth),
                right: 0,
            } satisfies ViewStyle),

        onlyEmojisText: {
            fontSize: variables.fontSizeOnlyEmojis,
            lineHeight: variables.fontSizeOnlyEmojisHeight,
        },

        onlyEmojisTextLineHeight: {
            lineHeight: variables.fontSizeOnlyEmojisHeight,
        },

        createMenuPositionSidebar: (windowHeight: number) =>
            ({
                horizontal: 18,
                // Menu should be displayed 12px above the floating action button.
                // To achieve that sidebar must be moved by: distance from the bottom of the sidebar to the fab (variables.fabBottom) + fab height (variables.componentSizeLarge) + distance above the fab (12px)
                vertical: windowHeight - (variables.fabBottom + variables.componentSizeLarge + 12),
            } satisfies AnchorPosition),

        createAccountMenuPositionProfile: () =>
            ({
                horizontal: 18,
                ...getPopOverVerticalOffset(202 + 40),
            } satisfies AnchorPosition),

        createMenuPositionReportActionCompose: (windowHeight: number) =>
            ({
                horizontal: 18 + variables.sideBarWidth,
                vertical: windowHeight - CONST.MENU_POSITION_REPORT_ACTION_COMPOSE_BOTTOM,
            } satisfies AnchorPosition),

        createMenuPositionRightSidepane: {
            right: 18,
            bottom: 75,
        },

        createMenuContainer: {
            width: variables.sideBarWidth - 40,
            paddingVertical: 12,
        },

        createMenuHeaderText: {
            fontFamily: FontUtils.fontFamily.platform.EXP_NEUE,
            fontSize: variables.fontSizeLabel,
            color: theme.heading,
        },

        popoverMenuItem: {
            flexDirection: 'row',
            borderRadius: 0,
            paddingHorizontal: 20,
            paddingVertical: 12,
            justifyContent: 'space-between',
            width: '100%',
        },

        popoverMenuIcon: {
            width: variables.componentSizeNormal,
            justifyContent: 'center',
            alignItems: 'center',
        },

        rightLabelMenuItem: {
            fontSize: variables.fontSizeLabel,
            color: theme.textSupporting,
        },

        popoverMenuText: {
            fontSize: variables.fontSizeNormal,
            color: theme.heading,
        },

        popoverInnerContainer: {
            paddingTop: 0, // adjusting this because the mobile modal adds additional padding that we don't need for our layout
            maxHeight: '95%',
        },

        menuItemTextContainer: {
            minHeight: variables.componentSizeNormal,
        },

        chatLinkRowPressable: {
            minWidth: 0,
            textDecorationLine: 'none',
            flex: 1,
        },

        sidebarLink: {
            textDecorationLine: 'none',
        },

        sidebarLinkLHN: {
            textDecorationLine: 'none',
            marginLeft: 12,
            marginRight: 12,
            borderRadius: 8,
        },

        sidebarLinkInner: {
            alignItems: 'center',
            flexDirection: 'row',
            paddingLeft: 20,
            paddingRight: 20,
        },

        sidebarLinkInnerLHN: {
            alignItems: 'center',
            flexDirection: 'row',
            paddingLeft: 8,
            paddingRight: 8,
            marginHorizontal: 12,
            borderRadius: variables.componentBorderRadiusNormal,
        },

        sidebarLinkText: {
            color: theme.textSupporting,
            fontSize: variables.fontSizeNormal,
            textDecorationLine: 'none',
            overflow: 'hidden',
        },

        sidebarLinkHover: {
            backgroundColor: theme.sidebarHover,
        },

        sidebarLinkHoverLHN: {
            backgroundColor: theme.highlightBG,
        },

        sidebarLinkActive: {
            backgroundColor: theme.buttonHoveredBG,
            textDecorationLine: 'none',
        },

        sidebarLinkActiveLHN: {
            backgroundColor: theme.highlightBG,
            textDecorationLine: 'none',
        },

        sidebarLinkTextBold: {
            fontFamily: FontUtils.fontFamily.platform.EXP_NEUE_BOLD,
            fontWeight: FontUtils.fontWeight.bold,
            color: theme.heading,
        },

        sidebarLinkActiveText: {
            color: theme.textSupporting,
            fontSize: variables.fontSizeNormal,
            textDecorationLine: 'none',
            overflow: 'hidden',
        },

        optionItemAvatarNameWrapper: {
            minWidth: 0,
            flex: 1,
        },

        optionDisplayName: {
            fontFamily: FontUtils.fontFamily.platform.EXP_NEUE,
            minHeight: variables.alternateTextHeight,
            lineHeight: variables.lineHeightXLarge,
            ...whiteSpace.noWrap,
        },

        optionDisplayNameCompact: {
            minWidth: 'auto',
            flexBasis: 'auto',
            flexGrow: 0,
            flexShrink: 1,
        },

        displayNameTooltipEllipsis: {
            position: 'absolute',
            opacity: 0,
            right: 0,
            bottom: 0,
        },

        optionAlternateText: {
            minHeight: variables.alternateTextHeight,
            lineHeight: variables.lineHeightXLarge,
        },

        optionAlternateTextCompact: {
            flexShrink: 1,
            flexGrow: 1,
            flexBasis: 'auto',
            ...optionAlternateTextPlatformStyles,
        },

        optionRow: {
            minHeight: variables.optionRowHeight,
            paddingTop: 12,
            paddingBottom: 12,
        },

        optionRowSelected: {
            backgroundColor: theme.activeComponentBG,
        },

        optionRowDisabled: {
            color: theme.textSupporting,
        },

        optionRowCompact: {
            height: variables.optionRowHeightCompact,
            paddingTop: 12,
            paddingBottom: 12,
        },

        optionsListSectionHeader: {
            marginTop: 8,
            marginBottom: 4,
        },

        emptyWorkspaceIllustrationStyle: {
            marginTop: 12,
            marginBottom: -20,
        },

        overlayStyles: (current: OverlayStylesParams, isModalOnTheLeft: boolean) =>
            ({
                ...positioning.pFixed,
                // We need to stretch the overlay to cover the sidebar and the translate animation distance.
                left: isModalOnTheLeft ? 0 : -2 * variables.sideBarWidth,
                top: 0,
                bottom: 0,
                right: isModalOnTheLeft ? -2 * variables.sideBarWidth : 0,
                backgroundColor: theme.overlay,
                opacity: current.progress.interpolate({
                    inputRange: [0, 1],
                    outputRange: [0, variables.overlayOpacity],
                    extrapolate: 'clamp',
                }),
            } satisfies ViewStyle),

        appContent: {
            backgroundColor: theme.appBG,
            overflow: 'hidden',
        },

        appContentHeader: {
            height: variables.contentHeaderHeight,
            justifyContent: 'center',
            display: 'flex',
            paddingRight: 20,
        },

        appContentHeaderTitle: {
            alignItems: 'center',
            flexDirection: 'row',
        },

        LHNToggle: {
            alignItems: 'center',
            height: variables.contentHeaderHeight,
            justifyContent: 'center',
            paddingRight: 10,
            paddingLeft: 20,
        },

        LHNToggleIcon: {
            height: 15,
            width: 18,
        },

        chatContentScrollViewWithHeaderLoader: {
            paddingTop: CONST.CHAT_HEADER_LOADER_HEIGHT,
        },

        chatContentScrollView: {
            justifyContent: 'flex-end',
            paddingBottom: 16,
        },

        // Chat Item
        chatItem: {
            display: 'flex',
            flexDirection: 'row',
            paddingTop: 8,
            paddingBottom: 8,
            paddingLeft: 20,
            paddingRight: 20,
        },

        chatItemRightGrouped: {
            flexGrow: 1,
            flexShrink: 1,
            flexBasis: 0,
            position: 'relative',
            marginLeft: variables.chatInputSpacing,
        },

        chatItemRight: {
            flexGrow: 1,
            flexShrink: 1,
            flexBasis: 0,
            position: 'relative',
        },

        chatItemMessageHeader: {
            alignItems: 'center',
            display: 'flex',
            flexDirection: 'row',
            flexWrap: 'nowrap',
        },

        chatItemMessageHeaderSender: {
            color: theme.heading,
            fontFamily: FontUtils.fontFamily.platform.EXP_NEUE_BOLD,
            fontSize: variables.fontSizeNormal,
            fontWeight: FontUtils.fontWeight.bold,
            lineHeight: variables.lineHeightXLarge,
            ...wordBreak.breakWord,
        },

        chatItemMessageHeaderTimestamp: {
            flexShrink: 0,
            color: theme.textSupporting,
            fontSize: variables.fontSizeSmall,
            paddingTop: 2,
        },

        chatItemMessage: {
            color: theme.text,
            fontSize: variables.fontSizeNormal,
            fontFamily: FontUtils.fontFamily.platform.EXP_NEUE,
            lineHeight: variables.lineHeightXLarge,
            maxWidth: '100%',
            ...whiteSpace.preWrap,
            ...wordBreak.breakWord,
        },

        renderHTMLTitle: {
            color: theme.text,
            fontSize: variables.fontSizeNormal,
            fontFamily: FontUtils.fontFamily.platform.EXP_NEUE,
            lineHeight: variables.lineHeightXLarge,
            maxWidth: '100%',
            ...whiteSpace.preWrap,
            ...wordBreak.breakWord,
        },

        renderHTML: {
            maxWidth: '100%',
            ...whiteSpace.preWrap,
            ...wordBreak.breakWord,
        },

        chatItemComposeWithFirstRow: {
            minHeight: 90,
        },

        chatItemFullComposeRow: {
            ...sizing.h100,
        },

        chatItemComposeBoxColor: {
            borderColor: theme.border,
        },

        chatItemComposeBoxFocusedColor: {
            borderColor: theme.borderFocus,
        },

        chatItemComposeBox: {
            backgroundColor: theme.componentBG,
            borderWidth: 1,
            borderRadius: variables.componentBorderRadiusRounded,
            minHeight: variables.componentSizeMedium,
        },

        chatItemFullComposeBox: {
            ...flex.flex1,
            ...sizing.h100,
        },

        chatFooter: {
            paddingLeft: 20,
            paddingRight: 20,
            display: 'flex',
            backgroundColor: theme.appBG,
        },

        chatFooterFullCompose: {
            flex: 1,
        },

        chatItemDraft: {
            display: 'flex',
            flexDirection: 'row',
            paddingTop: 8,
            paddingBottom: 8,
            paddingLeft: 20,
            paddingRight: 20,
        },

        chatItemReactionsDraftRight: {
            marginLeft: 52,
        },
        chatFooterAtTheTop: {
            flexGrow: 1,
            justifyContent: 'flex-start',
        },

        // Be extremely careful when editing the compose styles, as it is easy to introduce regressions.
        // Make sure you run the following tests against any changes: #12669
        textInputCompose: addOutlineWidth(
            theme,
            {
                backgroundColor: theme.componentBG,
                borderColor: theme.border,
                color: theme.text,
                fontFamily: FontUtils.fontFamily.platform.EXP_NEUE,
                fontSize: variables.fontSizeNormal,
                borderWidth: 0,
                height: 'auto',
                lineHeight: variables.lineHeightXLarge,
                ...overflowXHidden,

                // On Android, multiline TextInput with height: 'auto' will show extra padding unless they are configured with
                // paddingVertical: 0, alignSelf: 'center', and verticalAlign: 'middle'

                paddingHorizontal: variables.avatarChatSpacing,
                paddingTop: 0,
                paddingBottom: 0,
                alignSelf: 'center',
                verticalAlign: 'middle',
            },
            0,
        ),

        textInputFullCompose: {
            alignSelf: 'stretch',
            flex: 1,
            maxHeight: '100%',
            verticalAlign: 'top',
        },

        textInputCollapseCompose: {
            maxHeight: '100%',
            flex: 4,
        },

        // composer padding should not be modified unless thoroughly tested against the cases in this PR: #12669
        textInputComposeSpacing: {
            paddingVertical: 5,
            ...flex.flexRow,
            flex: 1,
        },

        textInputComposeBorder: {
            borderLeftWidth: 1,
            borderColor: theme.border,
        },

        chatItemSubmitButton: {
            alignSelf: 'flex-end',
            borderRadius: variables.componentBorderRadiusRounded,
            backgroundColor: theme.transparent,
            height: 40,
            padding: 10,
            margin: 3,
            justifyContent: 'center',
        },

        emojiPickerContainer: {
            backgroundColor: theme.componentBG,
        },

        emojiHeaderContainer: {
            backgroundColor: theme.componentBG,
            display: 'flex',
            height: CONST.EMOJI_PICKER_HEADER_HEIGHT,
            justifyContent: 'center',
        },

        emojiSkinToneTitle: {
            ...spacing.pv1,
            fontFamily: FontUtils.fontFamily.platform.EXP_NEUE_BOLD,
            fontWeight: FontUtils.fontWeight.bold,
            color: theme.heading,
            fontSize: variables.fontSizeSmall,
        },

        // Emoji Picker Styles
        emojiText: {
            textAlign: 'center',
            fontSize: variables.emojiSize,
            ...spacing.pv0,
            ...spacing.ph0,
            lineHeight: variables.emojiLineHeight,
        },

        emojiItem: {
            width: '100%',
            textAlign: 'center',
            borderRadius: 8,
            paddingTop: 2,
            paddingBottom: 2,
            height: CONST.EMOJI_PICKER_ITEM_HEIGHT,
            flexShrink: 1,
            ...userSelect.userSelectNone,
        },

        emojiItemHighlighted: {
            transition: '0.2s ease',
            backgroundColor: theme.buttonDefaultBG,
        },

        emojiItemKeyboardHighlighted: {
            transition: '0.2s ease',
            borderWidth: 1,
            borderColor: theme.link,
            borderRadius: variables.buttonBorderRadius,
        },

        categoryShortcutButton: {
            flex: 1,
            borderRadius: 8,
            height: CONST.EMOJI_PICKER_ITEM_HEIGHT,
            alignItems: 'center',
            justifyContent: 'center',
        },

        chatItemEmojiButton: {
            alignSelf: 'flex-end',
            borderRadius: variables.buttonBorderRadius,
            height: 40,
            marginVertical: 3,
            paddingHorizontal: 10,
            justifyContent: 'center',
        },

        editChatItemEmojiWrapper: {
            marginRight: 3,
            alignSelf: 'flex-end',
        },

        customMarginButtonWithMenuItem: {
            marginRight: variables.bankButtonMargin,
        },

        composerSizeButton: {
            alignSelf: 'center',
            height: 32,
            width: 32,
            padding: 6,
            margin: 3,
            borderRadius: variables.componentBorderRadiusRounded,
            backgroundColor: theme.transparent,
            justifyContent: 'center',
        },

        chatItemAttachmentPlaceholder: {
            backgroundColor: theme.sidebar,
            borderColor: theme.border,
            borderWidth: 1,
            borderRadius: variables.componentBorderRadiusNormal,
            height: 150,
            textAlign: 'center',
            verticalAlign: 'middle',
            width: 200,
        },

        sidebarVisible: {
            borderRightWidth: 1,
        },

        sidebarHidden: {
            width: 0,
            borderRightWidth: 0,
        },

        exampleCheckImage: {
            width: '100%',
            height: 80,
            borderColor: theme.border,
            borderWidth: 1,
            borderRadius: variables.componentBorderRadiusNormal,
        },

        singleAvatar: {
            height: 24,
            width: 24,
            backgroundColor: theme.icon,
            borderRadius: 12,
        },

        singleAvatarSmall: {
            height: 16,
            width: 16,
            backgroundColor: theme.icon,
            borderRadius: 8,
        },

        singleAvatarMedium: {
            height: 52,
            width: 52,
            backgroundColor: theme.icon,
            borderRadius: 52,
        },

        secondAvatar: {
            position: 'absolute',
            right: -18,
            bottom: -18,
            borderWidth: 2,
            borderRadius: 14,
            borderColor: 'transparent',
        },

        secondAvatarSmall: {
            position: 'absolute',
            right: -14,
            bottom: -14,
            borderWidth: 2,
            borderRadius: 10,
            borderColor: 'transparent',
        },

        secondAvatarMedium: {
            position: 'absolute',
            right: -36,
            bottom: -36,
            borderWidth: 3,
            borderRadius: 52,
            borderColor: 'transparent',
        },

        secondAvatarSubscript: {
            position: 'absolute',
            right: -6,
            bottom: -6,
        },

        secondAvatarSubscriptCompact: {
            position: 'absolute',
            bottom: -4,
            right: -4,
        },

        secondAvatarSubscriptSmallNormal: {
            position: 'absolute',
            bottom: 0,
            right: 0,
        },

        secondAvatarInline: {
            bottom: -3,
            right: -25,
            borderWidth: 3,
            borderRadius: 18,
            borderColor: theme.cardBorder,
            backgroundColor: theme.appBG,
        },

        avatarLarge: {
            width: variables.avatarSizeLarge,
            height: variables.avatarSizeLarge,
        },

        avatarXLarge: {
            width: variables.avatarSizeXLarge,
            height: variables.avatarSizeXLarge,
        },

        avatarInnerText: {
            color: theme.textLight,
            fontSize: variables.fontSizeSmall,
            lineHeight: undefined,
            marginLeft: -3,
            textAlign: 'center',
        },

        avatarInnerTextSmall: {
            color: theme.text,
            fontSize: variables.fontSizeExtraSmall,
            lineHeight: undefined,
            marginLeft: -2,
            textAlign: 'center',
        },

        emptyAvatar: {
            height: variables.avatarSizeNormal,
            width: variables.avatarSizeNormal,
        },

        emptyAvatarSmallNormal: {
            height: variables.avatarSizeSmallNormal,
            width: variables.avatarSizeSmallNormal,
        },

        emptyAvatarSmall: {
            height: variables.avatarSizeSmall,
            width: variables.avatarSizeSmall,
        },

        emptyAvatarSmaller: {
            height: variables.avatarSizeSmaller,
            width: variables.avatarSizeSmaller,
        },

        emptyAvatarMedium: {
            height: variables.avatarSizeMedium,
            width: variables.avatarSizeMedium,
        },

        emptyAvatarLarge: {
            height: variables.avatarSizeLarge,
            width: variables.avatarSizeLarge,
        },

        emptyAvatarMargin: {
            marginRight: variables.avatarChatSpacing,
        },

        emptyAvatarMarginChat: {
            marginRight: variables.avatarChatSpacing - 12,
        },

        emptyAvatarMarginSmall: {
            marginRight: variables.avatarChatSpacing - 4,
        },

        emptyAvatarMarginSmaller: {
            marginRight: variables.avatarChatSpacing - 4,
        },

        subscriptIcon: {
            position: 'absolute',
            bottom: -4,
            right: -4,
            width: 20,
            height: 20,
            backgroundColor: theme.buttonDefaultBG,
        },

        borderTop: {
            borderTopWidth: variables.borderTopWidth,
            borderColor: theme.border,
        },

        borderTopRounded: {
            borderTopWidth: 1,
            borderColor: theme.border,
            borderTopLeftRadius: variables.componentBorderRadiusNormal,
            borderTopRightRadius: variables.componentBorderRadiusNormal,
        },

        borderBottomRounded: {
            borderBottomWidth: 1,
            borderColor: theme.border,
            borderBottomLeftRadius: variables.componentBorderRadiusNormal,
            borderBottomRightRadius: variables.componentBorderRadiusNormal,
        },

        borderBottom: {
            borderBottomWidth: 1,
            borderColor: theme.border,
        },

        borderNone: {
            borderWidth: 0,
            borderBottomWidth: 0,
        },

        borderRight: {
            borderRightWidth: 1,
            borderColor: theme.border,
        },

        borderLeft: {
            borderLeftWidth: 1,
            borderColor: theme.border,
        },

        pointerEventsNone,

        pointerEventsAuto,

        pointerEventsBoxNone,

        headerBar: {
            overflow: 'hidden',
            justifyContent: 'center',
            display: 'flex',
            paddingLeft: 20,
            height: variables.contentHeaderHeight,
            width: '100%',
        },

        headerBarDesktopHeight: {
            height: variables.contentHeaderDesktopHeight,
        },

        imageViewContainer: {
            width: '100%',
            height: '100%',
            alignItems: 'center',
            justifyContent: 'center',
        },

        imageModalPDF: {
            flex: 1,
            backgroundColor: theme.modalBackground,
        },

        getPDFPasswordFormStyle: (isSmallScreenWidth: boolean) =>
            ({
                width: isSmallScreenWidth ? '100%' : 350,
                flexBasis: isSmallScreenWidth ? '100%' : 350,
                flexGrow: 0,
                alignSelf: 'flex-start',
            } satisfies ViewStyle),

        centeredModalStyles: (isSmallScreenWidth: boolean, isFullScreenWhenSmall: boolean) =>
            ({
                borderWidth: isSmallScreenWidth && !isFullScreenWhenSmall ? 1 : 0,
                marginHorizontal: isSmallScreenWidth ? 0 : 20,
            } satisfies ViewStyle),

        imageModalImageCenterContainer: {
            alignItems: 'center',
            flex: 1,
            justifyContent: 'center',
            width: '100%',
        },

        defaultAttachmentView: {
            backgroundColor: theme.sidebar,
            borderRadius: variables.componentBorderRadiusNormal,
            borderWidth: 1,
            borderColor: theme.border,
            flexDirection: 'row',
            padding: 20,
            alignItems: 'center',
        },

        notFoundTextHeader: {
            ...headlineFont,
            color: theme.heading,
            fontSize: variables.fontSizeXLarge,
            lineHeight: variables.lineHeightXXLarge,
            marginTop: 20,
            marginBottom: 8,
            textAlign: 'center',
        },

        blockingViewContainer: {
            paddingBottom: variables.contentHeaderHeight,
            maxWidth: 400,
            alignSelf: 'center',
        },

        forcedBlockingViewContainer: {
            ...positioning.pFixed,
            top: 0,
            left: 0,
            right: 0,
            bottom: 0,
            backgroundColor: theme.appBG,
        },

        defaultModalContainer: {
            backgroundColor: theme.componentBG,
            borderColor: theme.transparent,
        },

        reportActionContextMenuMiniButton: {
            height: 28,
            width: 28,
            ...flex.alignItemsCenter,
            ...flex.justifyContentCenter,
            ...{borderRadius: variables.buttonBorderRadius},
        },

        reportActionSystemMessageContainer: {
            marginLeft: 42,
        },

        reportDetailsTitleContainer: {
            ...display.dFlex,
            ...flex.flexColumn,
            ...flex.alignItemsCenter,
            paddingHorizontal: 20,
            paddingBottom: 20,
        },

        reportDetailsRoomInfo: {
            ...flex.flex1,
            ...display.dFlex,
            ...flex.flexColumn,
            ...flex.alignItemsCenter,
        },

        reportSettingsVisibilityText: {
            textTransform: 'capitalize',
        },

        settingsPageBackground: {
            flexDirection: 'column',
            width: '100%',
            flexGrow: 1,
        },

        settingsPageBody: {
            width: '100%',
            justifyContent: 'space-around',
        },

        twoFactorAuthSection: {
            backgroundColor: theme.appBG,
            padding: 0,
        },

        twoFactorAuthCodesBox: ({isExtraSmallScreenWidth, isSmallScreenWidth}: TwoFactorAuthCodesBoxParams) => {
            let paddingHorizontal = spacing.ph9;

            if (isSmallScreenWidth) {
                paddingHorizontal = spacing.ph4;
            }

            if (isExtraSmallScreenWidth) {
                paddingHorizontal = spacing.ph2;
            }

            return {
                alignItems: 'center',
                justifyContent: 'center',
                backgroundColor: theme.highlightBG,
                paddingVertical: 28,
                borderRadius: 16,
                marginTop: 32,
                ...paddingHorizontal,
            } satisfies ViewStyle;
        },

        twoFactorLoadingContainer: {
            alignItems: 'center',
            justifyContent: 'center',
            height: 210,
        },

        twoFactorAuthCodesContainer: {
            alignItems: 'center',
            justifyContent: 'center',
            flexDirection: 'row',
            flexWrap: 'wrap',
            gap: 12,
        },

        twoFactorAuthCode: {
            fontFamily: FontUtils.fontFamily.platform.MONOSPACE,
            width: 112,
            textAlign: 'center',
        },

        twoFactorAuthCodesButtonsContainer: {
            flexDirection: 'row',
            justifyContent: 'center',
            gap: 12,
            marginTop: 20,
            flexWrap: 'wrap',
        },

        twoFactorAuthCodesButton: {
            minWidth: 112,
        },

        twoFactorAuthCopyCodeButton: {
            minWidth: 110,
        },

        anonymousRoomFooter: (isSmallSizeLayout: boolean) =>
            ({
                flexDirection: isSmallSizeLayout ? 'column' : 'row',
                ...(!isSmallSizeLayout && {
                    alignItems: 'center',
                    justifyContent: 'space-between',
                }),
                padding: 20,
                backgroundColor: theme.cardBG,
                borderRadius: variables.componentBorderRadiusLarge,
                overflow: 'hidden',
            } satisfies ViewStyle & TextStyle),
        anonymousRoomFooterWordmarkAndLogoContainer: (isSmallSizeLayout: boolean) =>
            ({
                flexDirection: 'row',
                alignItems: 'center',
                ...(isSmallSizeLayout && {
                    justifyContent: 'space-between',
                    marginTop: 16,
                }),
            } satisfies ViewStyle),
        anonymousRoomFooterLogo: {
            width: 88,
            marginLeft: 0,
            height: 20,
        },
        anonymousRoomFooterLogoTaglineText: {
            fontFamily: FontUtils.fontFamily.platform.EXP_NEUE,
            fontSize: variables.fontSizeMedium,
            color: theme.text,
        },
        signInButtonAvatar: {
            width: 80,
        },

        anonymousRoomFooterSignInButton: {
            width: 110,
        },

        roomHeaderAvatarSize: {
            height: variables.componentSizeLarge,
            width: variables.componentSizeLarge,
        },

        roomHeaderAvatar: {
            backgroundColor: theme.appBG,
            borderRadius: 100,
            borderColor: theme.componentBG,
            borderWidth: 4,
        },

        roomHeaderAvatarOverlay: {
            position: 'absolute',
            top: 0,
            right: 0,
            bottom: 0,
            left: 0,
            backgroundColor: theme.overlay,
            opacity: variables.overlayOpacity,
            borderRadius: 88,
        },

        rootNavigatorContainerStyles: (isSmallScreenWidth: boolean) => ({marginLeft: isSmallScreenWidth ? 0 : variables.sideBarWidth, flex: 1} satisfies ViewStyle),
        RHPNavigatorContainerNavigatorContainerStyles: (isSmallScreenWidth: boolean) => ({marginLeft: isSmallScreenWidth ? 0 : variables.sideBarWidth, flex: 1} satisfies ViewStyle),

        avatarInnerTextChat: {
            color: theme.text,
            fontSize: variables.fontSizeXLarge,
            fontFamily: FontUtils.fontFamily.platform.EXP_NEW_KANSAS_MEDIUM,
            textAlign: 'center',
            fontWeight: 'normal',
            position: 'absolute',
            width: 88,
            left: -16,
        },

        pageWrapper: {
            width: '100%',
            alignItems: 'center',
            padding: 20,
        },
        numberPadWrapper: {
            width: '100%',
            alignItems: 'center',
            paddingHorizontal: 20,
        },

        avatarSectionWrapper: {
            width: '100%',
            alignItems: 'center',
            paddingHorizontal: 20,
            paddingBottom: 20,
        },

        avatarSectionWrapperSkeleton: {
            width: '100%',
            paddingHorizontal: 20,
            paddingBottom: 20,
        },

        avatarSectionWrapperSettings: {
            width: '100%',
            alignItems: 'center',
        },

        accountSettingsSectionContainer: {
            borderBottomWidth: 1,
            borderBottomColor: theme.border,
            ...spacing.mt0,
            ...spacing.mb0,
            ...spacing.pt0,
        },

        workspaceSettingsSectionContainer: {
            borderBottomWidth: 1,
            borderBottomColor: theme.border,
            ...spacing.pt4,
        },

        centralPaneAnimation: {
            height: CONST.CENTRAL_PANE_ANIMATION_HEIGHT,
        },

        sectionTitle: {
            ...spacing.pt2,
            ...spacing.pr3,
            ...spacing.pb4,
            paddingLeft: 13,
            fontSize: 13,
            fontFamily: FontUtils.fontFamily.platform.EXP_NEUE,
            fontWeight: '400',
            lineHeight: 16,
            color: theme.textSupporting,
        },

        accountSettingsSectionTitle: {
            fontFamily: FontUtils.fontFamily.platform.EXP_NEUE_BOLD,
            fontWeight: FontUtils.fontWeight.bold,
        },

        sectionMenuItem: {
            borderRadius: 8,
            paddingHorizontal: 8,
            height: 56,
            alignItems: 'center',
        },

        qrShareSection: {
            width: 264,
        },

        sectionMenuItemTopDescription: {
            ...spacing.ph8,
            ...spacing.mhn8,
            width: 'auto',
        },

        selectCircle: {
            width: variables.componentSizeSmall,
            height: variables.componentSizeSmall,
            borderColor: theme.border,
            borderWidth: 1,
            borderRadius: variables.componentSizeSmall / 2,
            justifyContent: 'center',
            alignItems: 'center',
            backgroundColor: theme.componentBG,
            marginLeft: 8,
        },

        optionSelectCircle: {
            borderRadius: variables.componentSizeSmall / 2 + 1,
            padding: 1,
        },

        unreadIndicatorContainer: {
            position: 'absolute',
            top: -10,
            left: 0,
            width: '100%',
            height: 20,
            paddingHorizontal: 20,
            flexDirection: 'row',
            alignItems: 'center',
            zIndex: 1,
            ...cursor.cursorDefault,
        },

        unreadIndicatorLine: {
            height: 1,
            backgroundColor: theme.unreadIndicator,
            flexGrow: 1,
            marginRight: 8,
            opacity: 0.5,
        },

        threadDividerLine: {
            height: 1,
            backgroundColor: theme.border,
            flexGrow: 1,
            marginLeft: 8,
            marginRight: 20,
        },

        unreadIndicatorText: {
            color: theme.unreadIndicator,
            fontFamily: FontUtils.fontFamily.platform.EXP_NEUE_BOLD,
            fontSize: variables.fontSizeSmall,
            fontWeight: FontUtils.fontWeight.bold,
            textTransform: 'capitalize',
        },

        threadDividerText: {
            fontFamily: FontUtils.fontFamily.platform.EXP_NEUE,
            fontSize: variables.fontSizeSmall,
            textTransform: 'capitalize',
        },

        flipUpsideDown: {
            transform: `rotate(180deg)`,
        },

        navigationScreenCardStyle: {
            backgroundColor: theme.appBG,
            height: '100%',
        },

        invisible: {
            position: 'absolute',
            opacity: 0,
        },

        invisiblePopover: {
            position: 'absolute',
            opacity: 0,
            left: -9999,
        },

        containerWithSpaceBetween: {
            justifyContent: 'space-between',
            width: '100%',
            flex: 1,
        },

        detailsPageSectionContainer: {
            alignSelf: 'flex-start',
        },

        attachmentCarouselContainer: {
            height: '100%',
            width: '100%',
            display: 'flex',
            justifyContent: 'center',
            ...cursor.cursorUnset,
        },

        attachmentArrow: {
            zIndex: 23,
            position: 'absolute',
        },

        attachmentRevealButtonContainer: {
            flex: 1,
            alignItems: 'center',
            justifyContent: 'center',
            ...spacing.ph4,
        },

        arrowIcon: {
            height: 40,
            width: 40,
            alignItems: 'center',
            paddingHorizontal: 0,
            paddingTop: 0,
            paddingBottom: 0,
        },

        switchTrack: {
            width: 50,
            height: 28,
            justifyContent: 'center',
            borderRadius: 20,
            padding: 15,
            backgroundColor: theme.success,
        },

        switchInactive: {
            backgroundColor: theme.border,
        },

        switchThumb: {
            width: 22,
            height: 22,
            borderRadius: 11,
            position: 'absolute',
            left: 4,
            backgroundColor: theme.appBG,
        },

        switchThumbTransformation: (translateX: AnimatableNumericValue) =>
            ({
                transform: [{translateX}],
            } satisfies ViewStyle),

        radioButtonContainer: {
            backgroundColor: theme.componentBG,
            borderRadius: 10,
            height: 20,
            width: 20,
            borderColor: theme.border,
            borderWidth: 1,
            justifyContent: 'center',
            alignItems: 'center',
        },

        checkedContainer: {
            backgroundColor: theme.checkBox,
        },

        magicCodeInputContainer: {
            flexDirection: 'row',
            justifyContent: 'space-between',
            minHeight: variables.inputHeight,
        },

        magicCodeInput: {
            fontSize: variables.fontSizeXLarge,
            color: theme.heading,
            lineHeight: variables.inputHeight,
        },

        // Manually style transparent, in iOS Safari, an input in a container with its opacity set to
        // 0 (completely transparent) cannot handle user interaction, hence the Paste option is never shown
        inputTransparent: {
            color: 'transparent',
            // These properties are available in browser only
            ...(Browser.getBrowser()
                ? {
                      caretColor: 'transparent',
                      WebkitTextFillColor: 'transparent',
                      // After setting the input text color to transparent, it acquires the background-color.
                      // However, it is not possible to override the background-color directly as explained in this resource: https://developer.mozilla.org/en-US/docs/Web/CSS/:autofill
                      // Therefore, the transition effect needs to be delayed.
                      transitionDelay: '99999s',
                      transitionProperty: 'background-color',
                  }
                : {}),
        },

        iouAmountText: {
            ...headlineFont,
            fontSize: variables.iouAmountTextSize,
            color: theme.heading,
            lineHeight: variables.inputHeight,
        },

        iouAmountTextInput: addOutlineWidth(
            theme,
            {
                ...headlineFont,
                fontSize: variables.iouAmountTextSize,
                color: theme.heading,
                padding: 0,
                lineHeight: undefined,
            },
            0,
        ),

        moneyRequestConfirmationAmount: {
            ...headlineFont,
            fontSize: variables.fontSizeh1,
        },

        moneyRequestMenuItem: {
            flexDirection: 'row',
            borderRadius: 0,
            justifyContent: 'space-between',
            width: '100%',
            paddingHorizontal: 20,
            paddingVertical: 12,
        },

        moneyRequestAmountContainer: {minHeight: variables.inputHeight + 2 * (variables.formErrorLineHeight + 8)},

        requestPreviewBox: {
            marginTop: 12,
            maxWidth: variables.reportPreviewMaxWidth,
        },

        moneyRequestPreviewBox: {
            backgroundColor: theme.cardBG,
            borderRadius: variables.componentBorderRadiusLarge,
            maxWidth: variables.reportPreviewMaxWidth,
            width: '100%',
        },

        moneyRequestPreviewBoxText: {
            padding: 16,
        },

        amountSplitPadding: {
            paddingTop: 2,
        },

        moneyRequestPreviewBoxLoading: {
            // When a new IOU request arrives it is very briefly in a loading state, so set the minimum height of the container to 94 to match the rendered height after loading.
            // Otherwise, the IOU request pay button will not be fully visible and the user will have to scroll up to reveal the entire IOU request container.
            // See https://github.com/Expensify/App/issues/10283.
            minHeight: 94,
            width: '100%',
        },

        moneyRequestPreviewBoxAvatar: {
            // This should "hide" the right border of the last avatar
            marginRight: -2,
            marginBottom: 0,
        },

        moneyRequestPreviewAmount: {
            ...headlineFont,
            ...whiteSpace.preWrap,
            color: theme.heading,
        },

        defaultCheckmarkWrapper: {
            marginLeft: 8,
            alignSelf: 'center',
        },

        codeWordWrapper: {
            ...codeStyles.codeWordWrapper,
        },

        codeWordStyle: {
            borderLeftWidth: 0,
            borderRightWidth: 0,
            borderTopLeftRadius: 0,
            borderBottomLeftRadius: 0,
            borderTopRightRadius: 0,
            borderBottomRightRadius: 0,
            paddingLeft: 0,
            paddingRight: 0,
            justifyContent: 'center',
            ...codeStyles.codeWordStyle,
        },

        codeFirstWordStyle: {
            borderLeftWidth: 1,
            borderTopLeftRadius: 4,
            borderBottomLeftRadius: 4,
            paddingLeft: 5,
        },

        codeLastWordStyle: {
            borderRightWidth: 1,
            borderTopRightRadius: 4,
            borderBottomRightRadius: 4,
            paddingRight: 5,
        },

        codePlainTextStyle: {
            ...codeStyles.codePlainTextStyle,
        },

        fullScreenLoading: {
            backgroundColor: theme.componentBG,
            opacity: 0.8,
            justifyContent: 'center',
            alignItems: 'center',
            zIndex: 10,
        },

        reimbursementAccountFullScreenLoading: {
            backgroundColor: theme.componentBG,
            opacity: 0.8,
            justifyContent: 'flex-start',
            alignItems: 'center',
            zIndex: 10,
        },

        hiddenElementOutsideOfWindow: {
            position: 'absolute',
            top: -10000,
            left: 0,
            opacity: 0,
        },

        growlNotificationWrapper: {
            zIndex: 2,
        },

        growlNotificationContainer: {
            flex: 1,
            justifyContent: 'flex-start',
            position: 'absolute',
            width: '100%',
            top: 20,
            ...spacing.pl5,
            ...spacing.pr5,
        },

        growlNotificationDesktopContainer: {
            maxWidth: variables.sideBarWidth,
            right: 0,
            ...positioning.pFixed,
        },

        growlNotificationTranslateY: (translateY: AnimatableNumericValue) =>
            ({
                transform: [{translateY}],
            } satisfies ViewStyle),

        makeSlideInTranslation: (translationType: Translation, fromValue: number) =>
            ({
                from: {
                    [translationType]: fromValue,
                },
                to: {
                    [translationType]: 0,
                },
            } satisfies CustomAnimation),

        growlNotificationBox: {
            backgroundColor: theme.inverse,
            borderRadius: variables.componentBorderRadiusNormal,
            alignItems: 'center',
            flexDirection: 'row',
            justifyContent: 'space-between',
            boxShadow: `${theme.shadow}`,
            ...spacing.p5,
        },

        growlNotificationText: {
            fontSize: variables.fontSizeNormal,
            fontFamily: FontUtils.fontFamily.platform.EXP_NEUE,
            width: '90%',
            lineHeight: variables.fontSizeNormalHeight,
            color: theme.textReversed,
            ...spacing.ml4,
        },

        blockquote: {
            borderLeftColor: theme.border,
            borderLeftWidth: 4,
            paddingLeft: 12,
            marginVertical: 4,
        },

        noSelect: {
            boxShadow: 'none',
            outlineStyle: 'none',
        },

        boxShadowNone: {
            boxShadow: 'none',
        },

        cardStyleNavigator: {
            overflow: 'hidden',
            height: '100%',
        },

        smallEditIcon: {
            alignItems: 'center',
            backgroundColor: theme.buttonDefaultBG,
            borderRadius: 20,
            borderWidth: 3,
            color: theme.textReversed,
            height: 40,
            width: 40,
            justifyContent: 'center',
        },

        smallEditIconWorkspace: {
            borderColor: theme.cardBG,
        },

        smallEditIconAccount: {
            borderColor: theme.appBG,
        },

        smallAvatarEditIcon: {
            position: 'absolute',
            right: -8,
            bottom: -8,
        },

        primaryMediumIcon: {
            alignItems: 'center',
            backgroundColor: theme.buttonDefaultBG,
            borderRadius: 20,
            color: theme.textReversed,
            height: 40,
            width: 40,
            justifyContent: 'center',
        },

        primaryMediumText: {
            fontSize: variables.iconSizeNormal,
        },

        workspaceOwnerAvatarWrapper: {
            margin: 6,
        },

        workspaceOwnerSectionTitle: {
            marginLeft: 6,
        },

        workspaceTypeWrapper: {
            margin: 3,
        },

        workspaceTypeSectionTitle: {
            marginLeft: 3,
        },

        autoGrowHeightMultilineInput: {
            maxHeight: 115,
        },

        peopleRow: {
            width: '100%',
            flexDirection: 'row',
            justifyContent: 'space-between',
            alignItems: 'center',
            ...spacing.ph5,
        },

        peopleRowBorderBottom: {
            borderColor: theme.border,
            borderBottomWidth: 1,
            ...spacing.pb2,
        },

        offlineFeedback: {
            deleted: {
                textDecorationLine: 'line-through',
                textDecorationStyle: 'solid',
            },
            pending: {
                opacity: 0.5,
            },
            error: {
                flexDirection: 'row',
                alignItems: 'center',
            },
            container: {
                ...spacing.pv2,
            },
            textContainer: {
                flexDirection: 'column',
                flex: 1,
            },
            text: {
                color: theme.textSupporting,
                verticalAlign: 'middle',
                fontSize: variables.fontSizeLabel,
            },
            errorDot: {
                marginRight: 12,
            },
        },

        dotIndicatorMessage: {
            display: 'flex',
            flexDirection: 'row',
            alignItems: 'center',
        },

        locationErrorLinkText: {
            textAlignVertical: 'center',
            fontSize: variables.fontSizeLabel,
        },

        sidebarPopover: {
            width: variables.sideBarWidth - 68,
        },

        shortTermsBorder: {
            borderWidth: 1,
            borderColor: theme.border,
        },

        shortTermsHorizontalRule: {
            borderBottomWidth: 1,
            borderColor: theme.border,
            ...spacing.mh3,
        },

        shortTermsLargeHorizontalRule: {
            borderWidth: 1,
            borderColor: theme.border,
            ...spacing.mh3,
        },

        shortTermsRow: {
            flexDirection: 'row',
            padding: 12,
        },

        termsCenterRight: {
            marginTop: 'auto',
            marginBottom: 'auto',
        },

        shortTermsBoldHeadingSection: {
            paddingRight: 12,
            paddingLeft: 12,
            marginTop: 12,
        },

        shortTermsHeadline: {
            ...headlineFont,
            ...whiteSpace.preWrap,
            color: theme.heading,
            fontSize: variables.fontSizeXXXLarge,
            lineHeight: variables.lineHeightXXXLarge,
        },

        longTermsRow: {
            flexDirection: 'row',
            marginTop: 20,
        },

        collapsibleSectionBorder: {
            borderBottomWidth: 2,
            borderBottomColor: theme.border,
        },

        communicationsLinkHeight: {
            height: variables.communicationsLinkHeight,
        },

        floatingMessageCounterWrapper: {
            position: 'absolute',
            left: '50%',
            top: 0,
            zIndex: 100,
            ...visibility.hidden,
        },

        floatingMessageCounterWrapperAndroid: {
            left: 0,
            width: '100%',
            alignItems: 'center',
            position: 'absolute',
            top: 0,
            zIndex: 100,
            ...visibility.hidden,
        },

        floatingMessageCounterSubWrapperAndroid: {
            left: '50%',
            width: 'auto',
        },

        floatingMessageCounter: {
            left: '-50%',
            ...visibility.visible,
        },

        floatingMessageCounterTransformation: (translateY: AnimatableNumericValue) =>
            ({
                transform: [{translateY}],
            } satisfies ViewStyle),

        confirmationAnimation: {
            height: 180,
            width: 180,
            marginBottom: 20,
        },

        googleSearchTextInputContainer: {
            flexDirection: 'column',
        },

        googleSearchSeparator: {
            height: 1,
            backgroundColor: theme.border,
        },

        googleSearchText: {
            color: theme.text,
            fontSize: variables.fontSizeNormal,
            lineHeight: variables.fontSizeNormalHeight,
            fontFamily: FontUtils.fontFamily.platform.EXP_NEUE,
            flex: 1,
        },

        searchPressable: {
            height: variables.componentSizeNormal,
        },

        searchContainer: {
            flex: 1,
            flexDirection: 'row',
            alignItems: 'center',
            gap: 8,
            paddingHorizontal: 24,
            backgroundColor: theme.hoverComponentBG,
            borderRadius: variables.componentBorderRadiusRounded,
            justifyContent: 'center',
        },

        searchContainerHovered: {
            backgroundColor: theme.border,
        },

        searchInputStyle: {
            color: theme.textSupporting,
            fontSize: 13,
            lineHeight: 16,
        },

        threeDotsPopoverOffset: (windowWidth: number) =>
            ({
                ...getPopOverVerticalOffset(60),
                horizontal: windowWidth - 60,
            } satisfies AnchorPosition),

        threeDotsPopoverOffsetNoCloseButton: (windowWidth: number) =>
            ({
                ...getPopOverVerticalOffset(60),
                horizontal: windowWidth - 10,
            } satisfies AnchorPosition),

        threeDotsPopoverOffsetAttachmentModal: (windowWidth: number) =>
            ({
                ...getPopOverVerticalOffset(80),
                horizontal: windowWidth - 140,
            } satisfies AnchorPosition),

        iPhoneXSafeArea: {
            backgroundColor: theme.inverse,
            flex: 1,
        },

        transferBalancePayment: {
            borderWidth: 1,
            borderRadius: variables.componentBorderRadiusNormal,
            borderColor: theme.border,
        },

        transferBalanceSelectedPayment: {
            borderColor: theme.iconSuccessFill,
        },

        transferBalanceBalance: {
            fontSize: 48,
        },

        imageCropContainer: {
            overflow: 'hidden',
            alignItems: 'center',
            justifyContent: 'center',
            backgroundColor: theme.imageCropBackgroundColor,
            ...cursor.cursorMove,
        },

        sliderKnobTooltipView: {
            height: variables.sliderKnobSize,
            width: variables.sliderKnobSize,
            borderRadius: variables.sliderKnobSize / 2,
        },

        sliderKnob: {
            backgroundColor: theme.success,
            position: 'absolute',
            height: variables.sliderKnobSize,
            width: variables.sliderKnobSize,
            borderRadius: variables.sliderKnobSize / 2,
            left: -(variables.sliderKnobSize / 2),
            ...cursor.cursorPointer,
        },

        sliderBar: {
            backgroundColor: theme.border,
            height: variables.sliderBarHeight,
            borderRadius: variables.sliderBarHeight / 2,
            alignSelf: 'stretch',
            justifyContent: 'center',
        },

        screenCenteredContainer: {
            flex: 1,
            justifyContent: 'center',
            marginBottom: 40,
            padding: 16,
        },

        inlineSystemMessage: {
            color: theme.textSupporting,
            fontSize: variables.fontSizeLabel,
            fontFamily: FontUtils.fontFamily.platform.EXP_NEUE,
            marginLeft: 6,
        },

        fullScreen: {
            position: 'absolute',
            top: 0,
            left: 0,
            right: 0,
            bottom: 0,
        },

        invisibleOverlay: {
            backgroundColor: theme.transparent,
            zIndex: 1000,
        },

        invisibleImage: {
            opacity: 0,
            width: 200,
            height: 200,
        },

        reportDropOverlay: {
            backgroundColor: theme.dropUIBG,
            zIndex: 2,
        },

        receiptDropOverlay: {
            backgroundColor: theme.receiptDropUIBG,
            zIndex: 2,
        },

        isDraggingOver: {
            backgroundColor: theme.receiptDropUIBG,
        },

        receiptImageWrapper: (receiptImageTopPosition: number) =>
            ({
                position: 'absolute',
                top: receiptImageTopPosition,
            } satisfies ViewStyle),

        cardSectionContainer: {
            backgroundColor: theme.cardBG,
            borderRadius: variables.componentBorderRadiusCard,
            width: 'auto',
            textAlign: 'left',
            overflow: 'hidden',
            marginBottom: 20,
            marginHorizontal: variables.sectionMargin,
        },

        cardSectionIllustration: {
            width: 'auto',
            height: variables.sectionIllustrationHeight,
        },

        cardSectionTitle: {
            fontSize: variables.fontSizeLarge,
            lineHeight: variables.lineHeightXLarge,
        },

        cardMenuItem: {
            paddingLeft: 8,
            paddingRight: 0,
            borderRadius: variables.buttonBorderRadius,
            height: variables.componentSizeLarge,
            alignItems: 'center',
        },

        emptyCardSectionTitle: {
            fontSize: variables.fontSizeXLarge,
            lineHeight: variables.lineHeightXXLarge,
            textAlign: 'center',
        },

        emptyCardSectionSubtitle: {
            fontSize: variables.fontSizeNormal,
            lineHeight: variables.lineHeightXLarge,
            color: theme.textSupporting,
            textAlign: 'center',
        },

        transferBalance: {
            width: 'auto',
            borderRadius: 0,
            height: 64,
            alignItems: 'center',
        },

        paymentMethod: {
            paddingHorizontal: 20,
            height: variables.optionRowHeight,
        },

        archivedReportFooter: {
            borderRadius: variables.componentBorderRadius,
            ...wordBreak.breakWord,
        },

        deeplinkWrapperContainer: {
            padding: 20,
            flex: 1,
            alignItems: 'center',
            justifyContent: 'center',
            backgroundColor: theme.appBG,
        },

        deeplinkWrapperMessage: {
            flex: 1,
            alignItems: 'center',
            justifyContent: 'center',
        },

        deeplinkWrapperFooter: {
            paddingTop: 80,
            paddingBottom: 45,
        },

        emojiReactionBubble: {
            borderRadius: 28,
            alignItems: 'center',
            justifyContent: 'center',
            flexDirection: 'row',
            alignSelf: 'flex-start',
        },

        emojiReactionListHeader: {
            marginTop: 8,
            paddingBottom: 20,
            borderBottomColor: theme.border,
            borderBottomWidth: 1,
            marginHorizontal: 20,
        },
        emojiReactionListHeaderBubble: {
            paddingVertical: 2,
            paddingHorizontal: 8,
            borderRadius: 28,
            backgroundColor: theme.border,
            alignItems: 'center',
            justifyContent: 'center',
            flexDirection: 'row',
            alignSelf: 'flex-start',
            marginRight: 4,
        },

        reactionListHeaderText: {
            color: theme.textSupporting,
            marginLeft: 8,
            alignSelf: 'center',
        },

        miniQuickEmojiReactionText: {
            fontSize: 18,
            lineHeight: 22,
            verticalAlign: 'middle',
        },

        emojiReactionBubbleText: {
            verticalAlign: 'middle',
        },

        stickyHeaderEmoji: (isSmallScreenWidth: boolean, windowWidth: number) =>
            ({
                position: 'absolute',
                width: isSmallScreenWidth ? windowWidth - 32 : CONST.EMOJI_PICKER_SIZE.WIDTH - 32,
                ...spacing.mh4,
            } satisfies ViewStyle),

        reactionCounterText: {
            fontSize: 13,
            marginLeft: 4,
            fontWeight: 'bold',
        },

        fontColorReactionLabel: {
            color: theme.tooltipSupportingText,
        },

        reactionEmojiTitle: {
            fontSize: variables.iconSizeLarge,
            lineHeight: variables.iconSizeXLarge,
        },

        textReactionSenders: {
            color: theme.tooltipPrimaryText,
            ...wordBreak.breakWord,
        },

        quickReactionsContainer: {
            gap: 12,
            flexDirection: 'row',
            paddingHorizontal: 25,
            paddingVertical: 12,
            justifyContent: 'space-between',
        },

        reactionListContainer: {
            maxHeight: variables.listItemHeightNormal * 5.75,
            ...spacing.pv2,
        },

        reactionListContainerFixedWidth: {
            maxWidth: variables.popoverWidth,
        },

        validateCodeDigits: {
            color: theme.text,
            fontFamily: FontUtils.fontFamily.platform.EXP_NEUE,
            fontSize: variables.fontSizeXXLarge,
            letterSpacing: 4,
        },

        footerWrapper: {
            fontSize: variables.fontSizeNormal,
            paddingTop: 64,
            maxWidth: 1100, // Match footer across all Expensify platforms
        },

        footerColumnsContainer: {
            flex: 1,
            flexWrap: 'wrap',
            marginBottom: 40,
            marginHorizontal: -16,
        },

        footerTitle: {
            fontSize: variables.fontSizeLarge,
            color: theme.success,
            marginBottom: 16,
        },

        footerRow: {
            paddingVertical: 4,
            marginBottom: 8,
            color: theme.textLight,
            fontSize: variables.fontSizeMedium,
        },

        footerBottomLogo: {
            marginTop: 40,
            width: '100%',
        },

        datePickerRoot: {
            position: 'relative',
            zIndex: 99,
        },

        datePickerPopover: {
            backgroundColor: theme.appBG,
            width: '100%',
            alignSelf: 'center',
            zIndex: 100,
            marginTop: 8,
        },

        loginHeroHeader: {
            fontFamily: FontUtils.fontFamily.platform.EXP_NEW_KANSAS_MEDIUM,
            color: theme.success,
            fontWeight: '500',
            textAlign: 'center',
        },

        newKansasLarge: {
            ...headlineFont,
            fontSize: variables.fontSizeXLarge,
            lineHeight: variables.lineHeightXXLarge,
        },

        eReceiptAmount: {
            ...headlineFont,
            fontSize: variables.fontSizeXXXLarge,
            color: colors.green400,
        },

        eReceiptAmountLarge: {
            ...headlineFont,
            fontSize: variables.fontSizeEReceiptLarge,
            textAlign: 'center',
        },

        eReceiptCurrency: {
            ...headlineFont,
            fontSize: variables.fontSizeXXLarge,
        },

        eReceiptMerchant: {
            fontFamily: FontUtils.fontFamily.platform.EXP_NEUE,
            fontSize: variables.fontSizeXLarge,
            lineHeight: variables.lineHeightXXLarge,
            color: theme.textColorfulBackground,
        },

        eReceiptWaypointTitle: {
            fontFamily: FontUtils.fontFamily.platform.EXP_NEUE,
            fontSize: variables.fontSizeSmall,
            lineHeight: variables.lineHeightSmall,
            color: colors.green400,
        },

        eReceiptWaypointAddress: {
            fontFamily: FontUtils.fontFamily.platform.MONOSPACE,
            fontSize: variables.fontSizeNormal,
            lineHeight: variables.lineHeightNormal,
            color: theme.textColorfulBackground,
        },

        eReceiptGuaranteed: {
            fontFamily: FontUtils.fontFamily.platform.MONOSPACE,
            fontSize: variables.fontSizeSmall,
            lineHeight: variables.lineHeightSmall,
            color: theme.textColorfulBackground,
        },

        eReceiptBackground: {
            ...sizing.w100,
            borderRadius: 20,
            position: 'absolute',
            top: 0,
            left: 0,
            height: 540,
        },

        eReceiptPanel: {
            ...spacing.p5,
            ...spacing.pb8,
            ...spacing.m5,
            backgroundColor: colors.green800,
            borderRadius: 20,
            width: 335,
        },

        eReceiptBackgroundThumbnail: {
            ...sizing.w100,
            position: 'absolute',
            aspectRatio: 335 / 540,
            top: 0,
            minWidth: 217,
        },

        eReceiptContainer: {
            width: 335,
            minHeight: 540,
            borderRadius: 20,
            overflow: 'hidden',
        },

        loginHeroBody: {
            fontFamily: FontUtils.fontFamily.platform.EXP_NEUE,
            fontSize: variables.fontSizeSignInHeroBody,
            color: theme.textLight,
            textAlign: 'center',
        },

        linkPreviewWrapper: {
            marginTop: 16,
            borderLeftWidth: 4,
            borderLeftColor: theme.border,
            paddingLeft: 12,
        },

        linkPreviewImage: {
            flex: 1,
            borderRadius: 8,
            marginTop: 8,
        },

        linkPreviewLogoImage: {
            height: 16,
            width: 16,
        },

        contextMenuItemPopoverMaxWidth: {
            maxWidth: 375,
        },

        formSpaceVertical: {
            height: 20,
            width: 1,
        },

        taskCheckbox: {
            height: 16,
            width: 16,
        },

        taskTitleMenuItem: {
            ...writingDirection.ltr,
            ...headlineFont,
            fontSize: variables.fontSizeXLarge,
            maxWidth: '100%',
            ...wordBreak.breakWord,
        },

        taskDescriptionMenuItem: {
            maxWidth: '100%',
            ...wordBreak.breakWord,
        },

        taskTitleDescription: {
            fontFamily: FontUtils.fontFamily.platform.EXP_NEUE,
            fontSize: variables.fontSizeLabel,
            color: theme.textSupporting,
            lineHeight: variables.lineHeightNormal,
            ...spacing.mb1,
        },

        taskMenuItemCheckbox: {
            height: 27,
            ...spacing.mr3,
        },

        reportHorizontalRule: {
            borderColor: theme.border,
            ...spacing.mh5,
        },

        assigneeTextStyle: {
            fontFamily: FontUtils.fontFamily.platform.EXP_NEUE_BOLD,
            fontWeight: FontUtils.fontWeight.bold,
            minHeight: variables.avatarSizeSubscript,
        },

        taskRightIconContainer: {
            width: variables.componentSizeNormal,
            marginLeft: 'auto',
            ...spacing.mt1,
            ...pointerEventsAuto,
            ...display.dFlex,
            ...flex.alignItemsCenter,
        },

        shareCodeContainer: {
            width: '100%',
            alignItems: 'center',
            paddingHorizontal: variables.qrShareHorizontalPadding,
            paddingVertical: 20,
            borderRadius: 20,
            overflow: 'hidden',
            borderColor: theme.borderFocus,
            borderWidth: 2,
            backgroundColor: theme.highlightBG,
        },

        splashScreenHider: {
            backgroundColor: theme.splashBG,
            alignItems: 'center',
            justifyContent: 'center',
        },

        headerEnvBadge: {
            position: 'absolute',
            bottom: -8,
            left: -8,
            height: 12,
            width: 22,
            paddingLeft: 4,
            paddingRight: 4,
            alignItems: 'center',
            zIndex: -1,
        },

        headerEnvBadgeText: {
            fontSize: 7,
            fontWeight: FontUtils.fontWeight.bold,
            lineHeight: undefined,
        },

        expensifyQrLogo: {
            alignSelf: 'stretch',
            height: 27,
            marginBottom: 20,
        },

        qrShareTitle: {
            marginTop: 15,
            textAlign: 'center',
        },

        loginButtonRow: {
            width: '100%',
            gap: 12,
            ...flex.flexRow,
            ...flex.justifyContentCenter,
        },

        loginButtonRowSmallScreen: {
            width: '100%',
            gap: 12,
            ...flex.flexRow,
            ...flex.justifyContentCenter,
            marginBottom: 10,
        },

        desktopSignInButtonContainer: {
            width: 40,
            height: 40,
        },

        signInIconButton: {
            paddingVertical: 2,
        },

        googleButtonContainer: {
            colorScheme: 'light',
            width: 40,
            height: 40,
            alignItems: 'center',
            overflow: 'hidden',
        },

        googlePillButtonContainer: {
            colorScheme: 'light',
            height: 40,
            width: 300,
            overflow: 'hidden',
        },

        thirdPartyLoadingContainer: {
            alignItems: 'center',
            justifyContent: 'center',
            height: 450,
        },

        tabSelectorButton: {
            height: variables.tabSelectorButtonHeight,
            padding: variables.tabSelectorButtonPadding,
            flexDirection: 'row',
            alignItems: 'center',
            justifyContent: 'center',
            borderRadius: variables.buttonBorderRadius,
        },

        tabSelector: {
            flexDirection: 'row',
            paddingHorizontal: 20,
            paddingBottom: 12,
        },

        tabText: (isSelected: boolean) =>
            ({
                marginLeft: 8,
                fontFamily: isSelected ? FontUtils.fontFamily.platform.EXP_NEUE_BOLD : FontUtils.fontFamily.platform.EXP_NEUE,
                fontWeight: isSelected ? FontUtils.fontWeight.bold : '400',
                color: isSelected ? theme.text : theme.textSupporting,
                lineHeight: variables.lineHeightNormal,
                fontSize: variables.fontSizeNormal,
            } satisfies TextStyle),

        tabBackground: (hovered: boolean, isFocused: boolean, background: string | Animated.AnimatedInterpolation<string>) => ({
            backgroundColor: hovered && !isFocused ? theme.highlightBG : background,
        }),

        tabOpacity: (
            hovered: boolean,
            isFocused: boolean,
            activeOpacityValue: number | Animated.AnimatedInterpolation<number>,
            inactiveOpacityValue: number | Animated.AnimatedInterpolation<number>,
        ) => ({
            opacity: hovered && !isFocused ? inactiveOpacityValue : activeOpacityValue,
        }),

        overscrollSpacer: (backgroundColor: string, height: number) =>
            ({
                backgroundColor,
                height,
                width: '100%',
                position: 'absolute',
                top: -height,
                left: 0,
                right: 0,
            } satisfies ViewStyle),

        dualColorOverscrollSpacer: {
            position: 'absolute',
            top: 0,
            left: 0,
            width: '100%',
            height: '100%',
            zIndex: -1,
        },

        willChangeTransform: {
            willChange: 'transform',
        },

        dropDownButtonCartIconContainerPadding: {
            paddingRight: 0,
            paddingLeft: 0,
        },

        dropDownButtonArrowContain: {
            marginLeft: 12,
            marginRight: 14,
        },

        dropDownButtonCartIconView: {
            borderTopRightRadius: variables.buttonBorderRadius,
            borderBottomRightRadius: variables.buttonBorderRadius,
            ...flex.flexRow,
            ...flex.alignItemsCenter,
        },

        emojiPickerButtonDropdown: {
            justifyContent: 'center',
            backgroundColor: theme.activeComponentBG,
            width: 86,
            height: 52,
            borderRadius: 26,
            alignItems: 'center',
            paddingLeft: 10,
            paddingRight: 4,
            alignSelf: 'flex-start',
            ...userSelect.userSelectNone,
        },

        emojiPickerButtonDropdownIcon: {
            fontSize: 30,
        },

        moneyRequestImage: {
            height: 200,
            borderRadius: 16,
            margin: 20,
        },

        reportPreviewBox: {
            backgroundColor: theme.cardBG,
            borderRadius: variables.componentBorderRadiusLarge,
            maxWidth: variables.reportPreviewMaxWidth,
            width: '100%',
        },

        reportPreviewBoxHoverBorder: {
            borderColor: theme.cardBG,
            backgroundColor: theme.cardBG,
        },

        reportContainerBorderRadius: {
            borderRadius: variables.componentBorderRadiusLarge,
        },

        expenseAndReportPreviewBoxBody: {
            padding: 16,
        },

        expenseAndReportPreviewTextContainer: {
            gap: 8,
        },

        reportPreviewAmountSubtitleContainer: {
            gap: 4,
        },

        expenseAndReportPreviewTextButtonContainer: {
            gap: 16,
        },

        reportActionItemImagesContainer: {
            margin: 4,
        },

        reportActionItemImages: {
            flexDirection: 'row',
            borderRadius: 12,
            overflow: 'hidden',
            height: variables.reportActionImagesSingleImageHeight,
        },

        reportActionItemImage: {
            flex: 1,
            width: '100%',
            height: '100%',
            display: 'flex',
            justifyContent: 'center',
            alignItems: 'center',
        },

        reportActionItemImageBorder: {
            borderRightWidth: 4,
            borderColor: theme.cardBG,
        },

        reportActionItemImagesMoreContainer: {
            position: 'absolute',
            bottom: 0,
            right: 0,
            display: 'flex',
        },

        reportActionItemImagesMore: {
            borderTopLeftRadius: 12,
            backgroundColor: theme.border,
            width: 40,
            height: 40,
        },

        reportActionItemImagesMoreHovered: {
            backgroundColor: theme.cardBG,
        },

        reportActionItemImagesMoreText: {
            position: 'absolute',
            marginLeft: 20,
            marginTop: 16,
            color: theme.textSupporting,
        },

        reportActionItemImagesMoreCornerTriangle: {
            position: 'absolute',
        },

        assignedCardsIconContainer: {
            height: variables.bankCardHeight,
            width: variables.bankCardWidth,
            borderRadius: 4,
            overflow: 'hidden',
            alignSelf: 'center',
        },

        bankIconContainer: {
            height: variables.bankCardWidth,
            width: variables.bankCardWidth,
            borderRadius: 8,
            overflow: 'hidden',
            alignSelf: 'center',
        },

        moneyRequestHeaderStatusBarBadge: {
            width: 68,
            height: variables.inputHeightSmall,
            borderRadius: variables.componentBorderRadiusSmall,
            display: 'flex',
            justifyContent: 'center',
            alignItems: 'center',
            backgroundColor: theme.border,
            marginRight: 12,
        },

        staticHeaderImage: {
            minHeight: 240,
        },

        emojiPickerButtonDropdownContainer: {
            flexDirection: 'row',
            alignItems: 'center',
        },

        rotate90: {
            transform: 'rotate(90deg)',
        },

        emojiStatusLHN: {
            fontSize: 9,
        },

        sidebarStatusAvatarContainer: {
            height: 40,
            width: 40,
            backgroundColor: theme.componentBG,
            alignItems: 'center',
            justifyContent: 'center',
            borderRadius: 20,
        },
        sidebarStatusAvatar: {
            alignItems: 'center',
            justifyContent: 'center',
            backgroundColor: theme.border,
            height: 20,
            width: 20,
            borderRadius: 10,
            position: 'absolute',
            right: -4,
            bottom: -4,
            borderColor: theme.highlightBG,
            borderWidth: 2,
        },
        moneyRequestViewImage: {
            ...spacing.mh5,
            ...spacing.mv3,
            overflow: 'hidden',
            borderWidth: 2,
            borderColor: theme.cardBG,
            borderRadius: variables.componentBorderRadiusLarge,
            height: 200,
            maxWidth: 400,
        },

        moneyRequestAttachReceipt: {
            backgroundColor: theme.highlightBG,
            borderColor: theme.border,
            borderWidth: 1,
        },

        mapViewContainer: {
            ...flex.flex1,
            minHeight: 300,
        },

        mapView: {
            ...flex.flex1,
            overflow: 'hidden',
            backgroundColor: theme.highlightBG,
        },

        mapEditView: {
            borderRadius: variables.componentBorderRadiusXLarge,
            borderWidth: variables.componentBorderWidth,
            borderColor: theme.appBG,
        },

        mapViewOverlay: {
            flex: 1,
            position: 'absolute',
            left: 0,
            top: 0,
            borderRadius: variables.componentBorderRadiusLarge,
            overflow: 'hidden',
            backgroundColor: theme.highlightBG,
            ...sizing.w100,
            ...sizing.h100,
        },

        confirmationListMapItem: {
            ...spacing.mv2,
            ...spacing.mh5,
            height: 200,
        },

        mapDirection: {
            lineColor: theme.success,
            lineWidth: 7,
        },

        mapDirectionLayer: {
            layout: {'line-join': 'round', 'line-cap': 'round'},
            paint: {'line-color': theme.success, 'line-width': 7},
        },

        mapPendingView: {
            backgroundColor: theme.highlightBG,
            ...flex.flex1,
            borderRadius: variables.componentBorderRadiusLarge,
        },
        userReportStatusEmoji: {
            flexShrink: 0,
            fontSize: variables.fontSizeNormal,
            marginRight: 4,
        },
        timePickerInput: {
            fontSize: 69,
            minWidth: 56,
            alignSelf: 'center',
        },
        timePickerWidth100: {
            width: 100,
        },
        timePickerHeight100: {
            height: 100,
        },
        timePickerSemiDot: {
            fontSize: 69,
            height: 84,
            alignSelf: 'center',
        },
        timePickerSwitcherContainer: {
            flexDirection: 'row',
            alignItems: 'flex-start',
            justifyContent: 'center',
        },
        selectionListRadioSeparator: {
            height: StyleSheet.hairlineWidth,
            backgroundColor: theme.border,
            marginHorizontal: 20,
        },

        selectionListPressableItemWrapper: {
            alignItems: 'center',
            flexDirection: 'row',
            paddingHorizontal: 16,
            paddingVertical: 16,
            marginHorizontal: 20,
            backgroundColor: theme.highlightBG,
            borderRadius: 8,
        },

        draggableTopBar: {
            height: 30,
            width: '100%',
        },
        menuItemError: {
            position: 'absolute',
            bottom: -4,
            left: 20,
            right: 20,
        },
        formHelperMessage: {
            height: 32,
        },
        timePickerInputExtraSmall: {
            fontSize: 50,
        },
        setTimeFormButtonContainer: {
            minHeight: 54,
        },
        timePickerInputsContainer: {
            maxHeight: 100,
        },
        timePickerButtonErrorText: {
            position: 'absolute',
            top: -36,
        },

        chatBottomLoader: {
            position: 'absolute',
            top: 0,
            bottom: 0,
            left: 0,
            right: 0,
            height: CONST.CHAT_HEADER_LOADER_HEIGHT,
        },

        videoContainer: {
            ...flex.flex1,
            ...flex.alignItemsCenter,
            ...flex.justifyContentCenter,
            ...objectFit.oFCover,
        },

        singleOptionSelectorRow: {
            ...flex.flexRow,
            ...flex.alignItemsCenter,
            gap: 12,
            marginBottom: 16,
        },

        holdRequestInline: {
            ...headlineFont,
            ...whiteSpace.preWrap,
            color: theme.heading,
            fontSize: variables.fontSizeXLarge,
            lineHeight: variables.lineHeightXXLarge,

            backgroundColor: colors.red,
            borderRadius: variables.componentBorderRadiusMedium,
            overflow: 'hidden',

            paddingHorizontal: 8,
            paddingVertical: 4,
        },

        walletCard: {
            borderRadius: variables.componentBorderRadiusLarge,
            position: 'relative',
            alignSelf: 'center',
            overflow: 'hidden',
        },

        walletCardNumber: {
            color: theme.text,
            fontSize: variables.fontSizeNormal,
        },

        walletCardMenuItem: {
            fontFamily: FontUtils.fontFamily.platform.EXP_NEUE_BOLD,
            fontWeight: FontUtils.fontWeight.bold,
            color: theme.text,
            fontSize: variables.fontSizeNormal,
            lineHeight: variables.lineHeightXLarge,
        },

        walletCardHolder: {
            position: 'absolute',
            left: 16,
            bottom: 16,
            width: variables.cardNameWidth,
            color: theme.textLight,
            fontSize: variables.fontSizeSmall,
            lineHeight: variables.lineHeightLarge,
        },

        walletBalance: {
            lineHeight: undefined,
            fontSize: 45,
            paddingTop: 0,
            paddingBottom: 0,
        },

        walletRedDotSectionTitle: {
            color: theme.text,
            fontWeight: FontUtils.fontWeight.bold,
            fontSize: variables.fontSizeNormal,
            lineHeight: variables.lineHeightXLarge,
        },

        walletRedDotSectionText: {
            color: theme.darkSupportingText,
            fontSize: variables.fontSizeLabel,
            lineHeight: variables.lineHeightNormal,
        },

        walletLockedMessage: {
            color: theme.text,
            fontSize: variables.fontSizeNormal,
            lineHeight: variables.lineHeightXLarge,
        },

        workspaceSection: {
            maxWidth: variables.workspaceSectionMaxWidth + variables.sectionMargin * 2,
        },

        workspaceSectionMobile: {
            width: '100%',
            alignSelf: 'center',
        },

        aspectRatioLottie: (animation: DotLottieAnimation) => ({aspectRatio: animation.w / animation.h}),

        receiptDropHeaderGap: {
            backgroundColor: theme.receiptDropUIBG,
        },

        checkboxWithLabelCheckboxStyle: {
            marginLeft: -2,
        },

        singleOptionSelectorCircle: {
            borderColor: theme.icon,
        },

        interactiveStepHeaderContainer: {
            flex: 1,
            alignSelf: 'center',
            flexDirection: 'row',
        },

        interactiveStepHeaderStepContainer: {
            flexDirection: 'row',
            alignItems: 'center',
        },

        interactiveStepHeaderStepButton: {
            width: 40,
            height: 40,
            borderWidth: 2,
            borderRadius: 20,
            borderColor: theme.borderFocus,
            justifyContent: 'center',
            alignItems: 'center',
            color: theme.white,
        },

        interactiveStepHeaderLockedStepButton: {
            borderColor: theme.borderLighter,
        },

        interactiveStepHeaderStepText: {
            fontSize: variables.fontSizeLabel,
            fontFamily: FontUtils.fontFamily.platform.EXP_NEUE,
            fontWeight: FontUtils.fontWeight.bold,
        },

        interactiveStepHeaderCompletedStepButton: {
            backgroundColor: theme.iconSuccessFill,
        },

        interactiveStepHeaderStepLine: {
            height: 1,
            flexGrow: 1,
            backgroundColor: theme.iconSuccessFill,
        },

        interactiveStepHeaderLockedStepLine: {
            backgroundColor: theme.activeComponentBG,
        },
        confirmBankInfoCard: {
            backgroundColor: colors.green800,
            borderRadius: variables.componentBorderRadiusCard,
            marginBottom: 20,
            marginHorizontal: 16,
            padding: 20,
            width: 'auto',
            textAlign: 'left',
        },
        confirmBankInfoText: {
            fontSize: variables.fontSizeNormal,
            fontFamily: FontUtils.fontFamily.platform.EXP_NEUE,
            color: theme.text,
        },
        confirmBankInfoCompanyIcon: {
            height: 40,
            width: 40,
            backgroundColor: colors.darkIcons,
            borderRadius: 50,
            justifyContent: 'center',
            alignItems: 'center',
        },
        confirmBankInfoBankIcon: {
            height: 40,
            width: 40,
            borderRadius: 50,
        },
        confirmBankInfoNumber: {
            fontFamily: FontUtils.fontFamily.platform.MONOSPACE,
            fontSize: variables.fontSizeNormal,
            lineHeight: variables.lineHeightXLarge,
            color: theme.text,
            textAlignVertical: 'center',
        },

        textHeadlineLineHeightXXL: {
            ...headlineFont,
            ...whiteSpace.preWrap,
            color: theme.heading,
            fontSize: variables.fontSizeXLarge,
            lineHeight: variables.lineHeightXXLarge,
        },

        videoPlayerControlsContainer: {
            position: 'absolute',
            bottom: CONST.VIDEO_PLAYER.CONTROLS_POSITION.NORMAL,
            left: CONST.VIDEO_PLAYER.CONTROLS_POSITION.NORMAL,
            right: CONST.VIDEO_PLAYER.CONTROLS_POSITION.NORMAL,
            backgroundColor: theme.videoPlayerBG,
            borderRadius: 8,
            flexDirection: 'column',
            overflow: 'visible',
            zIndex: 9000,
        },

        videoPlayerControlsButtonContainer: {
            flexDirection: 'row',
            alignItems: 'center',
            justifyContent: 'space-between',
        },

        progressBarOutline: {
            width: '100%',
            height: 4,
            borderRadius: 8,
            backgroundColor: theme.transparentWhite,
        },

        progressBarFill: {
            height: '100%',
            backgroundColor: colors.white,
            borderRadius: 8,
        },

        videoPlayerControlsRow: {
            flexDirection: 'row',
            alignItems: 'center',
        },

        videoPlayerText: {
            textAlign: 'center',
            fontSize: variables.fontSizeLabel,
            fontWeight: '700',
            lineHeight: 16,
            color: theme.white,
            userSelect: 'none',
            WebkitUserSelect: 'none',
        },

        volumeSliderContainer: {
            position: 'absolute',
            left: 0,
            bottom: 0,
            width: '100%',
            height: 100,
            alignItems: 'center',
            borderRadius: 4,
            backgroundColor: colors.green700,
        },

        volumeSliderOverlay: {
            width: 4,
            height: 60,
            backgroundColor: theme.transparentWhite,
            borderRadius: 8,
            marginTop: 8,
            alignItems: 'center',
            justifyContent: 'flex-end',
        },

        volumeSliderThumb: {
            width: 8,
            height: 8,
            borderRadius: 8,
            backgroundColor: colors.white,
            marginBottom: -2,
        },

        volumeSliderFill: {
            width: 4,
            height: 20,
            backgroundColor: colors.white,
            borderRadius: 8,
        },

        videoIconButton: {
            padding: 4,
            borderRadius: 4,
        },

        videoIconButtonHovered: {
            backgroundColor: colors.green700,
        },

        videoThumbnailContainer: {
            width: '100%',
            height: '100%',
            alignItems: 'center',
            justifyContent: 'center',
            position: 'absolute',
            top: 0,
            left: 0,
        },

        videoThumbnailPlayButton: {
            backgroundColor: theme.videoPlayerBG,
            borderRadius: 100,
            width: 72,
            height: 72,
            alignItems: 'center',
            justifyContent: 'center',
        },

        videoExpandButton: {
            position: 'absolute',
            top: 12,
            right: 12,
            backgroundColor: theme.videoPlayerBG,
            borderRadius: 8,
            padding: 8,
        },

        videoPlayerTimeComponentWidth: {
            width: 40,
        },

        colorSchemeStyle: (colorScheme: ColorScheme) => ({colorScheme}),

        updateAnimation: {
            width: variables.updateAnimationW,
            height: variables.updateAnimationH,
        },

        updateRequiredViewHeader: {
            height: variables.updateViewHeaderHeight,
        },

        updateRequiredViewTextContainer: {
            width: variables.updateTextViewContainerWidth,
        },

        widthAuto: {
            width: 'auto',
        },

        workspaceTitleStyle: {
            ...headlineFont,
            fontSize: variables.fontSizeXLarge,
        },

<<<<<<< HEAD
        tripReservationIconContainer: {
            width: 32,
            height: 32,
            backgroundColor: theme.overlay,
            borderRadius: 32,
            alignItems: 'center',
            justifyContent: 'center',
        },

        tripReservationTitleGap: {
            gap: 2,
=======
        textLineThrough: {
            textDecorationLine: 'line-through',
>>>>>>> 5a8cb7fb
        },
    } satisfies Styles);

type ThemeStyles = ReturnType<typeof styles>;

const defaultStyles = styles(defaultTheme);

export default styles;
export {defaultStyles};
export type {Styles, ThemeStyles, StatusBarStyle, ColorScheme, AnchorPosition, AnchorDimensions};<|MERGE_RESOLUTION|>--- conflicted
+++ resolved
@@ -4719,7 +4719,6 @@
             fontSize: variables.fontSizeXLarge,
         },
 
-<<<<<<< HEAD
         tripReservationIconContainer: {
             width: 32,
             height: 32,
@@ -4731,10 +4730,10 @@
 
         tripReservationTitleGap: {
             gap: 2,
-=======
+        },
+
         textLineThrough: {
             textDecorationLine: 'line-through',
->>>>>>> 5a8cb7fb
         },
     } satisfies Styles);
 
