--- conflicted
+++ resolved
@@ -2275,13 +2275,8 @@
             width: '100%',
         },
 
-<<<<<<< HEAD
-        headerBarExtendedHeight: {
-            height: variables.contentHeaderExtendedHeight,
-=======
         headerBarDesktopHeight: {
             height: variables.contentHeaderDesktopHeight,
->>>>>>> 9463e22b
         },
 
         imageViewContainer: {
