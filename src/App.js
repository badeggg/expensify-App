import {PortalProvider} from '@gorhom/portal';
import PropTypes from 'prop-types';
import React from 'react';
import {LogBox} from 'react-native';
import {GestureHandlerRootView} from 'react-native-gesture-handler';
import Onyx from 'react-native-onyx';
import {PickerStateProvider} from 'react-native-picker-select';
import {SafeAreaProvider} from 'react-native-safe-area-context';
import '../wdyr';
import ActiveWorkspaceContextProvider from './components/ActiveWorkspace/ActiveWorkspaceProvider';
import ColorSchemeWrapper from './components/ColorSchemeWrapper';
import ComposeProviders from './components/ComposeProviders';
import CustomStatusBarAndBackground from './components/CustomStatusBarAndBackground';
import CustomStatusBarAndBackgroundContextProvider from './components/CustomStatusBarAndBackground/CustomStatusBarAndBackgroundContextProvider';
import ErrorBoundary from './components/ErrorBoundary';
import HTMLEngineProvider from './components/HTMLEngineProvider';
import {LocaleContextProvider} from './components/LocaleContextProvider';
import OnyxProvider from './components/OnyxProvider';
import PopoverContextProvider from './components/PopoverProvider';
import SafeArea from './components/SafeArea';
import ThemeIllustrationsProvider from './components/ThemeIllustrationsProvider';
import ThemeProvider from './components/ThemeProvider';
import ThemeStylesProvider from './components/ThemeStylesProvider';
import {CurrentReportIDContextProvider} from './components/withCurrentReportID';
import {EnvironmentProvider} from './components/withEnvironment';
import {KeyboardStateProvider} from './components/withKeyboardState';
import {WindowDimensionsProvider} from './components/withWindowDimensions';
import Expensify from './Expensify';
import useDefaultDragAndDrop from './hooks/useDefaultDragAndDrop';
import OnyxUpdateManager from './libs/actions/OnyxUpdateManager';
import * as Session from './libs/actions/Session';
import * as Environment from './libs/Environment/Environment';
import InitialUrlContext from './libs/InitialUrlContext';
import {ReportAttachmentsProvider} from './pages/home/report/ReportAttachmentsContext';

const propTypes = {
    /** Initial url that may be passed as deeplink from Hybrid App */
    url: PropTypes.string,
};

const defaultProps = {
    url: undefined,
};

// For easier debugging and development, when we are in web we expose Onyx to the window, so you can more easily set data into Onyx
if (window && Environment.isDevelopment()) {
    window.Onyx = Onyx;
    window.setSupportToken = Session.setSupportAuthToken;
}

LogBox.ignoreLogs([
    // Basically it means that if the app goes in the background and back to foreground on Android,
    // the timer is lost. Currently Expensify is using a 30 minutes interval to refresh personal details.
    // More details here: https://git.io/JJYeb
    'Setting a timer for a long period of time',
]);

const fill = {flex: 1};

function App({url}) {
    useDefaultDragAndDrop();
    OnyxUpdateManager();
    return (
<<<<<<< HEAD
        <InitialUrlContext.Provider value={url}>
            <GestureHandlerRootView style={fill}>
                <ComposeProviders
                    components={[
                        OnyxProvider,
                        ThemeProvider,
                        ThemeStylesProvider,
                        ThemeIllustrationsProvider,
                        SafeAreaProvider,
                        PortalProvider,
                        SafeArea,
                        LocaleContextProvider,
                        HTMLEngineProvider,
                        WindowDimensionsProvider,
                        KeyboardStateProvider,
                        PopoverContextProvider,
                        CurrentReportIDContextProvider,
                        ReportAttachmentsProvider,
                        PickerStateProvider,
                        EnvironmentProvider,
                        CustomStatusBarAndBackgroundContextProvider,
                    ]}
                >
                    <CustomStatusBarAndBackground />
                    <ErrorBoundary errorMessage="NewExpensify crash caught by error boundary">
                        <ColorSchemeWrapper>
                            <Expensify />
                        </ColorSchemeWrapper>
                    </ErrorBoundary>
                </ComposeProviders>
            </GestureHandlerRootView>
        </InitialUrlContext.Provider>
=======
        <GestureHandlerRootView style={fill}>
            <ComposeProviders
                components={[
                    OnyxProvider,
                    ThemeProvider,
                    ThemeStylesProvider,
                    ThemeIllustrationsProvider,
                    SafeAreaProvider,
                    PortalProvider,
                    SafeArea,
                    LocaleContextProvider,
                    HTMLEngineProvider,
                    WindowDimensionsProvider,
                    KeyboardStateProvider,
                    PopoverContextProvider,
                    CurrentReportIDContextProvider,
                    ReportAttachmentsProvider,
                    PickerStateProvider,
                    EnvironmentProvider,
                    CustomStatusBarAndBackgroundContextProvider,
                    ActiveWorkspaceContextProvider,
                ]}
            >
                <CustomStatusBarAndBackground />
                <ErrorBoundary errorMessage="NewExpensify crash caught by error boundary">
                    <ColorSchemeWrapper>
                        <Expensify />
                    </ColorSchemeWrapper>
                </ErrorBoundary>
            </ComposeProviders>
        </GestureHandlerRootView>
>>>>>>> d5eba656
    );
}

App.propTypes = propTypes;
App.defaultProps = defaultProps;
App.displayName = 'App';

export default App;<|MERGE_RESOLUTION|>--- conflicted
+++ resolved
@@ -61,7 +61,6 @@
     useDefaultDragAndDrop();
     OnyxUpdateManager();
     return (
-<<<<<<< HEAD
         <InitialUrlContext.Provider value={url}>
             <GestureHandlerRootView style={fill}>
                 <ComposeProviders
@@ -83,6 +82,7 @@
                         PickerStateProvider,
                         EnvironmentProvider,
                         CustomStatusBarAndBackgroundContextProvider,
+                        ActiveWorkspaceContextProvider,
                     ]}
                 >
                     <CustomStatusBarAndBackground />
@@ -94,39 +94,6 @@
                 </ComposeProviders>
             </GestureHandlerRootView>
         </InitialUrlContext.Provider>
-=======
-        <GestureHandlerRootView style={fill}>
-            <ComposeProviders
-                components={[
-                    OnyxProvider,
-                    ThemeProvider,
-                    ThemeStylesProvider,
-                    ThemeIllustrationsProvider,
-                    SafeAreaProvider,
-                    PortalProvider,
-                    SafeArea,
-                    LocaleContextProvider,
-                    HTMLEngineProvider,
-                    WindowDimensionsProvider,
-                    KeyboardStateProvider,
-                    PopoverContextProvider,
-                    CurrentReportIDContextProvider,
-                    ReportAttachmentsProvider,
-                    PickerStateProvider,
-                    EnvironmentProvider,
-                    CustomStatusBarAndBackgroundContextProvider,
-                    ActiveWorkspaceContextProvider,
-                ]}
-            >
-                <CustomStatusBarAndBackground />
-                <ErrorBoundary errorMessage="NewExpensify crash caught by error boundary">
-                    <ColorSchemeWrapper>
-                        <Expensify />
-                    </ColorSchemeWrapper>
-                </ErrorBoundary>
-            </ComposeProviders>
-        </GestureHandlerRootView>
->>>>>>> d5eba656
     );
 }
 
