import lodashGet from 'lodash/get';
import * as Url from './libs/Url';

/**
 * This is a file containing constants for all of the routes we want to be able to go to
 */

const REPORT = 'r';
const IOU_REQUEST = 'request/new';
const IOU_BILL = 'split/new';
const IOU_SEND = 'send/new';
const NEW_TASK = 'new/task';
const SETTINGS_PERSONAL_DETAILS = 'settings/profile/personal-details';
const SETTINGS_CONTACT_METHODS = 'settings/profile/contact-methods';

export default {
    BANK_ACCOUNT: 'bank-account',
    BANK_ACCOUNT_NEW: 'bank-account/new',
    BANK_ACCOUNT_WITH_STEP_TO_OPEN: 'bank-account/:stepToOpen?',
    BANK_ACCOUNT_PERSONAL: 'bank-account/personal',
    getBankAccountRoute: (stepToOpen = '', policyID = '') => `bank-account/${stepToOpen}?policyID=${policyID}`,
    HOME: '',
    SETTINGS: 'settings',
    SETTINGS_PROFILE: 'settings/profile',
    SETTINGS_SHARE_CODE: 'settings/shareCode',
    SETTINGS_DISPLAY_NAME: 'settings/profile/display-name',
    SETTINGS_TIMEZONE: 'settings/profile/timezone',
    SETTINGS_TIMEZONE_SELECT: 'settings/profile/timezone/select',
    SETTINGS_PRONOUNS: 'settings/profile/pronouns',
    SETTINGS_LOUNGE_ACCESS: 'settings/profile/lounge-access',
    SETTINGS_PREFERENCES: 'settings/preferences',
    SETTINGS_PRIORITY_MODE: 'settings/preferences/priority-mode',
    SETTINGS_LANGUAGE: 'settings/preferences/language',
    SETTINGS_WORKSPACES: 'settings/workspaces',
    SETTINGS_SECURITY: 'settings/security',
    SETTINGS_CLOSE: 'settings/security/closeAccount',
    SETTINGS_PASSWORD: 'settings/security/password',
    SETTINGS_ABOUT: 'settings/about',
    SETTINGS_APP_DOWNLOAD_LINKS: 'settings/about/app-download-links',
    SETTINGS_PAYMENTS: 'settings/payments',
    SETTINGS_ADD_PAYPAL_ME: 'settings/payments/add-paypal-me',
    SETTINGS_ADD_DEBIT_CARD: 'settings/payments/add-debit-card',
    SETTINGS_ADD_BANK_ACCOUNT: 'settings/payments/add-bank-account',
    SETTINGS_ENABLE_PAYMENTS: 'settings/payments/enable-payments',
    getSettingsAddLoginRoute: (type) => `settings/addlogin/${type}`,
    SETTINGS_PAYMENTS_TRANSFER_BALANCE: 'settings/payments/transfer-balance',
    SETTINGS_PAYMENTS_CHOOSE_TRANSFER_ACCOUNT: 'settings/payments/choose-transfer-account',
    SETTINGS_PERSONAL_DETAILS,
    SETTINGS_PERSONAL_DETAILS_LEGAL_NAME: `${SETTINGS_PERSONAL_DETAILS}/legal-name`,
    SETTINGS_PERSONAL_DETAILS_DATE_OF_BIRTH: `${SETTINGS_PERSONAL_DETAILS}/date-of-birth`,
    SETTINGS_PERSONAL_DETAILS_ADDRESS: `${SETTINGS_PERSONAL_DETAILS}/address`,
    SETTINGS_CONTACT_METHODS,
    SETTINGS_CONTACT_METHOD_DETAILS: `${SETTINGS_CONTACT_METHODS}/:contactMethod/details`,
    getEditContactMethodRoute: (contactMethod) => `${SETTINGS_CONTACT_METHODS}/${encodeURIComponent(contactMethod)}/details`,
    SETTINGS_NEW_CONTACT_METHOD: `${SETTINGS_CONTACT_METHODS}/new`,
    SETTINGS_2FA_IS_ENABLED: 'settings/security/two-factor-auth/enabled',
    SETTINGS_2FA_DISABLE: 'settings/security/two-factor-auth/disable',
    SETTINGS_2FA_CODES: 'settings/security/two-factor-auth/codes',
    SETTINGS_2FA_VERIFY: 'settings/security/two-factor-auth/verify',
    SETTINGS_2FA_SUCCESS: 'settings/security/two-factor-auth/success',
    NEW_GROUP: 'new/group',
    NEW_CHAT: 'new/chat',
    NEW_TASK,
    REPORT,
    REPORT_WITH_ID: 'r/:reportID?',
    EDIT_REQUEST: 'r/:threadReportID/edit/:field',
    getEditRequestRoute: (threadReportID, field) => `r/${threadReportID}/edit/${field}`,
    getReportRoute: (reportID) => `r/${reportID}`,
    REPORT_WITH_ID_DETAILS_SHARE_CODE: 'r/:reportID/details/shareCode',
    getReportShareCodeRoute: (reportID) => `r/${reportID}/details/shareCode`,
<<<<<<< HEAD
=======
    REPORT_ATTACHMENTS: 'r/:reportID/attachment',
    getReportAttachmentRoute: (reportID, source) => `r/${reportID}/attachment?source=${encodeURI(source)}`,
    SELECT_YEAR: 'select-year',
    getYearSelectionRoute: (minYear, maxYear, currYear, backTo) => `select-year?min=${minYear}&max=${maxYear}&year=${currYear}&backTo=${backTo}`,
>>>>>>> bf94b78a

    /** This is a utility route used to go to the user's concierge chat, or the sign-in page if the user's not authenticated */
    CONCIERGE: 'concierge',

    IOU_REQUEST,
    IOU_BILL,
    IOU_SEND,

    // To see the available iouType, please refer to CONST.IOU.MONEY_REQUEST_TYPE
    MONEY_REQUEST: ':iouType/new/:reportID?',
    MONEY_REQUEST_AMOUNT: ':iouType/new/amount/:reportID?',
    MONEY_REQUEST_PARTICIPANTS: ':iouType/new/participants/:reportID?',
    MONEY_REQUEST_CONFIRMATION: ':iouType/new/confirmation/:reportID?',
    MONEY_REQUEST_CURRENCY: ':iouType/new/currency/:reportID?',
    MONEY_REQUEST_DESCRIPTION: ':iouType/new/description/:reportID?',
    IOU_SEND_ADD_BANK_ACCOUNT: `${IOU_SEND}/add-bank-account`,
    IOU_SEND_ADD_DEBIT_CARD: `${IOU_SEND}/add-debit-card`,
    IOU_SEND_ENABLE_PAYMENTS: `${IOU_SEND}/enable-payments`,
    getMoneyRequestRoute: (iouType, reportID = '') => `${iouType}/new/${reportID}`,
    getMoneyRequestAmountRoute: (iouType, reportID = '') => `${iouType}/new/amount/${reportID}`,
    getMoneyRequestParticipantsRoute: (iouType, reportID = '') => `${iouType}/new/participants/${reportID}`,
    getMoneyRequestConfirmationRoute: (iouType, reportID = '') => `${iouType}/new/confirmation/${reportID}`,
    getMoneyRequestCurrencyRoute: (iouType, reportID = '', currency, backTo) => `${iouType}/new/currency/${reportID}?currency=${currency}&backTo=${backTo}`,
    getMoneyRequestDescriptionRoute: (iouType, reportID = '') => `${iouType}/new/description/${reportID}`,
    SPLIT_BILL_DETAILS: `r/:reportID/split/:reportActionID`,
    getSplitBillDetailsRoute: (reportID, reportActionID) => `r/${reportID}/split/${reportActionID}`,
    getNewTaskRoute: (reportID) => `${NEW_TASK}/${reportID}`,
    NEW_TASK_WITH_REPORT_ID: `${NEW_TASK}/:reportID?`,
    TASK_TITLE: 'r/:reportID/title',
    TASK_DESCRIPTION: 'r/:reportID/description',
    TASK_ASSIGNEE: 'r/:reportID/assignee',
    getTaskReportTitleRoute: (reportID) => `r/${reportID}/title`,
    getTaskReportDescriptionRoute: (reportID) => `r/${reportID}/description`,
    getTaskReportAssigneeRoute: (reportID) => `r/${reportID}/assignee`,
    NEW_TASK_ASSIGNEE: `${NEW_TASK}/assignee`,
    NEW_TASK_SHARE_DESTINATION: `${NEW_TASK}/share-destination`,
    NEW_TASK_DETAILS: `${NEW_TASK}/details`,
    NEW_TASK_TITLE: `${NEW_TASK}/title`,
    NEW_TASK_DESCRIPTION: `${NEW_TASK}/description`,
    FLAG_COMMENT: `flag/:reportID/:reportActionID`,
    getFlagCommentRoute: (reportID, reportActionID) => `flag/${reportID}/${reportActionID}`,
    SEARCH: 'search',
    DETAILS: 'details',
    getDetailsRoute: (login) => `details?login=${encodeURIComponent(login)}`,
    PROFILE: 'a/:accountID',
    getProfileRoute: (accountID) => `a/${accountID}`,
    REPORT_PARTICIPANTS: 'r/:reportID/participants',
    getReportParticipantsRoute: (reportID) => `r/${reportID}/participants`,
    REPORT_PARTICIPANT: 'r/:reportID/participants/a/:accountID',
    getReportParticipantRoute: (reportID, accountID) => `r/${reportID}/participants/a/${accountID}`,
    REPORT_WITH_ID_DETAILS: 'r/:reportID/details',
    getReportDetailsRoute: (reportID) => `r/${reportID}/details`,
    REPORT_SETTINGS: 'r/:reportID/settings',
    getReportSettingsRoute: (reportID) => `r/${reportID}/settings`,
    REPORT_SETTINGS_ROOM_NAME: 'r/:reportID/settings/room-name',
    getReportSettingsRoomNameRoute: (reportID) => `r/${reportID}/settings/room-name`,
    REPORT_SETTINGS_NOTIFICATION_PREFERENCES: 'r/:reportID/settings/notification-preferences',
    getReportSettingsNotificationPreferencesRoute: (reportID) => `r/${reportID}/settings/notification-preferences`,
    REPORT_WELCOME_MESSAGE: 'r/:reportID/welcomeMessage',
    getReportWelcomeMessageRoute: (reportID) => `r/${reportID}/welcomeMessage`,
    REPORT_SETTINGS_WRITE_CAPABILITY: 'r/:reportID/settings/who-can-post',
    getReportSettingsWriteCapabilityRoute: (reportID) => `r/${reportID}/settings/who-can-post`,
    TRANSITION_FROM_OLD_DOT: 'transition',
    VALIDATE_LOGIN: 'v/:accountID/:validateCode',
    GET_ASSISTANCE: 'get-assistance/:taskID',
    getGetAssistanceRoute: (taskID) => `get-assistance/${taskID}`,
    UNLINK_LOGIN: 'u/:accountID/:validateCode',

    // This is a special validation URL that will take the user to /workspace/new after validation. This is used
    // when linking users from e.com in order to share a session in this app.
    ENABLE_PAYMENTS: 'enable-payments',
    WALLET_STATEMENT_WITH_DATE: 'statements/:yearMonth',
    getWalletStatementWithDateRoute: (yearMonth) => `statements/${yearMonth}`,
    WORKSPACE_NEW: 'workspace/new',
    WORKSPACE_INITIAL: 'workspace/:policyID',
    WORKSPACE_INVITE: 'workspace/:policyID/invite',
    WORKSPACE_INVITE_MESSAGE: 'workspace/:policyID/invite-message',
    WORKSPACE_SETTINGS: 'workspace/:policyID/settings',
    WORKSPACE_CARD: 'workspace/:policyID/card',
    WORKSPACE_REIMBURSE: 'workspace/:policyID/reimburse',
    WORKSPACE_RATE_AND_UNIT: 'workspace/:policyID/rateandunit',
    WORKSPACE_BILLS: 'workspace/:policyID/bills',
    WORKSPACE_INVOICES: 'workspace/:policyID/invoices',
    WORKSPACE_TRAVEL: 'workspace/:policyID/travel',
    WORKSPACE_MEMBERS: 'workspace/:policyID/members',
    WORKSPACE_NEW_ROOM: 'workspace/new-room',
    getWorkspaceInitialRoute: (policyID) => `workspace/${policyID}`,
    getWorkspaceInviteRoute: (policyID) => `workspace/${policyID}/invite`,
    getWorkspaceInviteMessageRoute: (policyID) => `workspace/${policyID}/invite-message`,
    getWorkspaceSettingsRoute: (policyID) => `workspace/${policyID}/settings`,
    getWorkspaceCardRoute: (policyID) => `workspace/${policyID}/card`,
    getWorkspaceReimburseRoute: (policyID) => `workspace/${policyID}/reimburse`,
    getWorkspaceRateAndUnitRoute: (policyID) => `workspace/${policyID}/rateandunit`,
    getWorkspaceBillsRoute: (policyID) => `workspace/${policyID}/bills`,
    getWorkspaceInvoicesRoute: (policyID) => `workspace/${policyID}/invoices`,
    getWorkspaceTravelRoute: (policyID) => `workspace/${policyID}/travel`,
    getWorkspaceMembersRoute: (policyID) => `workspace/${policyID}/members`,

    /**
     * @param {String} route
     * @returns {Object}
     */
    parseReportRouteParams: (route) => {
        if (!route.startsWith(Url.addTrailingForwardSlash(REPORT))) {
            return {reportID: '', isSubReportPageRoute: false};
        }

        const pathSegments = route.split('/');
        return {
            reportID: lodashGet(pathSegments, 1),
            isSubReportPageRoute: Boolean(lodashGet(pathSegments, 2)),
        };
    },
};<|MERGE_RESOLUTION|>--- conflicted
+++ resolved
@@ -68,13 +68,8 @@
     getReportRoute: (reportID) => `r/${reportID}`,
     REPORT_WITH_ID_DETAILS_SHARE_CODE: 'r/:reportID/details/shareCode',
     getReportShareCodeRoute: (reportID) => `r/${reportID}/details/shareCode`,
-<<<<<<< HEAD
-=======
     REPORT_ATTACHMENTS: 'r/:reportID/attachment',
     getReportAttachmentRoute: (reportID, source) => `r/${reportID}/attachment?source=${encodeURI(source)}`,
-    SELECT_YEAR: 'select-year',
-    getYearSelectionRoute: (minYear, maxYear, currYear, backTo) => `select-year?min=${minYear}&max=${maxYear}&year=${currYear}&backTo=${backTo}`,
->>>>>>> bf94b78a
 
     /** This is a utility route used to go to the user's concierge chat, or the sign-in page if the user's not authenticated */
     CONCIERGE: 'concierge',
