--- conflicted
+++ resolved
@@ -8,12 +8,8 @@
 const REPORT = 'r';
 
 export default {
-<<<<<<< HEAD
-    ADD_BANK_ACCOUNT: 'add-bank-account',
+    ADD_PERSONAL_BANK_ACCOUNT: 'add-personal-bank-account',
     BANK_ACCOUNT_NEW: 'bank-account/new',
-=======
-    ADD_PERSONAL_BANK_ACCOUNT: 'add-personal-bank-account',
->>>>>>> 7745c8a8
     HOME: '',
     SETTINGS: 'settings',
     SETTINGS_PROFILE: 'settings/profile',
