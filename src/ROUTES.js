--- conflicted
+++ resolved
@@ -22,12 +22,9 @@
     HOME: '',
     SETTINGS: 'settings',
     SETTINGS_PROFILE: 'settings/profile',
-<<<<<<< HEAD
+    SETTINGS_DISPLAY_NAME: 'settings/profile/display-name',
     SETTINGS_TIMEZONE_INITIAL: 'settings/profile/timezone',
     SETTINGS_TIMEZONE_SELECT: 'settings/profile/timezone/select',
-=======
-    SETTINGS_DISPLAY_NAME: 'settings/profile/display-name',
->>>>>>> 2b1dad52
     SETTINGS_PREFERENCES: 'settings/preferences',
     SETTINGS_WORKSPACES: 'settings/workspaces',
     SETTINGS_SECURITY: 'settings/security',
