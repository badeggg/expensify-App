--- conflicted
+++ resolved
@@ -70,16 +70,13 @@
     getReportShareCodeRoute: (reportID) => `r/${reportID}/details/shareCode`,
     REPORT_ATTACHMENTS: 'r/:reportID/attachment',
     getReportAttachmentRoute: (reportID, source) => `r/${reportID}/attachment?source=${encodeURI(source)}`,
-<<<<<<< HEAD
     SELECT_YEAR: 'select-year',
     getYearSelectionRoute: (minYear, maxYear, currYear, backTo) => `select-year?min=${minYear}&max=${maxYear}&year=${currYear}&backTo=${backTo}`,
     SELECT_COUNTRY: 'select-country',
     getCountrySelectionRoute: (key, backTo) => `select-country?key=${key}&backTo=${backTo}`,
     SELECT_STATE: 'select-states',
     getUsaStateSelectionRoute: (key, backTo) => `select-states?key=${key}&backTo=${encodeURIComponent(backTo)}`,
-=======
 
->>>>>>> a047b888
     /** This is a utility route used to go to the user's concierge chat, or the sign-in page if the user's not authenticated */
     CONCIERGE: 'concierge',
 
