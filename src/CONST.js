import lodashGet from 'lodash/get';
import Config from 'react-native-config';
import * as Url from './libs/Url';

const CLOUDFRONT_URL = 'https://d2k5nsl2zxldvw.cloudfront.net';
const ACTIVE_EXPENSIFY_URL = Url.addTrailingForwardSlash(lodashGet(Config, 'NEW_EXPENSIFY_URL', 'https://new.expensify.com'));
const USE_EXPENSIFY_URL = 'https://use.expensify.com';
const PLATFORM_OS_MACOS = 'Mac OS';
const ANDROID_PACKAGE_NAME = 'com.expensify.chat';

const CONST = {
    ANDROID_PACKAGE_NAME,
    ANIMATED_TRANSITION: 300,

    API_ATTACHMENT_VALIDATIONS: {
        // Same as the PHP layer allows
        ALLOWED_EXTENSIONS: ['jpg', 'jpeg', 'png', 'gif', 'pdf', 'html', 'txt', 'rtf', 'doc', 'docx', 'htm', 'tiff', 'tif', 'xml', 'mp3', 'mp4', 'mov'],

        // 50 megabytes in bytes
        MAX_SIZE: 52428800,

        // An arbitrary size, but the same minimum as in the PHP layer
        MIN_SIZE: 240,
    },

    AVATAR_MAX_ATTACHMENT_SIZE: 6291456,

    // Minimum width and height size in px for a selected image
    AVATAR_MIN_WIDTH_PX: 80,
    AVATAR_MIN_HEIGHT_PX: 80,
    NEW_EXPENSIFY_URL: ACTIVE_EXPENSIFY_URL,
    APP_DOWNLOAD_LINKS: {
        ANDROID: `https://play.google.com/store/apps/details?id=${ANDROID_PACKAGE_NAME}`,
        IOS: 'https://apps.apple.com/us/app/expensify-cash/id1530278510',
        DESKTOP: `${ACTIVE_EXPENSIFY_URL}NewExpensify.dmg`,
    },
    DATE: {
        MOMENT_FORMAT_STRING: 'YYYY-MM-DD',
    },
    SMS: {
        DOMAIN: '@expensify.sms',
    },
    BANK_ACCOUNT: {
        PLAID: {
            ALLOWED_THROTTLED_COUNT: 2,
            ERROR: {
                TOO_MANY_ATTEMPTS: 'Too many attempts',
            },
        },
        ERROR: {
            MISSING_ROUTING_NUMBER: '402 Missing routingNumber',
            MAX_ROUTING_NUMBER: '402 Maximum Size Exceeded routingNumber',
            MISSING_INCORPORATION_STATE: '402 Missing incorporationState in additionalData',
            MISSING_INCORPORATION_TYPE: '402 Missing incorporationType in additionalData',
            MAX_VALIDATION_ATTEMPTS_REACHED: 'Validation for this bank account has been disabled due to too many incorrect attempts. Please contact us.',
            INCORRECT_VALIDATION_AMOUNTS: 'The validate code you entered is incorrect, please try again.',
        },
        STEP: {
            // In the order they appear in the VBA flow
            BANK_ACCOUNT: 'BankAccountStep',
            COMPANY: 'CompanyStep',
            REQUESTOR: 'RequestorStep',
            ACH_CONTRACT: 'ACHContractStep',
            VALIDATION: 'ValidationStep',
            ENABLE: 'EnableStep',
        },
        SUBSTEP: {
            MANUAL: 'manual',
        },
        VERIFICATIONS: {
            ERROR_MESSAGE: 'verifications.errorMessage',
            EXTERNAL_API_RESPONSES: 'verifications.externalApiResponses',
            REQUESTOR_IDENTITY_ID: 'verifications.externalApiResponses.requestorIdentityID',
            REQUESTOR_IDENTITY_ONFIDO: 'verifications.externalApiResponses.requestorIdentityOnfido',
            THROTTLED: 'verifications.throttled',
        },
        FIELDS_TYPE: {
            LOCAL: 'local',
        },
        ONFIDO_RESPONSE: {
            SDK_TOKEN: 'apiResult.sdkToken',
            PASS: 'pass',
        },
        QUESTIONS: {
            QUESTION: 'apiResult.questions.question',
            DIFFERENTIATOR_QUESTION: 'apiResult.differentiator-question',
        },
        SETUP_TYPE: {
            MANUAL: 'manual',
            PLAID: 'plaid',
        },
        REGEX: {
            US_ACCOUNT_NUMBER: /^[0-9]{4,17}$/,
            SWIFT_BIC: /^[A-Za-z0-9]{8,11}$/,
        },
        VERIFICATION_MAX_ATTEMPTS: 7,
        STATE: {
            VERIFYING: 'VERIFYING',
            PENDING: 'PENDING',
        },
        MAX_LENGTH: {
            SSN: 4,
            ZIP_CODE: 5,
        },
    },
    INCORPORATION_TYPES: {
        LLC: 'LLC',
        CORPORATION: 'Corp',
        PARTNERSHIP: 'Partnership',
        COOPERATIVE: 'Cooperative',
        SOLE_PROPRIETORSHIP: 'Sole Proprietorship',
        OTHER: 'Other',
    },
    BETAS: {
        ALL: 'all',
        CHRONOS_IN_CASH: 'chronosInCash',
        IOU: 'IOU',
        PAY_WITH_EXPENSIFY: 'payWithExpensify',
        FREE_PLAN: 'freePlan',
        DEFAULT_ROOMS: 'defaultRooms',
        BETA_EXPENSIFY_WALLET: 'expensifyWallet',
        BETA_COMMENT_LINKING: 'commentLinking',
        INTERNATIONALIZATION: 'internationalization',
        IOU_SEND: 'sendMoney',
        POLICY_ROOMS: 'policyRooms',
        POLICY_EXPENSE_CHAT: 'policyExpenseChat',
    },
    BUTTON_STATES: {
        DEFAULT: 'default',
        ACTIVE: 'active',
        PRESSED: 'pressed',
        COMPLETE: 'complete',
        DISABLED: 'disabled',
    },
    BANK_ACCOUNT_TYPES: {
        WALLET: 'WALLET',
    },
    COUNTRY: {
        US: 'US',
        MX: 'MX',
        AU: 'AU',
        CA: 'CA',
    },
    PLATFORM: {
        IOS: 'ios',
        ANDROID: 'android',
        WEB: 'web',
        DESKTOP: 'desktop',
    },
    PLATFORM_SPECIFIC_KEYS: {
        CTRL: {
            DEFAULT: 'control',
            [PLATFORM_OS_MACOS]: 'meta',
        },
        SHIFT: {
            DEFAULT: 'shift',
        },
    },
    KEYBOARD_SHORTCUTS: {
        SEARCH: {
            descriptionKey: 'search',
            shortcutKey: 'K',
            modifiers: ['CTRL'],
        },
        NEW_GROUP: {
            descriptionKey: 'newGroup',
            shortcutKey: 'K',
            modifiers: ['CTRL', 'SHIFT'],
        },
        SHORTCUT_MODAL: {
            descriptionKey: 'openShortcutDialog',
            shortcutKey: 'I',
            modifiers: ['CTRL'],
        },
        ESCAPE: {
            descriptionKey: 'escape',
            shortcutKey: 'Escape',
            modifiers: [],
        },
        ENTER: {
            descriptionKey: null,
            shortcutKey: 'Enter',
            modifiers: [],
        },
        CTRL_ENTER: {
            descriptionKey: null,
            shortcutKey: 'Enter',
            modifiers: ['CTRL'],
        },
        COPY: {
            descriptionKey: 'copy',
            shortcutKey: 'C',
            modifiers: ['CTRL'],
        },
        ARROW_UP: {
            descriptionKey: null,
            shortcutKey: 'ArrowUp',
            modifiers: [],
        },
        ARROW_DOWN: {
            descriptionKey: null,
            shortcutKey: 'ArrowDown',
            modifiers: [],
        },
    },
    KEYBOARD_SHORTCUT_KEY_DISPLAY_NAME: {
        CONTROL: 'CTRL',
        ESCAPE: 'ESC',
        META: 'CMD',
        SHIFT: 'Shift',
    },
    CURRENCY: {
        USD: 'USD',
    },
    EXAMPLE_PHONE_NUMBER: '+15005550006',
    CONCIERGE_CHAT_NAME: 'Concierge',
    CLOUDFRONT_URL,
    USE_EXPENSIFY_URL,
    NEW_ZOOM_MEETING_URL: 'https://zoom.us/start/videomeeting',
    NEW_GOOGLE_MEET_MEETING_URL: 'https://meet.google.com/new',
    GOOGLE_MEET_URL_ANDROID: 'https://meet.google.com',
    DEEPLINK_BASE_URL: 'new-expensify://',
    PDF_VIEWER_URL: '/pdf/web/viewer.html',
    EXPENSIFY_ICON_URL: `${CLOUDFRONT_URL}/images/favicon-2019.png`,
    UPWORK_URL: 'https://github.com/Expensify/App/issues?q=is%3Aopen+is%3Aissue+label%3A%22Help+Wanted%22',
    GITHUB_URL: 'https://github.com/Expensify/App',
    TERMS_URL: `${USE_EXPENSIFY_URL}/terms`,
    PRIVACY_URL: `${USE_EXPENSIFY_URL}/privacy`,
    LICENSES_URL: `${USE_EXPENSIFY_URL}/licenses`,
    PLAY_STORE_URL: `https://play.google.com/store/apps/details?id=${ANDROID_PACKAGE_NAME}&hl=en`,
    ADD_SECONDARY_LOGIN_URL: encodeURI('settings?param={"section":"account","openModal":"secondaryLogin"}'),
    MANAGE_CARDS_URL: 'domain_companycards',
    FEES_URL: `${USE_EXPENSIFY_URL}/fees`,
    CFPB_PREPAID_URL: 'https://cfpb.gov/prepaid',
    STAGING_SECURE_URL: 'https://staging-secure.expensify.com/',
    STAGING_NEW_EXPENSIFY_URL: 'https://staging.new.expensify.com',

    // Use Environment.getEnvironmentURL to get the complete URL with port number
    DEV_NEW_EXPENSIFY_URL: 'http://localhost:',

    OPTION_TYPE: {
        REPORT: 'report',
        PERSONAL_DETAIL: 'personalDetail',
    },
    REPORT: {
        DROP_NATIVE_ID: 'report-dropzone',
        MAXIMUM_PARTICIPANTS: 8,
        ACTIONS: {
            LIMIT: 50,
            TYPE: {
                ADDCOMMENT: 'ADDCOMMENT',
                CLOSED: 'CLOSED',
                CREATED: 'CREATED',
                IOU: 'IOU',
                RENAMED: 'RENAMED',
            },
        },
        ARCHIVE_REASON: {
            DEFAULT: 'default',
            ACCOUNT_CLOSED: 'accountClosed',
            ACCOUNT_MERGED: 'accountMerged',
            REMOVED_FROM_POLICY: 'removedFromPolicy',
            POLICY_DELETED: 'policyDeleted',
        },
        ERROR: {
            INACCESSIBLE_REPORT: 'Report not found',
        },
        MESSAGE: {
            TYPE: {
                COMMENT: 'COMMENT',
            },
        },
        TYPE: {
            CHAT: 'chat',
            IOU: 'iou',
        },
        CHAT_TYPE: {
            POLICY_ANNOUNCE: 'policyAnnounce',
            POLICY_ADMINS: 'policyAdmins',
            DOMAIN_ALL: 'domainAll',
            POLICY_ROOM: 'policyRoom',
            POLICY_EXPENSE_CHAT: 'policyExpenseChat',
        },
        STATE_NUM: {
            OPEN: 0,
            PROCESSING: 1,
            SUBMITTED: 2,
        },
        STATUS: {
            OPEN: 0,
            SUBMITTED: 1,
            CLOSED: 2,
            APPROVED: 3,
            REIMBURSED: 4,
        },
        NOTIFICATION_PREFERENCE: {
            MUTE: 'mute',
            DAILY: 'daily',
            ALWAYS: 'always',
        },
        VISIBILITY: {
            RESTRICTED: 'restricted',
            PRIVATE: 'private',
        },
        RESERVED_ROOM_NAMES: ['#admins', '#announce'],
        MAX_PREVIEW_AVATARS: 4,
        MAX_ROOM_NAME_LENGTH: 80,
        LAST_MESSAGE_TEXT_MAX_LENGTH: 80,
    },
    COMPOSER: {
        MAX_LINES: 16,
        MAX_LINES_SMALL_SCREEN: 6,
        MAX_LINES_FULL: -1,

        // The minimum number of typed lines needed to enable the full screen composer
        FULL_COMPOSER_MIN_LINES: 3,
    },
    MODAL: {
        MODAL_TYPE: {
            CONFIRM: 'confirm',
            CENTERED: 'centered',
            CENTERED_UNSWIPEABLE: 'centered_unswipeable',
            BOTTOM_DOCKED: 'bottom_docked',
            POPOVER: 'popover',
            RIGHT_DOCKED: 'right_docked',
        },
        ANCHOR_ORIGIN_VERTICAL: {
            TOP: 'top',
            CENTER: 'center',
            BOTTOM: 'bottom',
        },
        ANCHOR_ORIGIN_HORIZONTAL: {
            LEFT: 'left',
            CENTER: 'center',
            RIGHT: 'right',
        },
    },
    TIMING: {
        SEARCH_RENDER: 'search_render',
        HOMEPAGE_INITIAL_RENDER: 'homepage_initial_render',
        REPORT_INITIAL_RENDER: 'report_initial_render',
        HOMEPAGE_REPORTS_LOADED: 'homepage_reports_loaded',
        SWITCH_REPORT: 'switch_report',
        SIDEBAR_LOADED: 'sidebar_loaded',
        PERSONAL_DETAILS_FORMATTED: 'personal_details_formatted',
        COLD: 'cold',
        REPORT_ACTION_ITEM_LAYOUT_DEBOUNCE_TIME: 1500,
        TOOLTIP_SENSE: 1000,
        SPINNER_TIMEOUT: 15 * 1000,
    },
    PRIORITY_MODE: {
        GSD: 'gsd',
        DEFAULT: 'default',
    },
    JSON_CODE: {
        SUCCESS: 200,
        NOT_AUTHENTICATED: 407,
        EXP_ERROR: 666,
        UNABLE_TO_RETRY: 'unableToRetry',
    },
    ERROR: {
        XHR_FAILED: 'xhrFailed',
        UNKNOWN_ERROR: 'Unknown error',
        REQUEST_CANCELLED: 'AbortError',
        FAILED_TO_FETCH: 'Failed to fetch',
        ENSURE_BUGBOT: 'ENSURE_BUGBOT',
        PUSHER_ERROR: 'PusherError',
        WEB_SOCKET_ERROR: 'WebSocketError',
        NETWORK_REQUEST_FAILED: 'Network request failed',
        SAFARI_DOCUMENT_LOAD_ABORTED: 'cancelled',
        FIREFOX_DOCUMENT_LOAD_ABORTED: 'NetworkError when attempting to fetch resource.',
        IOS_NETWORK_CONNECTION_LOST: 'The network connection was lost.',
        IOS_NETWORK_CONNECTION_LOST_RUSSIAN: 'Сетевое соединение потеряно.',
        IOS_NETWORK_CONNECTION_LOST_SWEDISH: 'Nätverksanslutningen förlorades.',
        IOS_NETWORK_CONNECTION_LOST_SPANISH: 'La conexión a Internet parece estar desactivada.',
        IOS_LOAD_FAILED: 'Load failed',
        SAFARI_CANNOT_PARSE_RESPONSE: 'cannot parse response',
        GATEWAY_TIMEOUT: 'Gateway Timeout',
        EXPENSIFY_SERVICE_INTERRUPTED: 'Expensify service interrupted',
    },
    ERROR_TYPE: {
        SOCKET: 'Expensify\\Auth\\Error\\Socket',
    },
    ERROR_TITLE: {
        SOCKET: 'Issue connecting to database',
    },
    NETWORK: {
        METHOD: {
            POST: 'post',
        },
        MAX_REQUEST_RETRIES: 10,
        PROCESS_REQUEST_DELAY_MS: 1000,
        MAX_PENDING_TIME_MS: 10 * 1000,
    },
    NVP: {
        IS_FIRST_TIME_NEW_EXPENSIFY_USER: 'isFirstTimeNewExpensifyUser',
        BLOCKED_FROM_CONCIERGE: 'private_blockedFromConcierge',
        PAYPAL_ME_ADDRESS: 'expensify_payPalMeAddress',
        PRIORITY_MODE: 'priorityMode',
        TIMEZONE: 'timeZone',
        FREE_PLAN_BANK_ACCOUNT_ID: 'expensify_freePlanBankAccountID',
        ACH_DATA_THROTTLED: 'expensify_ACHData_throttled',
        FAILED_BANK_ACCOUNT_VALIDATIONS_PREFIX: 'private_failedBankValidations_',
        PLAID_THROTTLED: 'private_throttledHistory_openPlaidBankAccountSelector',
        PREFERRED_LOCALE: 'preferredLocale',
        KYC_MIGRATION: 'expensify_migration_2020_04_28_RunKycVerifications',
        PREFERRED_EMOJI_SKIN_TONE: 'expensify_preferredEmojiSkinTone',
        FREQUENTLY_USED_EMOJIS: 'expensify_frequentlyUsedEmojis',
    },
    DEFAULT_TIME_ZONE: {automatic: true, selected: 'America/Los_Angeles'},
    DEFAULT_ACCOUNT_DATA: {error: '', success: '', loading: false},
    APP_STATE: {
        ACTIVE: 'active',
        BACKGROUND: 'background',
        INACTIVE: 'inactive',
    },

    // at least 8 characters, 1 capital letter, 1 lowercase number, 1 number
    PASSWORD_COMPLEXITY_REGEX_STRING: '^(?=.*[A-Z])(?=.*[0-9])(?=.*[a-z]).{8,}$',

    PASSWORD_PAGE: {
        ERROR: {
            ALREADY_VALIDATED: 'Account already validated',
            VALIDATE_CODE_FAILED: 'Validate code failed',
        },
    },

    PUSHER: {
        PRIVATE_USER_CHANNEL_PREFIX: 'private-encrypted-user-accountID-',
        PRIVATE_REPORT_CHANNEL_PREFIX: 'private-report-reportID-',
    },

    EMOJI_SPACER: 'SPACER',

    EMOJI_NUM_PER_ROW: 8,

    EMOJI_FREQUENT_ROW_COUNT: 3,

    EMOJI_INVISIBLE_CODEPOINT: 'fe0f',

    TOOLTIP_MAX_LINES: 3,

    LOGIN_TYPE: {
        PHONE: 'phone',
        EMAIL: 'email',
    },

    KEYBOARD_TYPE: {
        PHONE_PAD: 'phone-pad',
        NUMBER_PAD: 'number-pad',
        DECIMAL_PAD: 'decimal-pad',
        VISIBLE_PASSWORD: 'visible-password',
    },

    ATTACHMENT_SOURCE_ATTRIBUTE: 'data-expensify-source',
    ATTACHMENT_PREVIEW_ATTRIBUTE: 'src',
    ATTACHMENT_ORIGINAL_FILENAME_ATTRIBUTE: 'data-name',

    ATTACHMENT_PICKER_TYPE: {
        FILE: 'file',
        IMAGE: 'image',
    },

    ATTACHMENT_FILE_TYPE: {
        FILE: 'file',
        IMAGE: 'image',
        VIDEO: 'video',
    },

    FILE_TYPE_REGEX: {
        IMAGE: /\.(jpg|jpeg|png|webp|avif|gif|tiff|wbmp|ico|jng|bmp|heic|svg|svg2)$/,
        VIDEO: /\.(3gp|h261|h263|h264|m4s|jpgv|jpm|jpgm|mp4|mp4v|mpg4|mpeg|mpg|ogv|ogg|mov|qt|webm|flv|mkv|wmv|wav|avi|movie|f4v|avchd|mp2|mpe|mpv|m4v|swf)$/,
    },
    IOS_CAMERAROLL_ACCESS_ERROR: 'Access to photo library was denied',
    ADD_PAYMENT_MENU_POSITION_Y: 226,
    ADD_PAYMENT_MENU_POSITION_X: 356,
    EMOJI_PICKER_SIZE: {
        WIDTH: 320,
        HEIGHT: 400,
    },
    NON_NATIVE_EMOJI_PICKER_LIST_HEIGHT: 300,
    EMOJI_PICKER_ITEM_HEIGHT: 40,
    EMOJI_PICKER_HEADER_HEIGHT: 38,
    COMPOSER_MAX_HEIGHT: 125,
    CHAT_FOOTER_MIN_HEIGHT: 65,
    CHAT_SKELETON_VIEW: {
        AVERAGE_ROW_HEIGHT: 80,
        HEIGHT_FOR_ROW_COUNT: {
            1: 60,
            2: 80,
            3: 100,
        },
    },
    EMAIL: {
        CONCIERGE: 'concierge@expensify.com',
        HELP: 'help@expensify.com',
        RECEIPTS: 'receipts@expensify.com',
        CHRONOS: 'chronos@expensify.com',
        QA: 'qa@expensify.com',
        CONTRIBUTORS: 'contributors@expensify.com',
        FIRST_RESPONDER: 'firstresponders@expensify.com',
        QA_TRAVIS: 'qa+travisreceipts@expensify.com',
        BILLS: 'bills@expensify.com',
        STUDENT_AMBASSADOR: 'studentambassadors@expensify.com',
        ACCOUNTING: 'accounting@expensify.com',
        PAYROLL: 'payroll@expensify.com',
        SVFG: 'svfg@expensify.com',
        INTEGRATION_TESTING_CREDS: 'integrationtestingcreds@expensify.com',
        ADMIN: 'admin@expensify.com',
    },

    ENVIRONMENT: {
        DEV: 'development',
        STAGING: 'staging',
        PRODUCTION: 'production',
    },

    // Used to delay the initial fetching of reportActions when the app first inits or reconnects (e.g. returning
    // from backgound). The times are based on how long it generally seems to take for the app to become interactive
    // in each scenario.
    FETCH_ACTIONS_DELAY: {
        STARTUP: 8000,
        RECONNECT: 1000,
    },

    WALLET: {
        TRANSFER_METHOD_TYPE: {
            INSTANT: 'instant',
            ACH: 'ach',
        },
        TRANSFER_METHOD_TYPE_FEE: {
            INSTANT: {
                RATE: 1.5,
                MINIMUM_FEE: 25,
            },
            ACH: {
                RATE: 0,
                MINIMUM_FEE: 0,
            },
        },
        ERROR: {
            // If these get updated, we need to update the codes on the Web side too
            SSN: 'ssnError',
            KBA: 'kbaNeeded',
            KYC: 'kycFailed',
            FULL_SSN_NOT_FOUND: 'Full SSN not found',
            MISSING_FIELD: 'Missing required additional details fields',
            WRONG_ANSWERS: 'Wrong answers',
            ONFIDO_FIXABLE_ERROR: 'Onfido returned a fixable error',

            // KBA stands for Knowledge Based Answers (requiring us to show Idology questions)
            KBA_NEEDED: 'KBA needed',
            NO_ACCOUNT_TO_LINK: '405 No account to link to wallet',
            INVALID_WALLET: '405 Invalid wallet account',
            NOT_OWNER_OF_BANK_ACCOUNT: '401 Wallet owner does not own linked bank account',
            INVALID_BANK_ACCOUNT: '405 Attempting to link an invalid bank account to a wallet',
            NOT_OWNER_OF_FUND: '401 Wallet owner does not own linked fund',
            INVALID_FUND: '405 Attempting to link an invalid fund to a wallet',
        },
        STEP: {
            // In the order they appear in the Wallet flow
            ADDITIONAL_DETAILS: 'AdditionalDetailsStep',
            ONFIDO: 'OnfidoStep',
            TERMS: 'TermsStep',
            ACTIVATE: 'ActivateStep',
        },
        TIER_NAME: {
            GOLD: 'GOLD',
            SILVER: 'SILVER',
        },
    },

    PLAID: {
        EVENT: {
            ERROR: 'ERROR',
            EXIT: 'EXIT',
        },
    },

    ONFIDO: {
        CONTAINER_ID: 'onfido-mount',
        TYPE: {
            DOCUMENT: 'document',
            FACE: 'face',
        },
        VARIANT: {
            VIDEO: 'video',
        },
        SMS_NUMBER_COUNTRY_CODE: 'US',
        ERROR: {
            USER_CANCELLED: 'User canceled flow',
            USER_TAPPED_BACK: 'User exited by clicking the back button.',
            USER_CAMERA_DENINED: 'Onfido.OnfidoFlowError',
            USER_CAMERA_PERMISSION: 'Encountered an error: cameraPermission',
            // eslint-disable-next-line max-len
            USER_CAMERA_CONSENT_DENIED: 'Unexpected result Intent. It might be a result of incorrect integration, make sure you only pass Onfido intent to handleActivityResult. It might be due to unpredictable crash or error. Please report the problem to android-sdk@onfido.com. Intent: null \n resultCode: 0',
        },
    },

    OS: {
        WINDOWS: 'Windows',
        MAC_OS: PLATFORM_OS_MACOS,
        ANDROID: 'Android',
        IOS: 'iOS',
        LINUX: 'Linux',
        NATIVE: 'Native',
    },

    BROWSER: {
        CHROME: 'chrome',
        FIREFOX: 'firefox',
        IE: 'ie',
        EDGE: 'edge',
        Opera: 'opera',
        SAFARI: 'safari',
        OTHER: 'other',
    },

    PAYMENT_METHODS: {
        PAYPAL: 'payPalMe',
        DEBIT_CARD: 'debitCard',
        BANK_ACCOUNT: 'bankAccount',
    },

    PAYMENT_METHOD_ID_KEYS: {
        DEBIT_CARD: 'fundID',
        BANK_ACCOUNT: 'bankAccountID',
    },

    IOU: {
        // Note: These payment types are used when building IOU reportAction message values in the server and should
        // not be changed.
        PAYMENT_TYPE: {
            ELSEWHERE: 'Elsewhere',
            EXPENSIFY: 'Expensify',
            PAYPAL_ME: 'PayPal.me',
        },
        IOU_TYPE: {
            SEND: 'send',
            SPLIT: 'split',
            REQUEST: 'request',
        },
        AMOUNT_MAX_LENGTH: 10,
    },

    GROWL: {
        SUCCESS: 'success',
        ERROR: 'error',
        WARNING: 'warning',
        DURATION: 2000,
        DURATION_LONG: 3500,
    },

    DEFAULT_LOCALE: 'en',
    DEFAULT_SKIN_TONE: 'default',

    POLICY: {
        TYPE: {
            FREE: 'free',
            PERSONAL: 'personal',
        },
        ROLE: {
            ADMIN: 'admin',
        },
        ROOM_PREFIX: '#',
    },

    TERMS: {
        CFPB_PREPAID: 'cfpb.gov/prepaid',
        CFPB_COMPLAINT: 'cfpb.gov/complaint',
        FDIC_PREPAID: 'fdic.gov/deposit/deposits/prepaid.html',
        USE_EXPENSIFY_FEES: 'use.expensify.com/fees',
    },

    ICON_TYPE_ICON: 'icon',
    ICON_TYPE_AVATAR: 'avatar',
    AVATAR_SIZE: {
        LARGE: 'large',
        DEFAULT: 'default',
        SMALL: 'small',
        SUBSCRIPT: 'subscript',
        SMALL_SUBSCRIPT: 'small-subscript',
    },
    OPTION_MODE: {
        COMPACT: 'compact',
        DEFAULT: 'default',
    },
    REGEX: {
        SPECIAL_CHARS_WITHOUT_NEWLINE: /((?!\n)[()-\s\t])/g,
        US_PHONE: /^\+1\d{10}$/,
        US_PHONE_WITH_OPTIONAL_COUNTRY_CODE: /^(\+1)?\d{10}$/,
        DIGITS_AND_PLUS: /^\+?[0-9]*$/,
        PHONE_E164_PLUS: /^\+?[1-9]\d{1,14}$/,
        PHONE_WITH_SPECIAL_CHARS: /^[+]*[(]{0,1}[0-9]{1,3}[)]{0,1}[-\s\\./0-9]{0,12}$/,
        ALPHABETIC_CHARS: /[a-zA-Z]+/,
        POSITIVE_INTEGER: /^\d+$/,
        NON_ALPHA_NUMERIC: /[^A-Za-z0-9+]/g,
        PO_BOX: /\b[P|p]?(OST|ost)?\.?\s*[O|o|0]?(ffice|FFICE)?\.?\s*[B|b][O|o|0]?[X|x]?\.?\s+[#]?(\d+)\b/,
        ANY_VALUE: /^.+$/,
        ZIP_CODE: /[0-9]{5}(?:[- ][0-9]{4})?/,
        INDUSTRY_CODE: /^[0-9]{6}$/,
        SSN_LAST_FOUR: /^(?!0000)[0-9]{4}$/,
        SSN_FULL_NINE: /^(?!0000)[0-9]{9}$/,
        NUMBER: /^[0-9]+$/,
        CARD_NUMBER: /^[0-9]{15,16}$/,
        CARD_SECURITY_CODE: /^[0-9]{3,4}$/,
        CARD_EXPIRATION_DATE: /^(0[1-9]|1[0-2])([^0-9])?([0-9]{4}|([0-9]{2}))$/,
        PAYPAL_ME_USERNAME: /^[a-zA-Z0-9]+$/,
        RATE_VALUE: /^\d{1,8}(\.\d*)?$/,

        // Adapted from: https://gist.github.com/dperini/729294
        // eslint-disable-next-line max-len
        HYPERLINK: /^(?:(?:(?:https?|ftp):\/\/)?)(?:\S+(?::\S*)?@)?(?:(?!(?:10|127)(?:\.\d{1,3}){3})(?!(?:169\.254|192\.168)(?:\.\d{1,3}){2})(?!172\.(?:1[6-9]|2\d|3[0-1])(?:\.\d{1,3}){2})(?:[1-9]\d?|1\d\d|2[01]\d|22[0-3])(?:\.(?:1?\d{1,2}|2[0-4]\d|25[0-5])){2}(?:\.(?:[1-9]\d?|1\d\d|2[0-4]\d|25[0-4]))|(?:(?:[a-z0-9\u00a1-\uffff][a-z0-9\u00a1-\uffff_-]{0,62})?[a-z0-9\u00a1-\uffff]\.)+(?:[a-z\u00a1-\uffff]{2,}\.?))(?::\d{2,5})?(?:[/?#]\S*)?$/i,

        // eslint-disable-next-line max-len, no-misleading-character-class
        EMOJIS: /(?:\uD83D(?:\uDC41\u200D\uD83D\uDDE8|\uDC68\u200D\uD83D[\uDC68\uDC69]\u200D\uD83D(?:\uDC66(?:\u200D\uD83D\uDC66)?|\uDC67(?:\u200D\uD83D[\uDC66\uDC67])?)|\uDC69\u200D\uD83D\uDC69\u200D\uD83D(?:\uDC66(?:\u200D\uD83D\uDC66)?|\uDC67(?:\u200D\uD83D[\uDC66\uDC67])?))|[\u2700-\u27bf]|(?:\ud83c[\udde6-\uddff]){2}|[\ud800-\udbff][\udc00-\udfff]|[\u0023-\u0039]\ufe0f?\u20e3|\u3299|\u3297|\u303d|\u3030|\u24c2|\ud83c[\udd70-\udd71]|\ud83c[\udd7e-\udd7f]|\ud83c\udd8e|\ud83c[\udd91-\udd9a]|\ud83c[\udde6-\uddff]|[\ud83c\ude01-\ude02]|\ud83c\ude1a|\ud83c\ude2f|[\ud83c\ude32-\ude3a]|[\ud83c\ude50-\ude51]|\u203c|\u2049|[\u25aa-\u25ab]|\u25b6|\u25c0|[\u25fb-\u25fe]|\u00a9|\u00ae|\u2122|\u2139|\ud83c\udc04|[\u2600-\u26FF]|\u2b05|\u2b06|\u2b07|\u2b1b|\u2b1c|\u2b50|\u2b55|\u231a|\u231b|\u2328|\u23cf|[\u23e9-\u23f3]|[\u23f8-\u23fa]|\ud83c\udccf|\u2934|\u2935|[\u2190-\u21ff])/g,
        TAX_ID: /^\d{9}$/,
        NON_NUMERIC: /\D/g,
    },

    PRONOUNS: {
        PREFIX: '__predefined_',
        SELF_SELECT: '__predefined_selfSelect',
    },
    GUIDES_CALL_TASK_IDS: {
        CONCIERGE_DM: 'NewExpensifyConciergeDM',
        WORKSPACE_INITIAL: 'WorkspaceHome',
        WORKSPACE_SETTINGS: 'WorkspaceGeneralSettings',
        WORKSPACE_CARD: 'WorkspaceCorporateCards',
        WORKSPACE_REIMBURSE: 'WorkspaceReimburseReceipts',
        WORKSPACE_BILLS: 'WorkspacePayBills',
        WORKSPACE_INVOICES: 'WorkspaceSendInvoices',
        WORKSPACE_TRAVEL: 'WorkspaceBookTravel',
        WORKSPACE_MEMBERS: 'WorkspaceManageMembers',
        WORKSPACE_BANK_ACCOUNT: 'WorkspaceBankAccount',
    },
    get EXPENSIFY_EMAILS() {
        return [
            this.EMAIL.CONCIERGE,
            this.EMAIL.HELP,
            this.EMAIL.RECEIPTS,
            this.EMAIL.CHRONOS,
            this.EMAIL.QA,
            this.EMAIL.CONTRIBUTORS,
            this.EMAIL.FIRST_RESPONDER,
            this.EMAIL.QA_TRAVIS,
            this.EMAIL.BILLS,
            this.EMAIL.STUDENT_AMBASSADOR,
            this.EMAIL.ACCOUNTING,
            this.EMAIL.PAYROLL,
            this.EMAIL.SVFG,
            this.EMAIL.INTEGRATION_TESTING_CREDS,
            this.EMAIL.ADMIN,
        ];
    },

    // There's a limit of 60k characters in Auth - https://github.com/Expensify/Auth/blob/198d59547f71fdee8121325e8bc9241fc9c3236a/auth/lib/Request.h#L28
    MAX_COMMENT_LENGTH: 60000,
<<<<<<< HEAD
    KEYCODE: {
        SPACE: 32,
=======

    AVATAR_CROP_MODAL: {
        // The next two constants control what is min and max value of the image crop scale.
        // Values define in how many times the image can be bigger than its container.
        // Notice: that values less than 1 mean that the image won't cover the container fully.
        MAX_SCALE: 3, // 3x scale is used commonly in different apps.
        MIN_SCALE: 1, // 1x min scale means that the image covers the container completely

        // This const defines the initial container size, before layout measurement.
        // Since size cant be null, we have to define some initial value.
        INITIAL_SIZE: 1, // 1 was chosen because there is a very low probability that initialized component will have such size.
    },

    ONYX: {
        METHOD: {
            MERGE: 'merge',
            SET: 'set',
        },
    },
    MICROSECONDS_PER_MS: 1000,
    RED_BRICK_ROAD_PENDING_ACTION: {
        ADD: 'add',
        DELETE: 'delete',
        UPDATE: 'update',
    },
    BRICK_ROAD_INDICATOR_STATUS: {
        ERROR: 'error',
    },
    REPORT_DETAILS_MENU_ITEM: {
        MEMBERS: 'member',
        SETTINGS: 'settings',
        INVITE: 'invite',
        LEAVE_ROOM: 'leaveRoom',
>>>>>>> 197dd8b6
    },
};

export default CONST;<|MERGE_RESOLUTION|>--- conflicted
+++ resolved
@@ -756,10 +756,9 @@
 
     // There's a limit of 60k characters in Auth - https://github.com/Expensify/Auth/blob/198d59547f71fdee8121325e8bc9241fc9c3236a/auth/lib/Request.h#L28
     MAX_COMMENT_LENGTH: 60000,
-<<<<<<< HEAD
     KEYCODE: {
         SPACE: 32,
-=======
+    },
 
     AVATAR_CROP_MODAL: {
         // The next two constants control what is min and max value of the image crop scale.
@@ -793,7 +792,6 @@
         SETTINGS: 'settings',
         INVITE: 'invite',
         LEAVE_ROOM: 'leaveRoom',
->>>>>>> 197dd8b6
     },
 };
 
