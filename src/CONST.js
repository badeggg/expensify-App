--- conflicted
+++ resolved
@@ -2514,14 +2514,11 @@
         TEXT: 'text',
         RADIO: 'radio',
     },
-<<<<<<< HEAD
-
+    SETTINGS_LOUNGE_ACCESS: {
+        HEADER_IMAGE_ASPECT_RATIO: 0.64,
+    },
     TRANSLATION_KEYS: {
         ATTACHMENT: 'common.attachment'
-=======
-    SETTINGS_LOUNGE_ACCESS: {
-        HEADER_IMAGE_ASPECT_RATIO: 0.64,
->>>>>>> b2526e50
     },
 };
 
