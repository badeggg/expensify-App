--- conflicted
+++ resolved
@@ -2319,14 +2319,11 @@
         ACTIVE: 'active',
         DISABLED: 'disabled',
     },
-<<<<<<< HEAD
-    SPACE_CHARACTER_WIDTH: 4
-=======
+    SPACE_CHARACTER_WIDTH: 4,
 
     // This ID is used in SelectionScraper.js to query the DOM for UnreadActionIndicator's
     // div and then remove it from copied contents in the getHTMLOfSelection() method.
     UNREAD_ACTION_INDICATOR_ID: 'no-copy-area-unread-action-indicator',
->>>>>>> 444a55bb
 };
 
 export default CONST;