--- conflicted
+++ resolved
@@ -1,8 +1,5 @@
-<<<<<<< HEAD
 import monospace from './monospace';
-=======
 import bold from '../bold';
->>>>>>> dc4ecb81
 
 const fontFamily = {
     GTA_ITALIC: 'GTAmericaExp-RgIt',
