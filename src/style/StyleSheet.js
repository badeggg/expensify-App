// We place items a percentage to the safe area on the top or bottom of the screen
import {Platform} from 'react-native';
import fontFamily from './fontFamily';

const safeInsertPercentage = 0.7;

const colors = {
    componentBG: '#FFFFFF',
    background: '#FAFAFA',
    black: '#000000',
    blue: '#2EAAE2',
    border: '#ECECEC',
    borderLight: '#E0E0E0',
    green: '#2ECB70',
    heading: '#37444C',
    icon: '#C6C9CA',
    text: '#4A5960',
    textBackground: '#F0F0F0',
    textReversed: '#FFFFFF',
    textSupporting: '#7D8B8F',
    red: '#E84A3B',
};

const styles = {
    // Utility classes
    mr1: {
        marginRight: 4,
    },

    mr2: {
        marginRight: 8,
    },

    mr3: {
        marginRight: 12,
    },

    ml1: {
        marginLeft: 10,
    },

    ml2: {
        marginLeft: 8,
    },

    mt2: {
        marginTop: 20,
    },
    mt1: {
        marginTop: 10,
    },
    mb2: {
        marginBottom: 8,
    },
    mb3: {
        marginBottom: 12,
    },
    mb4: {
        marginBottom: 16,
    },

    p1: {
        padding: 10,
    },
    pr1: {
        paddingRight: 4,
    },
    pr2: {
        paddingRight: 8,
    },

    h100p: {
        height: '100%',
    },

    flex0: {
        flex: 0,
    },

    flex1: {
        flex: 1,
    },
    flex4: {
        flex: 4,
    },

    flexRow: {
        flexDirection: 'row',
    },

    flexColumn: {
        flexDirection: 'column',
    },

    flexJustifyEnd: {
        justifyContent: 'flex-end',
    },

    alignItemsCenter: {
        alignItems: 'center',
    },

    flexWrap: {
        flexWrap: 'wrap'
    },

    flexGrow1: {
        flexGrow: 1,
    },

    flexGrow4: {
        flexGrow: 4,
    },

    dFlex: {
        display: 'flex',
    },

    dNone: {
        display: 'none',
    },

    textP: {
        color: colors.text,
        fontSize: 15,
        lineHeight: 20,
    },

    h3: {
        color: '#FFFFFF',
        fontWeight: '600',
    },

    textMicro: {
        fontSize: 11,
    },

    colorReversed: {
        color: colors.textReversed,
    },

    button: {
        borderColor: colors.border,
        borderRadius: 8,
        borderWidth: 1,
        height: 40,
        justifyContent: 'center',
    },

    buttonText: {
        color: colors.text,
        fontWeight: '700',
        textAlign: 'center',
    },

    buttonSuccess: {
        backgroundColor: colors.green,
        borderWidth: 0,
    },

    buttonSuccessText: {
        color: colors.textReversed,
    },

    // Actions
    actionAvatar: {
        borderRadius: 20,
        marginRight: 8,
        height: 40,
        width: 40,
    },

    textInput: {
        backgroundColor: colors.componentBG,
        borderRadius: 8,
        height: 40,
        borderColor: colors.border,
        borderWidth: 1,
        color: colors.text,
        fontFamily: fontFamily.GTA,
        padding: 12,
        textAlignVertical: 'center',
    },

    textInputReversed: {
        backgroundColor: colors.heading,
        borderRadius: 8,
        borderColor: colors.text,
        borderWidth: 1,
        color: colors.textReversed,
        padding: 12,
        outlineWidth: 0,
    },

    textInputReversedFocus: {
        borderColor: colors.icon,
    },

    formLabel: {
        fontSize: 13,
        fontWeight: '600',
        lineHeight: 18,
        marginBottom: 4,
    },

    formError: {
        color: colors.red,
        fontSize: 13,
        lineHeight: 18,
        marginBottom: 4,
    },

    signInPage: {
        backgroundColor: colors.heading,
        height: '100%',
        padding: 20,
    },

    signinLogo: {
        height: 21,
        width: 143,
    },

    genericView: {
        backgroundColor: colors.heading,
        height: '100%',
    },

    signInPageInner: {
        marginLeft: 'auto',
        marginRight: 'auto',
        maxWidth: 325,
        width: '100%',
    },

    signInPageLogo: {
        height: 72,
        justifyContent: 'center',
        width: '100%',
    },

    // Sidebar Styles
    sidebar: {
        backgroundColor: colors.heading,
    },

    sidebarHeader: {
        minHeight: 72,
        paddingTop: 16,
        paddingRight: 12,
        paddingBottom: 16,
        paddingLeft: 12,
        flex: 1,
    },

    sidebarHeaderLogo: {
        height: 40,
        width: 40,
    },

    sidebarFooter: {
        alignItems: 'center',
        display: 'flex',
        flexDirection: 'row',
        height: 85,
        justifyContent: 'flex-start',
        paddingLeft: 24,
        paddingRight: 24,
        width: '100%',
    },

    sidebarFooterAvatar: {
        backgroundColor: colors.text,
        borderRadius: 20,
        height: 40,
        marginRight: 12,
        width: 40,
    },

    statusIndicator: {
        borderColor: colors.heading,
        borderRadius: 7,
        borderWidth: 2,
        position: 'absolute',
        right: -6,
        top: 3,
        height: 14,
        width: 14,
        zIndex: 10,
    },

    statusIndicatorOnline: {
        backgroundColor: colors.green,
    },

    statusIndicatorOffline: {
        backgroundColor: colors.icon,
    },

    sidebarFooterUsername: {
        color: colors.textReversed,
        fontSize: 15,
        fontWeight: '700',
    },

    sidebarFooterLink: {
        color: colors.icon,
        fontSize: 11,
        textDecorationLine: 'none',
        fontFamily: fontFamily.GTA,
        lineHeight: 20,
    },

    sidebarListContainer: {
        flex: 1,
        flexGrow: 100,
        scrollbarWidth: 'none',
        overflow: 'scroll',
        paddingTop: 4,
        paddingBottom: 4,
        paddingLeft: 12,
        paddingRight: 12,
    },

    sidebarListHeader: {
        color: colors.textReversed,
        fontSize: 15,
        fontWeight: '700',
        paddingTop: 8,
        paddingRight: 12,
        paddingBottom: 8,
        paddingLeft: 12,
    },

    sidebarListItem: {
        height: 40,
        justifyContent: 'center',
        textDecorationLine: 'none',
    },

    sidebarLink: {
        height: 40,
        paddingTop: 8,
        paddingRight: 12,
        paddingBottom: 8,
        paddingLeft: 12,
        textDecorationLine: 'none',
    },

    sidebarLinkInner: {
        alignItems: 'center',
        flexDirection: 'row',
        height: 24,
    },

    sidebarLinkText: {
        color: colors.icon,
        fontSize: 13,
        textDecorationLine: 'none',
        overflow: 'hidden',
    },

    sidebarLinkActive: {
        backgroundColor: colors.blue,
        borderRadius: 8,
        height: 40,
        paddingTop: 8,
        paddingRight: 12,
        paddingBottom: 8,
        paddingLeft: 12,
        textDecorationLine: 'none',
    },
    sidebarLinkTextUnread: {
        fontWeight: '600',
        color: colors.textReversed,
    },
    sidebarLinkActiveText: {
        color: colors.textReversed,
        fontSize: 13,
        textDecorationLine: 'none',
        overflow: 'hidden',
    },

    unreadBadge: {
        backgroundColor: colors.green,
        borderRadius: 15,
        height: 10,
        marginTop: 3,
        width: 10,
    },

    // App Content Wrapper styles
    appContentWrapper: {
        backgroundColor: colors.background,
        color: colors.text,
    },

    // App Content Wrapper styles for large screens
    // The darker BG color allows the rounded corners to show through
    appContentWrapperLarge: {
        backgroundColor: colors.heading,
    },

    appContent: {
        backgroundColor: colors.background,
        overflow: 'hidden',
    },

    appContentRounded: {
        borderTopLeftRadius: 12,
        borderBottomLeftRadius: 12,
    },

    appContentHeader: {
        borderBottomWidth: 1,
        borderBottomColor: colors.border,
        height: 73,
        justifyContent: 'center',
        display: 'flex',
        paddingLeft: 20,
        paddingRight: 20,
    },

    appContentHeaderTitle: {
        alignItems: 'center',
        flexDirection: 'row',
    },

    LHNToggle: {
        alignItems: 'center',
        height: 40,
        justifyContent: 'center',
        marginRight: 8,
        width: 40,
    },

    LHNToggleIcon: {
        height: 15,
        width: 18,
    },

    navText: {
        color: colors.heading,
        fontSize: 17,
        fontWeight: '700',
    },

    chatContent: {
        flex: 4,
        justifyContent: 'flex-end',
    },

    chatContentScrollView: {
        flexGrow: 1,
        justifyContent: 'flex-start',
        paddingVertical: 16,
    },

    chatContentEmpty: {
        paddingTop: 16,
        paddingBottom: 16,
        paddingLeft: 20,
        paddingRight: 20,
    },

    // Chat Item
    chatItem: {
        display: 'flex',
        flexDirection: 'row',
        paddingTop: 8,
        paddingBottom: 8,
        paddingLeft: 20,
        paddingRight: 20,
    },

    chatItemRightGrouped: {
        flexGrow: 1,
        flexShrink: 1,
        flexBasis: 0,
        position: 'relative',
        marginLeft: 48,
    },

    chatItemRight: {
        flexGrow: 1,
        flexShrink: 1,
        flexBasis: 0,
        position: 'relative',
    },

    chatItemMessageHeader: {
        alignItems: 'center',
        display: 'flex',
        flexDirection: 'row',
    },

    chatItemMessageHeaderSender: {
        color: colors.heading,
        fontSize: 15,
        height: 24,
        lineHeight: 20,
        fontWeight: '600',
        paddingRight: 5,
        paddingBottom: 4,
    },

    chatItemMessageHeaderTimestamp: {
        color: colors.textSupporting,
        fontSize: 11,
        height: 24,
        lineHeight: 20,
    },

    chatItemMessage: {
        color: colors.text,
        fontSize: 15,
        fontFamily: fontFamily.GTA,
        lineHeight: 20,
        marginTop: -2,
        marginBottom: -2,
        whiteSpace: 'pre-wrap',
        wordBreak: 'break-word',
    },

    chatItemCompose: {
        minHeight: 65,
        paddingBottom: 20,
        paddingLeft: 20,
        paddingRight: 20,
        display: 'flex',
    },

    chatItemComposeBoxColor: {
        borderColor: colors.border,
    },

    chatItemComposeBoxFocusedColor: {
        borderColor: colors.blue,
    },

    chatItemComposeBox: {
        backgroundColor: colors.componentBG,
        borderWidth: 1,
        borderRadius: 8,
        minHeight: 40,
    },

    textInputCompose: {
        borderWidth: 0,
        borderRadius: 0,
        outlineWidth: 0,
        height: 'auto',
        minHeight: 38,
        paddingTop: 10,
        paddingRight: 8,
        paddingBottom: 10,
        paddingLeft: 8,
    },

    chatItemSubmitButton: {
        alignSelf: 'flex-end',
        borderRadius: 6,
        height: 32,
        paddingTop: 8,
        paddingRight: 6,
        paddingBottom: 8,
        paddingLeft: 6,
        margin: 3,
        justifyContent: 'center',
    },

    chatItemSubmitButtonIcon: {
        height: 20,
        width: 20,
    },

    chatItemAttachButton: {
        alignItems: 'center',
        alignSelf: 'flex-end',
        borderRightColor: colors.border,
        borderRightWidth: 1,
        height: 26,
        marginBottom: 6,
        marginTop: 6,
        justifyContent: 'center',
        width: 39,
    },

    chatItemAttachmentPlaceholder: {
        backgroundColor: colors.border,
        borderColor: colors.borderLight,
        borderWidth: 1,
        borderRadius: 8,
        height: 150,
        textAlign: 'center',
        verticalAlign: 'middle',
        width: 200,
    },

    chatSwitcherInputClear: {
        alignSelf: 'center',
    },

    chatSwitcherInputClearIcon: {
        height: 24,
        width: 24,
    },

    hamburgerOpenAbsolute: {
        position: 'absolute',
        left: 0,
        top: 0,
        bottom: 0,
        zIndex: 2,
        width: 300,
        shadowColor: colors.black,
        shadowOffset: {
            width: 0,
            height: 0,
        },
        shadowOpacity: 0.3,
        shadowRadius: 20
    },

    hamburgerOpen: {
        width: 300,
    },

    chatSwitcherItemList: {
        flex: 1,
        flexGrow: 1,
        scrollbarWidth: 'none',
        overflow: 'scroll',
    },

    chatSwitcherAvatar: {
        backgroundColor: colors.text,
        borderRadius: 14,
        height: 28,
        overflow: 'hidden',
        width: 28,
    },

    chatSwitcherAvatarImage: {
        height: 28,
        width: 28,
    },

    chatSwitcherItem: {
        padding: 12,
    },

    chatSwitcherItemText: {
        color: colors.text,
    },

    chatSwitcherItemFocused: {
        backgroundColor: colors.blue,
        borderRadius: 8,
    },
};

const monospaceFont = Platform.OS === 'web' ? 'monospace' : fontFamily.GTA_MONO;
const baseCodeTagStyles = {
    borderWidth: 1,
    borderRadius: 5,
    borderColor: colors.border,
    backgroundColor: colors.textBackground,
};

const webViewStyles = {
    preTagStyle: {
        ...baseCodeTagStyles,
        paddingTop: 4,
        paddingBottom: 5,
        paddingRight: 8,
        paddingLeft: 8,
    },
    codeTagStyle: {
        ...baseCodeTagStyles,
        paddingLeft: 5,
        paddingRight: 5,
        paddingBottom: 2,
        alignSelf: 'flex-start',
    },
    tagStyles: {
        em: {
            fontStyle: 'italic',
            fontFamily: fontFamily.SYSTEM,
        },

        del: {
            textDecorationLine: 'line-through',
            textDecorationStyle: 'solid'
        },

        strong: {
            fontWeight: '600',
        },

        a: {
            color: colors.blue
        },

<<<<<<< HEAD
        pre: {
            fontFamily: monospaceFont,
        },

        code: {
            fontFamily: monospaceFont,
        },
=======
        img: {
            borderColor: colors.border,
            borderRadius: 8,
            borderWidth: 1,
        }
>>>>>>> baf88b00
    },

    baseFontStyle: {
        color: colors.text,
        fontSize: 15,
        fontFamily: fontFamily.GTA,
    }
};


/**
 * Takes safe area insets and returns padding to use for a View
 *
 * @param {object} insets
 * @returns {{paddingBottom: number, paddingTop: number}}
 */
function getSafeAreaPadding(insets) {
    return {paddingTop: insets.top, paddingBottom: insets.bottom * safeInsertPercentage};
}

/**
 * Takes safe area insets and returns margin to use for a View
 *
 * @param {object} insets
 * @returns {{marginBottom: number}}
 */
function getSafeAreaMargins(insets) {
    return {marginBottom: insets.bottom * safeInsertPercentage};
}

export default styles;
export {
    getSafeAreaPadding, getSafeAreaMargins, colors, webViewStyles
};<|MERGE_RESOLUTION|>--- conflicted
+++ resolved
@@ -702,7 +702,6 @@
             color: colors.blue
         },
 
-<<<<<<< HEAD
         pre: {
             fontFamily: monospaceFont,
         },
@@ -710,13 +709,12 @@
         code: {
             fontFamily: monospaceFont,
         },
-=======
+
         img: {
             borderColor: colors.border,
             borderRadius: 8,
             borderWidth: 1,
         }
->>>>>>> baf88b00
     },
 
     baseFontStyle: {
