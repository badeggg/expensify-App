--- conflicted
+++ resolved
@@ -1,6 +1,12 @@
 const colors = {
-    lightGrey: '#7d8b8f',
+    componentBG: '#FFFFFF',
+    background: '#FAFAFA',
+    border: '#ECECEC',
+    heading: '#37444C',
+    text: '#4A5960',
+    textSupporting: '#7D8B8F',
 };
+
 const styles = {
     // Utility classes
     mr1: {
@@ -45,9 +51,6 @@
     flexGrow4: {
         flexGrow: 4,
     },
-    textLightGray: {
-        color: colors.lightGrey,
-    },
     brand: {
         fontSize: 25,
         fontWeight: 'bold',
@@ -62,30 +65,17 @@
         height: 40,
         width: 40,
     },
-    historyItemHeaderTimestamp: {
-        color: colors.lightGrey,
-        fontSize: 10,
-        lineHeight: 15,
-    },
-    reportHistoryItemUserName: {
-        fontWeight: 'bold',
-    },
     textInput: {
-<<<<<<< HEAD
-        backgroundColor: '#ffffff',
-        borderColor: '#ECECEC',
+        backgroundColor: colors.componentBG,
         borderRadius: 8,
-=======
-        borderColor: colors.lightGrey,
-        borderRadius: 5,
->>>>>>> 52099457
+        borderColor: colors.border,
         borderWidth: 1,
         padding: 12,
     },
 
     // Sidebar Styles
     sidebar: {
-        backgroundColor: '#37444C',
+        backgroundColor: colors.heading,
     },
 
     sidebarHeader: {
@@ -102,13 +92,36 @@
     },
 
     sidebarFooter: {
+        alignItems: 'center',
         borderTopWidth: 1,
-        borderTopColor: '#4A5960',
+        borderTopColor: colors.text,
+        display: 'flex',
+        flexDirection: 'row',
         height: 85,
-        justifyContent: 'center',
+        justifyContent: 'flex-start',
         paddingLeft: 24,
         paddingRight: 24,
         width: '100%',
+    },
+
+    sidebarFooterAvatar: {
+        backgroundColor: colors.text,
+        borderRadius: '50%',
+        height: 40,
+        marginRight: 12,
+        width: 40,
+    },
+
+    sidebarFooterUsername: {
+        color: '#FFFFFF',
+        fontSize: 15,
+        fontWeight: '700',
+    },
+
+    sidebarFooterLink: {
+        color: '#C6C9CA',
+        fontSize: 11,
+        marginTop: 4,
     },
 
     sidebarListContainer: {
@@ -162,7 +175,7 @@
     },
 
     sidebarLinkActive: {
-        backgroundColor: '#4A5960',
+        backgroundColor: colors.text,
         borderRadius: 8,
         height: 40,
         paddingTop: 8,
@@ -191,12 +204,12 @@
 
     // App Content styles
     appContentWrapper: {
-        backgroundColor: '#37444C',
-        color: '#4A5960',
+        backgroundColor: colors.heading,
+        color: colors.text,
     },
 
     appContent: {
-        backgroundColor: '#fafafa',
+        backgroundColor: colors.background,
         borderTopLeftRadius: 12,
         borderBottomLeftRadius: 12,
         overflow: 'hidden',
@@ -204,7 +217,7 @@
 
     appContentHeader: {
         borderBottomWidth: 1,
-        borderBottomColor: '#ECECEC',
+        borderBottomColor: colors.border,
         height: 73,
         alignItems: 'center',
         paddingLeft: 20,
@@ -212,17 +225,17 @@
     },
 
     navText: {
-        color: '#37444C',
+        color: colors.heading,
         fontSize: 17,
         fontWeight: '700',
     },
 
     chatContent: {
         flex: 4,
+        justifyContent: 'flex-end',
     },
 
     chatContentEmpty: {
-        justifyContent: 'flex-end',
         paddingTop: 16,
         paddingBottom: 16,
         paddingLeft: 16,
@@ -259,7 +272,7 @@
     },
 
     chatItemMessageHeaderSender: {
-        color: '#37444C',
+        color: colors.heading,
         fontSize: 15,
         lineHeight: 20,
         fontWeight: '600',
@@ -268,14 +281,14 @@
     },
 
     chatItemMessageHeaderTimestamp: {
-        color: '#7D8B8F',
+        color: colors.textSupporting,
         fontSize: 11,
         lineHeight: 20,
         fontWeight: '600',
     },
 
     chatItemMessage: {
-        color: '#4A5960',
+        color: colors.text,
         fontSize: 15,
         lineHeight: '1.4',
         marginTop: -2,
@@ -286,7 +299,7 @@
 
     chatItemCompose: {
         borderTopWidth: 1,
-        borderTopColor: '#ECECEC',
+        borderTopColor: colors.border,
         minHeight: '85',
         paddingTop: 20,
         paddingBottom: 20,
