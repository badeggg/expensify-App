import {Platform} from 'react-native';
import Config from 'react-native-config';

export default {
    AUTH_TOKEN_EXPIRATION_TIME: 1000 * 60 * 90,
    EXPENSIFY: {
<<<<<<< HEAD
        // TODO: Fix hard coded values
        API_ROOT: 'https://www.expensify.com.dev/api?',
        PARTNER_NAME: 'android',
        PARTNER_PASSWORD: 'c3a9ac418ea3f152aae2',
=======
        API_ROOT: Config.EXPENSIFY_API_ROOT,
        SITE_ROOT: Config.EXPENSIFY_SITE_ROOT,
        PARTNER_NAME: Config.EXPENSIFY_PARTNER_NAME,
        PARTNER_PASSWORD: Config.EXPENSIFY_PARTNER_PASSWORD,
>>>>>>> bd9f4620
    },
    // eslint-disable-next-line no-undef
    IS_IN_PRODUCTION: Platform.OS === 'web' ? process.env.NODE_ENV === 'production' : !__DEV__,
    PUSHER: {
        APP_KEY: Config.PUSHER_APP_KEY,
        CLUSTER: 'mt1',
    },
    SITE_TITLE: 'Chat',
    FAVICON: {
        DEFAULT: 'favicon.png',
        UNREAD: 'favicon-unread.png'
    },
    LOGIN: {
        PARTNER_USER_ID: Config.PARTNER_USER_ID,
        PARTNER_USER_SECRET: Config.PARTNER_USER_SECRET,
    }
};<|MERGE_RESOLUTION|>--- conflicted
+++ resolved
@@ -4,17 +4,14 @@
 export default {
     AUTH_TOKEN_EXPIRATION_TIME: 1000 * 60 * 90,
     EXPENSIFY: {
-<<<<<<< HEAD
+        API_ROOT: Config.EXPENSIFY_API_ROOT,
+        SITE_ROOT: Config.EXPENSIFY_SITE_ROOT,
+        PARTNER_NAME: Config.EXPENSIFY_PARTNER_NAME,
+        PARTNER_PASSWORD: Config.EXPENSIFY_PARTNER_PASSWORD,
         // TODO: Fix hard coded values
         API_ROOT: 'https://www.expensify.com.dev/api?',
         PARTNER_NAME: 'android',
         PARTNER_PASSWORD: 'c3a9ac418ea3f152aae2',
-=======
-        API_ROOT: Config.EXPENSIFY_API_ROOT,
-        SITE_ROOT: Config.EXPENSIFY_SITE_ROOT,
-        PARTNER_NAME: Config.EXPENSIFY_PARTNER_NAME,
-        PARTNER_PASSWORD: Config.EXPENSIFY_PARTNER_PASSWORD,
->>>>>>> bd9f4620
     },
     // eslint-disable-next-line no-undef
     IS_IN_PRODUCTION: Platform.OS === 'web' ? process.env.NODE_ENV === 'production' : !__DEV__,
