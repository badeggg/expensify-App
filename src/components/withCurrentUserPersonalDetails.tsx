--- conflicted
+++ resolved
@@ -4,22 +4,12 @@
 import personalDetailsPropType from '@pages/personalDetailsPropType';
 import CONST from '@src/CONST';
 import ONYXKEYS from '@src/ONYXKEYS';
-<<<<<<< HEAD
-import type {PersonalDetails, PersonalDetailsList, Session} from '@src/types/onyx';
-=======
 import type {PersonalDetails, Session} from '@src/types/onyx';
 import {usePersonalDetails} from './OnyxProvider';
->>>>>>> 88723112
 
 type CurrentUserPersonalDetails = PersonalDetails | Record<string, never>;
 
 type OnyxProps = {
-<<<<<<< HEAD
-    /** Personal details of all the users, including current user */
-    personalDetails: OnyxEntry<PersonalDetailsList>;
-
-=======
->>>>>>> 88723112
     /** Session of the current user */
     session: OnyxEntry<Session>;
 };
