import Str from 'expensify-common/lib/str';
import PropTypes from 'prop-types';
import React from 'react';
import {withOnyx} from 'react-native-onyx';
import AttachmentView from '@components/Attachments/AttachmentView';
import PressableWithoutFeedback from '@components/Pressable/PressableWithoutFeedback';
import {ShowContextMenuContext, showContextMenuForReport} from '@components/ShowContextMenuContext';
import VideoPlayerPreview from '@components/VideoPlayerPreview';
import addEncryptedAuthTokenToURL from '@libs/addEncryptedAuthTokenToURL';
import fileDownload from '@libs/fileDownload';
import Navigation from '@libs/Navigation/Navigation';
import * as ReportUtils from '@libs/ReportUtils';
import * as Download from '@userActions/Download';
import CONST from '@src/CONST';
import ONYXKEYS from '@src/ONYXKEYS';
import ROUTES from '@src/ROUTES';
import {defaultProps as anchorForAttachmentsOnlyDefaultProps, propTypes as anchorForAttachmentsOnlyPropTypes} from './anchorForAttachmentsOnlyPropTypes';

const propTypes = {
    /** Press in handler for the link */
    onPressIn: PropTypes.func,

    /** Press out handler for the link */
    onPressOut: PropTypes.func,

    /** If a file download is happening */
    download: PropTypes.shape({
        isDownloading: PropTypes.bool.isRequired,
    }),

    ...anchorForAttachmentsOnlyPropTypes,
};

const defaultProps = {
    onPressIn: undefined,
    onPressOut: undefined,
    download: {isDownloading: false},
    ...anchorForAttachmentsOnlyDefaultProps,
};

function BaseAnchorForAttachmentsOnly(props) {
    const sourceURL = props.source;
    const sourceURLWithAuth = addEncryptedAuthTokenToURL(sourceURL);
    const sourceID = (sourceURL.match(CONST.REGEX.ATTACHMENT_ID) || [])[1];
    const fileName = props.displayName;
    const isVideo = Str.isVideo(sourceURL);

    const isDownloading = props.download && props.download.isDownloading;

    return (
        <ShowContextMenuContext.Consumer>
<<<<<<< HEAD
            {({anchor, report, action, checkIfContextMenuActive}) =>
                isVideo ? (
                    <VideoPlayerPreview
                        videoUrl={sourceURL}
                        fileName={fileName}
                        showModal={() => {
                            const route = ROUTES.REPORT_ATTACHMENTS.getRoute(report.reportID, sourceURL);
                            Navigation.navigate(route);
                        }}
=======
            {({anchor, report, action, checkIfContextMenuActive}) => (
                <PressableWithoutFeedback
                    style={props.style}
                    onPress={() => {
                        if (isDownloading) {
                            return;
                        }
                        Download.setDownload(sourceID, true);
                        fileDownload(sourceURLWithAuth, fileName).then(() => Download.setDownload(sourceID, false));
                    }}
                    onPressIn={props.onPressIn}
                    onPressOut={props.onPressOut}
                    onLongPress={(event) => showContextMenuForReport(event, anchor, report.reportID, action, checkIfContextMenuActive, ReportUtils.isArchivedRoom(report))}
                    accessibilityLabel={fileName}
                    role={CONST.ACCESSIBILITY_ROLE.BUTTON}
                >
                    <AttachmentView
                        source={sourceURLWithAuth}
                        file={{name: fileName}}
                        shouldShowDownloadIcon
                        shouldShowLoadingSpinnerIcon={isDownloading}
>>>>>>> 5d5af8f1
                    />
                ) : (
                    <PressableWithoutFeedback
                        style={props.style}
                        onPress={() => {
                            if (isDownloading) {
                                return;
                            }
                            Download.setDownload(sourceID, true);
                            fileDownload(sourceURLWithAuth, fileName).then(() => Download.setDownload(sourceID, false));
                        }}
                        onPressIn={props.onPressIn}
                        onPressOut={props.onPressOut}
                        onLongPress={(event) => showContextMenuForReport(event, anchor, report.reportID, action, checkIfContextMenuActive, ReportUtils.isArchivedRoom(report))}
                        accessibilityLabel={fileName}
                        accessibilityRole={CONST.ACCESSIBILITY_ROLE.BUTTON}
                    >
                        <AttachmentView
                            source={sourceURLWithAuth}
                            file={{name: fileName}}
                            shouldShowDownloadIcon
                            shouldShowLoadingSpinnerIcon={isDownloading}
                        />
                    </PressableWithoutFeedback>
                )
            }
        </ShowContextMenuContext.Consumer>
    );
}

BaseAnchorForAttachmentsOnly.displayName = 'BaseAnchorForAttachmentsOnly';
BaseAnchorForAttachmentsOnly.propTypes = propTypes;
BaseAnchorForAttachmentsOnly.defaultProps = defaultProps;

export default withOnyx({
    download: {
        key: ({source}) => {
            const sourceID = (source.match(CONST.REGEX.ATTACHMENT_ID) || [])[1];
            return `${ONYXKEYS.COLLECTION.DOWNLOAD}${sourceID}`;
        },
    },
})(BaseAnchorForAttachmentsOnly);<|MERGE_RESOLUTION|>--- conflicted
+++ resolved
@@ -49,7 +49,6 @@
 
     return (
         <ShowContextMenuContext.Consumer>
-<<<<<<< HEAD
             {({anchor, report, action, checkIfContextMenuActive}) =>
                 isVideo ? (
                     <VideoPlayerPreview
@@ -59,29 +58,6 @@
                             const route = ROUTES.REPORT_ATTACHMENTS.getRoute(report.reportID, sourceURL);
                             Navigation.navigate(route);
                         }}
-=======
-            {({anchor, report, action, checkIfContextMenuActive}) => (
-                <PressableWithoutFeedback
-                    style={props.style}
-                    onPress={() => {
-                        if (isDownloading) {
-                            return;
-                        }
-                        Download.setDownload(sourceID, true);
-                        fileDownload(sourceURLWithAuth, fileName).then(() => Download.setDownload(sourceID, false));
-                    }}
-                    onPressIn={props.onPressIn}
-                    onPressOut={props.onPressOut}
-                    onLongPress={(event) => showContextMenuForReport(event, anchor, report.reportID, action, checkIfContextMenuActive, ReportUtils.isArchivedRoom(report))}
-                    accessibilityLabel={fileName}
-                    role={CONST.ACCESSIBILITY_ROLE.BUTTON}
-                >
-                    <AttachmentView
-                        source={sourceURLWithAuth}
-                        file={{name: fileName}}
-                        shouldShowDownloadIcon
-                        shouldShowLoadingSpinnerIcon={isDownloading}
->>>>>>> 5d5af8f1
                     />
                 ) : (
                     <PressableWithoutFeedback
@@ -97,7 +73,7 @@
                         onPressOut={props.onPressOut}
                         onLongPress={(event) => showContextMenuForReport(event, anchor, report.reportID, action, checkIfContextMenuActive, ReportUtils.isArchivedRoom(report))}
                         accessibilityLabel={fileName}
-                        accessibilityRole={CONST.ACCESSIBILITY_ROLE.BUTTON}
+                        role={CONST.ACCESSIBILITY_ROLE.BUTTON}
                     >
                         <AttachmentView
                             source={sourceURLWithAuth}
