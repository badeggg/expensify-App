import React, {Component} from 'react';
import PropTypes from 'prop-types';
import {withOnyx} from 'react-native-onyx';
import _ from 'underscore';
import styles from '../styles/styles';
import * as OptionsListUtils from '../libs/OptionsListUtils';
import OptionsSelector from './OptionsSelector';
import ONYXKEYS from '../ONYXKEYS';
import withLocalize, {withLocalizePropTypes} from './withLocalize';
import withWindowDimensions, {windowDimensionsPropTypes} from './withWindowDimensions';
import compose from '../libs/compose';
import CONST from '../CONST';
import ButtonWithMenu from './ButtonWithMenu';
import Log from '../libs/Log';
import SettlementButton from './SettlementButton';
import ROUTES from '../ROUTES';
import networkPropTypes from './networkPropTypes';
import {withNetwork} from './OnyxProvider';

const propTypes = {
    /** Callback to inform parent modal of success */
    onConfirm: PropTypes.func.isRequired,

    /** Callback to parent modal to send money */
    onSendMoney: PropTypes.func.isRequired,

    /** Callback to update comment from IOUModal */
    onUpdateComment: PropTypes.func,

    /** Comment value from IOUModal */
    comment: PropTypes.string,

    /** Should we request a single or multiple participant selection from user */
    hasMultipleParticipants: PropTypes.bool.isRequired,

    /** Can the set of participants be adjusted? */
    canModifyParticipants: PropTypes.bool,

    /** IOU amount */
    iouAmount: PropTypes.string.isRequired,

    /** IOU type */
    iouType: PropTypes.string,

    /** Selected participants from IOUModal with login */
    participants: PropTypes.arrayOf(PropTypes.shape({
        login: PropTypes.string.isRequired,
        alternateText: PropTypes.string,
        hasDraftComment: PropTypes.bool,
        icons: PropTypes.arrayOf(PropTypes.string),
        searchText: PropTypes.string,
        text: PropTypes.string,
        keyForList: PropTypes.string,
        isPinned: PropTypes.bool,
        isUnread: PropTypes.bool,
        reportID: PropTypes.number,
        participantsList: PropTypes.arrayOf(PropTypes.object),
        payPalMeAddress: PropTypes.string,
        phoneNumber: PropTypes.string,
    })).isRequired,

<<<<<<< HEAD
=======
    /** Is this IOU associated with existing report */
    isIOUAttachedToExistingChatReport: PropTypes.bool.isRequired,

>>>>>>> 50582364
    ...windowDimensionsPropTypes,

    ...withLocalizePropTypes,

    /* Onyx Props */

    /** The personal details of the person who is logged in */
    myPersonalDetails: PropTypes.shape({

        /** Display name of the current user from their personal details */
        displayName: PropTypes.string,

        /** Avatar URL of the current user from their personal details */
        avatar: PropTypes.string,

        /** Primary login of the user */
        login: PropTypes.string,
    }),

    /** Holds data related to IOU view state, rather than the underlying IOU data. */
    iou: PropTypes.shape({

        /** Whether or not the IOU step is loading (creating the IOU Report) */
        loading: PropTypes.bool,

        // Selected Currency Code of the current IOU
        selectedCurrencyCode: PropTypes.string,
    }),

    /** Information about the network */
    network: networkPropTypes.isRequired,

    /** Current user session */
    session: PropTypes.shape({
        email: PropTypes.string.isRequired,
    }).isRequired,
};

const defaultProps = {
    iou: {
        selectedCurrencyCode: CONST.CURRENCY.USD,
    },
    onUpdateComment: null,
    comment: '',
    myPersonalDetails: {},
    iouType: CONST.IOU.IOU_TYPE.REQUEST,
    canModifyParticipants: true,
};

class IOUConfirmationList extends Component {
    constructor(props) {
        super(props);

        const formattedParticipants = _.map(this.getParticipantsWithAmount(props.participants), participant => ({
            ...participant, selected: true,
        }));

        this.splitOrRequestOptions = [{
            text: props.translate(props.hasMultipleParticipants ? 'iou.split' : 'iou.request', {
                amount: props.numberFormat(
                    props.iouAmount,
                    {style: 'currency', currency: props.iou.selectedCurrencyCode},
                ),
            }),
            value: props.hasMultipleParticipants ? CONST.IOU.IOU_TYPE.SPLIT : CONST.IOU.IOU_TYPE.REQUEST,
        }];

        this.state = {
            sections: this.getSections(formattedParticipants),
            participants: formattedParticipants,
            selectedParticipants: formattedParticipants,
        };

        this.toggleOption = this.toggleOption.bind(this);
        this.confirm = this.confirm.bind(this);
    }

    /**
     * Returns the participants with amount
     * @param {Array} participants
     * @returns {Array}
     */
    getParticipantsWithAmount(participants) {
        return OptionsListUtils.getIOUConfirmationOptionsFromParticipants(
            participants,
            this.props.numberFormat(this.calculateAmount(participants) / 100, {
                style: 'currency',
                currency: this.props.iou.selectedCurrencyCode,
            }),
        );
    }

    /**
     * Returns the participants without amount
     *
     * @param {Array} participants
     * @returns {Array}
     */
    getParticipantsWithoutAmount(participants) {
        return _.map(participants, option => _.omit(option, 'descriptiveText'));
    }

    /**
     * Returns the sections needed for the OptionsSelector
     *
     * @param {Array} participants
     * @returns {Array}
     */
    getSections(participants) {
        const sections = [];
        if (this.props.hasMultipleParticipants) {
            const [selected, unselected] = _.reduce(participants, (memo, participant) => {
                if (participant.selected) {
                    memo[0].push(participant);
                } else {
                    memo[1].push(participant);
                }
                return memo;
            }, [[], []]);
            const selectedParticipants = selected || [];
            const unselectedParticipants = unselected || [];
            const formattedSelectedParticipants = this.getParticipantsWithAmount(selectedParticipants);
            const formattedUnselectedParticipants = this.getParticipantsWithoutAmount(unselectedParticipants);
            const formattedParticipants = _.union(formattedSelectedParticipants, formattedUnselectedParticipants);

            const formattedMyPersonalDetails = OptionsListUtils.getIOUConfirmationOptionsFromMyPersonalDetail(
                this.props.myPersonalDetails,
                this.props.numberFormat(this.calculateAmount(selectedParticipants, true) / 100, {
                    style: 'currency',
                    currency: this.props.iou.selectedCurrencyCode,
                }),
            );

            sections.push({
                title: this.props.translate('iOUConfirmationList.whoPaid'),
                data: [formattedMyPersonalDetails],
                shouldShow: true,
                indexOffset: 0,
                isDisabled: true,
            }, {
                title: this.props.translate('iOUConfirmationList.whoWasThere'),
                data: formattedParticipants,
                shouldShow: true,
                indexOffset: 1,
            });
        } else {
            const formattedParticipants = OptionsListUtils.getIOUConfirmationOptionsFromParticipants(this.props.participants,
                this.props.numberFormat(this.props.iouAmount, {
                    style: 'currency',
                    currency: this.props.iou.selectedCurrencyCode,
                }));

            sections.push({
                title: this.props.translate('common.to').toUpperCase(),
                data: formattedParticipants,
                shouldShow: true,
                indexOffset: 0,
            });
        }
        return sections;
    }

    /**
     * Gets splits for the transaction
     * @returns {Array|null}
     */
    getSplits() {
        // There can only be splits when there are multiple participants, so return early when there are not
        // multiple participants
        if (!this.props.hasMultipleParticipants) {
            return null;
        }
        const splits = _.map(this.state.selectedParticipants, participant => ({
            email: OptionsListUtils.addSMSDomainIfPhoneNumber(participant.login),

            // We should send in cents to API
            // Cents is temporary and there must be support for other currencies in the future
            amount: this.calculateAmount(this.state.selectedParticipants),
        }));

        splits.push({
            email: OptionsListUtils.addSMSDomainIfPhoneNumber(this.props.myPersonalDetails.login),

            // The user is default and we should send in cents to API
            // USD is temporary and there must be support for other currencies in the future
            amount: this.calculateAmount(this.state.selectedParticipants, true),
        });
        return splits;
    }

    /**
     * Returns selected options -- there is checkmark for every row in List for split flow
     * @returns {Array}
     */
    getSelectedOptions() {
        if (!this.props.hasMultipleParticipants) {
            return [];
        }
        return [
            ...this.state.selectedParticipants,
            OptionsListUtils.getIOUConfirmationOptionsFromMyPersonalDetail(this.props.myPersonalDetails),
        ];
    }

    /**
     * Calculates the amount per user given a list of participants
     * @param {Array} participants
     * @param {Boolean} isDefaultUser
     * @returns {Number}
     */
    calculateAmount(participants, isDefaultUser = false) {
        // Convert to cents before working with iouAmount to avoid
        // javascript subtraction with decimal problem -- when dealing with decimals,
        // because they are encoded as IEEE 754 floating point numbers, some of the decimal
        // numbers cannot be represented with perfect accuracy.
        // Cents is temporary and there must be support for other currencies in the future
        const iouAmount = Math.round(parseFloat(this.props.iouAmount * 100));
        const totalParticipants = participants.length + 1;
        const amountPerPerson = Math.round(iouAmount / totalParticipants);

        if (!isDefaultUser) { return amountPerPerson; }

        const sumAmount = amountPerPerson * totalParticipants;
        const difference = iouAmount - sumAmount;

        return iouAmount !== sumAmount ? (amountPerPerson + difference) : amountPerPerson;
    }

    /**
    * Toggle selected option's selected prop.
    * @param {Object} option
    */
    toggleOption(option) {
        // Return early if selected option is currently logged-in user.
        if (option.login === this.props.session.email) {
            return;
        }

        this.setState((prevState) => {
            const newParticipants = _.map(prevState.participants, (participant) => {
                if (participant.login === option.login) {
                    return {...option, selected: !option.selected};
                }
                return participant;
            });
            const newSelectedParticipants = _.where(newParticipants, {selected: true});
            const newSections = this.getSections(newParticipants);

            return {
                sections: newSections,
                participants: newParticipants,
                selectedParticipants: newSelectedParticipants,
            };
        });
    }

    /**
     * @param {String} paymentMethod
     */
    confirm(paymentMethod) {
        if (_.isEmpty(this.state.selectedParticipants)) {
            return;
        }

        if (this.props.iouType === CONST.IOU.IOU_TYPE.SEND) {
            if (!paymentMethod) {
                return;
            }

            Log.info(`[IOU] Sending money via: ${paymentMethod}`);
            this.props.onSendMoney(paymentMethod);
        } else {
            this.props.onConfirm(this.getSplits());
        }
    }

    render() {
        const shouldShowSettlementButton = this.props.iouType === CONST.IOU.IOU_TYPE.SEND;
        const shouldDisableButton = this.state.selectedParticipants.length === 0 || this.props.network.isOffline;
        const recipient = this.state.participants[0];
        const canModifyParticipants = this.props.isIOUAttachedToExistingChatReport && this.props.hasMultipleParticipants;
        return (
<<<<<<< HEAD
            <OptionsSelector
                sections={this.state.sections}
                value={this.props.comment}
                onSelectRow={this.props.canModifyParticipants ? this.toggleOption : undefined}
                onConfirmSelection={this.confirm}
                onChangeText={this.props.onUpdateComment}
                textInputLabel={this.props.translate('iOUConfirmationList.whatsItFor')}
                placeholderText={this.props.translate('common.optional')}
                selectedOptions={this.getSelectedOptions()}
                canSelectMultipleOptions={this.props.hasMultipleParticipants}
                disableArrowKeysActions={!this.props.canModifyParticipants}
                hideAdditionalOptionStates
                forceTextUnreadStyle
                autoFocus
                shouldDelayFocus
                shouldTextInputAppearBelowOptions
                shouldShowOfflineMessage
                optionHoveredStyle={this.props.canModifyParticipants ? styles.hoveredComponentBG : {}}
                footerContent={shouldShowSettlementButton
                    ? (
=======
            <>
                <ScrollView style={[styles.flexGrow0, styles.flexShrink1, styles.flexBasisAuto, styles.w100]}>
                    <OptionsList
                        sections={this.getSections()}
                        disableArrowKeysActions
                        disableFocusOptions
                        hideAdditionalOptionStates
                        forceTextUnreadStyle
                        canSelectMultipleOptions={this.props.hasMultipleParticipants}
                        selectedOptions={this.getSelectedOptions()}
                        onSelectRow={toggleOption}
                        isDisabled={!canModifyParticipants}
                        optionHoveredStyle={hoverStyle}
                    />
                </ScrollView>
                <View style={[styles.ph5, styles.pv5, styles.flexGrow1, styles.flexShrink0, styles.iouConfirmComment]}>
                    <TextInput
                        ref={el => this.textInput = el}
                        label={this.props.translate('iOUConfirmationList.whatsItFor')}
                        value={this.props.comment}
                        onChangeText={this.props.onUpdateComment}
                        placeholder={this.props.translate('common.optional')}
                        placeholderTextColor={themeColors.placeholderText}
                    />
                </View>
                <FixedFooter>
                    {this.props.network.isOffline && (
                        <Text style={[styles.formError, styles.pb2]}>
                            {this.props.translate('session.offlineMessage')}
                        </Text>
                    )}
                    {shouldShowSettlementButton ? (
>>>>>>> 50582364
                        <SettlementButton
                            isDisabled={shouldDisableButton}
                            isLoading={this.props.iou.loading && !this.props.network.isOffline}
                            onPress={this.confirm}
                            shouldShowPaypal={Boolean(recipient.payPalMeAddress)}
                            recipientPhoneNumber={recipient.phoneNumber}
                            enablePaymentsRoute={ROUTES.IOU_SEND_ENABLE_PAYMENTS}
                            addBankAccountRoute={ROUTES.IOU_SEND_ADD_BANK_ACCOUNT}
                            addDebitCardRoute={ROUTES.IOU_SEND_ADD_DEBIT_CARD}
                            currency={this.props.iou.selectedCurrencyCode}
                        />
                    ) : (
                        <ButtonWithMenu
                            isDisabled={shouldDisableButton}
                            isLoading={this.props.iou.loading && !this.props.network.isOffline}
                            onPress={(_event, value) => this.confirm(value)}
                            options={this.splitOrRequestOptions}
                        />
                    )}
            />
        );
    }
}

IOUConfirmationList.propTypes = propTypes;
IOUConfirmationList.defaultProps = defaultProps;

export default compose(
    withLocalize,
    withWindowDimensions,
    withNetwork(),
    withOnyx({
        iou: {key: ONYXKEYS.IOU},
        myPersonalDetails: {
            key: ONYXKEYS.MY_PERSONAL_DETAILS,
        },
        session: {
            key: ONYXKEYS.SESSION,
        },
        betas: {
            key: ONYXKEYS.BETAS,
        },
    }),
)(IOUConfirmationList);<|MERGE_RESOLUTION|>--- conflicted
+++ resolved
@@ -59,12 +59,9 @@
         phoneNumber: PropTypes.string,
     })).isRequired,
 
-<<<<<<< HEAD
-=======
     /** Is this IOU associated with existing report */
     isIOUAttachedToExistingChatReport: PropTypes.bool.isRequired,
 
->>>>>>> 50582364
     ...windowDimensionsPropTypes,
 
     ...withLocalizePropTypes,
@@ -347,7 +344,6 @@
         const recipient = this.state.participants[0];
         const canModifyParticipants = this.props.isIOUAttachedToExistingChatReport && this.props.hasMultipleParticipants;
         return (
-<<<<<<< HEAD
             <OptionsSelector
                 sections={this.state.sections}
                 value={this.props.comment}
@@ -358,50 +354,16 @@
                 placeholderText={this.props.translate('common.optional')}
                 selectedOptions={this.getSelectedOptions()}
                 canSelectMultipleOptions={this.props.hasMultipleParticipants}
-                disableArrowKeysActions={!this.props.canModifyParticipants}
+                disableArrowKeysActions={!canModifyParticipants}
                 hideAdditionalOptionStates
                 forceTextUnreadStyle
                 autoFocus
                 shouldDelayFocus
                 shouldTextInputAppearBelowOptions
                 shouldShowOfflineMessage
-                optionHoveredStyle={this.props.canModifyParticipants ? styles.hoveredComponentBG : {}}
+                optionHoveredStyle={canModifyParticipants ? styles.hoveredComponentBG : {}}
                 footerContent={shouldShowSettlementButton
                     ? (
-=======
-            <>
-                <ScrollView style={[styles.flexGrow0, styles.flexShrink1, styles.flexBasisAuto, styles.w100]}>
-                    <OptionsList
-                        sections={this.getSections()}
-                        disableArrowKeysActions
-                        disableFocusOptions
-                        hideAdditionalOptionStates
-                        forceTextUnreadStyle
-                        canSelectMultipleOptions={this.props.hasMultipleParticipants}
-                        selectedOptions={this.getSelectedOptions()}
-                        onSelectRow={toggleOption}
-                        isDisabled={!canModifyParticipants}
-                        optionHoveredStyle={hoverStyle}
-                    />
-                </ScrollView>
-                <View style={[styles.ph5, styles.pv5, styles.flexGrow1, styles.flexShrink0, styles.iouConfirmComment]}>
-                    <TextInput
-                        ref={el => this.textInput = el}
-                        label={this.props.translate('iOUConfirmationList.whatsItFor')}
-                        value={this.props.comment}
-                        onChangeText={this.props.onUpdateComment}
-                        placeholder={this.props.translate('common.optional')}
-                        placeholderTextColor={themeColors.placeholderText}
-                    />
-                </View>
-                <FixedFooter>
-                    {this.props.network.isOffline && (
-                        <Text style={[styles.formError, styles.pb2]}>
-                            {this.props.translate('session.offlineMessage')}
-                        </Text>
-                    )}
-                    {shouldShowSettlementButton ? (
->>>>>>> 50582364
                         <SettlementButton
                             isDisabled={shouldDisableButton}
                             isLoading={this.props.iou.loading && !this.props.network.isOffline}
