--- conflicted
+++ resolved
@@ -17,14 +17,11 @@
 import ExpensiTextInput from './ExpensiTextInput';
 import CONST from '../CONST';
 import ButtonWithMenu from './ButtonWithMenu';
-<<<<<<< HEAD
-=======
 import * as Expensicons from './Icon/Expensicons';
 import Permissions from '../libs/Permissions';
 import isAppInstalled from '../libs/isAppInstalled';
 import * as ValidationUtils from '../libs/ValidationUtils';
 import makeCancellablePromise from '../libs/MakeCancellablePromise';
->>>>>>> 85edddd9
 
 const propTypes = {
     /** Callback to inform parent modal of success */
@@ -146,8 +143,6 @@
             ...participant, selected: true,
         }));
 
-<<<<<<< HEAD
-=======
         // Add the button options to payment menu
         const confirmationButtonOptions = [];
         let defaultButtonOption = {
@@ -173,8 +168,6 @@
         confirmationButtonOptions.push(defaultButtonOption);
 
         this.checkVenmoAvailabilityPromise = null;
-
->>>>>>> 85edddd9
         this.state = {
             participants: formattedParticipants,
         };
@@ -183,8 +176,6 @@
         this.onPress = this.onPress.bind(this);
     }
 
-<<<<<<< HEAD
-=======
     componentDidMount() {
         // We need to wait for the transition animation to end before focusing the TextInput,
         // otherwise the TextInput isn't animated correctly
@@ -207,7 +198,6 @@
         this.checkVenmoAvailabilityPromise = null;
     }
 
->>>>>>> 85edddd9
     /**
      * When confirmation button is clicked
      */
@@ -358,8 +348,6 @@
         ];
     }
 
-<<<<<<< HEAD
-=======
     /**
      * Adds Venmo, if available, as the second option in the menu of payment options
      */
@@ -384,7 +372,6 @@
                 }));
             });
     }
->>>>>>> 85edddd9
 
     /**
      * Calculates the amount per user given a list of participants
