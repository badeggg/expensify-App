--- conflicted
+++ resolved
@@ -4,12 +4,8 @@
 import _ from 'underscore';
 import useLocalize from '@hooks/useLocalize';
 import useNetwork from '@hooks/useNetwork';
-<<<<<<< HEAD
-import styles from '@styles/styles';
-import themeColors from '@styles/themes/default';
-=======
+import useTheme from '@styles/themes/useTheme';
 import useThemeStyles from '@styles/useThemeStyles';
->>>>>>> 69a33583
 import variables from '@styles/variables';
 import Button from './Button';
 import Header from './Header';
@@ -94,6 +90,7 @@
 
 function ConfirmContent(props) {
     const styles = useThemeStyles();
+    const theme = useTheme();
     const {translate} = useLocalize();
     const {isOffline} = useNetwork();
 
@@ -107,7 +104,7 @@
                         <View style={[styles.flexRow, styles.mb3]}>
                             <Icon
                                 src={props.iconSource}
-                                fill={themeColors.icon}
+                                fill={theme.icon}
                                 width={variables.appModalAppIconSize}
                                 height={variables.appModalAppIconSize}
                                 additionalStyles={[...props.iconAdditionalStyles]}
