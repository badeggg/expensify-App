import React, {useCallback, useEffect} from 'react';
import type {ReactNode} from 'react';
import {withOnyx} from 'react-native-onyx';
import type {OnyxEntry} from 'react-native-onyx';
import useNetwork from '@hooks/useNetwork';
import useStyleUtils from '@hooks/useStyleUtils';
import useTheme from '@hooks/useTheme';
import useThemeStyles from '@hooks/useThemeStyles';
import * as TransactionUtils from '@libs/TransactionUtils';
import * as MapboxToken from '@userActions/MapboxToken';
import CONST from '@src/CONST';
import ONYXKEYS from '@src/ONYXKEYS';
import type {MapboxAccessToken, Transaction} from '@src/types/onyx';
import type {WaypointCollection} from '@src/types/onyx/Transaction';
import type IconAsset from '@src/types/utils/IconAsset';
import DistanceMapView from './DistanceMapView';
import * as Expensicons from './Icon/Expensicons';
import ImageSVG from './ImageSVG';
import type {WayPoint} from './MapView/MapViewTypes';
import PendingMapView from './MapView/PendingMapView';

type ConfirmedRoutePropsOnyxProps = {
    /** Data about Mapbox token for calling Mapbox API */
    mapboxAccessToken: OnyxEntry<MapboxAccessToken>;
};

type ConfirmedRouteProps = ConfirmedRoutePropsOnyxProps & {
    /** Transaction that stores the distance expense data */
    transaction: OnyxEntry<Transaction>;

    /** Whether the size of the route pending icon is smaller. */
    isSmallerIcon?: boolean;

    /** Whether it should have border radius */
    shouldHaveBorderRadius?: boolean;

    /** Whether it should display the Mapbox map only when the route/coordinates exist otherwise
     * it will display pending map icon */
    requireRouteToDisplayMap?: boolean;

    /** Whether the map is interactable or not */
    interactive?: boolean;
};

function ConfirmedRoute({mapboxAccessToken, transaction, isSmallerIcon, shouldHaveBorderRadius = true, requireRouteToDisplayMap = false, interactive}: ConfirmedRouteProps) {
    const {isOffline} = useNetwork();
    const {route0: route} = transaction?.routes ?? {};
    const waypoints = transaction?.comment?.waypoints ?? {};
    const coordinates = route?.geometry?.coordinates ?? [];
    const theme = useTheme();
    const styles = useThemeStyles();
    const StyleUtils = useStyleUtils();

    const getMarkerComponent = useCallback(
        (icon: IconAsset): ReactNode => (
            <ImageSVG
                src={icon}
                width={CONST.MAP_MARKER_SIZE}
                height={CONST.MAP_MARKER_SIZE}
                fill={theme.icon}
            />
        ),
        [theme],
    );

    const getWaypointMarkers = useCallback(
        (waypointsData: WaypointCollection): WayPoint[] => {
            const numberOfWaypoints = Object.keys(waypointsData).length;
            const lastWaypointIndex = numberOfWaypoints - 1;

            return Object.entries(waypointsData)
                .map(([key, waypoint]) => {
                    if (!waypoint?.lat || !waypoint?.lng) {
                        return;
                    }

                    const index = TransactionUtils.getWaypointIndex(key);
                    let MarkerComponent: IconAsset;
                    if (index === 0) {
                        MarkerComponent = Expensicons.DotIndicatorUnfilled;
                    } else if (index === lastWaypointIndex) {
                        MarkerComponent = Expensicons.Location;
                    } else {
                        MarkerComponent = Expensicons.DotIndicator;
                    }

                    return {
                        id: `${waypoint.lng},${waypoint.lat},${index}`,
                        coordinate: [waypoint.lng, waypoint.lat] as const,
                        markerComponent: (): ReactNode => getMarkerComponent(MarkerComponent),
                    };
                })
                .filter((waypoint): waypoint is WayPoint => !!waypoint);
        },
        [getMarkerComponent],
    );

    const waypointMarkers = getWaypointMarkers(waypoints);

    useEffect(() => {
        MapboxToken.init();
        return MapboxToken.stop;
    }, []);

<<<<<<< HEAD
    return !isOffline && !!mapboxAccessToken?.token ? (
=======
    const shouldDisplayMap = !requireRouteToDisplayMap || !!coordinates.length;

    return !isOffline && Boolean(mapboxAccessToken?.token) && shouldDisplayMap ? (
>>>>>>> 21e1901f
        <DistanceMapView
            interactive={interactive}
            accessToken={mapboxAccessToken?.token ?? ''}
            mapPadding={CONST.MAP_PADDING}
            pitchEnabled={false}
            initialState={{
                zoom: CONST.MAPBOX.DEFAULT_ZOOM,
                location: waypointMarkers?.[0]?.coordinate ?? (CONST.MAPBOX.DEFAULT_COORDINATE as [number, number]),
            }}
            directionCoordinates={coordinates as Array<[number, number]>}
            style={[styles.mapView, shouldHaveBorderRadius && styles.br4]}
            waypoints={waypointMarkers}
            styleURL={CONST.MAPBOX.STYLE_URL}
        />
    ) : (
        <PendingMapView
            isSmallerIcon={isSmallerIcon}
            style={!shouldHaveBorderRadius && StyleUtils.getBorderRadiusStyle(0)}
        />
    );
}

export default withOnyx<ConfirmedRouteProps, ConfirmedRoutePropsOnyxProps>({
    mapboxAccessToken: {
        key: ONYXKEYS.MAPBOX_ACCESS_TOKEN,
    },
})(ConfirmedRoute);

ConfirmedRoute.displayName = 'ConfirmedRoute';<|MERGE_RESOLUTION|>--- conflicted
+++ resolved
@@ -102,13 +102,9 @@
         return MapboxToken.stop;
     }, []);
 
-<<<<<<< HEAD
-    return !isOffline && !!mapboxAccessToken?.token ? (
-=======
     const shouldDisplayMap = !requireRouteToDisplayMap || !!coordinates.length;
 
     return !isOffline && Boolean(mapboxAccessToken?.token) && shouldDisplayMap ? (
->>>>>>> 21e1901f
         <DistanceMapView
             interactive={interactive}
             accessToken={mapboxAccessToken?.token ?? ''}
