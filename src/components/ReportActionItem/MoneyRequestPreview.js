--- conflicted
+++ resolved
@@ -254,11 +254,7 @@
                                 </View>
                             )}
                         </View>
-<<<<<<< HEAD
-                        {!props.isBillSplit && requestMerchant && (
-=======
-                        {!_.isEmpty(requestMerchant) && (
->>>>>>> 999ed938
+                        {!props.isBillSplit && !_.isEmpty(requestMerchant) && (
                             <View style={[styles.flexRow]}>
                                 <Text style={[styles.textLabelSupporting, styles.mb1, styles.lh16]}>{requestMerchant}</Text>
                             </View>
