--- conflicted
+++ resolved
@@ -14,11 +14,8 @@
 import variables from '../../styles/variables';
 import * as CurrencyUtils from '../../libs/CurrencyUtils';
 import useLocalize from '../../hooks/useLocalize';
-<<<<<<< HEAD
 import EmptyStateBackground from './EmptyBackground';
-=======
 import SpacerView from '../SpacerView';
->>>>>>> e6a621ad
 
 const propTypes = {
     /** The report currently being looked at */
