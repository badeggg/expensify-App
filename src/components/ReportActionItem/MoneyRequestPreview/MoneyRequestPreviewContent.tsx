import lodashSortBy from 'lodash/sortBy';
import truncate from 'lodash/truncate';
import React, {useMemo} from 'react';
import {View} from 'react-native';
import type {GestureResponderEvent} from 'react-native';
import ConfirmedRoute from '@components/ConfirmedRoute';
import Icon from '@components/Icon';
import * as Expensicons from '@components/Icon/Expensicons';
import {ReceiptScan} from '@components/Icon/Expensicons';
import MoneyRequestSkeletonView from '@components/MoneyRequestSkeletonView';
import MultipleAvatars from '@components/MultipleAvatars';
import OfflineWithFeedback from '@components/OfflineWithFeedback';
import PressableWithoutFeedback from '@components/Pressable/PressableWithoutFeedback';
import ReportActionItemImages from '@components/ReportActionItem/ReportActionItemImages';
import {showContextMenuForReport} from '@components/ShowContextMenuContext';
import Text from '@components/Text';
import useLocalize from '@hooks/useLocalize';
import usePermissions from '@hooks/usePermissions';
import useResponsiveLayout from '@hooks/useResponsiveLayout';
import useStyleUtils from '@hooks/useStyleUtils';
import useTheme from '@hooks/useTheme';
import useThemeStyles from '@hooks/useThemeStyles';
import useWindowDimensions from '@hooks/useWindowDimensions';
import ControlSelection from '@libs/ControlSelection';
import * as CurrencyUtils from '@libs/CurrencyUtils';
import * as DeviceCapabilities from '@libs/DeviceCapabilities';
import * as IOUUtils from '@libs/IOUUtils';
import * as OptionsListUtils from '@libs/OptionsListUtils';
import * as ReceiptUtils from '@libs/ReceiptUtils';
import * as ReportActionsUtils from '@libs/ReportActionsUtils';
import * as ReportUtils from '@libs/ReportUtils';
import StringUtils from '@libs/StringUtils';
import * as TransactionUtils from '@libs/TransactionUtils';
import ViolationsUtils from '@libs/Violations/ViolationsUtils';
import variables from '@styles/variables';
import * as PaymentMethods from '@userActions/PaymentMethods';
import * as Report from '@userActions/Report';
import CONST from '@src/CONST';
import type {IOUMessage} from '@src/types/onyx/OriginalMessage';
import type {EmptyObject} from '@src/types/utils/EmptyObject';
import {isEmptyObject} from '@src/types/utils/EmptyObject';
import type {MoneyRequestPreviewProps, PendingMessageProps} from './types';

function MoneyRequestPreviewContent({
    iouReport,
    isBillSplit,
    session,
    action,
    personalDetails,
    chatReport,
    transaction,
    contextMenuAnchor,
    chatReportID,
    reportID,
    onPreviewPressed,
    containerStyles,
    walletTerms,
    checkIfContextMenuActive = () => {},
    shouldShowPendingConversionMessage = false,
    isHovered = false,
    isWhisper = false,
    transactionViolations,
}: MoneyRequestPreviewProps) {
    const theme = useTheme();
    const styles = useThemeStyles();
    const StyleUtils = useStyleUtils();
    const {translate} = useLocalize();
    const {windowWidth} = useWindowDimensions();
    const {shouldUseNarrowLayout} = useResponsiveLayout();

    const sessionAccountID = session?.accountID;
    const managerID = iouReport?.managerID ?? -1;
    const ownerAccountID = iouReport?.ownerAccountID ?? -1;
    const isPolicyExpenseChat = ReportUtils.isPolicyExpenseChat(chatReport);
    const {canUseViolations} = usePermissions();

    const participantAccountIDs = action.actionName === CONST.REPORT.ACTIONS.TYPE.IOU && isBillSplit ? action.originalMessage.participantAccountIDs ?? [] : [managerID, ownerAccountID];
    const participantAvatars = OptionsListUtils.getAvatarsForAccountIDs(participantAccountIDs, personalDetails ?? {});
    const sortedParticipantAvatars = lodashSortBy(participantAvatars, (avatar) => avatar.id);
    if (isPolicyExpenseChat && isBillSplit) {
        sortedParticipantAvatars.push(ReportUtils.getWorkspaceIcon(chatReport));
    }

    // Pay button should only be visible to the manager of the report.
    const isCurrentUserManager = managerID === sessionAccountID;

    const {amount: requestAmount, currency: requestCurrency, comment: requestComment, merchant} = ReportUtils.getTransactionDetails(transaction) ?? {};
    const description = truncate(StringUtils.lineBreaksToSpaces(requestComment), {length: CONST.REQUEST_PREVIEW.MAX_LENGTH});
    const requestMerchant = truncate(merchant, {length: CONST.REQUEST_PREVIEW.MAX_LENGTH});
    const hasReceipt = TransactionUtils.hasReceipt(transaction);
    const isScanning = hasReceipt && TransactionUtils.isReceiptBeingScanned(transaction);
    const isOnHold = TransactionUtils.isOnHold(transaction);
    const isSettlementOrApprovalPartial = Boolean(iouReport?.pendingFields?.partial);
    const isPartialHold = isSettlementOrApprovalPartial && isOnHold;
<<<<<<< HEAD
    const hasViolations = TransactionUtils.hasViolation(transaction?.transactionID ?? '-1', transactionViolations);
    const hasNoticeTypeViolations = TransactionUtils.hasNoticeTypeViolation(transaction?.transactionID ?? '-1', transactionViolations);
=======
    const hasViolations = TransactionUtils.hasViolation(transaction?.transactionID ?? '', transactionViolations);
    const hasNoticeTypeViolations = Boolean(
        TransactionUtils.hasNoticeTypeViolation(transaction?.transactionID ?? '', transactionViolations) && ReportUtils.isPaidGroupPolicy(iouReport) && canUseViolations,
    );
>>>>>>> 25c54389
    const hasFieldErrors = TransactionUtils.hasMissingSmartscanFields(transaction);
    const isDistanceRequest = TransactionUtils.isDistanceRequest(transaction);
    const isFetchingWaypointsFromServer = TransactionUtils.isFetchingWaypointsFromServer(transaction);
    const isCardTransaction = TransactionUtils.isCardTransaction(transaction);
    const isSettled = ReportUtils.isSettled(iouReport?.reportID);
    const isDeleted = action?.pendingAction === CONST.RED_BRICK_ROAD_PENDING_ACTION.DELETE;
    const isFullySettled = isSettled && !isSettlementOrApprovalPartial;
    const isFullyApproved = ReportUtils.isReportApproved(iouReport) && !isSettlementOrApprovalPartial;
    const shouldShowRBR = hasNoticeTypeViolations || hasViolations || hasFieldErrors || (!isFullySettled && !isFullyApproved && isOnHold);

    /*
     Show the merchant for IOUs and expenses only if:
     - the merchant is not empty, is custom, or is not related to scanning smartscan;
     - the expense is not a distance expense with a pending route and amount = 0 - in this case,
       the merchant says: "Route pending...", which is already shown in the amount field;
    */
    const shouldShowMerchant =
        !!requestMerchant &&
        requestMerchant !== CONST.TRANSACTION.PARTIAL_TRANSACTION_MERCHANT &&
        requestMerchant !== CONST.TRANSACTION.DEFAULT_MERCHANT &&
        !(isFetchingWaypointsFromServer && !requestAmount);
    const shouldShowDescription = !!description && !shouldShowMerchant && !isScanning;

    let merchantOrDescription = requestMerchant;
    if (!shouldShowMerchant) {
        merchantOrDescription = description || '';
    }

    const receiptImages = hasReceipt ? [ReceiptUtils.getThumbnailAndImageURIs(transaction)] : [];

    const hasPendingWaypoints = transaction?.pendingFields?.waypoints;
    const showMapAsImage = isDistanceRequest && hasPendingWaypoints;

    const getSettledMessage = (): string => {
        if (isCardTransaction) {
            return translate('common.done');
        }
        return translate('iou.settledExpensify');
    };

    const showContextMenu = (event: GestureResponderEvent) => {
        showContextMenuForReport(event, contextMenuAnchor, reportID, action, checkIfContextMenuActive);
    };

    const getPreviewHeaderText = (): string => {
        let message = translate('iou.cash');

        if (isDistanceRequest) {
            message = translate('common.distance');
        } else if (isScanning) {
            message = translate('common.receipt');
        } else if (isBillSplit) {
            message = translate('iou.split');
        }

        if (isSettled && !iouReport?.isCancelledIOU && !isPartialHold) {
            message += ` ${CONST.DOT_SEPARATOR} ${getSettledMessage()}`;
            return message;
        }

        if (shouldShowRBR && transaction) {
            const violations = TransactionUtils.getTransactionViolations(transaction.transactionID, transactionViolations);
            if (violations?.[0]) {
                const violationMessage = ViolationsUtils.getViolationTranslation(violations[0], translate);
                const violationsCount = violations.filter((v) => v.type === CONST.VIOLATION_TYPES.VIOLATION).length;
                const isTooLong = violationsCount > 1 || violationMessage.length > 15;
                const hasViolationsAndFieldErrors = violationsCount > 0 && hasFieldErrors;

                return `${message} ${CONST.DOT_SEPARATOR} ${isTooLong || hasViolationsAndFieldErrors ? translate('violations.reviewRequired') : violationMessage}`;
            }

            const isMerchantMissing = TransactionUtils.isMerchantMissing(transaction);
            const isAmountMissing = TransactionUtils.isAmountMissing(transaction);
            if (isAmountMissing && isMerchantMissing) {
                message += ` ${CONST.DOT_SEPARATOR} ${translate('violations.reviewRequired')}`;
            } else if (isAmountMissing) {
                message += ` ${CONST.DOT_SEPARATOR} ${translate('iou.missingAmount')}`;
            } else if (isMerchantMissing) {
                message += ` ${CONST.DOT_SEPARATOR} ${translate('iou.missingMerchant')}`;
            } else if (!(isSettled && !isSettlementOrApprovalPartial) && isOnHold) {
                message += ` ${CONST.DOT_SEPARATOR} ${translate('iou.hold')}`;
            }
        } else if (hasNoticeTypeViolations && transaction && !ReportUtils.isReportApproved(iouReport) && !ReportUtils.isSettled(iouReport?.reportID)) {
            message += ` • ${translate('violations.reviewRequired')}`;
        } else if (ReportUtils.isPaidGroupPolicyExpenseReport(iouReport) && ReportUtils.isReportApproved(iouReport) && !ReportUtils.isSettled(iouReport?.reportID) && !isPartialHold) {
            message += ` ${CONST.DOT_SEPARATOR} ${translate('iou.approved')}`;
        } else if (iouReport?.isCancelledIOU) {
            message += ` ${CONST.DOT_SEPARATOR} ${translate('iou.canceled')}`;
        } else if (!(isSettled && !isSettlementOrApprovalPartial) && isOnHold) {
            message += ` ${CONST.DOT_SEPARATOR} ${translate('iou.hold')}`;
        }
        return message;
    };

    const getPendingMessageProps: () => PendingMessageProps = () => {
        if (isScanning) {
            return {shouldShow: true, messageIcon: ReceiptScan, messageDescription: translate('iou.receiptScanInProgress')};
        }
        if (TransactionUtils.isPending(transaction)) {
            return {shouldShow: true, messageIcon: Expensicons.CreditCardHourglass, messageDescription: translate('iou.transactionPending')};
        }
        if (TransactionUtils.hasPendingUI(transaction, TransactionUtils.getTransactionViolations(transaction?.transactionID ?? '-1', transactionViolations))) {
            return {shouldShow: true, messageIcon: Expensicons.Hourglass, messageDescription: translate('iou.pendingMatchWithCreditCard')};
        }
        return {shouldShow: false};
    };

    const pendingMessageProps = getPendingMessageProps();

    const getDisplayAmountText = (): string => {
        if (isScanning) {
            return translate('iou.receiptScanning');
        }

        if (isFetchingWaypointsFromServer && !requestAmount) {
            return translate('iou.fieldPending');
        }

        return CurrencyUtils.convertToDisplayString(requestAmount, requestCurrency);
    };

    const getDisplayDeleteAmountText = (): string => {
        const iouOriginalMessage: IOUMessage | EmptyObject = action?.actionName === CONST.REPORT.ACTIONS.TYPE.IOU ? action.originalMessage : {};
        const {amount = 0, currency = CONST.CURRENCY.USD} = iouOriginalMessage;

        return CurrencyUtils.convertToDisplayString(amount, currency);
    };

    const displayAmount = isDeleted ? getDisplayDeleteAmountText() : getDisplayAmountText();

    const shouldShowSplitShare = isBillSplit && !!requestAmount && requestAmount > 0;

    // If available, retrieve the split share from the splits object of the transaction, if not, display an even share.
    const splitShare = useMemo(
        () =>
            shouldShowSplitShare &&
            (transaction?.comment?.splits?.find((split) => split.accountID === sessionAccountID)?.amount ??
                IOUUtils.calculateAmount(isPolicyExpenseChat ? 1 : participantAccountIDs.length - 1, requestAmount, requestCurrency ?? '', action.actorAccountID === sessionAccountID)),
        [shouldShowSplitShare, isPolicyExpenseChat, action.actorAccountID, participantAccountIDs.length, transaction?.comment?.splits, requestAmount, requestCurrency, sessionAccountID],
    );

    const childContainer = (
        <View>
            <OfflineWithFeedback
                errors={walletTerms?.errors}
                onClose={() => {
                    PaymentMethods.clearWalletTermsError();
                    Report.clearIOUError(chatReportID);
                }}
                errorRowStyles={[styles.mbn1]}
                needsOffscreenAlphaCompositing
            >
                <View
                    style={[
                        isScanning || isWhisper ? [styles.reportPreviewBoxHoverBorder, styles.reportContainerBorderRadius] : undefined,
                        !onPreviewPressed ? [styles.moneyRequestPreviewBox, containerStyles] : {},
                    ]}
                >
                    {showMapAsImage && (
                        <View style={styles.reportActionItemImages}>
                            <ConfirmedRoute
                                transaction={transaction}
                                interactive={false}
                            />
                        </View>
                    )}
                    {!showMapAsImage && hasReceipt && (
                        <ReportActionItemImages
                            images={receiptImages}
                            isHovered={isHovered || isScanning}
                            size={1}
                        />
                    )}
                    {isEmptyObject(transaction) && !ReportActionsUtils.isMessageDeleted(action) && action.pendingAction !== CONST.RED_BRICK_ROAD_PENDING_ACTION.DELETE ? (
                        <MoneyRequestSkeletonView />
                    ) : (
                        <View style={[styles.expenseAndReportPreviewBoxBody, hasReceipt ? styles.mtn1 : {}]}>
                            <View style={styles.expenseAndReportPreviewTextButtonContainer}>
                                <View style={styles.expenseAndReportPreviewTextContainer}>
                                    <View style={[styles.flexRow]}>
                                        <Text style={[styles.textLabelSupporting, styles.flex1, styles.lh16]}>{getPreviewHeaderText()}</Text>
                                        {!isSettled && shouldShowRBR && (
                                            <Icon
                                                src={Expensicons.DotIndicator}
                                                fill={theme.danger}
                                            />
                                        )}
                                    </View>
                                    <View style={styles.reportPreviewAmountSubtitleContainer}>
                                        <View style={[styles.flexRow]}>
                                            <View style={[styles.flex1, styles.flexRow, styles.alignItemsCenter]}>
                                                <Text
                                                    style={[
                                                        styles.textHeadlineH1,
                                                        isBillSplit &&
                                                            StyleUtils.getAmountFontSizeAndLineHeight(
                                                                shouldUseNarrowLayout,
                                                                windowWidth,
                                                                displayAmount.length,
                                                                sortedParticipantAvatars.length,
                                                            ),
                                                        isDeleted && styles.lineThrough,
                                                    ]}
                                                    numberOfLines={1}
                                                >
                                                    {displayAmount}
                                                </Text>
                                                {ReportUtils.isSettled(iouReport?.reportID) && !isPartialHold && !isBillSplit && (
                                                    <View style={styles.defaultCheckmarkWrapper}>
                                                        <Icon
                                                            src={Expensicons.Checkmark}
                                                            fill={theme.iconSuccessFill}
                                                        />
                                                    </View>
                                                )}
                                            </View>
                                            {isBillSplit && (
                                                <View style={styles.moneyRequestPreviewBoxAvatar}>
                                                    <MultipleAvatars
                                                        icons={sortedParticipantAvatars}
                                                        shouldStackHorizontally
                                                        size="small"
                                                        shouldUseCardBackground
                                                    />
                                                </View>
                                            )}
                                        </View>
                                        <View style={[styles.flexRow]}>
                                            <View style={[styles.flex1]}>
                                                {!isCurrentUserManager && shouldShowPendingConversionMessage && (
                                                    <Text style={[styles.textLabel, styles.colorMuted]}>{translate('iou.pendingConversionMessage')}</Text>
                                                )}
                                                {(shouldShowMerchant || shouldShowDescription) && (
                                                    <Text style={[styles.textLabelSupporting, styles.textNormal]}>{merchantOrDescription}</Text>
                                                )}
                                            </View>
                                            {splitShare && (
                                                <Text style={[styles.textLabel, styles.colorMuted, styles.ml1, styles.amountSplitPadding]}>
                                                    {translate('iou.yourSplit', {amount: CurrencyUtils.convertToDisplayString(splitShare ?? 0, requestCurrency ?? '')})}
                                                </Text>
                                            )}
                                        </View>
                                        {pendingMessageProps.shouldShow && (
                                            <View style={[styles.flexRow, styles.alignItemsCenter, styles.mt2]}>
                                                <Icon
                                                    src={pendingMessageProps.messageIcon}
                                                    height={variables.iconSizeExtraSmall}
                                                    width={variables.iconSizeExtraSmall}
                                                    fill={theme.icon}
                                                />
                                                <Text style={[styles.textMicroSupporting, styles.ml1, styles.amountSplitPadding]}>{pendingMessageProps.messageDescription}</Text>
                                            </View>
                                        )}
                                    </View>
                                </View>
                            </View>
                        </View>
                    )}
                </View>
            </OfflineWithFeedback>
        </View>
    );

    if (!onPreviewPressed) {
        return childContainer;
    }

    const shouldDisableOnPress = isBillSplit && isEmptyObject(transaction);

    return (
        <PressableWithoutFeedback
            onPress={shouldDisableOnPress ? undefined : onPreviewPressed}
            onPressIn={() => DeviceCapabilities.canUseTouchScreen() && ControlSelection.block()}
            onPressOut={() => ControlSelection.unblock()}
            onLongPress={showContextMenu}
            shouldUseHapticsOnLongPress
            accessibilityLabel={isBillSplit ? translate('iou.split') : translate('iou.cash')}
            accessibilityHint={CurrencyUtils.convertToDisplayString(requestAmount, requestCurrency)}
            style={[
                styles.moneyRequestPreviewBox,
                containerStyles,
                shouldDisableOnPress && styles.cursorDefault,
                (isSettled || ReportUtils.isReportApproved(iouReport)) && isSettlementOrApprovalPartial && styles.offlineFeedback.pending,
            ]}
        >
            {childContainer}
        </PressableWithoutFeedback>
    );
}

MoneyRequestPreviewContent.displayName = 'MoneyRequestPreview';

export default MoneyRequestPreviewContent;<|MERGE_RESOLUTION|>--- conflicted
+++ resolved
@@ -92,15 +92,10 @@
     const isOnHold = TransactionUtils.isOnHold(transaction);
     const isSettlementOrApprovalPartial = Boolean(iouReport?.pendingFields?.partial);
     const isPartialHold = isSettlementOrApprovalPartial && isOnHold;
-<<<<<<< HEAD
     const hasViolations = TransactionUtils.hasViolation(transaction?.transactionID ?? '-1', transactionViolations);
-    const hasNoticeTypeViolations = TransactionUtils.hasNoticeTypeViolation(transaction?.transactionID ?? '-1', transactionViolations);
-=======
-    const hasViolations = TransactionUtils.hasViolation(transaction?.transactionID ?? '', transactionViolations);
     const hasNoticeTypeViolations = Boolean(
-        TransactionUtils.hasNoticeTypeViolation(transaction?.transactionID ?? '', transactionViolations) && ReportUtils.isPaidGroupPolicy(iouReport) && canUseViolations,
+        TransactionUtils.hasNoticeTypeViolation(transaction?.transactionID ?? '-1', transactionViolations) && ReportUtils.isPaidGroupPolicy(iouReport) && canUseViolations,
     );
->>>>>>> 25c54389
     const hasFieldErrors = TransactionUtils.hasMissingSmartscanFields(transaction);
     const isDistanceRequest = TransactionUtils.isDistanceRequest(transaction);
     const isFetchingWaypointsFromServer = TransactionUtils.isFetchingWaypointsFromServer(transaction);
