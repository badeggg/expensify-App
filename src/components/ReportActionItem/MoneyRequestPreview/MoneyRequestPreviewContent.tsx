--- conflicted
+++ resolved
@@ -151,7 +151,7 @@
             }
         }
 
-        if (isSettled && !iouReport?.isCancelledIOU) {
+        if (isSettled && !iouReport?.isCancelledIOU && !isPartialHold) {
             message += ` • ${getSettledMessage()}`;
             return message;
         }
@@ -247,13 +247,7 @@
                             <View style={styles.expenseAndReportPreviewTextButtonContainer}>
                                 <View style={styles.expenseAndReportPreviewTextContainer}>
                                     <View style={[styles.flexRow]}>
-<<<<<<< HEAD
-                                        <Text style={[styles.textLabelSupporting, styles.flex1, styles.lh16]}>
-                                            {getPreviewHeaderText() + (isSettled && !iouReport?.isCancelledIOU && !isPartialHold ? ` • ${getSettledMessage()}` : '')}
-                                        </Text>
-=======
                                         <Text style={[styles.textLabelSupporting, styles.flex1, styles.lh16]}>{getPreviewHeaderText()}</Text>
->>>>>>> 58abe895
                                         {!isSettled && shouldShowRBR && (
                                             <Icon
                                                 src={Expensicons.DotIndicator}
