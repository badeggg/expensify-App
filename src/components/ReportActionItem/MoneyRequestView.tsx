import React, {useCallback, useMemo} from 'react';
import {View} from 'react-native';
import {withOnyx} from 'react-native-onyx';
import type {OnyxEntry} from 'react-native-onyx';
import ConfirmedRoute from '@components/ConfirmedRoute';
import * as Expensicons from '@components/Icon/Expensicons';
import MenuItemWithTopDescription from '@components/MenuItemWithTopDescription';
import OfflineWithFeedback from '@components/OfflineWithFeedback';
import ReceiptEmptyState from '@components/ReceiptEmptyState';
import SpacerView from '@components/SpacerView';
import Switch from '@components/Switch';
import Text from '@components/Text';
import ViolationMessages from '@components/ViolationMessages';
import useLocalize from '@hooks/useLocalize';
import usePermissions from '@hooks/usePermissions';
import useStyleUtils from '@hooks/useStyleUtils';
import useTheme from '@hooks/useTheme';
import useThemeStyles from '@hooks/useThemeStyles';
import useViolations from '@hooks/useViolations';
import type {ViolationField} from '@hooks/useViolations';
import useWindowDimensions from '@hooks/useWindowDimensions';
import * as CardUtils from '@libs/CardUtils';
import * as CurrencyUtils from '@libs/CurrencyUtils';
import * as OptionsListUtils from '@libs/OptionsListUtils';
import * as PolicyUtils from '@libs/PolicyUtils';
import {isTaxTrackingEnabled} from '@libs/PolicyUtils';
import * as ReceiptUtils from '@libs/ReceiptUtils';
import * as ReportUtils from '@libs/ReportUtils';
import * as TransactionUtils from '@libs/TransactionUtils';
import ViolationsUtils from '@libs/Violations/ViolationsUtils';
import Navigation from '@navigation/Navigation';
import AnimatedEmptyStateBackground from '@pages/home/report/AnimatedEmptyStateBackground';
import * as IOU from '@userActions/IOU';
import * as Transaction from '@userActions/Transaction';
import CONST from '@src/CONST';
import type {TranslationPaths} from '@src/languages/types';
import ONYXKEYS from '@src/ONYXKEYS';
import ROUTES from '@src/ROUTES';
import type * as OnyxTypes from '@src/types/onyx';
import type {TransactionPendingFieldsKey} from '@src/types/onyx/Transaction';
import ReportActionItemImage from './ReportActionItemImage';

type MoneyRequestViewTransactionOnyxProps = {
    /** The transaction associated with the transactionThread */
    transaction: OnyxEntry<OnyxTypes.Transaction>;

    /** Violations detected in this transaction */
    transactionViolations: OnyxEntry<OnyxTypes.TransactionViolations>;
};

type MoneyRequestViewOnyxPropsWithoutTransaction = {
    /** The policy object for the current route */
    policy: OnyxEntry<OnyxTypes.Policy>;

    /** Collection of categories attached to a policy */
    policyCategories: OnyxEntry<OnyxTypes.PolicyCategories>;

    /** Collection of tags attached to a policy */
    policyTagList: OnyxEntry<OnyxTypes.PolicyTagList>;

    /** The expense report or iou report (only will have a value if this is a transaction thread) */
    parentReport: OnyxEntry<OnyxTypes.Report>;

    /** The actions from the parent report */
    parentReportActions: OnyxEntry<OnyxTypes.ReportActions>;
};

type MoneyRequestViewPropsWithoutTransaction = MoneyRequestViewOnyxPropsWithoutTransaction & {
    /** The report currently being looked at */
    report: OnyxTypes.Report;

    /** Whether we should display the horizontal rule below the component */
    shouldShowHorizontalRule: boolean;

    /** Whether we should display the animated banner above the component */
    shouldShowAnimatedBackground: boolean;
};

type MoneyRequestViewProps = MoneyRequestViewTransactionOnyxProps & MoneyRequestViewPropsWithoutTransaction;

function MoneyRequestView({
    report,
    parentReport,
    parentReportActions,
    policyCategories,
    shouldShowHorizontalRule,
    transaction,
    policyTagList,
    policy,
    transactionViolations,
    shouldShowAnimatedBackground,
}: MoneyRequestViewProps) {
    const theme = useTheme();
    const styles = useThemeStyles();
    const StyleUtils = useStyleUtils();
    const {isSmallScreenWidth} = useWindowDimensions();
    const {translate} = useLocalize();
    const {canUseViolations} = usePermissions();
    const parentReportAction = parentReportActions?.[report.parentReportActionID ?? ''] ?? null;
    const moneyRequestReport = parentReport;
    const {
        created: transactionDate,
        amount: transactionAmount,
        taxAmount: transactionTaxAmount,
        taxCode: transactionTaxCode,
        currency: transactionCurrency,
        comment: transactionDescription,
        merchant: transactionMerchant,
        billable: transactionBillable,
        category: transactionCategory,
        tag: transactionTag,
        originalAmount: transactionOriginalAmount,
        originalCurrency: transactionOriginalCurrency,
        cardID: transactionCardID,
    } = ReportUtils.getTransactionDetails(transaction) ?? {};
    const isEmptyMerchant = transactionMerchant === '' || transactionMerchant === CONST.TRANSACTION.PARTIAL_TRANSACTION_MERCHANT;
    const isDistanceRequest = TransactionUtils.isDistanceRequest(transaction);
    const formattedTransactionAmount = transactionAmount ? CurrencyUtils.convertToDisplayString(transactionAmount, transactionCurrency) : '';
    const hasPendingWaypoints = transaction?.pendingFields?.waypoints;
    const showMapAsImage = isDistanceRequest && hasPendingWaypoints;
    const formattedOriginalAmount = transactionOriginalAmount && transactionOriginalCurrency && CurrencyUtils.convertToDisplayString(transactionOriginalAmount, transactionOriginalCurrency);
    const isCardTransaction = TransactionUtils.isCardTransaction(transaction);
    const cardProgramName = isCardTransaction && transactionCardID !== undefined ? CardUtils.getCardDescription(transactionCardID) : '';
    const isApproved = ReportUtils.isReportApproved(moneyRequestReport);
    const taxRates = policy?.taxRates;
    const formattedTaxAmount = CurrencyUtils.convertToDisplayString(transactionTaxAmount, transactionCurrency);

    const taxRatesDescription = taxRates?.name;
    const taxRateTitle =
        taxRates &&
        (transactionTaxCode === taxRates?.defaultExternalID
            ? transaction && TransactionUtils.getDefaultTaxName(taxRates, transaction)
            : transactionTaxCode && TransactionUtils.getTaxName(taxRates?.taxes, transactionTaxCode));

    // Flags for allowing or disallowing editing a money request
    const isSettled = ReportUtils.isSettled(moneyRequestReport?.reportID);
    const isCancelled = moneyRequestReport && moneyRequestReport.isCancelledIOU;

    // Used for non-restricted fields such as: description, category, tag, billable, etc.
    const canEdit = ReportUtils.canEditMoneyRequest(parentReportAction);
    const canEditAmount = ReportUtils.canEditFieldOfMoneyRequest(parentReportAction, CONST.EDIT_REQUEST_FIELD.AMOUNT);
    const canEditMerchant = ReportUtils.canEditFieldOfMoneyRequest(parentReportAction, CONST.EDIT_REQUEST_FIELD.MERCHANT);
    const canEditDate = ReportUtils.canEditFieldOfMoneyRequest(parentReportAction, CONST.EDIT_REQUEST_FIELD.DATE);
    const canEditReceipt = ReportUtils.canEditFieldOfMoneyRequest(parentReportAction, CONST.EDIT_REQUEST_FIELD.RECEIPT);
    const canEditDistance = ReportUtils.canEditFieldOfMoneyRequest(parentReportAction, CONST.EDIT_REQUEST_FIELD.DISTANCE);

    // A flag for verifying that the current report is a sub-report of a workspace chat
    // if the policy of the report is either Collect or Control, then this report must be tied to workspace chat
    const isPolicyExpenseChat = ReportUtils.isGroupPolicy(report);

    const policyTagLists = useMemo(() => PolicyUtils.getTagLists(policyTagList), [policyTagList]);

    const isTrackExpense = ReportUtils.isTrackExpenseReport(report);
    const iouType = isTrackExpense ? CONST.IOU.TYPE.TRACK_EXPENSE : CONST.IOU.TYPE.REQUEST;

    // Flags for showing categories and tags
    // transactionCategory can be an empty string
    // eslint-disable-next-line @typescript-eslint/prefer-nullish-coalescing
    const shouldShowCategory = isPolicyExpenseChat && (transactionCategory || OptionsListUtils.hasEnabledOptions(policyCategories ?? {}));
    // transactionTag can be an empty string
    // eslint-disable-next-line @typescript-eslint/prefer-nullish-coalescing
    const shouldShowTag = isPolicyExpenseChat && (transactionTag || OptionsListUtils.hasEnabledTags(policyTagLists));
    const shouldShowBillable = isPolicyExpenseChat && (!!transactionBillable || !(policy?.disabledFields?.defaultBillable ?? true));

    // A flag for showing tax rate
    const shouldShowTax = isTaxTrackingEnabled(isPolicyExpenseChat, policy);

    const {getViolationsForField} = useViolations(transactionViolations ?? []);
    const hasViolations = useCallback(
        (field: ViolationField, data?: OnyxTypes.TransactionViolation['data']): boolean => !!canUseViolations && getViolationsForField(field, data).length > 0,
        [canUseViolations, getViolationsForField],
    );

    let amountDescription = `${translate('iou.amount')}`;

    const saveBillable = useCallback(
        (newBillable: boolean) => {
            // If the value hasn't changed, don't request to save changes on the server and just close the modal
            if (newBillable === TransactionUtils.getBillable(transaction)) {
                Navigation.dismissModal();
                return;
            }
            IOU.updateMoneyRequestBillable(transaction?.transactionID ?? '', report?.reportID, newBillable, policy, policyTagList, policyCategories);
            Navigation.dismissModal();
        },
        [transaction, report, policy, policyTagList, policyCategories],
    );

    if (isCardTransaction) {
        if (formattedOriginalAmount) {
            amountDescription += ` ${CONST.DOT_SEPARATOR} ${translate('iou.original')} ${formattedOriginalAmount}`;
        }
        if (TransactionUtils.isPending(transaction)) {
            amountDescription += ` ${CONST.DOT_SEPARATOR} ${translate('iou.pending')}`;
        }
        if (isCancelled) {
            amountDescription += ` ${CONST.DOT_SEPARATOR} ${translate('iou.canceled')}`;
        }
    } else {
        if (!isDistanceRequest) {
            amountDescription += ` ${CONST.DOT_SEPARATOR} ${translate('iou.cash')}`;
        }
        if (isApproved) {
            amountDescription += ` ${CONST.DOT_SEPARATOR} ${translate('iou.approved')}`;
        } else if (isCancelled) {
            amountDescription += ` ${CONST.DOT_SEPARATOR} ${translate('iou.canceled')}`;
        } else if (isSettled) {
            amountDescription += ` ${CONST.DOT_SEPARATOR} ${translate('iou.settledExpensify')}`;
        } else if (report.isWaitingOnBankAccount) {
            amountDescription += ` ${CONST.DOT_SEPARATOR} ${translate('iou.pending')}`;
        }
    }

    const hasReceipt = TransactionUtils.hasReceipt(transaction);
    let receiptURIs;
    const hasErrors = canEdit && TransactionUtils.hasMissingSmartscanFields(transaction);
    if (hasReceipt) {
        receiptURIs = ReceiptUtils.getThumbnailAndImageURIs(transaction);
    }

    const pendingAction = transaction?.pendingAction;
    const getPendingFieldAction = (fieldPath: TransactionPendingFieldsKey) => transaction?.pendingFields?.[fieldPath] ?? pendingAction;

    const getErrorForField = useCallback(
        (field: ViolationField, data?: OnyxTypes.TransactionViolation['data']) => {
            // Checks applied when creating a new money request
            // NOTE: receipt field can return multiple violations, so we need to handle it separately
            const fieldChecks: Partial<Record<ViolationField, {isError: boolean; translationPath: TranslationPaths}>> = {
                amount: {
                    isError: transactionAmount === 0,
                    translationPath: 'common.error.enterAmount',
                },
                merchant: {
                    isError: !isSettled && !isCancelled && isPolicyExpenseChat && isEmptyMerchant,
                    translationPath: 'common.error.enterMerchant',
                },
                date: {
                    isError: transactionDate === '',
                    translationPath: 'common.error.enterDate',
                },
            };

            const {isError, translationPath} = fieldChecks[field] ?? {};

            // Return form errors if there are any
            if (hasErrors && isError && translationPath) {
                return translate(translationPath);
            }

            // Return violations if there are any
            if (canUseViolations && hasViolations(field, data)) {
                const violations = getViolationsForField(field, data);
                return ViolationsUtils.getViolationTranslation(violations[0], translate);
            }

            return '';
        },
        [transactionAmount, isSettled, isCancelled, isPolicyExpenseChat, isEmptyMerchant, transactionDate, hasErrors, canUseViolations, hasViolations, translate, getViolationsForField],
    );

    return (
        <View style={[StyleUtils.getReportWelcomeContainerStyle(isSmallScreenWidth, true, shouldShowAnimatedBackground)]}>
            {shouldShowAnimatedBackground && <AnimatedEmptyStateBackground />}
            <View style={shouldShowAnimatedBackground && [StyleUtils.getReportWelcomeTopMarginStyle(isSmallScreenWidth, true)]}>
                {/* eslint-disable-next-line @typescript-eslint/prefer-nullish-coalescing */}
                {(showMapAsImage || hasReceipt) && (
                    <OfflineWithFeedback
                        pendingAction={pendingAction}
                        errors={transaction?.errors}
                        errorRowStyles={[styles.ml4]}
                        onClose={() => {
                            if (!transaction?.transactionID) {
                                return;
                            }
                            Transaction.clearError(transaction.transactionID);
                        }}
                    >
                        <View style={styles.moneyRequestViewImage}>
                            {showMapAsImage ? (
                                <ConfirmedRoute transaction={transaction} />
                            ) : (
                                <ReportActionItemImage
                                    thumbnail={receiptURIs?.thumbnail}
                                    fileExtension={receiptURIs?.fileExtension}
                                    isThumbnail={receiptURIs?.isThumbnail}
                                    image={receiptURIs?.image}
                                    isLocalFile={receiptURIs?.isLocalFile}
                                    filename={receiptURIs?.filename}
                                    transaction={transaction}
                                    enablePreviewModal
                                />
                            )}
                        </View>
                    </OfflineWithFeedback>
                )}
                {!hasReceipt && canEditReceipt && (
                    <ReceiptEmptyState
                        hasError={hasErrors}
                        onPress={() =>
                            Navigation.navigate(
                                ROUTES.MONEY_REQUEST_STEP_SCAN.getRoute(
                                    CONST.IOU.ACTION.EDIT,
                                    iouType,
                                    transaction?.transactionID ?? '',
                                    report.reportID,
                                    Navigation.getActiveRouteWithoutParams(),
                                ),
                            )
                        }
                    />
                )}
                {canUseViolations && <ViolationMessages violations={getViolationsForField('receipt')} />}
                <OfflineWithFeedback pendingAction={getPendingFieldAction('amount')}>
                    <MenuItemWithTopDescription
                        title={formattedTransactionAmount ? formattedTransactionAmount.toString() : ''}
                        shouldShowTitleIcon={isSettled}
                        titleIcon={Expensicons.Checkmark}
                        description={amountDescription}
                        titleStyle={styles.textHeadlineH2}
                        interactive={canEditAmount}
                        shouldShowRightIcon={canEditAmount}
                        onPress={() => Navigation.navigate(ROUTES.MONEY_REQUEST_STEP_AMOUNT.getRoute(CONST.IOU.ACTION.EDIT, iouType, transaction?.transactionID ?? '', report.reportID))}
                        brickRoadIndicator={getErrorForField('amount') ? CONST.BRICK_ROAD_INDICATOR_STATUS.ERROR : undefined}
                        error={getErrorForField('amount')}
                    />
                </OfflineWithFeedback>
                <OfflineWithFeedback pendingAction={getPendingFieldAction('comment')}>
                    <MenuItemWithTopDescription
                        description={translate('common.description')}
                        shouldParseTitle
                        title={transactionDescription}
                        interactive={canEdit}
                        shouldShowRightIcon={canEdit}
                        titleStyle={styles.flex1}
                        onPress={() => Navigation.navigate(ROUTES.MONEY_REQUEST_STEP_DESCRIPTION.getRoute(CONST.IOU.ACTION.EDIT, iouType, transaction?.transactionID ?? '', report.reportID))}
                        wrapperStyle={[styles.pv2, styles.taskDescriptionMenuItem]}
                        brickRoadIndicator={getErrorForField('comment') ? CONST.BRICK_ROAD_INDICATOR_STATUS.ERROR : undefined}
                        error={getErrorForField('comment')}
                        numberOfLinesTitle={0}
                    />
                </OfflineWithFeedback>
                {isDistanceRequest ? (
                    <OfflineWithFeedback pendingAction={getPendingFieldAction('waypoints')}>
                        <MenuItemWithTopDescription
                            description={translate('common.distance')}
                            title={transactionMerchant}
                            interactive={canEditDistance}
                            shouldShowRightIcon={canEditDistance}
                            titleStyle={styles.flex1}
                            onPress={() =>
                                Navigation.navigate(ROUTES.MONEY_REQUEST_STEP_DISTANCE.getRoute(CONST.IOU.ACTION.EDIT, iouType, transaction?.transactionID ?? '', report.reportID))
                            }
                        />
                    </OfflineWithFeedback>
                ) : (
                    <OfflineWithFeedback pendingAction={getPendingFieldAction('merchant')}>
                        <MenuItemWithTopDescription
                            description={translate('common.merchant')}
                            title={isEmptyMerchant ? '' : transactionMerchant}
                            interactive={canEditMerchant}
                            shouldShowRightIcon={canEditMerchant}
                            titleStyle={styles.flex1}
                            onPress={() =>
                                Navigation.navigate(ROUTES.MONEY_REQUEST_STEP_MERCHANT.getRoute(CONST.IOU.ACTION.EDIT, iouType, transaction?.transactionID ?? '', report.reportID))
                            }
                            brickRoadIndicator={getErrorForField('merchant') ? CONST.BRICK_ROAD_INDICATOR_STATUS.ERROR : undefined}
                            error={getErrorForField('merchant')}
                        />
                    </OfflineWithFeedback>
                )}
                <OfflineWithFeedback pendingAction={getPendingFieldAction('created')}>
                    <MenuItemWithTopDescription
                        description={translate('common.date')}
                        title={transactionDate}
                        interactive={canEditDate}
                        shouldShowRightIcon={canEditDate}
                        titleStyle={styles.flex1}
                        onPress={() => Navigation.navigate(ROUTES.MONEY_REQUEST_STEP_DATE.getRoute(CONST.IOU.ACTION.EDIT, iouType, transaction?.transactionID ?? '', report.reportID))}
                        brickRoadIndicator={getErrorForField('date') ? CONST.BRICK_ROAD_INDICATOR_STATUS.ERROR : undefined}
                        error={getErrorForField('date')}
                    />
                </OfflineWithFeedback>
                {shouldShowCategory && (
                    <OfflineWithFeedback pendingAction={getPendingFieldAction('category')}>
                        <MenuItemWithTopDescription
                            description={translate('common.category')}
                            title={transactionCategory}
                            interactive={canEdit}
                            shouldShowRightIcon={canEdit}
                            titleStyle={styles.flex1}
                            onPress={() =>
                                Navigation.navigate(ROUTES.MONEY_REQUEST_STEP_CATEGORY.getRoute(CONST.IOU.ACTION.EDIT, iouType, transaction?.transactionID ?? '', report.reportID))
                            }
                            brickRoadIndicator={getErrorForField('category') ? CONST.BRICK_ROAD_INDICATOR_STATUS.ERROR : undefined}
                            error={getErrorForField('category')}
                        />
                    </OfflineWithFeedback>
                )}
                {shouldShowTag &&
                    policyTagLists.map(({name, orderWeight}, index) => (
                        <OfflineWithFeedback
                            key={name}
                            pendingAction={getPendingFieldAction('tag')}
                        >
                            <MenuItemWithTopDescription
                                description={name ?? translate('common.tag')}
                                title={TransactionUtils.getTagForDisplay(transaction, index)}
                                interactive={canEdit}
                                shouldShowRightIcon={canEdit}
                                titleStyle={styles.flex1}
                                onPress={() =>
<<<<<<< HEAD
                                    Navigation.navigate(ROUTES.MONEY_REQUEST_STEP_TAG.getRoute(CONST.IOU.ACTION.EDIT, iouType, index, transaction?.transactionID ?? '', report.reportID))
=======
                                    Navigation.navigate(
                                        ROUTES.MONEY_REQUEST_STEP_TAG.getRoute(CONST.IOU.ACTION.EDIT, CONST.IOU.TYPE.REQUEST, orderWeight, transaction?.transactionID ?? '', report.reportID),
                                    )
>>>>>>> db9e01cc
                                }
                                brickRoadIndicator={getErrorForField('tag', {tagListIndex: index, tagListName: name}) ? CONST.BRICK_ROAD_INDICATOR_STATUS.ERROR : undefined}
                                error={getErrorForField('tag', {tagListIndex: index, tagListName: name})}
                            />
                        </OfflineWithFeedback>
                    ))}
                {isCardTransaction && (
                    <OfflineWithFeedback pendingAction={getPendingFieldAction('cardID')}>
                        <MenuItemWithTopDescription
                            description={translate('iou.card')}
                            title={cardProgramName}
                            titleStyle={styles.flex1}
                        />
                    </OfflineWithFeedback>
                )}
                {shouldShowTax && (
                    <OfflineWithFeedback pendingAction={getPendingFieldAction('taxCode')}>
                        <MenuItemWithTopDescription
                            title={taxRateTitle ?? ''}
                            description={taxRatesDescription}
                            interactive={canEdit}
                            shouldShowRightIcon={canEdit}
                            titleStyle={styles.flex1}
                            onPress={() =>
                                Navigation.navigate(ROUTES.MONEY_REQUEST_STEP_TAX_RATE.getRoute(CONST.IOU.ACTION.EDIT, iouType, transaction?.transactionID ?? '', report.reportID))
                            }
                        />
                    </OfflineWithFeedback>
                )}

                {shouldShowTax && (
                    <OfflineWithFeedback pendingAction={getPendingFieldAction('taxAmount')}>
                        <MenuItemWithTopDescription
                            title={formattedTaxAmount ? formattedTaxAmount.toString() : ''}
                            description={translate('iou.taxAmount')}
                            interactive={canEdit}
                            shouldShowRightIcon={canEdit}
                            titleStyle={styles.flex1}
                            onPress={() =>
                                Navigation.navigate(ROUTES.MONEY_REQUEST_STEP_TAX_AMOUNT.getRoute(CONST.IOU.ACTION.EDIT, iouType, transaction?.transactionID ?? '', report.reportID))
                            }
                        />
                    </OfflineWithFeedback>
                )}
                {shouldShowBillable && (
                    <View style={[styles.flexRow, styles.optionRow, styles.justifyContentBetween, styles.alignItemsCenter, styles.ml5, styles.mr8]}>
                        <View>
                            <Text color={!transactionBillable ? theme.textSupporting : undefined}>{translate('common.billable')}</Text>
                            {!!getErrorForField('billable') && (
                                <ViolationMessages
                                    violations={getViolationsForField('billable')}
                                    containerStyle={[styles.mt1]}
                                    textStyle={[styles.ph0]}
                                    isLast
                                />
                            )}
                        </View>
                        <Switch
                            accessibilityLabel={translate('common.billable')}
                            isOn={!!transactionBillable}
                            onToggle={saveBillable}
                            disabled={!canEdit}
                        />
                    </View>
                )}
            </View>
            <SpacerView
                shouldShow={shouldShowHorizontalRule}
                style={[shouldShowHorizontalRule ? styles.reportHorizontalRule : {}]}
            />
        </View>
    );
}

MoneyRequestView.displayName = 'MoneyRequestView';

export default withOnyx<MoneyRequestViewPropsWithoutTransaction, MoneyRequestViewOnyxPropsWithoutTransaction>({
    policy: {
        key: ({report}) => `${ONYXKEYS.COLLECTION.POLICY}${report.policyID}`,
    },
    policyCategories: {
        key: ({report}) => `${ONYXKEYS.COLLECTION.POLICY_CATEGORIES}${report.policyID}`,
    },
    policyTagList: {
        key: ({report}) => `${ONYXKEYS.COLLECTION.POLICY_TAGS}${report.policyID}`,
    },
    parentReport: {
        key: ({report}) => `${ONYXKEYS.COLLECTION.REPORT}${report.parentReportID}`,
    },
    parentReportActions: {
        key: ({report}) => `${ONYXKEYS.COLLECTION.REPORT_ACTIONS}${report ? report.parentReportID : '0'}`,
        canEvict: false,
    },
})(
    withOnyx<MoneyRequestViewProps, MoneyRequestViewTransactionOnyxProps>({
        transaction: {
            key: ({report, parentReportActions}) => {
                const parentReportAction = parentReportActions?.[report.parentReportActionID ?? ''];
                const originalMessage = parentReportAction?.actionName === CONST.REPORT.ACTIONS.TYPE.IOU ? parentReportAction.originalMessage : undefined;
                const transactionID = originalMessage?.IOUTransactionID ?? 0;
                return `${ONYXKEYS.COLLECTION.TRANSACTION}${transactionID}`;
            },
        },
        transactionViolations: {
            key: ({report, parentReportActions}) => {
                const parentReportAction = parentReportActions?.[report.parentReportActionID ?? ''];
                const originalMessage = parentReportAction?.actionName === CONST.REPORT.ACTIONS.TYPE.IOU ? parentReportAction.originalMessage : undefined;
                const transactionID = originalMessage?.IOUTransactionID ?? 0;
                return `${ONYXKEYS.COLLECTION.TRANSACTION_VIOLATIONS}${transactionID}`;
            },
        },
    })(MoneyRequestView),
);<|MERGE_RESOLUTION|>--- conflicted
+++ resolved
@@ -409,13 +409,9 @@
                                 shouldShowRightIcon={canEdit}
                                 titleStyle={styles.flex1}
                                 onPress={() =>
-<<<<<<< HEAD
-                                    Navigation.navigate(ROUTES.MONEY_REQUEST_STEP_TAG.getRoute(CONST.IOU.ACTION.EDIT, iouType, index, transaction?.transactionID ?? '', report.reportID))
-=======
                                     Navigation.navigate(
-                                        ROUTES.MONEY_REQUEST_STEP_TAG.getRoute(CONST.IOU.ACTION.EDIT, CONST.IOU.TYPE.REQUEST, orderWeight, transaction?.transactionID ?? '', report.reportID),
+                                        ROUTES.MONEY_REQUEST_STEP_TAG.getRoute(CONST.IOU.ACTION.EDIT, iouType, orderWeight, transaction?.transactionID ?? '', report.reportID),
                                     )
->>>>>>> db9e01cc
                                 }
                                 brickRoadIndicator={getErrorForField('tag', {tagListIndex: index, tagListName: name}) ? CONST.BRICK_ROAD_INDICATOR_STATUS.ERROR : undefined}
                                 error={getErrorForField('tag', {tagListIndex: index, tagListName: name})}
