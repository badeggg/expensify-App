--- conflicted
+++ resolved
@@ -26,11 +26,7 @@
 import CONST from '@src/CONST';
 import ONYXKEYS from '@src/ONYXKEYS';
 import ROUTES from '@src/ROUTES';
-<<<<<<< HEAD
-import type {Policy, PolicyRole, Report, ReportAction} from '@src/types/onyx';
-=======
 import type {Report, ReportAction} from '@src/types/onyx';
->>>>>>> 55af216a
 import {isEmptyObject} from '@src/types/utils/EmptyObject';
 
 type TaskPreviewOnyxProps = {
@@ -128,13 +124,6 @@
     withOnyx<TaskPreviewProps, TaskPreviewOnyxProps>({
         taskReport: {
             key: ({taskReportID}) => `${ONYXKEYS.COLLECTION.REPORT}${taskReportID}`,
-        },
-<<<<<<< HEAD
-        rootParentReportpolicy: {
-            key: ({policyID}) => `${ONYXKEYS.COLLECTION.POLICY}${policyID ?? '0'}`,
-            selector: (policy: OnyxEntry<Policy>) => ({role: policy?.role}),
-        },
-=======
->>>>>>> 55af216a
+        }
     })(TaskPreview),
 );