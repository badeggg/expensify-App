import React from 'react';
import PropTypes from 'prop-types';
import lodashGet from 'lodash/get';
import Text from '../Text';
import styles from '../../styles/styles';
import reportActionPropTypes from '../../pages/home/report/reportActionPropTypes';
import withLocalize, {withLocalizePropTypes} from '../withLocalize';
import compose from '../../libs/compose';
import withCurrentUserPersonalDetails, {withCurrentUserPersonalDetailsPropTypes} from '../withCurrentUserPersonalDetails';

const propTypes = {
    /** All the data of the action */
    action: PropTypes.shape(reportActionPropTypes).isRequired,

    ...withLocalizePropTypes,
    ...withCurrentUserPersonalDetailsPropTypes,
};

<<<<<<< HEAD
const RenameAction = (props) => {
    const currentUserAccountID = lodashGet(props.currentUserPersonalDetails, 'accountID', '');
    const userDisplayName = lodashGet(props.action, ['person', 0, 'text']);
    const actorAccountID = lodashGet(props.action, 'actorAccountID', '');
    const displayName = actorAccountID === currentUserAccountID ? `${props.translate('common.you')}` : `${userDisplayName}`;
=======
function RenameAction(props) {
    const displayName = lodashGet(props.action, ['message', 0, 'text']);
>>>>>>> 63c12643
    const oldName = lodashGet(props.action, 'originalMessage.oldName', '');
    const newName = lodashGet(props.action, 'originalMessage.newName', '');

    return (
        <Text style={[styles.pv3, styles.ph5, styles.textAlignCenter, styles.textLabelSupporting]}>
            <Text style={[styles.textLabelSupporting, styles.textStrong, styles.textAlignCenter]}>{displayName}</Text>
            {props.translate('newRoomPage.renamedRoomAction', {oldName, newName})}
        </Text>
    );
}

RenameAction.propTypes = propTypes;
RenameAction.displayName = 'RenameAction';

export default compose(withLocalize, withCurrentUserPersonalDetails)(RenameAction);<|MERGE_RESOLUTION|>--- conflicted
+++ resolved
@@ -16,16 +16,11 @@
     ...withCurrentUserPersonalDetailsPropTypes,
 };
 
-<<<<<<< HEAD
 const RenameAction = (props) => {
     const currentUserAccountID = lodashGet(props.currentUserPersonalDetails, 'accountID', '');
     const userDisplayName = lodashGet(props.action, ['person', 0, 'text']);
     const actorAccountID = lodashGet(props.action, 'actorAccountID', '');
     const displayName = actorAccountID === currentUserAccountID ? `${props.translate('common.you')}` : `${userDisplayName}`;
-=======
-function RenameAction(props) {
-    const displayName = lodashGet(props.action, ['message', 0, 'text']);
->>>>>>> 63c12643
     const oldName = lodashGet(props.action, 'originalMessage.oldName', '');
     const newName = lodashGet(props.action, 'originalMessage.newName', '');
 
