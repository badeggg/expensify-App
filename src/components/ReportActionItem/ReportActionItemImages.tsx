/* eslint-disable react/no-array-index-key */
import React from 'react';
import {View} from 'react-native';
import {Polygon, Svg} from 'react-native-svg';
import Text from '@components/Text';
import useStyleUtils from '@hooks/useStyleUtils';
import useTheme from '@hooks/useTheme';
import useThemeStyles from '@hooks/useThemeStyles';
import type {ThumbnailAndImageURI} from '@libs/ReceiptUtils';
import variables from '@styles/variables';
import ReportActionItemImage from './ReportActionItemImage';

type ReportActionItemImagesProps = {
    /** array of image and thumbnail URIs */
    images: ThumbnailAndImageURI[];

    // We're not providing default values for size and total and disabling the ESLint rule
    // because we want them to default to the length of images, but we can't set default props
    // to be computed from another prop

    /** max number of images to show in the row if different than images length */
    size?: number;

    /** total number of images if different than images length */
    total?: number;

    /** if the corresponding report action item is hovered */
    isHovered?: boolean;
};

/**
 * This component displays a row of images in a report action item like a card, such
 * as report previews or money request previews which contain receipt images. The maximum of images
 * shown in this row is dictated by the size prop, which, if not passed, is just the number of images.
 * Otherwise, if size is passed and the number of images is over size, we show a small overlay on the
 * last image of how many additional images there are. If passed, total prop can be used to change how this
 * additional number when subtracted from size.
 */

function ReportActionItemImages({images, size, total, isHovered = false}: ReportActionItemImagesProps) {
    const theme = useTheme();
    const styles = useThemeStyles();
    const StyleUtils = useStyleUtils();
    // Calculate the number of images to be shown, limited by the value of 'size' (if defined)
    // or the total number of images.
    const numberOfShownImages = Math.min(size ?? images.length, images.length);
    const shownImages = images.slice(0, numberOfShownImages);
    const remaining = (total ?? images.length) - numberOfShownImages;
    const MAX_REMAINING = 9;

    // The height varies depending on the number of images we are displaying.
    let heightStyle = {};
    if (numberOfShownImages === 1) {
        heightStyle = StyleUtils.getHeight(variables.reportActionImagesSingleImageHeight);
    } else if (numberOfShownImages === 2) {
        heightStyle = StyleUtils.getHeight(variables.reportActionImagesDoubleImageHeight);
    } else if (numberOfShownImages > 2) {
        heightStyle = StyleUtils.getHeight(variables.reportActionImagesMultipleImageHeight);
    }

    // The icon size varies depending on the number of images we are displaying.
    const iconSize = numberOfShownImages > 2 ? 'small' : 'medium';

    const hoverStyle = isHovered ? styles.reportPreviewBoxHoverBorder : undefined;

    const triangleWidth = variables.reportActionItemImagesMoreCornerTriangleWidth;

    return (
        <View style={[styles.reportActionItemImages, hoverStyle, heightStyle]}>
            {shownImages.map(({thumbnail, isThumbnail, image, transaction, isLocalFile, fileExtension}, index) => {
                const isLastImage = index === numberOfShownImages - 1;

                // Show a border to separate multiple images. Shown to the right for each except the last.
                const shouldShowBorder = shownImages.length > 1 && index < shownImages.length - 1;
                const borderStyle = shouldShowBorder ? styles.reportActionItemImageBorder : {};
                return (
                    <View
                        key={`${index}-${image}`}
                        style={[styles.reportActionItemImage, borderStyle, hoverStyle]}
                    >
                        <ReportActionItemImage
                            thumbnail={thumbnail}
                            fileExtension={fileExtension}
                            image={image}
                            isLocalFile={isLocalFile}
                            transaction={transaction}
<<<<<<< HEAD
                            isThumbnail={isThumbnail}
=======
                            iconSize={iconSize}
>>>>>>> d068807e
                        />
                        {isLastImage && remaining > 0 && (
                            <View style={[styles.reportActionItemImagesMoreContainer]}>
                                <View style={[styles.reportActionItemImagesMore, isHovered ? styles.reportActionItemImagesMoreHovered : {}]} />
                                <Svg
                                    height={triangleWidth}
                                    width={triangleWidth}
                                    style={styles.reportActionItemImagesMoreCornerTriangle}
                                >
                                    <Polygon
                                        points={`${triangleWidth},0 ${triangleWidth},${triangleWidth} 0,${triangleWidth}`}
                                        fill={isHovered ? theme.border : theme.cardBG}
                                    />
                                </Svg>
                                <Text style={[styles.reportActionItemImagesMoreText, styles.textStrong]}>{remaining > MAX_REMAINING ? `${MAX_REMAINING}+` : `+${remaining}`}</Text>
                            </View>
                        )}
                    </View>
                );
            })}
        </View>
    );
}

ReportActionItemImages.displayName = 'ReportActionItemImages';

export default ReportActionItemImages;<|MERGE_RESOLUTION|>--- conflicted
+++ resolved
@@ -84,11 +84,8 @@
                             image={image}
                             isLocalFile={isLocalFile}
                             transaction={transaction}
-<<<<<<< HEAD
                             isThumbnail={isThumbnail}
-=======
                             iconSize={iconSize}
->>>>>>> d068807e
                         />
                         {isLastImage && remaining > 0 && (
                             <View style={[styles.reportActionItemImagesMoreContainer]}>
