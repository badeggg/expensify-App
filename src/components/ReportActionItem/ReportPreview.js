import React from 'react';
import {View} from 'react-native';
import PropTypes from 'prop-types';
import {withOnyx} from 'react-native-onyx';
import lodashGet from 'lodash/get';
import _ from 'underscore';
import Text from '../Text';
import Icon from '../Icon';
import * as Expensicons from '../Icon/Expensicons';
import styles from '../../styles/styles';
import reportActionPropTypes from '../../pages/home/report/reportActionPropTypes';
import withLocalize, {withLocalizePropTypes} from '../withLocalize';
import compose from '../../libs/compose';
import ONYXKEYS from '../../ONYXKEYS';
import ControlSelection from '../../libs/ControlSelection';
import * as DeviceCapabilities from '../../libs/DeviceCapabilities';
import {showContextMenuForReport} from '../ShowContextMenuContext';
import * as StyleUtils from '../../styles/StyleUtils';
import * as CurrencyUtils from '../../libs/CurrencyUtils';
import * as ReportUtils from '../../libs/ReportUtils';
import Navigation from '../../libs/Navigation/Navigation';
import ROUTES from '../../ROUTES';
import SettlementButton from '../SettlementButton';
import themeColors from '../../styles/themes/default';
import getButtonState from '../../libs/getButtonState';
import * as IOU from '../../libs/actions/IOU';
import refPropTypes from '../refPropTypes';
import PressableWithoutFeedback from '../Pressable/PressableWithoutFeedback';

const propTypes = {
    /** All the data of the action */
    action: PropTypes.shape(reportActionPropTypes).isRequired,

    /** The associated chatReport */
    chatReportID: PropTypes.string.isRequired,

    /** The active IOUReport, used for Onyx subscription */
    // eslint-disable-next-line react/no-unused-prop-types
    iouReportID: PropTypes.string.isRequired,

    /* Onyx Props */
    /** chatReport associated with iouReport */
    chatReport: PropTypes.shape({
        /** The participants of this report */
        participants: PropTypes.arrayOf(PropTypes.string),

        /** Whether the chat report has an outstanding IOU */
        hasOutstandingIOU: PropTypes.bool.isRequired,
    }),

    /** Active IOU Report for current report */
    iouReport: PropTypes.shape({
        /** Email address of the manager in this iou report */
        managerEmail: PropTypes.string,

        /** Email address of the creator of this iou report */
        ownerEmail: PropTypes.string,

        /** Outstanding amount in cents of this transaction */
        total: PropTypes.number,

        /** Currency of outstanding amount of this transaction */
        currency: PropTypes.string,

        /** Does the iouReport have an outstanding IOU? */
        hasOutstandingIOU: PropTypes.bool,
    }),

    /** Session info for the currently logged in user. */
    session: PropTypes.shape({
        /** Currently logged in user email */
        email: PropTypes.string,
    }),

    /** Popover context menu anchor, used for showing context menu */
    contextMenuAnchor: refPropTypes,

    /** Callback for updating context menu active state, used for showing context menu */
    checkIfContextMenuActive: PropTypes.func,

    /** Whether the IOU is hovered so we can modify its style */
    isHovered: PropTypes.bool,

    ...withLocalizePropTypes,
};

const defaultProps = {
    contextMenuAnchor: null,
    isHovered: false,
    chatReport: {},
    iouReport: {},
    checkIfContextMenuActive: () => {},
    session: {
        email: null,
    },
};

function ReportPreview(props) {
    const reportAmount = CurrencyUtils.convertToDisplayString(ReportUtils.getMoneyRequestTotal(props.iouReport), props.iouReport.currency);
    const managerEmail = props.iouReport.managerEmail || '';
    const managerName =
        (ReportUtils.isPolicyExpenseChat(props.chatReport) ? ReportUtils.getPolicyName(props.chatReport) : ReportUtils.getDisplayNameForParticipant(managerEmail, true)) || managerEmail;
    const isCurrentUserManager = managerEmail === lodashGet(props.session, 'email', null);
    const bankAccountRoute = ReportUtils.getBankAccountRoute(props.chatReport);
    return (
        <View style={[styles.chatItemMessage]}>
            {_.map(props.action.message, (message, index) => (
                <PressableWithoutFeedback
                    key={`ReportPreview-${props.action.reportActionID}-${index}`}
                    onPress={() => {
                        Navigation.navigate(ROUTES.getReportRoute(props.iouReportID));
                    }}
                    onPressIn={() => DeviceCapabilities.canUseTouchScreen() && ControlSelection.block()}
                    onPressOut={() => ControlSelection.unblock()}
                    onLongPress={(event) => showContextMenuForReport(event, props.contextMenuAnchor, props.chatReportID, props.action, props.checkIfContextMenuActive)}
                    style={[styles.flexRow, styles.justifyContentBetween]}
                    accessibilityRole="button"
                    accessibilityLabel={props.translate('iou.viewDetails')}
                >
                    <View style={[styles.iouPreviewBox]}>
                        <View style={[styles.flexRow]}>
                            <View style={[styles.flex1, styles.flexRow, styles.alignItemsCenter]}>
                                {props.iouReport.hasOutstandingIOU ? (
                                    <Text style={[styles.textLabelSupporting, styles.lh16]}>{props.translate('iou.payerOwes', {payer: managerName})}</Text>
                                ) : (
                                    <Text style={[styles.textLabelSupporting, styles.lh16]}>{props.translate('iou.payerPaid', {payer: managerName})}</Text>
                                )}
                                <Icon
                                    src={Expensicons.ArrowRight}
                                    fill={StyleUtils.getIconFillColor(getButtonState(props.isHovered))}
                                />
                            </View>
                        </View>
                        <View style={[styles.flexRow]}>
                            <View style={[styles.flex1, styles.flexRow, styles.alignItemsCenter]}>
                                <Text style={styles.textHeadline}>{reportAmount}</Text>
                                {!props.iouReport.hasOutstandingIOU && (
                                    <View style={styles.iouPreviewBoxCheckmark}>
                                        <Icon
                                            src={Expensicons.Checkmark}
                                            fill={themeColors.iconSuccessFill}
                                        />
                                    </View>
                                )}
                            </View>
                        </View>
                    </View>
<<<<<<< HEAD
                </Pressable>
=======
                    <Icon
                        src={Expensicons.ArrowRight}
                        fill={StyleUtils.getIconFillColor(getButtonState(props.isHovered))}
                    />
                </PressableWithoutFeedback>
>>>>>>> ffd9672e
            ))}
            {isCurrentUserManager && !ReportUtils.isSettled(props.iouReport.reportID) && (
                <SettlementButton
                    currency={props.iouReport.currency}
                    policyID={props.iouReport.policyID}
                    chatReportID={props.chatReportID}
                    iouReport={props.iouReport}
                    onPress={(paymentType) => IOU.payMoneyRequest(paymentType, props.chatReport, props.iouReport)}
                    enablePaymentsRoute={ROUTES.BANK_ACCOUNT_NEW}
                    addBankAccountRoute={bankAccountRoute}
                    style={[styles.requestPreviewBox]}
                />
            )}
        </View>
    );
}

ReportPreview.propTypes = propTypes;
ReportPreview.defaultProps = defaultProps;
ReportPreview.displayName = 'ReportPreview';

export default compose(
    withLocalize,
    withOnyx({
        chatReport: {
            key: ({chatReportID}) => `${ONYXKEYS.COLLECTION.REPORT}${chatReportID}`,
        },
        iouReport: {
            key: ({iouReportID}) => `${ONYXKEYS.COLLECTION.REPORT}${iouReportID}`,
        },
        session: {
            key: ONYXKEYS.SESSION,
        },
    }),
)(ReportPreview);<|MERGE_RESOLUTION|>--- conflicted
+++ resolved
@@ -145,15 +145,7 @@
                             </View>
                         </View>
                     </View>
-<<<<<<< HEAD
-                </Pressable>
-=======
-                    <Icon
-                        src={Expensicons.ArrowRight}
-                        fill={StyleUtils.getIconFillColor(getButtonState(props.isHovered))}
-                    />
                 </PressableWithoutFeedback>
->>>>>>> ffd9672e
             ))}
             {isCurrentUserManager && !ReportUtils.isSettled(props.iouReport.reportID) && (
                 <SettlementButton
