--- conflicted
+++ resolved
@@ -250,7 +250,6 @@
     }, [isGroupPolicy, isCurrentUserManager, isDraftExpenseReport, isApproved, iouSettled]);
     const shouldShowSettlementButton = shouldShowPayButton || shouldShowApproveButton;
     return (
-<<<<<<< HEAD
         <OfflineWithFeedback pendingAction={lodashGet(props, 'iouReport.pendingFields.preview')}>
             <View style={[styles.chatItemMessage, ...props.containerStyles]}>
                 <PressableWithoutFeedback
@@ -276,63 +275,17 @@
                         <View style={styles.reportPreviewBoxBody}>
                             <View style={styles.flexRow}>
                                 <View style={[styles.flex1, styles.flexRow, styles.alignItemsCenter]}>
-                                    <Text style={[styles.textLabelSupporting, styles.mb1, styles.lh20]}>{getPreviewMessage()}</Text>
+                                    <Text style={[styles.textLabelSupporting, styles.mb1, getLineHeightStyle(variables.lineHeightXXLarge)]}>{getPreviewMessage()}</Text>
                                 </View>
                                 {!iouSettled && hasErrors && (
                                     <Icon
                                         src={Expensicons.DotIndicator}
                                         fill={theme.danger}
                                     />
-=======
-        <View style={[styles.chatItemMessage, ...props.containerStyles]}>
-            <PressableWithoutFeedback
-                onPress={() => {
-                    Navigation.navigate(ROUTES.REPORT_WITH_ID.getRoute(props.iouReportID));
-                }}
-                onPressIn={() => DeviceCapabilities.canUseTouchScreen() && ControlSelection.block()}
-                onPressOut={() => ControlSelection.unblock()}
-                onLongPress={(event) => showContextMenuForReport(event, props.contextMenuAnchor, props.chatReportID, props.action, props.checkIfContextMenuActive)}
-                style={[styles.flexRow, styles.justifyContentBetween, styles.reportPreviewBox]}
-                role="button"
-                accessibilityLabel={props.translate('iou.viewDetails')}
-            >
-                <View style={[styles.reportPreviewBox, props.isHovered || isScanning || props.isWhisper ? styles.reportPreviewBoxHoverBorder : undefined]}>
-                    {hasReceipts && (
-                        <ReportActionItemImages
-                            images={lastThreeReceipts}
-                            total={transactionsWithReceipts.length}
-                            isHovered={props.isHovered || isScanning}
-                            size={CONST.RECEIPT.MAX_REPORT_PREVIEW_RECEIPTS}
-                        />
-                    )}
-                    <View style={styles.reportPreviewBoxBody}>
-                        <View style={styles.flexRow}>
-                            <View style={[styles.flex1, styles.flexRow, styles.alignItemsCenter]}>
-                                <Text style={[styles.textLabelSupporting, styles.mb1, getLineHeightStyle(variables.lineHeightXXLarge)]}>{getPreviewMessage()}</Text>
-                            </View>
-                            {!iouSettled && hasErrors && (
-                                <Icon
-                                    src={Expensicons.DotIndicator}
-                                    fill={theme.danger}
-                                />
-                            )}
-                        </View>
-                        <View style={styles.flexRow}>
-                            <View style={[styles.flex1, styles.flexRow, styles.alignItemsCenter]}>
-                                <Text style={styles.textHeadline}>{getDisplayAmount()}</Text>
-                                {ReportUtils.isSettled(props.iouReportID) && (
-                                    <View style={styles.defaultCheckmarkWrapper}>
-                                        <Icon
-                                            src={Expensicons.Checkmark}
-                                            fill={theme.iconSuccessFill}
-                                        />
-                                    </View>
->>>>>>> ad735959
                                 )}
                             </View>
                             <View style={styles.flexRow}>
                                 <View style={[styles.flex1, styles.flexRow, styles.alignItemsCenter]}>
-<<<<<<< HEAD
                                     <Text style={styles.textHeadline}>{getDisplayAmount()}</Text>
                                     {ReportUtils.isSettled(props.iouReportID) && (
                                         <View style={styles.defaultCheckmarkWrapper}>
@@ -342,15 +295,12 @@
                                             />
                                         </View>
                                     )}
-=======
-                                    <Text style={[styles.textLabelSupporting, styles.textNormal, styles.mb1, styles.lh20]}>{previewSubtitle || moneyRequestComment}</Text>
->>>>>>> ad735959
                                 </View>
                             </View>
                             {!isScanning && (numberOfRequests > 1 || hasReceipts) && (
                                 <View style={styles.flexRow}>
                                     <View style={[styles.flex1, styles.flexRow, styles.alignItemsCenter]}>
-                                        <Text style={[styles.textLabelSupporting, styles.mb1, styles.lh20]}>{previewSubtitle || moneyRequestComment}</Text>
+                                        <Text style={[styles.textLabelSupporting, styles.textNormal, styles.mb1, styles.lh20]}>{previewSubtitle || moneyRequestComment}</Text>
                                     </View>
                                 </View>
                             )}
