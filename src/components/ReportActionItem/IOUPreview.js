--- conflicted
+++ resolved
@@ -82,11 +82,7 @@
     walletTerms: walletTermsPropTypes,
 
     /** Pending action, if any */
-<<<<<<< HEAD
-    pendingAction: PropTypes.string,
-=======
     pendingAction: PropTypes.oneOf(_.values(CONST.RED_BRICK_ROAD_PENDING_ACTION)),
->>>>>>> a3419459
 
     ...withLocalizePropTypes,
 };
