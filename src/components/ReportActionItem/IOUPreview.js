import React from 'react';
import {
    View,
    Pressable,
} from 'react-native';
import PropTypes from 'prop-types';
import {withOnyx} from 'react-native-onyx';
import lodashGet from 'lodash/get';
import _ from 'underscore';
import compose from '../../libs/compose';
import styles from '../../styles/styles';
import ONYXKEYS from '../../ONYXKEYS';
import MultipleAvatars from '../MultipleAvatars';
import withLocalize, {withLocalizePropTypes} from '../withLocalize';
import * as Report from '../../libs/actions/Report';
import themeColors from '../../styles/themes/default';
import Icon from '../Icon';
import CONST from '../../CONST';
import * as Expensicons from '../Icon/Expensicons';
import Text from '../Text';
import * as PaymentMethods from '../../libs/actions/PaymentMethods';
import OfflineWithFeedback from '../OfflineWithFeedback';
import walletTermsPropTypes from '../../pages/EnablePayments/walletTermsPropTypes';
import ControlSelection from '../../libs/ControlSelection';
import * as DeviceCapabilities from '../../libs/DeviceCapabilities';
import reportActionPropTypes from '../../pages/home/report/reportActionPropTypes';
import {showContextMenuForReport} from '../ShowContextMenuContext';
import * as OptionsListUtils from '../../libs/OptionsListUtils';
import Button from '../Button';
import * as CurrencyUtils from '../../libs/CurrencyUtils';

const propTypes = {
    /** Additional logic for displaying the pay button */
    shouldHidePayButton: PropTypes.bool,

    /** Callback for the Pay/Settle button */
    onPayButtonPressed: PropTypes.func,

    /** The active IOUReport, used for Onyx subscription */
    // eslint-disable-next-line react/no-unused-prop-types
    iouReportID: PropTypes.string.isRequired,

    /** The associated chatReport */
    chatReportID: PropTypes.string.isRequired,

    /** Callback for the preview pressed */
    onPreviewPressed: PropTypes.func,

    /** All the data of the action, used for showing context menu */
    action: PropTypes.shape(reportActionPropTypes),

    /** Popover context menu anchor, used for showing context menu */
    contextMenuAnchor: PropTypes.shape({current: PropTypes.elementType}),

    /** Callback for updating context menu active state, used for showing context menu */
    checkIfContextMenuActive: PropTypes.func,

    /** Extra styles to pass to View wrapper */
    // eslint-disable-next-line react/forbid-prop-types
    containerStyles: PropTypes.arrayOf(PropTypes.object),

    /* Onyx Props */

    /** Active IOU Report for current report */
    iouReport: PropTypes.shape({
        /** Email address of the manager in this iou report */
        managerEmail: PropTypes.string,

        /** Email address of the creator of this iou report */
        ownerEmail: PropTypes.string,

        /** Outstanding amount in cents of this transaction */
        total: PropTypes.number,

        /** Currency of outstanding amount of this transaction */
        currency: PropTypes.string,

        /** Does the iouReport have an outstanding IOU? */
        hasOutstandingIOU: PropTypes.bool,
    }),

    /** True if this is this IOU is a split instead of a 1:1 request */
    isBillSplit: PropTypes.bool.isRequired,

    /** True if the IOU Preview card is hovered */
    isHovered: PropTypes.bool,

    /** Session info for the currently logged in user. */
    session: PropTypes.shape({
        /** Currently logged in user email */
        email: PropTypes.string,
    }),

    /** Information about the user accepting the terms for payments */
    walletTerms: walletTermsPropTypes,

    /** Pending action, if any */
    pendingAction: PropTypes.oneOf(_.values(CONST.RED_BRICK_ROAD_PENDING_ACTION)),

    /** Whether or not an IOU report contains money requests in a different currency
     * that are either created or cancelled offline, and thus haven't been converted to the report's currency yet
    */
    shouldShowPendingConversionMessage: PropTypes.bool,

    ...withLocalizePropTypes,
};

const defaultProps = {
    iouReport: {},
    shouldHidePayButton: false,
    onPayButtonPressed: null,
    onPreviewPressed: null,
    action: undefined,
    contextMenuAnchor: undefined,
    checkIfContextMenuActive: () => {},
    containerStyles: [],
    walletTerms: {},
    pendingAction: null,
    isHovered: false,
    session: {
        email: null,
    },
    shouldShowPendingConversionMessage: false,
};

const IOUPreview = (props) => {
    // Usually the parent determines whether the IOU Preview is displayed. But as the iouReport total cannot be known
    // until it is stored locally, we need to make this check within the Component after retrieving it. This allows us
    // to handle the loading UI from within this Component instead of needing to declare it within each parent, which
    // would duplicate and complicate the logic
    if (props.iouReport.total === 0) {
        return null;
    }
    const sessionEmail = lodashGet(props.session, 'email', null);
    const managerEmail = props.iouReport.managerEmail || '';
    const ownerEmail = props.iouReport.ownerEmail || '';

    // When displaying within a IOUDetailsModal we cannot guarentee that participants are included in the originalMessage data
    // Because an IOUPreview of type split can never be rendered within the IOUDetailsModal, manually building the email array is only needed for non-billSplit ious
    const participantEmails = props.isBillSplit ? props.action.originalMessage.participants : [managerEmail, ownerEmail];
    const participantAvatars = OptionsListUtils.getAvatarsForLogins(participantEmails);

    // Pay button should only be visible to the manager of the report.
    const isCurrentUserManager = managerEmail === sessionEmail;

<<<<<<< HEAD
    // Get request formatting options, as long as currency is provided
    const requestAmount = props.isBillSplit ? props.action.originalMessage.amount : props.iouReport.total;
    const requestCurrency = props.isBillSplit ? lodashGet(props.action, 'originalMessage.currency', undefined) : props.iouReport.currency;
    const amountFormatOptions = requestCurrency ? {style: 'currency', currency: requestCurrency} : {};
=======
    const managerName = ReportUtils.getDisplayNameForParticipant(managerEmail, true);
    const ownerName = ReportUtils.getDisplayNameForParticipant(ownerEmail, true);
    const managerAvatar = {
        source: ReportUtils.getAvatar(lodashGet(props.personalDetails, [managerEmail, 'avatar']), managerEmail),
        type: CONST.ICON_TYPE_AVATAR,
        name: managerEmail,
    };
    const ownerAvatar = {
        source: ReportUtils.getAvatar(lodashGet(props.personalDetails, [ownerEmail, 'avatar']), ownerEmail),
        type: CONST.ICON_TYPE_AVATAR,
        name: ownerEmail,
    };
    const cachedTotal = props.iouReport.total && props.iouReport.currency
        ? CurrencyUtils.convertToDisplayString(props.iouReport.total, props.iouReport.currency)
        : '';
    const avatarTooltip = [Str.removeSMSDomain(managerEmail), Str.removeSMSDomain(ownerEmail)];
>>>>>>> 3585329e

    const showContextMenu = (event) => {
        // Use action and shouldHidePayButton props to check if we are in IOUDetailsModal,
        // if it's true, do nothing when user long press, otherwise show context menu.
        if (!props.action && props.shouldHidePayButton) {
            return;
        }

        showContextMenuForReport(
            event,
            props.contextMenuAnchor,
            props.chatReportID,
            props.action,
            props.checkIfContextMenuActive,
        );
    };

    const childContainer = (
        <View>
            <OfflineWithFeedback
                pendingAction={props.pendingAction}
                errors={props.walletTerms.errors}
                onClose={() => {
                    PaymentMethods.clearWalletTermsError();
                    Report.clearIOUError(props.chatReportID);
                }}
                errorRowStyles={[styles.mbn1]}
                needsOffscreenAlphaCompositing
            >
                <View style={[styles.iouPreviewBox, ...props.containerStyles]}>
                    <Text>
                        {props.isBillSplit ? props.translate('iou.split') : props.translate('iou.cash')}
                    </Text>
                    <View style={[styles.flexRow]}>
                        <View style={[styles.flex1, styles.flexRow, styles.alignItemsCenter]}>
                            <Text style={styles.h1}>
                                {props.numberFormat(Math.abs(requestAmount) / 100, amountFormatOptions)}
                            </Text>
                            {!props.iouReport.hasOutstandingIOU && !props.isBillSplit && (
                                <View style={styles.iouPreviewBoxCheckmark}>
                                    <Icon src={Expensicons.Checkmark} fill={themeColors.iconSuccessFill} />
                                </View>
                            )}
                        </View>
                        <View style={styles.iouPreviewBoxAvatar}>
                            <MultipleAvatars
                                icons={participantAvatars}
                                secondAvatarStyle={[
                                    styles.secondAvatarInline,
                                    props.isHovered
                                        ? styles.iouPreviewBoxAvatarHover
                                        : undefined,
                                ]}
                                avatarTooltips={participantEmails}
                            />
                        </View>
                    </View>

                    {!isCurrentUserManager && props.shouldShowPendingConversionMessage && (
                        <Text style={[styles.textLabel, styles.colorMuted]}>
                            {props.translate('iou.pendingConversionMessage')}
                        </Text>
                    )}

                    <Text>{lodashGet(props.action, 'originalMessage.comment', '')}</Text>

                    {(isCurrentUserManager
                        && !props.shouldHidePayButton
                        && props.iouReport.stateNum === CONST.REPORT.STATE_NUM.PROCESSING && (
                            <Button
                                style={styles.mt4}
                                onPress={props.onPayButtonPressed}
                                onPressIn={() => DeviceCapabilities.canUseTouchScreen() && ControlSelection.block()}
                                onPressOut={() => ControlSelection.unblock()}
                                onLongPress={showContextMenu}
                                text={props.translate('iou.pay')}
                                success
                                medium
                            />
                    ))}
                </View>
            </OfflineWithFeedback>
        </View>
    );

    if (!props.onPreviewPressed) {
        return childContainer;
    }

    return (
        <Pressable
            onPress={props.onPreviewPressed}
            onPressIn={() => DeviceCapabilities.canUseTouchScreen() && ControlSelection.block()}
            onPressOut={() => ControlSelection.unblock()}
            onLongPress={showContextMenu}
        >
            {childContainer}
        </Pressable>
    );
};

IOUPreview.propTypes = propTypes;
IOUPreview.defaultProps = defaultProps;
IOUPreview.displayName = 'IOUPreview';

export default compose(
    withLocalize,
    withOnyx({
        iouReport: {
            key: ({iouReportID}) => `${ONYXKEYS.COLLECTION.REPORT}${iouReportID}`,
        },
        session: {
            key: ONYXKEYS.SESSION,
        },
        walletTerms: {
            key: ONYXKEYS.WALLET_TERMS,
        },
    }),
)(IOUPreview);<|MERGE_RESOLUTION|>--- conflicted
+++ resolved
@@ -143,29 +143,9 @@
     // Pay button should only be visible to the manager of the report.
     const isCurrentUserManager = managerEmail === sessionEmail;
 
-<<<<<<< HEAD
     // Get request formatting options, as long as currency is provided
     const requestAmount = props.isBillSplit ? props.action.originalMessage.amount : props.iouReport.total;
-    const requestCurrency = props.isBillSplit ? lodashGet(props.action, 'originalMessage.currency', undefined) : props.iouReport.currency;
-    const amountFormatOptions = requestCurrency ? {style: 'currency', currency: requestCurrency} : {};
-=======
-    const managerName = ReportUtils.getDisplayNameForParticipant(managerEmail, true);
-    const ownerName = ReportUtils.getDisplayNameForParticipant(ownerEmail, true);
-    const managerAvatar = {
-        source: ReportUtils.getAvatar(lodashGet(props.personalDetails, [managerEmail, 'avatar']), managerEmail),
-        type: CONST.ICON_TYPE_AVATAR,
-        name: managerEmail,
-    };
-    const ownerAvatar = {
-        source: ReportUtils.getAvatar(lodashGet(props.personalDetails, [ownerEmail, 'avatar']), ownerEmail),
-        type: CONST.ICON_TYPE_AVATAR,
-        name: ownerEmail,
-    };
-    const cachedTotal = props.iouReport.total && props.iouReport.currency
-        ? CurrencyUtils.convertToDisplayString(props.iouReport.total, props.iouReport.currency)
-        : '';
-    const avatarTooltip = [Str.removeSMSDomain(managerEmail), Str.removeSMSDomain(ownerEmail)];
->>>>>>> 3585329e
+    const requestCurrency = props.isBillSplit ? lodashGet(props.action, 'originalMessage.currency', CONST.CURRENCY.USD) : props.iouReport.currency;
 
     const showContextMenu = (event) => {
         // Use action and shouldHidePayButton props to check if we are in IOUDetailsModal,
@@ -202,7 +182,7 @@
                     <View style={[styles.flexRow]}>
                         <View style={[styles.flex1, styles.flexRow, styles.alignItemsCenter]}>
                             <Text style={styles.h1}>
-                                {props.numberFormat(Math.abs(requestAmount) / 100, amountFormatOptions)}
+                                {CurrencyUtils.convertToDisplayString(requestAmount, requestCurrency)}
                             </Text>
                             {!props.iouReport.hasOutstandingIOU && !props.isBillSplit && (
                                 <View style={styles.iouPreviewBoxCheckmark}>
