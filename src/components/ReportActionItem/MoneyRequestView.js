import React, {useMemo} from 'react';
import {View} from 'react-native';
import {withOnyx} from 'react-native-onyx';
import lodashGet from 'lodash/get';
import lodashValues from 'lodash/values';
import PropTypes from 'prop-types';
import reportPropTypes from '../../pages/reportPropTypes';
import ONYXKEYS from '../../ONYXKEYS';
import ROUTES from '../../ROUTES';
import Permissions from '../../libs/Permissions';
import Navigation from '../../libs/Navigation/Navigation';
import withCurrentUserPersonalDetails, {withCurrentUserPersonalDetailsPropTypes} from '../withCurrentUserPersonalDetails';
import compose from '../../libs/compose';
import MenuItemWithTopDescription from '../MenuItemWithTopDescription';
import styles from '../../styles/styles';
import themeColors from '../../styles/themes/default';
import * as ReportUtils from '../../libs/ReportUtils';
import * as IOU from '../../libs/actions/IOU';
import * as OptionsListUtils from '../../libs/OptionsListUtils';
import * as ReportActionsUtils from '../../libs/ReportActionsUtils';
import * as StyleUtils from '../../styles/StyleUtils';
import * as PolicyUtils from '../../libs/PolicyUtils';
import CONST from '../../CONST';
import * as Expensicons from '../Icon/Expensicons';
import iouReportPropTypes from '../../pages/iouReportPropTypes';
import * as CurrencyUtils from '../../libs/CurrencyUtils';
import EmptyStateBackgroundImage from '../../../assets/images/empty-state_background-fade.png';
import useLocalize from '../../hooks/useLocalize';
import * as ReceiptUtils from '../../libs/ReceiptUtils';
import useWindowDimensions from '../../hooks/useWindowDimensions';
import transactionPropTypes from '../transactionPropTypes';
import Image from '../Image';
import Text from '../Text';
import Switch from '../Switch';
import ReportActionItemImage from './ReportActionItemImage';
import * as TransactionUtils from '../../libs/TransactionUtils';
import OfflineWithFeedback from '../OfflineWithFeedback';
import categoryPropTypes from '../categoryPropTypes';
import SpacerView from '../SpacerView';
import tagPropTypes from '../tagPropTypes';

const propTypes = {
    /** The report currently being looked at */
    report: reportPropTypes.isRequired,

    /** Whether we should display the horizontal rule below the component */
    shouldShowHorizontalRule: PropTypes.bool.isRequired,

    /* Onyx Props */
    /** List of betas available to current user */
    betas: PropTypes.arrayOf(PropTypes.string),

    /** The expense report or iou report (only will have a value if this is a transaction thread) */
    parentReport: iouReportPropTypes,

    /** Collection of categories attached to a policy */
    policyCategories: PropTypes.objectOf(categoryPropTypes),

    /** The transaction associated with the transactionThread */
    transaction: transactionPropTypes,

    /** Collection of tags attached to a policy */
    policyTags: tagPropTypes,

    ...withCurrentUserPersonalDetailsPropTypes,
};

const defaultProps = {
    betas: [],
    parentReport: {},
    policyCategories: {},
    transaction: {
        amount: 0,
        currency: CONST.CURRENCY.USD,
        comment: {comment: ''},
    },
    policyTags: {},
};

function MoneyRequestView({report, betas, parentReport, policyCategories, shouldShowHorizontalRule, transaction, policyTags, policy}) {
    const {isSmallScreenWidth} = useWindowDimensions();
    const {translate} = useLocalize();
    const parentReportAction = ReportActionsUtils.getParentReportAction(report);
    const moneyRequestReport = parentReport;
    const {
        created: transactionDate,
        amount: transactionAmount,
        currency: transactionCurrency,
        comment: transactionDescription,
        merchant: transactionMerchant,
        billable: transactionBillable,
        category: transactionCategory,
        tag: transactionTag,
    } = ReportUtils.getTransactionDetails(transaction);
    const isEmptyMerchant =
        transactionMerchant === '' || transactionMerchant === CONST.TRANSACTION.UNKNOWN_MERCHANT || transactionMerchant === CONST.TRANSACTION.PARTIAL_TRANSACTION_MERCHANT;
    const formattedTransactionAmount = transactionAmount && transactionCurrency && CurrencyUtils.convertToDisplayString(transactionAmount, transactionCurrency);

    const isSettled = ReportUtils.isSettled(moneyRequestReport.reportID);
    const canEdit = ReportUtils.canEditMoneyRequest(parentReportAction);
    // A flag for verifying that the current report is a sub-report of a workspace chat
    const isPolicyExpenseChat = useMemo(() => ReportUtils.isPolicyExpenseChat(ReportUtils.getRootParentReport(report)), [report]);

    // Fetches only the first tag, for now
    const policyTag = PolicyUtils.getTag(policyTags);
    const policyTagsList = lodashGet(policyTag, 'tags', {});

    // Flags for showing categories and tags
    const shouldShowCategory = isPolicyExpenseChat && Permissions.canUseCategories(betas) && (transactionCategory || OptionsListUtils.hasEnabledOptions(lodashValues(policyCategories)));
    const shouldShowTag = isPolicyExpenseChat && Permissions.canUseTags(betas) && (transactionTag || OptionsListUtils.hasEnabledOptions(lodashValues(policyTagsList)));
    const shouldShowBillable = isPolicyExpenseChat && Permissions.canUseTags(betas) && (transactionBillable || !lodashGet(policy, 'disabledFields.defaultBillable', true));

    let description = `${translate('iou.amount')} • ${translate('iou.cash')}`;
    if (isSettled) {
        description += ` • ${translate('iou.settledExpensify')}`;
    } else if (report.isWaitingOnBankAccount) {
        description += ` • ${translate('iou.pending')}`;
    }

    // A temporary solution to hide the transaction detail
    // This will be removed after we properly add the transaction as a prop
    if (ReportActionsUtils.isDeletedAction(parentReportAction)) {
        return null;
    }

    const hasReceipt = TransactionUtils.hasReceipt(transaction);
    let receiptURIs;
    let hasErrors = false;
    if (hasReceipt) {
        receiptURIs = ReceiptUtils.getThumbnailAndImageURIs(transaction.receipt.source, transaction.filename);
        hasErrors = canEdit && TransactionUtils.hasMissingSmartscanFields(transaction);
    }

    const isDistanceRequest = TransactionUtils.isDistanceRequest(transaction);
    const pendingAction = lodashGet(transaction, 'pendingAction');
    const getPendingFieldAction = (fieldPath) => lodashGet(transaction, fieldPath) || pendingAction;

    return (
        <View>
            <View style={[StyleUtils.getReportWelcomeContainerStyle(isSmallScreenWidth), StyleUtils.getMinimumHeight(CONST.EMPTY_STATE_BACKGROUND.MONEY_REPORT.MIN_HEIGHT)]}>
                <Image
                    pointerEvents="none"
                    source={EmptyStateBackgroundImage}
                    style={[StyleUtils.getReportWelcomeBackgroundImageStyle(true)]}
                />
            </View>

            {hasReceipt && (
                <OfflineWithFeedback pendingAction={pendingAction}>
                    <View style={styles.moneyRequestViewImage}>
                        <ReportActionItemImage
                            thumbnail={receiptURIs.thumbnail}
                            image={receiptURIs.image}
                            enablePreviewModal
                        />
                    </View>
                </OfflineWithFeedback>
            )}
            <OfflineWithFeedback pendingAction={getPendingFieldAction('pendingFields.amount')}>
                <MenuItemWithTopDescription
                    title={formattedTransactionAmount ? formattedTransactionAmount.toString() : ''}
                    shouldShowTitleIcon={isSettled}
                    titleIcon={Expensicons.Checkmark}
                    description={description}
                    titleStyle={styles.newKansasLarge}
                    interactive={canEdit}
                    shouldShowRightIcon={canEdit}
                    onPress={() => Navigation.navigate(ROUTES.EDIT_REQUEST.getRoute(report.reportID, CONST.EDIT_REQUEST_FIELD.AMOUNT))}
                    brickRoadIndicator={hasErrors && transactionAmount === 0 ? CONST.BRICK_ROAD_INDICATOR_STATUS.ERROR : ''}
                    error={hasErrors && transactionAmount === 0 ? translate('common.error.enterAmount') : ''}
                />
            </OfflineWithFeedback>
            <OfflineWithFeedback pendingAction={getPendingFieldAction('pendingFields.comment')}>
                <MenuItemWithTopDescription
                    description={translate('common.description')}
                    shouldParseTitle
                    title={transactionDescription}
                    interactive={canEdit}
                    shouldShowRightIcon={canEdit}
                    titleStyle={styles.flex1}
                    onPress={() => Navigation.navigate(ROUTES.EDIT_REQUEST.getRoute(report.reportID, CONST.EDIT_REQUEST_FIELD.DESCRIPTION))}
                    wrapperStyle={[styles.pv2, styles.taskDescriptionMenuItem]}
                    numberOfLinesTitle={0}
                />
            </OfflineWithFeedback>
            <OfflineWithFeedback pendingAction={getPendingFieldAction('pendingFields.created')}>
                <MenuItemWithTopDescription
                    description={translate('common.date')}
                    title={transactionDate}
                    interactive={canEdit}
                    shouldShowRightIcon={canEdit}
                    titleStyle={styles.flex1}
                    onPress={() => Navigation.navigate(ROUTES.EDIT_REQUEST.getRoute(report.reportID, CONST.EDIT_REQUEST_FIELD.DATE))}
                    brickRoadIndicator={hasErrors && transactionDate === '' ? CONST.BRICK_ROAD_INDICATOR_STATUS.ERROR : ''}
<<<<<<< HEAD
                    subtitle={hasErrors && transactionDate === '' ? translate('common.error.enterDate') : ''}
                    subtitleTextStyle={styles.textLabelError}
=======
                    error={hasErrors && transactionDate === '' ? translate('common.error.enterDate') : ''}
>>>>>>> b94c32c1
                />
            </OfflineWithFeedback>
            {isDistanceRequest ? (
                <OfflineWithFeedback pendingAction={lodashGet(transaction, 'pendingFields.waypoints') || lodashGet(transaction, 'pendingAction')}>
                    <MenuItemWithTopDescription
                        description={translate('common.distance')}
                        title={transactionMerchant}
                        interactive={canEdit}
                        shouldShowRightIcon={canEdit}
                        titleStyle={styles.flex1}
<<<<<<< HEAD
                        onPress={() => Navigation.navigate(ROUTES.getEditRequestRoute(report.reportID, CONST.EDIT_REQUEST_FIELD.DISTANCE))}
=======
                        onPress={() => Navigation.navigate(ROUTES.EDIT_REQUEST.getRoute(report.reportID, CONST.EDIT_REQUEST_FIELD.DISTANCE))}
>>>>>>> b94c32c1
                    />
                </OfflineWithFeedback>
            ) : (
                <OfflineWithFeedback pendingAction={lodashGet(transaction, 'pendingFields.merchant') || lodashGet(transaction, 'pendingAction')}>
                    <MenuItemWithTopDescription
                        description={translate('common.merchant')}
                        title={transactionMerchant}
                        interactive={canEdit}
                        shouldShowRightIcon={canEdit}
                        titleStyle={styles.flex1}
<<<<<<< HEAD
                        onPress={() => Navigation.navigate(ROUTES.getEditRequestRoute(report.reportID, CONST.EDIT_REQUEST_FIELD.MERCHANT))}
=======
                        onPress={() => Navigation.navigate(ROUTES.EDIT_REQUEST.getRoute(report.reportID, CONST.EDIT_REQUEST_FIELD.MERCHANT))}
>>>>>>> b94c32c1
                        brickRoadIndicator={hasErrors && isEmptyMerchant ? CONST.BRICK_ROAD_INDICATOR_STATUS.ERROR : ''}
                        subtitle={hasErrors && isEmptyMerchant ? translate('common.error.enterMerchant') : ''}
                        subtitleTextStyle={styles.textLabelError}
                    />
                </OfflineWithFeedback>
            )}
<<<<<<< HEAD
=======
            {shouldShowCategory && (
                <OfflineWithFeedback pendingAction={lodashGet(transaction, 'pendingFields.category') || lodashGet(transaction, 'pendingAction')}>
                    <MenuItemWithTopDescription
                        description={translate('common.category')}
                        title={transactionCategory}
                        interactive={canEdit}
                        shouldShowRightIcon={canEdit}
                        titleStyle={styles.flex1}
                        onPress={() => Navigation.navigate(ROUTES.EDIT_REQUEST.getRoute(report.reportID, CONST.EDIT_REQUEST_FIELD.CATEGORY))}
                    />
                </OfflineWithFeedback>
            )}
            {shouldShowTag && (
                <OfflineWithFeedback pendingAction={lodashGet(transaction, 'pendingFields.tag') || lodashGet(transaction, 'pendingAction')}>
                    <MenuItemWithTopDescription
                        description={lodashGet(policyTag, 'name', translate('common.tag'))}
                        title={transactionTag}
                        interactive={canEdit}
                        shouldShowRightIcon={canEdit}
                        titleStyle={styles.flex1}
                        onPress={() => Navigation.navigate(ROUTES.EDIT_REQUEST.getRoute(report.reportID, CONST.EDIT_REQUEST_FIELD.TAG))}
                    />
                </OfflineWithFeedback>
            )}
            {shouldShowBillable && (
                <View style={[styles.flexRow, styles.mb4, styles.justifyContentBetween, styles.alignItemsCenter, styles.ml5, styles.mr8]}>
                    <Text color={!transactionBillable ? themeColors.textSupporting : undefined}>{translate('common.billable')}</Text>
                    <Switch
                        accessibilityLabel={translate('common.billable')}
                        isOn={transactionBillable}
                        onToggle={(value) => IOU.editMoneyRequest(transaction.transactionID, report.reportID, {billable: value})}
                    />
                </View>
            )}
>>>>>>> b94c32c1
            <SpacerView
                shouldShow={shouldShowHorizontalRule}
                style={[shouldShowHorizontalRule ? styles.reportHorizontalRule : {}]}
            />
            {shouldShowHorizontalRule && <View style={styles.reportHorizontalRule} />}
        </View>
    );
}

MoneyRequestView.propTypes = propTypes;
MoneyRequestView.defaultProps = defaultProps;
MoneyRequestView.displayName = 'MoneyRequestView';

export default compose(
    withCurrentUserPersonalDetails,
    withOnyx({
        betas: {
            key: ONYXKEYS.BETAS,
        },
        parentReport: {
            key: ({report}) => `${ONYXKEYS.COLLECTION.REPORT}${report.parentReportID}`,
        },
        policy: {
            key: ({report}) => `${ONYXKEYS.COLLECTION.POLICY}${report.policyID}`,
        },
        policyCategories: {
            key: ({report}) => `${ONYXKEYS.COLLECTION.POLICY_CATEGORIES}${report.policyID}`,
        },
        session: {
            key: ONYXKEYS.SESSION,
        },
        transaction: {
            key: ({report}) => {
                const parentReportAction = ReportActionsUtils.getParentReportAction(report);
                const transactionID = lodashGet(parentReportAction, ['originalMessage', 'IOUTransactionID'], 0);
                return `${ONYXKEYS.COLLECTION.TRANSACTION}${transactionID}`;
            },
        },
        policyTags: {
            key: ({report}) => `${ONYXKEYS.COLLECTION.POLICY_TAGS}${report.policyID}`,
        },
    }),
)(MoneyRequestView);<|MERGE_RESOLUTION|>--- conflicted
+++ resolved
@@ -192,12 +192,7 @@
                     titleStyle={styles.flex1}
                     onPress={() => Navigation.navigate(ROUTES.EDIT_REQUEST.getRoute(report.reportID, CONST.EDIT_REQUEST_FIELD.DATE))}
                     brickRoadIndicator={hasErrors && transactionDate === '' ? CONST.BRICK_ROAD_INDICATOR_STATUS.ERROR : ''}
-<<<<<<< HEAD
-                    subtitle={hasErrors && transactionDate === '' ? translate('common.error.enterDate') : ''}
-                    subtitleTextStyle={styles.textLabelError}
-=======
                     error={hasErrors && transactionDate === '' ? translate('common.error.enterDate') : ''}
->>>>>>> b94c32c1
                 />
             </OfflineWithFeedback>
             {isDistanceRequest ? (
@@ -208,11 +203,7 @@
                         interactive={canEdit}
                         shouldShowRightIcon={canEdit}
                         titleStyle={styles.flex1}
-<<<<<<< HEAD
-                        onPress={() => Navigation.navigate(ROUTES.getEditRequestRoute(report.reportID, CONST.EDIT_REQUEST_FIELD.DISTANCE))}
-=======
                         onPress={() => Navigation.navigate(ROUTES.EDIT_REQUEST.getRoute(report.reportID, CONST.EDIT_REQUEST_FIELD.DISTANCE))}
->>>>>>> b94c32c1
                     />
                 </OfflineWithFeedback>
             ) : (
@@ -223,19 +214,13 @@
                         interactive={canEdit}
                         shouldShowRightIcon={canEdit}
                         titleStyle={styles.flex1}
-<<<<<<< HEAD
-                        onPress={() => Navigation.navigate(ROUTES.getEditRequestRoute(report.reportID, CONST.EDIT_REQUEST_FIELD.MERCHANT))}
-=======
                         onPress={() => Navigation.navigate(ROUTES.EDIT_REQUEST.getRoute(report.reportID, CONST.EDIT_REQUEST_FIELD.MERCHANT))}
->>>>>>> b94c32c1
                         brickRoadIndicator={hasErrors && isEmptyMerchant ? CONST.BRICK_ROAD_INDICATOR_STATUS.ERROR : ''}
                         subtitle={hasErrors && isEmptyMerchant ? translate('common.error.enterMerchant') : ''}
                         subtitleTextStyle={styles.textLabelError}
                     />
                 </OfflineWithFeedback>
             )}
-<<<<<<< HEAD
-=======
             {shouldShowCategory && (
                 <OfflineWithFeedback pendingAction={lodashGet(transaction, 'pendingFields.category') || lodashGet(transaction, 'pendingAction')}>
                     <MenuItemWithTopDescription
@@ -270,12 +255,10 @@
                     />
                 </View>
             )}
->>>>>>> b94c32c1
             <SpacerView
                 shouldShow={shouldShowHorizontalRule}
                 style={[shouldShowHorizontalRule ? styles.reportHorizontalRule : {}]}
             />
-            {shouldShowHorizontalRule && <View style={styles.reportHorizontalRule} />}
         </View>
     );
 }
