import React, {Component} from 'react';
import {View, FlatList, KeyboardAvoidingView} from 'react-native';
import {withOnyx} from 'react-native-onyx';
import PropTypes from 'prop-types';
import _ from 'underscore';
import lodashGet from 'lodash/get';
import CONST from '../../../CONST';
import ONYXKEYS from '../../../ONYXKEYS';
import styles from '../../../styles/styles';
import * as StyleUtils from '../../../styles/StyleUtils';
import emojis from '../../../../assets/emojis';
import EmojiPickerMenuItem from '../EmojiPickerMenuItem';
import Text from '../../Text';
import withWindowDimensions, {windowDimensionsPropTypes} from '../../withWindowDimensions';
import withLocalize, {withLocalizePropTypes} from '../../withLocalize';
import compose from '../../../libs/compose';
import getOperatingSystem from '../../../libs/getOperatingSystem';
import * as User from '../../../libs/actions/User';
import EmojiSkinToneList from '../EmojiSkinToneList';
import * as EmojiUtils from '../../../libs/EmojiUtils';
import CategoryShortcutBar from '../CategoryShortcutBar';
import TextInput from '../../TextInput';
import withViewportOffsetTop from '../../withViewportOffsetTop';

const propTypes = {
    /** Function to add the selected emoji to the main compose text input */
    onEmojiSelected: PropTypes.func.isRequired,

    /** The ref to the search input (may be null on small screen widths) */
    forwardedRef: PropTypes.func,

    /** Stores user's preferred skin tone */
    preferredSkinTone: PropTypes.oneOfType([PropTypes.number, PropTypes.string]).isRequired,

    /** User's frequently used emojis */
    frequentlyUsedEmojis: PropTypes.arrayOf(PropTypes.shape({
        code: PropTypes.string.isRequired,
        keywords: PropTypes.arrayOf(PropTypes.string),
    })).isRequired,

    /** Props related to the dimensions of the window */
    ...windowDimensionsPropTypes,

    ...withLocalizePropTypes,
};

const defaultProps = {
    forwardedRef: () => {},
};

class EmojiPickerMenu extends Component {
    constructor(props) {
        super(props);

        // Ref for the emoji search input
        this.searchInput = undefined;

        // Ref for emoji FlatList
        this.emojiList = undefined;

        // If we're on Windows, don't display the flag emojis (the last category),
        // since Windows doesn't support them
        const flagHeaderIndex = _.findIndex(emojis, emoji => emoji.header && emoji.code === 'flags');
        this.emojis = getOperatingSystem() === CONST.OS.WINDOWS
            ? EmojiUtils.mergeEmojisWithFrequentlyUsedEmojis(emojis.slice(0, flagHeaderIndex), this.props.frequentlyUsedEmojis)
            : EmojiUtils.mergeEmojisWithFrequentlyUsedEmojis(emojis, this.props.frequentlyUsedEmojis);

        // This is the actual header index starting at the first emoji and counting each one
        this.headerIndices = EmojiUtils.getHeaderIndices(this.emojis);

        // This is the indices of each header's Row
        // The positions are static, and are calculated as index/numColumns (8 in our case)
        // This is because each row of 8 emojis counts as one index to the flatlist
        this.headerRowIndices = _.map(this.headerIndices, headerIndex => Math.floor(headerIndex / CONST.EMOJI_NUM_PER_ROW));

        this.filterEmojis = _.debounce(this.filterEmojis.bind(this), 300);
        this.highlightAdjacentEmoji = this.highlightAdjacentEmoji.bind(this);
        this.scrollToHighlightedIndex = this.scrollToHighlightedIndex.bind(this);
        this.setupEventHandlers = this.setupEventHandlers.bind(this);
        this.cleanupEventHandlers = this.cleanupEventHandlers.bind(this);
        this.renderItem = this.renderItem.bind(this);
        this.isMobileLandscape = this.isMobileLandscape.bind(this);
        this.onSelectionChange = this.onSelectionChange.bind(this);
        this.updatePreferredSkinTone = this.updatePreferredSkinTone.bind(this);
        this.setFirstNonHeaderIndex = this.setFirstNonHeaderIndex.bind(this);
        this.getItemLayout = this.getItemLayout.bind(this);
        this.scrollToHeader = this.scrollToHeader.bind(this);

        this.currentScrollOffset = 0;
        this.firstNonHeaderIndex = 0;

        this.state = {
            filteredEmojis: this.emojis,
            headerIndices: this.headerRowIndices,
            highlightedIndex: -1,
            arePointerEventsDisabled: false,
            selection: {
                start: 0,
                end: 0,
            },
            isFocused: false,
            isUsingKeyboardMovement: false,
        };
    }

    componentDidMount() {
        // This callback prop is used by the parent component using the constructor to
        // get a ref to the inner textInput element e.g. if we do
        // <constructor ref={el => this.textInput = el} /> this will not
        // return a ref to the component, but rather the HTML element by default
        if (this.props.forwardedRef && _.isFunction(this.props.forwardedRef)) {
            this.props.forwardedRef(this.searchInput);
        }
        this.setupEventHandlers();
        this.setFirstNonHeaderIndex(this.emojis);
    }

    componentWillUnmount() {
        this.cleanupEventHandlers();
    }

    /**
     * On text input selection change
     *
     * @param {Event} event
     */
    onSelectionChange(event) {
        this.setState({selection: event.nativeEvent.selection});
    }

    /**
     * Find and store index of the first emoji item
     * @param {Array} filteredEmojis
     */
    setFirstNonHeaderIndex(filteredEmojis) {
        this.firstNonHeaderIndex = _.findIndex(filteredEmojis, item => !item.spacer && !item.header);
    }

    /**
     * Setup and attach keypress/mouse handlers for highlight navigation.
     */
    setupEventHandlers() {
        if (!document) {
            return;
        }

        this.keyDownHandler = (keyBoardEvent) => {
            if (keyBoardEvent.key.startsWith('Arrow')) {
                if (!this.state.isFocused || keyBoardEvent.key === 'ArrowUp' || keyBoardEvent.key === 'ArrowDown') {
                    keyBoardEvent.preventDefault();
                }

                // Move the highlight when arrow keys are pressed
                this.highlightAdjacentEmoji(keyBoardEvent.key);
                return;
            }

            // Select the currently highlighted emoji if enter is pressed
            if (keyBoardEvent.key === 'Enter' && this.state.highlightedIndex !== -1) {
                const item = this.state.filteredEmojis[this.state.highlightedIndex];
                if (!item) {
                    return;
                }
                const emoji = lodashGet(item, ['types', this.props.preferredSkinTone], item.code);
                this.addToFrequentAndSelectEmoji(emoji, item);
                return;
            }

            // We allow typing in the search box if any key is pressed apart from Arrow keys.
            if (this.searchInput && !this.searchInput.isFocused()) {
                this.setState({selectTextOnFocus: false});
                this.searchInput.focus();

                // Re-enable selection on the searchInput
                this.setState({selectTextOnFocus: true});
            }
        };

        // Keyboard events are not bubbling on TextInput in RN-Web, Bubbling was needed for this event to trigger
        // event handler attached to document root. To fix this, trigger event handler in Capture phase.
        document.addEventListener('keydown', this.keyDownHandler, true);

        // Re-enable pointer events and hovering over EmojiPickerItems when the mouse moves
        this.mouseMoveHandler = () => {
            if (!this.state.arePointerEventsDisabled) {
                return;
            }

            this.setState({arePointerEventsDisabled: false});
        };
        document.addEventListener('mousemove', this.mouseMoveHandler);
    }

    /**
     * This function will be used with FlatList getItemLayout property for optimization purpose that allows skipping
     * the measurement of dynamic content if we know the size (height or width) of items ahead of time.
     * Generate and return an object with properties length(height of each individual row),
     * offset(distance of the current row from the top of the FlatList), index(current row index)
     *
     * @param {*} data FlatList item
     * @param {Number} index row index
     * @returns {Object}
     */
    getItemLayout(data, index) {
        return {length: CONST.EMOJI_PICKER_ITEM_HEIGHT, offset: CONST.EMOJI_PICKER_ITEM_HEIGHT * index, index};
    }

    /**
     * Cleanup all mouse/keydown event listeners that we've set up
     */
    cleanupEventHandlers() {
        if (!document) {
            return;
        }

        document.removeEventListener('keydown', this.keyDownHandler, true);
        document.removeEventListener('mousemove', this.mouseMoveHandler);
    }

    /**
     * @param {String} emoji
     * @param {Object} emojiObject
     */
    addToFrequentAndSelectEmoji(emoji, emojiObject) {
        EmojiUtils.addToFrequentlyUsedEmojis(this.props.frequentlyUsedEmojis, emojiObject);
        this.props.onEmojiSelected(emoji);
    }

    /**
     * Focuses the search Input and has the text selected
     */
    focusInputWithTextSelect() {
        if (!this.searchInput) {
            return;
        }

        this.setState({selectTextOnFocus: true});
        this.searchInput.focus();
    }

    /**
     * Highlights emojis adjacent to the currently highlighted emoji depending on the arrowKey
     * @param {String} arrowKey
     */
    highlightAdjacentEmoji(arrowKey) {
        if (this.state.filteredEmojis.length === 0) {
            return;
        }

        // Arrow Down and Arrow Right enable arrow navigation when search is focused
        if (this.searchInput && this.searchInput.isFocused()) {
            if (arrowKey !== 'ArrowDown' && arrowKey !== 'ArrowRight') {
                return;
            }

            if (arrowKey === 'ArrowRight'
                  && !(
                      this.searchInput.value.length === this.state.selection.start
                      && this.state.selection.start === this.state.selection.end
                  )
            ) {
                return;
            }

            // Blur the input and change the highlight type to keyboard
            this.searchInput.blur();
            this.setState({isUsingKeyboardMovement: true});

            // We only want to hightlight the Emoji if none was highlighted already
            // If we already have a highlighted Emoji, lets just skip the first navigation
            if (this.state.highlightedIndex !== -1) {
                return;
            }
        }

        // If nothing is highlighted and an arrow key is pressed
        // select the first emoji
        if (this.state.highlightedIndex === -1) {
            this.setState({highlightedIndex: this.firstNonHeaderIndex});
            this.scrollToHighlightedIndex();
            return;
        }

        let newIndex = this.state.highlightedIndex;
        const move = (steps, boundsCheck, onBoundReached = () => {}) => {
            if (boundsCheck()) {
                onBoundReached();
                return;
            }

            // Move in the prescribed direction until we reach an element that isn't a header
            const isHeader = e => e.header || e.spacer;
            do {
                newIndex += steps;
                if (newIndex < 0) {
                    break;
                }
            } while (isHeader(this.state.filteredEmojis[newIndex]));
        };

        switch (arrowKey) {
            case 'ArrowDown':
                move(
                    CONST.EMOJI_NUM_PER_ROW,
                    () => this.state.highlightedIndex + CONST.EMOJI_NUM_PER_ROW > this.state.filteredEmojis.length - 1,
                );
                break;
            case 'ArrowLeft':
                move(-1,
                    () => this.state.highlightedIndex - 1 < this.firstNonHeaderIndex,
                    () => {
                        // Reaching start of the list, arrow left set the focus to searchInput.
                        this.focusInputWithTextSelect();
                        newIndex = -1;
                    });
                break;
            case 'ArrowRight':
                move(1, () => this.state.highlightedIndex + 1 > this.state.filteredEmojis.length - 1);
                break;
            case 'ArrowUp':
                move(
                    -CONST.EMOJI_NUM_PER_ROW,
                    () => this.state.highlightedIndex - CONST.EMOJI_NUM_PER_ROW < this.firstNonHeaderIndex,
                    () => {
                        // Reaching start of the list, arrow up set the focus to searchInput.
                        this.focusInputWithTextSelect();
                        newIndex = -1;
                    },
                );
                break;
            default:
                break;
        }

        // Actually highlight the new emoji, apply keyboard movement styles, and scroll to it if the index was changed
        if (newIndex !== this.state.highlightedIndex) {
            this.setState({highlightedIndex: newIndex, isUsingKeyboardMovement: true});
            this.scrollToHighlightedIndex();
        }
    }

    scrollToHeader(headerIndex) {
        const calculatedOffset = Math.floor(headerIndex / CONST.EMOJI_NUM_PER_ROW) * CONST.EMOJI_PICKER_HEADER_HEIGHT;
        this.emojiList.flashScrollIndicators();
        this.emojiList.scrollToOffset({offset: calculatedOffset, animated: true});
    }

    /**
     * Calculates the required scroll offset (aka distance from top) and scrolls the FlatList to the highlighted emoji
     * if any portion of it falls outside of the window.
     * Doing this because scrollToIndex doesn't work as expected.
     */
    scrollToHighlightedIndex() {
        // Calculate the number of rows above the current row, then add 1 to include the current row
        const numRows = Math.floor(this.state.highlightedIndex / CONST.EMOJI_NUM_PER_ROW) + 1;

        // The scroll offsets at the top and bottom of the highlighted emoji
        const offsetAtEmojiBottom = numRows * CONST.EMOJI_PICKER_HEADER_HEIGHT;
        const offsetAtEmojiTop = offsetAtEmojiBottom - CONST.EMOJI_PICKER_ITEM_HEIGHT;

        // Scroll to fit the entire highlighted emoji into the window if we need to
        let targetOffset = this.currentScrollOffset;
        if (offsetAtEmojiBottom - this.currentScrollOffset >= CONST.NON_NATIVE_EMOJI_PICKER_LIST_HEIGHT) {
            targetOffset = offsetAtEmojiBottom - CONST.NON_NATIVE_EMOJI_PICKER_LIST_HEIGHT;
        } else if (offsetAtEmojiTop - CONST.EMOJI_PICKER_HEADER_HEIGHT <= this.currentScrollOffset) {
            // There is always a sticky header on the top, subtract the EMOJI_PICKER_HEADER_HEIGHT from offsetAtEmojiTop to get the correct scroll position.
            targetOffset = offsetAtEmojiTop - CONST.EMOJI_PICKER_HEADER_HEIGHT;
        }
        if (targetOffset !== this.currentScrollOffset) {
            // Disable pointer events so that onHover doesn't get triggered when the items move while we're scrolling
            if (!this.state.arePointerEventsDisabled) {
                this.setState({arePointerEventsDisabled: true});
            }
            this.emojiList.scrollToOffset({offset: targetOffset, animated: false});
        }
    }

    /**
     * Filter the entire list of emojis to only emojis that have the search term in their keywords
     *
     * @param {String} searchTerm
     */
    filterEmojis(searchTerm) {
        const normalizedSearchTerm = searchTerm.toLowerCase().trim();
        if (this.emojiList) {
            this.emojiList.scrollToOffset({offset: 0, animated: false});
        }
        if (normalizedSearchTerm === '') {
            // There are no headers when searching, so we need to re-make them sticky when there is no search term
            this.setState({
                filteredEmojis: this.emojis,
                headerIndices: this.headerRowIndices,
                highlightedIndex: -1,
            });
            this.setFirstNonHeaderIndex(this.emojis);
            return;
        }
        const newFilteredEmojiList = EmojiUtils.suggestEmojis(`:${normalizedSearchTerm}`, this.emojis.length);

        // Remove sticky header indices. There are no headers while searching and we don't want to make emojis sticky
        this.setState({filteredEmojis: newFilteredEmojiList, headerIndices: [], highlightedIndex: 0});
        this.setFirstNonHeaderIndex(newFilteredEmojiList);
    }

    /**
     * Check if its a landscape mode of mobile device
     *
     * @returns {Boolean}
     */
    isMobileLandscape() {
        return this.props.isSmallScreenWidth && this.props.windowWidth >= this.props.windowHeight;
    }

    /**
     * @param {Number} skinTone
     */
    updatePreferredSkinTone(skinTone) {
        if (this.props.preferredSkinTone === skinTone) {
            return;
        }

        User.updatePreferredSkinTone(skinTone);
    }

    /**
     * Given an emoji item object, render a component based on its type.
     * Items with the code "SPACER" return nothing and are used to fill rows up to 8
     * so that the sticky headers function properly.
     *
     * @param {Object} item
     * @param {Number} index
     * @returns {*}
     */
    renderItem({item, index}) {
        const {code, header, types} = item;
        if (item.spacer) {
            return null;
        }

        if (header) {
            return (
                <View style={styles.emojiHeaderContainer}>
                    <Text style={styles.textLabelSupporting}>
                        {this.props.translate(`emojiPicker.headers.${code}`)}
                    </Text>
                </View>
            );
        }

        const emojiCode = types && types[this.props.preferredSkinTone]
            ? types[this.props.preferredSkinTone]
            : code;

        return (
            <EmojiPickerMenuItem
                onPress={emoji => this.addToFrequentAndSelectEmoji(emoji, item)}
                onHoverIn={() => this.setState({highlightedIndex: index, isUsingKeyboardMovement: false})}
                onHoverOut={() => {
                    if (this.state.arePointerEventsDisabled) {
                        return;
                    }
                    this.setState({highlightedIndex: -1});
                }}
                emoji={emojiCode}
                isHighlighted={index === this.state.highlightedIndex}
                isUsingKeyboardMovement={this.state.isUsingKeyboardMovement}
            />
        );
    }

    render() {
        const isFiltered = this.emojis.length !== this.state.filteredEmojis.length;
        return (
            <View
                style={[styles.emojiPickerContainer, StyleUtils.getEmojiPickerStyle(this.props.isSmallScreenWidth)]}
                pointerEvents={this.state.arePointerEventsDisabled ? 'none' : 'auto'}
            >
<<<<<<< HEAD
                <CategoryShortcutBar
                    headerIndices={this.headerIndices}
                    onPress={this.scrollToHeader}
                />
                <View style={[styles.ph4, styles.pb1]}>
                    <TextInput
                        label={this.props.translate('common.search')}
                        onChangeText={this.filterEmojis}
                        defaultValue=""
                        ref={el => this.searchInput = el}
                        autoFocus={!this.isMobileLandscape()}
                        selectTextOnFocus={this.state.selectTextOnFocus}
                        onSelectionChange={this.onSelectionChange}
                        onFocus={() => this.setState({isFocused: true, highlightedIndex: -1, isUsingKeyboardMovement: false})}
                        onBlur={() => this.setState({isFocused: false})}
                        autoCorrect={false}
                    />
                </View>
=======
                {!this.props.isSmallScreenWidth && (
                    <View style={[styles.ph4, styles.pb1, styles.pt2]}>
                        <TextInput
                            label={this.props.translate('common.search')}
                            onChangeText={this.filterEmojis}
                            defaultValue=""
                            ref={el => this.searchInput = el}
                            autoFocus
                            selectTextOnFocus={this.state.selectTextOnFocus}
                            onSelectionChange={this.onSelectionChange}
                            onFocus={() => this.setState({isFocused: true, highlightedIndex: -1, isUsingKeyboardMovement: false})}
                            onBlur={() => this.setState({isFocused: false})}
                        />
                    </View>
                )}
                {!isFiltered && (
                    <CategoryShortcutBar
                        headerIndices={this.headerIndices}
                        onPress={this.scrollToHeader}
                    />
                )}
>>>>>>> 7137be77
                {this.state.filteredEmojis.length === 0
                    ? (
                        <Text
                            style={[
                                styles.disabledText,
                                styles.emojiPickerList,
                                styles.dFlex,
                                styles.alignItemsCenter,
                                styles.justifyContentCenter,
                                this.isMobileLandscape() && styles.emojiPickerListLandscape,
                            ]}
                        >
                            {this.props.translate('common.noResultsFound')}
                        </Text>
                    )
                    : (
                        <FlatList
                            ref={el => this.emojiList = el}
                            data={this.state.filteredEmojis}
                            renderItem={this.renderItem}
                            keyExtractor={item => `emoji_picker_${item.code}`}
                            numColumns={CONST.EMOJI_NUM_PER_ROW}
                            style={[
                                styles.emojiPickerList,
                                this.isMobileLandscape() && styles.emojiPickerListLandscape,
                            ]}
                            extraData={
                              [this.state.filteredEmojis, this.state.highlightedIndex, this.props.preferredSkinTone]
                            }
                            stickyHeaderIndices={this.state.headerIndices}
                            onScroll={e => this.currentScrollOffset = e.nativeEvent.contentOffset.y}
                            getItemLayout={this.getItemLayout}
                        />
                    )}
                <EmojiSkinToneList
                    updatePreferredSkinTone={this.updatePreferredSkinTone}
                    preferredSkinTone={this.props.preferredSkinTone}
                />
            </View>
        );
    }
}

EmojiPickerMenu.propTypes = propTypes;
EmojiPickerMenu.defaultProps = defaultProps;

export default compose(
    withWindowDimensions,
    withLocalize,
    withOnyx({
        preferredSkinTone: {
            key: ONYXKEYS.PREFERRED_EMOJI_SKIN_TONE,
        },
        frequentlyUsedEmojis: {
            key: ONYXKEYS.FREQUENTLY_USED_EMOJIS,
        },
    }),
)(React.forwardRef((props, ref) => (
    // eslint-disable-next-line react/jsx-props-no-spreading
    <EmojiPickerMenu {...props} forwardedRef={ref} />
)));<|MERGE_RESOLUTION|>--- conflicted
+++ resolved
@@ -1,5 +1,5 @@
 import React, {Component} from 'react';
-import {View, FlatList, KeyboardAvoidingView} from 'react-native';
+import {View, FlatList} from 'react-native';
 import {withOnyx} from 'react-native-onyx';
 import PropTypes from 'prop-types';
 import _ from 'underscore';
@@ -20,7 +20,6 @@
 import * as EmojiUtils from '../../../libs/EmojiUtils';
 import CategoryShortcutBar from '../CategoryShortcutBar';
 import TextInput from '../../TextInput';
-import withViewportOffsetTop from '../../withViewportOffsetTop';
 
 const propTypes = {
     /** Function to add the selected emoji to the main compose text input */
@@ -475,11 +474,6 @@
                 style={[styles.emojiPickerContainer, StyleUtils.getEmojiPickerStyle(this.props.isSmallScreenWidth)]}
                 pointerEvents={this.state.arePointerEventsDisabled ? 'none' : 'auto'}
             >
-<<<<<<< HEAD
-                <CategoryShortcutBar
-                    headerIndices={this.headerIndices}
-                    onPress={this.scrollToHeader}
-                />
                 <View style={[styles.ph4, styles.pb1]}>
                     <TextInput
                         label={this.props.translate('common.search')}
@@ -494,29 +488,12 @@
                         autoCorrect={false}
                     />
                 </View>
-=======
-                {!this.props.isSmallScreenWidth && (
-                    <View style={[styles.ph4, styles.pb1, styles.pt2]}>
-                        <TextInput
-                            label={this.props.translate('common.search')}
-                            onChangeText={this.filterEmojis}
-                            defaultValue=""
-                            ref={el => this.searchInput = el}
-                            autoFocus
-                            selectTextOnFocus={this.state.selectTextOnFocus}
-                            onSelectionChange={this.onSelectionChange}
-                            onFocus={() => this.setState({isFocused: true, highlightedIndex: -1, isUsingKeyboardMovement: false})}
-                            onBlur={() => this.setState({isFocused: false})}
-                        />
-                    </View>
-                )}
                 {!isFiltered && (
                     <CategoryShortcutBar
                         headerIndices={this.headerIndices}
                         onPress={this.scrollToHeader}
                     />
                 )}
->>>>>>> 7137be77
                 {this.state.filteredEmojis.length === 0
                     ? (
                         <Text
