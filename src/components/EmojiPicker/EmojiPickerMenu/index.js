import React, {useCallback, useEffect, useRef, useState} from 'react';
import {View, FlatList} from 'react-native';
import {withOnyx} from 'react-native-onyx';
import PropTypes from 'prop-types';
import _ from 'underscore';
import lodashGet from 'lodash/get';
import CONST from '../../../CONST';
import ONYXKEYS from '../../../ONYXKEYS';
import styles from '../../../styles/styles';
import * as StyleUtils from '../../../styles/StyleUtils';
import emojiAssets from '../../../../assets/emojis';
import EmojiPickerMenuItem from '../EmojiPickerMenuItem';
import Text from '../../Text';
import withWindowDimensions, {windowDimensionsPropTypes} from '../../withWindowDimensions';
import withLocalize, {withLocalizePropTypes} from '../../withLocalize';
import compose from '../../../libs/compose';
import getOperatingSystem from '../../../libs/getOperatingSystem';
import * as User from '../../../libs/actions/User';
import EmojiSkinToneList from '../EmojiSkinToneList';
import * as EmojiUtils from '../../../libs/EmojiUtils';
import * as Browser from '../../../libs/Browser';
import CategoryShortcutBar from '../CategoryShortcutBar';
import TextInput from '../../TextInput';
import isEnterWhileComposition from '../../../libs/KeyboardShortcut/isEnterWhileComposition';
import canFocusInputOnScreenFocus from '../../../libs/canFocusInputOnScreenFocus';

const propTypes = {
    /** Function to add the selected emoji to the main compose text input */
    onEmojiSelected: PropTypes.func.isRequired,

    /** The ref to the search input (may be null on small screen widths) */
    forwardedRef: PropTypes.func,

    /** Stores user's preferred skin tone */
    preferredSkinTone: PropTypes.oneOfType([PropTypes.number, PropTypes.string]),
    /** Stores user's frequently used emojis */
    // eslint-disable-next-line react/forbid-prop-types
    frequentlyUsedEmojis: PropTypes.arrayOf(PropTypes.object),

    /** Props related to the dimensions of the window */
    ...windowDimensionsPropTypes,

    ...withLocalizePropTypes,
};

const defaultProps = {
    forwardedRef: () => {},
    preferredSkinTone: CONST.EMOJI_DEFAULT_SKIN_TONE,
    frequentlyUsedEmojis: [],
};
const throttleTime = Browser.isMobile() ? 200 : 50;

<<<<<<< HEAD
function EmojiPickerMenu(props) {
    const {forwardedRef, frequentlyUsedEmojis, preferredSkinTone, onEmojiSelected, preferredLocale, isSmallScreenWidth, windowHeight, translate} = props;
=======
class EmojiPickerMenu extends Component {
    constructor(props) {
        super(props);

        // Ref for the emoji search input
        this.searchInput = undefined;

        // Ref for emoji FlatList
        this.emojiList = undefined;

        // We want consistent auto focus behavior on input between native and mWeb so we have some auto focus management code that will
        // prevent auto focus when open picker for mobile device
        this.shouldFocusInputOnScreenFocus = canFocusInputOnScreenFocus();

        this.filterEmojis = _.throttle(this.filterEmojis.bind(this), throttleTime);
        this.highlightAdjacentEmoji = this.highlightAdjacentEmoji.bind(this);
        this.setupEventHandlers = this.setupEventHandlers.bind(this);
        this.cleanupEventHandlers = this.cleanupEventHandlers.bind(this);
        this.renderItem = this.renderItem.bind(this);
        this.isMobileLandscape = this.isMobileLandscape.bind(this);
        this.onSelectionChange = this.onSelectionChange.bind(this);
        this.updatePreferredSkinTone = this.updatePreferredSkinTone.bind(this);
        this.setFirstNonHeaderIndex = this.setFirstNonHeaderIndex.bind(this);
        this.getItemLayout = this.getItemLayout.bind(this);
        this.scrollToHeader = this.scrollToHeader.bind(this);

        this.firstNonHeaderIndex = 0;

        const {filteredEmojis, headerEmojis, headerRowIndices} = this.getEmojisAndHeaderRowIndices();
        this.emojis = filteredEmojis;
        this.headerEmojis = headerEmojis;
        this.headerRowIndices = headerRowIndices;

        this.state = {
            filteredEmojis: this.emojis,
            headerIndices: this.headerRowIndices,
            highlightedIndex: -1,
            arePointerEventsDisabled: false,
            selection: {
                start: 0,
                end: 0,
            },
            isFocused: false,
            isUsingKeyboardMovement: false,
        };
    }
>>>>>>> 9e35d91d

    // Ref for the emoji search input
    const searchInputRef = useRef(null);

    // Ref for emoji FlatList
    const emojiListRef = useRef(null);

    // We want consistent auto focus behavior on input between native and mWeb so we have some auto focus management code that will
    // prevent auto focus when open picker for mobile device
    const shouldFocusInputOnScreenFocus = canFocusInputOnScreenFocus();

    const firstNonHeaderIndex = useRef(0);

    /**
     * Calculate the filtered + header emojis and header row indices
     * @returns {Object}
     */
    function getEmojisAndHeaderRowIndices() {
        // If we're on Windows, don't display the flag emojis (the last category),
        // since Windows doesn't support them
        const flagHeaderIndex = _.findIndex(emojiAssets, (emoji) => emoji.header && emoji.code === 'flags');
        const filteredEmojis =
            getOperatingSystem() === CONST.OS.WINDOWS
                ? EmojiUtils.mergeEmojisWithFrequentlyUsedEmojis(emojiAssets.slice(0, flagHeaderIndex))
                : EmojiUtils.mergeEmojisWithFrequentlyUsedEmojis(emojiAssets);

        // Get the header emojis along with the code, index and icon.
        // index is the actual header index starting at the first emoji and counting each one
        const headerEmojis = EmojiUtils.getHeaderEmojis(filteredEmojis);

        // This is the indices of each header's Row
        // The positions are static, and are calculated as index/numColumns (8 in our case)
        // This is because each row of 8 emojis counts as one index to the flatlist
        const headerRowIndices = _.map(headerEmojis, (headerEmoji) => Math.floor(headerEmoji.index / CONST.EMOJI_NUM_PER_ROW));

        return {filteredEmojis, headerEmojis, headerRowIndices};
    }

    const emojis = useRef([]);
    if (emojis.current.length === 0) {
        emojis.current = getEmojisAndHeaderRowIndices().filteredEmojis;
    }
    const headerRowIndices = useRef([]);
    if (headerRowIndices.current.length === 0) {
        headerRowIndices.current = getEmojisAndHeaderRowIndices().headerRowIndices;
    }
    const [headerEmojis, setHeaderEmojis] = useState(() => getEmojisAndHeaderRowIndices().headerEmojis);

    const [filteredEmojis, setFilteredEmojis] = useState(emojis.current);
    const [headerIndices, setHeaderIndices] = useState(headerRowIndices.current);
    const [highlightedIndex, setHighlightedIndex] = useState(-1);
    const [arePointerEventsDisabled, setArePointerEventsDisabled] = useState(false);
    const [selection, setSelection] = useState({start: 0, end: 0});
    const [isFocused, setIsFocused] = useState(false);
    const [isUsingKeyboardMovement, setIsUsingKeyboardMovement] = useState(false);
    const [selectTextOnFocus, setSelectTextOnFocus] = useState(false);

    useEffect(() => {
        const emojisAndHeaderRowIndices = getEmojisAndHeaderRowIndices();
        emojis.current = emojisAndHeaderRowIndices.filteredEmojis;
        headerRowIndices.current = emojisAndHeaderRowIndices.headerRowIndices;
        setHeaderEmojis(emojisAndHeaderRowIndices.headerEmojis);
        setFilteredEmojis(emojis.current);
        setHeaderIndices(headerRowIndices.current);
    }, [frequentlyUsedEmojis]);

    /**
     * On text input selection change
     *
     * @param {Event} event
     */
    const onSelectionChange = useCallback((event) => {
        setSelection(event.nativeEvent.selection);
    }, []);

    /**
     * Find and store index of the first emoji item
     * @param {Array} filteredEmojisArr
     */
    function updateFirstNonHeaderIndex(filteredEmojisArr) {
        firstNonHeaderIndex.current = _.findIndex(filteredEmojisArr, (item) => !item.spacer && !item.header);
    }

    const mouseMoveHandler = useCallback(() => {
        if (!arePointerEventsDisabled) {
            return;
        }
        setArePointerEventsDisabled(false);
    }, [arePointerEventsDisabled]);

    /**
     * This function will be used with FlatList getItemLayout property for optimization purpose that allows skipping
     * the measurement of dynamic content if we know the size (height or width) of items ahead of time.
     * Generate and return an object with properties length(height of each individual row),
     * offset(distance of the current row from the top of the FlatList), index(current row index)
     *
     * @param {*} data FlatList item
     * @param {Number} index row index
     * @returns {Object}
     */
    const getItemLayout = useCallback((data, index) => ({length: CONST.EMOJI_PICKER_ITEM_HEIGHT, offset: CONST.EMOJI_PICKER_ITEM_HEIGHT * index, index}), []);

    /**
     * Focuses the search Input and has the text selected
     */
    function focusInputWithTextSelect() {
        if (!searchInputRef.current) {
            return;
        }

        setSelectTextOnFocus(true);
        searchInputRef.current.focus();
    }

    const filterEmojis = _.debounce((searchTerm) => {
        const normalizedSearchTerm = searchTerm.toLowerCase().trim().replaceAll(':', '');
        if (emojiListRef.current) {
            emojiListRef.current.scrollToOffset({offset: 0, animated: false});
        }
        if (normalizedSearchTerm === '') {
            // There are no headers when searching, so we need to re-make them sticky when there is no search term
            setFilteredEmojis(emojis.current);
            setHeaderIndices(headerRowIndices.current);
            setHighlightedIndex(-1);
            updateFirstNonHeaderIndex(emojis.current);
            return;
        }
        const newFilteredEmojiList = EmojiUtils.suggestEmojis(`:${normalizedSearchTerm}`, preferredLocale, emojis.current.length);

        // Remove sticky header indices. There are no headers while searching and we don't want to make emojis sticky
        setFilteredEmojis(newFilteredEmojiList);
        setHeaderIndices([]);
        setHighlightedIndex(0);
        updateFirstNonHeaderIndex(newFilteredEmojiList);
    }, 300);

    /**
     * Highlights emojis adjacent to the currently highlighted emoji depending on the arrowKey
     * @param {String} arrowKey
     */
    const highlightAdjacentEmoji = useCallback(
        (arrowKey) => {
            if (filteredEmojis.length === 0) {
                return;
            }

            // Arrow Down and Arrow Right enable arrow navigation when search is focused
            if (searchInputRef.current && searchInputRef.current.isFocused()) {
                if (arrowKey !== 'ArrowDown' && arrowKey !== 'ArrowRight') {
                    return;
                }

                if (arrowKey === 'ArrowRight' && !(searchInputRef.current.value.length === selection.start && selection.start === selection.end)) {
                    return;
                }

                // Blur the input, change the highlight type to keyboard, and disable pointer events
                searchInputRef.current.blur();
                setArePointerEventsDisabled(true);
                setIsUsingKeyboardMovement(true);

                // We only want to hightlight the Emoji if none was highlighted already
                // If we already have a highlighted Emoji, lets just skip the first navigation
                if (highlightedIndex !== -1) {
                    return;
                }
            }

            // If nothing is highlighted and an arrow key is pressed
            // select the first emoji, apply keyboard movement styles, and disable pointer events
            if (highlightedIndex === -1) {
                setHighlightedIndex(firstNonHeaderIndex.current);
                setArePointerEventsDisabled(true);
                setIsUsingKeyboardMovement(true);
                return;
            }

            let newIndex = highlightedIndex;
            const move = (steps, boundsCheck, onBoundReached = () => {}) => {
                if (boundsCheck()) {
                    onBoundReached();
                    return;
                }

                // Move in the prescribed direction until we reach an element that isn't a header
                const isHeader = (e) => e.header || e.spacer;
                do {
                    newIndex += steps;
                    if (newIndex < 0) {
                        break;
                    }
                } while (isHeader(filteredEmojis[newIndex]));
            };

            switch (arrowKey) {
                case 'ArrowDown':
                    move(CONST.EMOJI_NUM_PER_ROW, () => highlightedIndex + CONST.EMOJI_NUM_PER_ROW > filteredEmojis.length - 1);
                    break;
                case 'ArrowLeft':
                    move(
                        -1,
                        () => highlightedIndex - 1 < firstNonHeaderIndex.current,
                        () => {
                            // Reaching start of the list, arrow left set the focus to searchInput.
                            focusInputWithTextSelect();
                            newIndex = -1;
                        },
                    );
                    break;
                case 'ArrowRight':
                    move(1, () => highlightedIndex + 1 > filteredEmojis.length - 1);
                    break;
                case 'ArrowUp':
                    move(
                        -CONST.EMOJI_NUM_PER_ROW,
                        () => highlightedIndex - CONST.EMOJI_NUM_PER_ROW < firstNonHeaderIndex.current,
                        () => {
                            // Reaching start of the list, arrow up set the focus to searchInput.
                            focusInputWithTextSelect();
                            newIndex = -1;
                        },
                    );
                    break;
                default:
                    break;
            }

            // Actually highlight the new emoji, apply keyboard movement styles, and disable pointer events
            if (newIndex !== highlightedIndex) {
                setHighlightedIndex(newIndex);
                setArePointerEventsDisabled(true);
                setIsUsingKeyboardMovement(true);
            }
        },
        [filteredEmojis, highlightedIndex, selection.end, selection.start],
    );

    const keyDownHandler = useCallback(
        (keyBoardEvent) => {
            if (keyBoardEvent.key.startsWith('Arrow')) {
                if (!isFocused || keyBoardEvent.key === 'ArrowUp' || keyBoardEvent.key === 'ArrowDown') {
                    keyBoardEvent.preventDefault();
                }

                // Move the highlight when arrow keys are pressed
                highlightAdjacentEmoji(keyBoardEvent.key);
                return;
            }

            // Select the currently highlighted emoji if enter is pressed
            if (!isEnterWhileComposition(keyBoardEvent) && keyBoardEvent.key === CONST.KEYBOARD_SHORTCUTS.ENTER.shortcutKey && highlightedIndex !== -1) {
                const item = filteredEmojis[highlightedIndex];
                if (!item) {
                    return;
                }
                const emoji = lodashGet(item, ['types', preferredSkinTone], item.code);
                onEmojiSelected(emoji, item);
                return;
            }

            // Enable keyboard movement if tab or enter is pressed or if shift is pressed while the input
            // is not focused, so that the navigation and tab cycling can be done using the keyboard without
            // interfering with the input behaviour.
            if (keyBoardEvent.key === 'Tab' || keyBoardEvent.key === 'Enter' || (keyBoardEvent.key === 'Shift' && searchInputRef.current && !searchInputRef.current.isFocused())) {
                setIsUsingKeyboardMovement(true);
                return;
            }

            // We allow typing in the search box if any key is pressed apart from Arrow keys.
            if (searchInputRef.current && !searchInputRef.current.isFocused()) {
                setSelectTextOnFocus(false);
                searchInputRef.current.focus();

                // Re-enable selection on the searchInput
                setSelectTextOnFocus(true);
            }
        },
        [filteredEmojis, highlightAdjacentEmoji, highlightedIndex, isFocused, onEmojiSelected, preferredSkinTone],
    );

    /**
     * Setup and attach keypress/mouse handlers for highlight navigation.
     */
    const setupEventHandlers = useCallback(() => {
        if (!document) {
            return;
        }

        // Keyboard events are not bubbling on TextInput in RN-Web, Bubbling was needed for this event to trigger
        // event handler attached to document root. To fix this, trigger event handler in Capture phase.
        document.addEventListener('keydown', keyDownHandler, true);

        // Re-enable pointer events and hovering over EmojiPickerItems when the mouse moves
        document.addEventListener('mousemove', mouseMoveHandler);
    }, [keyDownHandler, mouseMoveHandler]);

    /**
     * Cleanup all mouse/keydown event listeners that we've set up
     */
    const cleanupEventHandlers = useCallback(() => {
        if (!document) {
            return;
        }

        document.removeEventListener('keydown', keyDownHandler, true);
        document.removeEventListener('mousemove', mouseMoveHandler);
    }, [keyDownHandler, mouseMoveHandler]);

    useEffect(() => {
        // This callback prop is used by the parent component using the constructor to
        // get a ref to the inner textInput element e.g. if we do
        // <constructor ref={el => this.textInput = el} /> this will not
        // return a ref to the component, but rather the HTML element by default
        if (shouldFocusInputOnScreenFocus && forwardedRef && _.isFunction(forwardedRef)) {
            forwardedRef(searchInputRef.current);
        }

        setupEventHandlers();
        updateFirstNonHeaderIndex(emojis.current);

        return () => {
            cleanupEventHandlers();
        };
    }, [forwardedRef, shouldFocusInputOnScreenFocus, cleanupEventHandlers, setupEventHandlers]);

    const scrollToHeader = useCallback((headerIndex) => {
        if (!emojiListRef.current) {
            return;
        }

        const calculatedOffset = Math.floor(headerIndex / CONST.EMOJI_NUM_PER_ROW) * CONST.EMOJI_PICKER_HEADER_HEIGHT;
        emojiListRef.current.flashScrollIndicators();
        emojiListRef.current.scrollToOffset({offset: calculatedOffset, animated: true});
    }, []);

    /**
     * @param {Number} skinTone
     */
    const updatePreferredSkinTone = useCallback(
        (skinTone) => {
            if (Number(preferredSkinTone) === Number(skinTone)) {
                return;
            }

            User.updatePreferredSkinTone(skinTone);
        },
        [preferredSkinTone],
    );

    /**
     * Return a unique key for each emoji item
     *
     * @param {Object} item
     * @param {Number} index
     * @returns {String}
     */
    const keyExtractor = useCallback((item, index) => `emoji_picker_${item.code}_${index}`, []);

    /**
     * Given an emoji item object, render a component based on its type.
     * Items with the code "SPACER" return nothing and are used to fill rows up to 8
     * so that the sticky headers function properly.
     *
     * @param {Object} item
     * @param {Number} index
     * @returns {*}
     */
    const renderItem = useCallback(
        ({item, index}) => {
            const {code, header, types} = item;
            if (item.spacer) {
                return null;
            }

            if (header) {
                return (
                    <View style={styles.emojiHeaderContainer}>
                        <Text style={styles.textLabelSupporting}>{translate(`emojiPicker.headers.${code}`)}</Text>
                    </View>
                );
            }

            const emojiCode = types && types[preferredSkinTone] ? types[preferredSkinTone] : code;

            const isEmojiFocused = index === highlightedIndex && isUsingKeyboardMovement;

            return (
                <EmojiPickerMenuItem
                    onPress={(emoji) => onEmojiSelected(emoji, item)}
                    onHoverIn={() => {
                        if (!isUsingKeyboardMovement) {
                            return;
                        }
                        setIsUsingKeyboardMovement(false);
                    }}
                    emoji={emojiCode}
                    onFocus={() => setHighlightedIndex(index)}
                    onBlur={() =>
                        // Only clear the highlighted index if the highlighted index is the same,
                        // meaning that the focus changed to an element that is not an emoji item.
                        setHighlightedIndex((prevState) => (prevState === index ? -1 : prevState))
                    }
                    isFocused={isEmojiFocused}
                />
            );
        },
        [isUsingKeyboardMovement, highlightedIndex, onEmojiSelected, preferredSkinTone, translate],
    );

    const isFiltered = emojis.current.length !== filteredEmojis.length;
    const listStyle = StyleUtils.getEmojiPickerListHeight(isFiltered, windowHeight);
    const height = !listStyle.maxHeight || listStyle.height < listStyle.maxHeight ? listStyle.height : listStyle.maxHeight;
    const overflowLimit = Math.floor(height / CONST.EMOJI_PICKER_ITEM_HEIGHT) * 8;
    return (
        <View
            style={[styles.emojiPickerContainer, StyleUtils.getEmojiPickerStyle(isSmallScreenWidth)]}
            // Disable pointer events so that onHover doesn't get triggered when the items move while we're scrolling
            pointerEvents={arePointerEventsDisabled ? 'none' : 'auto'}
        >
            <View style={[styles.ph4, styles.pb3, styles.pt2]}>
                <TextInput
                    label={translate('common.search')}
                    accessibilityLabel={translate('common.search')}
                    accessibilityRole={CONST.ACCESSIBILITY_ROLE.TEXT}
                    onChangeText={filterEmojis}
                    defaultValue=""
                    ref={searchInputRef}
                    autoFocus={shouldFocusInputOnScreenFocus}
                    selectTextOnFocus={selectTextOnFocus}
                    onSelectionChange={onSelectionChange}
                    onFocus={() => {
                        setHighlightedIndex(-1);
                        setIsFocused(true);
                        setIsUsingKeyboardMovement(false);
                    }}
                    onBlur={() => setIsFocused(false)}
                    autoCorrect={false}
                    blurOnSubmit={filteredEmojis.length > 0}
                />
            </View>
            {!isFiltered && (
                <CategoryShortcutBar
                    headerEmojis={headerEmojis}
                    onPress={scrollToHeader}
                />
            )}
            <FlatList
                ref={emojiListRef}
                data={filteredEmojis}
                renderItem={renderItem}
                keyExtractor={keyExtractor}
                numColumns={CONST.EMOJI_NUM_PER_ROW}
                style={[
                    listStyle,
                    // This prevents elastic scrolling when scroll reaches the start or end
                    {overscrollBehaviorY: 'contain'},
                    // Set overflow to hidden to prevent elastic scrolling when there are not enough contents to scroll in FlatList
                    {overflowY: filteredEmojis.length > overflowLimit ? 'auto' : 'hidden'},
                    // Set scrollPaddingTop to consider sticky headers while scrolling
                    {scrollPaddingTop: isFiltered ? 0 : CONST.EMOJI_PICKER_ITEM_HEIGHT},
                ]}
                extraData={[filteredEmojis, highlightedIndex, preferredSkinTone]}
                stickyHeaderIndices={headerIndices}
                getItemLayout={getItemLayout}
                contentContainerStyle={styles.flexGrow1}
                ListEmptyComponent={<Text style={[styles.textLabel, styles.colorMuted]}>{translate('common.noResultsFound')}</Text>}
            />
            <EmojiSkinToneList
                updatePreferredSkinTone={updatePreferredSkinTone}
                preferredSkinTone={preferredSkinTone}
            />
        </View>
    );
}

EmojiPickerMenu.propTypes = propTypes;
EmojiPickerMenu.defaultProps = defaultProps;

export default compose(
    withWindowDimensions,
    withLocalize,
    withOnyx({
        preferredSkinTone: {
            key: ONYXKEYS.PREFERRED_EMOJI_SKIN_TONE,
        },
        frequentlyUsedEmojis: {
            key: ONYXKEYS.FREQUENTLY_USED_EMOJIS,
        },
    }),
)(
    React.forwardRef((props, ref) => (
        <EmojiPickerMenu
            // eslint-disable-next-line react/jsx-props-no-spreading
            {...props}
            forwardedRef={ref}
        />
    )),
);<|MERGE_RESOLUTION|>--- conflicted
+++ resolved
@@ -48,59 +48,11 @@
     preferredSkinTone: CONST.EMOJI_DEFAULT_SKIN_TONE,
     frequentlyUsedEmojis: [],
 };
+
 const throttleTime = Browser.isMobile() ? 200 : 50;
 
-<<<<<<< HEAD
 function EmojiPickerMenu(props) {
     const {forwardedRef, frequentlyUsedEmojis, preferredSkinTone, onEmojiSelected, preferredLocale, isSmallScreenWidth, windowHeight, translate} = props;
-=======
-class EmojiPickerMenu extends Component {
-    constructor(props) {
-        super(props);
-
-        // Ref for the emoji search input
-        this.searchInput = undefined;
-
-        // Ref for emoji FlatList
-        this.emojiList = undefined;
-
-        // We want consistent auto focus behavior on input between native and mWeb so we have some auto focus management code that will
-        // prevent auto focus when open picker for mobile device
-        this.shouldFocusInputOnScreenFocus = canFocusInputOnScreenFocus();
-
-        this.filterEmojis = _.throttle(this.filterEmojis.bind(this), throttleTime);
-        this.highlightAdjacentEmoji = this.highlightAdjacentEmoji.bind(this);
-        this.setupEventHandlers = this.setupEventHandlers.bind(this);
-        this.cleanupEventHandlers = this.cleanupEventHandlers.bind(this);
-        this.renderItem = this.renderItem.bind(this);
-        this.isMobileLandscape = this.isMobileLandscape.bind(this);
-        this.onSelectionChange = this.onSelectionChange.bind(this);
-        this.updatePreferredSkinTone = this.updatePreferredSkinTone.bind(this);
-        this.setFirstNonHeaderIndex = this.setFirstNonHeaderIndex.bind(this);
-        this.getItemLayout = this.getItemLayout.bind(this);
-        this.scrollToHeader = this.scrollToHeader.bind(this);
-
-        this.firstNonHeaderIndex = 0;
-
-        const {filteredEmojis, headerEmojis, headerRowIndices} = this.getEmojisAndHeaderRowIndices();
-        this.emojis = filteredEmojis;
-        this.headerEmojis = headerEmojis;
-        this.headerRowIndices = headerRowIndices;
-
-        this.state = {
-            filteredEmojis: this.emojis,
-            headerIndices: this.headerRowIndices,
-            highlightedIndex: -1,
-            arePointerEventsDisabled: false,
-            selection: {
-                start: 0,
-                end: 0,
-            },
-            isFocused: false,
-            isUsingKeyboardMovement: false,
-        };
-    }
->>>>>>> 9e35d91d
 
     // Ref for the emoji search input
     const searchInputRef = useRef(null);
@@ -215,7 +167,7 @@
         searchInputRef.current.focus();
     }
 
-    const filterEmojis = _.debounce((searchTerm) => {
+    const filterEmojis = _.throttle((searchTerm) => {
         const normalizedSearchTerm = searchTerm.toLowerCase().trim().replaceAll(':', '');
         if (emojiListRef.current) {
             emojiListRef.current.scrollToOffset({offset: 0, animated: false});
@@ -235,7 +187,7 @@
         setHeaderIndices([]);
         setHighlightedIndex(0);
         updateFirstNonHeaderIndex(newFilteredEmojiList);
-    }, 300);
+    }, throttleTime);
 
     /**
      * Highlights emojis adjacent to the currently highlighted emoji depending on the arrowKey
