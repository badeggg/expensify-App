import React, {Component} from 'react';
import {View, FlatList} from 'react-native';
import {withOnyx} from 'react-native-onyx';
import PropTypes from 'prop-types';
import compose from '../../../libs/compose';
import withWindowDimensions, {windowDimensionsPropTypes} from '../../withWindowDimensions';
import CONST from '../../../CONST';
import ONYXKEYS from '../../../ONYXKEYS';
import styles from '../../../styles/styles';
import emojis from '../../../../assets/emojis';
import EmojiPickerMenuItem from '../EmojiPickerMenuItem';
import Text from '../../Text';
import withLocalize, {withLocalizePropTypes} from '../../withLocalize';
import EmojiSkinToneList from '../EmojiSkinToneList';
import * as EmojiUtils from '../../../libs/EmojiUtils';
import * as User from '../../../libs/actions/User';

const propTypes = {
    /** Function to add the selected emoji to the main compose text input */
    onEmojiSelected: PropTypes.func.isRequired,

    /** Stores user's preferred skin tone */
    preferredSkinTone: PropTypes.oneOfType([PropTypes.number, PropTypes.string]),

    /** User's frequently used emojis */
    frequentlyUsedEmojis: PropTypes.arrayOf(PropTypes.shape({
        code: PropTypes.string.isRequired,
        keywords: PropTypes.arrayOf(PropTypes.string),
    })).isRequired,


    /** Props related to the dimensions of the window */
    ...windowDimensionsPropTypes,

    /** Props related to translation */
    ...withLocalizePropTypes,
};

const defaultProps = {
    preferredSkinTone: undefined,
};

class EmojiPickerMenu extends Component {
    constructor(props) {
        super(props);

        // This is the number of columns in each row of the picker.
        // Because of how flatList implements these rows, each row is an index rather than each element
        // For this reason to make headers work, we need to have the header be the only rendered element in its row
        // If this number is changed, emojis.js will need to be updated to have the proper number of spacer elements
        // around each header.
        this.numColumns = CONST.EMOJI_NUM_PER_ROW;

        this.emojis = EmojiUtils.mergeEmojisWithFrequentlyUsedEmojis(emojis, this.props.frequentlyUsedEmojis);

        // This is the indices of each category of emojis
        // The positions are static, and are calculated as index/numColumns (8 in our case)
        // This is because each row of 8 emojis counts as one index
        this.unfilteredHeaderIndices = EmojiUtils.getDynamicHeaderIndices(this.emojis);

        this.renderItem = this.renderItem.bind(this);
        this.isMobileLandscape = this.isMobileLandscape.bind(this);
        this.updatePreferredSkinTone = this.updatePreferredSkinTone.bind(this);
<<<<<<< HEAD
        this.onEmojiSelected = this.onEmojiSelected.bind(this);
    }

    /**
     * Callback for the emoji picker to add whatever emoji is chosen into the main input
     *
     * @param {String} emoji
     * @param {Object} emojiObject
     */
    onEmojiSelected(emoji, emojiObject) {
=======
    }

    /**
     * @param {String} emoji
     * @param {Object} emojiObject
     */
    addToFrequentAndSelectEmoji(emoji, emojiObject) {
>>>>>>> 2bc5c843
        EmojiUtils.addToFrequentlyUsedEmojis(this.props.frequentlyUsedEmojis, emojiObject);
        this.props.onEmojiSelected(emoji);
    }

    /**
     * Check if its a landscape mode of mobile device
     *
     * @returns {Boolean}
     */
    isMobileLandscape() {
        return this.props.windowWidth >= this.props.windowHeight;
    }

    /**
<<<<<<< HEAD
     * Update user preferred skin tone
     *
=======
>>>>>>> 2bc5c843
     * @param {Number} skinTone
     */
    updatePreferredSkinTone(skinTone) {
        if (this.props.preferredSkinTone === skinTone) {
            return;
        }

<<<<<<< HEAD
        this.props.updatePreferredSkinTone(skinTone);
=======
        User.setPreferredSkinTone(skinTone);
>>>>>>> 2bc5c843
    }

    /**
     * Given an emoji item object, render a component based on its type.
     * Items with the code "SPACER" return nothing and are used to fill rows up to 8
     * so that the sticky headers function properly
     *
     * @param {Object} item
     * @returns {*}
     */
    renderItem({item}) {
        const {code, types} = item;
        if (item.spacer) {
            return null;
        }

        if (item.header) {
            return (
                <Text style={styles.emojiHeaderStyle}>
                    {this.props.translate(`emojiPicker.headers.${item.code}`)}
                </Text>
            );
        }

        const emojiCode = types && types[this.props.preferredSkinTone]
            ? types[this.props.preferredSkinTone]
            : code;


        return (
            <EmojiPickerMenuItem
<<<<<<< HEAD
                onPress={emoji => this.onEmojiSelected(emoji, item)}
=======
                onPress={emoji => this.addToFrequentAndSelectEmoji(emoji, item)}
>>>>>>> 2bc5c843
                emoji={emojiCode}
            />
        );
    }


    render() {
        return (
            <View style={styles.emojiPickerContainer}>
                <FlatList
                    data={this.emojis}
                    renderItem={this.renderItem}
                    keyExtractor={item => (`emoji_picker_${item.code}`)}
                    numColumns={this.numColumns}
                    style={[
                        styles.emojiPickerList,
                        this.isMobileLandscape() && styles.emojiPickerListLandscape,
                    ]}
                    stickyHeaderIndices={this.unfilteredHeaderIndices}
                />
                <EmojiSkinToneList
                    updatePreferredSkinTone={this.updatePreferredSkinTone}
                    preferredSkinTone={this.props.preferredSkinTone}
                />
            </View>
        );
    }
}

EmojiPickerMenu.propTypes = propTypes;
EmojiPickerMenu.defaultProps = defaultProps;

export default compose(
    withWindowDimensions,
    withLocalize,
    withOnyx({
        preferredSkinTone: {
            key: ONYXKEYS.PREFERRED_EMOJI_SKIN_TONE,
        },
        frequentlyUsedEmojis: {
            key: ONYXKEYS.FREQUENTLY_USED_EMOJIS,
        },
    }),
)(React.forwardRef((props, ref) => (
    // eslint-disable-next-line react/jsx-props-no-spreading
    <EmojiPickerMenu {...props} forwardedRef={ref} />
)));<|MERGE_RESOLUTION|>--- conflicted
+++ resolved
@@ -61,18 +61,6 @@
         this.renderItem = this.renderItem.bind(this);
         this.isMobileLandscape = this.isMobileLandscape.bind(this);
         this.updatePreferredSkinTone = this.updatePreferredSkinTone.bind(this);
-<<<<<<< HEAD
-        this.onEmojiSelected = this.onEmojiSelected.bind(this);
-    }
-
-    /**
-     * Callback for the emoji picker to add whatever emoji is chosen into the main input
-     *
-     * @param {String} emoji
-     * @param {Object} emojiObject
-     */
-    onEmojiSelected(emoji, emojiObject) {
-=======
     }
 
     /**
@@ -80,7 +68,6 @@
      * @param {Object} emojiObject
      */
     addToFrequentAndSelectEmoji(emoji, emojiObject) {
->>>>>>> 2bc5c843
         EmojiUtils.addToFrequentlyUsedEmojis(this.props.frequentlyUsedEmojis, emojiObject);
         this.props.onEmojiSelected(emoji);
     }
@@ -95,11 +82,6 @@
     }
 
     /**
-<<<<<<< HEAD
-     * Update user preferred skin tone
-     *
-=======
->>>>>>> 2bc5c843
      * @param {Number} skinTone
      */
     updatePreferredSkinTone(skinTone) {
@@ -107,11 +89,7 @@
             return;
         }
 
-<<<<<<< HEAD
-        this.props.updatePreferredSkinTone(skinTone);
-=======
         User.setPreferredSkinTone(skinTone);
->>>>>>> 2bc5c843
     }
 
     /**
@@ -143,11 +121,7 @@
 
         return (
             <EmojiPickerMenuItem
-<<<<<<< HEAD
-                onPress={emoji => this.onEmojiSelected(emoji, item)}
-=======
                 onPress={emoji => this.addToFrequentAndSelectEmoji(emoji, item)}
->>>>>>> 2bc5c843
                 emoji={emojiCode}
             />
         );
