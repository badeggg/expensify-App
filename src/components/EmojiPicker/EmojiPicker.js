import React, {useState, useEffect, useRef, forwardRef, useImperativeHandle} from 'react';
import {Dimensions, Keyboard} from 'react-native';
import _ from 'underscore';
import EmojiPickerMenu from './EmojiPickerMenu';
import CONST from '../../CONST';
import styles from '../../styles/styles';
import PopoverWithMeasuredContent from '../PopoverWithMeasuredContent';
<<<<<<< HEAD
import * as ComponentUtils from '../../libs/ComponentUtils';
=======
import withWindowDimensions, {windowDimensionsPropTypes} from '../withWindowDimensions';
import withViewportOffsetTop, {viewportOffsetTopPropTypes} from '../withViewportOffsetTop';
import compose from '../../libs/compose';
import * as StyleUtils from '../../styles/StyleUtils';
>>>>>>> e20dd3f1

const DEFAULT_ANCHOR_ORIGIN = {
    horizontal: CONST.MODAL.ANCHOR_ORIGIN_HORIZONTAL.RIGHT,
    vertical: CONST.MODAL.ANCHOR_ORIGIN_VERTICAL.BOTTOM,
};

<<<<<<< HEAD
const EmojiPicker = forwardRef((props, ref) => {
    const [isEmojiPickerVisible, setIsEmojiPickerVisible] = useState(false);
    const [emojiPopoverAnchorPosition, setEmojiPopoverAnchorPosition] = useState({
        horizontal: 0,
        vertical: 0,
    });
    const emojiPopoverAnchorOrigin = useRef(DEFAULT_ANCHOR_ORIGIN);
    const emojiPopoverAnchor = useRef(null);
    const onModalHide = useRef(() => {});
    const onEmojiSelected = useRef(() => {});
    const emojiSearchInput = useRef();

    useEffect(() => {
        if (isEmojiPickerVisible) {
            Keyboard.dismiss();
=======
const propTypes = {
    ...windowDimensionsPropTypes,
    ...viewportOffsetTopPropTypes,
};

class EmojiPicker extends React.Component {
    constructor(props) {
        super(props);

        this.hideEmojiPicker = this.hideEmojiPicker.bind(this);
        this.showEmojiPicker = this.showEmojiPicker.bind(this);
        this.selectEmoji = this.selectEmoji.bind(this);
        this.measureEmojiPopoverAnchorPosition = this.measureEmojiPopoverAnchorPosition.bind(this);
        this.measureEmojiPopoverAnchorPositionAndUpdateState = this.measureEmojiPopoverAnchorPositionAndUpdateState.bind(this);
        this.focusEmojiSearchInput = this.focusEmojiSearchInput.bind(this);
        this.onModalHide = () => {};
        this.onEmojiSelected = () => {};

        this.state = {
            isEmojiPickerVisible: false,

            // The horizontal and vertical position (relative to the window) where the emoji popover will display.
            emojiPopoverAnchorPosition: {
                horizontal: 0,
                vertical: 0,
            },

            emojiPopoverAnchorOrigin: DEFAULT_ANCHOR_ORIGIN,
        };
    }

    componentDidMount() {
        this.emojiPopoverDimensionListener = Dimensions.addEventListener('change', this.measureEmojiPopoverAnchorPositionAndUpdateState);
    }

    componentDidUpdate(prevProps, prevState) {
        if (prevState.isEmojiPickerVisible === this.state.isEmojiPickerVisible || !this.state.isEmojiPickerVisible) {
            return;
>>>>>>> e20dd3f1
        }

        const emojiPopoverDimensionListener = Dimensions.addEventListener('change', () => {
            ComponentUtils.calculateAnchorPosition(emojiPopoverAnchor.current).then((value) => {
                setEmojiPopoverAnchorPosition(value);
            });
        });
        return () => {
            emojiPopoverDimensionListener.remove();
        };
    }, [isEmojiPickerVisible]);

    /**
     * Show the emoji picker menu.
     *
     * @param {Function} [onModalHideValue=() => {}] - Run a callback when Modal hides.
     * @param {Function} [onEmojiSelectedValue=() => {}] - Run a callback when Emoji selected.
     * @param {Element} emojiPopoverAnchorValue - Element to which Popover is anchored
     * @param {Object} [anchorOrigin=DEFAULT_ANCHOR_ORIGIN] - Anchor origin for Popover
     * @param {Function} [onWillShow=() => {}] - Run a callback when Popover will show
     */
    const showEmojiPicker = (onModalHideValue, onEmojiSelectedValue, emojiPopoverAnchorValue, anchorOrigin, onWillShow = () => {}) => {
        onModalHide.current = onModalHideValue;
        onEmojiSelected.current = onEmojiSelectedValue;
        emojiPopoverAnchor.current = emojiPopoverAnchorValue;

        if (emojiPopoverAnchor.current) {
            // Drop focus to avoid blue focus ring.
            emojiPopoverAnchor.current.blur();
        }

        ComponentUtils.calculateAnchorPosition(emojiPopoverAnchor.current).then((value) => {
            onWillShow();
            setIsEmojiPickerVisible(true);
            setEmojiPopoverAnchorPosition(value);
            emojiPopoverAnchorOrigin.current = anchorOrigin || DEFAULT_ANCHOR_ORIGIN;
        });
    };

    /**
     * Hide the emoji picker menu.
     *
     * @param {Boolean} isNavigating
     */
    const hideEmojiPicker = (isNavigating) => {
        if (isNavigating) {
            onModalHide.current = () => {};
        }
        emojiPopoverAnchor.current = null;
        setIsEmojiPickerVisible(false);
    };

    /**
     * Focus the search input in the emoji picker.
     */
    const focusEmojiSearchInput = () => {
        if (!emojiSearchInput.current) {
            return;
        }
        emojiSearchInput.current.focus();
    };

    /**
     * Callback for the emoji picker to add whatever emoji is chosen into the main input
     *
     * @param {String} emoji
     * @param {Object} emojiObject
     */
<<<<<<< HEAD
    const selectEmoji = (emoji, emojiObject) => {
        // Prevent fast click / multiple emoji selection;
        // The first click will hide the emoji picker by calling the hideEmojiPicker() function
        // and in that function the emojiPopoverAnchor ref to will be set to null (synchronously)
        // thus we rely on that prop to prevent fast click / multiple emoji selection
        if (!emojiPopoverAnchor.current) {
=======
    focusEmojiSearchInput() {
        // we won't focus the input if it's mobile device
        if (!this.emojiSearchInput || this.props.isSmallScreenWidth) {
>>>>>>> e20dd3f1
            return;
        }

<<<<<<< HEAD
        hideEmojiPicker();
        if (_.isFunction(onEmojiSelected.current)) {
            onEmojiSelected.current(emoji, emojiObject);
        }
    };

    useImperativeHandle(ref, () => ({showEmojiPicker}));

    // There is no way to disable animations and they are really laggy, because there are so many
    // emojis. The best alternative is to set it to 1ms so it just "pops" in and out
    return (
        <PopoverWithMeasuredContent
            isVisible={isEmojiPickerVisible}
            onClose={hideEmojiPicker}
            onModalShow={focusEmojiSearchInput}
            onModalHide={onModalHide.current}
            hideModalContentWhileAnimating
            shouldSetModalVisibility={false}
            animationInTiming={1}
            animationOutTiming={1}
            anchorPosition={{
                vertical: emojiPopoverAnchorPosition.vertical,
                horizontal: emojiPopoverAnchorPosition.horizontal,
            }}
            popoverDimensions={{
                width: CONST.EMOJI_PICKER_SIZE.WIDTH,
                height: CONST.EMOJI_PICKER_SIZE.HEIGHT,
            }}
            anchorAlignment={emojiPopoverAnchorOrigin.current}
        >
            <EmojiPickerMenu
                onEmojiSelected={selectEmoji}
                ref={(el) => (emojiSearchInput.current = el)}
            />
        </PopoverWithMeasuredContent>
    );
});
=======
    render() {
        // There is no way to disable animations and they are really laggy, because there are so many
        // emojis. The best alternative is to set it to 1ms so it just "pops" in and out
        return (
            <PopoverWithMeasuredContent
                isVisible={this.state.isEmojiPickerVisible}
                onClose={this.hideEmojiPicker}
                onModalShow={this.focusEmojiSearchInput}
                onModalHide={this.onModalHide}
                hideModalContentWhileAnimating
                shouldSetModalVisibility={false}
                animationInTiming={1}
                animationOutTiming={1}
                anchorPosition={{
                    vertical: this.state.emojiPopoverAnchorPosition.vertical,
                    horizontal: this.state.emojiPopoverAnchorPosition.horizontal,
                }}
                popoverDimensions={{
                    width: CONST.EMOJI_PICKER_SIZE.WIDTH,
                    height: CONST.EMOJI_PICKER_SIZE.HEIGHT,
                }}
                outerStyle={StyleUtils.getOuterModalStyle(this.props.windowHeight, this.props.viewportOffsetTop)}
                anchorAlignment={this.state.emojiPopoverAnchorOrigin}
                innerContainerStyle={styles.popoverInnerContainer}
                avoidKeyboard
            >
                <EmojiPickerMenu
                    onEmojiSelected={this.selectEmoji}
                    ref={(el) => (this.emojiSearchInput = el)}
                />
            </PopoverWithMeasuredContent>
        );
    }
}
>>>>>>> e20dd3f1

EmojiPicker.propTypes = propTypes;

export default compose(withViewportOffsetTop, withWindowDimensions)(EmojiPicker);<|MERGE_RESOLUTION|>--- conflicted
+++ resolved
@@ -5,21 +5,22 @@
 import CONST from '../../CONST';
 import styles from '../../styles/styles';
 import PopoverWithMeasuredContent from '../PopoverWithMeasuredContent';
-<<<<<<< HEAD
 import * as ComponentUtils from '../../libs/ComponentUtils';
-=======
 import withWindowDimensions, {windowDimensionsPropTypes} from '../withWindowDimensions';
 import withViewportOffsetTop, {viewportOffsetTopPropTypes} from '../withViewportOffsetTop';
 import compose from '../../libs/compose';
 import * as StyleUtils from '../../styles/StyleUtils';
->>>>>>> e20dd3f1
 
 const DEFAULT_ANCHOR_ORIGIN = {
     horizontal: CONST.MODAL.ANCHOR_ORIGIN_HORIZONTAL.RIGHT,
     vertical: CONST.MODAL.ANCHOR_ORIGIN_VERTICAL.BOTTOM,
 };
 
-<<<<<<< HEAD
+const propTypes = {
+    ...windowDimensionsPropTypes,
+    ...viewportOffsetTopPropTypes,
+};
+
 const EmojiPicker = forwardRef((props, ref) => {
     const [isEmojiPickerVisible, setIsEmojiPickerVisible] = useState(false);
     const [emojiPopoverAnchorPosition, setEmojiPopoverAnchorPosition] = useState({
@@ -35,46 +36,6 @@
     useEffect(() => {
         if (isEmojiPickerVisible) {
             Keyboard.dismiss();
-=======
-const propTypes = {
-    ...windowDimensionsPropTypes,
-    ...viewportOffsetTopPropTypes,
-};
-
-class EmojiPicker extends React.Component {
-    constructor(props) {
-        super(props);
-
-        this.hideEmojiPicker = this.hideEmojiPicker.bind(this);
-        this.showEmojiPicker = this.showEmojiPicker.bind(this);
-        this.selectEmoji = this.selectEmoji.bind(this);
-        this.measureEmojiPopoverAnchorPosition = this.measureEmojiPopoverAnchorPosition.bind(this);
-        this.measureEmojiPopoverAnchorPositionAndUpdateState = this.measureEmojiPopoverAnchorPositionAndUpdateState.bind(this);
-        this.focusEmojiSearchInput = this.focusEmojiSearchInput.bind(this);
-        this.onModalHide = () => {};
-        this.onEmojiSelected = () => {};
-
-        this.state = {
-            isEmojiPickerVisible: false,
-
-            // The horizontal and vertical position (relative to the window) where the emoji popover will display.
-            emojiPopoverAnchorPosition: {
-                horizontal: 0,
-                vertical: 0,
-            },
-
-            emojiPopoverAnchorOrigin: DEFAULT_ANCHOR_ORIGIN,
-        };
-    }
-
-    componentDidMount() {
-        this.emojiPopoverDimensionListener = Dimensions.addEventListener('change', this.measureEmojiPopoverAnchorPositionAndUpdateState);
-    }
-
-    componentDidUpdate(prevProps, prevState) {
-        if (prevState.isEmojiPickerVisible === this.state.isEmojiPickerVisible || !this.state.isEmojiPickerVisible) {
-            return;
->>>>>>> e20dd3f1
         }
 
         const emojiPopoverDimensionListener = Dimensions.addEventListener('change', () => {
@@ -143,23 +104,16 @@
      * @param {String} emoji
      * @param {Object} emojiObject
      */
-<<<<<<< HEAD
     const selectEmoji = (emoji, emojiObject) => {
         // Prevent fast click / multiple emoji selection;
         // The first click will hide the emoji picker by calling the hideEmojiPicker() function
         // and in that function the emojiPopoverAnchor ref to will be set to null (synchronously)
         // thus we rely on that prop to prevent fast click / multiple emoji selection
         if (!emojiPopoverAnchor.current) {
-=======
-    focusEmojiSearchInput() {
-        // we won't focus the input if it's mobile device
-        if (!this.emojiSearchInput || this.props.isSmallScreenWidth) {
->>>>>>> e20dd3f1
             return;
         }
 
-<<<<<<< HEAD
-        hideEmojiPicker();
+        hideEmojiPicker(false);
         if (_.isFunction(onEmojiSelected.current)) {
             onEmojiSelected.current(emoji, emojiObject);
         }
@@ -167,7 +121,7 @@
 
     useImperativeHandle(ref, () => ({showEmojiPicker}));
 
-    // There is no way to disable animations and they are really laggy, because there are so many
+    // There is no way to disable animations, and they are really laggy, because there are so many
     // emojis. The best alternative is to set it to 1ms so it just "pops" in and out
     return (
         <PopoverWithMeasuredContent
@@ -188,6 +142,9 @@
                 height: CONST.EMOJI_PICKER_SIZE.HEIGHT,
             }}
             anchorAlignment={emojiPopoverAnchorOrigin.current}
+            outerStyle={StyleUtils.getOuterModalStyle(props.windowHeight, props.viewportOffsetTop)}
+            innerContainerStyle={styles.popoverInnerContainer}
+            avoidKeyboard
         >
             <EmojiPickerMenu
                 onEmojiSelected={selectEmoji}
@@ -196,43 +153,6 @@
         </PopoverWithMeasuredContent>
     );
 });
-=======
-    render() {
-        // There is no way to disable animations and they are really laggy, because there are so many
-        // emojis. The best alternative is to set it to 1ms so it just "pops" in and out
-        return (
-            <PopoverWithMeasuredContent
-                isVisible={this.state.isEmojiPickerVisible}
-                onClose={this.hideEmojiPicker}
-                onModalShow={this.focusEmojiSearchInput}
-                onModalHide={this.onModalHide}
-                hideModalContentWhileAnimating
-                shouldSetModalVisibility={false}
-                animationInTiming={1}
-                animationOutTiming={1}
-                anchorPosition={{
-                    vertical: this.state.emojiPopoverAnchorPosition.vertical,
-                    horizontal: this.state.emojiPopoverAnchorPosition.horizontal,
-                }}
-                popoverDimensions={{
-                    width: CONST.EMOJI_PICKER_SIZE.WIDTH,
-                    height: CONST.EMOJI_PICKER_SIZE.HEIGHT,
-                }}
-                outerStyle={StyleUtils.getOuterModalStyle(this.props.windowHeight, this.props.viewportOffsetTop)}
-                anchorAlignment={this.state.emojiPopoverAnchorOrigin}
-                innerContainerStyle={styles.popoverInnerContainer}
-                avoidKeyboard
-            >
-                <EmojiPickerMenu
-                    onEmojiSelected={this.selectEmoji}
-                    ref={(el) => (this.emojiSearchInput = el)}
-                />
-            </PopoverWithMeasuredContent>
-        );
-    }
-}
->>>>>>> e20dd3f1
 
 EmojiPicker.propTypes = propTypes;
-
 export default compose(withViewportOffsetTop, withWindowDimensions)(EmojiPicker);