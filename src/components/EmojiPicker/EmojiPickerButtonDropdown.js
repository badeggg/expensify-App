import React, {useRef, useEffect} from 'react';
import PropTypes from 'prop-types';
import {View} from 'react-native';
import styles from '../../styles/styles';
import CONST from '../../CONST';
import * as StyleUtils from '../../styles/StyleUtils';
import getButtonState from '../../libs/getButtonState';
import * as Expensicons from '../Icon/Expensicons';
import Tooltip from '../Tooltip';
import Text from '../Text';
import Icon from '../Icon';
import withLocalize, {withLocalizePropTypes} from '../withLocalize';
import * as EmojiPickerAction from '../../libs/actions/EmojiPickerAction';
import PressableWithoutFeedback from '../Pressable/PressableWithoutFeedback';

const propTypes = {
    /** Flag to disable the emoji picker button */
    isDisabled: PropTypes.bool,

    ...withLocalizePropTypes,
};

const defaultProps = {
    isDisabled: false,
};

function EmojiPickerButtonDropdown(props) {
    const emojiPopoverAnchor = useRef(null);
    useEffect(() => EmojiPickerAction.resetEmojiPopoverAnchor, []);

    const onPress = () => {
        if (EmojiPickerAction.isEmojiPickerVisible()) {
            EmojiPickerAction.hideEmojiPicker();
            return;
        }

        EmojiPickerAction.showEmojiPicker(props.onModalHide, (emoji) => props.onInputChange(emoji), emojiPopoverAnchor.current, {
            horizontal: CONST.MODAL.ANCHOR_ORIGIN_HORIZONTAL.LEFT,
            vertical: CONST.MODAL.ANCHOR_ORIGIN_VERTICAL.TOP,
            shiftVertical: 4,
        });
    };

    return (
        <Tooltip text={props.translate('reportActionCompose.emoji')}>
            <PressableWithoutFeedback
                ref={emojiPopoverAnchor}
                style={styles.emojiPickerButtonDropdown}
                disabled={props.isDisabled}
                onPress={onPress}
                id="emojiDropdownButton"
                accessibilityLabel="statusEmoji"
<<<<<<< HEAD
=======
                accessibilityRole={CONST.ACCESSIBILITY_ROLE.BUTTON}
>>>>>>> 0d11e0b3
            >
                {({hovered, pressed}) => (
                    <View style={styles.emojiPickerButtonDropdownContainer}>
                        <Text
                            style={styles.emojiPickerButtonDropdownIcon}
                            numberOfLines={1}
                        >
                            {props.value}
                        </Text>
                        <View style={[styles.popoverMenuIcon, styles.pointerEventsAuto, props.disabled && styles.cursorDisabled, styles.rotate90]}>
                            <Icon
                                src={Expensicons.ArrowRight}
                                fill={StyleUtils.getIconFillColor(getButtonState(hovered, pressed))}
                            />
                        </View>
                    </View>
                )}
            </PressableWithoutFeedback>
        </Tooltip>
    );
}

EmojiPickerButtonDropdown.propTypes = propTypes;
EmojiPickerButtonDropdown.defaultProps = defaultProps;
EmojiPickerButtonDropdown.displayName = 'EmojiPickerButtonDropdown';
export default withLocalize(
    React.forwardRef((props, ref) => (
        <EmojiPickerButtonDropdown
            // eslint-disable-next-line react/jsx-props-no-spreading
            {...props}
            forwardedRef={ref}
        />
    )),
);<|MERGE_RESOLUTION|>--- conflicted
+++ resolved
@@ -50,10 +50,7 @@
                 onPress={onPress}
                 id="emojiDropdownButton"
                 accessibilityLabel="statusEmoji"
-<<<<<<< HEAD
-=======
-                accessibilityRole={CONST.ACCESSIBILITY_ROLE.BUTTON}
->>>>>>> 0d11e0b3
+                role={CONST.ACCESSIBILITY_ROLE.BUTTON}
             >
                 {({hovered, pressed}) => (
                     <View style={styles.emojiPickerButtonDropdownContainer}>
