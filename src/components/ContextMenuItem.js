--- conflicted
+++ resolved
@@ -46,7 +46,7 @@
     isAnonymousAction: false,
 };
 
-function ContextMenuItem({isDelayButtonStateComplete, onPress, successIcon, successText, autoReset, toggleDelayButtonState, icon, text, isMini, description, isAnonymousAction}) {
+function ContextMenuItem({isDelayButtonStateComplete, onPress, successIcon, successText, toggleDelayButtonState, icon, text, isMini, description, isAnonymousAction}) {
     const {windowWidth} = useWindowDimensions();
 
     const triggerPressAndUpdateSuccess = useCallback(() => {
@@ -55,17 +55,12 @@
         }
         onPress();
 
-<<<<<<< HEAD
-        if (successIcon || successText) {
-            toggleDelayButtonState(autoReset);
-=======
         // We only set the success state when we have icon or text to represent the success state
         // We may want to replace this check by checking the Result from OnPress Callback in future.
-        if (this.props.successIcon || this.props.successText) {
-            this.props.toggleDelayButtonState();
->>>>>>> 88b94166
+        if (successIcon || successText) {
+            toggleDelayButtonState();
         }
-    }, [isDelayButtonStateComplete, onPress, successIcon, successText, autoReset, toggleDelayButtonState]);
+    }, [isDelayButtonStateComplete, onPress, successIcon, successText, toggleDelayButtonState]);
 
     const itemIcon = isDelayButtonStateComplete && successIcon ? successIcon : icon;
     const itemText = isDelayButtonStateComplete && successText ? successText : text;
