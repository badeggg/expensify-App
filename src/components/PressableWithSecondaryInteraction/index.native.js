import _ from 'underscore';
import React, {forwardRef} from 'react';
import {Pressable} from 'react-native';
import * as pressableWithSecondaryInteractionPropTypes from './pressableWithSecondaryInteractionPropTypes';
import Text from '../Text';
import HapticFeedback from '../../libs/HapticFeedback';

/**
 * This is a special Pressable that calls onSecondaryInteraction when LongPressed.
 *
 * @param {Object} props
 * @returns {React.Component}
 */
const PressableWithSecondaryInteraction = (props) => {
    // Use Text node for inline mode to prevent content overflow.
    const Node = props.inline ? Text : Pressable;
    return (
        <Node
            ref={props.forwardedRef}
            onPress={props.onPress}
            onLongPress={(e) => {
                if (!props.onSecondaryInteraction) {
                    return;
                }
                e.preventDefault();
                HapticFeedback.longPress();
                props.onSecondaryInteraction(e);
            }}
            onPressIn={props.onPressIn}
            onPressOut={props.onPressOut}
            // eslint-disable-next-line react/jsx-props-no-spreading
            {..._.omit(props, 'onLongPress')}
        >
            {props.children}
        </Node>
    );
};

PressableWithSecondaryInteraction.propTypes = pressableWithSecondaryInteractionPropTypes.propTypes;
PressableWithSecondaryInteraction.defaultProps = pressableWithSecondaryInteractionPropTypes.defaultProps;
PressableWithSecondaryInteraction.displayName = 'PressableWithSecondaryInteraction';

export default forwardRef((props, ref) => (
<<<<<<< HEAD
    // eslint-disable-next-line react/jsx-props-no-spreading
    <PressableWithSecondaryInteraction
=======
    <PressableWithSecondaryInteraction
        // eslint-disable-next-line react/jsx-props-no-spreading
>>>>>>> 6d17cc80
        {...props}
        forwardedRef={ref}
    />
));<|MERGE_RESOLUTION|>--- conflicted
+++ resolved
@@ -41,13 +41,8 @@
 PressableWithSecondaryInteraction.displayName = 'PressableWithSecondaryInteraction';
 
 export default forwardRef((props, ref) => (
-<<<<<<< HEAD
-    // eslint-disable-next-line react/jsx-props-no-spreading
-    <PressableWithSecondaryInteraction
-=======
     <PressableWithSecondaryInteraction
         // eslint-disable-next-line react/jsx-props-no-spreading
->>>>>>> 6d17cc80
         {...props}
         forwardedRef={ref}
     />
