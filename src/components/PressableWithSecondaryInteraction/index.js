--- conflicted
+++ resolved
@@ -38,13 +38,9 @@
         const defaultPressableProps = _.omit(this.props, ['onSecondaryInteraction', 'children', 'onLongPress']);
         return (
             <Pressable
-<<<<<<< HEAD
                 onPressIn={this.props.onPressIn}
-                onLongPress={e => this.props.onSecondaryInteraction(e)}
+                onLongPress={this.props.onSecondaryInteraction}
                 onPressOut={this.props.onPressOut}
-=======
-                onLongPress={this.props.onSecondaryInteraction}
->>>>>>> 57f557cd
                 ref={el => this.pressableRef = el}
                 // eslint-disable-next-line react/jsx-props-no-spreading
                 {...defaultPressableProps}
