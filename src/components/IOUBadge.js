import React from 'react';
import PropTypes from 'prop-types';
import {Text, View} from 'react-native';
import {withOnyx} from 'react-native-onyx';
import ONYXKEYS from '../ONYXKEYS';
import styles from '../styles/styles';
<<<<<<< HEAD
import Navigation from '../libs/Navigation/Navigation';
import ROUTES from '../ROUTES';
=======
import compose from '../libs/compose';
import withLocalize, {withLocalizePropTypes} from './withLocalize';
>>>>>>> 553a08bd

const propTypes = {
    /** IOU Report data object */
    iouReport: PropTypes.shape({
        /** The report ID of the IOU */
        reportID: PropTypes.number,

        /** The report ID of the chat associated with theIOU */
        chatReportID: PropTypes.number,

        /** The total amount in cents */
        total: PropTypes.number,

        /** The owner of the IOUReport */
        ownerEmail: PropTypes.string,
    }),

    /** Session of currently logged in user */
    session: PropTypes.shape({
        email: PropTypes.string.isRequired,
    }).isRequired,

    ...withLocalizePropTypes,
};

const defaultProps = {
    iouReport: {
        reportID: 0,
        chatReportID: 0,
        total: 0,
        ownerEmail: null,
    },
};

const IOUBadge = (props) => {
    const launchIOUDetailsModal = () => {
        Navigation.navigate(ROUTES.getIouDetailsRoute(props.iouReport.chatReportID, props.iouReport.reportID));
    };
    return (
        <View
            style={[
                styles.badge,
                styles.ml2,
                props.session.email === props.iouReport.ownerEmail ? styles.badgeSuccess : styles.badgeDanger,
            ]}
        >
<<<<<<< HEAD
            <Text
                style={styles.badgeText}
                numberOfLines={1}
                onPress={launchIOUDetailsModal}
            >
                {`$${Num.number_format(props.iouReport.total / 100, 2)}`}
            </Text>
        </View>
    );
};
=======
            {props.numberFormat(
                props.iouReport.total / 100,
                {style: 'currency', currency: props.iouReport.currency},
            )}
        </Text>
    </View>
);
>>>>>>> 553a08bd

IOUBadge.displayName = 'IOUBadge';
IOUBadge.propTypes = propTypes;
IOUBadge.defaultProps = defaultProps;
export default compose(
    withLocalize,
    withOnyx({
        iouReport: {
            key: ({iouReportID}) => `${ONYXKEYS.COLLECTION.REPORT_IOUS}${iouReportID}`,
        },
        session: {
            key: ONYXKEYS.SESSION,
        },
    }),
)(IOUBadge);<|MERGE_RESOLUTION|>--- conflicted
+++ resolved
@@ -4,13 +4,10 @@
 import {withOnyx} from 'react-native-onyx';
 import ONYXKEYS from '../ONYXKEYS';
 import styles from '../styles/styles';
-<<<<<<< HEAD
 import Navigation from '../libs/Navigation/Navigation';
 import ROUTES from '../ROUTES';
-=======
 import compose from '../libs/compose';
 import withLocalize, {withLocalizePropTypes} from './withLocalize';
->>>>>>> 553a08bd
 
 const propTypes = {
     /** IOU Report data object */
@@ -57,26 +54,19 @@
                 props.session.email === props.iouReport.ownerEmail ? styles.badgeSuccess : styles.badgeDanger,
             ]}
         >
-<<<<<<< HEAD
             <Text
                 style={styles.badgeText}
                 numberOfLines={1}
                 onPress={launchIOUDetailsModal}
             >
-                {`$${Num.number_format(props.iouReport.total / 100, 2)}`}
+                {props.numberFormat(
+                    props.iouReport.total / 100,
+                    {style: 'currency', currency: props.iouReport.currency},
+                )}
             </Text>
         </View>
     );
 };
-=======
-            {props.numberFormat(
-                props.iouReport.total / 100,
-                {style: 'currency', currency: props.iouReport.currency},
-            )}
-        </Text>
-    </View>
-);
->>>>>>> 553a08bd
 
 IOUBadge.displayName = 'IOUBadge';
 IOUBadge.propTypes = propTypes;
