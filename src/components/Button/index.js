import React, {Component} from 'react';
import {ActivityIndicator, View} from 'react-native';
import PropTypes from 'prop-types';
import styles from '../../styles/styles';
import themeColors from '../../styles/themes/default';
import Text from '../Text';
import KeyboardShortcut from '../../libs/KeyboardShortcut';
import Icon from '../Icon';
import CONST from '../../CONST';
import * as StyleUtils from '../../styles/StyleUtils';
import HapticFeedback from '../../libs/HapticFeedback';
import withNavigationFallback from '../withNavigationFallback';
import compose from '../../libs/compose';
import * as Expensicons from '../Icon/Expensicons';
import withNavigationFocus from '../withNavigationFocus';
import validateSubmitShortcut from './validateSubmitShortcut';
import PressableWithFeedback from '../Pressable/PressableWithFeedback';

const propTypes = {
    /** The text for the button label */
    text: PropTypes.string,

    /** Boolean whether to display the right icon */
    shouldShowRightIcon: PropTypes.bool,

    /** The icon asset to display to the left of the text */
    icon: PropTypes.func,

    /** The icon asset to display to the right of the text */
    iconRight: PropTypes.func,

    /** The fill color to pass into the icon. */
    iconFill: PropTypes.string,

    /** Any additional styles to pass to the icon container. */
    // eslint-disable-next-line react/forbid-prop-types
    iconStyles: PropTypes.arrayOf(PropTypes.object),

    /** Small sized button */
    small: PropTypes.bool,

    /** Large sized button */
    large: PropTypes.bool,

    /** medium sized button */
    medium: PropTypes.bool,

    /** Indicates whether the button should be disabled and in the loading state */
    isLoading: PropTypes.bool,

    /** Indicates whether the button should be disabled */
    isDisabled: PropTypes.bool,

    /** A function that is called when the button is clicked on */
    onPress: PropTypes.func,

    /** A function that is called when the button is long pressed */
    onLongPress: PropTypes.func,

    /** A function that is called when the button is pressed */
    onPressIn: PropTypes.func,

    /** A function that is called when the button is released */
    onPressOut: PropTypes.func,

    /** Callback that is called when mousedown is triggered. */
    onMouseDown: PropTypes.func,

    /** Call the onPress function when Enter key is pressed */
    pressOnEnter: PropTypes.bool,

    /** The priority to assign the enter key event listener. 0 is the highest priority. */
    enterKeyEventListenerPriority: PropTypes.number,

    /** Additional styles to add after local styles. Applied to Pressable portion of button */
    style: PropTypes.oneOfType([PropTypes.arrayOf(PropTypes.object), PropTypes.object]),

    /** Additional button styles. Specific to the OpacityView of button */
    // eslint-disable-next-line react/forbid-prop-types
    innerStyles: PropTypes.arrayOf(PropTypes.object),

    /** Additional text styles */
    // eslint-disable-next-line react/forbid-prop-types
    textStyles: PropTypes.arrayOf(PropTypes.object),

    /** Whether we should use the success theme color */
    success: PropTypes.bool,

    /** Whether we should use the danger theme color */
    danger: PropTypes.bool,

    /** Children to replace all inner contents of button */
    children: PropTypes.node,

    /** Should we remove the right border radius top + bottom? */
    shouldRemoveRightBorderRadius: PropTypes.bool,

    /** Should we remove the left border radius top + bottom? */
    shouldRemoveLeftBorderRadius: PropTypes.bool,

    /** Should enable the haptic feedback? */
    shouldEnableHapticFeedback: PropTypes.bool,

    /** Whether Button is on active screen */
    isFocused: PropTypes.bool.isRequired,

    /** Id to use for this button */
    nativeID: PropTypes.string,

    /** Accessibility label for the component */
    accessibilityLabel: PropTypes.string,

<<<<<<< HEAD
    /** React ref being forwarded to the Button */
    buttonRef: PropTypes.oneOfType([PropTypes.func, PropTypes.object]),
=======
    /** A ref to forward the button */
    forwardedRef: PropTypes.oneOfType([PropTypes.func, PropTypes.shape({current: PropTypes.oneOfType([PropTypes.instanceOf(React.Component), PropTypes.func])})]),
>>>>>>> 9e43cb7d
};

const defaultProps = {
    text: '',
    shouldShowRightIcon: false,
    icon: null,
    iconRight: Expensicons.ArrowRight,
    iconFill: themeColors.textLight,
    iconStyles: [],
    isLoading: false,
    isDisabled: false,
    small: false,
    large: false,
    medium: false,
    onPress: () => {},
    onLongPress: () => {},
    onPressIn: () => {},
    onPressOut: () => {},
    onMouseDown: undefined,
    pressOnEnter: false,
    enterKeyEventListenerPriority: 0,
    style: [],
    innerStyles: [],
    textStyles: [],
    success: false,
    danger: false,
    children: null,
    shouldRemoveRightBorderRadius: false,
    shouldRemoveLeftBorderRadius: false,
    shouldEnableHapticFeedback: false,
    nativeID: '',
    accessibilityLabel: '',
<<<<<<< HEAD
    buttonRef: () => {},
=======
    forwardedRef: undefined,
>>>>>>> 9e43cb7d
};

class Button extends Component {
    constructor(props) {
        super(props);

        this.renderContent = this.renderContent.bind(this);
    }

    componentDidMount() {
        if (!this.props.pressOnEnter) {
            return;
        }

        const shortcutConfig = CONST.KEYBOARD_SHORTCUTS.ENTER;

        // Setup and attach keypress handler for pressing the button with Enter key
        this.unsubscribe = KeyboardShortcut.subscribe(
            shortcutConfig.shortcutKey,
            (e) => {
                if (!validateSubmitShortcut(this.props.isFocused, this.props.isDisabled, this.props.isLoading, e)) {
                    return;
                }
                this.props.onPress();
            },
            shortcutConfig.descriptionKey,
            shortcutConfig.modifiers,
            true,
            false,
            this.props.enterKeyEventListenerPriority,
            false,
        );
    }

    componentWillUnmount() {
        // Cleanup event listeners
        if (!this.unsubscribe) {
            return;
        }
        this.unsubscribe();
    }

    renderContent() {
        if (this.props.children) {
            return this.props.children;
        }

        const textComponent = (
            <Text
                numberOfLines={1}
                selectable={false}
                style={[
                    this.props.isLoading && styles.opacity0,
                    styles.pointerEventsNone,
                    styles.buttonText,
                    this.props.small && styles.buttonSmallText,
                    this.props.medium && styles.buttonMediumText,
                    this.props.large && styles.buttonLargeText,
                    this.props.success && styles.buttonSuccessText,
                    this.props.danger && styles.buttonDangerText,
                    this.props.icon && styles.textAlignLeft,
                    ...this.props.textStyles,
                ]}
            >
                {this.props.text}
            </Text>
        );

        if (this.props.icon) {
            return (
                <View style={[styles.justifyContentBetween, styles.flexRow]}>
                    <View style={[styles.alignItemsCenter, styles.flexRow, styles.flexShrink1]}>
                        <View style={[styles.mr1, ...this.props.iconStyles]}>
                            <Icon
                                src={this.props.icon}
                                fill={this.props.iconFill}
                                small={this.props.small}
                            />
                        </View>
                        {textComponent}
                    </View>
                    {this.props.shouldShowRightIcon && (
                        <View style={styles.justifyContentCenter}>
                            <Icon
                                src={this.props.iconRight}
                                fill={this.props.iconFill}
                            />
                        </View>
                    )}
                </View>
            );
        }

        return textComponent;
    }

    render() {
        return (
            <PressableWithFeedback
<<<<<<< HEAD
                ref={(el) => {
                    if (!this.props.buttonRef) {
                        return;
                    }
                    if (typeof this.props.buttonRef === 'function') {
                        this.props.buttonRef(el);
                    } else {
                        this.props.buttonRef.current = el;
                    }
                }}
=======
                ref={this.props.forwardedRef}
>>>>>>> 9e43cb7d
                onPress={(e) => {
                    if (e && e.type === 'click') {
                        e.currentTarget.blur();
                    }

                    if (this.props.shouldEnableHapticFeedback) {
                        HapticFeedback.press();
                    }
                    this.props.onPress(e);
                }}
                onLongPress={(e) => {
                    if (this.props.shouldEnableHapticFeedback) {
                        HapticFeedback.longPress();
                    }
                    this.props.onLongPress(e);
                }}
                onPressIn={this.props.onPressIn}
                onPressOut={this.props.onPressOut}
                onMouseDown={this.props.onMouseDown}
                disabled={this.props.isLoading || this.props.isDisabled}
                wrapperStyle={[
                    this.props.isDisabled ? {...styles.cursorDisabled, ...styles.noSelect} : {},
                    styles.buttonContainer,
                    this.props.shouldRemoveRightBorderRadius ? styles.noRightBorderRadius : undefined,
                    this.props.shouldRemoveLeftBorderRadius ? styles.noLeftBorderRadius : undefined,
                    ...StyleUtils.parseStyleAsArray(this.props.style),
                ]}
                style={[
                    styles.button,
                    this.props.small ? styles.buttonSmall : undefined,
                    this.props.medium ? styles.buttonMedium : undefined,
                    this.props.large ? styles.buttonLarge : undefined,
                    this.props.success ? styles.buttonSuccess : undefined,
                    this.props.danger ? styles.buttonDanger : undefined,
                    this.props.isDisabled && (this.props.success || this.props.danger) ? styles.buttonOpacityDisabled : undefined,
                    this.props.isDisabled && !this.props.danger && !this.props.success ? styles.buttonDisabled : undefined,
                    this.props.shouldRemoveRightBorderRadius ? styles.noRightBorderRadius : undefined,
                    this.props.shouldRemoveLeftBorderRadius ? styles.noLeftBorderRadius : undefined,
                    ...this.props.innerStyles,
                ]}
                hoverStyle={[
                    this.props.success && !this.props.isDisabled ? styles.buttonSuccessHovered : undefined,
                    this.props.danger && !this.props.isDisabled ? styles.buttonDangerHovered : undefined,
                ]}
                nativeID={this.props.nativeID}
                accessibilityLabel={this.props.accessibilityLabel}
                hoverDimmingValue={1}
            >
                {this.renderContent()}
                {this.props.isLoading && (
                    <ActivityIndicator
                        color={this.props.success || this.props.danger ? themeColors.textLight : themeColors.text}
                        style={[styles.pAbsolute, styles.l0, styles.r0]}
                    />
                )}
            </PressableWithFeedback>
        );
    }
}

Button.propTypes = propTypes;
Button.defaultProps = defaultProps;

export default compose(
    withNavigationFallback,
    withNavigationFocus,
)(
    React.forwardRef((props, ref) => (
        <Button
            // eslint-disable-next-line react/jsx-props-no-spreading
            {...props}
            forwardedRef={ref}
        />
    )),
);<|MERGE_RESOLUTION|>--- conflicted
+++ resolved
@@ -110,13 +110,8 @@
     /** Accessibility label for the component */
     accessibilityLabel: PropTypes.string,
 
-<<<<<<< HEAD
-    /** React ref being forwarded to the Button */
-    buttonRef: PropTypes.oneOfType([PropTypes.func, PropTypes.object]),
-=======
     /** A ref to forward the button */
     forwardedRef: PropTypes.oneOfType([PropTypes.func, PropTypes.shape({current: PropTypes.oneOfType([PropTypes.instanceOf(React.Component), PropTypes.func])})]),
->>>>>>> 9e43cb7d
 };
 
 const defaultProps = {
@@ -149,11 +144,7 @@
     shouldEnableHapticFeedback: false,
     nativeID: '',
     accessibilityLabel: '',
-<<<<<<< HEAD
-    buttonRef: () => {},
-=======
     forwardedRef: undefined,
->>>>>>> 9e43cb7d
 };
 
 class Button extends Component {
@@ -253,20 +244,7 @@
     render() {
         return (
             <PressableWithFeedback
-<<<<<<< HEAD
-                ref={(el) => {
-                    if (!this.props.buttonRef) {
-                        return;
-                    }
-                    if (typeof this.props.buttonRef === 'function') {
-                        this.props.buttonRef(el);
-                    } else {
-                        this.props.buttonRef.current = el;
-                    }
-                }}
-=======
                 ref={this.props.forwardedRef}
->>>>>>> 9e43cb7d
                 onPress={(e) => {
                     if (e && e.type === 'click') {
                         e.currentTarget.blur();
