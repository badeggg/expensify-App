import {useIsFocused} from '@react-navigation/native';
import PropTypes from 'prop-types';
import React, {useCallback} from 'react';
import {ActivityIndicator, View} from 'react-native';
import Icon from '@components/Icon';
import * as Expensicons from '@components/Icon/Expensicons';
import PressableWithFeedback from '@components/Pressable/PressableWithFeedback';
import refPropTypes from '@components/refPropTypes';
import Text from '@components/Text';
import withNavigationFallback from '@components/withNavigationFallback';
import useKeyboardShortcut from '@hooks/useKeyboardShortcut';
import HapticFeedback from '@libs/HapticFeedback';
import styles from '@styles/styles';
import * as StyleUtils from '@styles/StyleUtils';
import themeColors from '@styles/themes/default';
import CONST from '@src/CONST';
import validateSubmitShortcut from './validateSubmitShortcut';

const propTypes = {
    /** Should the press event bubble across multiple instances when Enter key triggers it. */
    allowBubble: PropTypes.bool,

    /** The text for the button label */
    text: PropTypes.string,

    /** Boolean whether to display the right icon */
    shouldShowRightIcon: PropTypes.bool,

    /** The icon asset to display to the left of the text */
    icon: PropTypes.func,

    /** The icon asset to display to the right of the text */
    iconRight: PropTypes.func,

    /** The fill color to pass into the icon. */
    iconFill: PropTypes.string,

    /** Any additional styles to pass to the left icon container. */
    // eslint-disable-next-line react/forbid-prop-types
    iconStyles: PropTypes.arrayOf(PropTypes.object),

    /** Any additional styles to pass to the right icon container. */
    // eslint-disable-next-line react/forbid-prop-types
    iconRightStyles: PropTypes.arrayOf(PropTypes.object),

    /** Small sized button */
    small: PropTypes.bool,

    /** Large sized button */
    large: PropTypes.bool,

    /** medium sized button */
    medium: PropTypes.bool,

    /** Indicates whether the button should be disabled and in the loading state */
    isLoading: PropTypes.bool,

    /** Indicates whether the button should be disabled */
    isDisabled: PropTypes.bool,

    /** A function that is called when the button is clicked on */
    onPress: PropTypes.func,

    /** A function that is called when the button is long pressed */
    onLongPress: PropTypes.func,

    /** A function that is called when the button is pressed */
    onPressIn: PropTypes.func,

    /** A function that is called when the button is released */
    onPressOut: PropTypes.func,

    /** Callback that is called when mousedown is triggered. */
    onMouseDown: PropTypes.func,

    /** Call the onPress function when Enter key is pressed */
    pressOnEnter: PropTypes.bool,

    /** The priority to assign the enter key event listener. 0 is the highest priority. */
    enterKeyEventListenerPriority: PropTypes.number,

    /** Additional styles to add after local styles. Applied to Pressable portion of button */
    style: PropTypes.oneOfType([PropTypes.arrayOf(PropTypes.object), PropTypes.object]),

    /** Additional button styles. Specific to the OpacityView of button */
    // eslint-disable-next-line react/forbid-prop-types
    innerStyles: PropTypes.arrayOf(PropTypes.object),

    /** Additional text styles */
    // eslint-disable-next-line react/forbid-prop-types
    textStyles: PropTypes.arrayOf(PropTypes.object),

    /** Whether we should use the default hover style */
    shouldUseDefaultHover: PropTypes.bool,

    /** Whether we should use the success theme color */
    success: PropTypes.bool,

    /** Whether we should use the danger theme color */
    danger: PropTypes.bool,

    /** Children to replace all inner contents of button */
    children: PropTypes.node,

    /** Should we remove the right border radius top + bottom? */
    shouldRemoveRightBorderRadius: PropTypes.bool,

    /** Should we remove the left border radius top + bottom? */
    shouldRemoveLeftBorderRadius: PropTypes.bool,

    /** Should enable the haptic feedback? */
    shouldEnableHapticFeedback: PropTypes.bool,

    /** Id to use for this button */
    id: PropTypes.string,

    /** Accessibility label for the component */
    accessibilityLabel: PropTypes.string,

    /** A ref to forward the button */
    forwardedRef: refPropTypes,
};

const defaultProps = {
    allowBubble: false,
    text: '',
    shouldShowRightIcon: false,
    icon: null,
    iconRight: Expensicons.ArrowRight,
    iconFill: themeColors.textLight,
    iconStyles: [],
    iconRightStyles: [],
    isLoading: false,
    isDisabled: false,
    small: false,
    large: false,
    medium: false,
    onPress: () => {},
    onLongPress: () => {},
    onPressIn: () => {},
    onPressOut: () => {},
    onMouseDown: undefined,
    pressOnEnter: false,
    enterKeyEventListenerPriority: 0,
    style: [],
    innerStyles: [],
    textStyles: [],
    shouldUseDefaultHover: true,
    success: false,
    danger: false,
    children: null,
    shouldRemoveRightBorderRadius: false,
    shouldRemoveLeftBorderRadius: false,
    shouldEnableHapticFeedback: false,
    id: '',
    accessibilityLabel: '',
    forwardedRef: undefined,
};

function Button({
    allowBubble,
    text,
    shouldShowRightIcon,

    icon,
    iconRight,
    iconFill,
    iconStyles,
    iconRightStyles,

    small,
    large,
    medium,

    isLoading,
    isDisabled,

    onPress,
    onLongPress,
    onPressIn,
    onPressOut,
    onMouseDown,

    pressOnEnter,
    enterKeyEventListenerPriority,

    style,
    innerStyles,
    textStyles,

    shouldUseDefaultHover,
    success,
    danger,
    children,

    shouldRemoveRightBorderRadius,
    shouldRemoveLeftBorderRadius,
    shouldEnableHapticFeedback,

    nativeID,
    accessibilityLabel,
    forwardedRef,
}) {
    const isFocused = useIsFocused();

    const keyboardShortcutCallback = useCallback(
        (event) => {
            if (!validateSubmitShortcut(isFocused, isDisabled, isLoading, event)) {
                return;
            }
            onPress();
        },
        [isDisabled, isFocused, isLoading, onPress],
    );

    useKeyboardShortcut(CONST.KEYBOARD_SHORTCUTS.ENTER, keyboardShortcutCallback, {
        isActive: pressOnEnter,
        shouldBubble: allowBubble,
        priority: enterKeyEventListenerPriority,
        shouldPreventDefault: false,
    });

    const renderContent = () => {
        if (children) {
            return children;
        }

        const textComponent = (
            <Text
                numberOfLines={1}
                style={[
                    isLoading && styles.opacity0,
                    styles.pointerEventsNone,
                    styles.buttonText,
<<<<<<< HEAD
                    small && styles.buttonSmallText,
                    medium && styles.buttonMediumText,
                    large && styles.buttonLargeText,
                    success && styles.buttonSuccessText,
                    danger && styles.buttonDangerText,
                    icon && styles.textAlignLeft,
                    ...textStyles,
=======
                    styles.userSelectNone,
                    this.props.small && styles.buttonSmallText,
                    this.props.medium && styles.buttonMediumText,
                    this.props.large && styles.buttonLargeText,
                    this.props.success && styles.buttonSuccessText,
                    this.props.danger && styles.buttonDangerText,
                    this.props.icon && styles.textAlignLeft,
                    ...this.props.textStyles,
>>>>>>> 1ac950b0
                ]}
                dataSet={{[CONST.SELECTION_SCRAPER_HIDDEN_ELEMENT]: true}}
            >
                {text}
            </Text>
        );

        if (icon || shouldShowRightIcon) {
            return (
                <View style={[styles.justifyContentBetween, styles.flexRow]}>
                    <View style={[styles.alignItemsCenter, styles.flexRow, styles.flexShrink1]}>
                        {icon && (
                            <View style={[styles.mr1, ...iconStyles]}>
                                <Icon
                                    src={icon}
                                    fill={iconFill}
                                    small={small}
                                />
                            </View>
                        )}
                        {textComponent}
                    </View>
                    {shouldShowRightIcon && (
                        <View style={[styles.justifyContentCenter, styles.ml1, ...iconRightStyles]}>
                            <Icon
                                src={iconRight}
                                fill={iconFill}
                                small={small}
                            />
                        </View>
                    )}
                </View>
            );
        }

        return textComponent;
<<<<<<< HEAD
    };

    return (
        <PressableWithFeedback
            ref={forwardedRef}
            onPress={(event) => {
                if (event && event.type === 'click') {
                    event.currentTarget.blur();
                }

                if (shouldEnableHapticFeedback) {
                    HapticFeedback.press();
                }
                return onPress(event);
            }}
            onLongPress={(event) => {
                if (shouldEnableHapticFeedback) {
                    HapticFeedback.longPress();
                }
                onLongPress(event);
            }}
            onPressIn={onPressIn}
            onPressOut={onPressOut}
            onMouseDown={onMouseDown}
            disabled={isLoading || isDisabled}
            wrapperStyle={[
                isDisabled ? {...styles.cursorDisabled, ...styles.noSelect} : {},
                styles.buttonContainer,
                shouldRemoveRightBorderRadius ? styles.noRightBorderRadius : undefined,
                shouldRemoveLeftBorderRadius ? styles.noLeftBorderRadius : undefined,
                ...StyleUtils.parseStyleAsArray(style),
            ]}
            style={[
                styles.button,
                small ? styles.buttonSmall : undefined,
                medium ? styles.buttonMedium : undefined,
                large ? styles.buttonLarge : undefined,
                success ? styles.buttonSuccess : undefined,
                danger ? styles.buttonDanger : undefined,
                isDisabled && (success || danger) ? styles.buttonOpacityDisabled : undefined,
                isDisabled && !danger && !success ? styles.buttonDisabled : undefined,
                shouldRemoveRightBorderRadius ? styles.noRightBorderRadius : undefined,
                shouldRemoveLeftBorderRadius ? styles.noLeftBorderRadius : undefined,
                icon || shouldShowRightIcon ? styles.alignItemsStretch : undefined,
                ...innerStyles,
            ]}
            hoverStyle={[
                shouldUseDefaultHover && !isDisabled ? styles.buttonDefaultHovered : undefined,
                success && !isDisabled ? styles.buttonSuccessHovered : undefined,
                danger && !isDisabled ? styles.buttonDangerHovered : undefined,
            ]}
            nativeID={nativeID}
            accessibilityLabel={accessibilityLabel}
            accessibilityRole={CONST.ACCESSIBILITY_ROLE.BUTTON}
            hoverDimmingValue={1}
        >
            {renderContent()}
            {isLoading && (
                <ActivityIndicator
                    color={success || danger ? themeColors.textLight : themeColors.text}
                    style={[styles.pAbsolute, styles.l0, styles.r0]}
                />
            )}
        </PressableWithFeedback>
    );
=======
    }

    render() {
        return (
            <PressableWithFeedback
                ref={this.props.forwardedRef}
                onPress={(e) => {
                    if (e && e.type === 'click') {
                        e.currentTarget.blur();
                    }

                    if (this.props.shouldEnableHapticFeedback) {
                        HapticFeedback.press();
                    }
                    return this.props.onPress(e);
                }}
                onLongPress={(e) => {
                    if (this.props.shouldEnableHapticFeedback) {
                        HapticFeedback.longPress();
                    }
                    this.props.onLongPress(e);
                }}
                onPressIn={this.props.onPressIn}
                onPressOut={this.props.onPressOut}
                onMouseDown={this.props.onMouseDown}
                disabled={this.props.isLoading || this.props.isDisabled}
                wrapperStyle={[
                    this.props.isDisabled ? {...styles.cursorDisabled, ...styles.noSelect} : {},
                    styles.buttonContainer,
                    this.props.shouldRemoveRightBorderRadius ? styles.noRightBorderRadius : undefined,
                    this.props.shouldRemoveLeftBorderRadius ? styles.noLeftBorderRadius : undefined,
                    ...StyleUtils.parseStyleAsArray(this.props.style),
                ]}
                style={[
                    styles.button,
                    this.props.small ? styles.buttonSmall : undefined,
                    this.props.medium ? styles.buttonMedium : undefined,
                    this.props.large ? styles.buttonLarge : undefined,
                    this.props.success ? styles.buttonSuccess : undefined,
                    this.props.danger ? styles.buttonDanger : undefined,
                    this.props.isDisabled && (this.props.success || this.props.danger) ? styles.buttonOpacityDisabled : undefined,
                    this.props.isDisabled && !this.props.danger && !this.props.success ? styles.buttonDisabled : undefined,
                    this.props.shouldRemoveRightBorderRadius ? styles.noRightBorderRadius : undefined,
                    this.props.shouldRemoveLeftBorderRadius ? styles.noLeftBorderRadius : undefined,
                    this.props.icon || this.props.shouldShowRightIcon ? styles.alignItemsStretch : undefined,
                    ...this.props.innerStyles,
                ]}
                hoverStyle={[
                    this.props.shouldUseDefaultHover && !this.props.isDisabled ? styles.buttonDefaultHovered : undefined,
                    this.props.success && !this.props.isDisabled ? styles.buttonSuccessHovered : undefined,
                    this.props.danger && !this.props.isDisabled ? styles.buttonDangerHovered : undefined,
                ]}
                id={this.props.id}
                accessibilityLabel={this.props.accessibilityLabel}
                role={CONST.ACCESSIBILITY_ROLE.BUTTON}
                hoverDimmingValue={1}
            >
                {this.renderContent()}
                {this.props.isLoading && (
                    <ActivityIndicator
                        color={this.props.success || this.props.danger ? themeColors.textLight : themeColors.text}
                        style={[styles.pAbsolute, styles.l0, styles.r0]}
                    />
                )}
            </PressableWithFeedback>
        );
    }
>>>>>>> 1ac950b0
}

Button.propTypes = propTypes;
Button.defaultProps = defaultProps;
Button.displayName = 'Button';

const ButtonWithRef = React.forwardRef((props, ref) => (
    <Button
        // eslint-disable-next-line react/jsx-props-no-spreading
        {...props}
        forwardedRef={ref}
    />
));

ButtonWithRef.displayName = 'ButtonWithRef';

export default withNavigationFallback(ButtonWithRef);<|MERGE_RESOLUTION|>--- conflicted
+++ resolved
@@ -197,7 +197,7 @@
     shouldRemoveLeftBorderRadius,
     shouldEnableHapticFeedback,
 
-    nativeID,
+    id,
     accessibilityLabel,
     forwardedRef,
 }) {
@@ -232,7 +232,6 @@
                     isLoading && styles.opacity0,
                     styles.pointerEventsNone,
                     styles.buttonText,
-<<<<<<< HEAD
                     small && styles.buttonSmallText,
                     medium && styles.buttonMediumText,
                     large && styles.buttonLargeText,
@@ -240,16 +239,6 @@
                     danger && styles.buttonDangerText,
                     icon && styles.textAlignLeft,
                     ...textStyles,
-=======
-                    styles.userSelectNone,
-                    this.props.small && styles.buttonSmallText,
-                    this.props.medium && styles.buttonMediumText,
-                    this.props.large && styles.buttonLargeText,
-                    this.props.success && styles.buttonSuccessText,
-                    this.props.danger && styles.buttonDangerText,
-                    this.props.icon && styles.textAlignLeft,
-                    ...this.props.textStyles,
->>>>>>> 1ac950b0
                 ]}
                 dataSet={{[CONST.SELECTION_SCRAPER_HIDDEN_ELEMENT]: true}}
             >
@@ -286,7 +275,6 @@
         }
 
         return textComponent;
-<<<<<<< HEAD
     };
 
     return (
@@ -338,9 +326,9 @@
                 success && !isDisabled ? styles.buttonSuccessHovered : undefined,
                 danger && !isDisabled ? styles.buttonDangerHovered : undefined,
             ]}
-            nativeID={nativeID}
+            id={id}
             accessibilityLabel={accessibilityLabel}
-            accessibilityRole={CONST.ACCESSIBILITY_ROLE.BUTTON}
+            role={CONST.ACCESSIBILITY_ROLE.BUTTON}
             hoverDimmingValue={1}
         >
             {renderContent()}
@@ -352,75 +340,6 @@
             )}
         </PressableWithFeedback>
     );
-=======
-    }
-
-    render() {
-        return (
-            <PressableWithFeedback
-                ref={this.props.forwardedRef}
-                onPress={(e) => {
-                    if (e && e.type === 'click') {
-                        e.currentTarget.blur();
-                    }
-
-                    if (this.props.shouldEnableHapticFeedback) {
-                        HapticFeedback.press();
-                    }
-                    return this.props.onPress(e);
-                }}
-                onLongPress={(e) => {
-                    if (this.props.shouldEnableHapticFeedback) {
-                        HapticFeedback.longPress();
-                    }
-                    this.props.onLongPress(e);
-                }}
-                onPressIn={this.props.onPressIn}
-                onPressOut={this.props.onPressOut}
-                onMouseDown={this.props.onMouseDown}
-                disabled={this.props.isLoading || this.props.isDisabled}
-                wrapperStyle={[
-                    this.props.isDisabled ? {...styles.cursorDisabled, ...styles.noSelect} : {},
-                    styles.buttonContainer,
-                    this.props.shouldRemoveRightBorderRadius ? styles.noRightBorderRadius : undefined,
-                    this.props.shouldRemoveLeftBorderRadius ? styles.noLeftBorderRadius : undefined,
-                    ...StyleUtils.parseStyleAsArray(this.props.style),
-                ]}
-                style={[
-                    styles.button,
-                    this.props.small ? styles.buttonSmall : undefined,
-                    this.props.medium ? styles.buttonMedium : undefined,
-                    this.props.large ? styles.buttonLarge : undefined,
-                    this.props.success ? styles.buttonSuccess : undefined,
-                    this.props.danger ? styles.buttonDanger : undefined,
-                    this.props.isDisabled && (this.props.success || this.props.danger) ? styles.buttonOpacityDisabled : undefined,
-                    this.props.isDisabled && !this.props.danger && !this.props.success ? styles.buttonDisabled : undefined,
-                    this.props.shouldRemoveRightBorderRadius ? styles.noRightBorderRadius : undefined,
-                    this.props.shouldRemoveLeftBorderRadius ? styles.noLeftBorderRadius : undefined,
-                    this.props.icon || this.props.shouldShowRightIcon ? styles.alignItemsStretch : undefined,
-                    ...this.props.innerStyles,
-                ]}
-                hoverStyle={[
-                    this.props.shouldUseDefaultHover && !this.props.isDisabled ? styles.buttonDefaultHovered : undefined,
-                    this.props.success && !this.props.isDisabled ? styles.buttonSuccessHovered : undefined,
-                    this.props.danger && !this.props.isDisabled ? styles.buttonDangerHovered : undefined,
-                ]}
-                id={this.props.id}
-                accessibilityLabel={this.props.accessibilityLabel}
-                role={CONST.ACCESSIBILITY_ROLE.BUTTON}
-                hoverDimmingValue={1}
-            >
-                {this.renderContent()}
-                {this.props.isLoading && (
-                    <ActivityIndicator
-                        color={this.props.success || this.props.danger ? themeColors.textLight : themeColors.text}
-                        style={[styles.pAbsolute, styles.l0, styles.r0]}
-                    />
-                )}
-            </PressableWithFeedback>
-        );
-    }
->>>>>>> 1ac950b0
 }
 
 Button.propTypes = propTypes;
