--- conflicted
+++ resolved
@@ -1,5 +1,4 @@
 import type {GestureResponderEvent, StyleProp, TextInputProps, TextStyle, ViewStyle} from 'react-native';
-import type {AnimatedMarkdownTextInputRef} from '@components/RNMarkdownTextInput';
 import type {AnimatedTextInputRef} from '@components/RNTextInput';
 import type {MaybePhraseKey} from '@libs/Localize';
 import type IconAsset from '@src/types/utils/IconAsset';
@@ -106,16 +105,11 @@
     /** Type of autocomplete */
     autoCompleteType?: string;
 
-<<<<<<< HEAD
-    /** Should enable markdown to use RNMarkdownTextInput instead of RNTextInput */
-    shouldEnableMarkdown?: boolean;
-=======
     /** Should live markdown be enabled. Changes RNTextInput component to RNMarkdownTextInput */
     isMarkdownEnabled?: boolean;
->>>>>>> dff95423
 };
 
-type BaseTextInputRef = HTMLFormElement | AnimatedTextInputRef | AnimatedMarkdownTextInputRef;
+type BaseTextInputRef = HTMLFormElement | AnimatedTextInputRef;
 
 type BaseTextInputProps = CustomBaseTextInputProps & TextInputProps;
 
