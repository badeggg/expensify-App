--- conflicted
+++ resolved
@@ -306,11 +306,7 @@
                                         pointerEvents="none"
                                         selectable={false}
                                         style={[styles.textInputPrefix, !hasLabel && styles.pv0]}
-<<<<<<< HEAD
-                                        onLayout={storePrefixLayoutDimensions}
                                         dataSet={{[CONST.SELECTION_SCRAPER_HIDDEN_ELEMENT]: true}}
-=======
->>>>>>> 76c1559f
                                     >
                                         {props.prefixCharacter}
                                     </Text>
