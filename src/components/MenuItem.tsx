--- conflicted
+++ resolved
@@ -267,11 +267,7 @@
     onFocus?: () => void;
 
     /** Optional account id if it's user avatar or policy id if it's workspace avatar */
-<<<<<<< HEAD
-    accountID?: number | string;
-=======
     avatarID?: number | string;
->>>>>>> ac09bc56
 };
 
 type MenuItemProps = (IconProps | AvatarProps | NoIcon) & MenuItemBaseProps;
@@ -349,11 +345,7 @@
         isPaneMenu = false,
         shouldPutLeftPaddingWhenNoIcon = false,
         onFocus,
-<<<<<<< HEAD
-        accountID,
-=======
         avatarID,
->>>>>>> ac09bc56
     }: MenuItemProps,
     ref: PressableRef,
 ) {
@@ -536,7 +528,6 @@
                                                             imageStyles={[styles.alignSelfCenter]}
                                                             size={CONST.AVATAR_SIZE.DEFAULT}
                                                             source={icon}
-                                                            accountID={accountID}
                                                             fallbackIcon={fallbackIcon}
                                                             name={title}
                                                             avatarID={avatarID}
