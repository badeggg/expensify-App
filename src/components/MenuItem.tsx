import ExpensiMark from 'expensify-common/lib/ExpensiMark';
import type {ImageContentFit} from 'expo-image';
<<<<<<< HEAD
import type {ReactNode} from 'react';
import React, {forwardRef, useContext, useEffect, useMemo, useRef, useState} from 'react';
=======
import type {ForwardedRef, ReactNode} from 'react';
import React, {forwardRef, useContext, useMemo} from 'react';
>>>>>>> 879378ff
import type {GestureResponderEvent, StyleProp, TextStyle, ViewStyle} from 'react-native';
import {View} from 'react-native';
import type {AnimatedStyle} from 'react-native-reanimated';
import type {ValueOf} from 'type-fest';
import useStyleUtils from '@hooks/useStyleUtils';
import useTheme from '@hooks/useTheme';
import useThemeStyles from '@hooks/useThemeStyles';
import useWindowDimensions from '@hooks/useWindowDimensions';
import ControlSelection from '@libs/ControlSelection';
import convertToLTR from '@libs/convertToLTR';
import * as DeviceCapabilities from '@libs/DeviceCapabilities';
import getButtonState from '@libs/getButtonState';
import type {MaybePhraseKey} from '@libs/Localize';
import type {AvatarSource} from '@libs/UserUtils';
import variables from '@styles/variables';
import * as Session from '@userActions/Session';
import CONST from '@src/CONST';
import type {Icon as IconType} from '@src/types/onyx/OnyxCommon';
import type IconAsset from '@src/types/utils/IconAsset';
import Avatar from './Avatar';
import Badge from './Badge';
import DisplayNames from './DisplayNames';
import type {DisplayNameWithTooltip} from './DisplayNames/types';
import FormHelpMessage from './FormHelpMessage';
import Hoverable from './Hoverable';
import Icon from './Icon';
import * as Expensicons from './Icon/Expensicons';
import * as defaultWorkspaceAvatars from './Icon/WorkspaceDefaultAvatars';
import {MenuItemGroupContext} from './MenuItemGroup';
import MultipleAvatars from './MultipleAvatars';
import type {PressableRef} from './Pressable/GenericPressable/types';
import PressableWithSecondaryInteraction from './PressableWithSecondaryInteraction';
import RenderHTML from './RenderHTML';
import SelectCircle from './SelectCircle';
import SubscriptAvatar from './SubscriptAvatar';
import Text from './Text';

type IconProps = {
    /** Flag to choose between avatar image or an icon */
    iconType?: typeof CONST.ICON_TYPE_ICON;

    /** Icon to display on the left side of component */
    icon: IconAsset | IconType[];
};

type AvatarProps = {
    iconType?: typeof CONST.ICON_TYPE_AVATAR | typeof CONST.ICON_TYPE_WORKSPACE;

    icon: AvatarSource | IconType[];
};

type NoIcon = {
    iconType?: undefined;

    icon?: undefined;
};

type MenuItemBaseProps = {
    /** Function to fire when component is pressed */
    onPress?: (event: GestureResponderEvent | KeyboardEvent) => void | Promise<void>;

    /** Whether the menu item should be interactive at all */
    interactive?: boolean;

    /** Text to be shown as badge near the right end. */
    badgeText?: string;

    /** Used to apply offline styles to child text components */
    style?: StyleProp<ViewStyle>;

    /** Any additional styles to apply */
    wrapperStyle?: StyleProp<ViewStyle>;

    /** Any additional styles to apply on the outer element */
    containerStyle?: StyleProp<ViewStyle>;

    /** Used to apply styles specifically to the title */
    titleStyle?: ViewStyle;

    /** Any additional styles to apply on the badge element */
    badgeStyle?: ViewStyle;

    /** Any adjustments to style when menu item is hovered or pressed */
    hoverAndPressStyle?: StyleProp<AnimatedStyle<ViewStyle>>;

    /** Additional styles to style the description text below the title */
    descriptionTextStyle?: StyleProp<TextStyle>;

    /** The fill color to pass into the icon. */
    iconFill?: string;

    /** Secondary icon to display on the left side of component, right of the icon */
    secondaryIcon?: IconAsset;

    /** The fill color to pass into the secondary icon. */
    secondaryIconFill?: string;

    /** Icon Width */
    iconWidth?: number;

    /** Icon Height */
    iconHeight?: number;

    /** Any additional styles to pass to the icon container. */
    iconStyles?: StyleProp<ViewStyle>;

    /** A fallback avatar icon to display when there is an error on loading avatar from remote URL. */
    fallbackIcon?: IconAsset;

    /** An icon to display under the main item */
    furtherDetailsIcon?: IconAsset;

    /** Boolean whether to display the title right icon */
    shouldShowTitleIcon?: boolean;

    /** Icon to display at right side of title */
    titleIcon?: IconAsset;

    /** Boolean whether to display the right icon */
    shouldShowRightIcon?: boolean;

    /** Overrides the icon for shouldShowRightIcon */
    iconRight?: IconAsset;

    /** Should render component on the right */
    shouldShowRightComponent?: boolean;

    /** Component to be displayed on the right */
    rightComponent?: ReactNode;

    /** A description text to show under the title */
    description?: string;

    /** Should the description be shown above the title (instead of the other way around) */
    shouldShowDescriptionOnTop?: boolean;

    /** Error to display below the title */
    error?: string;

    /** Error to display at the bottom of the component */
    errorText?: MaybePhraseKey;

    /** A boolean flag that gives the icon a green fill if true */
    success?: boolean;

    /** Whether item is focused or active */
    focused?: boolean;

    /** Should we disable this menu item? */
    disabled?: boolean;

    /** Text that appears above the title */
    label?: string;

    isLabelHoverable?: boolean;

    /** Label to be displayed on the right */
    rightLabel?: string;

    /** Text to display for the item */
    title?: string;

    /** A right-aligned subtitle for this menu option */
    subtitle?: string | number;

    /** Should the title show with normal font weight (not bold) */
    shouldShowBasicTitle?: boolean;

    /** Should we make this selectable with a checkbox */
    shouldShowSelectedState?: boolean;

    /** Whether this item is selected */
    isSelected?: boolean;

    /** Prop to identify if we should load avatars vertically instead of diagonally */
    shouldStackHorizontally?: boolean;

    /** Prop to represent the size of the avatar images to be shown */
    avatarSize?: (typeof CONST.AVATAR_SIZE)[keyof typeof CONST.AVATAR_SIZE];

    /** Avatars to show on the right of the menu item */
    floatRightAvatars?: IconType[];

    /** Prop to represent the size of the float right avatar images to be shown */
    floatRightAvatarSize?: ValueOf<typeof CONST.AVATAR_SIZE>;

    /** Whether the secondary right avatar should show as a subscript */
    shouldShowSubscriptRightAvatar?: boolean;

    /** Affects avatar size  */
    viewMode?: ValueOf<typeof CONST.OPTION_MODE>;

    /** Used to truncate the text with an ellipsis after computing the text layout */
    numberOfLinesTitle?: number;

    /** Used to truncate the description with an ellipsis after computing the text layout */
    numberOfLinesDescription?: number;

    /**  Whether we should use small avatar subscript sizing the for menu item */
    isSmallAvatarSubscriptMenu?: boolean;

    /** The type of brick road indicator to show. */
    brickRoadIndicator?: ValueOf<typeof CONST.BRICK_ROAD_INDICATOR_STATUS>;

    /** Should render the content in HTML format */
    shouldRenderAsHTML?: boolean;

    /** Should we grey out the menu item when it is disabled? */
    shouldGreyOutWhenDisabled?: boolean;

    /** Should we use default cursor for disabled content */
    shouldUseDefaultCursorWhenDisabled?: boolean;

    /** The action accept for anonymous user or not */
    isAnonymousAction?: boolean;

    /** Flag to indicate whether or not text selection should be disabled from long-pressing the menu item. */
    shouldBlockSelection?: boolean;

    /** Whether should render title as HTML or as Text */
    shouldParseTitle?: boolean;

    /** Should check anonymous user in onPress function */
    shouldCheckActionAllowedOnPress?: boolean;

    /** Text to display under the main item */
    furtherDetails?: string;

    /** The function that should be called when this component is LongPressed or right-clicked. */
    onSecondaryInteraction?: (event: GestureResponderEvent | MouseEvent) => void;

    /** Array of objects that map display names to their corresponding tooltip */
    titleWithTooltips?: DisplayNameWithTooltip[] | undefined;

    /** Icon should be displayed in its own color */
    displayInDefaultIconColor?: boolean;

    /** Determines how the icon should be resized to fit its container */
    contentFit?: ImageContentFit;

    /** Is this in the Pane */
    isPaneMenu?: boolean;

    /** Adds padding to the left of the text when there is no icon. */
    shouldPutLeftPaddingWhenNoIcon?: boolean;

    /** Handles what to do when the item is focused */
    onFocus?: () => void;
};

type MenuItemProps = (IconProps | AvatarProps | NoIcon) & MenuItemBaseProps;

function MenuItem(
    {
        interactive = true,
        onPress,
        badgeText,
        style,
        wrapperStyle,
        containerStyle,
        titleStyle,
        hoverAndPressStyle,
        descriptionTextStyle,
        badgeStyle,
        viewMode = CONST.OPTION_MODE.DEFAULT,
        numberOfLinesTitle = 1,
        numberOfLinesDescription = 2,
        icon,
        iconFill,
        secondaryIcon,
        secondaryIconFill,
        iconType = CONST.ICON_TYPE_ICON,
        iconWidth,
        iconHeight,
        iconStyles,
        fallbackIcon = Expensicons.FallbackAvatar,
        shouldShowTitleIcon = false,
        titleIcon,
        shouldShowRightIcon = false,
        iconRight = Expensicons.ArrowRight,
        furtherDetailsIcon,
        furtherDetails,
        description,
        error,
        errorText,
        success = false,
        focused = false,
        disabled = false,
        title,
        subtitle,
        shouldShowBasicTitle,
        label,
        isLabelHoverable = true,
        rightLabel,
        shouldShowSelectedState = false,
        isSelected = false,
        shouldStackHorizontally = false,
        shouldShowDescriptionOnTop = false,
        shouldShowRightComponent = false,
        rightComponent,
        floatRightAvatars = [],
        floatRightAvatarSize,
        shouldShowSubscriptRightAvatar = false,
        avatarSize = CONST.AVATAR_SIZE.DEFAULT,
        isSmallAvatarSubscriptMenu = false,
        brickRoadIndicator,
        shouldRenderAsHTML = false,
        shouldGreyOutWhenDisabled = true,
        shouldUseDefaultCursorWhenDisabled = false,
        isAnonymousAction = false,
        shouldBlockSelection = false,
        shouldParseTitle = false,
        shouldCheckActionAllowedOnPress = true,
        onSecondaryInteraction,
        titleWithTooltips,
        displayInDefaultIconColor = false,
        contentFit = 'cover',
        isPaneMenu = false,
        shouldPutLeftPaddingWhenNoIcon = false,
        onFocus,
    }: MenuItemProps,
    ref: PressableRef,
) {
    const theme = useTheme();
    const styles = useThemeStyles();
    const StyleUtils = useStyleUtils();
    const combinedStyle = [style, styles.popoverMenuItem];
    const {isSmallScreenWidth} = useWindowDimensions();
    const {isExecuting, singleExecution, waitForNavigate} = useContext(MenuItemGroupContext) ?? {};

    const isDeleted = style && Array.isArray(style) ? style.includes(styles.offlineFeedback.deleted) : false;
    const descriptionVerticalMargin = shouldShowDescriptionOnTop ? styles.mb1 : styles.mt1;
    const fallbackAvatarSize = viewMode === CONST.OPTION_MODE.COMPACT ? CONST.AVATAR_SIZE.SMALL : CONST.AVATAR_SIZE.DEFAULT;
    const combinedTitleTextStyle = StyleUtils.combineStyles(
        [
            styles.flexShrink1,
            styles.popoverMenuText,
            // eslint-disable-next-line no-nested-ternary
            shouldPutLeftPaddingWhenNoIcon || (icon && !Array.isArray(icon)) ? (avatarSize === CONST.AVATAR_SIZE.SMALL ? styles.ml2 : styles.ml3) : {},
            shouldShowBasicTitle ? {} : styles.textStrong,
            numberOfLinesTitle !== 1 ? styles.preWrap : styles.pre,
            interactive && disabled ? {...styles.userSelectNone} : {},
            styles.ltr,
            isDeleted ? styles.offlineFeedback.deleted : {},
        ],
        titleStyle ?? {},
    );
    const descriptionTextStyles = StyleUtils.combineStyles<TextStyle>([
        styles.textLabelSupporting,
        icon && !Array.isArray(icon) ? styles.ml3 : {},
        title ? descriptionVerticalMargin : StyleUtils.getFontSizeStyle(variables.fontSizeNormal),
        (descriptionTextStyle as TextStyle) || styles.breakWord,
        isDeleted ? styles.offlineFeedback.deleted : {},
    ]);

    const html = useMemo(() => {
        if (!title || !shouldParseTitle) {
            return '';
        }
        const parser = new ExpensiMark();
        return parser.replace(title);
    }, [title, shouldParseTitle]);

    const processedTitle = useMemo(() => {
        let titleToWrap = '';
        if (shouldRenderAsHTML) {
            titleToWrap = title ? convertToLTR(title) : '';
        }

        if (shouldParseTitle) {
            titleToWrap = html;
        }

        return titleToWrap ? `<comment>${titleToWrap}</comment>` : '';
    }, [title, shouldRenderAsHTML, shouldParseTitle, html]);

    const hasPressableRightComponent = iconRight || (shouldShowRightComponent && rightComponent);

    const renderTitleContent = () => {
        if (title && titleWithTooltips && Array.isArray(titleWithTooltips) && titleWithTooltips.length > 0) {
            return (
                <DisplayNames
                    fullTitle={title}
                    displayNamesWithTooltips={titleWithTooltips}
                    tooltipEnabled
                    numberOfLines={1}
                />
            );
        }

        return title ? convertToLTR(title) : '';
    };

    const onPressAction = (event: GestureResponderEvent | KeyboardEvent | undefined) => {
        if (disabled || !interactive) {
            return;
        }

        if (event?.type === 'click') {
            (event.currentTarget as HTMLElement).blur();
        }

        if (onPress && event) {
            if (!singleExecution || !waitForNavigate) {
                onPress(event);
                return;
            }
            singleExecution(
                waitForNavigate(() => {
                    onPress(event);
                }),
            )();
        }
    };

    return (
        <View>
            {!!label && !isLabelHoverable && (
                <View style={[styles.ph5]}>
                    <Text style={StyleUtils.combineStyles([styles.sidebarLinkText, styles.optionAlternateText, styles.textLabelSupporting, styles.pre])}>{label}</Text>
                </View>
            )}
            <Hoverable>
                {(isHovered) => (
                    <PressableWithSecondaryInteraction
                        onPress={shouldCheckActionAllowedOnPress ? Session.checkIfActionIsAllowed(onPressAction, isAnonymousAction) : onPressAction}
                        onPressIn={() => shouldBlockSelection && isSmallScreenWidth && DeviceCapabilities.canUseTouchScreen() && ControlSelection.block()}
                        onPressOut={ControlSelection.unblock}
                        onSecondaryInteraction={onSecondaryInteraction}
                        style={({pressed}) =>
                            [
                                containerStyle,
                                errorText ? styles.pb5 : {},
                                combinedStyle,
                                !interactive && styles.cursorDefault,
                                StyleUtils.getButtonBackgroundColorStyle(getButtonState(focused || isHovered, pressed, success, disabled, interactive), true),
                                !focused && (isHovered || pressed) && hoverAndPressStyle,
                                ...(Array.isArray(wrapperStyle) ? wrapperStyle : [wrapperStyle]),
                                shouldGreyOutWhenDisabled && disabled && styles.buttonOpacityDisabled,
                            ] as StyleProp<ViewStyle>
                        }
                        disabledStyle={shouldUseDefaultCursorWhenDisabled && [styles.cursorDefault]}
                        disabled={disabled || isExecuting}
                        ref={ref}
                        role={CONST.ROLE.MENUITEM}
                        accessibilityLabel={title ? title.toString() : ''}
                        accessible
                        onFocus={onFocus}
                    >
                        {({pressed}) => (
                            <>
                                <View style={[styles.flexColumn, styles.flex1]}>
                                    {!!label && isLabelHoverable && (
                                        <View style={icon ? styles.mb2 : null}>
                                            <Text style={StyleUtils.combineStyles([styles.sidebarLinkText, styles.optionAlternateText, styles.textLabelSupporting, styles.pre])}>
                                                {label}
                                            </Text>
                                        </View>
                                    )}
                                    <View style={[styles.flexRow, styles.pointerEventsAuto, disabled && !shouldUseDefaultCursorWhenDisabled && styles.cursorDisabled]}>
                                        {!!icon && Array.isArray(icon) && (
                                            <MultipleAvatars
                                                isHovered={isHovered}
                                                isPressed={pressed}
                                                icons={icon as IconType[]}
                                                size={avatarSize}
                                                secondAvatarStyle={[
                                                    StyleUtils.getBackgroundAndBorderStyle(theme.sidebar),
                                                    pressed && interactive ? StyleUtils.getBackgroundAndBorderStyle(theme.buttonPressedBG) : undefined,
                                                    isHovered && !pressed && interactive ? StyleUtils.getBackgroundAndBorderStyle(theme.border) : undefined,
                                                ]}
                                            />
                                        )}
                                        {!icon && shouldPutLeftPaddingWhenNoIcon && <View style={[styles.popoverMenuIcon, iconStyles, StyleUtils.getAvatarWidthStyle(avatarSize)]} />}
                                        {icon && !Array.isArray(icon) && (
                                            <View style={[styles.popoverMenuIcon, iconStyles, StyleUtils.getAvatarWidthStyle(avatarSize)]}>
                                                {typeof icon !== 'string' && iconType === CONST.ICON_TYPE_ICON && (
                                                    <Icon
                                                        contentFit={contentFit}
                                                        hovered={isHovered}
                                                        pressed={pressed}
                                                        src={icon}
                                                        width={iconWidth}
                                                        height={iconHeight}
                                                        fill={
                                                            displayInDefaultIconColor
                                                                ? undefined
                                                                : iconFill ??
                                                                  StyleUtils.getIconFillColor(getButtonState(focused || isHovered, pressed, success, disabled, interactive), true, isPaneMenu)
                                                        }
                                                    />
                                                )}
                                                {icon && iconType === CONST.ICON_TYPE_WORKSPACE && (
                                                    <Avatar
                                                        imageStyles={[styles.alignSelfCenter]}
                                                        size={CONST.AVATAR_SIZE.DEFAULT}
                                                        source={icon as AvatarSource}
                                                        fallbackIcon={fallbackIcon}
                                                        name={title}
                                                        type={CONST.ICON_TYPE_WORKSPACE}
                                                    />
                                                )}
                                                {iconType === CONST.ICON_TYPE_AVATAR && (
                                                    <Avatar
                                                        imageStyles={[styles.alignSelfCenter]}
                                                        source={icon as AvatarSource}
                                                        fallbackIcon={fallbackIcon}
                                                        size={avatarSize}
                                                    />
                                                )}
                                            </View>
                                        )}
                                        {secondaryIcon && (
                                            <View style={[styles.popoverMenuIcon, iconStyles]}>
                                                <Icon
                                                    contentFit={contentFit}
                                                    src={secondaryIcon}
                                                    width={iconWidth}
                                                    height={iconHeight}
                                                    fill={
                                                        secondaryIconFill ?? StyleUtils.getIconFillColor(getButtonState(focused || isHovered, pressed, success, disabled, interactive), true)
                                                    }
                                                />
                                            </View>
                                        )}
                                        <View style={[styles.justifyContentCenter, styles.flex1, StyleUtils.getMenuItemTextContainerStyle(isSmallAvatarSubscriptMenu)]}>
                                            {!!description && shouldShowDescriptionOnTop && (
                                                <Text
                                                    style={descriptionTextStyles}
                                                    numberOfLines={numberOfLinesDescription}
                                                >
                                                    {description}
                                                </Text>
                                            )}
                                            <View style={[styles.flexRow, styles.alignItemsCenter]}>
                                                {!!title && (shouldRenderAsHTML || (shouldParseTitle && !!html.length)) && (
                                                    <View style={styles.renderHTMLTitle}>
                                                        <RenderHTML html={processedTitle} />
                                                    </View>
                                                )}
                                                {!shouldRenderAsHTML && !shouldParseTitle && !!title && (
                                                    <Text
                                                        style={combinedTitleTextStyle}
                                                        numberOfLines={numberOfLinesTitle || undefined}
                                                        dataSet={{[CONST.SELECTION_SCRAPER_HIDDEN_ELEMENT]: interactive && disabled}}
                                                    >
                                                        {renderTitleContent()}
                                                    </Text>
                                                )}
                                                {shouldShowTitleIcon && titleIcon && (
                                                    <View style={[styles.ml2]}>
                                                        <Icon
                                                            src={titleIcon}
                                                            fill={theme.iconSuccessFill}
                                                        />
                                                    </View>
                                                )}
                                            </View>
                                            {!!description && !shouldShowDescriptionOnTop && (
                                                <Text
                                                    style={descriptionTextStyles}
                                                    numberOfLines={numberOfLinesDescription}
                                                >
                                                    {description}
                                                </Text>
                                            )}
                                            {!!error && (
                                                <View style={[styles.mt1]}>
                                                    <Text style={[styles.textLabelError]}>{error}</Text>
                                                </View>
                                            )}
                                            {!!furtherDetails && (
                                                <View style={[styles.flexRow, styles.mt1, styles.alignItemsCenter]}>
                                                    {!!furtherDetailsIcon && (
                                                        <Icon
                                                            src={furtherDetailsIcon}
                                                            height={variables.iconSizeNormal}
                                                            width={variables.iconSizeNormal}
                                                            inline
                                                        />
                                                    )}
                                                    <Text
                                                        style={furtherDetailsIcon ? [styles.furtherDetailsText, styles.ph2, styles.pt1] : styles.textLabelSupporting}
                                                        numberOfLines={2}
                                                    >
                                                        {furtherDetails}
                                                    </Text>
                                                </View>
                                            )}
                                        </View>
                                    </View>
                                </View>
                                <View style={[styles.flexRow, styles.menuItemTextContainer, !hasPressableRightComponent && styles.pointerEventsNone]}>
                                    {badgeText && (
                                        <Badge
                                            text={badgeText}
                                            textStyles={styles.textStrong}
                                            badgeStyles={[
                                                styles.alignSelfCenter,
                                                styles.badgeBordered,
                                                brickRoadIndicator ? styles.mr2 : undefined,
                                                focused || isHovered || pressed ? styles.activeItemBadge : {},
                                                badgeStyle,
                                            ]}
                                        />
                                    )}
                                    {/* Since subtitle can be of type number, we should allow 0 to be shown */}
                                    {(subtitle === 0 || subtitle) && (
                                        <View style={[styles.justifyContentCenter, styles.mr1]}>
                                            <Text style={[styles.textLabelSupporting, ...(combinedStyle as TextStyle[])]}>{subtitle}</Text>
                                        </View>
                                    )}
                                    {floatRightAvatars?.length > 0 && (
                                        <View style={[styles.alignItemsCenter, styles.justifyContentCenter, brickRoadIndicator ? styles.mr2 : styles.mrn2]}>
                                            {shouldShowSubscriptRightAvatar ? (
                                                <SubscriptAvatar
                                                    backgroundColor={isHovered ? theme.activeComponentBG : theme.componentBG}
                                                    mainAvatar={floatRightAvatars[0]}
                                                    secondaryAvatar={floatRightAvatars[1]}
                                                    size={floatRightAvatarSize ?? fallbackAvatarSize}
                                                />
                                            ) : (
                                                <MultipleAvatars
                                                    isHovered={isHovered}
                                                    isPressed={pressed}
                                                    icons={floatRightAvatars}
                                                    size={floatRightAvatarSize ?? fallbackAvatarSize}
                                                    fallbackIcon={defaultWorkspaceAvatars.WorkspaceBuilding}
                                                    shouldStackHorizontally={shouldStackHorizontally}
                                                    isFocusMode
                                                />
                                            )}
                                        </View>
                                    )}
                                    {!!brickRoadIndicator && (
                                        <View style={[styles.alignItemsCenter, styles.justifyContentCenter, styles.ml1, styles.mr2]}>
                                            <Icon
                                                src={Expensicons.DotIndicator}
                                                fill={brickRoadIndicator === 'error' ? theme.danger : theme.success}
                                            />
                                        </View>
                                    )}
                                    {!title && !!rightLabel && (
                                        <View style={styles.justifyContentCenter}>
                                            <Text style={styles.rightLabelMenuItem}>{rightLabel}</Text>
                                        </View>
                                    )}
                                    {shouldShowRightIcon && (
                                        <View style={[styles.popoverMenuIcon, styles.pointerEventsAuto, disabled && !shouldUseDefaultCursorWhenDisabled && styles.cursorDisabled]}>
                                            <Icon
                                                src={iconRight}
                                                fill={StyleUtils.getIconFillColor(getButtonState(focused || isHovered, pressed, success, disabled, interactive))}
                                            />
                                        </View>
                                    )}
                                    {shouldShowRightComponent && rightComponent}
                                    {shouldShowSelectedState && <SelectCircle isChecked={isSelected} />}
                                </View>
                                {!!errorText && (
                                    <FormHelpMessage
                                        isError
                                        shouldShowRedDotIndicator={false}
                                        message={errorText}
                                        style={styles.menuItemError}
                                    />
                                )}
                            </>
                        )}
                    </PressableWithSecondaryInteraction>
                )}
            </Hoverable>
        </View>
    );
}

MenuItem.displayName = 'MenuItem';

export type {AvatarProps, IconProps, MenuItemBaseProps, MenuItemProps, NoIcon};
export default forwardRef(MenuItem);<|MERGE_RESOLUTION|>--- conflicted
+++ resolved
@@ -1,12 +1,7 @@
 import ExpensiMark from 'expensify-common/lib/ExpensiMark';
 import type {ImageContentFit} from 'expo-image';
-<<<<<<< HEAD
 import type {ReactNode} from 'react';
-import React, {forwardRef, useContext, useEffect, useMemo, useRef, useState} from 'react';
-=======
-import type {ForwardedRef, ReactNode} from 'react';
 import React, {forwardRef, useContext, useMemo} from 'react';
->>>>>>> 879378ff
 import type {GestureResponderEvent, StyleProp, TextStyle, ViewStyle} from 'react-native';
 import {View} from 'react-native';
 import type {AnimatedStyle} from 'react-native-reanimated';
