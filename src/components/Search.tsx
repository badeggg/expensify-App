import {useNavigation} from '@react-navigation/native';
import type {StackNavigationProp} from '@react-navigation/stack';
import React, {useEffect, useRef} from 'react';
import type {OnyxEntry} from 'react-native-onyx';
import {useOnyx} from 'react-native-onyx';
import useNetwork from '@hooks/useNetwork';
import useThemeStyles from '@hooks/useThemeStyles';
import * as SearchActions from '@libs/actions/Search';
import * as DeviceCapabilities from '@libs/DeviceCapabilities';
import Log from '@libs/Log';
import * as ReportUtils from '@libs/ReportUtils';
import * as SearchUtils from '@libs/SearchUtils';
import type {SearchColumnType, SortOrder} from '@libs/SearchUtils';
import Navigation from '@navigation/Navigation';
import type {CentralPaneNavigatorParamList} from '@navigation/types';
import EmptySearchView from '@pages/Search/EmptySearchView';
import CONST from '@src/CONST';
import ONYXKEYS from '@src/ONYXKEYS';
import ROUTES from '@src/ROUTES';
import type {SearchQuery} from '@src/types/onyx/SearchResults';
import type SearchResults from '@src/types/onyx/SearchResults';
import {isEmptyObject} from '@src/types/utils/EmptyObject';
import isLoadingOnyxValue from '@src/types/utils/isLoadingOnyxValue';
import SelectionList from './SelectionList';
import SearchTableHeader from './SelectionList/SearchTableHeader';
import type {ReportListItemType, TransactionListItemType} from './SelectionList/types';
import TableListItemSkeleton from './Skeletons/TableListItemSkeleton';

type SearchProps = {
    query: SearchQuery;
    policyIDs?: string;
    sortBy?: SearchColumnType;
    sortOrder?: SortOrder;
};

<<<<<<< HEAD
function isTransactionListItemType(item: TransactionListItemType | ReportListItemType): item is TransactionListItemType {
    const transactionListItem = item as TransactionListItemType;
    return transactionListItem.transactionID !== undefined;
=======
const sortableSearchTabs: SearchQuery[] = [CONST.TAB_SEARCH.ALL];

function isReportListItemType(item: TransactionListItemType | ReportListItemType): item is ReportListItemType {
    const reportListItem = item as ReportListItemType;
    return reportListItem.transactions !== undefined;
>>>>>>> f2018b87
}

function Search({query, policyIDs, sortBy, sortOrder}: SearchProps) {
    const {isOffline} = useNetwork();
    const styles = useThemeStyles();
    const navigation = useNavigation<StackNavigationProp<CentralPaneNavigatorParamList>>();
    const lastSearchResultsRef = useRef<OnyxEntry<SearchResults>>();

    const hash = SearchUtils.getQueryHash(query, policyIDs, sortBy, sortOrder);
    const [currentSearchResults, searchResultsMeta] = useOnyx(`${ONYXKEYS.COLLECTION.SNAPSHOT}${hash}`);

    // save last non-empty search results to avoid ugly flash of loading screen when hash changes and onyx returns empty data
    if (currentSearchResults?.data && currentSearchResults !== lastSearchResultsRef.current) {
        lastSearchResultsRef.current = currentSearchResults;
    }

    const searchResults = currentSearchResults?.data ? currentSearchResults : lastSearchResultsRef.current;

    useEffect(() => {
        if (isOffline) {
            return;
        }

        SearchActions.search({hash, query, policyIDs, offset: 0, sortBy, sortOrder});
        // eslint-disable-next-line react-hooks/exhaustive-deps
    }, [hash, isOffline]);

    const isLoadingItems = (!isOffline && isLoadingOnyxValue(searchResultsMeta)) || searchResults?.data === undefined;
    const isLoadingMoreItems = !isLoadingItems && searchResults?.search?.isLoading;
    const shouldShowEmptyState = !isLoadingItems && isEmptyObject(searchResults?.data);

    if (isLoadingItems) {
        return <TableListItemSkeleton shouldAnimate />;
    }

    if (shouldShowEmptyState) {
        return <EmptySearchView />;
    }

    const openReport = (item: TransactionListItemType | ReportListItemType) => {
        let reportID = isTransactionListItemType(item) ? item.transactionThreadReportID : item.reportID;

        if (!reportID) {
            return;
        }

        // If we're trying to open a legacy transaction without a transaction thread, let's create the thread and navigate the user
        if (isTransactionListItemType(item) && reportID === '0' && item.moneyRequestReportActionID) {
            reportID = ReportUtils.generateReportID();
            SearchActions.createTransactionThread(hash, item.transactionID, reportID, item.moneyRequestReportActionID);
        }

        Navigation.navigate(ROUTES.SEARCH_REPORT.getRoute(query, reportID));
    };

    const fetchMoreResults = () => {
        if (!searchResults?.search?.hasMoreResults || isLoadingItems || isLoadingMoreItems) {
            return;
        }
        const currentOffset = searchResults?.search?.offset ?? 0;
        SearchActions.search({hash, query, offset: currentOffset + CONST.SEARCH_RESULTS_PAGE_SIZE, sortBy, sortOrder});
    };

    const type = SearchUtils.getSearchType(searchResults?.search);

    if (type === undefined) {
        Log.alert('[Search] Undefined search type');
        return null;
    }

    const ListItem = SearchUtils.getListItem(type);

    const data = SearchUtils.getSections(searchResults?.data ?? {}, type);
    const sortedData = SearchUtils.getSortedSections(type, data, sortBy, sortOrder);

    const onSortPress = (column: SearchColumnType, order: SortOrder) => {
        navigation.setParams({
            sortBy: column,
            sortOrder: order,
        });
    };

    const isSortingAllowed = sortableSearchTabs.includes(query);

    return (
        <SelectionList<ReportListItemType | TransactionListItemType>
            customListHeader={
                <SearchTableHeader
                    data={searchResults?.data}
                    onSortPress={onSortPress}
                    sortOrder={sortOrder}
                    isSortingAllowed={isSortingAllowed}
                    sortBy={sortBy}
                />
            }
            // To enhance the smoothness of scrolling and minimize the risk of encountering blank spaces during scrolling,
            // we have configured a larger windowSize and a longer delay between batch renders.
            // The windowSize determines the number of items rendered before and after the currently visible items.
            // A larger windowSize helps pre-render more items, reducing the likelihood of blank spaces appearing.
            // The updateCellsBatchingPeriod sets the delay (in milliseconds) between rendering batches of cells.
            // A longer delay allows the UI to handle rendering in smaller increments, which can improve performance and smoothness.
            // For more information, refer to the React Native documentation:
            // https://reactnative.dev/docs/0.73/optimizing-flatlist-configuration#windowsize
            // https://reactnative.dev/docs/0.73/optimizing-flatlist-configuration#updatecellsbatchingperiod
            windowSize={111}
            updateCellsBatchingPeriod={200}
            ListItem={ListItem}
            sections={[{data: sortedData, isDisabled: false}]}
<<<<<<< HEAD
            onSelectRow={(item) => openReport(item)}
=======
            onSelectRow={(item) => {
                const reportID = isReportListItemType(item) ? item.reportID : item.transactionThreadReportID;
                openReport(reportID);
            }}
>>>>>>> f2018b87
            shouldDebounceRowSelect
            shouldPreventDefaultFocusOnSelectRow={!DeviceCapabilities.canUseTouchScreen()}
            listHeaderWrapperStyle={[styles.ph9, styles.pv3, styles.pb5]}
            containerStyle={[styles.pv0]}
            showScrollIndicator={false}
            onEndReachedThreshold={0.75}
            onEndReached={fetchMoreResults}
            listFooterContent={
                isLoadingMoreItems ? (
                    <TableListItemSkeleton
                        shouldAnimate
                        fixedNumItems={5}
                    />
                ) : undefined
            }
        />
    );
}

Search.displayName = 'Search';

export type {SearchProps};
export default Search;<|MERGE_RESOLUTION|>--- conflicted
+++ resolved
@@ -33,17 +33,9 @@
     sortOrder?: SortOrder;
 };
 
-<<<<<<< HEAD
 function isTransactionListItemType(item: TransactionListItemType | ReportListItemType): item is TransactionListItemType {
     const transactionListItem = item as TransactionListItemType;
     return transactionListItem.transactionID !== undefined;
-=======
-const sortableSearchTabs: SearchQuery[] = [CONST.TAB_SEARCH.ALL];
-
-function isReportListItemType(item: TransactionListItemType | ReportListItemType): item is ReportListItemType {
-    const reportListItem = item as ReportListItemType;
-    return reportListItem.transactions !== undefined;
->>>>>>> f2018b87
 }
 
 function Search({query, policyIDs, sortBy, sortOrder}: SearchProps) {
@@ -152,14 +144,7 @@
             updateCellsBatchingPeriod={200}
             ListItem={ListItem}
             sections={[{data: sortedData, isDisabled: false}]}
-<<<<<<< HEAD
             onSelectRow={(item) => openReport(item)}
-=======
-            onSelectRow={(item) => {
-                const reportID = isReportListItemType(item) ? item.reportID : item.transactionThreadReportID;
-                openReport(reportID);
-            }}
->>>>>>> f2018b87
             shouldDebounceRowSelect
             shouldPreventDefaultFocusOnSelectRow={!DeviceCapabilities.canUseTouchScreen()}
             listHeaderWrapperStyle={[styles.ph9, styles.pv3, styles.pb5]}
