--- conflicted
+++ resolved
@@ -22,17 +22,6 @@
 
     /** Menu options to display */
     /** e.g. [{text: 'Pay with Expensify', icon: Wallet}, {text: 'PayPal', icon: PayPal}] */
-<<<<<<< HEAD
-    options: PropTypes.arrayOf(PropTypes.shape({
-        value: PropTypes.string.isRequired,
-        text: PropTypes.string.isRequired,
-        icon: PropTypes.elementType,
-        iconWidth: PropTypes.number,
-        iconHeight: PropTypes.number,
-        iconDescription: PropTypes.string,
-    })).isRequired,
-    popoverId: PropTypes.string.isRequired,
-=======
     options: PropTypes.arrayOf(
         PropTypes.shape({
             value: PropTypes.string.isRequired,
@@ -43,7 +32,7 @@
             iconDescription: PropTypes.string,
         }),
     ).isRequired,
->>>>>>> 756e9d82
+    popoverId: PropTypes.string.isRequired,
 };
 
 const defaultProps = {
@@ -75,18 +64,12 @@
                         buttonText={selectedItem.text}
                         isLoading={this.props.isLoading}
                         isDisabled={this.props.isDisabled}
-<<<<<<< HEAD
-                        onButtonPress={event => this.props.onPress(event, selectedItem.value)}
+                        onButtonPress={(event) => this.props.onPress(event, selectedItem.value)}
                         onDropdownPress={(e) => {
                             if (e.nativeEvent.closedPopoverId === this.props.popoverId) {
                                 return;
                             }
                             this.setMenuVisibility(!this.state.isMenuVisible);
-=======
-                        onButtonPress={(event) => this.props.onPress(event, selectedItem.value)}
-                        onDropdownPress={() => {
-                            this.setMenuVisibility(true);
->>>>>>> 756e9d82
                         }}
                     />
                 ) : (
