import React, {useEffect, useImperativeHandle, useRef, useState, forwardRef} from 'react';
import {StyleSheet, View} from 'react-native';
import PropTypes from 'prop-types';
import _ from 'underscore';
import styles from '../styles/styles';
import * as StyleUtils from '../styles/StyleUtils';
import * as ValidationUtils from '../libs/ValidationUtils';
import CONST from '../CONST';
import Text from './Text';
import TextInput from './TextInput';
import FormHelpMessage from './FormHelpMessage';
import {withNetwork} from './OnyxProvider';
import networkPropTypes from './networkPropTypes';
import useNetwork from '../hooks/useNetwork';

const propTypes = {
    /** Information about the network */
    network: networkPropTypes.isRequired,

    /** Name attribute for the input */
    name: PropTypes.string,

    /** Input value */
    value: PropTypes.string,

    /** Should the input auto focus */
    autoFocus: PropTypes.bool,

    /** Error text to display */
    errorText: PropTypes.string,

    /** Specifies autocomplete hints for the system, so it can provide autofill */
    autoComplete: PropTypes.oneOf(['sms-otp', 'one-time-code']).isRequired,

    /* Should submit when the input is complete */
    shouldSubmitOnComplete: PropTypes.bool,

    innerRef: PropTypes.oneOfType([PropTypes.func, PropTypes.object]),

    /** Function to call when the input is changed  */
    onChangeText: PropTypes.func,

    /** Function to call when the input is submitted or fully complete */
    onFulfill: PropTypes.func,

    /** Specifies if the input has a validation error */
    hasError: PropTypes.bool,

    /** Specifies the max length of the input */
    maxLength: PropTypes.number,
};

const defaultProps = {
    value: '',
    name: '',
    autoFocus: true,
    errorText: '',
    shouldSubmitOnComplete: true,
    innerRef: null,
    onChangeText: () => {},
    onFulfill: () => {},
    hasError: false,
    maxLength: CONST.MAGIC_CODE_LENGTH,
};

/**
 * Converts a given string into an array of numbers that must have the same
 * number of elements as the number of inputs.
 *
 * @param {String} value
 * @param {Number} length
 * @returns {Array}
 */
const decomposeString = (value, length) => {
    let arr = _.map(value.split('').slice(0, length), (v) => (ValidationUtils.isNumeric(v) ? v : CONST.MAGIC_CODE_EMPTY_CHAR));
    if (arr.length < length) {
        arr = arr.concat(Array(length - arr.length).fill(CONST.MAGIC_CODE_EMPTY_CHAR));
    }
    return arr;
};

/**
 * Converts an array of strings into a single string. If there are undefined or
 * empty values, it will replace them with a space.
 *
 * @param {Array} value
 * @returns {String}
 */
const composeToString = (value) => _.map(value, (v) => (v === undefined || v === '' ? CONST.MAGIC_CODE_EMPTY_CHAR : v)).join('');

const getInputPlaceholderSlots = (length) => Array.from(Array(length).keys());

function MagicCodeInput(props) {
    const inputRefs = useRef([]);
    const [input, setInput] = useState('');
    const [focusedIndex, setFocusedIndex] = useState(0);
    const [editIndex, setEditIndex] = useState(0);

    const blurMagicCodeInput = () => {
        inputRefs.current[editIndex].blur();
        setFocusedIndex(undefined);
    };

    useImperativeHandle(props.innerRef, () => ({
        focus() {
            inputRefs.current[0].focus();
        },
        clear() {
            inputRefs.current[0].focus();
            props.onChangeText('');
        },
        blur() {
            blurMagicCodeInput();
        },
    }));

    const validateAndSubmit = () => {
        const numbers = decomposeString(props.value, props.maxLength);
        if (!props.shouldSubmitOnComplete || _.filter(numbers, (n) => ValidationUtils.isNumeric(n)).length !== props.maxLength || props.network.isOffline) {
            return;
        }
        // Blurs the input and removes focus from the last input and, if it should submit
        // on complete, it will call the onFulfill callback.
        blurMagicCodeInput();
        props.onFulfill(props.value);
    };

    useNetwork({onReconnect: validateAndSubmit});

    useEffect(() => {
        validateAndSubmit();

        // We have not added:
        // + the editIndex as the dependency because we don't want to run this logic after focusing on an input to edit it after the user has completed the code.
        // + the props.onFulfill as the dependency because props.onFulfill is changed when the preferred locale changed => avoid auto submit form when preferred locale changed.
        // eslint-disable-next-line react-hooks/exhaustive-deps
    }, [props.value, props.shouldSubmitOnComplete]);

    /**
     * Callback for the onFocus event, updates the indexes
     * of the currently focused input.
     *
     * @param {Object} event
     * @param {Number} index
     */
    const onFocus = (event, index) => {
        event.preventDefault();
        setInput('');
        setFocusedIndex(index);
        setEditIndex(index);
    };

    /**
     * Updates the magic inputs with the contents written in the
     * input. It spreads each number into each input and updates
     * the focused input on the next empty one, if exists.
     * It handles both fast typing and only one digit at a time
     * in a specific position.
     *
     * @param {String} value
     */
    const onChangeText = (value) => {
        if (_.isUndefined(value) || _.isEmpty(value) || !ValidationUtils.isNumeric(value)) {
            return;
        }

        // Updates the focused input taking into consideration the last input
        // edited and the number of digits added by the user.
        const numbersArr = value
            .trim()
            .split('')
            .slice(0, props.maxLength - editIndex);
        const updatedFocusedIndex = Math.min(editIndex + (numbersArr.length - 1) + 1, props.maxLength - 1);

        let numbers = decomposeString(props.value, props.maxLength);
        numbers = [...numbers.slice(0, editIndex), ...numbersArr, ...numbers.slice(numbersArr.length + editIndex, props.maxLength)];

        inputRefs.current[updatedFocusedIndex].focus();

        const finalInput = composeToString(numbers);
        props.onChangeText(finalInput);
    };

    /**
     * Handles logic related to certain key presses.
     *
     * NOTE: when using Android Emulator, this can only be tested using
     * hardware keyboard inputs.
     *
     * @param {Object} event
     */
    const onKeyPress = ({nativeEvent: {key: keyValue}}) => {
        if (keyValue === 'Backspace') {
            let numbers = decomposeString(props.value, props.maxLength);

            // If the currently focused index already has a value, it will delete
            // that value but maintain the focus on the same input.
            if (numbers[focusedIndex] !== CONST.MAGIC_CODE_EMPTY_CHAR) {
                setInput('');
                numbers = [...numbers.slice(0, focusedIndex), CONST.MAGIC_CODE_EMPTY_CHAR, ...numbers.slice(focusedIndex + 1, props.maxLength)];
                setEditIndex(focusedIndex);
                props.onChangeText(composeToString(numbers));
                return;
            }

            const hasInputs = _.filter(numbers, (n) => ValidationUtils.isNumeric(n)).length !== 0;

            // Fill the array with empty characters if there are no inputs.
            if (focusedIndex === 0 && !hasInputs) {
                numbers = Array(props.maxLength).fill(CONST.MAGIC_CODE_EMPTY_CHAR);

                // Deletes the value of the previous input and focuses on it.
            } else if (focusedIndex !== 0) {
                numbers = [...numbers.slice(0, Math.max(0, focusedIndex - 1)), CONST.MAGIC_CODE_EMPTY_CHAR, ...numbers.slice(focusedIndex, props.maxLength)];
            }

            const newFocusedIndex = Math.max(0, focusedIndex - 1);
            props.onChangeText(composeToString(numbers));

            if (!_.isUndefined(newFocusedIndex)) {
                inputRefs.current[newFocusedIndex].focus();
            }
        }
        if (keyValue === 'ArrowLeft' && !_.isUndefined(focusedIndex)) {
            const newFocusedIndex = Math.max(0, focusedIndex - 1);
            inputRefs.current[newFocusedIndex].focus();
        } else if (keyValue === 'ArrowRight' && !_.isUndefined(focusedIndex)) {
            const newFocusedIndex = Math.min(focusedIndex + 1, props.maxLength - 1);
            inputRefs.current[newFocusedIndex].focus();
        } else if (keyValue === 'Enter') {
            // We should prevent users from submitting when it's offline.
            if (props.network.isOffline) {
                return;
            }
            setInput('');
            props.onFulfill(props.value);
        }
    };

    return (
        <>
            <View style={[styles.magicCodeInputContainer]}>
<<<<<<< HEAD
                <TapGestureHandler
                    onBegan={(e) => {
                        onPress(Math.floor(e.nativeEvent.x / (inputWidth.current / props.maxLength)));
                    }}
                >
                    {/* Android does not handle touch on invisible Views so I created a wrapper around invisible TextInput just to handle taps */}
                    <View
                        style={[StyleSheet.absoluteFillObject, styles.w100, styles.h100, styles.invisibleOverlay]}
                        collapsable={false}
                    >
                        <TextInput
                            onLayout={(e) => {
                                inputWidth.current = e.nativeEvent.layout.width;
                            }}
                            ref={(ref) => (inputRefs.current = ref)}
                            autoFocus={props.autoFocus}
                            inputMode="numeric"
                            textContentType="oneTimeCode"
                            name={props.name}
                            maxLength={props.maxLength}
                            value={input}
                            hideFocusedState
                            autoComplete={props.autoComplete}
                            inputMode={CONST.INPUT_MODE.NUMERIC}
                            onChangeText={(value) => {
                                onChangeText(value);
                            }}
                            onKeyPress={onKeyPress}
                            onFocus={onFocus}
                            onBlur={() => {
                                shouldFocusLast.current = true;
                                lastFocusedIndex.current = focusedIndex;
                                setFocusedIndex(undefined);
                            }}
                            selectionColor="transparent"
                            inputStyle={[styles.inputTransparent]}
                            role={CONST.ACCESSIBILITY_ROLE.TEXT}
                            style={[styles.inputTransparent]}
                            textInputContainerStyles={[styles.borderNone]}
                        />
                    </View>
                </TapGestureHandler>
=======
>>>>>>> 48422821
                {_.map(getInputPlaceholderSlots(props.maxLength), (index) => (
                    <View
                        key={index}
                        style={[styles.w15]}
                    >
                        <View
                            style={[
                                styles.textInputContainer,
                                StyleUtils.getHeightOfMagicCodeInput(),
                                props.hasError || props.errorText ? styles.borderColorDanger : {},
                                focusedIndex === index ? styles.borderColorFocus : {},
                            ]}
                        >
                            <Text style={[styles.magicCodeInput, styles.textAlignCenter]}>{decomposeString(props.value, props.maxLength)[index] || ''}</Text>
                        </View>
                        {/* Hide the input above the text. Cannot set opacity to 0 as it would break pasting on iOS Safari. */}
                        <View style={[StyleSheet.absoluteFillObject, styles.w100, styles.bgTransparent]}>
                            <TextInput
                                ref={(ref) => {
                                    inputRefs.current[index] = ref;
                                    // Setting attribute type to "search" to prevent Password Manager from appearing in Mobile Chrome
                                    if (ref && ref.setAttribute) {
                                        ref.setAttribute('type', 'search');
                                    }
                                }}
                                autoFocus={index === 0 && props.autoFocus}
                                inputMode="numeric"
                                textContentType="oneTimeCode"
                                name={props.name}
                                maxLength={props.maxLength}
                                value={input}
                                hideFocusedState
                                autoComplete={index === 0 ? props.autoComplete : 'off'}
                                keyboardType={CONST.KEYBOARD_TYPE.NUMBER_PAD}
                                onChangeText={(value) => {
                                    // Do not run when the event comes from an input that is
                                    // not currently being responsible for the input, this is
                                    // necessary to avoid calls when the input changes due to
                                    // deleted characters. Only happens in mobile.
                                    if (index !== editIndex || _.isUndefined(focusedIndex)) {
                                        return;
                                    }
                                    onChangeText(value);
                                }}
                                onKeyPress={onKeyPress}
                                onFocus={(event) => onFocus(event, index)}
                                // Manually set selectionColor to make caret transparent.
                                // We cannot use caretHidden as it breaks the pasting function on Android.
                                selectionColor="transparent"
                                textInputContainerStyles={[styles.borderNone]}
                                inputStyle={[styles.inputTransparent]}
                                accessibilityRole={CONST.ACCESSIBILITY_ROLE.TEXT}
                            />
                        </View>
                    </View>
                ))}
            </View>
            {!_.isEmpty(props.errorText) && (
                <FormHelpMessage
                    isError
                    message={props.errorText}
                />
            )}
        </>
    );
}

MagicCodeInput.propTypes = propTypes;
MagicCodeInput.defaultProps = defaultProps;

export default withNetwork()(
    forwardRef((props, ref) => (
        <MagicCodeInput
            // eslint-disable-next-line react/jsx-props-no-spreading
            {...props}
            innerRef={ref}
        />
    )),
);<|MERGE_RESOLUTION|>--- conflicted
+++ resolved
@@ -240,51 +240,6 @@
     return (
         <>
             <View style={[styles.magicCodeInputContainer]}>
-<<<<<<< HEAD
-                <TapGestureHandler
-                    onBegan={(e) => {
-                        onPress(Math.floor(e.nativeEvent.x / (inputWidth.current / props.maxLength)));
-                    }}
-                >
-                    {/* Android does not handle touch on invisible Views so I created a wrapper around invisible TextInput just to handle taps */}
-                    <View
-                        style={[StyleSheet.absoluteFillObject, styles.w100, styles.h100, styles.invisibleOverlay]}
-                        collapsable={false}
-                    >
-                        <TextInput
-                            onLayout={(e) => {
-                                inputWidth.current = e.nativeEvent.layout.width;
-                            }}
-                            ref={(ref) => (inputRefs.current = ref)}
-                            autoFocus={props.autoFocus}
-                            inputMode="numeric"
-                            textContentType="oneTimeCode"
-                            name={props.name}
-                            maxLength={props.maxLength}
-                            value={input}
-                            hideFocusedState
-                            autoComplete={props.autoComplete}
-                            inputMode={CONST.INPUT_MODE.NUMERIC}
-                            onChangeText={(value) => {
-                                onChangeText(value);
-                            }}
-                            onKeyPress={onKeyPress}
-                            onFocus={onFocus}
-                            onBlur={() => {
-                                shouldFocusLast.current = true;
-                                lastFocusedIndex.current = focusedIndex;
-                                setFocusedIndex(undefined);
-                            }}
-                            selectionColor="transparent"
-                            inputStyle={[styles.inputTransparent]}
-                            role={CONST.ACCESSIBILITY_ROLE.TEXT}
-                            style={[styles.inputTransparent]}
-                            textInputContainerStyles={[styles.borderNone]}
-                        />
-                    </View>
-                </TapGestureHandler>
-=======
->>>>>>> 48422821
                 {_.map(getInputPlaceholderSlots(props.maxLength), (index) => (
                     <View
                         key={index}
