import PropTypes from 'prop-types';
import React, {forwardRef, useEffect, useImperativeHandle, useRef, useState} from 'react';
import {StyleSheet, View} from 'react-native';
import {TapGestureHandler} from 'react-native-gesture-handler';
import _ from 'underscore';
import useNetwork from '@hooks/useNetwork';
import * as Browser from '@libs/Browser';
import * as ValidationUtils from '@libs/ValidationUtils';
import * as StyleUtils from '@styles/StyleUtils';
import useThemeStyles from '@styles/useThemeStyles';
import CONST from '@src/CONST';
import FormHelpMessage from './FormHelpMessage';
import networkPropTypes from './networkPropTypes';
import {withNetwork} from './OnyxProvider';
import Text from './Text';
import TextInput from './TextInput';

const TEXT_INPUT_EMPTY_STATE = '';

const propTypes = {
    /** Information about the network */
    network: networkPropTypes.isRequired,

    /** Name attribute for the input */
    name: PropTypes.string,

    /** Input value */
    value: PropTypes.string,

    /** Should the input auto focus */
    autoFocus: PropTypes.bool,

    /** Whether we should wait before focusing the TextInput, useful when using transitions  */
    shouldDelayFocus: PropTypes.bool,

    /** Error text to display */
    errorText: PropTypes.string,

    /** Specifies autocomplete hints for the system, so it can provide autofill */
    autoComplete: PropTypes.oneOf(['sms-otp', 'one-time-code', 'off']).isRequired,

    /* Should submit when the input is complete */
    shouldSubmitOnComplete: PropTypes.bool,

    innerRef: PropTypes.oneOfType([PropTypes.func, PropTypes.object]),

    /** Function to call when the input is changed  */
    onChangeText: PropTypes.func,

    /** Function to call when the input is submitted or fully complete */
    onFulfill: PropTypes.func,

    /** Specifies if the input has a validation error */
    hasError: PropTypes.bool,

    /** Specifies the max length of the input */
    maxLength: PropTypes.number,

    /** Specifies if the keyboard should be disabled */
    isDisableKeyboard: PropTypes.bool,

    /** Last pressed digit on BigDigitPad */
    lastPressedDigit: PropTypes.string,
};

const defaultProps = {
    value: '',
    name: '',
    autoFocus: true,
    shouldDelayFocus: false,
    errorText: '',
    shouldSubmitOnComplete: true,
    innerRef: null,
    onChangeText: () => {},
    onFulfill: () => {},
    hasError: false,
    maxLength: CONST.MAGIC_CODE_LENGTH,
    isDisableKeyboard: false,
    lastPressedDigit: '',
};

/**
 * Converts a given string into an array of numbers that must have the same
 * number of elements as the number of inputs.
 *
 * @param {String} value
 * @param {Number} length
 * @returns {Array}
 */
const decomposeString = (value, length) => {
    let arr = _.map(value.split('').slice(0, length), (v) => (ValidationUtils.isNumeric(v) ? v : CONST.MAGIC_CODE_EMPTY_CHAR));
    if (arr.length < length) {
        arr = arr.concat(Array(length - arr.length).fill(CONST.MAGIC_CODE_EMPTY_CHAR));
    }
    return arr;
};

/**
 * Converts an array of strings into a single string. If there are undefined or
 * empty values, it will replace them with a space.
 *
 * @param {Array} value
 * @returns {String}
 */
const composeToString = (value) => _.map(value, (v) => (v === undefined || v === '' ? CONST.MAGIC_CODE_EMPTY_CHAR : v)).join('');

const getInputPlaceholderSlots = (length) => Array.from(Array(length).keys());

function MagicCodeInput(props) {
<<<<<<< HEAD
    const inputRefs = useRef();
    const [input, setInput] = useState(TEXT_INPUT_EMPTY_STATE);
=======
    const styles = useThemeStyles();
    const inputRefs = useRef([]);
    const [input, setInput] = useState('');
>>>>>>> 69a33583
    const [focusedIndex, setFocusedIndex] = useState(0);
    const [editIndex, setEditIndex] = useState(0);
    const [wasSubmitted, setWasSubmitted] = useState(false);
    const shouldFocusLast = useRef(false);
    const inputWidth = useRef(0);
    const lastFocusedIndex = useRef(0);
    const lastValue = useRef(TEXT_INPUT_EMPTY_STATE);

    useEffect(() => {
        lastValue.current = input.length;
    }, [input]);

    const blurMagicCodeInput = () => {
        inputRefs.current.blur();
        setFocusedIndex(undefined);
    };

    const focusMagicCodeInput = () => {
        setFocusedIndex(0);
        lastFocusedIndex.current = 0;
        setEditIndex(0);
        inputRefs.current.focus();
    };

    useImperativeHandle(props.innerRef, () => ({
        focus() {
            focusMagicCodeInput();
        },
        focusLastSelected() {
            inputRefs.current.focus();
        },
        resetFocus() {
            setInput(TEXT_INPUT_EMPTY_STATE);
            focusMagicCodeInput();
        },
        clear() {
            setInput(TEXT_INPUT_EMPTY_STATE);
            setFocusedIndex(0);
            lastFocusedIndex.current = 0;
            setEditIndex(0);
            inputRefs.current.focus();
            props.onChangeText('');
        },
        blur() {
            blurMagicCodeInput();
        },
    }));

    const validateAndSubmit = () => {
        const numbers = decomposeString(props.value, props.maxLength);
        if (wasSubmitted || !props.shouldSubmitOnComplete || _.filter(numbers, (n) => ValidationUtils.isNumeric(n)).length !== props.maxLength || props.network.isOffline) {
            return;
        }
        if (!wasSubmitted) {
            setWasSubmitted(true);
        }
        // Blurs the input and removes focus from the last input and, if it should submit
        // on complete, it will call the onFulfill callback.
        blurMagicCodeInput();
        props.onFulfill(props.value);
        lastValue.current = '';
    };

    useNetwork({onReconnect: validateAndSubmit});

    useEffect(() => {
        validateAndSubmit();

        // We have not added:
        // + the editIndex as the dependency because we don't want to run this logic after focusing on an input to edit it after the user has completed the code.
        // + the props.onFulfill as the dependency because props.onFulfill is changed when the preferred locale changed => avoid auto submit form when preferred locale changed.
        // eslint-disable-next-line react-hooks/exhaustive-deps
    }, [props.value, props.shouldSubmitOnComplete]);

    /**
     * Focuses on the input when it is pressed.
     *
     * @param {Object} event
     * @param {Number} index
     */
    const onFocus = (event) => {
        if (shouldFocusLast.current) {
            lastValue.current = TEXT_INPUT_EMPTY_STATE;
            setInput(TEXT_INPUT_EMPTY_STATE);
            setFocusedIndex(lastFocusedIndex.current);
            setEditIndex(lastFocusedIndex.current);
        }
        event.preventDefault();
    };

    /**
     * Callback for the onPress event, updates the indexes
     * of the currently focused input.
     *
     * @param {Number} index
     */
    const onPress = (index) => {
        shouldFocusLast.current = false;
        // TapGestureHandler works differently on mobile web and native app
        // On web gesture handler doesn't block interactions with textInput below so there is no need to run `focus()` manually
        if (!Browser.isMobileChrome() && !Browser.isMobileSafari()) {
            inputRefs.current.focus();
        }
        setInput(TEXT_INPUT_EMPTY_STATE);
        setFocusedIndex(index);
        setEditIndex(index);
        lastFocusedIndex.current = index;
    };

    /**
     * Updates the magic inputs with the contents written in the
     * input. It spreads each number into each input and updates
     * the focused input on the next empty one, if exists.
     * It handles both fast typing and only one digit at a time
     * in a specific position.
     *
     * @param {String} value
     */
    const onChangeText = (value) => {
        if (_.isUndefined(value) || _.isEmpty(value) || !ValidationUtils.isNumeric(value)) {
            return;
        }

        const addedValue =
            value.length - 1 === lastValue.current.length && value.slice(0, value.length - 1) === lastValue.current ? value.slice(lastValue.current.length, value.length) : value;
        lastValue.current = value;
        // Updates the focused input taking into consideration the last input
        // edited and the number of digits added by the user.
        const numbersArr = addedValue
            .trim()
            .split('')
            .slice(0, props.maxLength - editIndex);
        const updatedFocusedIndex = Math.min(editIndex + (numbersArr.length - 1) + 1, props.maxLength - 1);

        let numbers = decomposeString(props.value, props.maxLength);
        numbers = [...numbers.slice(0, editIndex), ...numbersArr, ...numbers.slice(numbersArr.length + editIndex, props.maxLength)];

        setFocusedIndex(updatedFocusedIndex);
        setEditIndex(updatedFocusedIndex);
        setInput(TEXT_INPUT_EMPTY_STATE);

        const finalInput = composeToString(numbers);
        props.onChangeText(finalInput);
    };

    /**
     * Handles logic related to certain key presses.
     *
     * NOTE: when using Android Emulator, this can only be tested using
     * hardware keyboard inputs.
     *
     * @param {Object} event
     */
    const onKeyPress = ({nativeEvent: {key: keyValue}}) => {
        if (keyValue === 'Backspace' || keyValue === '<') {
            let numbers = decomposeString(props.value, props.maxLength);

            // If keyboard is disabled and no input is focused we need to remove
            // the last entered digit and focus on the correct input
            if (props.isDisableKeyboard && focusedIndex === undefined) {
                const indexBeforeLastEditIndex = editIndex === 0 ? editIndex : editIndex - 1;

                const indexToFocus = numbers[editIndex] === CONST.MAGIC_CODE_EMPTY_CHAR ? indexBeforeLastEditIndex : editIndex;
                inputRefs.current[indexToFocus].focus();
                props.onChangeText(props.value.substring(0, indexToFocus));

                return;
            }

            // If the currently focused index already has a value, it will delete
            // that value but maintain the focus on the same input.
            if (numbers[focusedIndex] !== CONST.MAGIC_CODE_EMPTY_CHAR) {
                setInput(TEXT_INPUT_EMPTY_STATE);
                numbers = [...numbers.slice(0, focusedIndex), CONST.MAGIC_CODE_EMPTY_CHAR, ...numbers.slice(focusedIndex + 1, props.maxLength)];
                setEditIndex(focusedIndex);
                props.onChangeText(composeToString(numbers));
                return;
            }

            const hasInputs = _.filter(numbers, (n) => ValidationUtils.isNumeric(n)).length !== 0;

            // Fill the array with empty characters if there are no inputs.
            if (focusedIndex === 0 && !hasInputs) {
                numbers = Array(props.maxLength).fill(CONST.MAGIC_CODE_EMPTY_CHAR);

                // Deletes the value of the previous input and focuses on it.
            } else if (focusedIndex !== 0) {
                numbers = [...numbers.slice(0, Math.max(0, focusedIndex - 1)), CONST.MAGIC_CODE_EMPTY_CHAR, ...numbers.slice(focusedIndex, props.maxLength)];
            }

            const newFocusedIndex = Math.max(0, focusedIndex - 1);

            // Saves the input string so that it can compare to the change text
            // event that will be triggered, this is a workaround for mobile that
            // triggers the change text on the event after the key press.
            setInput(TEXT_INPUT_EMPTY_STATE);
            setFocusedIndex(newFocusedIndex);
            setEditIndex(newFocusedIndex);
            props.onChangeText(composeToString(numbers));

            if (!_.isUndefined(newFocusedIndex)) {
                inputRefs.current.focus();
            }
        }
        if (keyValue === 'ArrowLeft' && !_.isUndefined(focusedIndex)) {
            const newFocusedIndex = Math.max(0, focusedIndex - 1);
            setInput(TEXT_INPUT_EMPTY_STATE);
            setFocusedIndex(newFocusedIndex);
            setEditIndex(newFocusedIndex);
            inputRefs.current.focus();
        } else if (keyValue === 'ArrowRight' && !_.isUndefined(focusedIndex)) {
            const newFocusedIndex = Math.min(focusedIndex + 1, props.maxLength - 1);
            setInput(TEXT_INPUT_EMPTY_STATE);
            setFocusedIndex(newFocusedIndex);
            setEditIndex(newFocusedIndex);
            inputRefs.current.focus();
        } else if (keyValue === 'Enter') {
            // We should prevent users from submitting when it's offline.
            if (props.network.isOffline) {
                return;
            }
            setInput(TEXT_INPUT_EMPTY_STATE);
            props.onFulfill(props.value);
        }
    };

    /**
     *  If isDisableKeyboard is true we will have to call onKeyPress and onChangeText manually
     *  as the press on digit pad will not trigger native events. We take lastPressedDigit from props
     *  as it stores the last pressed digit pressed on digit pad. We take only the first character
     *  as anything after that is added to differentiate between two same digits passed in a row.
     */

    useEffect(() => {
        if (!props.isDisableKeyboard) {
            return;
        }

        const value = props.lastPressedDigit.charAt(0);
        onKeyPress({nativeEvent: {key: value}});
        onChangeText(value);

        // We have not added:
        // + the onChangeText and onKeyPress as the dependencies because we only want to run this when lastPressedDigit changes.
        // eslint-disable-next-line react-hooks/exhaustive-deps
    }, [props.lastPressedDigit, props.isDisableKeyboard]);

    return (
        <>
            <View style={[styles.magicCodeInputContainer]}>
                <TapGestureHandler
                    onBegan={(e) => {
                        onPress(Math.floor(e.nativeEvent.x / (inputWidth.current / props.maxLength)));
                    }}
                >
                    {/* Android does not handle touch on invisible Views so I created a wrapper around invisible TextInput just to handle taps */}
                    <View
                        style={[StyleSheet.absoluteFillObject, styles.w100, styles.h100, styles.invisibleOverlay]}
                        collapsable={false}
                    >
                        <TextInput
                            onLayout={(e) => {
                                inputWidth.current = e.nativeEvent.layout.width;
                            }}
                            ref={(ref) => (inputRefs.current = ref)}
                            autoFocus={props.autoFocus}
                            inputMode="numeric"
                            textContentType="oneTimeCode"
                            name={props.name}
                            maxLength={props.maxLength}
                            value={input}
                            hideFocusedState
                            autoComplete={input.length === 0 && props.autoComplete}
                            shouldDelayFocus={input.length === 0 && props.shouldDelayFocus}
                            keyboardType={CONST.KEYBOARD_TYPE.NUMBER_PAD}
                            onChangeText={(value) => {
                                onChangeText(value);
                            }}
                            onKeyPress={onKeyPress}
                            onFocus={onFocus}
                            onBlur={() => {
                                shouldFocusLast.current = true;
                                lastFocusedIndex.current = focusedIndex;
                                setFocusedIndex(undefined);
                            }}
                            selectionColor="transparent"
                            inputStyle={[styles.inputTransparent]}
                            role={CONST.ACCESSIBILITY_ROLE.TEXT}
                            style={[styles.inputTransparent]}
                            textInputContainerStyles={[styles.borderNone]}
                        />
                    </View>
                </TapGestureHandler>
                {_.map(getInputPlaceholderSlots(props.maxLength), (index) => (
                    <View
                        key={index}
                        style={props.maxLength === CONST.MAGIC_CODE_LENGTH ? [styles.w15] : [styles.flex1, index !== 0 && styles.ml3]}
                    >
                        <View
                            style={[
                                styles.textInputContainer,
                                StyleUtils.getHeightOfMagicCodeInput(),
                                props.hasError || props.errorText ? styles.borderColorDanger : {},
                                focusedIndex === index ? styles.borderColorFocus : {},
                            ]}
                        >
                            <Text style={[styles.magicCodeInput, styles.textAlignCenter]}>{decomposeString(props.value, props.maxLength)[index] || ''}</Text>
                        </View>
                    </View>
                ))}
            </View>
            {!_.isEmpty(props.errorText) && (
                <FormHelpMessage
                    isError
                    message={props.errorText}
                />
            )}
        </>
    );
}

MagicCodeInput.propTypes = propTypes;
MagicCodeInput.defaultProps = defaultProps;
MagicCodeInput.displayName = 'MagicCodeInput';

const MagicCodeInputWithRef = forwardRef((props, ref) => (
    <MagicCodeInput
        // eslint-disable-next-line react/jsx-props-no-spreading
        {...props}
        innerRef={ref}
    />
));

MagicCodeInputWithRef.displayName = 'MagicCodeInputWithRef';

export default withNetwork()(MagicCodeInputWithRef);<|MERGE_RESOLUTION|>--- conflicted
+++ resolved
@@ -107,14 +107,9 @@
 const getInputPlaceholderSlots = (length) => Array.from(Array(length).keys());
 
 function MagicCodeInput(props) {
-<<<<<<< HEAD
+    const styles = useThemeStyles();
     const inputRefs = useRef();
     const [input, setInput] = useState(TEXT_INPUT_EMPTY_STATE);
-=======
-    const styles = useThemeStyles();
-    const inputRefs = useRef([]);
-    const [input, setInput] = useState('');
->>>>>>> 69a33583
     const [focusedIndex, setFocusedIndex] = useState(0);
     const [editIndex, setEditIndex] = useState(0);
     const [wasSubmitted, setWasSubmitted] = useState(false);
