import React, {memo} from 'react';
import PropTypes from 'prop-types';
import {
    View, Text, Pressable, useWindowDimensions,
} from 'react-native';
import Modal from './Modal';
import styles from '../styles/styles';
import CONST from '../CONST';
import themeColors from '../styles/themes/default';
import colors from '../styles/colors';
import Icon from './Icon';
import {ChatBubble, Users} from './Icon/Expensicons';
import variables from '../styles/variables';

const propTypes = {
    // Callback to fire on request to modal close
    onClose: PropTypes.func.isRequired,

    // State that determines whether to display the create menu or not
    isVisible: PropTypes.bool.isRequired,

    // Callback to fire when a CreateMenu item is selected
    onItemSelected: PropTypes.func.isRequired,
};

const CreateMenu = (props) => {
    const isSmallScreen = useWindowDimensions().width < variables.mobileResponsiveWidthBreakpoint;

    // This format allows to set individual callbacks to each item
    // while including mutual callbacks first
    const menuItemData = [
        {icon: ChatBubble, text: 'New Chat', onPress: () => {}},
        {icon: Users, text: 'New Group', onPress: () => {}},
    ].map(item => ({
        ...item,
        onPress: () => {
            props.onItemSelected();
            item.onPress();
        },
    }));

    return (
        <Modal
            onClose={props.onClose}
            isVisible={props.isVisible}
            type={
                isSmallScreen
                    ? CONST.MODAL.MODAL_TYPE.BOTTOM_DOCKED
                    : CONST.MODAL.MODAL_TYPE.POPOVER
            }
        >
            {menuItemData.map(({icon, text, onPress}) => (
                <Pressable
                    key={text}
                    onPress={onPress}
                    style={({hovered}) => ([
                        styles.createMenuItem,
                        {backgroundColor: hovered ? themeColors.buttonHoveredBG : colors.transparent},
                    ])}
                >
                    <View style={styles.createMenuIcon}>
<<<<<<< HEAD
                        <IconComponent />
=======
                        <Icon src={icon} width={variables.iconSizeLarge} height={variables.iconSizeLarge} />
>>>>>>> 79227706
                    </View>
                    <View style={styles.justifyContentCenter}>
                        <Text style={[styles.createMenuText, styles.ml3]}>
                            {text}
                        </Text>
                    </View>
                </Pressable>
            ))}
        </Modal>
    );
};

CreateMenu.propTypes = propTypes;
CreateMenu.displayName = 'CreateMenu';
export default memo(CreateMenu);<|MERGE_RESOLUTION|>--- conflicted
+++ resolved
@@ -59,11 +59,7 @@
                     ])}
                 >
                     <View style={styles.createMenuIcon}>
-<<<<<<< HEAD
-                        <IconComponent />
-=======
-                        <Icon src={icon} width={variables.iconSizeLarge} height={variables.iconSizeLarge} />
->>>>>>> 79227706
+                        <Icon src={icon} />
                     </View>
                     <View style={styles.justifyContentCenter}>
                         <Text style={[styles.createMenuText, styles.ml3]}>
