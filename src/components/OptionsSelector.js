--- conflicted
+++ resolved
@@ -15,13 +15,10 @@
 import optionPropTypes from './optionPropTypes';
 import withLocalize, {withLocalizePropTypes} from './withLocalize';
 import TextInput from './TextInput';
-<<<<<<< HEAD
 import ArrowKeyFocusManager from './ArrowKeyFocusManager';
 import KeyboardShortcut from '../libs/KeyboardShortcut';
 import ONYXKEYS from '../ONYXKEYS';
-=======
 import FullScreenLoadingIndicator from './FullscreenLoadingIndicator';
->>>>>>> 8d6368e3
 
 const propTypes = {
     /** Whether we should wait before focusing the TextInput, useful when using transitions  */
@@ -84,7 +81,6 @@
     /** Whether to autofocus the search input on mount */
     autoFocus: PropTypes.bool,
 
-<<<<<<< HEAD
     /** Should a button be shown if a selection is made (only relevant if canSelectMultipleOptions is true) */
     shouldShowConfirmButton: PropTypes.bool,
 
@@ -111,10 +107,9 @@
 
     /** Hover style for options in the OptionsList */
     optionHoveredStyle: PropTypes.oneOfType([PropTypes.arrayOf(PropTypes.object), PropTypes.object]),
-=======
+
     /** Whether to show options list */
     shouldShowOptions: PropTypes.bool,
->>>>>>> 8d6368e3
 
     ...withLocalizePropTypes,
 };
@@ -133,7 +128,6 @@
     showTitleTooltip: false,
     shouldFocusOnSelectRow: false,
     autoFocus: true,
-<<<<<<< HEAD
     shouldShowConfirmButton: false,
     confirmButtonText: undefined,
     maxParticipantsReached: false,
@@ -143,9 +137,7 @@
     shouldShowOfflineMessage: false,
     footerContent: undefined,
     optionHoveredStyle: styles.hoveredComponentBG,
-=======
     shouldShowOptions: true,
->>>>>>> 8d6368e3
 };
 
 class OptionsSelector extends Component {
@@ -256,28 +248,9 @@
      *
      * @param {Number} index
      */
-<<<<<<< HEAD
     scrollToIndex(index) {
         const option = this.state.allOptions[index];
         if (!this.list || !option) {
-=======
-    handleKeyPress(e) {
-        if (!this.list) {
-            return;
-        }
-
-        // We are mapping over all the options to combine them into a single array and also saving the section index
-        // index within that section so we can navigate
-        const allOptions = _.reduce(this.props.sections, (options, section, sectionIndex) => (
-            [...options, ..._.map(section.data, (option, index) => ({
-                ...option,
-                index,
-                sectionIndex,
-            }))]
-        ), []);
-
-        if (allOptions.length === 0) {
->>>>>>> 8d6368e3
             return;
         }
 
@@ -351,32 +324,38 @@
                 onFocusedIndexChanged={this.updateFocusedIndex}
             >
                 <View style={[styles.flex1]}>
-                    {!this.props.shouldTextInputAppearBelowOptions && (
-                        <View style={[styles.ph5, styles.pv3]}>
-                            {textInput}
-                        </View>
-                    )}
-                    <OptionsList
-                        ref={el => this.list = el}
-                        optionHoveredStyle={this.props.optionHoveredStyle}
-                        onSelectRow={this.selectRow}
-                        sections={this.props.sections}
-                        focusedIndex={this.state.focusedIndex}
-                        selectedOptions={this.props.selectedOptions}
-                        canSelectMultipleOptions={this.props.canSelectMultipleOptions}
-                        hideSectionHeaders={this.props.hideSectionHeaders}
-                        headerMessage={this.props.headerMessage}
-                        hideAdditionalOptionStates={this.props.hideAdditionalOptionStates}
-                        forceTextUnreadStyle={this.props.forceTextUnreadStyle}
-                        showTitleTooltip={this.props.showTitleTooltip}
-                    />
-                    {this.props.shouldTextInputAppearBelowOptions && (
-                        <View style={[styles.ph5, styles.pv5, styles.flexGrow1, styles.flexShrink0, styles.iouConfirmComment]}>
-                            {textInput}
-                        </View>
-                    )}
+                    {this.props.shouldShowOptions
+                        ? (
+                            <>
+                                {!this.props.shouldTextInputAppearBelowOptions && (
+                                    <View style={[styles.ph5, styles.pv3]}>
+                                        {textInput}
+                                    </View>
+                                )}
+                                <OptionsList
+                                    ref={el => this.list = el}
+                                    optionHoveredStyle={this.props.optionHoveredStyle}
+                                    onSelectRow={this.selectRow}
+                                    sections={this.props.sections}
+                                    focusedIndex={this.state.focusedIndex}
+                                    selectedOptions={this.props.selectedOptions}
+                                    canSelectMultipleOptions={this.props.canSelectMultipleOptions}
+                                    hideSectionHeaders={this.props.hideSectionHeaders}
+                                    headerMessage={this.props.headerMessage}
+                                    hideAdditionalOptionStates={this.props.hideAdditionalOptionStates}
+                                    forceTextUnreadStyle={this.props.forceTextUnreadStyle}
+                                    showTitleTooltip={this.props.showTitleTooltip}
+                                />
+                                {this.props.shouldTextInputAppearBelowOptions && (
+                                    <View style={[styles.ph5, styles.pv5, styles.flexGrow1, styles.flexShrink0, styles.iouConfirmComment]}>
+                                        {textInput}
+                                    </View>
+                                )}
+                            </>
+                        )
+                        : <FullScreenLoadingIndicator />
+                    }
                 </View>
-<<<<<<< HEAD
                 {this.props.shouldShowConfirmButton && !_.isEmpty(this.props.selectedOptions) && (
                     <FixedFooter>
                         {shouldShowMaxParticipantsMessage && (
@@ -403,28 +382,6 @@
                     </FixedFooter>
                 )}
             </ArrowKeyFocusManager>
-=======
-                {this.props.shouldShowOptions
-                    ? (
-                        <OptionsList
-                            ref={el => this.list = el}
-                            optionHoveredStyle={styles.hoveredComponentBG}
-                            onSelectRow={this.selectRow}
-                            sections={this.props.sections}
-                            focusedIndex={this.state.focusedIndex}
-                            selectedOptions={this.props.selectedOptions}
-                            canSelectMultipleOptions={this.props.canSelectMultipleOptions}
-                            hideSectionHeaders={this.props.hideSectionHeaders}
-                            headerMessage={this.props.headerMessage}
-                            disableFocusOptions={this.props.disableArrowKeysActions}
-                            hideAdditionalOptionStates={this.props.hideAdditionalOptionStates}
-                            forceTextUnreadStyle={this.props.forceTextUnreadStyle}
-                            showTitleTooltip={this.props.showTitleTooltip}
-                        />
-                    )
-                    : <FullScreenLoadingIndicator />}
-            </View>
->>>>>>> 8d6368e3
         );
     }
 }
