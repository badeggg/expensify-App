--- conflicted
+++ resolved
@@ -17,138 +17,16 @@
     data: [],
 };
 
-<<<<<<< HEAD
-function BaseInvertedFlatList(props) {
-    const {initialRowHeight, shouldMeasureItems, innerRef, renderItem} = props;
 
-    // Stores each item's computed height after it renders
-    // once and is then referenced for the life of this component.
-    // This is essential to getting FlatList inverted to work on web
-    // and also enables more predictable scrolling on native platforms.
-    const sizeMap = useRef({});
-
-    /**
-     * Return default or previously cached height for
-     * a renderItem row
-     *
-     * @param {*} data
-     * @param {Number} index
-     *
-     * @return {Object}
-     */
-    const getItemLayout = (data, index) => {
-        const size = sizeMap.current[index];
-
-        if (size) {
-            return {
-                length: size.length,
-                offset: size.offset,
-                index,
-            };
-        }
-
-        // If we don't have a size yet means we haven't measured this
-        // item yet. However, we can still calculate the offset by looking
-        // at the last size we have recorded (if any)
-        const lastMeasuredItem = CollectionUtils.lastItem(sizeMap.current);
-
-        return {
-            // We haven't measured this so we must return the minimum row height
-            length: initialRowHeight,
-
-            // Offset will either be based on the lastMeasuredItem or the index +
-            // initialRowHeight since we can only assume that all previous items
-            // have not yet been measured
-            offset: _.isUndefined(lastMeasuredItem) ? initialRowHeight * index : lastMeasuredItem.offset + initialRowHeight,
-            index,
-        };
-    };
-
-    /**
-     * Measure item and cache the returned length (a.k.a. height)
-     *
-     * @param {React.NativeSyntheticEvent} nativeEvent
-     * @param {Number} index
-     */
-    const measureItemLayout = useCallback((nativeEvent, index) => {
-        const computedHeight = nativeEvent.layout.height;
-
-        // We've already measured this item so we don't need to
-        // measure it again.
-        if (sizeMap.current[index]) {
-            return;
-        }
-
-        const previousItem = sizeMap.current[index - 1] || {};
-
-        // If there is no previousItem this can mean we haven't yet measured
-        // the previous item or that we are at index 0 and there is no previousItem
-        const previousLength = previousItem.length || 0;
-        const previousOffset = previousItem.offset || 0;
-        sizeMap.current[index] = {
-            length: computedHeight,
-            offset: previousLength + previousOffset,
-        };
-    }, []);
-
-    /**
-     * Render item method wraps the prop renderItem to render in a
-     * View component so we can attach an onLayout handler and
-     * measure it when it renders.
-     *
-     * @param {Object} params
-     * @param {Object} params.item
-     * @param {Number} params.index
-     *
-     * @return {React.Component}
-     */
-    const renderItemFromProp = useCallback(
-        ({item, index}) => {
-            if (shouldMeasureItems) {
-                return <View onLayout={({nativeEvent}) => measureItemLayout(nativeEvent, index)}>{renderItem({item, index})}</View>;
-            }
-
-            return renderItem({item, index});
-        },
-        [shouldMeasureItems, measureItemLayout, renderItem],
-    );
-
-    return (
-        <FlatList
-            // eslint-disable-next-line react/jsx-props-no-spreading
-            {...props}
-            ref={innerRef}
-            renderItem={renderItemFromProp}
-            // Native platforms do not need to measure items and work fine without this.
-            // Web requires that items be measured or else crazy things happen when scrolling.
-            getItemLayout={shouldMeasureItems ? getItemLayout : undefined}
-            windowSize={15}
-            maintainVisibleContentPosition={{
-                minIndexForVisible: 0,
-                // autoscrollToTopThreshold: variables.listItemHeightNormal,
-            }}
-            inverted
-        />
-    );
-}
-
-BaseInvertedFlatList.propTypes = propTypes;
-BaseInvertedFlatList.defaultProps = defaultProps;
-BaseInvertedFlatList.displayName = 'BaseInvertedFlatList';
-
-const BaseInvertedFlatListWithRef = forwardRef((props, ref) => (
-    <BaseInvertedFlatList
-=======
 const BaseInvertedFlatList = forwardRef((props, ref) => (
     <FlatList
->>>>>>> b30b5557
         // eslint-disable-next-line react/jsx-props-no-spreading
         {...props}
         ref={ref}
         windowSize={15}
         maintainVisibleContentPosition={{
             minIndexForVisible: 0,
-            autoscrollToTopThreshold: AUTOSCROLL_TO_TOP_THRESHOLD,
+            // autoscrollToTopThreshold: AUTOSCROLL_TO_TOP_THRESHOLD,
         }}
         inverted
     />
