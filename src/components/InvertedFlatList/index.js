--- conflicted
+++ resolved
@@ -1,20 +1,10 @@
-<<<<<<< HEAD
-import React, {useEffect, useRef} from 'react';
-=======
 import PropTypes from 'prop-types';
 import React, {forwardRef, useEffect, useRef} from 'react';
->>>>>>> 345a3a1d
 import {DeviceEventEmitter, FlatList, StyleSheet} from 'react-native';
-import PropTypes from 'prop-types';
 import _ from 'underscore';
 import styles from '@styles/styles';
-<<<<<<< HEAD
-import BaseInvertedFlatList from './BaseInvertedFlatList';
-import CONST from '@src/CONST';
-=======
 import CONST from '@src/CONST';
 import BaseInvertedFlatList from './BaseInvertedFlatList';
->>>>>>> 345a3a1d
 
 const propTypes = {
     /** Passed via forwardRef so we can access the FlatList ref */
@@ -139,9 +129,6 @@
 InvertedFlatList.defaultProps = {
     contentContainerStyle: {},
     onScroll: () => {},
-<<<<<<< HEAD
-};
-=======
 };
 
 const InvertedFlatListWithRef = forwardRef((props, ref) => (
@@ -154,5 +141,4 @@
 
 InvertedFlatListWithRef.displayName = 'InvertedFlatListWithRef';
 
-export default InvertedFlatListWithRef;
->>>>>>> 345a3a1d
+export default InvertedFlatListWithRef;