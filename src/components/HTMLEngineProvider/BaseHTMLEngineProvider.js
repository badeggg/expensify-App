--- conflicted
+++ resolved
@@ -60,14 +60,11 @@
             }),
             'mention-user': defaultHTMLElementModels.span.extend({tagName: 'mention-user'}),
             'mention-here': defaultHTMLElementModels.span.extend({tagName: 'mention-here'}),
-<<<<<<< HEAD
-            'next-steps-email': defaultHTMLElementModels.span.extend({tagName: 'next-steps-email'}),
-=======
             'next-steps': defaultHTMLElementModels.span.extend({
                 tagName: 'next-steps',
                 mixedUAStyles: {...styles.textLabelSupporting},
             }),
->>>>>>> 4239252d
+            'next-steps-email': defaultHTMLElementModels.span.extend({tagName: 'next-steps-email'}),
         }),
         [styles.colorMuted, styles.formError, styles.mb0, styles.textLabelSupporting],
     );
