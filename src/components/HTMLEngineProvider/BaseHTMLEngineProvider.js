--- conflicted
+++ resolved
@@ -64,11 +64,7 @@
                 tagName: 'next-step',
                 mixedUAStyles: {...styles.textLabelSupporting},
             }),
-<<<<<<< HEAD
-            'next-steps-email': defaultHTMLElementModels.span.extend({tagName: 'next-steps-email'}),
-=======
             'next-step-email': defaultHTMLElementModels.span.extend({tagName: 'next-step-email'}),
->>>>>>> f25b8705
             video: defaultHTMLElementModels.div.extend({
                 tagName: 'video',
                 mixedUAStyles: {whiteSpace: 'pre'},
