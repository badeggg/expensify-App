--- conflicted
+++ resolved
@@ -77,7 +77,6 @@
     const theme = useTheme();
 
     useEffect(() => {
-<<<<<<< HEAD
         const navigationState = navigation.getState();
         const routes = navigationState.routes;
         const currentRoute = routes[navigationState.index];
@@ -87,9 +86,6 @@
         }
 
         Welcome.show(routes, () => setIsModalOpen(true));
-=======
-        Welcome.show({showEngagementModal: () => setIsModalOpen(true)});
->>>>>>> 6ca99b06
         // eslint-disable-next-line react-hooks/exhaustive-deps
     }, []);
 
