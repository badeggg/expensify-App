--- conflicted
+++ resolved
@@ -291,12 +291,8 @@
                                 }}
                                 containerStyles={[styles.mh0, styles.mt5, styles.flex1]}
                                 enabledWhenOffline={this.props.enabledWhenOffline}
-<<<<<<< HEAD
-                                isDangerousAction={this.props.isDangerousAction}
+                                isSubmitActionDangerous={this.props.isSubmitActionDangerous}
                                 disablePressOnEnter
-=======
-                                isSubmitActionDangerous={this.props.isSubmitActionDangerous}
->>>>>>> e43bab50
                             />
                             )}
                         </FormSubmit>
