import React from 'react';
import {View} from 'react-native';
import PropTypes from 'prop-types';
import styles from '../styles/styles';
import getComponentDisplayName from '../libs/getComponentDisplayName';

const toggleVisibilityViewPropTypes = {
    /** Whether the content is visible. */
    isVisible: PropTypes.bool,
};

export default function (WrappedComponent) {
<<<<<<< HEAD
    const WithToggleVisibilityView = props => (
        <View style={!props.isVisible && styles.visuallyHidden} collapsable={false}>
=======
    const WithToggleVisibilityView = (props) => (
        <View style={!props.isVisible && styles.visuallyHidden}>
>>>>>>> b01caf6b
            <WrappedComponent
                // eslint-disable-next-line react/jsx-props-no-spreading
                {...props}
                ref={props.forwardedRef}
                isVisible={props.isVisible}
            />
        </View>
    );

    WithToggleVisibilityView.displayName = `WithToggleVisibilityView(${getComponentDisplayName(WrappedComponent)})`;
    WithToggleVisibilityView.propTypes = {
        forwardedRef: PropTypes.oneOfType([PropTypes.func, PropTypes.shape({current: PropTypes.instanceOf(React.Component)})]),

        /** Whether the content is visible. */
        isVisible: PropTypes.bool,
    };
    WithToggleVisibilityView.defaultProps = {
        forwardedRef: undefined,
        isVisible: false,
    };
    return React.forwardRef((props, ref) => (
        <WithToggleVisibilityView
            // eslint-disable-next-line react/jsx-props-no-spreading
            {...props}
            forwardedRef={ref}
        />
    ));
}

export {toggleVisibilityViewPropTypes};<|MERGE_RESOLUTION|>--- conflicted
+++ resolved
@@ -10,13 +10,8 @@
 };
 
 export default function (WrappedComponent) {
-<<<<<<< HEAD
-    const WithToggleVisibilityView = props => (
+    const WithToggleVisibilityView = (props) => (
         <View style={!props.isVisible && styles.visuallyHidden} collapsable={false}>
-=======
-    const WithToggleVisibilityView = (props) => (
-        <View style={!props.isVisible && styles.visuallyHidden}>
->>>>>>> b01caf6b
             <WrappedComponent
                 // eslint-disable-next-line react/jsx-props-no-spreading
                 {...props}
