--- conflicted
+++ resolved
@@ -1,30 +1,32 @@
 import React, {PureComponent} from 'react';
 import PropTypes from 'prop-types';
 import {
-    View, InteractionManager, PanResponder,
+    View, PanResponder, InteractionManager,
 } from 'react-native';
-import Image from '@pieter-pot/react-native-fast-image';
 import ImageZoom from 'react-native-image-pan-zoom';
-import ImageSize from 'react-native-image-size';
 import _ from 'underscore';
 import styles from '../../styles/styles';
 import variables from '../../styles/variables';
 import withWindowDimensions, {windowDimensionsPropTypes} from '../withWindowDimensions';
 import FullscreenLoadingIndicator from '../FullscreenLoadingIndicator';
-<<<<<<< HEAD
 import Image from '../Image';
-import chatAttachmentTokenHeaders from '../../libs/chatAttachmentTokenHeaders';
-=======
->>>>>>> ab803314
 
 /**
  * On the native layer, we use a image library to handle zoom functionality
  */
 const propTypes = {
+
+    /** Do the urls require an authToken? */
+    isAuthTokenRequired: PropTypes.bool,
+
     /** URL to full-sized image */
     url: PropTypes.string.isRequired,
 
     ...windowDimensionsPropTypes,
+};
+
+const defaultProps = {
+    isAuthTokenRequired: false,
 };
 
 class ImageView extends PureComponent {
@@ -33,8 +35,11 @@
 
         this.state = {
             isLoading: false,
-            imageWidth: undefined,
-            imageHeight: undefined,
+
+            // Default to large image width and height to prevent
+            // small, blurry image being present by react-native-image-pan-zoom
+            imageWidth: props.windowWidth,
+            imageHeight: props.windowHeight,
             interactionPromise: undefined,
             containerHeight: undefined,
         };
@@ -52,12 +57,7 @@
         });
 
         this.imageLoadingStart = this.imageLoadingStart.bind(this);
-        this.imageLoadingEnd = this.imageLoadingEnd.bind(this);
-    }
-
-    componentDidMount() {
-        // Wait till animations are over to prevent stutter in navigation animation
-        this.state.interactionPromise = InteractionManager.runAfterInteractions(() => this.calculateImageSize());
+        this.imageLoad = this.imageLoad.bind(this);
     }
 
     componentWillUnmount() {
@@ -65,29 +65,6 @@
             return;
         }
         this.state.interactionPromise.cancel();
-    }
-
-    calculateImageSize() {
-        if (!this.props.url) {
-            return;
-        }
-        ImageSize.getSize(this.props.url).then(({width, height}) => {
-            let imageWidth = width;
-            let imageHeight = height;
-            const containerWidth = Math.round(this.props.windowWidth);
-            const containerHeight = Math.round(this.state.containerHeight);
-
-            const aspectRatio = Math.min(containerHeight / imageHeight, containerWidth / imageWidth);
-
-            imageHeight *= aspectRatio;
-            imageWidth *= aspectRatio;
-
-            // Resize the image to max dimensions possible on the Native platforms to prevent crashes on Android. To keep the same behavior, apply to IOS as well.
-            const maxDimensionsScale = 11;
-            imageHeight = Math.min(imageHeight, (this.props.windowHeight * maxDimensionsScale));
-            imageWidth = Math.min(imageWidth, (this.props.windowWidth * maxDimensionsScale));
-            this.setState({imageHeight, imageWidth});
-        });
     }
 
     /**
@@ -106,43 +83,37 @@
         return false;
     }
 
+    imageLoad({nativeEvent}) {
+        // Wait till animations are over to prevent stutter in navigation animation
+        this.state.interactionPromise = InteractionManager.runAfterInteractions(() => {
+            let imageWidth = nativeEvent.width;
+            let imageHeight = nativeEvent.height;
+            const containerWidth = Math.round(this.props.windowWidth);
+            const containerHeight = Math.round(this.state.containerHeight);
+
+            const aspectRatio = Math.min(containerHeight / imageHeight, containerWidth / imageWidth);
+
+            if (imageHeight > imageWidth) {
+                imageHeight *= aspectRatio;
+            } else {
+                imageWidth *= aspectRatio;
+            }
+
+            // Resize the image to max dimensions possible on the Native platforms to prevent crashes on Android. To keep the same behavior, apply to IOS as well.
+            const maxDimensionsScale = 11;
+            imageHeight = Math.min(imageHeight, (this.props.windowHeight * maxDimensionsScale));
+            imageWidth = Math.min(imageWidth, (this.props.windowWidth * maxDimensionsScale));
+            this.setState({imageHeight, imageWidth, isLoading: false});
+        });
+    }
+
     imageLoadingStart() {
         this.setState({isLoading: true});
-    }
-
-    imageLoadingEnd() {
-        this.setState({isLoading: false});
     }
 
     render() {
         // Default windowHeight accounts for the modal header height
         const windowHeight = this.props.windowHeight - variables.contentHeaderHeight;
-
-        // Display thumbnail until Image size calculation is complete
-        if (!this.state.imageWidth || !this.state.imageHeight) {
-            return (
-                <View
-                    style={[
-                        styles.w100,
-                        styles.h100,
-                        styles.alignItemsCenter,
-                        styles.justifyContentCenter,
-                        styles.overflowHidden,
-                        styles.errorOutline,
-                    ]}
-                    onLayout={(event) => {
-                        const layout = event.nativeEvent.layout;
-                        this.setState({
-                            containerHeight: layout.height,
-                        });
-                    }}
-                >
-                    <FullscreenLoadingIndicator
-                        style={[styles.opacity1, styles.bgTransparent]}
-                    />
-                </View>
-            );
-        }
 
         // Zoom view should be loaded only after measuring actual image dimensions, otherwise it causes blurred images on Android
         return (
@@ -154,6 +125,12 @@
                     styles.justifyContentCenter,
                     styles.overflowHidden,
                 ]}
+                onLayout={(event) => {
+                    const layout = event.nativeEvent.layout;
+                    this.setState({
+                        containerHeight: layout.height,
+                    });
+                }}
             >
                 <ImageZoom
                     ref={el => this.zoom = el}
@@ -193,15 +170,17 @@
                             styles.w100,
                             styles.h100,
                             this.props.style,
+
+                            // Hide image while loading so ImageZoom can get the image
+                            // size before presenting - preventing visual glitches or shift
+                            // due to ImageZoom
+                            this.state.isLoading ? styles.opacity0 : styles.opacity1,
                         ]}
                         source={{uri: this.props.url}}
-<<<<<<< HEAD
+                        isAuthTokenRequired={this.props.isAuthTokenRequired}
                         resizeMode={Image.resizeMode.contain}
-=======
-                        resizeMode="contain"
->>>>>>> ab803314
                         onLoadStart={this.imageLoadingStart}
-                        onLoadEnd={this.imageLoadingEnd}
+                        onLoad={this.imageLoad}
                     />
                     {/**
                      Create an invisible view on top of the image so we can capture and set the amount of touches before
@@ -229,5 +208,6 @@
 }
 
 ImageView.propTypes = propTypes;
+ImageView.defaultProps = defaultProps;
 
 export default withWindowDimensions(ImageView);