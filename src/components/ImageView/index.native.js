--- conflicted
+++ resolved
@@ -1,11 +1,11 @@
-import React, { PureComponent } from 'react';
+import React, {PureComponent} from 'react';
 import PropTypes from 'prop-types';
-import { View, InteractionManager, PanResponder } from 'react-native';
+import {View, InteractionManager, PanResponder} from 'react-native';
 import ImageZoom from 'react-native-image-pan-zoom';
 import _ from 'underscore';
 import styles from '../../styles/styles';
 import variables from '../../styles/variables';
-import withWindowDimensions, { windowDimensionsPropTypes } from '../withWindowDimensions';
+import withWindowDimensions, {windowDimensionsPropTypes} from '../withWindowDimensions';
 import FullscreenLoadingIndicator from '../FullscreenLoadingIndicator';
 import Image from '../Image';
 
@@ -27,7 +27,7 @@
 
 const defaultProps = {
     isAuthTokenRequired: false,
-    onPress: () => { },
+    onPress: () => {},
 };
 
 class ImageView extends PureComponent {
@@ -99,7 +99,7 @@
      *
      * @param {Object} nativeEvent
      */
-    configureImageZoom({ nativeEvent }) {
+    configureImageZoom({nativeEvent}) {
         // Wait till animations are over to prevent stutter in navigation animation
         this.state.interactionPromise = InteractionManager.runAfterInteractions(() => {
             let imageWidth = nativeEvent.width;
@@ -116,7 +116,7 @@
             const maxDimensionsScale = 11;
             imageWidth = Math.min(imageWidth, containerWidth * maxDimensionsScale);
             imageHeight = Math.min(imageHeight, containerHeight * maxDimensionsScale);
-            this.setState({ imageHeight, imageWidth, isLoading: false });
+            this.setState({imageHeight, imageWidth, isLoading: false});
         });
     }
 
@@ -144,7 +144,7 @@
             return;
         }
         this.resetImageZoom();
-        this.setState({ imageHeight: 0, imageWidth: 0, isLoading: true });
+        this.setState({imageHeight: 0, imageWidth: 0, isLoading: true});
     }
 
     render() {
@@ -195,7 +195,7 @@
                             // We must be either swiping down or double tapping since we are at zoom scale 1
                             return false;
                         }}
-                        onMove={({ scale }) => {
+                        onMove={({scale}) => {
                             this.imageZoomScale = scale;
                         }}
                     >
@@ -210,12 +210,7 @@
                                 // due to ImageZoom
                                 shouldShowLoadingIndicator ? styles.opacity0 : styles.opacity1,
                             ]}
-<<<<<<< HEAD
-                            disableTransformation
-                            source={{ uri: this.props.url }}
-=======
                             source={{uri: this.props.url}}
->>>>>>> d70b7462
                             isAuthTokenRequired={this.props.isAuthTokenRequired}
                             resizeMode={Image.resizeMode.contain}
                             onLoadStart={this.imageLoadingStart}
