--- conflicted
+++ resolved
@@ -32,11 +32,7 @@
                 source: tryResolveUrlFromApiRoot(expensifySource || attribs.src),
                 isAuthTokenRequired: Boolean(expensifySource),
                 file: {name: attribs[CONST.ATTACHMENT_ORIGINAL_FILENAME_ATTRIBUTE]},
-<<<<<<< HEAD
-                receipt: false,
-=======
                 isReceipt: false,
->>>>>>> 02086e0b
             });
         },
     });
@@ -49,22 +45,14 @@
         // We're handling receipts differently here because receipt images are not
         // part of the report action message, the images are constructed client-side
         if (ReportActionsUtils.isMoneyRequestAction(action)) {
-<<<<<<< HEAD
-            const transaction = ReportActionsUtils.getTransaction(action);
-=======
             const transaction = TransactionUtils.getTransaction(action.originalMessage.IOUTransactionID);
->>>>>>> 02086e0b
             if (TransactionUtils.hasReceipt(transaction)) {
                 const {image} = ReceiptUtils.getThumbnailAndImageURIs(transaction.receipt.source, transaction.filename);
                 attachments.unshift({
                     source: tryResolveUrlFromApiRoot(image),
                     isAuthTokenRequired: true,
                     file: {name: transaction.filename},
-<<<<<<< HEAD
-                    receipt: true,
-=======
                     isReceipt: true,
->>>>>>> 02086e0b
                 });
                 return;
             }
