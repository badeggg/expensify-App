--- conflicted
+++ resolved
@@ -31,13 +31,9 @@
     itemVisiblePercentThreshold: 95,
 };
 
-<<<<<<< HEAD
+const MIN_FLING_VELOCITY = 500;
+
 function AttachmentCarousel({report, reportActions, parentReportActions, source, onNavigate, setDownloadButtonVisibility, type, accountID}: AttachmentCarouselProps) {
-=======
-const MIN_FLING_VELOCITY = 500;
-
-function AttachmentCarousel({report, reportActions, parentReportActions, source, onNavigate, setDownloadButtonVisibility}: AttachmentCarouselProps) {
->>>>>>> ef6e012a
     const theme = useTheme();
     const {translate} = useLocalize();
     const {isSmallScreenWidth, windowWidth} = useWindowDimensions();
@@ -68,15 +64,11 @@
             targetAttachments = extractAttachments(CONST.ATTACHMENT_TYPE.REPORT, {parentReportAction, reportActions: reportActions ?? undefined});
         }
 
-<<<<<<< HEAD
         if (isEqual(attachments, targetAttachments)) {
-=======
-        if (isEqual(attachments, attachmentsFromReport)) {
             if (attachments.length === 0) {
                 setPage(-1);
                 setDownloadButtonVisibility?.(false);
             }
->>>>>>> ef6e012a
             return;
         }
 
