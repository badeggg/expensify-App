import React, {useRef, useCallback, useState, useEffect} from 'react';
import {View, FlatList, PixelRatio, Keyboard} from 'react-native';
import {withOnyx} from 'react-native-onyx';
import _ from 'underscore';
import * as DeviceCapabilities from '../../../libs/DeviceCapabilities';
import styles from '../../../styles/styles';
import CarouselActions from './CarouselActions';
import withWindowDimensions from '../../withWindowDimensions';
import CarouselButtons from './CarouselButtons';
import extractAttachmentsFromReport from './extractAttachmentsFromReport';
import {propTypes, defaultProps} from './attachmentCarouselPropTypes';
import ONYXKEYS from '../../../ONYXKEYS';
import withLocalize from '../../withLocalize';
import compose from '../../../libs/compose';
import useCarouselArrows from './useCarouselArrows';
import useWindowDimensions from '../../../hooks/useWindowDimensions';
import CarouselItem from './CarouselItem';
import Navigation from '../../../libs/Navigation/Navigation';
import BlockingView from '../../BlockingViews/BlockingView';
import * as Illustrations from '../../Icon/Illustrations';
import variables from '../../../styles/variables';

const canUseTouchScreen = DeviceCapabilities.canUseTouchScreen();
const viewabilityConfig = {
    // To facilitate paging through the attachments, we want to consider an item "viewable" when it is
    // more than 95% visible. When that happens we update the page index in the state.
    itemVisiblePercentThreshold: 95,
};

function AttachmentCarousel({report, reportActions, source, onNavigate, setDownloadButtonVisibility, translate}) {
    const scrollRef = useRef(null);

    const {windowWidth, isSmallScreenWidth} = useWindowDimensions();

    const [containerWidth, setContainerWidth] = useState(0);
    const [page, setPage] = useState(0);
    const [attachments, setAttachments] = useState([]);
    const [activeSource, setActiveSource] = useState(source);
    const [shouldShowArrows, setShouldShowArrows, autoHideArrows, cancelAutoHideArrows] = useCarouselArrows();

    useEffect(() => {
        const attachmentsFromReport = extractAttachmentsFromReport(report, reportActions);

        const initialPage = _.findIndex(attachmentsFromReport, (a) => a.source === source);

        // Dismiss the modal when deleting an attachment during its display in preview.
        if (initialPage === -1 && _.find(attachments, (a) => a.source === source)) {
            Navigation.dismissModal();
        } else {
            setPage(initialPage);
            setAttachments(attachmentsFromReport);

            // Update the download button visibility in the parent modal
            setDownloadButtonVisibility(initialPage !== -1);

            // Update the parent modal's state with the source and name from the mapped attachments
            if (!_.isUndefined(attachmentsFromReport[initialPage])) onNavigate(attachmentsFromReport[initialPage]);
        }
        // eslint-disable-next-line react-hooks/exhaustive-deps
    }, [report, reportActions, source]);

    /**
     * Updates the page state when the user navigates between attachments
     * @param {Object} item
     * @param {number} index
     */
    const updatePage = useRef(
        ({viewableItems}) => {
            Keyboard.dismiss();

            // Since we can have only one item in view at a time, we can use the first item in the array
            // to get the index of the current page
            const entry = _.first(viewableItems);
            if (!entry) {
                setActiveSource(null);
                return;
            }

            setPage(entry.index);
            setActiveSource(entry.item.source);

            onNavigate(entry.item);
        },
        [onNavigate],
    );

    /**
     * Increments or decrements the index to get another selected item
     * @param {Number} deltaSlide
     */
    const cycleThroughAttachments = useCallback(
        (deltaSlide) => {
            const nextIndex = page + deltaSlide;
            const nextItem = attachments[nextIndex];

            if (!nextItem || !scrollRef.current) {
                return;
            }

            scrollRef.current.scrollToIndex({index: nextIndex, animated: canUseTouchScreen});
        },
        [attachments, page],
    );

    /**
     * Calculate items layout information to optimize scrolling performance
     * @param {*} data
     * @param {Number} index
     * @returns {{offset: Number, length: Number, index: Number}}
     */
    const getItemLayout = useCallback(
        (_data, index) => ({
            length: containerWidth,
            offset: containerWidth * index,
            index,
        }),
        [containerWidth],
    );

    /**
     * Defines how a container for a single attachment should be rendered
     * @param {Object} cellRendererProps
     * @returns {JSX.Element}
     */
    const renderCell = useCallback(
        (cellProps) => {
            // Use window width instead of layout width to address the issue in https://github.com/Expensify/App/issues/17760
            // considering horizontal margin and border width in centered modal
            const modalStyles = styles.centeredModalStyles(isSmallScreenWidth, true);
            const style = [cellProps.style, styles.h100, {width: PixelRatio.roundToNearestPixel(windowWidth - (modalStyles.marginHorizontal + modalStyles.borderWidth) * 2)}];

            return (
                <View
                    // eslint-disable-next-line react/jsx-props-no-spreading
                    {...cellProps}
                    style={style}
                />
            );
        },
        [isSmallScreenWidth, windowWidth],
    );

    /**
     * Defines how a single attachment should be rendered
     * @param {Object} item
     * @param {Boolean} item.isAuthTokenRequired
     * @param {String} item.source
     * @param {Object} item.file
     * @param {String} item.file.name
     * @param {Boolean} item.hasBeenFlagged
     * @returns {JSX.Element}
     */
    const renderItem = useCallback(
        ({item}) => (
            <CarouselItem
                item={item}
                isFocused={activeSource === item.source}
<<<<<<< HEAD
                onPress={() => canUseTouchScreen && setShouldShowArrows(!shouldShowArrows)}
=======
                onPress={canUseTouchScreen ? () => setShouldShowArrows(!shouldShowArrows) : undefined}
                isUsedInCarousel
>>>>>>> 52b1e3e9
            />
        ),
        [activeSource, setShouldShowArrows, shouldShowArrows],
    );

    return (
        <View
            style={[styles.flex1, styles.attachmentCarouselContainer]}
            onLayout={({nativeEvent}) => setContainerWidth(PixelRatio.roundToNearestPixel(nativeEvent.layout.width))}
            onMouseEnter={() => !canUseTouchScreen && setShouldShowArrows(true)}
            onMouseLeave={() => !canUseTouchScreen && setShouldShowArrows(false)}
        >
            {page === -1 ? (
                <BlockingView
                    icon={Illustrations.ToddBehindCloud}
                    iconWidth={variables.modalTopIconWidth}
                    iconHeight={variables.modalTopIconHeight}
                    title={translate('notFound.notHere')}
                />
            ) : (
                <>
                    <CarouselButtons
                        shouldShowArrows={shouldShowArrows}
                        page={page}
                        attachments={attachments}
                        onBack={() => cycleThroughAttachments(-1)}
                        onForward={() => cycleThroughAttachments(1)}
                        autoHideArrow={autoHideArrows}
                        cancelAutoHideArrow={cancelAutoHideArrows}
                    />

                    {containerWidth > 0 && (
                        <FlatList
                            keyboardShouldPersistTaps="handled"
                            listKey="AttachmentCarousel"
                            horizontal
                            decelerationRate="fast"
                            showsHorizontalScrollIndicator={false}
                            bounces={false}
                            // Scroll only one image at a time no matter how fast the user swipes
                            disableIntervalMomentum
                            pagingEnabled
                            snapToAlignment="start"
                            snapToInterval={containerWidth}
                            // Enable scrolling by swiping on mobile (touch) devices only
                            // disable scroll for desktop/browsers because they add their scrollbars
                            // Enable scrolling FlatList only when PDF is not in a zoomed state
                            scrollEnabled={canUseTouchScreen}
                            ref={scrollRef}
                            initialScrollIndex={page}
                            initialNumToRender={3}
                            windowSize={5}
                            maxToRenderPerBatch={3}
                            data={attachments}
                            CellRendererComponent={renderCell}
                            renderItem={renderItem}
                            getItemLayout={getItemLayout}
                            keyExtractor={(item) => item.source}
                            viewabilityConfig={viewabilityConfig}
                            onViewableItemsChanged={updatePage.current}
                        />
                    )}

                    <CarouselActions onCycleThroughAttachments={cycleThroughAttachments} />
                </>
            )}
        </View>
    );
}
AttachmentCarousel.propTypes = propTypes;
AttachmentCarousel.defaultProps = defaultProps;

export default compose(
    withOnyx({
        reportActions: {
            key: ({report}) => `${ONYXKEYS.COLLECTION.REPORT_ACTIONS}${report.reportID}`,
            canEvict: false,
        },
    }),
    withLocalize,
    withWindowDimensions,
)(AttachmentCarousel);<|MERGE_RESOLUTION|>--- conflicted
+++ resolved
@@ -155,12 +155,7 @@
             <CarouselItem
                 item={item}
                 isFocused={activeSource === item.source}
-<<<<<<< HEAD
-                onPress={() => canUseTouchScreen && setShouldShowArrows(!shouldShowArrows)}
-=======
                 onPress={canUseTouchScreen ? () => setShouldShowArrows(!shouldShowArrows) : undefined}
-                isUsedInCarousel
->>>>>>> 52b1e3e9
             />
         ),
         [activeSource, setShouldShowArrows, shouldShowArrows],
