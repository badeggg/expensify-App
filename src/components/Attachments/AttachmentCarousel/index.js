--- conflicted
+++ resolved
@@ -28,12 +28,8 @@
     itemVisiblePercentThreshold: 95,
 };
 
-<<<<<<< HEAD
-function AttachmentCarousel({report, reportActions, parentReportActions, source, onNavigate, setDownloadButtonVisibility, translate, transaction}) {
+function AttachmentCarousel({report, reportActions, parentReportActions, source, onNavigate, setDownloadButtonVisibility, translate}) {
     const theme = useTheme();
-=======
-function AttachmentCarousel({report, reportActions, parentReportActions, source, onNavigate, setDownloadButtonVisibility, translate}) {
->>>>>>> be0c31d9
     const styles = useThemeStyles();
     const scrollRef = useRef(null);
 
