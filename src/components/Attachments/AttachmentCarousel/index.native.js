--- conflicted
+++ resolved
@@ -102,31 +102,10 @@
         [setShouldShowArrows],
     );
 
-<<<<<<< HEAD
     const goBack = useCallback(() => {
         Navigation.goBack();
     }, []);
 
-    /**
-     * Defines how a single attachment should be rendered
-     * @param {{ reportActionID: String, isAuthTokenRequired: Boolean, source: String, file: { name: String }, hasBeenFlagged: Boolean }} item
-     * @returns {JSX.Element}
-     */
-    const renderItem = useCallback(
-        ({item, index, isActive}) => (
-            <CarouselItem
-                item={item}
-                isSingleItem={attachments.length === 1}
-                index={index}
-                activeIndex={page}
-                isFocused={isActive && activeSource === item.source}
-            />
-        ),
-        [activeSource, attachments.length, page],
-    );
-
-=======
->>>>>>> 52b6d703
     return (
         <View style={[styles.flex1, styles.attachmentCarouselContainer]}>
             {page == null ? (
