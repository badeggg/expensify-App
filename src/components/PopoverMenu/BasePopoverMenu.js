--- conflicted
+++ resolved
@@ -35,11 +35,8 @@
                 onModalHide={this.props.onMenuHide}
                 animationIn={this.props.animationIn}
                 animationOut={this.props.animationOut}
-<<<<<<< HEAD
                 isSmallScreenWidth={this.props.isSmallScreenWidth}
-=======
                 disableAnimation={this.props.disableAnimation}
->>>>>>> c95c2ddb
             >
                 <View style={this.props.isSmallScreenWidth ? {} : styles.createMenuContainer}>
                     {!_.isEmpty(this.props.headerText) && (
