import _ from 'underscore';
import React, {useState} from 'react';
import PropTypes from 'prop-types';
import {View} from 'react-native';
import PopoverWithMeasuredContent from '../PopoverWithMeasuredContent';
import styles from '../../styles/styles';
import withWindowDimensions, {windowDimensionsPropTypes} from '../withWindowDimensions';
import MenuItem from '../MenuItem';
import {propTypes as createMenuPropTypes, defaultProps as createMenuDefaultProps} from './popoverMenuPropTypes';
import Text from '../Text';
import CONST from '../../CONST';
import useArrowKeyFocusManager from '../../hooks/useArrowKeyFocusManager';
import useKeyboardShortcut from '../../hooks/useKeyboardShortcut';
import useWindowDimensions from '../../hooks/useWindowDimensions';

const propTypes = {
    ...createMenuPropTypes,
    ...windowDimensionsPropTypes,

    /** The horizontal and vertical anchors points for the popover */
    anchorPosition: PropTypes.shape({
        horizontal: PropTypes.number.isRequired,
        vertical: PropTypes.number.isRequired,
    }).isRequired,

    /** Ref of the anchor */
    anchorRef: PropTypes.oneOfType([PropTypes.func, PropTypes.object]),

    /** Where the popover should be positioned relative to the anchor points. */
    anchorAlignment: PropTypes.shape({
        horizontal: PropTypes.oneOf(_.values(CONST.MODAL.ANCHOR_ORIGIN_HORIZONTAL)),
        vertical: PropTypes.oneOf(_.values(CONST.MODAL.ANCHOR_ORIGIN_VERTICAL)),
    }),

    withoutOverlay: PropTypes.bool,
};

const defaultProps = {
    ...createMenuDefaultProps,
    anchorAlignment: {
        horizontal: CONST.MODAL.ANCHOR_ORIGIN_HORIZONTAL.LEFT,
        vertical: CONST.MODAL.ANCHOR_ORIGIN_VERTICAL.BOTTOM,
    },
    anchorRef: () => {},
    withoutOverlay: false,
};

const PopoverMenu = (props) => {
    const {isSmallScreenWidth} = useWindowDimensions();
    const [selectedItemIndex, setSelectedItemIndex] = useState(null);

    const selectItem = (index) => {
        const selectedItem = props.menuItems[index];
        props.onItemSelected(selectedItem);
        setSelectedItemIndex(index);
    };

    const [focusedIndex, setFocusedIndex] = useArrowKeyFocusManager({initialFocusedIndex: -1, maxIndex: props.menuItems.length - 1});
    useKeyboardShortcut(
        CONST.KEYBOARD_SHORTCUTS.ENTER,
        () => {
            if (focusedIndex === -1) {
                return;
            }
            selectItem(focusedIndex);
            setFocusedIndex(-1); // Reset the focusedIndex on selecting any menu
        },
        {isActive: props.isVisible},
    );

    return (
        <PopoverWithMeasuredContent
            anchorPosition={props.anchorPosition}
<<<<<<< HEAD
            anchorRef={props.anchorRef}
            anchorAlignment={props.anchorOrigin}
=======
            anchorAlignment={props.anchorAlignment}
>>>>>>> d5374be5
            onClose={props.onClose}
            isVisible={props.isVisible}
            onModalHide={() => {
                setFocusedIndex(-1);
                if (selectedItemIndex !== null) {
                    props.menuItems[selectedItemIndex].onSelected();
                    setSelectedItemIndex(null);
                }
            }}
            animationIn={props.animationIn}
            animationOut={props.animationOut}
            animationInTiming={props.animationInTiming}
            disableAnimation={props.disableAnimation}
            fromSidebarMediumScreen={props.fromSidebarMediumScreen}
            withoutOverlay={props.withoutOverlay}
        >
            <View style={isSmallScreenWidth ? {} : styles.createMenuContainer}>
                {!_.isEmpty(props.headerText) && <Text style={[styles.createMenuHeaderText, styles.ml3]}>{props.headerText}</Text>}
                {_.map(props.menuItems, (item, menuIndex) => (
                    <MenuItem
                        key={item.text}
                        icon={item.icon}
                        iconWidth={item.iconWidth}
                        iconHeight={item.iconHeight}
                        title={item.text}
                        description={item.description}
                        onPress={() => selectItem(menuIndex)}
                        focused={focusedIndex === menuIndex}
                    />
                ))}
            </View>
        </PopoverWithMeasuredContent>
    );
};

PopoverMenu.propTypes = propTypes;
PopoverMenu.defaultProps = defaultProps;
PopoverMenu.displayName = 'PopoverMenu';

export default React.memo(withWindowDimensions(PopoverMenu));<|MERGE_RESOLUTION|>--- conflicted
+++ resolved
@@ -71,12 +71,8 @@
     return (
         <PopoverWithMeasuredContent
             anchorPosition={props.anchorPosition}
-<<<<<<< HEAD
             anchorRef={props.anchorRef}
-            anchorAlignment={props.anchorOrigin}
-=======
             anchorAlignment={props.anchorAlignment}
->>>>>>> d5374be5
             onClose={props.onClose}
             isVisible={props.isVisible}
             onModalHide={() => {
