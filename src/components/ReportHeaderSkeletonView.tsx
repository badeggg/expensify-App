--- conflicted
+++ resolved
@@ -5,11 +5,6 @@
 import useResponsiveLayout from '@hooks/useResponsiveLayout';
 import useTheme from '@hooks/useTheme';
 import useThemeStyles from '@hooks/useThemeStyles';
-<<<<<<< HEAD
-import variables from '@styles/variables';
-=======
-import useWindowDimensions from '@hooks/useWindowDimensions';
->>>>>>> 80e9c2b4
 import CONST from '@src/CONST';
 import Icon from './Icon';
 import * as Expensicons from './Icon/Expensicons';
@@ -25,27 +20,18 @@
     const theme = useTheme();
     const styles = useThemeStyles();
     const {translate} = useLocalize();
-<<<<<<< HEAD
     const {shouldUseNarrowLayout} = useResponsiveLayout();
-
-    return (
-        <View style={[styles.appContentHeader, shouldUseNarrowLayout && styles.pl2]}>
-            <View style={[styles.appContentHeaderTitle, !shouldUseNarrowLayout && styles.pl5]}>
-                {shouldUseNarrowLayout && (
-=======
-    const {isSmallScreenWidth} = useWindowDimensions();
     const smallScreenHeight = styles.appContentHeader.height;
-    const height = !isSmallScreenWidth ? styles.headerBarDesktopHeight.height : smallScreenHeight;
+    const height = !shouldUseNarrowLayout ? styles.headerBarDesktopHeight.height : smallScreenHeight;
     const radius = 20;
     const circleY = height / 2;
     const circleTopY = circleY - radius;
     const circleBottomY = circleY + radius;
 
     return (
-        <View style={[styles.appContentHeader, isSmallScreenWidth && styles.pl2, styles.h100]}>
-            <View style={[styles.appContentHeaderTitle, !isSmallScreenWidth && styles.pl5]}>
-                {isSmallScreenWidth && (
->>>>>>> 80e9c2b4
+        <View style={[styles.appContentHeader, shouldUseNarrowLayout && styles.pl2, styles.h100]}>
+            <View style={[styles.appContentHeaderTitle, !shouldUseNarrowLayout && styles.pl5]}>
+                {shouldUseNarrowLayout && (
                     <PressableWithFeedback
                         onPress={onBackButtonPress}
                         style={[styles.touchableButtonImage]}
