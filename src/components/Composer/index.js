/* eslint-disable rulesdir/onyx-props-must-have-default */
import React from 'react';
import {StyleSheet, View} from 'react-native';
import PropTypes from 'prop-types';
import _ from 'underscore';
import ExpensiMark from 'expensify-common/lib/ExpensiMark';
import Str from 'expensify-common/lib/str';
import RNTextInput from '../RNTextInput';
import withLocalize, {withLocalizePropTypes} from '../withLocalize';
import Growl from '../../libs/Growl';
import themeColors from '../../styles/themes/default';
import updateIsFullComposerAvailable from '../../libs/ComposerUtils/updateIsFullComposerAvailable';
import * as ComposerUtils from '../../libs/ComposerUtils';
import * as Browser from '../../libs/Browser';
import Clipboard from '../../libs/Clipboard';
import withWindowDimensions, {windowDimensionsPropTypes} from '../withWindowDimensions';
import compose from '../../libs/compose';
import styles from '../../styles/styles';
import Text from '../Text';
import isEnterWhileComposition from '../../libs/KeyboardShortcut/isEnterWhileComposition';

const propTypes = {
    /** Maximum number of lines in the text input */
    maxLines: PropTypes.number,

    /** The default value of the comment box */
    defaultValue: PropTypes.string,

    /** The value of the comment box */
    value: PropTypes.string,

    /** Number of lines for the comment */
    numberOfLines: PropTypes.number,

    /** Callback method to update number of lines for the comment */
    onNumberOfLinesChange: PropTypes.func,

    /** Callback method to handle pasting a file */
    onPasteFile: PropTypes.func,

    /** A ref to forward to the text input */
    forwardedRef: PropTypes.func,

    /** General styles to apply to the text input */
    // eslint-disable-next-line react/forbid-prop-types
    style: PropTypes.any,

    /** If the input should clear, it actually gets intercepted instead of .clear() */
    shouldClear: PropTypes.bool,

    /** When the input has cleared whoever owns this input should know about it */
    onClear: PropTypes.func,

    /** Whether or not this TextInput is disabled. */
    isDisabled: PropTypes.bool,

    /** Set focus to this component the first time it renders.
    Override this in case you need to set focus on one field out of many, or when you want to disable autoFocus */
    autoFocus: PropTypes.bool,

    /** Update selection position on change */
    onSelectionChange: PropTypes.func,

    /** Selection Object */
    selection: PropTypes.shape({
        start: PropTypes.number,
        end: PropTypes.number,
    }),

    /** Whether the full composer can be opened */
    isFullComposerAvailable: PropTypes.bool,

    /** Allow the full composer to be opened */
    setIsFullComposerAvailable: PropTypes.func,

    /** Whether the composer is full size */
    isComposerFullSize: PropTypes.bool,

    /** Whether the composer is full size */
    shouldCalculateCaretPosition: PropTypes.bool,

    ...withLocalizePropTypes,

    ...windowDimensionsPropTypes,
};

const defaultProps = {
    defaultValue: undefined,
    value: undefined,
    numberOfLines: undefined,
    onNumberOfLinesChange: () => {},
    maxLines: -1,
    onPasteFile: () => {},
    shouldClear: false,
    onClear: () => {},
    style: null,
    isDisabled: false,
    autoFocus: false,
    forwardedRef: null,
    onSelectionChange: () => {},
    selection: {
        start: 0,
        end: 0,
    },
    isFullComposerAvailable: false,
    setIsFullComposerAvailable: () => {},
    isComposerFullSize: false,
    shouldCalculateCaretPosition: false,
};

const IMAGE_EXTENSIONS = {
    'image/bmp': 'bmp',
    'image/gif': 'gif',
    'image/jpeg': 'jpg',
    'image/png': 'png',
    'image/svg+xml': 'svg',
    'image/tiff': 'tiff',
    'image/webp': 'webp',
};

/**
 * Enable Markdown parsing.
 * On web we like to have the Text Input field always focused so the user can easily type a new chat
 */
class Composer extends React.Component {
    constructor(props) {
        super(props);

        const initialValue = props.defaultValue ? `${props.defaultValue}` : `${props.value || ''}`;

        this.state = {
            numberOfLines: props.numberOfLines,
            selection: {
                start: initialValue.length,
                end: initialValue.length,
            },
            valueBeforeCaret: '',
        };

        this.paste = this.paste.bind(this);
        this.handleKeyPress = this.handleKeyPress.bind(this);
        this.handlePaste = this.handlePaste.bind(this);
        this.handlePastedHTML = this.handlePastedHTML.bind(this);
        this.handleWheel = this.handleWheel.bind(this);
        this.putSelectionInClipboard = this.putSelectionInClipboard.bind(this);
        this.shouldCallUpdateNumberOfLines = this.shouldCallUpdateNumberOfLines.bind(this);
        this.addCursorPositionToSelectionChange = this.addCursorPositionToSelectionChange.bind(this);
        this.textRef = React.createRef(null);
    }

    componentDidMount() {
        this.updateNumberOfLines();

        // This callback prop is used by the parent component using the constructor to
        // get a ref to the inner textInput element e.g. if we do
        // <constructor ref={el => this.textInput = el} /> this will not
        // return a ref to the component, but rather the HTML element by default
        if (this.props.forwardedRef && _.isFunction(this.props.forwardedRef)) {
            this.props.forwardedRef(this.textInput);
        }

        // There is no onPaste or onDrag for TextInput in react-native so we will add event
        // listeners here and unbind when the component unmounts
        if (this.textInput) {
            this.textInput.addEventListener('paste', this.handlePaste);
            this.textInput.addEventListener('wheel', this.handleWheel);
            this.textInput.addEventListener('keydown', this.putSelectionInClipboard);
        }
    }

    componentDidUpdate(prevProps) {
        if (!prevProps.shouldClear && this.props.shouldClear) {
            this.textInput.clear();
            // eslint-disable-next-line react/no-did-update-set-state
            this.setState({numberOfLines: 1});
            this.props.onClear();
        }

        if (
            prevProps.value !== this.props.value ||
            prevProps.defaultValue !== this.props.defaultValue ||
            prevProps.isComposerFullSize !== this.props.isComposerFullSize ||
            prevProps.windowWidth !== this.props.windowWidth ||
            prevProps.numberOfLines !== this.props.numberOfLines
        ) {
            this.updateNumberOfLines();
        }

        if (prevProps.selection !== this.props.selection) {
            // eslint-disable-next-line react/no-did-update-set-state
            this.setState({selection: this.props.selection});
        }
    }

    componentWillUnmount() {
        if (!this.textInput) {
            return;
        }

        this.textInput.removeEventListener('paste', this.handlePaste);
        this.textInput.removeEventListener('wheel', this.handleWheel);
    }

    // get characters from the cursor to the next space or new line
    getNextChars(str, cursorPos) {
        // Get the substring starting from the cursor position
        const substr = str.substring(cursorPos);

        // Find the index of the next space or new line character
        const spaceIndex = substr.search(/[ \n]/);

        if (spaceIndex === -1) {
            return substr;
        }

        // If there is a space or new line, return the substring up to the space or new line
        return substr.substring(0, spaceIndex);
    }

    addCursorPositionToSelectionChange(event) {
        if (this.props.shouldCalculateCaretPosition) {
            const newValueBeforeCaret = event.target.value.slice(
                0,
                event.nativeEvent.selection.start,
            );

            this.setState(
                {
                    valueBeforeCaret: newValueBeforeCaret,
                    caretContent: this.getNextChars(this.props.value, event.nativeEvent.selection.start),
                },

                () => {
                    const customEvent = {
                        nativeEvent: {
                            selection: {
                                start: event.nativeEvent.selection.start,
                                end: event.nativeEvent.selection.end,

                                // 4 is a width of the space which we added manually
                                positionX: this.textRef.current.offsetLeft - 4,
                                positionY: this.textRef.current.offsetTop,
                            },
                        },
                    };
                    this.props.onSelectionChange(customEvent);
                },
            );
            return;
        }

        this.props.onSelectionChange(event);
    }

    // Prevent onKeyPress from being triggered if the Enter key is pressed while text is being composed
    handleKeyPress(e) {
        if (!this.props.onKeyPress || isEnterWhileComposition(e)) {
            return;
        }
        this.props.onKeyPress(e);
    }

    /**
     * Set pasted text to clipboard
     * @param {String} text
     */
    paste(text) {
        try {
            document.execCommand('insertText', false, text);
            this.updateNumberOfLines();

            // Pointer will go out of sight when a large paragraph is pasted on the web. Refocusing the input keeps the cursor in view.
            this.textInput.blur();
            this.textInput.focus();
            // eslint-disable-next-line no-empty
        } catch (e) {}
    }

    /**
     * Manually place the pasted HTML into Composer
     *
     * @param {String} html - pasted HTML
     */
    handlePastedHTML(html) {
        const parser = new ExpensiMark();
        this.paste(parser.htmlToMarkdown(html));
    }

    /**
     * Check the paste event for an attachment, parse the data and call onPasteFile from props with the selected file,
     * Otherwise, convert pasted HTML to Markdown and set it on the composer.
     *
     * @param {ClipboardEvent} event
     */
    handlePaste(event) {
        event.preventDefault();

        const {files, types} = event.clipboardData;
        const TEXT_HTML = 'text/html';

        // If paste contains files, then trigger file management
        if (files.length > 0) {
            // Prevent the default so we do not post the file name into the text box
            this.props.onPasteFile(event.clipboardData.files[0]);
            return;
        }

        // If paste contains HTML
        if (types.includes(TEXT_HTML)) {
            const pastedHTML = event.clipboardData.getData(TEXT_HTML);

            const domparser = new DOMParser();
            const embeddedImages = domparser.parseFromString(pastedHTML, TEXT_HTML).images;

            // If HTML has img tag, then fetch images from it.
            if (embeddedImages.length > 0 && embeddedImages[0].src) {
                // If HTML has emoji, then treat this as plain text.
                if (embeddedImages[0].dataset && embeddedImages[0].dataset.stringifyType === 'emoji') {
                    const plainText = event.clipboardData.getData('text/plain');
                    this.paste(Str.htmlDecode(plainText));
                    return;
                }
                fetch(embeddedImages[0].src)
                    .then((response) => {
                        if (!response.ok) {
                            throw Error(response.statusText);
                        }
                        return response.blob();
                    })
                    .then((x) => {
                        const extension = IMAGE_EXTENSIONS[x.type];
                        if (!extension) {
                            throw new Error(this.props.translate('composer.noExtensionFoundForMimeType'));
                        }

                        return new File([x], `pasted_image.${extension}`, {});
                    })
                    .then(this.props.onPasteFile)
                    .catch(() => {
                        const errorDesc = this.props.translate('composer.problemGettingImageYouPasted');
                        Growl.error(errorDesc);

                        /*
                         * Since we intercepted the user-triggered paste event to check for attachments,
                         * we need to manually set the value and call the `onChangeText` handler.
                         * Synthetically-triggered paste events do not affect the document's contents.
                         * See https://developer.mozilla.org/en-US/docs/Web/API/Element/paste_event for more details.
                         */
                        this.handlePastedHTML(pastedHTML);
                    });
                return;
            }

            this.handlePastedHTML(pastedHTML);
            return;
        }

        const plainText = event.clipboardData.getData('text/plain');

        this.paste(Str.htmlDecode(plainText));
    }

    /**
     * Manually scrolls the text input, then prevents the event from being passed up to the parent.
     * @param {Object} event native Event
     */
    handleWheel(event) {
        if (event.target !== document.activeElement) {
            return;
        }

        this.textInput.scrollTop += event.deltaY;
        event.preventDefault();
        event.stopPropagation();
    }

    putSelectionInClipboard(event) {
        // If anything happens that isn't cmd+c or cmd+x, ignore the event because it's not a copy command
        if (!event.metaKey || (event.key !== 'c' && event.key !== 'x')) {
            return;
        }

        // The user might have only highlighted a portion of the message to copy, so using the selection will ensure that
        // the only stuff put into the clipboard is what the user selected.
        const selectedText = event.target.value.substring(this.state.selection.start, this.state.selection.end);

        Clipboard.setHtml(selectedText, selectedText);
    }

    /**
     * We want to call updateNumberOfLines only when the parent doesn't provide value in props
     * as updateNumberOfLines is already being called when value changes in componentDidUpdate
     */
    shouldCallUpdateNumberOfLines() {
        if (!_.isEmpty(this.props.value)) {
            return;
        }

        this.updateNumberOfLines();
    }

    /**
     * Check the current scrollHeight of the textarea (minus any padding) and
     * divide by line height to get the total number of rows for the textarea.
     */
    updateNumberOfLines() {
        // Hide the composer expand button so we can get an accurate reading of
        // the height of the text input
        this.props.setIsFullComposerAvailable(false);

        // We have to reset the rows back to the minimum before updating so that the scrollHeight is not
        // affected by the previous row setting. If we don't, rows will be added but not removed on backspace/delete.
        this.setState({numberOfLines: 1}, () => {
            const computedStyle = window.getComputedStyle(this.textInput);
            const lineHeight = parseInt(computedStyle.lineHeight, 10) || 20;
            const paddingTopAndBottom = parseInt(computedStyle.paddingBottom, 10) + parseInt(computedStyle.paddingTop, 10);
            const computedNumberOfLines = ComposerUtils.getNumberOfLines(this.props.maxLines, lineHeight, paddingTopAndBottom, this.textInput.scrollHeight);
            const numberOfLines = computedNumberOfLines === 0 ? this.props.numberOfLines : computedNumberOfLines;
            updateIsFullComposerAvailable(this.props, numberOfLines);
            this.setState({
                numberOfLines,
                width: computedStyle.width,
            });
            this.props.onNumberOfLinesChange(numberOfLines);
        });
    }

    render() {
        const propStyles = StyleSheet.flatten(this.props.style);
        propStyles.outline = 'none';
        const propsWithoutStyles = _.omit(this.props, 'style');

        // This code creates a hidden text component that helps track the caret position in the visible input.
        const renderElementForCaretPosition = (
            <View
                style={{
                    position: 'absolute',
                    bottom: -2000,
                    zIndex: -1,
                    opacity: 0,
                }}
            >
                <Text
                    multiline
                    style={[
                        propStyles,
                        this.state.numberOfLines < this.props.maxLines ? styles.overflowHidden : {},
                        {maxWidth: this.state.width}]}
                >
                    {`${this.state.valueBeforeCaret} `}
                    <Text numberOfLines={1} ref={this.textRef} style={{backgroundColor: 'green'}}>{`${this.state.caretContent}`}</Text>
                </Text>
            </View>
        );

        // We're disabling autoCorrect for iOS Safari until Safari fixes this issue. See https://github.com/Expensify/App/issues/8592
        return (
<<<<<<< HEAD
            <>
                <RNTextInput
                    autoComplete="off"
                    autoCorrect={!Browser.isMobileSafari()}
                    placeholderTextColor={themeColors.placeholderText}
                    ref={el => this.textInput = el}
                    selection={this.state.selection}
                    onChange={this.shouldCallUpdateNumberOfLines}
                    style={[
                        propStyles,

                        // We are hiding the scrollbar to prevent it from reducing the text input width,
                        // so we can get the correct scroll height while calculating the number of lines.
                        this.state.numberOfLines < this.props.maxLines ? styles.overflowHidden : {},
                    ]}
=======
            <RNTextInput
                autoComplete="off"
                autoCorrect={!Browser.isMobileSafari()}
                placeholderTextColor={themeColors.placeholderText}
                ref={(el) => (this.textInput = el)}
                selection={this.state.selection}
                onChange={this.shouldCallUpdateNumberOfLines}
                onSelectionChange={this.onSelectionChange}
                style={[
                    propStyles,

                    // We are hiding the scrollbar to prevent it from reducing the text input width,
                    // so we can get the correct scroll height while calculating the number of lines.
                    this.state.numberOfLines < this.props.maxLines ? styles.overflowHidden : {},
                ]}
>>>>>>> 45c32120
                /* eslint-disable-next-line react/jsx-props-no-spreading */
                    {...propsWithoutStyles}
                    onSelectionChange={this.addCursorPositionToSelectionChange}
                    numberOfLines={this.state.numberOfLines}
                    disabled={this.props.isDisabled}
                    onKeyPress={this.handleKeyPress}
                />
                {this.props.shouldCalculateCaretPosition && renderElementForCaretPosition}
            </>
        );
    }
}

Composer.propTypes = propTypes;
Composer.defaultProps = defaultProps;

export default compose(
    withLocalize,
    withWindowDimensions,
)(
    React.forwardRef((props, ref) => (
        <Composer
            // eslint-disable-next-line react/jsx-props-no-spreading
            {...props}
            forwardedRef={ref}
        />
    )),
);<|MERGE_RESOLUTION|>--- conflicted
+++ resolved
@@ -455,13 +455,12 @@
 
         // We're disabling autoCorrect for iOS Safari until Safari fixes this issue. See https://github.com/Expensify/App/issues/8592
         return (
-<<<<<<< HEAD
             <>
                 <RNTextInput
                     autoComplete="off"
                     autoCorrect={!Browser.isMobileSafari()}
                     placeholderTextColor={themeColors.placeholderText}
-                    ref={el => this.textInput = el}
+                    ref={(el) => (this.textInput = el)}
                     selection={this.state.selection}
                     onChange={this.shouldCallUpdateNumberOfLines}
                     style={[
@@ -471,23 +470,6 @@
                         // so we can get the correct scroll height while calculating the number of lines.
                         this.state.numberOfLines < this.props.maxLines ? styles.overflowHidden : {},
                     ]}
-=======
-            <RNTextInput
-                autoComplete="off"
-                autoCorrect={!Browser.isMobileSafari()}
-                placeholderTextColor={themeColors.placeholderText}
-                ref={(el) => (this.textInput = el)}
-                selection={this.state.selection}
-                onChange={this.shouldCallUpdateNumberOfLines}
-                onSelectionChange={this.onSelectionChange}
-                style={[
-                    propStyles,
-
-                    // We are hiding the scrollbar to prevent it from reducing the text input width,
-                    // so we can get the correct scroll height while calculating the number of lines.
-                    this.state.numberOfLines < this.props.maxLines ? styles.overflowHidden : {},
-                ]}
->>>>>>> 45c32120
                 /* eslint-disable-next-line react/jsx-props-no-spreading */
                     {...propsWithoutStyles}
                     onSelectionChange={this.addCursorPositionToSelectionChange}
