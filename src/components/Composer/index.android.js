import React from 'react';
import {StyleSheet} from 'react-native';
import PropTypes from 'prop-types';
import _ from 'underscore';
import RNTextInput from '../RNTextInput';
import themeColors from '../../styles/themes/default';
import * as ComposerUtils from '../../libs/ComposerUtils';

const propTypes = {
    /** Maximum number of lines in the text input */
    maxLines: PropTypes.number,

    /** If the input should clear, it actually gets intercepted instead of .clear() */
    shouldClear: PropTypes.bool,

    /** A ref to forward to the text input */
    forwardedRef: PropTypes.func,

    /** When the input has cleared whoever owns this input should know about it */
    onClear: PropTypes.func,

    /** Set focus to this component the first time it renders.
     * Override this in case you need to set focus on one field out of many, or when you want to disable autoFocus */
    autoFocus: PropTypes.bool,

    /** Prevent edits and interactions like focus for this input. */
    isDisabled: PropTypes.bool,

    /** Selection Object */
    selection: PropTypes.shape({
        start: PropTypes.number,
        end: PropTypes.number,
    }),

    /** Whether the full composer can be opened */
    isFullComposerAvailable: PropTypes.bool,

    /** Allow the full composer to be opened */
    setIsFullComposerAvailable: PropTypes.func,

    /** Whether the composer is full size */
    isComposerFullSize: PropTypes.bool,

    /** General styles to apply to the text input */
    // eslint-disable-next-line react/forbid-prop-types
    style: PropTypes.any,
};

const defaultProps = {
    shouldClear: false,
    onClear: () => {},
    autoFocus: false,
    isDisabled: false,
    forwardedRef: null,
    selection: {
        start: 0,
        end: 0,
    },
    isFullComposerAvailable: false,
    maxLines: -1,
    setIsFullComposerAvailable: () => {},
    isComposerFullSize: false,
    style: null,
};

class Composer extends React.Component {
    constructor(props) {
        super(props);

        this.state = {
            propStyles: StyleSheet.flatten(this.props.style),
        };
    }

    componentDidMount() {
        // This callback prop is used by the parent component using the constructor to
        // get a ref to the inner textInput element e.g. if we do
        // <constructor ref={el => this.textInput = el} /> this will not
        // return a ref to the component, but rather the HTML element by default
        if (!this.props.forwardedRef || !_.isFunction(this.props.forwardedRef)) {
            return;
        }

        this.props.forwardedRef(this.textInput);
    }

    componentDidUpdate(prevProps) {
        if (prevProps.shouldClear || !this.props.shouldClear) {
            return;
        }

        this.textInput.clear();
        this.props.onClear();
    }

    render() {
        return (
            <RNTextInput
                autoComplete="off"
                placeholderTextColor={themeColors.placeholderText}
<<<<<<< HEAD
                ref={el => this.textInput = el}
                onContentSizeChange={e => ComposerUtils.updateNumberOfLines(this.props, e)}
=======
                ref={(el) => (this.textInput = el)}
                maxHeight={this.props.isComposerFullSize ? '100%' : CONST.COMPOSER_MAX_HEIGHT}
                onContentSizeChange={(e) => ComposerUtils.updateNumberOfLines(this.props, e)}
>>>>>>> 01875f40
                rejectResponderTermination={false}
                textAlignVertical="center"
                maximumNumberOfLines={!this.props.isComposerFullSize ? this.props.maxLines : undefined}
                style={this.state.propStyles}
                /* eslint-disable-next-line react/jsx-props-no-spreading */
                {...this.props}
                editable={!this.props.isDisabled}
            />
        );
    }
}

Composer.propTypes = propTypes;
Composer.defaultProps = defaultProps;

export default React.forwardRef((props, ref) => (
    <Composer
        // eslint-disable-next-line react/jsx-props-no-spreading
        {...props}
        forwardedRef={ref}
    />
));<|MERGE_RESOLUTION|>--- conflicted
+++ resolved
@@ -98,14 +98,8 @@
             <RNTextInput
                 autoComplete="off"
                 placeholderTextColor={themeColors.placeholderText}
-<<<<<<< HEAD
-                ref={el => this.textInput = el}
-                onContentSizeChange={e => ComposerUtils.updateNumberOfLines(this.props, e)}
-=======
                 ref={(el) => (this.textInput = el)}
-                maxHeight={this.props.isComposerFullSize ? '100%' : CONST.COMPOSER_MAX_HEIGHT}
                 onContentSizeChange={(e) => ComposerUtils.updateNumberOfLines(this.props, e)}
->>>>>>> 01875f40
                 rejectResponderTermination={false}
                 textAlignVertical="center"
                 maximumNumberOfLines={!this.props.isComposerFullSize ? this.props.maxLines : undefined}
