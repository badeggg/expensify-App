<<<<<<< HEAD
import type {LayoutChangeEvent, NativeSyntheticEvent, StyleProp, TextInputFocusEventData, TextInputKeyPressEventData, TextInputSelectionChangeEventData, TextStyle} from 'react-native';
=======
import type {NativeSyntheticEvent, StyleProp, TextInputProps, TextInputSelectionChangeEventData, TextStyle} from 'react-native';
>>>>>>> 3e74ddf0

type TextSelection = {
    start: number;
    end?: number;
};

type ComposerProps = TextInputProps & {
    /** identify id in the text input */
    id?: string;

    /** Indicate whether input is multiline */
    multiline?: boolean;

    /** Maximum number of lines in the text input */
    maxLines?: number;

    /** The default value of the comment box */
    defaultValue?: string;

    /** The value of the comment box */
    value?: string;

    /** Number of lines for the comment */
    numberOfLines?: number;

    /** Callback method handle when the input is changed  */
    onChangeText?: (numberOfLines: string) => void;

    /** Callback method to update number of lines for the comment */
    onNumberOfLinesChange?: (numberOfLines: number) => void;

    /** Callback method to handle pasting a file */
    onPasteFile?: (file: File) => void;

    /** General styles to apply to the text input */
    // eslint-disable-next-line react/forbid-prop-types
    style?: StyleProp<TextStyle>;

    /** If the input should clear, it actually gets intercepted instead of .clear() */
    shouldClear?: boolean;

    /** When the input has cleared whoever owns this input should know about it */
    onClear?: () => void;

    /** Whether or not this TextInput is disabled. */
    isDisabled?: boolean;

    /** Set focus to this component the first time it renders.
  Override this in case you need to set focus on one field out of many, or when you want to disable autoFocus */
    autoFocus?: boolean;

    /** Update selection position on change */
    onSelectionChange?: (event: NativeSyntheticEvent<TextInputSelectionChangeEventData>) => void;

    /** Selection Object */
    selection?: TextSelection;

    /** Whether the full composer can be opened */
    isFullComposerAvailable?: boolean;

    /** Allow the full composer to be opened */
    setIsFullComposerAvailable?: (value: boolean) => void;

    /** Should we calculate the caret position */
    shouldCalculateCaretPosition?: boolean;

    /** Function to check whether composer is covered up or not */
    checkComposerVisibility?: () => boolean;

    /** Whether this is the report action compose */
    isReportActionCompose?: boolean;

    /** Whether the sull composer is open */
    isComposerFullSize?: boolean;

<<<<<<< HEAD
    onKeyPress?: (event: NativeSyntheticEvent<TextInputKeyPressEventData>) => void;

    onFocus?: (event: NativeSyntheticEvent<TextInputFocusEventData>) => void;

    onBlur?: (event: NativeSyntheticEvent<TextInputFocusEventData>) => void;

    onLayout?: (event: LayoutChangeEvent) => void;

=======
>>>>>>> 3e74ddf0
    /** Should make the input only scroll inside the element avoid scroll out to parent */
    shouldContainScroll?: boolean;
};

export type {TextSelection, ComposerProps};<|MERGE_RESOLUTION|>--- conflicted
+++ resolved
@@ -1,8 +1,4 @@
-<<<<<<< HEAD
-import type {LayoutChangeEvent, NativeSyntheticEvent, StyleProp, TextInputFocusEventData, TextInputKeyPressEventData, TextInputSelectionChangeEventData, TextStyle} from 'react-native';
-=======
 import type {NativeSyntheticEvent, StyleProp, TextInputProps, TextInputSelectionChangeEventData, TextStyle} from 'react-native';
->>>>>>> 3e74ddf0
 
 type TextSelection = {
     start: number;
@@ -78,17 +74,6 @@
     /** Whether the sull composer is open */
     isComposerFullSize?: boolean;
 
-<<<<<<< HEAD
-    onKeyPress?: (event: NativeSyntheticEvent<TextInputKeyPressEventData>) => void;
-
-    onFocus?: (event: NativeSyntheticEvent<TextInputFocusEventData>) => void;
-
-    onBlur?: (event: NativeSyntheticEvent<TextInputFocusEventData>) => void;
-
-    onLayout?: (event: LayoutChangeEvent) => void;
-
-=======
->>>>>>> 3e74ddf0
     /** Should make the input only scroll inside the element avoid scroll out to parent */
     shouldContainScroll?: boolean;
 };
