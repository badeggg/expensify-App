--- conflicted
+++ resolved
@@ -64,13 +64,8 @@
 FormSubmit.defaultProps = formSubmitPropTypes.defaultProps;
 
 export default React.forwardRef((props, ref) => (
-<<<<<<< HEAD
-    // eslint-disable-next-line react/jsx-props-no-spreading
-    <FormSubmit
-=======
     <FormSubmit
         // eslint-disable-next-line react/jsx-props-no-spreading
->>>>>>> 6d17cc80
         {...props}
         innerRef={ref}
     />
