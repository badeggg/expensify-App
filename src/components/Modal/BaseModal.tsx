import React, {forwardRef, useCallback, useEffect, useMemo, useRef} from 'react';
import {View} from 'react-native';
import ReactNativeModal from 'react-native-modal';
import ColorSchemeWrapper from '@components/ColorSchemeWrapper';
import useKeyboardState from '@hooks/useKeyboardState';
import usePrevious from '@hooks/usePrevious';
import useSafeAreaInsets from '@hooks/useSafeAreaInsets';
import useStyleUtils from '@hooks/useStyleUtils';
import useTheme from '@hooks/useTheme';
import useThemeStyles from '@hooks/useThemeStyles';
import useWindowDimensions from '@hooks/useWindowDimensions';
import ComposerFocusManager from '@libs/ComposerFocusManager';
import Overlay from '@libs/Navigation/AppNavigator/Navigators/Overlay';
import useNativeDriver from '@libs/useNativeDriver';
import variables from '@styles/variables';
import * as Modal from '@userActions/Modal';
import CONST from '@src/CONST';
import ModalContent from './ModalContent';
import type BaseModalProps from './types';

function BaseModal(
    {
        isVisible,
        onClose,
        shouldSetModalVisibility = true,
        onModalHide = () => {},
        type,
        popoverAnchorPosition = {},
        innerContainerStyle = {},
        outerStyle,
        onModalShow = () => {},
        propagateSwipe,
        fullscreen = true,
        animationIn,
        animationOut,
        useNativeDriver: useNativeDriverProp,
        hideModalContentWhileAnimating = false,
        animationInTiming,
        animationOutTiming,
        statusBarTranslucent = true,
        onLayout,
        avoidKeyboard = false,
        children,
        shouldUseCustomBackdrop = false,
<<<<<<< HEAD
        shouldEnableNewFocusManagement = false,
        restoreFocusType,
=======
        onBackdropPress,
>>>>>>> 55410f5c
    }: BaseModalProps,
    ref: React.ForwardedRef<View>,
) {
    const theme = useTheme();
    const styles = useThemeStyles();
    const StyleUtils = useStyleUtils();
    const {windowWidth, windowHeight, isSmallScreenWidth} = useWindowDimensions();
    const keyboardStateContextValue = useKeyboardState();

    const safeAreaInsets = useSafeAreaInsets();

    const isVisibleRef = useRef(isVisible);
    const wasVisible = usePrevious(isVisible);

    const modalId = useMemo(() => ComposerFocusManager.getId(), []);
    const saveFocusState = () => {
        if (shouldEnableNewFocusManagement) {
            ComposerFocusManager.saveFocusState(modalId);
        }
        ComposerFocusManager.resetReadyToFocus(modalId);
    };

    /**
     * Hides modal
     * @param callHideCallback - Should we call the onModalHide callback
     */
    const hideModal = useCallback(
        (callHideCallback = true) => {
            Modal.willAlertModalBecomeVisible(false);
            if (shouldSetModalVisibility) {
                Modal.setModalVisibility(false);
            }
            if (callHideCallback) {
                onModalHide();
            }
            Modal.onModalDidClose();
            ComposerFocusManager.refocusAfterModalFullyClosed(modalId, restoreFocusType);
        },
        [shouldSetModalVisibility, onModalHide, restoreFocusType, modalId],
    );

    useEffect(() => {
        isVisibleRef.current = isVisible;
        let removeOnCloseListener: () => void;
        if (isVisible) {
            Modal.willAlertModalBecomeVisible(true, type === CONST.MODAL.MODAL_TYPE.POPOVER || type === CONST.MODAL.MODAL_TYPE.BOTTOM_DOCKED);
            // To handle closing any modal already visible when this modal is mounted, i.e. PopoverReportActionContextMenu
            removeOnCloseListener = Modal.setCloseModal(onClose);
        }

        return () => {
            if (!removeOnCloseListener) {
                return;
            }
            removeOnCloseListener();
        };
    }, [isVisible, wasVisible, onClose, type]);

    useEffect(
        () => () => {
            // Only trigger onClose and setModalVisibility if the modal is unmounting while visible.
            if (!isVisibleRef.current) {
                return;
            }
            hideModal(true);
        },
        // eslint-disable-next-line react-hooks/exhaustive-deps
        [],
    );

    const handleShowModal = () => {
        if (shouldSetModalVisibility) {
            Modal.setModalVisibility(true);
        }
        onModalShow();
    };

    const handleBackdropPress = (e?: KeyboardEvent) => {
        if (e?.key === CONST.KEYBOARD_SHORTCUTS.ENTER.shortcutKey) {
            return;
        }

        if (onBackdropPress) {
            onBackdropPress();
        } else {
            onClose();
        }
    };

    const handleDismissModal = () => {
        ComposerFocusManager.setReadyToFocus(modalId);
    };

    const {
        modalStyle,
        modalContainerStyle,
        swipeDirection,
        animationIn: modalStyleAnimationIn,
        animationOut: modalStyleAnimationOut,
        shouldAddTopSafeAreaMargin,
        shouldAddBottomSafeAreaMargin,
        shouldAddTopSafeAreaPadding,
        shouldAddBottomSafeAreaPadding,
        hideBackdrop,
    } = useMemo(
        () =>
            StyleUtils.getModalStyles(
                type,
                {
                    windowWidth,
                    windowHeight,
                    isSmallScreenWidth,
                },
                popoverAnchorPosition,
                innerContainerStyle,
                outerStyle,
            ),
        [StyleUtils, type, windowWidth, windowHeight, isSmallScreenWidth, popoverAnchorPosition, innerContainerStyle, outerStyle],
    );

    const {
        paddingTop: safeAreaPaddingTop,
        paddingBottom: safeAreaPaddingBottom,
        paddingLeft: safeAreaPaddingLeft,
        paddingRight: safeAreaPaddingRight,
    } = StyleUtils.getSafeAreaPadding(safeAreaInsets);

    const modalPaddingStyles = StyleUtils.getModalPaddingStyles({
        safeAreaPaddingTop,
        safeAreaPaddingBottom,
        safeAreaPaddingLeft,
        safeAreaPaddingRight,
        shouldAddBottomSafeAreaMargin,
        shouldAddTopSafeAreaMargin,
        shouldAddBottomSafeAreaPadding: !keyboardStateContextValue?.isKeyboardShown && shouldAddBottomSafeAreaPadding,
        shouldAddTopSafeAreaPadding,
        modalContainerStyleMarginTop: modalContainerStyle.marginTop,
        modalContainerStyleMarginBottom: modalContainerStyle.marginBottom,
        modalContainerStylePaddingTop: modalContainerStyle.paddingTop,
        modalContainerStylePaddingBottom: modalContainerStyle.paddingBottom,
        insets: safeAreaInsets,
    });

    return (
        <ReactNativeModal
            // Prevent the parent element to capture a click. This is useful when the modal component is put inside a pressable.
            onClick={(e) => e.stopPropagation()}
            onBackdropPress={handleBackdropPress}
            // Note: Escape key on web/desktop will trigger onBackButtonPress callback
            // eslint-disable-next-line react/jsx-props-no-multi-spaces
            onBackButtonPress={Modal.closeTop}
            onModalShow={handleShowModal}
            propagateSwipe={propagateSwipe}
            onModalHide={hideModal}
            onModalWillShow={saveFocusState}
            onDismiss={handleDismissModal}
            onSwipeComplete={() => onClose?.()}
            swipeDirection={swipeDirection}
            isVisible={isVisible}
            backdropColor={theme.overlay}
            backdropOpacity={!shouldUseCustomBackdrop && hideBackdrop ? 0 : variables.overlayOpacity}
            backdropTransitionOutTiming={0}
            hasBackdrop={fullscreen}
            coverScreen={fullscreen}
            style={modalStyle}
            deviceHeight={windowHeight}
            deviceWidth={windowWidth}
            animationIn={animationIn ?? modalStyleAnimationIn}
            animationOut={animationOut ?? modalStyleAnimationOut}
            useNativeDriver={useNativeDriverProp && useNativeDriver}
            hideModalContentWhileAnimating={hideModalContentWhileAnimating}
            animationInTiming={animationInTiming}
            animationOutTiming={animationOutTiming}
            statusBarTranslucent={statusBarTranslucent}
            onLayout={onLayout}
            avoidKeyboard={avoidKeyboard}
            customBackdrop={shouldUseCustomBackdrop ? <Overlay onPress={handleBackdropPress} /> : undefined}
        >
            <ModalContent onDismiss={handleDismissModal}>
                <View
                    style={[styles.defaultModalContainer, modalContainerStyle, modalPaddingStyles, !isVisible && styles.pointerEventsNone]}
                    ref={ref}
                >
                    <ColorSchemeWrapper>{children}</ColorSchemeWrapper>
                </View>
            </ModalContent>
        </ReactNativeModal>
    );
}

BaseModal.displayName = 'BaseModalWithRef';

export default forwardRef(BaseModal);<|MERGE_RESOLUTION|>--- conflicted
+++ resolved
@@ -42,12 +42,9 @@
         avoidKeyboard = false,
         children,
         shouldUseCustomBackdrop = false,
-<<<<<<< HEAD
+        onBackdropPress,
         shouldEnableNewFocusManagement = false,
         restoreFocusType,
-=======
-        onBackdropPress,
->>>>>>> 55410f5c
     }: BaseModalProps,
     ref: React.ForwardedRef<View>,
 ) {
