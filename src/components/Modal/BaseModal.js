--- conflicted
+++ resolved
@@ -176,7 +176,6 @@
     });
 
     return (
-<<<<<<< HEAD
         // wrap modal with a non-collapsable view as a workaround to losing state during shadow tree cloning by third party libraries
         <View collapsable={false}>
             <ReactNativeModal
@@ -187,6 +186,7 @@
                 onModalShow={handleShowModal}
                 propagateSwipe={propagateSwipe}
                 onModalHide={hideModal}
+                onModalWillShow={() => ComposerFocusManager.resetReadyToFocus()}
                 onDismiss={handleDismissModal}
                 onSwipeComplete={onClose}
                 swipeDirection={swipeDirection}
@@ -209,42 +209,6 @@
                 statusBarTranslucent={statusBarTranslucent}
                 onLayout={onLayout}
                 avoidKeyboard={avoidKeyboard}
-=======
-        <ReactNativeModal
-            onBackdropPress={handleBackdropPress}
-            // Note: Escape key on web/desktop will trigger onBackButtonPress callback
-            // eslint-disable-next-line react/jsx-props-no-multi-spaces
-            onBackButtonPress={onClose}
-            onModalShow={handleShowModal}
-            propagateSwipe={propagateSwipe}
-            onModalHide={hideModal}
-            onModalWillShow={() => ComposerFocusManager.resetReadyToFocus()}
-            onDismiss={handleDismissModal}
-            onSwipeComplete={onClose}
-            swipeDirection={swipeDirection}
-            isVisible={isVisible}
-            backdropColor={themeColors.overlay}
-            backdropOpacity={hideBackdrop ? 0 : variables.overlayOpacity}
-            backdropTransitionOutTiming={0}
-            hasBackdrop={fullscreen}
-            coverScreen={fullscreen}
-            style={modalStyle}
-            deviceHeight={windowHeight}
-            deviceWidth={windowWidth}
-            animationIn={animationIn || modalStyleAnimationIn}
-            animationOut={animationOut || modalStyleAnimationOut}
-            useNativeDriver={useNativeDriverProp && useNativeDriver}
-            hideModalContentWhileAnimating={hideModalContentWhileAnimating}
-            animationInTiming={animationInTiming}
-            animationOutTiming={animationOutTiming}
-            statusBarTranslucent={statusBarTranslucent}
-            onLayout={onLayout}
-            avoidKeyboard={avoidKeyboard}
-        >
-            <View
-                style={[styles.defaultModalContainer, modalContainerStyle, modalPaddingStyles, !isVisible && styles.pointerEventsNone]}
-                ref={forwardedRef}
->>>>>>> 4f921072
             >
                 <View
                     style={[styles.defaultModalContainer, modalContainerStyle, modalPaddingStyles, !isVisible && styles.pointerEventsNone]}
