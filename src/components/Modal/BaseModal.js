import React, {forwardRef, useCallback, useEffect, useMemo} from 'react';
import {View} from 'react-native';
import PropTypes from 'prop-types';
import ReactNativeModal from 'react-native-modal';
import {useSafeAreaInsets} from 'react-native-safe-area-context';
import styles from '../../styles/styles';
import * as Modal from '../../libs/actions/Modal';
import * as StyleUtils from '../../styles/StyleUtils';
import themeColors from '../../styles/themes/default';
import {propTypes as modalPropTypes, defaultProps as modalDefaultProps} from './modalPropTypes';
import getModalStyles from '../../styles/getModalStyles';
import useWindowDimensions from '../../hooks/useWindowDimensions';
import variables from '../../styles/variables';
<<<<<<< HEAD
=======
import CONST from '../../CONST';
>>>>>>> c029dc50
import ComposerFocusManager from '../../libs/ComposerFocusManager';

const propTypes = {
    ...modalPropTypes,

    /** The ref to the modal container */
    forwardedRef: PropTypes.func,
};

const defaultProps = {
    ...modalDefaultProps,
    forwardedRef: () => {},
};

function BaseModal({
    isVisible,
    onClose,
    shouldSetModalVisibility,
    onModalHide,
    type,
    popoverAnchorPosition,
    innerContainerStyle,
    outerStyle,
    onModalShow,
    propagateSwipe,
    fullscreen,
    animationIn,
    animationOut,
    useNativeDriver,
    hideModalContentWhileAnimating,
    animationInTiming,
    animationOutTiming,
    statusBarTranslucent,
    onLayout,
    avoidKeyboard,
    forwardedRef,
    children,
}) {
    const {windowWidth, windowHeight, isSmallScreenWidth} = useWindowDimensions();

    const safeAreaInsets = useSafeAreaInsets();

    /**
     * Hides modal
     * @param {Boolean} [callHideCallback=true] Should we call the onModalHide callback
     */
    const hideModal = useCallback(
        (callHideCallback = true) => {
            if (shouldSetModalVisibility) {
                Modal.setModalVisibility(false);
            }
            if (callHideCallback) {
                onModalHide();
            }
            Modal.onModalDidClose();
            if (!fullscreen) {
                ComposerFocusManager.setReadyToFocus();
            }
        },
        // eslint-disable-next-line react-hooks/exhaustive-deps -- adding onModalHide to the dependency array causes too many unnecessary rerenders
        [shouldSetModalVisibility],
    );

    useEffect(() => {
        Modal.willAlertModalBecomeVisible(isVisible);

        // To handle closing any modal already visible when this modal is mounted, i.e. PopoverReportActionContextMenu
        Modal.setCloseModal(isVisible ? onClose : null);

        return () => {
            // Only trigger onClose and setModalVisibility if the modal is unmounting while visible.
            if (isVisible) {
                hideModal(true);
                Modal.willAlertModalBecomeVisible(false);
            }

            // To prevent closing any modal already unmounted when this modal still remains as visible state
            Modal.setCloseModal(null);
        };
    }, [hideModal, isVisible, onClose]);

    const handleShowModal = () => {
        if (shouldSetModalVisibility) {
            Modal.setModalVisibility(true);
        }
        onModalShow();
    };

    const handleBackdropPress = (e) => {
        if (e && e.key === CONST.KEYBOARD_SHORTCUTS.ENTER.shortcutKey) {
            return;
        }
<<<<<<< HEAD
        Modal.onModalDidClose();
        if (!this.props.fullscreen) {
            ComposerFocusManager.setReadyToFocus();
        }
    }

    render() {
        const {
            modalStyle,
            modalContainerStyle,
            swipeDirection,
            animationIn,
            animationOut,
            shouldAddTopSafeAreaMargin,
            shouldAddBottomSafeAreaMargin,
            shouldAddTopSafeAreaPadding,
            shouldAddBottomSafeAreaPadding,
            hideBackdrop,
        } = getModalStyles(
            this.props.type,
            {
                windowWidth: this.props.windowWidth,
                windowHeight: this.props.windowHeight,
                isSmallScreenWidth: this.props.isSmallScreenWidth,
            },
            this.props.popoverAnchorPosition,
            this.props.innerContainerStyle,
            this.props.outerStyle,
        );
        return (
            <ReactNativeModal
                onBackdropPress={(e) => {
                    if (e && e.key === 'Enter') {
                        return;
                    }
                    this.props.onClose();
                }}
                // Note: Escape key on web/desktop will trigger onBackButtonPress callback
                // eslint-disable-next-line react/jsx-props-no-multi-spaces
                onBackButtonPress={this.props.onClose}
                onModalWillShow={() => {
                    ComposerFocusManager.resetReadyToFocus();
                }}
                onModalShow={() => {
                    if (this.props.shouldSetModalVisibility) {
                        Modal.setModalVisibility(true);
                    }
                    this.props.onModalShow();
                }}
                propagateSwipe={this.props.propagateSwipe}
                onModalHide={this.hideModal}
                onDismiss={() => ComposerFocusManager.setReadyToFocus()}
                onSwipeComplete={this.props.onClose}
                swipeDirection={swipeDirection}
                isVisible={this.props.isVisible}
                backdropColor={themeColors.overlay}
                backdropOpacity={hideBackdrop ? 0 : variables.overlayOpacity}
                backdropTransitionOutTiming={0}
                hasBackdrop={this.props.fullscreen}
                coverScreen={this.props.fullscreen}
                style={modalStyle}
                deviceHeight={this.props.windowHeight}
                deviceWidth={this.props.windowWidth}
                animationIn={this.props.animationIn || animationIn}
                animationOut={this.props.animationOut || animationOut}
                useNativeDriver={this.props.useNativeDriver}
                hideModalContentWhileAnimating={this.props.hideModalContentWhileAnimating}
                animationInTiming={this.props.animationInTiming}
                animationOutTiming={this.props.animationOutTiming}
                statusBarTranslucent={this.props.statusBarTranslucent}
                onLayout={this.props.onLayout}
                avoidKeyboard={this.props.avoidKeyboard}
            >
                <SafeAreaInsetsContext.Consumer>
                    {(insets) => {
                        const {
                            paddingTop: safeAreaPaddingTop,
                            paddingBottom: safeAreaPaddingBottom,
                            paddingLeft: safeAreaPaddingLeft,
                            paddingRight: safeAreaPaddingRight,
                        } = StyleUtils.getSafeAreaPadding(insets);

                        const modalPaddingStyles = StyleUtils.getModalPaddingStyles({
                            safeAreaPaddingTop,
                            safeAreaPaddingBottom,
                            safeAreaPaddingLeft,
                            safeAreaPaddingRight,
                            shouldAddBottomSafeAreaMargin,
                            shouldAddTopSafeAreaMargin,
                            shouldAddBottomSafeAreaPadding,
                            shouldAddTopSafeAreaPadding,
                            modalContainerStyleMarginTop: modalContainerStyle.marginTop,
                            modalContainerStyleMarginBottom: modalContainerStyle.marginBottom,
                            modalContainerStylePaddingTop: modalContainerStyle.paddingTop,
                            modalContainerStylePaddingBottom: modalContainerStyle.paddingBottom,
                            insets,
                        });

                        return (
                            <View
                                style={[styles.defaultModalContainer, modalContainerStyle, modalPaddingStyles, !this.props.isVisible ? styles.pointerEventsNone : {}]}
                                ref={this.props.forwardedRef}
                                id="no-drag-area"
                            >
                                {this.props.children}
                            </View>
                        );
                    }}
                </SafeAreaInsetsContext.Consumer>
            </ReactNativeModal>
        );
    }
=======
        onClose();
    };

    const handleDismissModal = () => {
        ComposerFocusManager.setReadyToFocus();
    };

    const {
        modalStyle,
        modalContainerStyle,
        swipeDirection,
        animationIn: modalStyleAnimationIn,
        animationOut: modalStyleAnimationOut,
        shouldAddTopSafeAreaMargin,
        shouldAddBottomSafeAreaMargin,
        shouldAddTopSafeAreaPadding,
        shouldAddBottomSafeAreaPadding,
        hideBackdrop,
    } = useMemo(
        () =>
            getModalStyles(
                type,
                {
                    windowWidth,
                    windowHeight,
                    isSmallScreenWidth,
                },
                popoverAnchorPosition,
                innerContainerStyle,
                outerStyle,
            ),
        [innerContainerStyle, isSmallScreenWidth, outerStyle, popoverAnchorPosition, type, windowHeight, windowWidth],
    );

    const {
        paddingTop: safeAreaPaddingTop,
        paddingBottom: safeAreaPaddingBottom,
        paddingLeft: safeAreaPaddingLeft,
        paddingRight: safeAreaPaddingRight,
    } = StyleUtils.getSafeAreaPadding(safeAreaInsets);

    const modalPaddingStyles = StyleUtils.getModalPaddingStyles({
        safeAreaPaddingTop,
        safeAreaPaddingBottom,
        safeAreaPaddingLeft,
        safeAreaPaddingRight,
        shouldAddBottomSafeAreaMargin,
        shouldAddTopSafeAreaMargin,
        shouldAddBottomSafeAreaPadding,
        shouldAddTopSafeAreaPadding,
        modalContainerStyleMarginTop: modalContainerStyle.marginTop,
        modalContainerStyleMarginBottom: modalContainerStyle.marginBottom,
        modalContainerStylePaddingTop: modalContainerStyle.paddingTop,
        modalContainerStylePaddingBottom: modalContainerStyle.paddingBottom,
        insets: safeAreaInsets,
    });

    return (
        <ReactNativeModal
            onBackdropPress={handleBackdropPress}
            // Note: Escape key on web/desktop will trigger onBackButtonPress callback
            // eslint-disable-next-line react/jsx-props-no-multi-spaces
            onBackButtonPress={onClose}
            onModalShow={handleShowModal}
            propagateSwipe={propagateSwipe}
            onModalHide={hideModal}
            onDismiss={handleDismissModal}
            onSwipeComplete={onClose}
            swipeDirection={swipeDirection}
            isVisible={isVisible}
            backdropColor={themeColors.overlay}
            backdropOpacity={hideBackdrop ? 0 : variables.overlayOpacity}
            backdropTransitionOutTiming={0}
            hasBackdrop={fullscreen}
            coverScreen={fullscreen}
            style={modalStyle}
            deviceHeight={windowHeight}
            deviceWidth={windowWidth}
            animationIn={animationIn || modalStyleAnimationIn}
            animationOut={animationOut || modalStyleAnimationOut}
            useNativeDriver={useNativeDriver}
            hideModalContentWhileAnimating={hideModalContentWhileAnimating}
            animationInTiming={animationInTiming}
            animationOutTiming={animationOutTiming}
            statusBarTranslucent={statusBarTranslucent}
            onLayout={onLayout}
            avoidKeyboard={avoidKeyboard}
        >
            <View
                style={[styles.defaultModalContainer, modalContainerStyle, modalPaddingStyles, !isVisible && styles.pointerEventsNone]}
                ref={forwardedRef}
                nativeID="no-drag-area"
            >
                {children}
            </View>
        </ReactNativeModal>
    );
>>>>>>> c029dc50
}

BaseModal.propTypes = propTypes;
BaseModal.defaultProps = defaultProps;
BaseModal.displayName = 'BaseModal';

export default forwardRef((props, ref) => (
    <BaseModal
        // eslint-disable-next-line react/jsx-props-no-spreading
        {...props}
        forwardedRef={ref}
    />
));<|MERGE_RESOLUTION|>--- conflicted
+++ resolved
@@ -11,10 +11,7 @@
 import getModalStyles from '../../styles/getModalStyles';
 import useWindowDimensions from '../../hooks/useWindowDimensions';
 import variables from '../../styles/variables';
-<<<<<<< HEAD
-=======
 import CONST from '../../CONST';
->>>>>>> c029dc50
 import ComposerFocusManager from '../../libs/ComposerFocusManager';
 
 const propTypes = {
@@ -107,120 +104,6 @@
         if (e && e.key === CONST.KEYBOARD_SHORTCUTS.ENTER.shortcutKey) {
             return;
         }
-<<<<<<< HEAD
-        Modal.onModalDidClose();
-        if (!this.props.fullscreen) {
-            ComposerFocusManager.setReadyToFocus();
-        }
-    }
-
-    render() {
-        const {
-            modalStyle,
-            modalContainerStyle,
-            swipeDirection,
-            animationIn,
-            animationOut,
-            shouldAddTopSafeAreaMargin,
-            shouldAddBottomSafeAreaMargin,
-            shouldAddTopSafeAreaPadding,
-            shouldAddBottomSafeAreaPadding,
-            hideBackdrop,
-        } = getModalStyles(
-            this.props.type,
-            {
-                windowWidth: this.props.windowWidth,
-                windowHeight: this.props.windowHeight,
-                isSmallScreenWidth: this.props.isSmallScreenWidth,
-            },
-            this.props.popoverAnchorPosition,
-            this.props.innerContainerStyle,
-            this.props.outerStyle,
-        );
-        return (
-            <ReactNativeModal
-                onBackdropPress={(e) => {
-                    if (e && e.key === 'Enter') {
-                        return;
-                    }
-                    this.props.onClose();
-                }}
-                // Note: Escape key on web/desktop will trigger onBackButtonPress callback
-                // eslint-disable-next-line react/jsx-props-no-multi-spaces
-                onBackButtonPress={this.props.onClose}
-                onModalWillShow={() => {
-                    ComposerFocusManager.resetReadyToFocus();
-                }}
-                onModalShow={() => {
-                    if (this.props.shouldSetModalVisibility) {
-                        Modal.setModalVisibility(true);
-                    }
-                    this.props.onModalShow();
-                }}
-                propagateSwipe={this.props.propagateSwipe}
-                onModalHide={this.hideModal}
-                onDismiss={() => ComposerFocusManager.setReadyToFocus()}
-                onSwipeComplete={this.props.onClose}
-                swipeDirection={swipeDirection}
-                isVisible={this.props.isVisible}
-                backdropColor={themeColors.overlay}
-                backdropOpacity={hideBackdrop ? 0 : variables.overlayOpacity}
-                backdropTransitionOutTiming={0}
-                hasBackdrop={this.props.fullscreen}
-                coverScreen={this.props.fullscreen}
-                style={modalStyle}
-                deviceHeight={this.props.windowHeight}
-                deviceWidth={this.props.windowWidth}
-                animationIn={this.props.animationIn || animationIn}
-                animationOut={this.props.animationOut || animationOut}
-                useNativeDriver={this.props.useNativeDriver}
-                hideModalContentWhileAnimating={this.props.hideModalContentWhileAnimating}
-                animationInTiming={this.props.animationInTiming}
-                animationOutTiming={this.props.animationOutTiming}
-                statusBarTranslucent={this.props.statusBarTranslucent}
-                onLayout={this.props.onLayout}
-                avoidKeyboard={this.props.avoidKeyboard}
-            >
-                <SafeAreaInsetsContext.Consumer>
-                    {(insets) => {
-                        const {
-                            paddingTop: safeAreaPaddingTop,
-                            paddingBottom: safeAreaPaddingBottom,
-                            paddingLeft: safeAreaPaddingLeft,
-                            paddingRight: safeAreaPaddingRight,
-                        } = StyleUtils.getSafeAreaPadding(insets);
-
-                        const modalPaddingStyles = StyleUtils.getModalPaddingStyles({
-                            safeAreaPaddingTop,
-                            safeAreaPaddingBottom,
-                            safeAreaPaddingLeft,
-                            safeAreaPaddingRight,
-                            shouldAddBottomSafeAreaMargin,
-                            shouldAddTopSafeAreaMargin,
-                            shouldAddBottomSafeAreaPadding,
-                            shouldAddTopSafeAreaPadding,
-                            modalContainerStyleMarginTop: modalContainerStyle.marginTop,
-                            modalContainerStyleMarginBottom: modalContainerStyle.marginBottom,
-                            modalContainerStylePaddingTop: modalContainerStyle.paddingTop,
-                            modalContainerStylePaddingBottom: modalContainerStyle.paddingBottom,
-                            insets,
-                        });
-
-                        return (
-                            <View
-                                style={[styles.defaultModalContainer, modalContainerStyle, modalPaddingStyles, !this.props.isVisible ? styles.pointerEventsNone : {}]}
-                                ref={this.props.forwardedRef}
-                                id="no-drag-area"
-                            >
-                                {this.props.children}
-                            </View>
-                        );
-                    }}
-                </SafeAreaInsetsContext.Consumer>
-            </ReactNativeModal>
-        );
-    }
-=======
         onClose();
     };
 
@@ -312,13 +195,12 @@
             <View
                 style={[styles.defaultModalContainer, modalContainerStyle, modalPaddingStyles, !isVisible && styles.pointerEventsNone]}
                 ref={forwardedRef}
-                nativeID="no-drag-area"
+                id="no-drag-area"
             >
                 {children}
             </View>
         </ReactNativeModal>
     );
->>>>>>> c029dc50
 }
 
 BaseModal.propTypes = propTypes;
