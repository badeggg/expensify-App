--- conflicted
+++ resolved
@@ -42,6 +42,7 @@
     animationIn,
     animationOut,
     useNativeDriver: useNativeDriverProp,
+    useNativeDriverForBackdrop,
     hideModalContentWhileAnimating,
     animationInTiming,
     animationOutTiming,
@@ -108,74 +109,6 @@
         if (e && e.key === CONST.KEYBOARD_SHORTCUTS.ENTER.shortcutKey) {
             return;
         }
-<<<<<<< HEAD
-        Modal.onModalDidClose();
-    }
-
-    render() {
-        const {
-            modalStyle,
-            modalContainerStyle,
-            swipeDirection,
-            animationIn,
-            animationOut,
-            shouldAddTopSafeAreaMargin,
-            shouldAddBottomSafeAreaMargin,
-            shouldAddTopSafeAreaPadding,
-            shouldAddBottomSafeAreaPadding,
-            hideBackdrop,
-        } = getModalStyles(
-            this.props.type,
-            {
-                windowWidth: this.props.windowWidth,
-                windowHeight: this.props.windowHeight,
-                isSmallScreenWidth: this.props.isSmallScreenWidth,
-            },
-            this.props.popoverAnchorPosition,
-            this.props.innerContainerStyle,
-            this.props.outerStyle,
-        );
-        return (
-            <ReactNativeModal
-                onBackdropPress={(e) => {
-                    if (e && e.key === 'Enter') {
-                        return;
-                    }
-                    this.props.onClose();
-                }}
-                // Note: Escape key on web/desktop will trigger onBackButtonPress callback
-                // eslint-disable-next-line react/jsx-props-no-multi-spaces
-                onBackButtonPress={this.props.onClose}
-                onModalShow={() => {
-                    if (this.props.shouldSetModalVisibility) {
-                        Modal.setModalVisibility(true);
-                    }
-                    this.props.onModalShow();
-                }}
-                propagateSwipe={this.props.propagateSwipe}
-                onModalHide={this.hideModal}
-                onSwipeComplete={this.props.onClose}
-                swipeDirection={swipeDirection}
-                isVisible={this.props.isVisible}
-                backdropColor={themeColors.overlay}
-                backdropOpacity={hideBackdrop ? 0 : variables.overlayOpacity}
-                backdropTransitionOutTiming={0}
-                hasBackdrop={this.props.fullscreen}
-                coverScreen={this.props.fullscreen}
-                style={modalStyle}
-                deviceHeight={this.props.windowHeight}
-                deviceWidth={this.props.windowWidth}
-                animationIn={this.props.animationIn || animationIn}
-                animationOut={this.props.animationOut || animationOut}
-                useNativeDriver={this.props.useNativeDriver}
-                useNativeDriverForBackdrop={this.props.useNativeDriverForBackdrop !== undefined ? this.props.useNativeDriverForBackdrop : this.props.useNativeDriver}
-                hideModalContentWhileAnimating={this.props.hideModalContentWhileAnimating}
-                animationInTiming={this.props.animationInTiming}
-                animationOutTiming={this.props.animationOutTiming}
-                statusBarTranslucent={this.props.statusBarTranslucent}
-                onLayout={this.props.onLayout}
-                avoidKeyboard={this.props.avoidKeyboard}
-=======
         onClose();
     };
 
@@ -234,44 +167,47 @@
     });
 
     return (
-        <ReactNativeModal
-            onBackdropPress={handleBackdropPress}
-            // Note: Escape key on web/desktop will trigger onBackButtonPress callback
-            // eslint-disable-next-line react/jsx-props-no-multi-spaces
-            onBackButtonPress={onClose}
-            onModalShow={handleShowModal}
-            propagateSwipe={propagateSwipe}
-            onModalHide={hideModal}
-            onDismiss={handleDismissModal}
-            onSwipeComplete={onClose}
-            swipeDirection={swipeDirection}
-            isVisible={isVisible}
-            backdropColor={themeColors.overlay}
-            backdropOpacity={hideBackdrop ? 0 : variables.overlayOpacity}
-            backdropTransitionOutTiming={0}
-            hasBackdrop={fullscreen}
-            coverScreen={fullscreen}
-            style={modalStyle}
-            deviceHeight={windowHeight}
-            deviceWidth={windowWidth}
-            animationIn={animationIn || modalStyleAnimationIn}
-            animationOut={animationOut || modalStyleAnimationOut}
-            useNativeDriver={useNativeDriverProp && useNativeDriver}
-            hideModalContentWhileAnimating={hideModalContentWhileAnimating}
-            animationInTiming={animationInTiming}
-            animationOutTiming={animationOutTiming}
-            statusBarTranslucent={statusBarTranslucent}
-            onLayout={onLayout}
-            avoidKeyboard={avoidKeyboard}
-        >
-            <View
-                style={[styles.defaultModalContainer, modalContainerStyle, modalPaddingStyles, !isVisible && styles.pointerEventsNone]}
-                ref={forwardedRef}
->>>>>>> 06e8d3ac
+        // wrap modal with a non-collapsable view as a workaround to losing state during shadow tree cloning by third party libraries
+        <View collapsable={false}>
+            <ReactNativeModal
+                onBackdropPress={handleBackdropPress}
+                // Note: Escape key on web/desktop will trigger onBackButtonPress callback
+                // eslint-disable-next-line react/jsx-props-no-multi-spaces
+                onBackButtonPress={onClose}
+                onModalShow={handleShowModal}
+                propagateSwipe={propagateSwipe}
+                onModalHide={hideModal}
+                onDismiss={handleDismissModal}
+                onSwipeComplete={onClose}
+                swipeDirection={swipeDirection}
+                isVisible={isVisible}
+                backdropColor={themeColors.overlay}
+                backdropOpacity={hideBackdrop ? 0 : variables.overlayOpacity}
+                backdropTransitionOutTiming={0}
+                hasBackdrop={fullscreen}
+                coverScreen={fullscreen}
+                style={modalStyle}
+                deviceHeight={windowHeight}
+                deviceWidth={windowWidth}
+                animationIn={animationIn || modalStyleAnimationIn}
+                animationOut={animationOut || modalStyleAnimationOut}
+                useNativeDriver={useNativeDriverProp && useNativeDriver}
+                useNativeDriverForBackdrop={useNativeDriverForBackdrop}
+                hideModalContentWhileAnimating={hideModalContentWhileAnimating}
+                animationInTiming={animationInTiming}
+                animationOutTiming={animationOutTiming}
+                statusBarTranslucent={statusBarTranslucent}
+                onLayout={onLayout}
+                avoidKeyboard={avoidKeyboard}
             >
-                {children}
-            </View>
-        </ReactNativeModal>
+                <View
+                    style={[styles.defaultModalContainer, modalContainerStyle, modalPaddingStyles, !isVisible && styles.pointerEventsNone]}
+                    ref={forwardedRef}
+                >
+                    {children}
+                </View>
+            </ReactNativeModal>
+        </View>
     );
 }
 
