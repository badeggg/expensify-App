--- conflicted
+++ resolved
@@ -42,10 +42,6 @@
                   )
                 : props.subtitle}
         </View>
-<<<<<<< HEAD
-=======
-        {props.shouldShowEnvironmentBadge && <EnvironmentBadge />}
->>>>>>> 023ac780
     </View>
 );
 
