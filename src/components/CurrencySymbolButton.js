--- conflicted
+++ resolved
@@ -28,13 +28,8 @@
         <Tooltip text={!disabled && translate('iOUCurrencySelection.selectCurrency')}>
             <PressableWithoutFeedback
                 onPress={onCurrencyButtonPress}
-<<<<<<< HEAD
-                accessibilityLabel={translate('iOUCurrencySelection.selectCurrency')}
+                accessibilityLabel={!disabled && translate('iOUCurrencySelection.selectCurrency')}
                 role={CONST.ACCESSIBILITY_ROLE.BUTTON}
-=======
-                accessibilityLabel={!disabled && translate('iOUCurrencySelection.selectCurrency')}
-                accessibilityRole={CONST.ACCESSIBILITY_ROLE.BUTTON}
->>>>>>> 70c52595
                 disabled={disabled}
             >
                 <Text style={styles.iouAmountText}>{currencySymbol}</Text>
