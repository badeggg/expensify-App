import type {ForwardedRef} from 'react';
import React, {forwardRef, useContext, useEffect, useMemo} from 'react';
import {View} from 'react-native';
import ColorSchemeWrapper from '@components/ColorSchemeWrapper';
import {PopoverContext} from '@components/PopoverProvider';
import useSafeAreaInsets from '@hooks/useSafeAreaInsets';
import useStyleUtils from '@hooks/useStyleUtils';
import useThemeStyles from '@hooks/useThemeStyles';
import useWindowDimensions from '@hooks/useWindowDimensions';
import * as Modal from '@userActions/Modal';
<<<<<<< HEAD
import viewRef from '@src/types/utils/viewRef';
import PopoverWithoutOverlayProps from './types';
=======
import type PopoverWithoutOverlayProps from './types';
>>>>>>> d4c3e639

function PopoverWithoutOverlay(
    {
        anchorPosition = {},
        anchorRef,
        withoutOverlayRef,
        innerContainerStyle = {},
        outerStyle,
        onModalShow = () => {},
        isVisible,
        onClose,
        onModalHide = () => {},
        children,
    }: PopoverWithoutOverlayProps,
    ref: ForwardedRef<View>,
) {
    const styles = useThemeStyles();
    const StyleUtils = useStyleUtils();
    const {onOpen, close} = useContext(PopoverContext);
    const {windowWidth, windowHeight} = useWindowDimensions();
    const insets = useSafeAreaInsets();
    const {modalStyle, modalContainerStyle, shouldAddTopSafeAreaMargin, shouldAddBottomSafeAreaMargin, shouldAddTopSafeAreaPadding, shouldAddBottomSafeAreaPadding} =
        StyleUtils.getModalStyles(
            'popover',
            {
                windowWidth,
                windowHeight,
                isSmallScreenWidth: false,
            },
            anchorPosition,
            innerContainerStyle,
            outerStyle,
        );

    useEffect(() => {
        let removeOnClose: () => void;
        if (isVisible) {
            onModalShow();
            onOpen?.({
                ref: withoutOverlayRef,
                close: onClose,
                anchorRef,
            });
            removeOnClose = Modal.setCloseModal(() => onClose(anchorRef));
        } else {
            onModalHide();
            close(anchorRef);
            Modal.onModalDidClose();
        }
        Modal.willAlertModalBecomeVisible(isVisible);

        return () => {
            if (!removeOnClose) {
                return;
            }
            removeOnClose();
        };
        // We want this effect to run strictly ONLY when isVisible prop changes
        // eslint-disable-next-line react-hooks/exhaustive-deps
    }, [isVisible]);

    const {
        paddingTop: safeAreaPaddingTop,
        paddingBottom: safeAreaPaddingBottom,
        paddingLeft: safeAreaPaddingLeft,
        paddingRight: safeAreaPaddingRight,
    } = useMemo(() => StyleUtils.getSafeAreaPadding(insets), [StyleUtils, insets]);

    const modalPaddingStyles = useMemo(
        () =>
            StyleUtils.getModalPaddingStyles({
                safeAreaPaddingTop,
                safeAreaPaddingBottom,
                safeAreaPaddingLeft,
                safeAreaPaddingRight,
                shouldAddBottomSafeAreaMargin,
                shouldAddTopSafeAreaMargin,
                shouldAddBottomSafeAreaPadding,
                shouldAddTopSafeAreaPadding,
                modalContainerStyleMarginTop: modalContainerStyle.marginTop,
                modalContainerStyleMarginBottom: modalContainerStyle.marginBottom,
                modalContainerStylePaddingTop: modalContainerStyle.paddingTop,
                modalContainerStylePaddingBottom: modalContainerStyle.paddingBottom,
                insets,
            }),
        [
            StyleUtils,
            insets,
            modalContainerStyle.marginBottom,
            modalContainerStyle.marginTop,
            modalContainerStyle.paddingBottom,
            modalContainerStyle.paddingTop,
            safeAreaPaddingBottom,
            safeAreaPaddingLeft,
            safeAreaPaddingRight,
            safeAreaPaddingTop,
            shouldAddBottomSafeAreaMargin,
            shouldAddBottomSafeAreaPadding,
            shouldAddTopSafeAreaMargin,
            shouldAddTopSafeAreaPadding,
        ],
    );

    if (!isVisible) {
        return null;
    }

    return (
        <View
            style={[modalStyle, {zIndex: 1}]}
            ref={viewRef(withoutOverlayRef)}
        >
            <View
                style={{
                    ...styles.defaultModalContainer,
                    ...modalContainerStyle,
                    ...modalPaddingStyles,
                }}
                ref={ref}
            >
                <ColorSchemeWrapper>{children}</ColorSchemeWrapper>
            </View>
        </View>
    );
}

PopoverWithoutOverlay.displayName = 'PopoverWithoutOverlay';

export default forwardRef(PopoverWithoutOverlay);<|MERGE_RESOLUTION|>--- conflicted
+++ resolved
@@ -8,12 +8,8 @@
 import useThemeStyles from '@hooks/useThemeStyles';
 import useWindowDimensions from '@hooks/useWindowDimensions';
 import * as Modal from '@userActions/Modal';
-<<<<<<< HEAD
 import viewRef from '@src/types/utils/viewRef';
-import PopoverWithoutOverlayProps from './types';
-=======
 import type PopoverWithoutOverlayProps from './types';
->>>>>>> d4c3e639
 
 function PopoverWithoutOverlay(
     {
