import React, {useMemo} from 'react';
import {withOnyx} from 'react-native-onyx';
import {View} from 'react-native';
import PropTypes from 'prop-types';
import lodashGet from 'lodash/get';
import useLocalize from '../hooks/useLocalize';
import HeaderWithBackButton from './HeaderWithBackButton';
import iouReportPropTypes from '../pages/iouReportPropTypes';
import * as ReportUtils from '../libs/ReportUtils';
import participantPropTypes from './participantPropTypes';
import styles from '../styles/styles';
import withWindowDimensions, {windowDimensionsPropTypes} from './withWindowDimensions';
import compose from '../libs/compose';
import Navigation from '../libs/Navigation/Navigation';
import ROUTES from '../ROUTES';
import ONYXKEYS from '../ONYXKEYS';
import CONST from '../CONST';
import SettlementButton from './SettlementButton';
import Button from './Button';
import * as IOU from '../libs/actions/IOU';
import * as CurrencyUtils from '../libs/CurrencyUtils';
import reportPropTypes from '../pages/reportPropTypes';

const propTypes = {
    /** The report currently being looked at */
    report: iouReportPropTypes.isRequired,

    /** The policy tied to the money request report */
    policy: PropTypes.shape({
        /** Name of the policy */
        name: PropTypes.string,

        /** Type of the policy */
        type: PropTypes.string,

        /** The role of the current user in the policy */
        role: PropTypes.string,
    }),

    /** The chat report this report is linked to */
    chatReport: reportPropTypes,

    /** Personal details so we can get the ones for the report participants */
    personalDetails: PropTypes.objectOf(participantPropTypes).isRequired,

    /** Session info for the currently logged in user. */
    session: PropTypes.shape({
        /** Currently logged in user email */
        email: PropTypes.string,
    }),

    /** Next steps buttons to take action for an expense report */
    nextStepButtons: PropTypes.objectOf(
        PropTypes.shape({
            /** Text of the next step button */
            text: PropTypes.string,
        }),
    ),

    ...windowDimensionsPropTypes,
};

const defaultProps = {
    chatReport: {},
    session: {
        email: null,
    },
    nextStepButtons: {},
    policy: {},
};

function MoneyReportHeader({session, personalDetails, policy, chatReport, report: moneyRequestReport, isSmallScreenWidth, nextStepButtons}) {
    const {translate} = useLocalize();
<<<<<<< HEAD
    const reportTotal = ReportUtils.getMoneyRequestTotal(moneyRequestReport);
=======
    const reimbursableTotal = ReportUtils.getMoneyRequestReimbursableTotal(moneyRequestReport);
    const isApproved = ReportUtils.isReportApproved(moneyRequestReport);
>>>>>>> 9e35d91d
    const isSettled = ReportUtils.isSettled(moneyRequestReport.reportID);
    const policyType = lodashGet(policy, 'type');
    const isPolicyAdmin = policyType !== CONST.POLICY.TYPE.PERSONAL && lodashGet(policy, 'role') === CONST.POLICY.ROLE.ADMIN;
    const isManager = ReportUtils.isMoneyRequestReport(moneyRequestReport) && lodashGet(session, 'accountID', null) === moneyRequestReport.managerID;
    const isPayer = isPolicyAdmin || (ReportUtils.isMoneyRequestReport(moneyRequestReport) && isManager);
    const isDraft = ReportUtils.isReportDraft(moneyRequestReport);
<<<<<<< HEAD
    const shouldShowPayButtonForFreePlan = useMemo(
        () =>
            isPayer &&
            !isDraft &&
            !isSettled &&
            !moneyRequestReport.isWaitingOnBankAccount &&
            reportTotal !== 0 &&
            !ReportUtils.isArchivedRoom(chatReport) &&
            policyType === CONST.POLICY.TYPE.PERSONAL,
        [isPayer, isDraft, isSettled, moneyRequestReport, reportTotal, chatReport, policyType],
    );
    const shouldShowSubmitButton = isDraft && reportTotal !== 0;
    const bankAccountRoute = ReportUtils.getBankAccountRoute(chatReport);
    const formattedAmount = CurrencyUtils.convertToDisplayString(reportTotal, moneyRequestReport.currency);
    const shouldShowSettlementButton = shouldShowPayButtonForFreePlan || !!nextStepButtons.approve || !!nextStepButtons.reimburse;
    const shouldShowAnyButton = shouldShowSettlementButton || shouldShowSubmitButton;
    const shouldShowPaymentOptions = shouldShowPayButtonForFreePlan || !!nextStepButtons.reimburse;
=======
    const shouldShowSettlementButton = useMemo(
        () => isPayer && !isDraft && !isSettled && !moneyRequestReport.isWaitingOnBankAccount && reimbursableTotal !== 0 && !ReportUtils.isArchivedRoom(chatReport),
        [isPayer, isDraft, isSettled, moneyRequestReport, reimbursableTotal, chatReport],
    );
    const shouldShowApproveButton = useMemo(() => {
        if (policyType !== CONST.POLICY.TYPE.CORPORATE) {
            return false;
        }
        return isManager && !isDraft && !isApproved && !isSettled;
    }, [policyType, isManager, isDraft, isApproved, isSettled]);
    const shouldShowSubmitButton = isDraft && reimbursableTotal !== 0;
    const shouldShowAnyButton = shouldShowSettlementButton || shouldShowApproveButton || shouldShowSubmitButton;
    const bankAccountRoute = ReportUtils.getBankAccountRoute(chatReport);
    const formattedAmount = CurrencyUtils.convertToDisplayString(reimbursableTotal, moneyRequestReport.currency);
>>>>>>> 9e35d91d

    return (
        <View style={[styles.pt0]}>
            <HeaderWithBackButton
                shouldShowAvatarWithDisplay
                shouldEnableDetailPageNavigation
                shouldShowPinButton={false}
                report={moneyRequestReport}
                policy={policy}
                personalDetails={personalDetails}
                shouldShowBackButton={isSmallScreenWidth}
                onBackButtonPress={() => Navigation.goBack(ROUTES.HOME, false, true)}
                shouldShowBorderBottom={!shouldShowAnyButton || !isSmallScreenWidth}
            >
                {shouldShowSettlementButton && !isSmallScreenWidth && (
                    <View style={styles.pv2}>
                        <SettlementButton
                            currency={moneyRequestReport.currency}
                            policyID={moneyRequestReport.policyID}
                            chatReportID={chatReport.reportID}
                            iouReport={moneyRequestReport}
                            onPress={(paymentType) => IOU.payMoneyRequest(paymentType, chatReport, moneyRequestReport)}
                            enablePaymentsRoute={ROUTES.ENABLE_PAYMENTS}
                            addBankAccountRoute={bankAccountRoute}
                            shouldShowPaymentOptions={shouldShowPaymentOptions}
                            style={[styles.pv2]}
                            formattedAmount={formattedAmount}
                            nextStepButtons={nextStepButtons}
                            anchorAlignment={{
                                horizontal: CONST.MODAL.ANCHOR_ORIGIN_HORIZONTAL.LEFT,
                                vertical: CONST.MODAL.ANCHOR_ORIGIN_VERTICAL.TOP,
                            }}
                        />
                    </View>
                )}
                {shouldShowSubmitButton && !isSmallScreenWidth && (
                    <View style={styles.pv2}>
                        <Button
                            medium
                            success={chatReport.isOwnPolicyExpenseChat}
                            text={translate('common.submit')}
                            style={[styles.mnw120, styles.pv2, styles.pr0]}
                            onPress={() => IOU.submitReport(moneyRequestReport)}
                        />
                    </View>
                )}
            </HeaderWithBackButton>
            {shouldShowSettlementButton && isSmallScreenWidth && (
                <View style={[styles.ph5, styles.pb2, isSmallScreenWidth && styles.borderBottom]}>
                    <SettlementButton
                        currency={moneyRequestReport.currency}
                        policyID={moneyRequestReport.policyID}
                        chatReportID={moneyRequestReport.chatReportID}
                        iouReport={moneyRequestReport}
                        onPress={(paymentType) => IOU.payMoneyRequest(paymentType, chatReport, moneyRequestReport)}
                        enablePaymentsRoute={ROUTES.ENABLE_PAYMENTS}
                        addBankAccountRoute={bankAccountRoute}
                        shouldShowPaymentOptions={shouldShowPaymentOptions}
                        formattedAmount={formattedAmount}
                        nextStepButtons={nextStepButtons}
                    />
                </View>
            )}
            {shouldShowSubmitButton && isSmallScreenWidth && (
                <View style={[styles.ph5, styles.pb2, isSmallScreenWidth && styles.borderBottom]}>
                    <Button
                        medium
                        success={chatReport.isOwnPolicyExpenseChat}
                        text={translate('common.submit')}
                        style={[styles.w100, styles.pr0]}
                        onPress={() => IOU.submitReport(moneyRequestReport)}
                    />
                </View>
            )}
        </View>
    );
}

MoneyReportHeader.displayName = 'MoneyReportHeader';
MoneyReportHeader.propTypes = propTypes;
MoneyReportHeader.defaultProps = defaultProps;

export default compose(
    withWindowDimensions,
    withOnyx({
        chatReport: {
            key: ({report}) => `${ONYXKEYS.COLLECTION.REPORT}${report.chatReportID}`,
        },
        session: {
            key: ONYXKEYS.SESSION,
        },
        nextStepButtons: {
            key: ({report}) => `${ONYXKEYS.COLLECTION.REPORT_NEXT_STEP}${report.reportID}`,
            selector: (nextStep) => lodashGet(nextStep, 'buttons', {}),
        },
    }),
)(MoneyReportHeader);<|MERGE_RESOLUTION|>--- conflicted
+++ resolved
@@ -71,52 +71,23 @@
 
 function MoneyReportHeader({session, personalDetails, policy, chatReport, report: moneyRequestReport, isSmallScreenWidth, nextStepButtons}) {
     const {translate} = useLocalize();
-<<<<<<< HEAD
-    const reportTotal = ReportUtils.getMoneyRequestTotal(moneyRequestReport);
-=======
     const reimbursableTotal = ReportUtils.getMoneyRequestReimbursableTotal(moneyRequestReport);
-    const isApproved = ReportUtils.isReportApproved(moneyRequestReport);
->>>>>>> 9e35d91d
     const isSettled = ReportUtils.isSettled(moneyRequestReport.reportID);
     const policyType = lodashGet(policy, 'type');
     const isPolicyAdmin = policyType !== CONST.POLICY.TYPE.PERSONAL && lodashGet(policy, 'role') === CONST.POLICY.ROLE.ADMIN;
     const isManager = ReportUtils.isMoneyRequestReport(moneyRequestReport) && lodashGet(session, 'accountID', null) === moneyRequestReport.managerID;
     const isPayer = isPolicyAdmin || (ReportUtils.isMoneyRequestReport(moneyRequestReport) && isManager);
     const isDraft = ReportUtils.isReportDraft(moneyRequestReport);
-<<<<<<< HEAD
     const shouldShowPayButtonForFreePlan = useMemo(
-        () =>
-            isPayer &&
-            !isDraft &&
-            !isSettled &&
-            !moneyRequestReport.isWaitingOnBankAccount &&
-            reportTotal !== 0 &&
-            !ReportUtils.isArchivedRoom(chatReport) &&
-            policyType === CONST.POLICY.TYPE.PERSONAL,
-        [isPayer, isDraft, isSettled, moneyRequestReport, reportTotal, chatReport, policyType],
+        () => isPayer && !isDraft && !isSettled && !moneyRequestReport.isWaitingOnBankAccount && reimbursableTotal !== 0 && !ReportUtils.isArchivedRoom(chatReport) && policyType === CONST.POLICY.TYPE.PERSONAL,
+        [isPayer, isDraft, isSettled, moneyRequestReport, reimbursableTotal, chatReport, policyType],
     );
-    const shouldShowSubmitButton = isDraft && reportTotal !== 0;
-    const bankAccountRoute = ReportUtils.getBankAccountRoute(chatReport);
-    const formattedAmount = CurrencyUtils.convertToDisplayString(reportTotal, moneyRequestReport.currency);
     const shouldShowSettlementButton = shouldShowPayButtonForFreePlan || !!nextStepButtons.approve || !!nextStepButtons.reimburse;
+    const shouldShowSubmitButton = isDraft && reimbursableTotal !== 0;
     const shouldShowAnyButton = shouldShowSettlementButton || shouldShowSubmitButton;
     const shouldShowPaymentOptions = shouldShowPayButtonForFreePlan || !!nextStepButtons.reimburse;
-=======
-    const shouldShowSettlementButton = useMemo(
-        () => isPayer && !isDraft && !isSettled && !moneyRequestReport.isWaitingOnBankAccount && reimbursableTotal !== 0 && !ReportUtils.isArchivedRoom(chatReport),
-        [isPayer, isDraft, isSettled, moneyRequestReport, reimbursableTotal, chatReport],
-    );
-    const shouldShowApproveButton = useMemo(() => {
-        if (policyType !== CONST.POLICY.TYPE.CORPORATE) {
-            return false;
-        }
-        return isManager && !isDraft && !isApproved && !isSettled;
-    }, [policyType, isManager, isDraft, isApproved, isSettled]);
-    const shouldShowSubmitButton = isDraft && reimbursableTotal !== 0;
-    const shouldShowAnyButton = shouldShowSettlementButton || shouldShowApproveButton || shouldShowSubmitButton;
     const bankAccountRoute = ReportUtils.getBankAccountRoute(chatReport);
     const formattedAmount = CurrencyUtils.convertToDisplayString(reimbursableTotal, moneyRequestReport.currency);
->>>>>>> 9e35d91d
 
     return (
         <View style={[styles.pt0]}>
