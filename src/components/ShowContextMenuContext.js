import React from 'react';
import * as ReportActionContextMenu from '../pages/home/report/ContextMenu/ReportActionContextMenu';
import * as ContextMenuActions from '../pages/home/report/ContextMenu/ContextMenuActions';
import * as DeviceCapabilities from '../libs/DeviceCapabilities';

const ShowContextMenuContext = React.createContext({
    anchor: null,
    report: null,
    action: undefined,
    checkIfContextMenuActive: () => {},
});

ShowContextMenuContext.displayName = 'ShowContextMenuContext';

/**
 * Show the report action context menu.
 *
 * @param {Object} event - Press event object
 * @param {Element} anchor - Context menu anchor
 * @param {String} reportID - Active Report ID
 * @param {Object} action - ReportAction for ContextMenu
 * @param {Function} checkIfContextMenuActive Callback to update context menu active state
 * @param {Boolean} [isArchivedRoom=false] - Is the report an archived room
 */
<<<<<<< HEAD
function showContextMenuForReport(event, anchor, reportID, action, checkIfContextMenuActive, isArchivedRoom = false) {
=======
function showContextMenuForReport(event, anchor, reportID, action, checkIfContextMenuActive) {
    if (!DeviceCapabilities.canUseTouchScreen()) {
        return;
    }

>>>>>>> b047ec79
    ReportActionContextMenu.showContextMenu(
        ContextMenuActions.CONTEXT_MENU_TYPES.REPORT_ACTION,
        event,
        '',
        anchor,
        reportID,
        action,
        '',
        checkIfContextMenuActive,
        checkIfContextMenuActive,
        isArchivedRoom,
    );
}

export {
    ShowContextMenuContext,
    showContextMenuForReport,
};<|MERGE_RESOLUTION|>--- conflicted
+++ resolved
@@ -22,15 +22,10 @@
  * @param {Function} checkIfContextMenuActive Callback to update context menu active state
  * @param {Boolean} [isArchivedRoom=false] - Is the report an archived room
  */
-<<<<<<< HEAD
 function showContextMenuForReport(event, anchor, reportID, action, checkIfContextMenuActive, isArchivedRoom = false) {
-=======
-function showContextMenuForReport(event, anchor, reportID, action, checkIfContextMenuActive) {
     if (!DeviceCapabilities.canUseTouchScreen()) {
         return;
     }
-
->>>>>>> b047ec79
     ReportActionContextMenu.showContextMenu(
         ContextMenuActions.CONTEXT_MENU_TYPES.REPORT_ACTION,
         event,
