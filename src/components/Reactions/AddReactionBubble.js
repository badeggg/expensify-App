--- conflicted
+++ resolved
@@ -79,11 +79,7 @@
     };
 
     return (
-<<<<<<< HEAD
         <Tooltip text={props.translate('reportActionContextMenu.addReactionTooltip')}>
-=======
-        <Tooltip text={props.translate('emojiReactions.addReactionTooltip')} focusable={false}>
->>>>>>> 64f4a781
             <Pressable
                 ref={ref}
                 style={({
@@ -127,7 +123,6 @@
                     </>
                 )}
             </Pressable>
-
         </Tooltip>
     );
 };
