--- conflicted
+++ resolved
@@ -104,11 +104,7 @@
                         key={reaction.emoji}
                     >
                         <EmojiReactionBubble
-<<<<<<< HEAD
                             ref={props.forwardedRef}
-                            key={reaction.emoji}
-=======
->>>>>>> b59a8cc5
                             count={reactionCount}
                             emojiCodes={emojiCodes}
                             onPress={onPress}
