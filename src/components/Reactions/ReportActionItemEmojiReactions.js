--- conflicted
+++ resolved
@@ -42,12 +42,8 @@
 
 function ReportActionItemEmojiReactions(props) {
     const reactionListRef = useContext(ReactionListContext);
-<<<<<<< HEAD
-    const popoverReactionListAnchor = useRef(null);
-=======
     const popoverReactionListAnchors = useRef({});
 
->>>>>>> f74d6741
     let totalReactionCount = 0;
 
     // Each emoji is sorted by the oldest timestamp of user reactions so that they will always appear in the same order for everyone
