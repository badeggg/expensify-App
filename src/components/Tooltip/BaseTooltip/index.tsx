--- conflicted
+++ resolved
@@ -10,14 +10,11 @@
 const hasHoverSupport = DeviceCapabilities.hasHoverSupport();
 
 /**
-<<<<<<< HEAD
-=======
  * A component used to wrap an element intended for displaying a tooltip. The term "tooltip's target" refers to the
  * wrapped element, which, upon hover, triggers the tooltip to be shown.
  */
 
 /**
->>>>>>> 3db90e4a
  * Choose the correct bounding box for the tooltip to be positioned against.
  * This handles the case where the target is wrapped across two lines, and
  * so we need to find the correct part (the one that the user is hovering
@@ -49,12 +46,6 @@
     return target.getBoundingClientRect();
 }
 
-/**
- * A component used to wrap an element intended for displaying a tooltip. The term "tooltip's target" refers to the
- * wrapped element, which, upon hover, triggers the tooltip to be shown.
- * @param props
- * @returns
- */
 function Tooltip({children, shouldHandleScroll = false, ...props}: TooltipProps, ref: ForwardedRef<BoundsObserver>) {
     const target = useRef<HTMLElement | null>(null);
     const initialMousePosition = useRef({x: 0, y: 0});
